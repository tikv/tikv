// Copyright 2021 TiKV Project Authors. Licensed under Apache-2.0.

//! This module startups all the components of a TiKV server.
//!
//! It is responsible for reading from configs, starting up the various server
//! components, and handling errors (mostly by aborting and reporting to the
//! user).
//!
//! The entry point is `run_tikv`.
//!
//! Components are often used to initialize other components, and/or must be
//! explicitly stopped. We keep these components in the `TikvServer` struct.

use std::{
    cmp,
    collections::HashMap,
    convert::TryFrom,
    env, fmt,
    net::SocketAddr,
    path::{Path, PathBuf},
    str::FromStr,
    sync::{atomic::AtomicU64, mpsc, Arc, Mutex},
    time::Duration,
    u64,
};

use api_version::{dispatch_api_version, KvFormat};
use backup_stream::{
    config::BackupStreamConfigManager,
    metadata::{ConnectionConfig, LazyEtcdClient},
    observer::BackupStreamObserver,
};
use causal_ts::{BatchTsoProvider, CausalTsProvider};
use cdc::{CdcConfigManager, MemoryQuota};
use concurrency_manager::ConcurrencyManager;
use encryption_export::{data_key_manager_from_config, DataKeyManager};
use engine_rocks::{
    from_rocks_compression_type,
    raw::{Cache, Env},
    FlowInfo, RocksEngine,
};
use engine_rocks_helper::sst_recovery::{RecoveryRunner, DEFAULT_CHECK_INTERVAL};
use engine_traits::{
    CfOptions, CfOptionsExt, Engines, FlowControlFactorsExt, KvEngine, MiscExt, RaftEngine,
    TabletFactory, CF_DEFAULT, CF_LOCK, CF_WRITE,
};
use error_code::ErrorCodeExt;
use file_system::{
    set_io_rate_limiter, BytesFetcher, File, IoRateLimiter, MetricsManager as IoMetricsManager,
};
use futures::executor::block_on;
use grpcio::{EnvBuilder, Environment};
use grpcio_health::HealthService;
use kvproto::{
    brpb::create_backup, cdcpb::create_change_data, deadlock::create_deadlock,
    debugpb::create_debug, diagnosticspb::create_diagnostics, import_sstpb::create_import_sst,
    kvrpcpb::ApiVersion, logbackuppb::create_log_backup,
    resource_usage_agent::create_resource_metering_pub_sub,
};
use pd_client::{PdClient, RpcClient};
use raft_log_engine::RaftLogEngine;
use raftstore::{
    coprocessor::{
        config::SplitCheckConfigManager, BoxConsistencyCheckObserver, ConsistencyCheckMethod,
        CoprocessorHost, RawConsistencyCheckObserver, RegionInfoAccessor,
    },
    router::ServerRaftStoreRouter,
    store::{
        config::RaftstoreConfigManager,
        fsm,
        fsm::store::{
            RaftBatchSystem, RaftRouter, StoreMeta, MULTI_FILES_SNAPSHOT_FEATURE, PENDING_MSG_CAP,
        },
        memory::MEMTRACE_ROOT as MEMTRACE_RAFTSTORE,
        AutoSplitController, CheckLeaderRunner, GlobalReplicationState, LocalReader, SnapManager,
        SnapManagerBuilder, SplitCheckRunner, SplitConfigManager, StoreMetaDelegate,
    },
    RaftRouterCompactedEventSender,
};
use security::SecurityManager;
use tikv::{
    config::{ConfigController, DbConfigManger, DbType, LogConfigManager, TikvConfig},
    coprocessor::{self, MEMTRACE_ROOT as MEMTRACE_COPROCESSOR},
    coprocessor_v2,
    import::{ImportSstService, SstImporter},
    read_pool::{build_yatp_read_pool, ReadPool, ReadPoolConfigManager},
    server::{
        config::{Config as ServerConfig, ServerConfigManager},
        create_raft_storage,
        gc_worker::{AutoGcConfig, GcWorker},
        lock_manager::LockManager,
        raftkv::ReplicaReadLockChecker,
        resolve,
        service::{DebugService, DiagnosticsService},
        status_server::StatusServer,
        ttl::TtlChecker,
        KvEngineFactoryBuilder, Node, RaftKv, Server, CPU_CORES_QUOTA_GAUGE, DEFAULT_CLUSTER_ID,
        GRPC_THREAD_PREFIX,
    },
    storage::{
        self,
        config_manager::StorageConfigManger,
        mvcc::MvccConsistencyCheckObserver,
        txn::flow_controller::{EngineFlowController, FlowController},
        Engine,
    },
};
use tikv_util::{
    check_environment_variables,
    config::{ensure_dir_exist, RaftDataStateMachine, VersionTrack},
    math::MovingAvgU32,
    metrics::INSTANCE_BACKEND_CPU_QUOTA,
    quota_limiter::{QuotaLimitConfigManager, QuotaLimiter},
    sys::{cpu_time::ProcessStat, disk, register_memory_usage_high_water, SysQuota},
    thread_group::GroupProperties,
    time::{Instant, Monitor},
    worker::{Builder as WorkerBuilder, LazyWorker, Scheduler, Worker},
};
use tokio::runtime::Builder;

use crate::{
    memory::*, raft_engine_switch::*, setup::*, signal_handler,
    tikv_util::sys::thread::ThreadBuildWrapper,
};

// minimum number of core kept for background requests
const BACKGROUND_REQUEST_CORE_LOWER_BOUND: f64 = 1.0;
// max ratio of core quota for background requests
const BACKGROUND_REQUEST_CORE_MAX_RATIO: f64 = 0.95;
// default ratio of core quota for background requests = core_number * 0.5
const BACKGROUND_REQUEST_CORE_DEFAULT_RATIO: f64 = 0.5;
// indication of TiKV instance is short of cpu
const SYSTEM_BUSY_THRESHOLD: f64 = 0.80;
// indication of TiKV instance in healthy state when cpu usage is in [0.5, 0.80)
const SYSTEM_HEALTHY_THRESHOLD: f64 = 0.50;
// pace of cpu quota adjustment
const CPU_QUOTA_ADJUSTMENT_PACE: f64 = 200.0; // 0.2 vcpu

#[inline]
fn run_impl<CER: ConfiguredRaftEngine, F: KvFormat>(config: TikvConfig) {
    let mut tikv = TikvServer::<CER>::init::<F>(config);

    // Must be called after `TikvServer::init`.
    let memory_limit = tikv.config.memory_usage_limit.unwrap().0;
    let high_water = (tikv.config.memory_usage_high_water * memory_limit as f64) as u64;
    register_memory_usage_high_water(high_water);

    tikv.check_conflict_addr();
    tikv.init_fs();
    tikv.init_yatp();
    tikv.init_encryption();
    let (io_limiter, fetcher) = tikv.init_io_utility();
    let listener = tikv.init_flow_receiver();
    let (engines, engines_info) = tikv.init_raw_engines(io_limiter, listener);
    tikv.init_engines(engines.clone());
    let server_config = tikv.init_servers::<F>();
    tikv.register_services();
    tikv.init_metrics_flusher(fetcher, engines_info);
    tikv.init_storage_stats_task(engines);
    tikv.run_server(server_config);
    tikv.run_status_server();
    tikv.init_quota_tuning_task(tikv.quota_limiter.clone());

    signal_handler::wait_for_signal(Some(tikv.engines.take().unwrap().engines));
    tikv.stop();
}

/// Run a TiKV server. Returns when the server is shutdown by the user, in which
/// case the server will be properly stopped.
pub fn run_tikv(config: TikvConfig) {
    // Sets the global logger ASAP.
    // It is okay to use the config w/o `validate()`,
    // because `initial_logger()` handles various conditions.
    initial_logger(&config);

    // Print version information.
    let build_timestamp = option_env!("TIKV_BUILD_TIME");
    tikv::log_tikv_info(build_timestamp);

    // Print resource quota.
    SysQuota::log_quota();
    CPU_CORES_QUOTA_GAUGE.set(SysQuota::cpu_cores_quota());

    // Do some prepare works before start.
    pre_start();

    let _m = Monitor::default();

    dispatch_api_version!(config.storage.api_version(), {
        if !config.raft_engine.enable {
            run_impl::<RocksEngine, API>(config)
        } else {
            run_impl::<RaftLogEngine, API>(config)
        }
    })
}

const RESERVED_OPEN_FDS: u64 = 1000;

const DEFAULT_METRICS_FLUSH_INTERVAL: Duration = Duration::from_millis(10_000);
const DEFAULT_MEMTRACE_FLUSH_INTERVAL: Duration = Duration::from_millis(1_000);
const DEFAULT_ENGINE_METRICS_RESET_INTERVAL: Duration = Duration::from_millis(60_000);
const DEFAULT_STORAGE_STATS_INTERVAL: Duration = Duration::from_secs(1);
const DEFAULT_QUOTA_LIMITER_TUNE_INTERVAL: Duration = Duration::from_secs(5);

/// A complete TiKV server.
struct TikvServer<ER: RaftEngine> {
    config: TikvConfig,
    cfg_controller: Option<ConfigController>,
    security_mgr: Arc<SecurityManager>,
    pd_client: Arc<RpcClient>,
    router: RaftRouter<RocksEngine, ER>,
    flow_info_sender: Option<mpsc::Sender<FlowInfo>>,
    flow_info_receiver: Option<mpsc::Receiver<FlowInfo>>,
    system: Option<RaftBatchSystem<RocksEngine, ER>>,
    resolver: resolve::PdStoreAddrResolver,
    state: Arc<Mutex<GlobalReplicationState>>,
    store_path: PathBuf,
    snap_mgr: Option<SnapManager>, // Will be filled in `init_servers`.
    encryption_key_manager: Option<Arc<DataKeyManager>>,
    engines: Option<TikvEngines<RocksEngine, ER>>,
    servers: Option<Servers<RocksEngine, ER>>,
    region_info_accessor: RegionInfoAccessor,
    coprocessor_host: Option<CoprocessorHost<RocksEngine>>,
    to_stop: Vec<Box<dyn Stop>>,
    lock_files: Vec<File>,
    concurrency_manager: ConcurrencyManager,
    env: Arc<Environment>,
    background_worker: Worker,
    sst_worker: Option<Box<LazyWorker<String>>>,
    quota_limiter: Arc<QuotaLimiter>,
    causal_ts_provider: Option<Arc<BatchTsoProvider<RpcClient>>>, // used for rawkv apiv2
    tablet_factory: Option<Arc<dyn TabletFactory<RocksEngine> + Send + Sync>>,
}

struct TikvEngines<EK: KvEngine, ER: RaftEngine> {
    engines: Engines<EK, ER>,
    store_meta: Arc<Mutex<StoreMeta>>,
    engine: RaftKv<EK, ServerRaftStoreRouter<EK, ER>>,
}

struct Servers<EK: KvEngine, ER: RaftEngine> {
    lock_mgr: LockManager,
    server: LocalServer<EK, ER>,
    node: Node<RpcClient, EK, ER>,
    importer: Arc<SstImporter>,
    cdc_scheduler: tikv_util::worker::Scheduler<cdc::Task>,
    cdc_memory_quota: MemoryQuota,
    rsmeter_pubsub_service: resource_metering::PubSubService,
    backup_stream_scheduler: Option<tikv_util::worker::Scheduler<backup_stream::Task>>,
}

type LocalServer<EK, ER> =
    Server<RaftRouter<EK, ER>, resolve::PdStoreAddrResolver, LocalRaftKv<EK, ER>>;
type LocalRaftKv<EK, ER> = RaftKv<EK, ServerRaftStoreRouter<EK, ER>>;

impl<ER> TikvServer<ER>
where
    ER: RaftEngine,
{
    fn init<F: KvFormat>(mut config: TikvConfig) -> TikvServer<ER> {
        tikv_util::thread_group::set_properties(Some(GroupProperties::default()));
        // It is okay use pd config and security config before `init_config`,
        // because these configs must be provided by command line, and only
        // used during startup process.
        let security_mgr = Arc::new(
            SecurityManager::new(&config.security)
                .unwrap_or_else(|e| fatal!("failed to create security manager: {}", e)),
        );
        let env = Arc::new(
            EnvBuilder::new()
                .cq_count(config.server.grpc_concurrency)
                .name_prefix(thd_name!(GRPC_THREAD_PREFIX))
                .build(),
        );
        let pd_client =
            Self::connect_to_pd_cluster(&mut config, env.clone(), Arc::clone(&security_mgr));

        // Initialize and check config
        let cfg_controller = Self::init_config(config);
        let config = cfg_controller.get_current();

        let store_path = Path::new(&config.storage.data_dir).to_owned();

        // Initialize raftstore channels.
        let (router, system) = fsm::create_raft_batch_system(&config.raft_store);

        let thread_count = config.server.background_thread_count;
        let background_worker = WorkerBuilder::new("background")
            .thread_count(thread_count)
            .create();
        let (resolver, state) =
            resolve::new_resolver(Arc::clone(&pd_client), &background_worker, router.clone());

        let mut coprocessor_host = Some(CoprocessorHost::new(
            router.clone(),
            config.coprocessor.clone(),
        ));
        let region_info_accessor = RegionInfoAccessor::new(coprocessor_host.as_mut().unwrap());

        // Initialize concurrency manager
        let latest_ts = block_on(pd_client.get_tso()).expect("failed to get timestamp from PD");
        let concurrency_manager = ConcurrencyManager::new(latest_ts);

        // use different quota for front-end and back-end requests
        let quota_limiter = Arc::new(QuotaLimiter::new(
            config.quota.foreground_cpu_time,
            config.quota.foreground_write_bandwidth,
            config.quota.foreground_read_bandwidth,
            config.quota.background_cpu_time,
            config.quota.background_write_bandwidth,
            config.quota.background_read_bandwidth,
            config.quota.max_delay_duration,
            config.quota.enable_auto_tune,
        ));

        let mut causal_ts_provider = None;
        if let ApiVersion::V2 = F::TAG {
            let tso = block_on(causal_ts::BatchTsoProvider::new_opt(
                pd_client.clone(),
                config.causal_ts.renew_interval.0,
                config.causal_ts.available_interval.0,
                config.causal_ts.renew_batch_min_size,
                config.causal_ts.renew_batch_max_size,
            ));
            if let Err(e) = tso {
                fatal!("Causal timestamp provider initialize failed: {:?}", e);
            }
            causal_ts_provider = Some(Arc::new(tso.unwrap()));
            info!("Causal timestamp provider startup.");
        }

        TikvServer {
            config,
            cfg_controller: Some(cfg_controller),
            security_mgr,
            pd_client,
            router,
            system: Some(system),
            resolver,
            state,
            store_path,
            snap_mgr: None,
            encryption_key_manager: None,
            engines: None,
            servers: None,
            region_info_accessor,
            coprocessor_host,
            to_stop: vec![],
            lock_files: vec![],
            concurrency_manager,
            env,
            background_worker,
            flow_info_sender: None,
            flow_info_receiver: None,
            sst_worker: None,
            quota_limiter,
            causal_ts_provider,
            tablet_factory: None,
        }
    }

    /// Initialize and check the config
    ///
    /// Warnings are logged and fatal errors exist.
    ///
    /// #  Fatal errors
    ///
    /// - If `dynamic config` feature is enabled and failed to register config
    ///   to PD
    /// - If some critical configs (like data dir) are differrent from last run
    /// - If the config can't pass `validate()`
    /// - If the max open file descriptor limit is not high enough to support
    ///   the main database and the raft database.
    fn init_config(mut config: TikvConfig) -> ConfigController {
        validate_and_persist_config(&mut config, true);

        ensure_dir_exist(&config.storage.data_dir).unwrap();
        if !config.rocksdb.wal_dir.is_empty() {
            ensure_dir_exist(&config.rocksdb.wal_dir).unwrap();
        }
        if config.raft_engine.enable {
            ensure_dir_exist(&config.raft_engine.config().dir).unwrap();
        } else {
            ensure_dir_exist(&config.raft_store.raftdb_path).unwrap();
            if !config.raftdb.wal_dir.is_empty() {
                ensure_dir_exist(&config.raftdb.wal_dir).unwrap();
            }
        }

        check_system_config(&config);

        tikv_util::set_panic_hook(config.abort_on_panic, &config.storage.data_dir);

        info!(
            "using config";
            "config" => serde_json::to_string(&config).unwrap(),
        );
        if config.panic_when_unexpected_key_or_data {
            info!("panic-when-unexpected-key-or-data is on");
            tikv_util::set_panic_when_unexpected_key_or_data(true);
        }

        config.write_into_metrics();

        ConfigController::new(config)
    }

    fn connect_to_pd_cluster(
        config: &mut TikvConfig,
        env: Arc<Environment>,
        security_mgr: Arc<SecurityManager>,
    ) -> Arc<RpcClient> {
        let pd_client = Arc::new(
            RpcClient::new(&config.pd, Some(env), security_mgr)
                .unwrap_or_else(|e| fatal!("failed to create rpc client: {}", e)),
        );

        let cluster_id = pd_client
            .get_cluster_id()
            .unwrap_or_else(|e| fatal!("failed to get cluster id: {}", e));
        if cluster_id == DEFAULT_CLUSTER_ID {
            fatal!("cluster id can't be {}", DEFAULT_CLUSTER_ID);
        }
        config.server.cluster_id = cluster_id;
        info!(
            "connect to PD cluster";
            "cluster_id" => cluster_id
        );

        pd_client
    }

    fn check_conflict_addr(&mut self) {
        let cur_addr: SocketAddr = self
            .config
            .server
            .addr
            .parse()
            .expect("failed to parse into a socket address");
        let cur_ip = cur_addr.ip();
        let cur_port = cur_addr.port();
        let lock_dir = get_lock_dir();

        let search_base = env::temp_dir().join(&lock_dir);
        file_system::create_dir_all(&search_base)
            .unwrap_or_else(|_| panic!("create {} failed", search_base.display()));

        for entry in file_system::read_dir(&search_base).unwrap().flatten() {
            if !entry.file_type().unwrap().is_file() {
                continue;
            }
            let file_path = entry.path();
            let file_name = file_path.file_name().unwrap().to_str().unwrap();
            if let Ok(addr) = file_name.replace('_', ":").parse::<SocketAddr>() {
                let ip = addr.ip();
                let port = addr.port();
                if cur_port == port
                    && (cur_ip == ip || cur_ip.is_unspecified() || ip.is_unspecified())
                {
                    let _ = try_lock_conflict_addr(file_path);
                }
            }
        }

        let cur_path = search_base.join(cur_addr.to_string().replace(':', "_"));
        let cur_file = try_lock_conflict_addr(cur_path);
        self.lock_files.push(cur_file);
    }

    fn init_fs(&mut self) {
        let lock_path = self.store_path.join(Path::new("LOCK"));

        let f = File::create(lock_path.as_path())
            .unwrap_or_else(|e| fatal!("failed to create lock at {}: {}", lock_path.display(), e));
        if f.try_lock_exclusive().is_err() {
            fatal!(
                "lock {} failed, maybe another instance is using this directory.",
                self.store_path.display()
            );
        }
        self.lock_files.push(f);

        if tikv_util::panic_mark_file_exists(&self.config.storage.data_dir) {
            fatal!(
                "panic_mark_file {} exists, there must be something wrong with the db. \
                     Do not remove the panic_mark_file and force the TiKV node to restart. \
                     Please contact TiKV maintainers to investigate the issue. \
                     If needed, use scale in and scale out to replace the TiKV node. \
                     https://docs.pingcap.com/tidb/stable/scale-tidb-using-tiup",
                tikv_util::panic_mark_file_path(&self.config.storage.data_dir).display()
            );
        }

        // We truncate a big file to make sure that both raftdb and kvdb of TiKV have
        // enough space to do compaction and region migration when TiKV recover.
        // This file is created in data_dir rather than db_path, because we must not
        // increase store size of db_path.
        let disk_stats = fs2::statvfs(&self.config.storage.data_dir).unwrap();
        let mut capacity = disk_stats.total_space();
        if self.config.raft_store.capacity.0 > 0 {
            capacity = cmp::min(capacity, self.config.raft_store.capacity.0);
        }
        let mut reserve_space = self.config.storage.reserve_space.0;
        if self.config.storage.reserve_space.0 != 0 {
            reserve_space = cmp::max(
                (capacity as f64 * 0.05) as u64,
                self.config.storage.reserve_space.0,
            );
        }
        disk::set_disk_reserved_space(reserve_space);
        let path =
            Path::new(&self.config.storage.data_dir).join(file_system::SPACE_PLACEHOLDER_FILE);
        if let Err(e) = file_system::remove_file(&path) {
            warn!("failed to remove space holder on starting: {}", e);
        }

        let available = disk_stats.available_space();
        // place holder file size is 20% of total reserved space.
        if available > reserve_space {
            file_system::reserve_space_for_recover(
                &self.config.storage.data_dir,
                reserve_space / 5,
            )
            .map_err(|e| panic!("Failed to reserve space for recovery: {}.", e))
            .unwrap();
        } else {
            warn!("no enough disk space left to create the place holder file");
        }
    }

    fn init_yatp(&self) {
        yatp::metrics::set_namespace(Some("tikv"));
        prometheus::register(Box::new(yatp::metrics::MULTILEVEL_LEVEL0_CHANCE.clone())).unwrap();
        prometheus::register(Box::new(yatp::metrics::MULTILEVEL_LEVEL_ELAPSED.clone())).unwrap();
    }

    fn init_encryption(&mut self) {
        self.encryption_key_manager = data_key_manager_from_config(
            &self.config.security.encryption,
            &self.config.storage.data_dir,
        )
        .map_err(|e| {
            panic!(
                "Encryption failed to initialize: {}. code: {}",
                e,
                e.error_code()
            )
        })
        .unwrap()
        .map(Arc::new);
    }

    fn init_flow_receiver(&mut self) -> engine_rocks::FlowListener {
        let (tx, rx) = mpsc::channel();
        self.flow_info_sender = Some(tx.clone());
        self.flow_info_receiver = Some(rx);
        engine_rocks::FlowListener::new(tx)
    }

    fn init_engines(&mut self, engines: Engines<RocksEngine, ER>) {
        let store_meta = Arc::new(Mutex::new(StoreMeta::new(PENDING_MSG_CAP)));
        let engine = RaftKv::new(
            ServerRaftStoreRouter::new(
                self.router.clone(),
                LocalReader::new(
                    engines.kv.clone(),
                    StoreMetaDelegate::new(store_meta.clone(), engines.kv.clone()),
                    self.router.clone(),
                ),
            ),
            engines.kv.clone(),
            self.region_info_accessor.region_leaders(),
        );

        self.engines = Some(TikvEngines {
            engines,
            store_meta,
            engine,
        });
    }

    fn init_gc_worker(
        &mut self,
    ) -> GcWorker<
        RaftKv<RocksEngine, ServerRaftStoreRouter<RocksEngine, ER>>,
        RaftRouter<RocksEngine, ER>,
    > {
        let engines = self.engines.as_ref().unwrap();
        let mut gc_worker = GcWorker::new(
            engines.engine.clone(),
            self.router.clone(),
            self.flow_info_sender.take().unwrap(),
            self.config.gc.clone(),
            self.pd_client.feature_gate().clone(),
        );
        gc_worker
            .start()
            .unwrap_or_else(|e| fatal!("failed to start gc worker: {}", e));
        gc_worker
            .start_observe_lock_apply(
                self.coprocessor_host.as_mut().unwrap(),
                self.concurrency_manager.clone(),
            )
            .unwrap_or_else(|e| fatal!("gc worker failed to observe lock apply: {}", e));

        let cfg_controller = self.cfg_controller.as_mut().unwrap();
        cfg_controller.register(
            tikv::config::Module::Gc,
            Box::new(gc_worker.get_config_manager()),
        );

        gc_worker
    }

    fn init_servers<F: KvFormat>(&mut self) -> Arc<VersionTrack<ServerConfig>> {
        let flow_controller = Arc::new(FlowController::Singleton(EngineFlowController::new(
            &self.config.storage.flow_control,
            self.engines.as_ref().unwrap().engine.kv_engine(),
            self.flow_info_receiver.take().unwrap(),
        )));
        let gc_worker = self.init_gc_worker();
        let mut ttl_checker = Box::new(LazyWorker::new("ttl-checker"));
        let ttl_scheduler = ttl_checker.scheduler();

        let cfg_controller = self.cfg_controller.as_mut().unwrap();

        cfg_controller.register(
            tikv::config::Module::Quota,
            Box::new(QuotaLimitConfigManager::new(Arc::clone(
                &self.quota_limiter,
            ))),
        );

        cfg_controller.register(tikv::config::Module::Log, Box::new(LogConfigManager));

        // Create cdc.
        let mut cdc_worker = Box::new(LazyWorker::new("cdc"));
        let cdc_scheduler = cdc_worker.scheduler();
        let txn_extra_scheduler = cdc::CdcTxnExtraScheduler::new(cdc_scheduler.clone());

        self.engines
            .as_mut()
            .unwrap()
            .engine
            .set_txn_extra_scheduler(Arc::new(txn_extra_scheduler));

        let lock_mgr = LockManager::new(&self.config.pessimistic_txn);
        cfg_controller.register(
            tikv::config::Module::PessimisticTxn,
            Box::new(lock_mgr.config_manager()),
        );
        lock_mgr.register_detector_role_change_observer(self.coprocessor_host.as_mut().unwrap());

        let engines = self.engines.as_ref().unwrap();

        let pd_worker = LazyWorker::new("pd-worker");
        let pd_sender = pd_worker.scheduler();

        if let Some(sst_worker) = &mut self.sst_worker {
            let sst_runner = RecoveryRunner::new(
                engines.engines.kv.clone(),
                engines.store_meta.clone(),
                self.config.storage.background_error_recovery_window.into(),
                DEFAULT_CHECK_INTERVAL,
            );
            sst_worker.start_with_timer(sst_runner);
        }

        let unified_read_pool = if self.config.readpool.is_unified_pool_enabled() {
            Some(build_yatp_read_pool(
                &self.config.readpool.unified,
                pd_sender.clone(),
                engines.engine.clone(),
            ))
        } else {
            None
        };

        // The `DebugService` and `DiagnosticsService` will share the same thread pool
        let props = tikv_util::thread_group::current_properties();
        let debug_thread_pool = Arc::new(
            Builder::new_multi_thread()
                .thread_name(thd_name!("debugger"))
                .worker_threads(1)
                .after_start_wrapper(move || {
                    tikv_alloc::add_thread_memory_accessor();
                    tikv_util::thread_group::set_properties(props.clone());
                })
                .before_stop_wrapper(tikv_alloc::remove_thread_memory_accessor)
                .build()
                .unwrap(),
        );

        // Start resource metering.
        let (recorder_notifier, collector_reg_handle, resource_tag_factory, recorder_worker) =
            resource_metering::init_recorder(self.config.resource_metering.precision.as_millis());
        self.to_stop.push(recorder_worker);
        let (reporter_notifier, data_sink_reg_handle, reporter_worker) =
            resource_metering::init_reporter(
                self.config.resource_metering.clone(),
                collector_reg_handle.clone(),
            );
        self.to_stop.push(reporter_worker);
        let (address_change_notifier, single_target_worker) = resource_metering::init_single_target(
            self.config.resource_metering.receiver_address.clone(),
            self.env.clone(),
            data_sink_reg_handle.clone(),
        );
        self.to_stop.push(single_target_worker);
        let rsmeter_pubsub_service = resource_metering::PubSubService::new(data_sink_reg_handle);

        let cfg_manager = resource_metering::ConfigManager::new(
            self.config.resource_metering.clone(),
            recorder_notifier,
            reporter_notifier,
            address_change_notifier,
        );
        cfg_controller.register(
            tikv::config::Module::ResourceMetering,
            Box::new(cfg_manager),
        );

        let storage_read_pool_handle = if self.config.readpool.storage.use_unified_pool() {
            unified_read_pool.as_ref().unwrap().handle()
        } else {
            let storage_read_pools = ReadPool::from(storage::build_read_pool(
                &self.config.readpool.storage,
                pd_sender.clone(),
                engines.engine.clone(),
            ));
            storage_read_pools.handle()
        };

        let storage = create_raft_storage::<_, _, _, F>(
            engines.engine.clone(),
            &self.config.storage,
            storage_read_pool_handle,
            lock_mgr.clone(),
            self.concurrency_manager.clone(),
            lock_mgr.get_storage_dynamic_configs(),
            flow_controller.clone(),
            pd_sender.clone(),
            resource_tag_factory.clone(),
            Arc::clone(&self.quota_limiter),
            self.pd_client.feature_gate().clone(),
        )
        .unwrap_or_else(|e| fatal!("failed to create raft storage: {}", e));
        cfg_controller.register(
            tikv::config::Module::Storage,
            Box::new(StorageConfigManger::new(
                self.tablet_factory.as_ref().unwrap().clone(),
                self.config.storage.block_cache.shared,
                ttl_scheduler,
                flow_controller,
                storage.get_scheduler(),
            )),
        );

        ReplicaReadLockChecker::new(self.concurrency_manager.clone())
            .register(self.coprocessor_host.as_mut().unwrap());

        // Create snapshot manager, server.
        let snap_path = self
            .store_path
            .join(Path::new("snap"))
            .to_str()
            .unwrap()
            .to_owned();

        let bps = i64::try_from(self.config.server.snap_max_write_bytes_per_sec.0)
            .unwrap_or_else(|_| fatal!("snap_max_write_bytes_per_sec > i64::max_value"));

        let snap_mgr = SnapManagerBuilder::default()
            .max_write_bytes_per_sec(bps)
            .max_total_size(self.config.server.snap_max_total_size.0)
            .encryption_key_manager(self.encryption_key_manager.clone())
            .max_per_file_size(self.config.raft_store.max_snapshot_file_raw_size.0)
            .enable_multi_snapshot_files(
                self.pd_client
                    .feature_gate()
                    .can_enable(MULTI_FILES_SNAPSHOT_FEATURE),
            )
            .build(snap_path);

        // Create coprocessor endpoint.
        let cop_read_pool_handle = if self.config.readpool.coprocessor.use_unified_pool() {
            unified_read_pool.as_ref().unwrap().handle()
        } else {
            let cop_read_pools = ReadPool::from(coprocessor::readpool_impl::build_read_pool(
                &self.config.readpool.coprocessor,
                pd_sender,
                engines.engine.clone(),
            ));
            cop_read_pools.handle()
        };

        let mut unified_read_pool_scale_receiver = None;
        if self.config.readpool.is_unified_pool_enabled() {
            let (unified_read_pool_scale_notifier, rx) = mpsc::sync_channel(10);
            cfg_controller.register(
                tikv::config::Module::Readpool,
                Box::new(ReadPoolConfigManager(
                    unified_read_pool.as_ref().unwrap().handle(),
                    unified_read_pool_scale_notifier,
                )),
            );
            unified_read_pool_scale_receiver = Some(rx);
        }

        // Register cdc.
        let cdc_ob = cdc::CdcObserver::new(cdc_scheduler.clone(), F::TAG);
        cdc_ob.register_to(self.coprocessor_host.as_mut().unwrap());
        // Register cdc config manager.
        cfg_controller.register(
            tikv::config::Module::Cdc,
            Box::new(CdcConfigManager(cdc_worker.scheduler())),
        );

        // Create resolved ts worker
        let rts_worker = if self.config.resolved_ts.enable {
            let worker = Box::new(LazyWorker::new("resolved-ts"));
            // Register the resolved ts observer
            let resolved_ts_ob = resolved_ts::Observer::new(worker.scheduler());
            resolved_ts_ob.register_to(self.coprocessor_host.as_mut().unwrap());
            // Register config manager for resolved ts worker
            cfg_controller.register(
                tikv::config::Module::ResolvedTs,
                Box::new(resolved_ts::ResolvedTsConfigManager::new(
                    worker.scheduler(),
                )),
            );
            Some(worker)
        } else {
            None
        };

        // Register causal observer for RawKV API V2
        if let Some(provider) = self.causal_ts_provider.clone() {
            let causal_ob = causal_ts::CausalObserver::new(provider, cdc_ob.clone());
            causal_ob.register_to(self.coprocessor_host.as_mut().unwrap());
        };

        let check_leader_runner = CheckLeaderRunner::new(engines.store_meta.clone());
        let check_leader_scheduler = self
            .background_worker
            .start("check-leader", check_leader_runner);

        let server_config = Arc::new(VersionTrack::new(self.config.server.clone()));

        self.config
            .raft_store
            .validate(
                self.config.coprocessor.region_split_size,
                self.config.coprocessor.enable_region_bucket,
                self.config.coprocessor.region_bucket_size,
            )
            .unwrap_or_else(|e| fatal!("failed to validate raftstore config {}", e));
        let raft_store = Arc::new(VersionTrack::new(self.config.raft_store.clone()));
        let health_service = HealthService::default();
        let mut node = Node::new(
            self.system.take().unwrap(),
            &server_config.value().clone(),
            raft_store.clone(),
            self.config.storage.api_version(),
            self.pd_client.clone(),
            self.state.clone(),
            self.background_worker.clone(),
            Some(health_service.clone()),
            None,
        );
        node.try_bootstrap_store(engines.engines.clone())
            .unwrap_or_else(|e| fatal!("failed to bootstrap node id: {}", e));

        self.snap_mgr = Some(snap_mgr.clone());
        // Create server
        let server = Server::new(
            node.id(),
            &server_config,
            &self.security_mgr,
            storage,
            coprocessor::Endpoint::new(
                &server_config.value(),
                cop_read_pool_handle,
                self.concurrency_manager.clone(),
                resource_tag_factory,
                Arc::clone(&self.quota_limiter),
            ),
            coprocessor_v2::Endpoint::new(&self.config.coprocessor_v2),
            self.router.clone(),
            self.resolver.clone(),
            snap_mgr.clone(),
            gc_worker.clone(),
            check_leader_scheduler,
            self.env.clone(),
            unified_read_pool,
            debug_thread_pool,
            health_service,
        )
        .unwrap_or_else(|e| fatal!("failed to create server: {}", e));
        cfg_controller.register(
            tikv::config::Module::Server,
            Box::new(ServerConfigManager::new(
                server.get_snap_worker_scheduler(),
                server_config.clone(),
                server.get_grpc_mem_quota().clone(),
            )),
        );

        // Start backup stream
        let backup_stream_scheduler = if self.config.backup_stream.enable {
            // Create backup stream.
            let mut backup_stream_worker = Box::new(LazyWorker::new("backup-stream"));
            let backup_stream_scheduler = backup_stream_worker.scheduler();

            // Register backup-stream observer.
            let backup_stream_ob = BackupStreamObserver::new(backup_stream_scheduler.clone());
            backup_stream_ob.register_to(self.coprocessor_host.as_mut().unwrap());
            // Register config manager.
            cfg_controller.register(
                tikv::config::Module::BackupStream,
                Box::new(BackupStreamConfigManager(backup_stream_worker.scheduler())),
            );

            let etcd_cli = LazyEtcdClient::new(
                self.config.pd.endpoints.as_slice(),
                ConnectionConfig {
                    keep_alive_interval: self.config.server.grpc_keepalive_time.0,
                    keep_alive_timeout: self.config.server.grpc_keepalive_timeout.0,
                    tls: self.security_mgr.tonic_tls_config(),
                },
            );
            let backup_stream_endpoint = backup_stream::Endpoint::new(
                node.id(),
                etcd_cli,
                self.config.backup_stream.clone(),
                backup_stream_scheduler.clone(),
                backup_stream_ob,
                self.region_info_accessor.clone(),
                self.router.clone(),
                self.pd_client.clone(),
                self.concurrency_manager.clone(),
            );
            backup_stream_worker.start(backup_stream_endpoint);
            self.to_stop.push(backup_stream_worker);
            Some(backup_stream_scheduler)
        } else {
            None
        };

        let import_path = self.store_path.join("import");
        let mut importer = SstImporter::new(
            &self.config.import,
            import_path,
            self.encryption_key_manager.clone(),
            self.config.storage.api_version(),
        )
        .unwrap();
        for (cf_name, compression_type) in &[
            (
                CF_DEFAULT,
                self.config.rocksdb.defaultcf.bottommost_level_compression,
            ),
            (
                CF_WRITE,
                self.config.rocksdb.writecf.bottommost_level_compression,
            ),
        ] {
            importer.set_compression_type(cf_name, from_rocks_compression_type(*compression_type));
        }
        let importer = Arc::new(importer);

        let split_check_runner = SplitCheckRunner::new(
            engines.engines.kv.clone(),
            self.router.clone(),
            self.coprocessor_host.clone().unwrap(),
        );
        let split_check_scheduler = self
            .background_worker
            .start("split-check", split_check_runner);
        cfg_controller.register(
            tikv::config::Module::Coprocessor,
            Box::new(SplitCheckConfigManager(split_check_scheduler.clone())),
        );

        let split_config_manager =
            SplitConfigManager::new(Arc::new(VersionTrack::new(self.config.split.clone())));
        cfg_controller.register(
            tikv::config::Module::Split,
            Box::new(split_config_manager.clone()),
        );

        let auto_split_controller = AutoSplitController::new(
            split_config_manager,
            self.config.server.grpc_concurrency,
            self.config.readpool.unified.max_thread_count,
            unified_read_pool_scale_receiver,
        );

        // `ConsistencyCheckObserver` must be registered before `Node::start`.
        let safe_point = Arc::new(AtomicU64::new(0));
        let observer = match self.config.coprocessor.consistency_check_method {
            ConsistencyCheckMethod::Mvcc => BoxConsistencyCheckObserver::new(
                MvccConsistencyCheckObserver::new(safe_point.clone()),
            ),
            ConsistencyCheckMethod::Raw => {
                BoxConsistencyCheckObserver::new(RawConsistencyCheckObserver::default())
            }
        };
        self.coprocessor_host
            .as_mut()
            .unwrap()
            .registry
            .register_consistency_check_observer(100, observer);

        node.start(
            engines.engines.clone(),
            server.transport(),
            snap_mgr,
            pd_worker,
            engines.store_meta.clone(),
            self.coprocessor_host.clone().unwrap(),
            importer.clone(),
            split_check_scheduler,
            auto_split_controller,
            self.concurrency_manager.clone(),
            collector_reg_handle,
        )
        .unwrap_or_else(|e| fatal!("failed to start node: {}", e));

        // Start auto gc. Must after `Node::start` because `node_id` is initialized
        // there.
        assert!(node.id() > 0); // Node id should never be 0.
        let auto_gc_config = AutoGcConfig::new(
            self.pd_client.clone(),
            self.region_info_accessor.clone(),
            node.id(),
        );
        if let Err(e) = gc_worker.start_auto_gc(auto_gc_config, safe_point) {
            fatal!("failed to start auto_gc on storage, error: {}", e);
        }

        initial_metric(&self.config.metric);
        if self.config.storage.enable_ttl {
            ttl_checker.start_with_timer(TtlChecker::new(
                self.engines.as_ref().unwrap().engine.kv_engine(),
                self.region_info_accessor.clone(),
                self.config.storage.ttl_check_poll_interval.into(),
            ));
            self.to_stop.push(ttl_checker);
        }

        // Start CDC.
        let cdc_memory_quota = MemoryQuota::new(self.config.cdc.sink_memory_quota.0 as _);
        let cdc_endpoint = cdc::Endpoint::new(
            self.config.server.cluster_id,
            &self.config.cdc,
            self.config.storage.api_version(),
            self.pd_client.clone(),
            cdc_scheduler.clone(),
            self.router.clone(),
            self.engines.as_ref().unwrap().engines.kv.clone(),
            cdc_ob,
            engines.store_meta.clone(),
            self.concurrency_manager.clone(),
            server.env(),
            self.security_mgr.clone(),
            cdc_memory_quota.clone(),
            self.causal_ts_provider
                .clone()
                .map(|provider| provider as Arc<dyn CausalTsProvider>),
        );
        cdc_worker.start_with_timer(cdc_endpoint);
        self.to_stop.push(cdc_worker);

        // Start resolved ts
        if let Some(mut rts_worker) = rts_worker {
            let rts_endpoint = resolved_ts::Endpoint::new(
                &self.config.resolved_ts,
                rts_worker.scheduler(),
                self.router.clone(),
                engines.store_meta.clone(),
                self.pd_client.clone(),
                self.concurrency_manager.clone(),
                server.env(),
                self.security_mgr.clone(),
                // TODO: replace to the cdc sinker
                resolved_ts::DummySinker::new(),
            );
            rts_worker.start_with_timer(rts_endpoint);
            self.to_stop.push(rts_worker);
        }

        cfg_controller.register(
            tikv::config::Module::Raftstore,
            Box::new(RaftstoreConfigManager::new(
                node.refresh_config_scheduler(),
                raft_store,
            )),
        );

        self.servers = Some(Servers {
            lock_mgr,
            server,
            node,
            importer,
            cdc_scheduler,
            cdc_memory_quota,
            rsmeter_pubsub_service,
            backup_stream_scheduler,
        });

        server_config
    }

    fn register_services(&mut self) {
        let servers = self.servers.as_mut().unwrap();
        let engines = self.engines.as_ref().unwrap();

        // Import SST service.
        let import_service = ImportSstService::new(
            self.config.import.clone(),
            self.config.raft_store.raft_entry_max_size,
            self.router.clone(),
            engines.engines.kv.clone(),
            servers.importer.clone(),
        );
        if servers
            .server
            .register_service(create_import_sst(import_service))
            .is_some()
        {
            fatal!("failed to register import service");
        }

        // Debug service.
        let debug_service = DebugService::new(
            engines.engines.clone(),
            servers.server.get_debug_thread_pool().clone(),
            self.router.clone(),
            self.cfg_controller.as_ref().unwrap().clone(),
        );
        if servers
            .server
            .register_service(create_debug(debug_service))
            .is_some()
        {
            fatal!("failed to register debug service");
        }

        // Create Diagnostics service
        let diag_service = DiagnosticsService::new(
            servers.server.get_debug_thread_pool().clone(),
            self.config.log.file.filename.clone(),
            self.config.slow_log_file.clone(),
        );
        if servers
            .server
            .register_service(create_diagnostics(diag_service))
            .is_some()
        {
            fatal!("failed to register diagnostics service");
        }

        // Lock manager.
        if servers
            .server
            .register_service(create_deadlock(servers.lock_mgr.deadlock_service()))
            .is_some()
        {
            fatal!("failed to register deadlock service");
        }

        servers
            .lock_mgr
            .start(
                servers.node.id(),
                self.pd_client.clone(),
                self.resolver.clone(),
                self.security_mgr.clone(),
                &self.config.pessimistic_txn,
            )
            .unwrap_or_else(|e| fatal!("failed to start lock manager: {}", e));

        // Backup service.
        let mut backup_worker = Box::new(self.background_worker.lazy_build("backup-endpoint"));
        let backup_scheduler = backup_worker.scheduler();
        let backup_service = backup::Service::new(backup_scheduler);
        if servers
            .server
            .register_service(create_backup(backup_service))
            .is_some()
        {
            fatal!("failed to register backup service");
        }

        let backup_endpoint = backup::Endpoint::new(
            servers.node.id(),
            engines.engine.clone(),
            self.region_info_accessor.clone(),
            engines.engines.kv.clone(),
            self.config.backup.clone(),
            self.concurrency_manager.clone(),
            self.config.storage.api_version(),
            self.causal_ts_provider
                .clone()
                .map(|provider| provider as Arc<dyn CausalTsProvider>),
        );
        self.cfg_controller.as_mut().unwrap().register(
            tikv::config::Module::Backup,
            Box::new(backup_endpoint.get_config_manager()),
        );
        backup_worker.start(backup_endpoint);

        let cdc_service = cdc::Service::new(
            servers.cdc_scheduler.clone(),
            servers.cdc_memory_quota.clone(),
        );
        if servers
            .server
            .register_service(create_change_data(cdc_service))
            .is_some()
        {
            fatal!("failed to register cdc service");
        }
        if servers
            .server
            .register_service(create_resource_metering_pub_sub(
                servers.rsmeter_pubsub_service.clone(),
            ))
            .is_some()
        {
            warn!("failed to register resource metering pubsub service");
        }

        if let Some(sched) = servers.backup_stream_scheduler.take() {
            let pitr_service = backup_stream::Service::new(sched);
            if servers
                .server
                .register_service(create_log_backup(pitr_service))
                .is_some()
            {
                fatal!("failed to register log backup service");
            }
        }
    }

    fn init_io_utility(&mut self) -> (Arc<IoRateLimiter>, BytesFetcher) {
        let stats_collector_enabled = file_system::init_io_stats_collector()
            .map_err(|e| warn!("failed to init I/O stats collector: {}", e))
            .is_ok();

        let limiter = Arc::new(
            self.config
                .storage
                .io_rate_limit
                .build(stats_collector_enabled),
        );
        let fetcher = if stats_collector_enabled {
            BytesFetcher::FromIoStatsCollector()
        } else {
            BytesFetcher::FromRateLimiter(limiter.statistics().unwrap())
        };
        // Set up IO limiter even when rate limit is disabled, so that rate limits can
        // be dynamically applied later on.
        set_io_rate_limiter(Some(limiter.clone()));
        (limiter, fetcher)
    }

    fn init_metrics_flusher(
        &mut self,
        fetcher: BytesFetcher,
        mut engines_info: EnginesBacklogMonitor,
    ) {
        let mut engine_metrics = EngineMetricsManager::<RocksEngine, ER>::new(
            self.engines.as_ref().unwrap().engines.clone(),
        );
        let mut io_metrics = IoMetricsManager::new(fetcher);
<<<<<<< HEAD
=======
        let engines_info_clone = engines_info.clone();

        // region_id -> (suffix, tablet)
        // `update` of EnginesResourceInfo is called perodically which needs this map
        // for recording the latest tablet for each region.
        // `cached_latest_tablets` is passed to `update` to avoid memory
        // allocation each time when calling `update`.
        let mut cached_latest_tablets: HashMap<u64, (u64, RocksEngine)> = HashMap::new();
>>>>>>> 0030aeb9
        self.background_worker
            .spawn_interval_task(DEFAULT_METRICS_FLUSH_INTERVAL, move || {
                let now = Instant::now();
                engine_metrics.flush(now);
                io_metrics.flush(now);
<<<<<<< HEAD
                engines_info.update(now);
=======
                engines_info_clone.update(now, &mut cached_latest_tablets);
>>>>>>> 0030aeb9
            });

        let mut mem_trace_metrics = MemoryTraceManager::default();
        mem_trace_metrics.register_provider(MEMTRACE_RAFTSTORE.clone());
        mem_trace_metrics.register_provider(MEMTRACE_COPROCESSOR.clone());
        self.background_worker
            .spawn_interval_task(DEFAULT_MEMTRACE_FLUSH_INTERVAL, move || {
                let now = Instant::now();
                mem_trace_metrics.flush(now);
            });
    }

    // Only background cpu quota tuning is implemented at present. iops and frontend
    // quota tuning is on the way
    fn init_quota_tuning_task(&self, quota_limiter: Arc<QuotaLimiter>) {
        // No need to do auto tune when capacity is really low
        if SysQuota::cpu_cores_quota() * BACKGROUND_REQUEST_CORE_MAX_RATIO
            < BACKGROUND_REQUEST_CORE_LOWER_BOUND
        {
            return;
        };

        // Determine the base cpu quota
        let base_cpu_quota =
            // if cpu quota is not specified, start from optimistic case
            if quota_limiter.cputime_limiter(false).is_infinite() {
                1000_f64
                    * f64::max(
                        BACKGROUND_REQUEST_CORE_LOWER_BOUND,
                        SysQuota::cpu_cores_quota() * BACKGROUND_REQUEST_CORE_DEFAULT_RATIO,
                    )
            } else {
                quota_limiter.cputime_limiter(false) / 1000_f64
            };

        // Calculate the celling and floor quota
        let celling_quota = f64::min(
            base_cpu_quota * 2.0,
            1_000_f64 * SysQuota::cpu_cores_quota() * BACKGROUND_REQUEST_CORE_MAX_RATIO,
        );
        let floor_quota = f64::max(
            base_cpu_quota * 0.5,
            1_000_f64 * BACKGROUND_REQUEST_CORE_LOWER_BOUND,
        );

        let mut proc_stats: ProcessStat = ProcessStat::cur_proc_stat().unwrap();
        self.background_worker.spawn_interval_task(
            DEFAULT_QUOTA_LIMITER_TUNE_INTERVAL,
            move || {
                if quota_limiter.auto_tune_enabled() {
                    let cputime_limit = quota_limiter.cputime_limiter(false);
                    let old_quota = if cputime_limit.is_infinite() {
                        base_cpu_quota
                    } else {
                        cputime_limit / 1000_f64
                    };
                    let cpu_usage = match proc_stats.cpu_usage() {
                        Ok(r) => r,
                        Err(_e) => 0.0,
                    };
                    // Try tuning quota when cpu_usage is correctly collected.
                    // rule based tuning:
                    // - if instance is busy, shrink cpu quota for analyze by one quota pace until
                    //   lower bound is hit;
                    // - if instance cpu usage is healthy, no op;
                    // - if instance is idle, increase cpu quota by one quota pace  until upper
                    //   bound is hit.
                    if cpu_usage > 0.0f64 {
                        let mut target_quota = old_quota;

                        let cpu_util = cpu_usage / SysQuota::cpu_cores_quota();
                        if cpu_util >= SYSTEM_BUSY_THRESHOLD {
                            target_quota =
                                f64::max(target_quota - CPU_QUOTA_ADJUSTMENT_PACE, floor_quota);
                        } else if cpu_util < SYSTEM_HEALTHY_THRESHOLD {
                            target_quota =
                                f64::min(target_quota + CPU_QUOTA_ADJUSTMENT_PACE, celling_quota);
                        }

                        if old_quota != target_quota {
                            quota_limiter.set_cpu_time_limit(target_quota as usize, false);
                            debug!(
                                "cpu_time_limiter tuned for backend request";
                                "cpu_util" => ?cpu_util,
                                "new quota" => ?target_quota);
                            INSTANCE_BACKEND_CPU_QUOTA.set(target_quota as i64);
                        }
                    }
                }
            },
        );
    }

    fn init_storage_stats_task(&self, engines: Engines<RocksEngine, ER>) {
        let config_disk_capacity: u64 = self.config.raft_store.capacity.0;
        let data_dir = self.config.storage.data_dir.clone();
        let store_path = self.store_path.clone();
        let snap_mgr = self.snap_mgr.clone().unwrap();
        let reserve_space = disk::get_disk_reserved_space();
        if reserve_space == 0 {
            info!("disk space checker not enabled");
            return;
        }

        let almost_full_threshold = reserve_space;
        let already_full_threshold = reserve_space / 2;
        self.background_worker
            .spawn_interval_task(DEFAULT_STORAGE_STATS_INTERVAL, move || {
                let disk_stats = match fs2::statvfs(&store_path) {
                    Err(e) => {
                        error!(
                            "get disk stat for kv store failed";
                            "kv path" => store_path.to_str(),
                            "err" => ?e
                        );
                        return;
                    }
                    Ok(stats) => stats,
                };
                let disk_cap = disk_stats.total_space();
                let snap_size = snap_mgr.get_total_snap_size().unwrap();

                let kv_size = engines
                    .kv
                    .get_engine_used_size()
                    .expect("get kv engine size");

                let raft_size = engines
                    .raft
                    .get_engine_size()
                    .expect("get raft engine size");

                let placeholer_file_path = PathBuf::from_str(&data_dir)
                    .unwrap()
                    .join(Path::new(file_system::SPACE_PLACEHOLDER_FILE));

                let placeholder_size: u64 =
                    file_system::get_file_size(&placeholer_file_path).unwrap_or(0);

                let used_size = snap_size + kv_size + raft_size + placeholder_size;
                let capacity = if config_disk_capacity == 0 || disk_cap < config_disk_capacity {
                    disk_cap
                } else {
                    config_disk_capacity
                };

                let mut available = capacity.checked_sub(used_size).unwrap_or_default();
                available = cmp::min(available, disk_stats.available_space());

                let prev_disk_status = disk::get_disk_status(0); //0 no need care about failpoint.
                let cur_disk_status = if available <= already_full_threshold {
                    disk::DiskUsage::AlreadyFull
                } else if available <= almost_full_threshold {
                    disk::DiskUsage::AlmostFull
                } else {
                    disk::DiskUsage::Normal
                };
                if prev_disk_status != cur_disk_status {
                    warn!(
                        "disk usage {:?}->{:?}, available={},snap={},kv={},raft={},capacity={}",
                        prev_disk_status,
                        cur_disk_status,
                        available,
                        snap_size,
                        kv_size,
                        raft_size,
                        capacity
                    );
                }
                disk::set_disk_status(cur_disk_status);
            })
    }

    fn init_sst_recovery_sender(&mut self) -> Option<Scheduler<String>> {
        if !self
            .config
            .storage
            .background_error_recovery_window
            .is_zero()
        {
            let sst_worker = Box::new(LazyWorker::new("sst-recovery"));
            let scheduler = sst_worker.scheduler();
            self.sst_worker = Some(sst_worker);
            Some(scheduler)
        } else {
            None
        }
    }

    fn run_server(&mut self, server_config: Arc<VersionTrack<ServerConfig>>) {
        let server = self.servers.as_mut().unwrap();
        server
            .server
            .build_and_bind()
            .unwrap_or_else(|e| fatal!("failed to build server: {}", e));
        server
            .server
            .start(server_config, self.security_mgr.clone())
            .unwrap_or_else(|e| fatal!("failed to start server: {}", e));
    }

    fn run_status_server(&mut self) {
        // Create a status server.
        let status_enabled = !self.config.server.status_addr.is_empty();
        if status_enabled {
            let mut status_server = match StatusServer::new(
                self.config.server.status_thread_pool_size,
                self.cfg_controller.take().unwrap(),
                Arc::new(self.config.security.clone()),
                self.router.clone(),
                self.store_path.clone(),
            ) {
                Ok(status_server) => Box::new(status_server),
                Err(e) => {
                    error_unknown!(%e; "failed to start runtime for status service");
                    return;
                }
            };
            // Start the status server.
            if let Err(e) = status_server.start(self.config.server.status_addr.clone()) {
                error_unknown!(%e; "failed to bind addr for status service");
            } else {
                self.to_stop.push(status_server);
            }
        }
    }

    fn stop(self) {
        tikv_util::thread_group::mark_shutdown();
        let mut servers = self.servers.unwrap();
        servers
            .server
            .stop()
            .unwrap_or_else(|e| fatal!("failed to stop server: {}", e));

        servers.node.stop();
        self.region_info_accessor.stop();

        servers.lock_mgr.stop();

        if let Some(sst_worker) = self.sst_worker {
            sst_worker.stop_worker();
        }

        self.to_stop.into_iter().for_each(|s| s.stop());
    }
}

pub trait ConfiguredRaftEngine: RaftEngine {
    fn build(
        _: &TikvConfig,
        _: &Arc<Env>,
        _: &Option<Arc<DataKeyManager>>,
        _: &Option<Cache>,
        _: Option<Arc<IoRateLimiter>>,
    ) -> Self;
    fn as_rocks_engine(&self) -> Option<&RocksEngine> {
        None
    }
    fn register_config(&self, _cfg_controller: &mut ConfigController, _share_cache: bool) {}
}

impl ConfiguredRaftEngine for RocksEngine {
    fn build(
        config: &TikvConfig,
        env: &Arc<Env>,
        key_manager: &Option<Arc<DataKeyManager>>,
        block_cache: &Option<Cache>,
        _: Option<Arc<IoRateLimiter>>,
    ) -> Self {
        let mut raft_data_state_machine = RaftDataStateMachine::new(
            &config.storage.data_dir,
            &config.raft_engine.config().dir,
            &config.raft_store.raftdb_path,
        );
        let should_dump = raft_data_state_machine.before_open_target();

        let raft_db_path = &config.raft_store.raftdb_path;
        let config_raftdb = &config.raftdb;
        let mut raft_db_opts = config_raftdb.build_opt();
        raft_db_opts.set_env(env.clone());
        let raft_cf_opts = config_raftdb.build_cf_opts(block_cache);
        let mut raftdb =
            engine_rocks::util::new_engine_opt(raft_db_path, raft_db_opts, raft_cf_opts)
                .expect("failed to open raftdb");
        raftdb.set_shared_block_cache(block_cache.is_some());

        if should_dump {
            let raft_engine =
                RaftLogEngine::new(config.raft_engine.config(), key_manager.clone(), None)
                    .expect("failed to open raft engine for migration");
            dump_raft_engine_to_raftdb(&raft_engine, &raftdb, 8 /* threads */);
            raft_engine.stop();
            drop(raft_engine);
            raft_data_state_machine.after_dump_data();
        }
        raftdb
    }

    fn as_rocks_engine(&self) -> Option<&RocksEngine> {
        Some(self)
    }

    fn register_config(&self, cfg_controller: &mut ConfigController, share_cache: bool) {
        cfg_controller.register(
            tikv::config::Module::Raftdb,
            Box::new(DbConfigManger::new(
                Arc::new(self.clone()),
                DbType::Raft,
                share_cache,
            )),
        );
    }
}

impl ConfiguredRaftEngine for RaftLogEngine {
    fn build(
        config: &TikvConfig,
        env: &Arc<Env>,
        key_manager: &Option<Arc<DataKeyManager>>,
        block_cache: &Option<Cache>,
        io_limiter: Option<Arc<IoRateLimiter>>,
    ) -> Self {
        let mut raft_data_state_machine = RaftDataStateMachine::new(
            &config.storage.data_dir,
            &config.raft_store.raftdb_path,
            &config.raft_engine.config().dir,
        );
        let should_dump = raft_data_state_machine.before_open_target();

        let raft_config = config.raft_engine.config();
        let raft_engine = RaftLogEngine::new(raft_config, key_manager.clone(), io_limiter)
            .expect("failed to open raft engine");

        if should_dump {
            let config_raftdb = &config.raftdb;
            let mut raft_db_opts = config_raftdb.build_opt();
            raft_db_opts.set_env(env.clone());
            let raft_cf_opts = config_raftdb.build_cf_opts(block_cache);
            let raftdb = engine_rocks::util::new_engine_opt(
                &config.raft_store.raftdb_path,
                raft_db_opts,
                raft_cf_opts,
            )
            .expect("failed to open raftdb for migration");
            dump_raftdb_to_raft_engine(&raftdb, &raft_engine, 8 /* threads */);
            raftdb.stop();
            drop(raftdb);
            raft_data_state_machine.after_dump_data();
        }
        raft_engine
    }
}

impl<CER: ConfiguredRaftEngine> TikvServer<CER> {
    fn init_raw_engines(
        &mut self,
        io_limiter: Arc<IoRateLimiter>,
        flow_listener: engine_rocks::FlowListener,
    ) -> (Engines<RocksEngine, CER>, EnginesBacklogMonitor) {
        let block_cache = self.config.storage.block_cache.build_shared_cache();
        let env = self
            .config
            .build_shared_rocks_env(
                self.encryption_key_manager.clone(),
                Some(io_limiter.clone()),
            )
            .unwrap();

        // Create raft engine
        let raft_engine = CER::build(
            &self.config,
            &env,
            &self.encryption_key_manager,
            &block_cache,
            Some(io_limiter.clone()),
        );

        // Create kv engine.
        let mut builder = KvEngineFactoryBuilder::new(env, &self.config, &self.store_path)
            .compaction_event_sender(Arc::new(RaftRouterCompactedEventSender {
                router: Mutex::new(self.router.clone()),
            }))
            .region_info_accessor(self.region_info_accessor.clone())
            .sst_recovery_sender(self.init_sst_recovery_sender())
            .flow_listener(flow_listener);
        if let Some(cache) = block_cache {
            builder = builder.block_cache(cache);
        }
        let factory = Arc::new(builder.build());
        let kv_engine = factory
            .create_shared_db()
            .unwrap_or_else(|s| fatal!("failed to create kv engine: {}", s));
        let engines = Engines::new(kv_engine, raft_engine);

        let cfg_controller = self.cfg_controller.as_mut().unwrap();
        cfg_controller.register(
            tikv::config::Module::Rocksdb,
            Box::new(DbConfigManger::new(
                factory.clone(),
                DbType::Kv,
                self.config.storage.block_cache.shared,
            )),
        );
        self.tablet_factory = Some(factory.clone());
        engines
            .raft
            .register_config(cfg_controller, self.config.storage.block_cache.shared);

<<<<<<< HEAD
        let engines_info = EnginesBacklogMonitor::new(
            &engines, 180, // max_samples_to_preserve
            io_limiter,
        );
=======
        let engines_info = Arc::new(EnginesResourceInfo::new(
            factory,
            engines.raft.as_rocks_engine().cloned(),
            180, // max_samples_to_preserve
        ));
>>>>>>> 0030aeb9

        (engines, engines_info)
    }
}

/// Various sanity-checks and logging before running a server.
///
/// Warnings are logged.
///
/// # Logs
///
/// The presence of these environment variables that affect the database
/// behavior is logged.
///
/// - `GRPC_POLL_STRATEGY`
/// - `http_proxy` and `https_proxy`
///
/// # Warnings
///
/// - if `net.core.somaxconn` < 32768
/// - if `net.ipv4.tcp_syncookies` is not 0
/// - if `vm.swappiness` is not 0
/// - if data directories are not on SSDs
/// - if the "TZ" environment variable is not set on unix
fn pre_start() {
    check_environment_variables();
    for e in tikv_util::config::check_kernel() {
        warn!(
            "check: kernel";
            "err" => %e
        );
    }
}

fn check_system_config(config: &TikvConfig) {
    info!("beginning system configuration check");
    let mut rocksdb_max_open_files = config.rocksdb.max_open_files;
    if config.rocksdb.titan.enabled {
        // Titan engine maintains yet another pool of blob files and uses the same max
        // number of open files setup as rocksdb does. So we double the max required
        // open files here
        rocksdb_max_open_files *= 2;
    }
    if let Err(e) = tikv_util::config::check_max_open_fds(
        RESERVED_OPEN_FDS + (rocksdb_max_open_files + config.raftdb.max_open_files) as u64,
    ) {
        fatal!("{}", e);
    }

    // Check RocksDB data dir
    if let Err(e) = tikv_util::config::check_data_dir(&config.storage.data_dir) {
        warn!(
            "check: rocksdb-data-dir";
            "path" => &config.storage.data_dir,
            "err" => %e
        );
    }
    // Check raft data dir
    if let Err(e) = tikv_util::config::check_data_dir(&config.raft_store.raftdb_path) {
        warn!(
            "check: raftdb-path";
            "path" => &config.raft_store.raftdb_path,
            "err" => %e
        );
    }
}

fn try_lock_conflict_addr<P: AsRef<Path>>(path: P) -> File {
    let f = File::create(path.as_ref()).unwrap_or_else(|e| {
        fatal!(
            "failed to create lock at {}: {}",
            path.as_ref().display(),
            e
        )
    });

    if f.try_lock_exclusive().is_err() {
        fatal!(
            "{} already in use, maybe another instance is binding with this address.",
            path.as_ref().file_name().unwrap().to_str().unwrap()
        );
    }
    f
}

#[cfg(unix)]
fn get_lock_dir() -> String {
    format!("{}_TIKV_LOCK_FILES", unsafe { libc::getuid() })
}

#[cfg(not(unix))]
fn get_lock_dir() -> String {
    "TIKV_LOCK_FILES".to_owned()
}

/// A small trait for components which can be trivially stopped. Lets us keep
/// a list of these in `TiKV`, rather than storing each component individually.
trait Stop {
    fn stop(self: Box<Self>);
}

impl<E, R> Stop for StatusServer<E, R>
where
    E: 'static,
    R: 'static + Send,
{
    fn stop(self: Box<Self>) {
        (*self).stop()
    }
}

impl Stop for Worker {
    fn stop(self: Box<Self>) {
        Worker::stop(&self);
    }
}

impl<T: fmt::Display + Send + 'static> Stop for LazyWorker<T> {
    fn stop(self: Box<Self>) {
        self.stop_worker();
    }
}

pub struct EngineMetricsManager<EK: KvEngine, R: RaftEngine> {
    engines: Engines<EK, R>,
    last_reset: Instant,
}

impl<EK: KvEngine, R: RaftEngine> EngineMetricsManager<EK, R> {
    pub fn new(engines: Engines<EK, R>) -> Self {
        EngineMetricsManager {
            engines,
            last_reset: Instant::now(),
        }
    }

    pub fn flush(&mut self, now: Instant) {
        KvEngine::flush_metrics(&self.engines.kv, "kv");
        self.engines.raft.flush_metrics("raft");
        if now.saturating_duration_since(self.last_reset) >= DEFAULT_ENGINE_METRICS_RESET_INTERVAL {
            KvEngine::reset_statistics(&self.engines.kv);
            self.engines.raft.reset_statistics();
            self.last_reset = now;
        }
    }
}

<<<<<<< HEAD
pub struct EnginesBacklogMonitor {
    kv_engine: RocksEngine,
=======
pub struct EnginesResourceInfo {
    tablet_factory: Arc<dyn TabletFactory<RocksEngine> + Sync + Send>,
>>>>>>> 0030aeb9
    raft_engine: Option<RocksEngine>,
    io_rate_limiter: Arc<IoRateLimiter>,

    normalized_pending_bytes_collector: MovingAvgU32,
    /// (Original I/O rate, I/O rate recently set by us)
    history_io_rate_limits: Option<(usize, usize)>,
}

impl EnginesBacklogMonitor {
    const SCALE_FACTOR: u64 = 100;

    fn new(
        tablet_factory: Arc<dyn TabletFactory<RocksEngine> + Sync + Send>,
        raft_engine: Option<RocksEngine>,
        max_samples_to_preserve: usize,
        io_rate_limiter: Arc<IoRateLimiter>,
    ) -> Self {
<<<<<<< HEAD
        let raft_engine = engines.raft.as_rocks_engine().cloned();
        EnginesBacklogMonitor {
            kv_engine: engines.kv.clone(),
=======
        EnginesResourceInfo {
            tablet_factory,
>>>>>>> 0030aeb9
            raft_engine,
            io_rate_limiter,
            normalized_pending_bytes_collector: MovingAvgU32::new(max_samples_to_preserve),
            history_io_rate_limits: None,
        }
    }

<<<<<<< HEAD
    pub fn update(&mut self, _now: Instant) {
        // Starts adjusting I/O rate if pending bytes exceeds 80% of soft limit.
        const BACKLOG_THRESHOLD: u32 = 80;
=======
    pub fn update(
        &self,
        _now: Instant,
        cached_latest_tablets: &mut HashMap<u64, (u64, RocksEngine)>,
    ) {
>>>>>>> 0030aeb9
        let mut normalized_pending_bytes = 0;

        fn fetch_engine_cf(engine: &RocksEngine, cf: &str, normalized_pending_bytes: &mut u32) {
            if let Ok(cf_opts) = engine.get_options_cf(cf) {
                if let Ok(Some(b)) = engine.get_cf_pending_compaction_bytes(cf) {
                    if cf_opts.get_soft_pending_compaction_bytes_limit() > 0 {
                        *normalized_pending_bytes = std::cmp::max(
                            *normalized_pending_bytes,
                            (b * EnginesBacklogMonitor::SCALE_FACTOR
                                / cf_opts.get_soft_pending_compaction_bytes_limit())
                                as u32,
                        );
                    }
                }
            }
        }

        if let Some(raft_engine) = &self.raft_engine {
            fetch_engine_cf(raft_engine, CF_DEFAULT, &mut normalized_pending_bytes);
        }

        self.tablet_factory
            .for_each_opened_tablet(
                &mut |id, suffix, db: &RocksEngine| match cached_latest_tablets.entry(id) {
                    collections::HashMapEntry::Occupied(mut slot) => {
                        if slot.get().0 < suffix {
                            slot.insert((suffix, db.clone()));
                        }
                    }
                    collections::HashMapEntry::Vacant(slot) => {
                        slot.insert((suffix, db.clone()));
                    }
                },
            );

        // todo(SpadeA): Now, there's a potential race condition problem where the
        // tablet could be destroyed after the clone and before the fetching
        // which could result in programme panic. It's okay now as the single global
        // kv_engine will not be destroyed in normal operation and v2 is not
        // ready for operation. Furthermore, this race condition is general to v2 as
        // tablet clone is not a case exclusively happened here. We should
        // propose another PR to tackle it such as destory tablet lazily in a GC
        // thread.

        for (_, (_, tablet)) in cached_latest_tablets.iter() {
            for cf in &[CF_DEFAULT, CF_WRITE, CF_LOCK] {
                fetch_engine_cf(tablet, cf, &mut normalized_pending_bytes);
            }
        }

        // Clear ensures that these tablets are not hold forever.
        cached_latest_tablets.clear();

        let (_, avg) = self
            .normalized_pending_bytes_collector
            .add(normalized_pending_bytes);

        // Maps [THRESHOLD, 100] to [1,2].
        let score = std::cmp::max(normalized_pending_bytes, avg).saturating_sub(BACKLOG_THRESHOLD)
            as f32
            / (100.0 - BACKLOG_THRESHOLD as f32)
            + 1.0;
        let io_limiter = self.io_rate_limiter.clone();
        if score > 1.0 {
            io_limiter.with_io_rate_limit(|current| {
                if let Some((original, last)) = self.history_io_rate_limits.take() {
                    if last == current {
                        let new = (original as f32 * score) as usize;
                        self.history_io_rate_limits = Some((original, new));
                        return Some(new);
                    }
                } else {
                    let new = (current as f32 * score) as usize;
                    self.history_io_rate_limits = Some((current, new));
                    return Some(new);
                }
                None
            });
        } else if let Some((original, last)) = self.history_io_rate_limits.take() {
            io_limiter.with_io_rate_limit(|current| {
                // Reset to original rate limit if user hasn't modified it.
                if last == current {
                    Some(original)
                } else {
                    None
                }
            });
        }
    }
}

#[cfg(test)]
mod test {
    use std::{
        collections::HashMap,
        sync::{atomic::Ordering, Arc},
    };

    use engine_rocks::{raw::Env, RocksEngine};
    use engine_traits::{
        FlowControlFactorsExt, MiscExt, OpenOptions, SyncMutable, TabletFactory, CF_DEFAULT,
    };
    use tempfile::Builder;
    use tikv::{config::TikvConfig, server::KvEngineFactoryBuilder};
    use tikv_util::{config::ReadableSize, time::Instant};

    use super::EnginesResourceInfo;

    #[test]
    fn test_engines_resource_info_update() {
        let mut config = TikvConfig::default();
        config.rocksdb.defaultcf.disable_auto_compactions = true;
        config.rocksdb.defaultcf.soft_pending_compaction_bytes_limit = Some(ReadableSize(1));
        config.rocksdb.writecf.soft_pending_compaction_bytes_limit = Some(ReadableSize(1));
        config.rocksdb.lockcf.soft_pending_compaction_bytes_limit = Some(ReadableSize(1));
        let env = Arc::new(Env::default());
        let path = Builder::new().prefix("test-update").tempdir().unwrap();

        let builder = KvEngineFactoryBuilder::new(env, &config, path.path());
        let factory = builder.build_v2();

        for i in 1..6 {
            let _ = factory
                .open_tablet(i, Some(10), OpenOptions::default().set_create_new(true))
                .unwrap();
        }

        let tablet = factory
            .open_tablet(1, Some(10), OpenOptions::default().set_cache_only(true))
            .unwrap();
        // Prepare some data for two tablets of the same region. So we can test whether
        // we fetch the bytes from the latest one.
        for i in 1..21 {
            tablet.put_cf(CF_DEFAULT, b"key", b"val").unwrap();
            if i % 2 == 0 {
                tablet.flush_cf(CF_DEFAULT, true).unwrap();
            }
        }
        let old_pending_compaction_bytes = tablet
            .get_cf_pending_compaction_bytes(CF_DEFAULT)
            .unwrap()
            .unwrap();

        let tablet = factory
            .open_tablet(1, Some(20), OpenOptions::default().set_create_new(true))
            .unwrap();

        for i in 1..11 {
            tablet.put_cf(CF_DEFAULT, b"key", b"val").unwrap();
            if i % 2 == 0 {
                tablet.flush_cf(CF_DEFAULT, true).unwrap();
            }
        }
        let new_pending_compaction_bytes = tablet
            .get_cf_pending_compaction_bytes(CF_DEFAULT)
            .unwrap()
            .unwrap();

        assert!(old_pending_compaction_bytes > new_pending_compaction_bytes);

        let engines_info = Arc::new(EnginesResourceInfo::new(Arc::new(factory), None, 10));

        let mut cached_latest_tablets: HashMap<u64, (u64, RocksEngine)> = HashMap::new();
        engines_info.update(Instant::now(), &mut cached_latest_tablets);

        // The memory allocation should be reserved
        assert!(cached_latest_tablets.capacity() >= 5);
        // The tablet cache should be cleared
        assert!(cached_latest_tablets.is_empty());

        // The latest_normalized_pending_bytes should be equal to the pending compaction
        // bytes of tablet_1_20
        assert_eq!(
            (new_pending_compaction_bytes * 100) as u32,
            engines_info
                .latest_normalized_pending_bytes
                .load(Ordering::Relaxed)
        );
    }
}<|MERGE_RESOLUTION|>--- conflicted
+++ resolved
@@ -1276,27 +1276,19 @@
             self.engines.as_ref().unwrap().engines.clone(),
         );
         let mut io_metrics = IoMetricsManager::new(fetcher);
-<<<<<<< HEAD
-=======
-        let engines_info_clone = engines_info.clone();
 
         // region_id -> (suffix, tablet)
-        // `update` of EnginesResourceInfo is called perodically which needs this map
+        // `update` of EnginesBacklogMonitor is called perodically which needs this map
         // for recording the latest tablet for each region.
         // `cached_latest_tablets` is passed to `update` to avoid memory
         // allocation each time when calling `update`.
         let mut cached_latest_tablets: HashMap<u64, (u64, RocksEngine)> = HashMap::new();
->>>>>>> 0030aeb9
         self.background_worker
             .spawn_interval_task(DEFAULT_METRICS_FLUSH_INTERVAL, move || {
                 let now = Instant::now();
                 engine_metrics.flush(now);
                 io_metrics.flush(now);
-<<<<<<< HEAD
-                engines_info.update(now);
-=======
-                engines_info_clone.update(now, &mut cached_latest_tablets);
->>>>>>> 0030aeb9
+                engines_info.update(now, &mut cached_latest_tablets);
             });
 
         let mut mem_trace_metrics = MemoryTraceManager::default();
@@ -1706,18 +1698,12 @@
             .raft
             .register_config(cfg_controller, self.config.storage.block_cache.shared);
 
-<<<<<<< HEAD
         let engines_info = EnginesBacklogMonitor::new(
-            &engines, 180, // max_samples_to_preserve
-            io_limiter,
-        );
-=======
-        let engines_info = Arc::new(EnginesResourceInfo::new(
             factory,
             engines.raft.as_rocks_engine().cloned(),
             180, // max_samples_to_preserve
-        ));
->>>>>>> 0030aeb9
+            io_limiter,
+        );
 
         (engines, engines_info)
     }
@@ -1865,13 +1851,8 @@
     }
 }
 
-<<<<<<< HEAD
 pub struct EnginesBacklogMonitor {
-    kv_engine: RocksEngine,
-=======
-pub struct EnginesResourceInfo {
     tablet_factory: Arc<dyn TabletFactory<RocksEngine> + Sync + Send>,
->>>>>>> 0030aeb9
     raft_engine: Option<RocksEngine>,
     io_rate_limiter: Arc<IoRateLimiter>,
 
@@ -1889,14 +1870,8 @@
         max_samples_to_preserve: usize,
         io_rate_limiter: Arc<IoRateLimiter>,
     ) -> Self {
-<<<<<<< HEAD
-        let raft_engine = engines.raft.as_rocks_engine().cloned();
         EnginesBacklogMonitor {
-            kv_engine: engines.kv.clone(),
-=======
-        EnginesResourceInfo {
             tablet_factory,
->>>>>>> 0030aeb9
             raft_engine,
             io_rate_limiter,
             normalized_pending_bytes_collector: MovingAvgU32::new(max_samples_to_preserve),
@@ -1904,17 +1879,13 @@
         }
     }
 
-<<<<<<< HEAD
-    pub fn update(&mut self, _now: Instant) {
-        // Starts adjusting I/O rate if pending bytes exceeds 80% of soft limit.
-        const BACKLOG_THRESHOLD: u32 = 80;
-=======
     pub fn update(
-        &self,
+        &mut self,
         _now: Instant,
         cached_latest_tablets: &mut HashMap<u64, (u64, RocksEngine)>,
     ) {
->>>>>>> 0030aeb9
+        // Starts adjusting I/O rate if pending bytes exceeds 80% of soft limit.
+        const BACKLOG_THRESHOLD: u32 = 80;
         let mut normalized_pending_bytes = 0;
 
         fn fetch_engine_cf(engine: &RocksEngine, cf: &str, normalized_pending_bytes: &mut u32) {
@@ -2008,28 +1979,18 @@
 
 #[cfg(test)]
 mod test {
-    use std::{
-        collections::HashMap,
-        sync::{atomic::Ordering, Arc},
-    };
-
-    use engine_rocks::{raw::Env, RocksEngine};
-    use engine_traits::{
-        FlowControlFactorsExt, MiscExt, OpenOptions, SyncMutable, TabletFactory, CF_DEFAULT,
-    };
+    use engine_traits::{OpenOptions, SyncMutable};
     use tempfile::Builder;
-    use tikv::{config::TikvConfig, server::KvEngineFactoryBuilder};
-    use tikv_util::{config::ReadableSize, time::Instant};
-
-    use super::EnginesResourceInfo;
+    use tikv_util::config::ReadableSize;
+
+    use super::*;
 
     #[test]
     fn test_engines_resource_info_update() {
         let mut config = TikvConfig::default();
         config.rocksdb.defaultcf.disable_auto_compactions = true;
+        config.rocksdb.defaultcf.disable_write_stall = true;
         config.rocksdb.defaultcf.soft_pending_compaction_bytes_limit = Some(ReadableSize(1));
-        config.rocksdb.writecf.soft_pending_compaction_bytes_limit = Some(ReadableSize(1));
-        config.rocksdb.lockcf.soft_pending_compaction_bytes_limit = Some(ReadableSize(1));
         let env = Arc::new(Env::default());
         let path = Builder::new().prefix("test-update").tempdir().unwrap();
 
@@ -2075,23 +2036,37 @@
 
         assert!(old_pending_compaction_bytes > new_pending_compaction_bytes);
 
-        let engines_info = Arc::new(EnginesResourceInfo::new(Arc::new(factory), None, 10));
+        let limiter = Arc::new(IoRateLimiter::new_for_test());
+        let mut engines_info =
+            EnginesBacklogMonitor::new(Arc::new(factory), None, 10, limiter.clone());
+        limiter.set_io_rate_limit(200);
 
         let mut cached_latest_tablets: HashMap<u64, (u64, RocksEngine)> = HashMap::new();
         engines_info.update(Instant::now(), &mut cached_latest_tablets);
-
+        let mut updated_rate = 0;
+        limiter.with_io_rate_limit(|r| {
+            assert!(r > 200);
+            updated_rate = r;
+            None
+        });
         // The memory allocation should be reserved
         assert!(cached_latest_tablets.capacity() >= 5);
         // The tablet cache should be cleared
         assert!(cached_latest_tablets.is_empty());
 
-        // The latest_normalized_pending_bytes should be equal to the pending compaction
-        // bytes of tablet_1_20
-        assert_eq!(
-            (new_pending_compaction_bytes * 100) as u32,
-            engines_info
-                .latest_normalized_pending_bytes
-                .load(Ordering::Relaxed)
-        );
+        // idempotent
+        engines_info.update(Instant::now(), &mut cached_latest_tablets);
+        limiter.with_io_rate_limit(|r| {
+            assert_eq!(updated_rate, r);
+            None
+        });
+
+        // user can override
+        limiter.set_io_rate_limit(100);
+        engines_info.update(Instant::now(), &mut cached_latest_tablets);
+        limiter.with_io_rate_limit(|r| {
+            assert_eq!(r, 100);
+            None
+        });
     }
 }