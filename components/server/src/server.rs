// Copyright 2021 TiKV Project Authors. Licensed under Apache-2.0.

//! This module startups all the components of a TiKV server.
//!
//! It is responsible for reading from configs, starting up the various server
//! components, and handling errors (mostly by aborting and reporting to the
//! user).
//!
//! The entry point is `run_tikv`.
//!
//! Components are often used to initialize other components, and/or must be
//! explicitly stopped. We keep these components in the `TikvServer` struct.

use std::{
    cmp,
    collections::HashMap,
    convert::TryFrom,
    env, fmt,
    net::SocketAddr,
    path::{Path, PathBuf},
    str::FromStr,
    sync::{
        atomic::{AtomicU32, AtomicU64, Ordering},
        mpsc, Arc, Mutex,
    },
    time::Duration,
    u64,
};

use api_version::{dispatch_api_version, KvFormat};
use backup_stream::{
    config::BackupStreamConfigManager,
    metadata::{ConnectionConfig, LazyEtcdClient},
    observer::BackupStreamObserver,
};
use causal_ts::CausalTsProviderImpl;
use cdc::{CdcConfigManager, MemoryQuota};
use concurrency_manager::ConcurrencyManager;
use encryption_export::{data_key_manager_from_config, DataKeyManager};
use engine_rocks::{
    flush_engine_statistics, from_rocks_compression_type,
    raw::{Cache, Env},
    FlowInfo, RocksEngine, RocksStatistics,
};
use engine_rocks_helper::sst_recovery::{RecoveryRunner, DEFAULT_CHECK_INTERVAL};
use engine_traits::{
    CachedTablet, CfOptions, CfOptionsExt, Engines, FlowControlFactorsExt, KvEngine, MiscExt,
<<<<<<< HEAD
    RaftEngine, SingletonFactory, StatisticsReporter, TabletRegistry, CF_DEFAULT, CF_LOCK,
    CF_WRITE,
=======
    RaftEngine, SingletonFactory, TabletContext, TabletRegistry, CF_DEFAULT, CF_LOCK, CF_WRITE,
>>>>>>> 98e8bfb3
};
use error_code::ErrorCodeExt;
use file_system::{
    get_io_rate_limiter, set_io_rate_limiter, BytesFetcher, File, IoBudgetAdjustor,
    MetricsManager as IoMetricsManager,
};
use futures::executor::block_on;
use grpcio::{EnvBuilder, Environment};
use grpcio_health::HealthService;
use kvproto::{
    brpb::create_backup, cdcpb::create_change_data, deadlock::create_deadlock,
    debugpb::create_debug, diagnosticspb::create_diagnostics, import_sstpb::create_import_sst,
    kvrpcpb::ApiVersion, logbackuppb::create_log_backup, recoverdatapb::create_recover_data,
    resource_usage_agent::create_resource_metering_pub_sub,
};
use pd_client::{PdClient, RpcClient};
use raft_log_engine::RaftLogEngine;
use raftstore::{
    coprocessor::{
        config::SplitCheckConfigManager, BoxConsistencyCheckObserver, ConsistencyCheckMethod,
        CoprocessorHost, RawConsistencyCheckObserver, RegionInfoAccessor,
    },
    router::ServerRaftStoreRouter,
    store::{
        config::RaftstoreConfigManager,
        fsm,
        fsm::store::{
            RaftBatchSystem, RaftRouter, StoreMeta, MULTI_FILES_SNAPSHOT_FEATURE, PENDING_MSG_CAP,
        },
        memory::MEMTRACE_ROOT as MEMTRACE_RAFTSTORE,
        AutoSplitController, CheckLeaderRunner, LocalReader, SnapManager, SnapManagerBuilder,
        SplitCheckRunner, SplitConfigManager, StoreMetaDelegate,
    },
    RaftRouterCompactedEventSender,
};
use security::SecurityManager;
use snap_recovery::RecoveryService;
use tikv::{
    config::{ConfigController, DbConfigManger, DbType, LogConfigManager, TikvConfig},
    coprocessor::{self, MEMTRACE_ROOT as MEMTRACE_COPROCESSOR},
    coprocessor_v2,
    import::{ImportSstService, SstImporter},
    read_pool::{build_yatp_read_pool, ReadPool, ReadPoolConfigManager},
    server::{
        config::{Config as ServerConfig, ServerConfigManager},
        create_raft_storage,
        gc_worker::{AutoGcConfig, GcWorker},
        lock_manager::LockManager,
        raftkv::ReplicaReadLockChecker,
        resolve,
        service::{DebugService, DiagnosticsService},
        status_server::StatusServer,
        ttl::TtlChecker,
        KvEngineFactoryBuilder, Node, RaftKv, Server, CPU_CORES_QUOTA_GAUGE, DEFAULT_CLUSTER_ID,
        GRPC_THREAD_PREFIX,
    },
    storage::{
        self,
        config_manager::StorageConfigManger,
        mvcc::MvccConsistencyCheckObserver,
        txn::flow_controller::{EngineFlowController, FlowController},
        Engine,
    },
};
use tikv_util::{
    check_environment_variables,
    config::{ensure_dir_exist, RaftDataStateMachine, VersionTrack},
    math::MovingAvgU32,
    metrics::INSTANCE_BACKEND_CPU_QUOTA,
    quota_limiter::{QuotaLimitConfigManager, QuotaLimiter},
    sys::{
        cpu_time::ProcessStat, disk, path_in_diff_mount_point, register_memory_usage_high_water,
        SysQuota,
    },
    thread_group::GroupProperties,
    time::{Instant, Monitor},
    worker::{Builder as WorkerBuilder, LazyWorker, Scheduler, Worker},
};
use tokio::runtime::Builder;

use crate::{
    memory::*, raft_engine_switch::*, setup::*, signal_handler,
    tikv_util::sys::thread::ThreadBuildWrapper,
};

// minimum number of core kept for background requests
const BACKGROUND_REQUEST_CORE_LOWER_BOUND: f64 = 1.0;
// max ratio of core quota for background requests
const BACKGROUND_REQUEST_CORE_MAX_RATIO: f64 = 0.95;
// default ratio of core quota for background requests = core_number * 0.5
const BACKGROUND_REQUEST_CORE_DEFAULT_RATIO: f64 = 0.5;
// indication of TiKV instance is short of cpu
const SYSTEM_BUSY_THRESHOLD: f64 = 0.80;
// indication of TiKV instance in healthy state when cpu usage is in [0.5, 0.80)
const SYSTEM_HEALTHY_THRESHOLD: f64 = 0.50;
// pace of cpu quota adjustment
const CPU_QUOTA_ADJUSTMENT_PACE: f64 = 200.0; // 0.2 vcpu

#[inline]
fn run_impl<CER: ConfiguredRaftEngine, F: KvFormat>(config: TikvConfig) {
    let mut tikv = TikvServer::<CER>::init::<F>(config);

    // Must be called after `TikvServer::init`.
    let memory_limit = tikv.config.memory_usage_limit.unwrap().0;
    let high_water = (tikv.config.memory_usage_high_water * memory_limit as f64) as u64;
    register_memory_usage_high_water(high_water);

    tikv.check_conflict_addr();
    tikv.init_fs();
    tikv.init_yatp();
    tikv.init_encryption();
    let fetcher = tikv.init_io_utility();
    let listener = tikv.init_flow_receiver();
    let (engines, engines_info) = tikv.init_raw_engines(listener);
    tikv.init_engines(engines.clone());
    let server_config = tikv.init_servers::<F>();
    tikv.register_services();
    tikv.init_metrics_flusher(fetcher, engines_info);
    tikv.init_storage_stats_task(engines);
    tikv.run_server(server_config);
    tikv.run_status_server();
    tikv.init_quota_tuning_task(tikv.quota_limiter.clone());

    signal_handler::wait_for_signal(
        Some(tikv.engines.take().unwrap().engines),
        tikv.kv_statistics.clone(),
        tikv.raft_statistics.clone(),
    );
    tikv.stop();
}

/// Run a TiKV server. Returns when the server is shutdown by the user, in which
/// case the server will be properly stopped.
pub fn run_tikv(config: TikvConfig) {
    // Sets the global logger ASAP.
    // It is okay to use the config w/o `validate()`,
    // because `initial_logger()` handles various conditions.
    initial_logger(&config);

    // Print version information.
    let build_timestamp = option_env!("TIKV_BUILD_TIME");
    tikv::log_tikv_info(build_timestamp);

    // Print resource quota.
    SysQuota::log_quota();
    CPU_CORES_QUOTA_GAUGE.set(SysQuota::cpu_cores_quota());

    // Do some prepare works before start.
    pre_start();

    let _m = Monitor::default();

    dispatch_api_version!(config.storage.api_version(), {
        if !config.raft_engine.enable {
            run_impl::<RocksEngine, API>(config)
        } else {
            run_impl::<RaftLogEngine, API>(config)
        }
    })
}

const RESERVED_OPEN_FDS: u64 = 1000;

const DEFAULT_METRICS_FLUSH_INTERVAL: Duration = Duration::from_millis(10_000);
const DEFAULT_MEMTRACE_FLUSH_INTERVAL: Duration = Duration::from_millis(1_000);
const DEFAULT_ENGINE_METRICS_RESET_INTERVAL: Duration = Duration::from_millis(60_000);
const DEFAULT_STORAGE_STATS_INTERVAL: Duration = Duration::from_secs(1);
const DEFAULT_QUOTA_LIMITER_TUNE_INTERVAL: Duration = Duration::from_secs(5);

/// A complete TiKV server.
struct TikvServer<ER: RaftEngine> {
    config: TikvConfig,
    cfg_controller: Option<ConfigController>,
    security_mgr: Arc<SecurityManager>,
    pd_client: Arc<RpcClient>,
    router: RaftRouter<RocksEngine, ER>,
    flow_info_sender: Option<mpsc::Sender<FlowInfo>>,
    flow_info_receiver: Option<mpsc::Receiver<FlowInfo>>,
    system: Option<RaftBatchSystem<RocksEngine, ER>>,
    resolver: Option<resolve::PdStoreAddrResolver>,
    store_path: PathBuf,
    snap_mgr: Option<SnapManager>, // Will be filled in `init_servers`.
    encryption_key_manager: Option<Arc<DataKeyManager>>,
    engines: Option<TikvEngines<RocksEngine, ER>>,
    kv_statistics: Option<Arc<RocksStatistics>>,
    raft_statistics: Option<Arc<RocksStatistics>>,
    servers: Option<Servers<RocksEngine, ER>>,
    region_info_accessor: RegionInfoAccessor,
    coprocessor_host: Option<CoprocessorHost<RocksEngine>>,
    to_stop: Vec<Box<dyn Stop>>,
    lock_files: Vec<File>,
    concurrency_manager: ConcurrencyManager,
    env: Arc<Environment>,
    background_worker: Worker,
    check_leader_worker: Worker,
    sst_worker: Option<Box<LazyWorker<String>>>,
    quota_limiter: Arc<QuotaLimiter>,
    causal_ts_provider: Option<Arc<CausalTsProviderImpl>>, // used for rawkv apiv2
    tablet_registry: Option<TabletRegistry<RocksEngine>>,
    br_snap_recovery_mode: bool, // use for br snapshot recovery
}

struct TikvEngines<EK: KvEngine, ER: RaftEngine> {
    engines: Engines<EK, ER>,
    store_meta: Arc<Mutex<StoreMeta>>,
    engine: RaftKv<EK, ServerRaftStoreRouter<EK, ER>>,
}

struct Servers<EK: KvEngine, ER: RaftEngine> {
    lock_mgr: LockManager,
    server: LocalServer<EK, ER>,
    node: Node<RpcClient, EK, ER>,
    importer: Arc<SstImporter>,
    cdc_scheduler: tikv_util::worker::Scheduler<cdc::Task>,
    cdc_memory_quota: MemoryQuota,
    rsmeter_pubsub_service: resource_metering::PubSubService,
    backup_stream_scheduler: Option<tikv_util::worker::Scheduler<backup_stream::Task>>,
}

type LocalServer<EK, ER> = Server<resolve::PdStoreAddrResolver, LocalRaftKv<EK, ER>>;
type LocalRaftKv<EK, ER> = RaftKv<EK, ServerRaftStoreRouter<EK, ER>>;

impl<ER> TikvServer<ER>
where
    ER: RaftEngine,
{
    fn init<F: KvFormat>(mut config: TikvConfig) -> TikvServer<ER> {
        tikv_util::thread_group::set_properties(Some(GroupProperties::default()));
        // It is okay use pd config and security config before `init_config`,
        // because these configs must be provided by command line, and only
        // used during startup process.
        let security_mgr = Arc::new(
            SecurityManager::new(&config.security)
                .unwrap_or_else(|e| fatal!("failed to create security manager: {}", e)),
        );
        let env = Arc::new(
            EnvBuilder::new()
                .cq_count(config.server.grpc_concurrency)
                .name_prefix(thd_name!(GRPC_THREAD_PREFIX))
                .build(),
        );
        let pd_client =
            Self::connect_to_pd_cluster(&mut config, env.clone(), Arc::clone(&security_mgr));
        // check if TiKV need to run in snapshot recovery mode
        let is_recovering_marked = match pd_client.is_recovering_marked() {
            Err(e) => {
                warn!(
                    "failed to get recovery mode from PD";
                    "error" => ?e,
                );
                false
            }
            Ok(marked) => marked,
        };

        if is_recovering_marked {
            // Run a TiKV server in recovery modeß
            info!("TiKV running in Snapshot Recovery Mode");
            snap_recovery::init_cluster::enter_snap_recovery_mode(&mut config);
            // connect_to_pd_cluster retreived the cluster id from pd
            let cluster_id = config.server.cluster_id;
            snap_recovery::init_cluster::start_recovery(
                config.clone(),
                cluster_id,
                pd_client.clone(),
            );
        }

        // Initialize and check config
        let cfg_controller = Self::init_config(config);
        let config = cfg_controller.get_current();

        let store_path = Path::new(&config.storage.data_dir).to_owned();

        // Initialize raftstore channels.
        let (router, system) = fsm::create_raft_batch_system(&config.raft_store);

        let thread_count = config.server.background_thread_count;
        let background_worker = WorkerBuilder::new("background")
            .thread_count(thread_count)
            .create();

        let mut coprocessor_host = Some(CoprocessorHost::new(
            router.clone(),
            config.coprocessor.clone(),
        ));
        let region_info_accessor = RegionInfoAccessor::new(coprocessor_host.as_mut().unwrap());

        // Initialize concurrency manager
        let latest_ts = block_on(pd_client.get_tso()).expect("failed to get timestamp from PD");
        let concurrency_manager = ConcurrencyManager::new(latest_ts);

        // use different quota for front-end and back-end requests
        let quota_limiter = Arc::new(QuotaLimiter::new(
            config.quota.foreground_cpu_time,
            config.quota.foreground_write_bandwidth,
            config.quota.foreground_read_bandwidth,
            config.quota.background_cpu_time,
            config.quota.background_write_bandwidth,
            config.quota.background_read_bandwidth,
            config.quota.max_delay_duration,
            config.quota.enable_auto_tune,
        ));

        let mut causal_ts_provider = None;
        if let ApiVersion::V2 = F::TAG {
            let tso = block_on(causal_ts::BatchTsoProvider::new_opt(
                pd_client.clone(),
                config.causal_ts.renew_interval.0,
                config.causal_ts.alloc_ahead_buffer.0,
                config.causal_ts.renew_batch_min_size,
                config.causal_ts.renew_batch_max_size,
            ));
            if let Err(e) = tso {
                fatal!("Causal timestamp provider initialize failed: {:?}", e);
            }
            causal_ts_provider = Some(Arc::new(tso.unwrap().into()));
            info!("Causal timestamp provider startup.");
        }

        // Run check leader in a dedicate thread, because it is time sensitive
        // and crucial to TiCDC replication lag.
        let check_leader_worker = WorkerBuilder::new("check_leader").thread_count(1).create();

        TikvServer {
            config,
            cfg_controller: Some(cfg_controller),
            security_mgr,
            pd_client,
            router,
            system: Some(system),
            resolver: None,
            store_path,
            snap_mgr: None,
            encryption_key_manager: None,
            engines: None,
            kv_statistics: None,
            raft_statistics: None,
            servers: None,
            region_info_accessor,
            coprocessor_host,
            to_stop: vec![],
            lock_files: vec![],
            concurrency_manager,
            env,
            background_worker,
            check_leader_worker,
            flow_info_sender: None,
            flow_info_receiver: None,
            sst_worker: None,
            quota_limiter,
            causal_ts_provider,
            tablet_registry: None,
            br_snap_recovery_mode: is_recovering_marked,
        }
    }

    /// Initialize and check the config
    ///
    /// Warnings are logged and fatal errors exist.
    ///
    /// #  Fatal errors
    ///
    /// - If `dynamic config` feature is enabled and failed to register config
    ///   to PD
    /// - If some critical configs (like data dir) are differrent from last run
    /// - If the config can't pass `validate()`
    /// - If the max open file descriptor limit is not high enough to support
    ///   the main database and the raft database.
    fn init_config(mut config: TikvConfig) -> ConfigController {
        validate_and_persist_config(&mut config, true);

        ensure_dir_exist(&config.storage.data_dir).unwrap();
        if !config.rocksdb.wal_dir.is_empty() {
            ensure_dir_exist(&config.rocksdb.wal_dir).unwrap();
        }
        if config.raft_engine.enable {
            ensure_dir_exist(&config.raft_engine.config().dir).unwrap();
        } else {
            ensure_dir_exist(&config.raft_store.raftdb_path).unwrap();
            if !config.raftdb.wal_dir.is_empty() {
                ensure_dir_exist(&config.raftdb.wal_dir).unwrap();
            }
        }

        check_system_config(&config);

        tikv_util::set_panic_hook(config.abort_on_panic, &config.storage.data_dir);

        info!(
            "using config";
            "config" => serde_json::to_string(&config).unwrap(),
        );
        if config.panic_when_unexpected_key_or_data {
            info!("panic-when-unexpected-key-or-data is on");
            tikv_util::set_panic_when_unexpected_key_or_data(true);
        }

        config.write_into_metrics();

        ConfigController::new(config)
    }

    fn connect_to_pd_cluster(
        config: &mut TikvConfig,
        env: Arc<Environment>,
        security_mgr: Arc<SecurityManager>,
    ) -> Arc<RpcClient> {
        let pd_client = Arc::new(
            RpcClient::new(&config.pd, Some(env), security_mgr)
                .unwrap_or_else(|e| fatal!("failed to create rpc client: {}", e)),
        );

        let cluster_id = pd_client
            .get_cluster_id()
            .unwrap_or_else(|e| fatal!("failed to get cluster id: {}", e));
        if cluster_id == DEFAULT_CLUSTER_ID {
            fatal!("cluster id can't be {}", DEFAULT_CLUSTER_ID);
        }
        config.server.cluster_id = cluster_id;
        info!(
            "connect to PD cluster";
            "cluster_id" => cluster_id
        );

        pd_client
    }

    fn check_conflict_addr(&mut self) {
        let cur_addr: SocketAddr = self
            .config
            .server
            .addr
            .parse()
            .expect("failed to parse into a socket address");
        let cur_ip = cur_addr.ip();
        let cur_port = cur_addr.port();
        let lock_dir = get_lock_dir();

        let search_base = env::temp_dir().join(lock_dir);
        file_system::create_dir_all(&search_base)
            .unwrap_or_else(|_| panic!("create {} failed", search_base.display()));

        for entry in file_system::read_dir(&search_base).unwrap().flatten() {
            if !entry.file_type().unwrap().is_file() {
                continue;
            }
            let file_path = entry.path();
            let file_name = file_path.file_name().unwrap().to_str().unwrap();
            if let Ok(addr) = file_name.replace('_', ":").parse::<SocketAddr>() {
                let ip = addr.ip();
                let port = addr.port();
                if cur_port == port
                    && (cur_ip == ip || cur_ip.is_unspecified() || ip.is_unspecified())
                {
                    let _ = try_lock_conflict_addr(file_path);
                }
            }
        }

        let cur_path = search_base.join(cur_addr.to_string().replace(':', "_"));
        let cur_file = try_lock_conflict_addr(cur_path);
        self.lock_files.push(cur_file);
    }

    fn init_fs(&mut self) {
        let lock_path = self.store_path.join(Path::new("LOCK"));

        let f = File::create(lock_path.as_path())
            .unwrap_or_else(|e| fatal!("failed to create lock at {}: {}", lock_path.display(), e));
        if f.try_lock_exclusive().is_err() {
            fatal!(
                "lock {} failed, maybe another instance is using this directory.",
                self.store_path.display()
            );
        }
        self.lock_files.push(f);

        if tikv_util::panic_mark_file_exists(&self.config.storage.data_dir) {
            fatal!(
                "panic_mark_file {} exists, there must be something wrong with the db. \
                     Do not remove the panic_mark_file and force the TiKV node to restart. \
                     Please contact TiKV maintainers to investigate the issue. \
                     If needed, use scale in and scale out to replace the TiKV node. \
                     https://docs.pingcap.com/tidb/stable/scale-tidb-using-tiup",
                tikv_util::panic_mark_file_path(&self.config.storage.data_dir).display()
            );
        }

        // We truncate a big file to make sure that both raftdb and kvdb of TiKV have
        // enough space to do compaction and region migration when TiKV recover.
        // This file is created in data_dir rather than db_path, because we must not
        // increase store size of db_path.
        fn calculate_reserved_space(capacity: u64, reserved_size_from_config: u64) -> u64 {
            let mut reserved_size = reserved_size_from_config;
            if reserved_size_from_config != 0 {
                reserved_size =
                    cmp::max((capacity as f64 * 0.05) as u64, reserved_size_from_config);
            }
            reserved_size
        }
        fn reserve_physical_space(data_dir: &String, available: u64, reserved_size: u64) {
            let path = Path::new(data_dir).join(file_system::SPACE_PLACEHOLDER_FILE);
            if let Err(e) = file_system::remove_file(path) {
                warn!("failed to remove space holder on starting: {}", e);
            }

            // place holder file size is 20% of total reserved space.
            if available > reserved_size {
                file_system::reserve_space_for_recover(data_dir, reserved_size / 5)
                    .map_err(|e| panic!("Failed to reserve space for recovery: {}.", e))
                    .unwrap();
            } else {
                warn!("no enough disk space left to create the place holder file");
            }
        }

        let disk_stats = fs2::statvfs(&self.config.storage.data_dir).unwrap();
        let mut capacity = disk_stats.total_space();
        if self.config.raft_store.capacity.0 > 0 {
            capacity = cmp::min(capacity, self.config.raft_store.capacity.0);
        }
        // reserve space for kv engine
        let kv_reserved_size =
            calculate_reserved_space(capacity, self.config.storage.reserve_space.0);
        disk::set_disk_reserved_space(kv_reserved_size);
        reserve_physical_space(
            &self.config.storage.data_dir,
            disk_stats.available_space(),
            kv_reserved_size,
        );

        let raft_data_dir = if self.config.raft_engine.enable {
            self.config.raft_engine.config().dir
        } else {
            self.config.raft_store.raftdb_path.clone()
        };

        let separated_raft_mount_path =
            path_in_diff_mount_point(&self.config.storage.data_dir, &raft_data_dir);
        if separated_raft_mount_path {
            let raft_disk_stats = fs2::statvfs(&raft_data_dir).unwrap();
            // reserve space for raft engine if raft engine is deployed separately
            let raft_reserved_size = calculate_reserved_space(
                raft_disk_stats.total_space(),
                self.config.storage.reserve_raft_space.0,
            );
            disk::set_raft_disk_reserved_space(raft_reserved_size);
            reserve_physical_space(
                &raft_data_dir,
                raft_disk_stats.available_space(),
                raft_reserved_size,
            );
        }
    }

    fn init_yatp(&self) {
        yatp::metrics::set_namespace(Some("tikv"));
        prometheus::register(Box::new(yatp::metrics::MULTILEVEL_LEVEL0_CHANCE.clone())).unwrap();
        prometheus::register(Box::new(yatp::metrics::MULTILEVEL_LEVEL_ELAPSED.clone())).unwrap();
        prometheus::register(Box::new(yatp::metrics::TASK_EXEC_DURATION.clone())).unwrap();
        prometheus::register(Box::new(yatp::metrics::TASK_POLL_DURATION.clone())).unwrap();
        prometheus::register(Box::new(yatp::metrics::TASK_EXEC_TIMES.clone())).unwrap();
    }

    fn init_encryption(&mut self) {
        self.encryption_key_manager = data_key_manager_from_config(
            &self.config.security.encryption,
            &self.config.storage.data_dir,
        )
        .map_err(|e| {
            panic!(
                "Encryption failed to initialize: {}. code: {}",
                e,
                e.error_code()
            )
        })
        .unwrap()
        .map(Arc::new);
    }

    fn init_flow_receiver(&mut self) -> engine_rocks::FlowListener {
        let (tx, rx) = mpsc::channel();
        self.flow_info_sender = Some(tx.clone());
        self.flow_info_receiver = Some(rx);
        engine_rocks::FlowListener::new(tx)
    }

    fn init_engines(&mut self, engines: Engines<RocksEngine, ER>) {
        let store_meta = Arc::new(Mutex::new(StoreMeta::new(PENDING_MSG_CAP)));
        let engine = RaftKv::new(
            ServerRaftStoreRouter::new(
                self.router.clone(),
                LocalReader::new(
                    engines.kv.clone(),
                    StoreMetaDelegate::new(store_meta.clone(), engines.kv.clone()),
                    self.router.clone(),
                ),
            ),
            engines.kv.clone(),
            self.region_info_accessor.region_leaders(),
        );

        self.engines = Some(TikvEngines {
            engines,
            store_meta,
            engine,
        });
    }

    fn init_gc_worker(
        &mut self,
    ) -> GcWorker<RaftKv<RocksEngine, ServerRaftStoreRouter<RocksEngine, ER>>> {
        let engines = self.engines.as_ref().unwrap();
        let gc_worker = GcWorker::new(
            engines.engine.clone(),
            self.flow_info_sender.take().unwrap(),
            self.config.gc.clone(),
            self.pd_client.feature_gate().clone(),
            Arc::new(self.region_info_accessor.clone()),
        );

        let cfg_controller = self.cfg_controller.as_mut().unwrap();
        cfg_controller.register(
            tikv::config::Module::Gc,
            Box::new(gc_worker.get_config_manager()),
        );

        gc_worker
    }

    fn init_servers<F: KvFormat>(&mut self) -> Arc<VersionTrack<ServerConfig>> {
        let flow_controller = Arc::new(FlowController::Singleton(EngineFlowController::new(
            &self.config.storage.flow_control,
            self.engines.as_ref().unwrap().engine.kv_engine().unwrap(),
            self.flow_info_receiver.take().unwrap(),
        )));
        let mut gc_worker = self.init_gc_worker();
        let mut ttl_checker = Box::new(LazyWorker::new("ttl-checker"));
        let ttl_scheduler = ttl_checker.scheduler();

        let cfg_controller = self.cfg_controller.as_mut().unwrap();

        cfg_controller.register(
            tikv::config::Module::Quota,
            Box::new(QuotaLimitConfigManager::new(Arc::clone(
                &self.quota_limiter,
            ))),
        );

        cfg_controller.register(tikv::config::Module::Log, Box::new(LogConfigManager));

        // Create cdc.
        let mut cdc_worker = Box::new(LazyWorker::new("cdc"));
        let cdc_scheduler = cdc_worker.scheduler();
        let txn_extra_scheduler = cdc::CdcTxnExtraScheduler::new(cdc_scheduler.clone());

        self.engines
            .as_mut()
            .unwrap()
            .engine
            .set_txn_extra_scheduler(Arc::new(txn_extra_scheduler));

        let lock_mgr = LockManager::new(&self.config.pessimistic_txn);
        cfg_controller.register(
            tikv::config::Module::PessimisticTxn,
            Box::new(lock_mgr.config_manager()),
        );
        lock_mgr.register_detector_role_change_observer(self.coprocessor_host.as_mut().unwrap());

        let engines = self.engines.as_ref().unwrap();

        let pd_worker = LazyWorker::new("pd-worker");
        let pd_sender = pd_worker.scheduler();

        if let Some(sst_worker) = &mut self.sst_worker {
            let sst_runner = RecoveryRunner::new(
                engines.engines.kv.clone(),
                engines.store_meta.clone(),
                self.config.storage.background_error_recovery_window.into(),
                DEFAULT_CHECK_INTERVAL,
            );
            sst_worker.start_with_timer(sst_runner);
        }

        let unified_read_pool = if self.config.readpool.is_unified_pool_enabled() {
            Some(build_yatp_read_pool(
                &self.config.readpool.unified,
                pd_sender.clone(),
                engines.engine.clone(),
            ))
        } else {
            None
        };

        // The `DebugService` and `DiagnosticsService` will share the same thread pool
        let props = tikv_util::thread_group::current_properties();
        let debug_thread_pool = Arc::new(
            Builder::new_multi_thread()
                .thread_name(thd_name!("debugger"))
                .worker_threads(1)
                .after_start_wrapper(move || {
                    tikv_alloc::add_thread_memory_accessor();
                    tikv_util::thread_group::set_properties(props.clone());
                })
                .before_stop_wrapper(tikv_alloc::remove_thread_memory_accessor)
                .build()
                .unwrap(),
        );

        // Start resource metering.
        let (recorder_notifier, collector_reg_handle, resource_tag_factory, recorder_worker) =
            resource_metering::init_recorder(self.config.resource_metering.precision.as_millis());
        self.to_stop.push(recorder_worker);
        let (reporter_notifier, data_sink_reg_handle, reporter_worker) =
            resource_metering::init_reporter(
                self.config.resource_metering.clone(),
                collector_reg_handle.clone(),
            );
        self.to_stop.push(reporter_worker);
        let (address_change_notifier, single_target_worker) = resource_metering::init_single_target(
            self.config.resource_metering.receiver_address.clone(),
            self.env.clone(),
            data_sink_reg_handle.clone(),
        );
        self.to_stop.push(single_target_worker);
        let rsmeter_pubsub_service = resource_metering::PubSubService::new(data_sink_reg_handle);

        let cfg_manager = resource_metering::ConfigManager::new(
            self.config.resource_metering.clone(),
            recorder_notifier,
            reporter_notifier,
            address_change_notifier,
        );
        cfg_controller.register(
            tikv::config::Module::ResourceMetering,
            Box::new(cfg_manager),
        );

        let storage_read_pool_handle = if self.config.readpool.storage.use_unified_pool() {
            unified_read_pool.as_ref().unwrap().handle()
        } else {
            let storage_read_pools = ReadPool::from(storage::build_read_pool(
                &self.config.readpool.storage,
                pd_sender.clone(),
                engines.engine.clone(),
            ));
            storage_read_pools.handle()
        };

        let storage = create_raft_storage::<_, _, _, F, _>(
            engines.engine.clone(),
            &self.config.storage,
            storage_read_pool_handle,
            lock_mgr.clone(),
            self.concurrency_manager.clone(),
            lock_mgr.get_storage_dynamic_configs(),
            flow_controller.clone(),
            pd_sender.clone(),
            resource_tag_factory.clone(),
            Arc::clone(&self.quota_limiter),
            self.pd_client.feature_gate().clone(),
            self.causal_ts_provider.clone(),
        )
        .unwrap_or_else(|e| fatal!("failed to create raft storage: {}", e));
        cfg_controller.register(
            tikv::config::Module::Storage,
            Box::new(StorageConfigManger::new(
                self.tablet_registry.as_ref().unwrap().clone(),
                ttl_scheduler,
                flow_controller,
                storage.get_scheduler(),
            )),
        );

        let (resolver, state) = resolve::new_resolver(
            self.pd_client.clone(),
            &self.background_worker,
            storage.get_engine().raft_extension().clone(),
        );
        self.resolver = Some(resolver);

        ReplicaReadLockChecker::new(self.concurrency_manager.clone())
            .register(self.coprocessor_host.as_mut().unwrap());

        // Create snapshot manager, server.
        let snap_path = self
            .store_path
            .join(Path::new("snap"))
            .to_str()
            .unwrap()
            .to_owned();

        let bps = i64::try_from(self.config.server.snap_max_write_bytes_per_sec.0)
            .unwrap_or_else(|_| fatal!("snap_max_write_bytes_per_sec > i64::max_value"));

        let snap_mgr = SnapManagerBuilder::default()
            .max_write_bytes_per_sec(bps)
            .max_total_size(self.config.server.snap_max_total_size.0)
            .encryption_key_manager(self.encryption_key_manager.clone())
            .max_per_file_size(self.config.raft_store.max_snapshot_file_raw_size.0)
            .enable_multi_snapshot_files(
                self.pd_client
                    .feature_gate()
                    .can_enable(MULTI_FILES_SNAPSHOT_FEATURE),
            )
            .build(snap_path);

        // Create coprocessor endpoint.
        let cop_read_pool_handle = if self.config.readpool.coprocessor.use_unified_pool() {
            unified_read_pool.as_ref().unwrap().handle()
        } else {
            let cop_read_pools = ReadPool::from(coprocessor::readpool_impl::build_read_pool(
                &self.config.readpool.coprocessor,
                pd_sender,
                engines.engine.clone(),
            ));
            cop_read_pools.handle()
        };

        let mut unified_read_pool_scale_receiver = None;
        if self.config.readpool.is_unified_pool_enabled() {
            let (unified_read_pool_scale_notifier, rx) = mpsc::sync_channel(10);
            cfg_controller.register(
                tikv::config::Module::Readpool,
                Box::new(ReadPoolConfigManager::new(
                    unified_read_pool.as_ref().unwrap().handle(),
                    unified_read_pool_scale_notifier,
                    &self.background_worker,
                    self.config.readpool.unified.max_thread_count,
                    self.config.readpool.unified.auto_adjust_pool_size,
                )),
            );
            unified_read_pool_scale_receiver = Some(rx);
        }

        // Register cdc.
        let cdc_ob = cdc::CdcObserver::new(cdc_scheduler.clone());
        cdc_ob.register_to(self.coprocessor_host.as_mut().unwrap());
        // Register cdc config manager.
        cfg_controller.register(
            tikv::config::Module::Cdc,
            Box::new(CdcConfigManager(cdc_worker.scheduler())),
        );

        // Create resolved ts worker
        let rts_worker = if self.config.resolved_ts.enable {
            let worker = Box::new(LazyWorker::new("resolved-ts"));
            // Register the resolved ts observer
            let resolved_ts_ob = resolved_ts::Observer::new(worker.scheduler());
            resolved_ts_ob.register_to(self.coprocessor_host.as_mut().unwrap());
            // Register config manager for resolved ts worker
            cfg_controller.register(
                tikv::config::Module::ResolvedTs,
                Box::new(resolved_ts::ResolvedTsConfigManager::new(
                    worker.scheduler(),
                )),
            );
            Some(worker)
        } else {
            None
        };

        let check_leader_runner = CheckLeaderRunner::new(
            engines.store_meta.clone(),
            self.coprocessor_host.clone().unwrap(),
        );
        let check_leader_scheduler = self
            .check_leader_worker
            .start("check-leader", check_leader_runner);

        let server_config = Arc::new(VersionTrack::new(self.config.server.clone()));

        self.config
            .raft_store
            .validate(
                self.config.coprocessor.region_split_size,
                self.config.coprocessor.enable_region_bucket,
                self.config.coprocessor.region_bucket_size,
            )
            .unwrap_or_else(|e| fatal!("failed to validate raftstore config {}", e));
        let raft_store = Arc::new(VersionTrack::new(self.config.raft_store.clone()));
        let health_service = HealthService::default();
        let mut node = Node::new(
            self.system.take().unwrap(),
            &server_config.value().clone(),
            raft_store.clone(),
            self.config.storage.api_version(),
            self.pd_client.clone(),
            state,
            self.background_worker.clone(),
            Some(health_service.clone()),
            None,
        );
        node.try_bootstrap_store(engines.engines.clone())
            .unwrap_or_else(|e| fatal!("failed to bootstrap node id: {}", e));

        self.snap_mgr = Some(snap_mgr.clone());
        // Create server
        let server = Server::new(
            node.id(),
            &server_config,
            &self.security_mgr,
            storage,
            coprocessor::Endpoint::new(
                &server_config.value(),
                cop_read_pool_handle,
                self.concurrency_manager.clone(),
                resource_tag_factory,
                Arc::clone(&self.quota_limiter),
            ),
            coprocessor_v2::Endpoint::new(&self.config.coprocessor_v2),
            self.resolver.clone().unwrap(),
            snap_mgr.clone(),
            gc_worker.clone(),
            check_leader_scheduler,
            self.env.clone(),
            unified_read_pool,
            debug_thread_pool,
            health_service,
        )
        .unwrap_or_else(|e| fatal!("failed to create server: {}", e));
        cfg_controller.register(
            tikv::config::Module::Server,
            Box::new(ServerConfigManager::new(
                server.get_snap_worker_scheduler(),
                server_config.clone(),
                server.get_grpc_mem_quota().clone(),
            )),
        );

        // Start backup stream
        let backup_stream_scheduler = if self.config.backup_stream.enable {
            // Create backup stream.
            let mut backup_stream_worker = Box::new(LazyWorker::new("backup-stream"));
            let backup_stream_scheduler = backup_stream_worker.scheduler();

            // Register backup-stream observer.
            let backup_stream_ob = BackupStreamObserver::new(backup_stream_scheduler.clone());
            backup_stream_ob.register_to(self.coprocessor_host.as_mut().unwrap());
            // Register config manager.
            cfg_controller.register(
                tikv::config::Module::BackupStream,
                Box::new(BackupStreamConfigManager(backup_stream_worker.scheduler())),
            );

            let etcd_cli = LazyEtcdClient::new(
                self.config.pd.endpoints.as_slice(),
                ConnectionConfig {
                    keep_alive_interval: self.config.server.grpc_keepalive_time.0,
                    keep_alive_timeout: self.config.server.grpc_keepalive_timeout.0,
                    tls: self
                        .security_mgr
                        .client_suite()
                        .map_err(|err| {
                            warn!("Failed to load client TLS suite, ignoring TLS config."; "err" => %err);
                        })
                        .ok(),
                },
            );
            let backup_stream_endpoint = backup_stream::Endpoint::new(
                node.id(),
                etcd_cli,
                self.config.backup_stream.clone(),
                backup_stream_scheduler.clone(),
                backup_stream_ob,
                self.region_info_accessor.clone(),
                self.router.clone(),
                self.pd_client.clone(),
                self.concurrency_manager.clone(),
            );
            backup_stream_worker.start(backup_stream_endpoint);
            self.to_stop.push(backup_stream_worker);
            Some(backup_stream_scheduler)
        } else {
            None
        };

        let import_path = self.store_path.join("import");
        let mut importer = SstImporter::new(
            &self.config.import,
            import_path,
            self.encryption_key_manager.clone(),
            self.config.storage.api_version(),
        )
        .unwrap();
        for (cf_name, compression_type) in &[
            (
                CF_DEFAULT,
                self.config.rocksdb.defaultcf.bottommost_level_compression,
            ),
            (
                CF_WRITE,
                self.config.rocksdb.writecf.bottommost_level_compression,
            ),
        ] {
            importer.set_compression_type(cf_name, from_rocks_compression_type(*compression_type));
        }
        let importer = Arc::new(importer);

        let split_check_runner = SplitCheckRunner::new(
            engines.engines.kv.clone(),
            self.router.clone(),
            self.coprocessor_host.clone().unwrap(),
        );
        let split_check_scheduler = self
            .background_worker
            .start("split-check", split_check_runner);
        cfg_controller.register(
            tikv::config::Module::Coprocessor,
            Box::new(SplitCheckConfigManager(split_check_scheduler.clone())),
        );

        let split_config_manager =
            SplitConfigManager::new(Arc::new(VersionTrack::new(self.config.split.clone())));
        cfg_controller.register(
            tikv::config::Module::Split,
            Box::new(split_config_manager.clone()),
        );

        let auto_split_controller = AutoSplitController::new(
            split_config_manager,
            self.config.server.grpc_concurrency,
            self.config.readpool.unified.max_thread_count,
            unified_read_pool_scale_receiver,
        );

        // `ConsistencyCheckObserver` must be registered before `Node::start`.
        let safe_point = Arc::new(AtomicU64::new(0));
        let observer = match self.config.coprocessor.consistency_check_method {
            ConsistencyCheckMethod::Mvcc => BoxConsistencyCheckObserver::new(
                MvccConsistencyCheckObserver::new(safe_point.clone()),
            ),
            ConsistencyCheckMethod::Raw => {
                BoxConsistencyCheckObserver::new(RawConsistencyCheckObserver::default())
            }
        };
        self.coprocessor_host
            .as_mut()
            .unwrap()
            .registry
            .register_consistency_check_observer(100, observer);

        node.start(
            engines.engines.clone(),
            server.transport(),
            snap_mgr,
            pd_worker,
            engines.store_meta.clone(),
            self.coprocessor_host.clone().unwrap(),
            importer.clone(),
            split_check_scheduler,
            auto_split_controller,
            self.concurrency_manager.clone(),
            collector_reg_handle,
            self.causal_ts_provider.clone(),
        )
        .unwrap_or_else(|e| fatal!("failed to start node: {}", e));

        // Start auto gc. Must after `Node::start` because `node_id` is initialized
        // there.
        assert!(node.id() > 0); // Node id should never be 0.
        let auto_gc_config = AutoGcConfig::new(
            self.pd_client.clone(),
            self.region_info_accessor.clone(),
            node.id(),
        );
        gc_worker
            .start(node.id())
            .unwrap_or_else(|e| fatal!("failed to start gc worker: {}", e));
        if let Err(e) = gc_worker.start_auto_gc(auto_gc_config, safe_point) {
            fatal!("failed to start auto_gc on storage, error: {}", e);
        }

        initial_metric(&self.config.metric);
        if self.config.storage.enable_ttl {
            ttl_checker.start_with_timer(TtlChecker::new(
                self.engines.as_ref().unwrap().engine.kv_engine().unwrap(),
                self.region_info_accessor.clone(),
                self.config.storage.ttl_check_poll_interval.into(),
            ));
            self.to_stop.push(ttl_checker);
        }

        // Start CDC.
        let cdc_memory_quota = MemoryQuota::new(self.config.cdc.sink_memory_quota.0 as _);
        let cdc_endpoint = cdc::Endpoint::new(
            self.config.server.cluster_id,
            &self.config.cdc,
            self.config.storage.api_version(),
            self.pd_client.clone(),
            cdc_scheduler.clone(),
            self.router.clone(),
            self.engines.as_ref().unwrap().engines.kv.clone(),
            cdc_ob,
            engines.store_meta.clone(),
            self.concurrency_manager.clone(),
            server.env(),
            self.security_mgr.clone(),
            cdc_memory_quota.clone(),
            self.causal_ts_provider.clone(),
        );
        cdc_worker.start_with_timer(cdc_endpoint);
        self.to_stop.push(cdc_worker);

        // Start resolved ts
        if let Some(mut rts_worker) = rts_worker {
            let rts_endpoint = resolved_ts::Endpoint::new(
                &self.config.resolved_ts,
                rts_worker.scheduler(),
                self.router.clone(),
                engines.store_meta.clone(),
                self.pd_client.clone(),
                self.concurrency_manager.clone(),
                server.env(),
                self.security_mgr.clone(),
            );
            rts_worker.start_with_timer(rts_endpoint);
            self.to_stop.push(rts_worker);
        }

        cfg_controller.register(
            tikv::config::Module::Raftstore,
            Box::new(RaftstoreConfigManager::new(
                node.refresh_config_scheduler(),
                raft_store,
            )),
        );

        self.servers = Some(Servers {
            lock_mgr,
            server,
            node,
            importer,
            cdc_scheduler,
            cdc_memory_quota,
            rsmeter_pubsub_service,
            backup_stream_scheduler,
        });

        server_config
    }

    fn register_services(&mut self) {
        let servers = self.servers.as_mut().unwrap();
        let engines = self.engines.as_ref().unwrap();

        // Import SST service.
        let import_service = ImportSstService::new(
            self.config.import.clone(),
            self.config.raft_store.raft_entry_max_size,
            self.router.clone(),
            engines.engines.kv.clone(),
            servers.importer.clone(),
        );
        if servers
            .server
            .register_service(create_import_sst(import_service))
            .is_some()
        {
            fatal!("failed to register import service");
        }

        // Debug service.
        let debug_service = DebugService::new(
            engines.engines.clone(),
            self.kv_statistics.clone(),
            self.raft_statistics.clone(),
            servers.server.get_debug_thread_pool().clone(),
            engines.engine.raft_extension().clone(),
            self.cfg_controller.as_ref().unwrap().clone(),
        );
        if servers
            .server
            .register_service(create_debug(debug_service))
            .is_some()
        {
            fatal!("failed to register debug service");
        }

        // Create Diagnostics service
        let diag_service = DiagnosticsService::new(
            servers.server.get_debug_thread_pool().clone(),
            self.config.log.file.filename.clone(),
            self.config.slow_log_file.clone(),
        );
        if servers
            .server
            .register_service(create_diagnostics(diag_service))
            .is_some()
        {
            fatal!("failed to register diagnostics service");
        }

        // Lock manager.
        if servers
            .server
            .register_service(create_deadlock(servers.lock_mgr.deadlock_service()))
            .is_some()
        {
            fatal!("failed to register deadlock service");
        }

        servers
            .lock_mgr
            .start(
                servers.node.id(),
                self.pd_client.clone(),
                self.resolver.clone().unwrap(),
                self.security_mgr.clone(),
                &self.config.pessimistic_txn,
            )
            .unwrap_or_else(|e| fatal!("failed to start lock manager: {}", e));

        // Backup service.
        let mut backup_worker = Box::new(self.background_worker.lazy_build("backup-endpoint"));
        let backup_scheduler = backup_worker.scheduler();
        let backup_service = backup::Service::<RocksEngine, RaftRouter<RocksEngine, ER>>::new(
            backup_scheduler,
            self.router.clone(),
        );
        if servers
            .server
            .register_service(create_backup(backup_service))
            .is_some()
        {
            fatal!("failed to register backup service");
        }

        let backup_endpoint = backup::Endpoint::new(
            servers.node.id(),
            engines.engine.clone(),
            self.region_info_accessor.clone(),
            engines.engines.kv.clone(),
            self.config.backup.clone(),
            self.concurrency_manager.clone(),
            self.config.storage.api_version(),
            self.causal_ts_provider.clone(),
        );
        self.cfg_controller.as_mut().unwrap().register(
            tikv::config::Module::Backup,
            Box::new(backup_endpoint.get_config_manager()),
        );
        backup_worker.start(backup_endpoint);

        let cdc_service = cdc::Service::new(
            servers.cdc_scheduler.clone(),
            servers.cdc_memory_quota.clone(),
        );
        if servers
            .server
            .register_service(create_change_data(cdc_service))
            .is_some()
        {
            fatal!("failed to register cdc service");
        }
        if servers
            .server
            .register_service(create_resource_metering_pub_sub(
                servers.rsmeter_pubsub_service.clone(),
            ))
            .is_some()
        {
            warn!("failed to register resource metering pubsub service");
        }

        if let Some(sched) = servers.backup_stream_scheduler.take() {
            let pitr_service = backup_stream::Service::new(sched);
            if servers
                .server
                .register_service(create_log_backup(pitr_service))
                .is_some()
            {
                fatal!("failed to register log backup service");
            }
        }

        // the present tikv in recovery mode, start recovery service
        if self.br_snap_recovery_mode {
            let recovery_service =
                RecoveryService::new(engines.engines.clone(), self.router.clone());

            if servers
                .server
                .register_service(create_recover_data(recovery_service))
                .is_some()
            {
                fatal!("failed to register recovery service");
            }
        }
    }

    fn init_io_utility(&mut self) -> BytesFetcher {
        let stats_collector_enabled = file_system::init_io_stats_collector()
            .map_err(|e| warn!("failed to init I/O stats collector: {}", e))
            .is_ok();

        let limiter = Arc::new(
            self.config
                .storage
                .io_rate_limit
                .build(!stats_collector_enabled /* enable_statistics */),
        );
        let fetcher = if stats_collector_enabled {
            BytesFetcher::FromIoStatsCollector()
        } else {
            BytesFetcher::FromRateLimiter(limiter.statistics().unwrap())
        };
        // Set up IO limiter even when rate limit is disabled, so that rate limits can
        // be dynamically applied later on.
        set_io_rate_limiter(Some(limiter));
        fetcher
    }

    fn init_metrics_flusher(
        &mut self,
        fetcher: BytesFetcher,
        engines_info: Arc<EnginesResourceInfo>,
    ) {
        let mut engine_metrics = EngineMetricsManager::<RocksEngine, ER>::new(
            self.tablet_registry.clone().unwrap(),
            self.kv_statistics.clone(),
            self.engines.as_ref().unwrap().engines.raft.clone(),
            self.raft_statistics.clone(),
        );
        let mut io_metrics = IoMetricsManager::new(fetcher);
        let engines_info_clone = engines_info.clone();

        // region_id -> (suffix, tablet)
        // `update` of EnginesResourceInfo is called perodically which needs this map
        // for recording the latest tablet for each region.
        // `cached_latest_tablets` is passed to `update` to avoid memory
        // allocation each time when calling `update`.
        let mut cached_latest_tablets = HashMap::default();
        self.background_worker
            .spawn_interval_task(DEFAULT_METRICS_FLUSH_INTERVAL, move || {
                let now = Instant::now();
                engine_metrics.flush(now);
                io_metrics.flush(now);
                engines_info_clone.update(now, &mut cached_latest_tablets);
            });
        if let Some(limiter) = get_io_rate_limiter() {
            limiter.set_low_priority_io_adjustor_if_needed(Some(engines_info));
        }

        let mut mem_trace_metrics = MemoryTraceManager::default();
        mem_trace_metrics.register_provider(MEMTRACE_RAFTSTORE.clone());
        mem_trace_metrics.register_provider(MEMTRACE_COPROCESSOR.clone());
        self.background_worker
            .spawn_interval_task(DEFAULT_MEMTRACE_FLUSH_INTERVAL, move || {
                let now = Instant::now();
                mem_trace_metrics.flush(now);
            });
    }

    // Only background cpu quota tuning is implemented at present. iops and frontend
    // quota tuning is on the way
    fn init_quota_tuning_task(&self, quota_limiter: Arc<QuotaLimiter>) {
        // No need to do auto tune when capacity is really low
        if SysQuota::cpu_cores_quota() * BACKGROUND_REQUEST_CORE_MAX_RATIO
            < BACKGROUND_REQUEST_CORE_LOWER_BOUND
        {
            return;
        };

        // Determine the base cpu quota
        let base_cpu_quota =
            // if cpu quota is not specified, start from optimistic case
            if quota_limiter.cputime_limiter(false).is_infinite() {
                1000_f64
                    * f64::max(
                        BACKGROUND_REQUEST_CORE_LOWER_BOUND,
                        SysQuota::cpu_cores_quota() * BACKGROUND_REQUEST_CORE_DEFAULT_RATIO,
                    )
            } else {
                quota_limiter.cputime_limiter(false) / 1000_f64
            };

        // Calculate the celling and floor quota
        let celling_quota = f64::min(
            base_cpu_quota * 2.0,
            1_000_f64 * SysQuota::cpu_cores_quota() * BACKGROUND_REQUEST_CORE_MAX_RATIO,
        );
        let floor_quota = f64::max(
            base_cpu_quota * 0.5,
            1_000_f64 * BACKGROUND_REQUEST_CORE_LOWER_BOUND,
        );

        let mut proc_stats: ProcessStat = ProcessStat::cur_proc_stat().unwrap();
        self.background_worker.spawn_interval_task(
            DEFAULT_QUOTA_LIMITER_TUNE_INTERVAL,
            move || {
                if quota_limiter.auto_tune_enabled() {
                    let cputime_limit = quota_limiter.cputime_limiter(false);
                    let old_quota = if cputime_limit.is_infinite() {
                        base_cpu_quota
                    } else {
                        cputime_limit / 1000_f64
                    };
                    let cpu_usage = match proc_stats.cpu_usage() {
                        Ok(r) => r,
                        Err(_e) => 0.0,
                    };
                    // Try tuning quota when cpu_usage is correctly collected.
                    // rule based tuning:
                    // - if instance is busy, shrink cpu quota for analyze by one quota pace until
                    //   lower bound is hit;
                    // - if instance cpu usage is healthy, no op;
                    // - if instance is idle, increase cpu quota by one quota pace  until upper
                    //   bound is hit.
                    if cpu_usage > 0.0f64 {
                        let mut target_quota = old_quota;

                        let cpu_util = cpu_usage / SysQuota::cpu_cores_quota();
                        if cpu_util >= SYSTEM_BUSY_THRESHOLD {
                            target_quota =
                                f64::max(target_quota - CPU_QUOTA_ADJUSTMENT_PACE, floor_quota);
                        } else if cpu_util < SYSTEM_HEALTHY_THRESHOLD {
                            target_quota =
                                f64::min(target_quota + CPU_QUOTA_ADJUSTMENT_PACE, celling_quota);
                        }

                        if old_quota != target_quota {
                            quota_limiter.set_cpu_time_limit(target_quota as usize, false);
                            debug!(
                                "cpu_time_limiter tuned for backend request";
                                "cpu_util" => ?cpu_util,
                                "new quota" => ?target_quota);
                            INSTANCE_BACKEND_CPU_QUOTA.set(target_quota as i64);
                        }
                    }
                }
            },
        );
    }

    fn init_storage_stats_task(&self, engines: Engines<RocksEngine, ER>) {
        let config_disk_capacity: u64 = self.config.raft_store.capacity.0;
        let data_dir = self.config.storage.data_dir.clone();
        let store_path = self.store_path.clone();
        let snap_mgr = self.snap_mgr.clone().unwrap();
        let reserve_space = disk::get_disk_reserved_space();
        let reserve_raft_space = disk::get_raft_disk_reserved_space();
        if reserve_space == 0 && reserve_raft_space == 0 {
            info!("disk space checker not enabled");
            return;
        }
        let raft_path = engines.raft.get_engine_path().to_string();
        let separated_raft_mount_path =
            path_in_diff_mount_point(raft_path.as_str(), engines.kv.path());
        let raft_almost_full_threshold = reserve_raft_space;
        let raft_already_full_threshold = reserve_raft_space / 2;

        let almost_full_threshold = reserve_space;
        let already_full_threshold = reserve_space / 2;
        fn calculate_disk_usage(a: disk::DiskUsage, b: disk::DiskUsage) -> disk::DiskUsage {
            match (a, b) {
                (disk::DiskUsage::AlreadyFull, _) => disk::DiskUsage::AlreadyFull,
                (_, disk::DiskUsage::AlreadyFull) => disk::DiskUsage::AlreadyFull,
                (disk::DiskUsage::AlmostFull, _) => disk::DiskUsage::AlmostFull,
                (_, disk::DiskUsage::AlmostFull) => disk::DiskUsage::AlmostFull,
                (disk::DiskUsage::Normal, disk::DiskUsage::Normal) => disk::DiskUsage::Normal,
            }
        }
        self.background_worker
            .spawn_interval_task(DEFAULT_STORAGE_STATS_INTERVAL, move || {
                let disk_stats = match fs2::statvfs(&store_path) {
                    Err(e) => {
                        error!(
                            "get disk stat for kv store failed";
                            "kv path" => store_path.to_str(),
                            "err" => ?e
                        );
                        return;
                    }
                    Ok(stats) => stats,
                };
                let disk_cap = disk_stats.total_space();
                let snap_size = snap_mgr.get_total_snap_size().unwrap();

                let kv_size = engines
                    .kv
                    .get_engine_used_size()
                    .expect("get kv engine size");

                let raft_size = engines
                    .raft
                    .get_engine_size()
                    .expect("get raft engine size");

                let mut raft_disk_status = disk::DiskUsage::Normal;
                if separated_raft_mount_path && reserve_raft_space != 0 {
                    let raft_disk_stats = match fs2::statvfs(&raft_path) {
                        Err(e) => {
                            error!(
                                "get disk stat for raft engine failed";
                                "raft engine path" => raft_path.clone(),
                                "err" => ?e
                            );
                            return;
                        }
                        Ok(stats) => stats,
                    };
                    let raft_disk_cap = raft_disk_stats.total_space();
                    let mut raft_disk_available =
                        raft_disk_cap.checked_sub(raft_size).unwrap_or_default();
                    raft_disk_available = cmp::min(raft_disk_available, raft_disk_stats.available_space());
                    raft_disk_status = if raft_disk_available <= raft_already_full_threshold
                    {
                        disk::DiskUsage::AlreadyFull
                    } else if raft_disk_available <= raft_almost_full_threshold
                    {
                        disk::DiskUsage::AlmostFull
                    } else {
                        disk::DiskUsage::Normal
                    };
                }
                let placeholer_file_path = PathBuf::from_str(&data_dir)
                    .unwrap()
                    .join(Path::new(file_system::SPACE_PLACEHOLDER_FILE));

                let placeholder_size: u64 =
                    file_system::get_file_size(placeholer_file_path).unwrap_or(0);

                let used_size = if !separated_raft_mount_path {
                    snap_size + kv_size + raft_size + placeholder_size
                } else {
                    snap_size + kv_size + placeholder_size
                };
                let capacity = if config_disk_capacity == 0 || disk_cap < config_disk_capacity {
                    disk_cap
                } else {
                    config_disk_capacity
                };

                let mut available = capacity.checked_sub(used_size).unwrap_or_default();
                available = cmp::min(available, disk_stats.available_space());

                let prev_disk_status = disk::get_disk_status(0); //0 no need care about failpoint.
                let cur_kv_disk_status = if available <= already_full_threshold {
                    disk::DiskUsage::AlreadyFull
                } else if available <= almost_full_threshold {
                    disk::DiskUsage::AlmostFull
                } else {
                    disk::DiskUsage::Normal
                };
                let cur_disk_status = calculate_disk_usage(raft_disk_status, cur_kv_disk_status);
                if prev_disk_status != cur_disk_status {
                    warn!(
                        "disk usage {:?}->{:?} (raft engine usage: {:?}, kv engine usage: {:?}), seperated raft mount={}, kv available={}, snap={}, kv={}, raft={}, capacity={}",
                        prev_disk_status,
                        cur_disk_status,
                        raft_disk_status,
                        cur_kv_disk_status,
                        separated_raft_mount_path,
                        available,
                        snap_size,
                        kv_size,
                        raft_size,
                        capacity
                    );
                }
                disk::set_disk_status(cur_disk_status);
            })
    }

    fn init_sst_recovery_sender(&mut self) -> Option<Scheduler<String>> {
        if !self
            .config
            .storage
            .background_error_recovery_window
            .is_zero()
        {
            let sst_worker = Box::new(LazyWorker::new("sst-recovery"));
            let scheduler = sst_worker.scheduler();
            self.sst_worker = Some(sst_worker);
            Some(scheduler)
        } else {
            None
        }
    }

    fn run_server(&mut self, server_config: Arc<VersionTrack<ServerConfig>>) {
        let server = self.servers.as_mut().unwrap();
        server
            .server
            .build_and_bind()
            .unwrap_or_else(|e| fatal!("failed to build server: {}", e));
        server
            .server
            .start(server_config, self.security_mgr.clone())
            .unwrap_or_else(|e| fatal!("failed to start server: {}", e));
    }

    fn run_status_server(&mut self) {
        // Create a status server.
        let status_enabled = !self.config.server.status_addr.is_empty();
        if status_enabled {
            let mut status_server = match StatusServer::new(
                self.config.server.status_thread_pool_size,
                self.cfg_controller.take().unwrap(),
                Arc::new(self.config.security.clone()),
                self.router.clone(),
                self.store_path.clone(),
            ) {
                Ok(status_server) => Box::new(status_server),
                Err(e) => {
                    error_unknown!(%e; "failed to start runtime for status service");
                    return;
                }
            };
            // Start the status server.
            if let Err(e) = status_server.start(self.config.server.status_addr.clone()) {
                error_unknown!(%e; "failed to bind addr for status service");
            } else {
                self.to_stop.push(status_server);
            }
        }
    }

    fn stop(self) {
        tikv_util::thread_group::mark_shutdown();
        let mut servers = self.servers.unwrap();
        servers
            .server
            .stop()
            .unwrap_or_else(|e| fatal!("failed to stop server: {}", e));

        servers.node.stop();
        self.region_info_accessor.stop();

        servers.lock_mgr.stop();

        if let Some(sst_worker) = self.sst_worker {
            sst_worker.stop_worker();
        }

        self.to_stop.into_iter().for_each(|s| s.stop());
    }
}

pub trait ConfiguredRaftEngine: RaftEngine {
    fn build(
        _: &TikvConfig,
        _: &Arc<Env>,
        _: &Option<Arc<DataKeyManager>>,
        _: &Cache,
    ) -> (Self, Option<Arc<RocksStatistics>>);
    fn as_rocks_engine(&self) -> Option<&RocksEngine>;
    fn register_config(&self, _cfg_controller: &mut ConfigController);
}

impl<T: RaftEngine> ConfiguredRaftEngine for T {
    default fn build(
        _: &TikvConfig,
        _: &Arc<Env>,
        _: &Option<Arc<DataKeyManager>>,
        _: &Cache,
    ) -> (Self, Option<Arc<RocksStatistics>>) {
        unimplemented!()
    }
    default fn as_rocks_engine(&self) -> Option<&RocksEngine> {
        None
    }
    default fn register_config(&self, _cfg_controller: &mut ConfigController) {}
}

impl ConfiguredRaftEngine for RocksEngine {
    fn build(
        config: &TikvConfig,
        env: &Arc<Env>,
        key_manager: &Option<Arc<DataKeyManager>>,
        block_cache: &Cache,
    ) -> (Self, Option<Arc<RocksStatistics>>) {
        let mut raft_data_state_machine = RaftDataStateMachine::new(
            &config.storage.data_dir,
            &config.raft_engine.config().dir,
            &config.raft_store.raftdb_path,
        );
        let should_dump = raft_data_state_machine.before_open_target();

        let raft_db_path = &config.raft_store.raftdb_path;
        let config_raftdb = &config.raftdb;
        let mut raft_db_opts = config_raftdb.build_opt();
        raft_db_opts.set_env(env.clone());
        let statistics = if config.raftdb.enable_statistics {
            Some(Arc::new(RocksStatistics::new_titan()))
        } else {
            None
        };
        if let Some(s) = statistics.as_ref() {
            raft_db_opts.set_statistics(s);
        }
        let raft_cf_opts = config_raftdb.build_cf_opts(block_cache);
        let raftdb = engine_rocks::util::new_engine_opt(raft_db_path, raft_db_opts, raft_cf_opts)
            .expect("failed to open raftdb");

        if should_dump {
            let raft_engine =
                RaftLogEngine::new(config.raft_engine.config(), key_manager.clone(), None)
                    .expect("failed to open raft engine for migration");
            dump_raft_engine_to_raftdb(&raft_engine, &raftdb, 8 /* threads */);
            raft_engine.stop();
            drop(raft_engine);
            raft_data_state_machine.after_dump_data();
        }
        (raftdb, statistics)
    }

    fn as_rocks_engine(&self) -> Option<&RocksEngine> {
        Some(self)
    }

    fn register_config(&self, cfg_controller: &mut ConfigController) {
        cfg_controller.register(
            tikv::config::Module::Raftdb,
            Box::new(DbConfigManger::new(self.clone(), DbType::Raft)),
        );
    }
}

impl ConfiguredRaftEngine for RaftLogEngine {
    fn build(
        config: &TikvConfig,
        env: &Arc<Env>,
        key_manager: &Option<Arc<DataKeyManager>>,
        block_cache: &Cache,
    ) -> (Self, Option<Arc<RocksStatistics>>) {
        let mut raft_data_state_machine = RaftDataStateMachine::new(
            &config.storage.data_dir,
            &config.raft_store.raftdb_path,
            &config.raft_engine.config().dir,
        );
        let should_dump = raft_data_state_machine.before_open_target();

        let raft_config = config.raft_engine.config();
        let raft_engine =
            RaftLogEngine::new(raft_config, key_manager.clone(), get_io_rate_limiter())
                .expect("failed to open raft engine");

        if should_dump {
            let config_raftdb = &config.raftdb;
            let mut raft_db_opts = config_raftdb.build_opt();
            raft_db_opts.set_env(env.clone());
            let raft_cf_opts = config_raftdb.build_cf_opts(block_cache);
            let raftdb = engine_rocks::util::new_engine_opt(
                &config.raft_store.raftdb_path,
                raft_db_opts,
                raft_cf_opts,
            )
            .expect("failed to open raftdb for migration");
            dump_raftdb_to_raft_engine(&raftdb, &raft_engine, 8 /* threads */);
            raftdb.stop();
            drop(raftdb);
            raft_data_state_machine.after_dump_data();
        }
        (raft_engine, None)
    }
}

impl<CER: ConfiguredRaftEngine> TikvServer<CER> {
    fn init_raw_engines(
        &mut self,
        flow_listener: engine_rocks::FlowListener,
    ) -> (Engines<RocksEngine, CER>, Arc<EnginesResourceInfo>) {
        let block_cache = self.config.storage.block_cache.build_shared_cache();
        let env = self
            .config
            .build_shared_rocks_env(self.encryption_key_manager.clone(), get_io_rate_limiter())
            .unwrap();

        // Create raft engine
        let (raft_engine, raft_statistics) = CER::build(
            &self.config,
            &env,
            &self.encryption_key_manager,
            &block_cache,
        );
        self.raft_statistics = raft_statistics;

        // Create kv engine.
        let builder = KvEngineFactoryBuilder::new(env, &self.config, block_cache)
            .compaction_event_sender(Arc::new(RaftRouterCompactedEventSender {
                router: Mutex::new(self.router.clone()),
            }))
            .region_info_accessor(self.region_info_accessor.clone())
            .sst_recovery_sender(self.init_sst_recovery_sender())
            .flow_listener(flow_listener);
        let factory = Box::new(builder.build());
        let kv_engine = factory
            .create_shared_db(&self.store_path)
            .unwrap_or_else(|s| fatal!("failed to create kv engine: {}", s));
        self.kv_statistics = factory.rocks_statistics();
        let engines = Engines::new(kv_engine.clone(), raft_engine);

        let cfg_controller = self.cfg_controller.as_mut().unwrap();
        cfg_controller.register(
            tikv::config::Module::Rocksdb,
            Box::new(DbConfigManger::new(kv_engine.clone(), DbType::Kv)),
        );
        let reg = TabletRegistry::new(Box::new(SingletonFactory::new(kv_engine)), &self.store_path)
            .unwrap();
        // It always use the singleton kv_engine, use arbitrary id and suffix.
        let ctx = TabletContext::with_infinite_region(0, Some(0));
        reg.load(ctx, false).unwrap();
        self.tablet_registry = Some(reg.clone());
        engines.raft.register_config(cfg_controller);

        let engines_info = Arc::new(EnginesResourceInfo::new(
            reg,
            engines.raft.as_rocks_engine().cloned(),
            180, // max_samples_to_preserve
        ));

        (engines, engines_info)
    }
}

/// Various sanity-checks and logging before running a server.
///
/// Warnings are logged.
///
/// # Logs
///
/// The presence of these environment variables that affect the database
/// behavior is logged.
///
/// - `GRPC_POLL_STRATEGY`
/// - `http_proxy` and `https_proxy`
///
/// # Warnings
///
/// - if `net.core.somaxconn` < 32768
/// - if `net.ipv4.tcp_syncookies` is not 0
/// - if `vm.swappiness` is not 0
/// - if data directories are not on SSDs
/// - if the "TZ" environment variable is not set on unix
fn pre_start() {
    check_environment_variables();
    for e in tikv_util::config::check_kernel() {
        warn!(
            "check: kernel";
            "err" => %e
        );
    }
}

fn check_system_config(config: &TikvConfig) {
    info!("beginning system configuration check");
    let mut rocksdb_max_open_files = config.rocksdb.max_open_files;
    if config.rocksdb.titan.enabled {
        // Titan engine maintains yet another pool of blob files and uses the same max
        // number of open files setup as rocksdb does. So we double the max required
        // open files here
        rocksdb_max_open_files *= 2;
    }
    if let Err(e) = tikv_util::config::check_max_open_fds(
        RESERVED_OPEN_FDS + (rocksdb_max_open_files + config.raftdb.max_open_files) as u64,
    ) {
        fatal!("{}", e);
    }

    // Check RocksDB data dir
    if let Err(e) = tikv_util::config::check_data_dir(&config.storage.data_dir) {
        warn!(
            "check: rocksdb-data-dir";
            "path" => &config.storage.data_dir,
            "err" => %e
        );
    }
    // Check raft data dir
    if let Err(e) = tikv_util::config::check_data_dir(&config.raft_store.raftdb_path) {
        warn!(
            "check: raftdb-path";
            "path" => &config.raft_store.raftdb_path,
            "err" => %e
        );
    }
}

fn try_lock_conflict_addr<P: AsRef<Path>>(path: P) -> File {
    let f = File::create(path.as_ref()).unwrap_or_else(|e| {
        fatal!(
            "failed to create lock at {}: {}",
            path.as_ref().display(),
            e
        )
    });

    if f.try_lock_exclusive().is_err() {
        fatal!(
            "{} already in use, maybe another instance is binding with this address.",
            path.as_ref().file_name().unwrap().to_str().unwrap()
        );
    }
    f
}

#[cfg(unix)]
fn get_lock_dir() -> String {
    format!("{}_TIKV_LOCK_FILES", unsafe { libc::getuid() })
}

#[cfg(not(unix))]
fn get_lock_dir() -> String {
    "TIKV_LOCK_FILES".to_owned()
}

/// A small trait for components which can be trivially stopped. Lets us keep
/// a list of these in `TiKV`, rather than storing each component individually.
trait Stop {
    fn stop(self: Box<Self>);
}

impl<E, R> Stop for StatusServer<E, R>
where
    E: 'static,
    R: 'static + Send,
{
    fn stop(self: Box<Self>) {
        (*self).stop()
    }
}

impl Stop for Worker {
    fn stop(self: Box<Self>) {
        Worker::stop(&self);
    }
}

impl<T: fmt::Display + Send + 'static> Stop for LazyWorker<T> {
    fn stop(self: Box<Self>) {
        self.stop_worker();
    }
}

pub struct EngineMetricsManager<EK: KvEngine, ER: RaftEngine> {
    tablet_registry: TabletRegistry<EK>,
    kv_statistics: Option<Arc<RocksStatistics>>,
    raft_engine: ER,
    raft_statistics: Option<Arc<RocksStatistics>>,
    last_reset: Instant,
}

impl<EK: KvEngine, ER: RaftEngine> EngineMetricsManager<EK, ER> {
    pub fn new(
        tablet_registry: TabletRegistry<EK>,
        kv_statistics: Option<Arc<RocksStatistics>>,
        raft_engine: ER,
        raft_statistics: Option<Arc<RocksStatistics>>,
    ) -> Self {
        EngineMetricsManager {
            tablet_registry,
            kv_statistics,
            raft_engine,
            raft_statistics,
            last_reset: Instant::now(),
        }
    }

    pub fn flush(&mut self, now: Instant) {
        let mut reporter = EK::StatisticsReporter::new("kv");
        self.tablet_registry
            .for_each_opened_tablet(|_, db: &mut CachedTablet<EK>| {
                if let Some(db) = db.latest() {
                    reporter.collect(db);
                }
                true
            });
        reporter.flush();
        self.raft_engine.flush_metrics("raft");

        if let Some(s) = self.kv_statistics.as_ref() {
            flush_engine_statistics(s, "kv");
        }
        if let Some(s) = self.raft_statistics.as_ref() {
            flush_engine_statistics(s, "raft");
        }
        if now.saturating_duration_since(self.last_reset) >= DEFAULT_ENGINE_METRICS_RESET_INTERVAL {
            if let Some(s) = self.kv_statistics.as_ref() {
                s.reset();
            }
            if let Some(s) = self.raft_statistics.as_ref() {
                s.reset();
            }
            self.last_reset = now;
        }
    }
}

pub struct EnginesResourceInfo {
    tablet_registry: TabletRegistry<RocksEngine>,
    raft_engine: Option<RocksEngine>,
    latest_normalized_pending_bytes: AtomicU32,
    normalized_pending_bytes_collector: MovingAvgU32,
}

impl EnginesResourceInfo {
    const SCALE_FACTOR: u64 = 100;

    fn new(
        tablet_registry: TabletRegistry<RocksEngine>,
        raft_engine: Option<RocksEngine>,
        max_samples_to_preserve: usize,
    ) -> Self {
        EnginesResourceInfo {
            tablet_registry,
            raft_engine,
            latest_normalized_pending_bytes: AtomicU32::new(0),
            normalized_pending_bytes_collector: MovingAvgU32::new(max_samples_to_preserve),
        }
    }

    pub fn update(
        &self,
        _now: Instant,
        cached_latest_tablets: &mut HashMap<u64, CachedTablet<RocksEngine>>,
    ) {
        let mut normalized_pending_bytes = 0;

        fn fetch_engine_cf(engine: &RocksEngine, cf: &str, normalized_pending_bytes: &mut u32) {
            if let Ok(cf_opts) = engine.get_options_cf(cf) {
                if let Ok(Some(b)) = engine.get_cf_pending_compaction_bytes(cf) {
                    if cf_opts.get_soft_pending_compaction_bytes_limit() > 0 {
                        *normalized_pending_bytes = std::cmp::max(
                            *normalized_pending_bytes,
                            (b * EnginesResourceInfo::SCALE_FACTOR
                                / cf_opts.get_soft_pending_compaction_bytes_limit())
                                as u32,
                        );
                    }
                }
            }
        }

        if let Some(raft_engine) = &self.raft_engine {
            fetch_engine_cf(raft_engine, CF_DEFAULT, &mut normalized_pending_bytes);
        }

        self.tablet_registry
            .for_each_opened_tablet(|id, db: &mut CachedTablet<RocksEngine>| {
                cached_latest_tablets.insert(id, db.clone());
                true
            });

        // todo(SpadeA): Now, there's a potential race condition problem where the
        // tablet could be destroyed after the clone and before the fetching
        // which could result in programme panic. It's okay now as the single global
        // kv_engine will not be destroyed in normal operation and v2 is not
        // ready for operation. Furthermore, this race condition is general to v2 as
        // tablet clone is not a case exclusively happened here. We should
        // propose another PR to tackle it such as destory tablet lazily in a GC
        // thread.

        for (_, cache) in cached_latest_tablets.iter_mut() {
            let Some(tablet) = cache.latest() else { continue };
            for cf in &[CF_DEFAULT, CF_WRITE, CF_LOCK] {
                fetch_engine_cf(tablet, cf, &mut normalized_pending_bytes);
            }
        }

        // Clear ensures that these tablets are not hold forever.
        cached_latest_tablets.clear();

        let (_, avg) = self
            .normalized_pending_bytes_collector
            .add(normalized_pending_bytes);
        self.latest_normalized_pending_bytes.store(
            std::cmp::max(normalized_pending_bytes, avg),
            Ordering::Relaxed,
        );
    }
}

impl IoBudgetAdjustor for EnginesResourceInfo {
    fn adjust(&self, total_budgets: usize) -> usize {
        let score = self.latest_normalized_pending_bytes.load(Ordering::Relaxed) as f32
            / Self::SCALE_FACTOR as f32;
        // Two reasons for adding `sqrt` on top:
        // 1) In theory the convergence point is independent of the value of pending
        //    bytes (as long as backlog generating rate equals consuming rate, which is
        //    determined by compaction budgets), a convex helps reach that point while
        //    maintaining low level of pending bytes.
        // 2) Variance of compaction pending bytes grows with its magnitude, a filter
        //    with decreasing derivative can help balance such trend.
        let score = score.sqrt();
        // The target global write flow slides between Bandwidth / 2 and Bandwidth.
        let score = 0.5 + score / 2.0;
        (total_budgets as f32 * score) as usize
    }
}

#[cfg(test)]
mod test {
    use std::{
        collections::HashMap,
        sync::{atomic::Ordering, Arc},
    };

    use engine_rocks::raw::Env;
    use engine_traits::{
        FlowControlFactorsExt, MiscExt, SyncMutable, TabletContext, TabletRegistry, CF_DEFAULT,
    };
    use tempfile::Builder;
    use tikv::{config::TikvConfig, server::KvEngineFactoryBuilder};
    use tikv_util::{config::ReadableSize, time::Instant};

    use super::EnginesResourceInfo;

    #[test]
    fn test_engines_resource_info_update() {
        let mut config = TikvConfig::default();
        config.rocksdb.defaultcf.disable_auto_compactions = true;
        config.rocksdb.defaultcf.soft_pending_compaction_bytes_limit = Some(ReadableSize(1));
        config.rocksdb.writecf.soft_pending_compaction_bytes_limit = Some(ReadableSize(1));
        config.rocksdb.lockcf.soft_pending_compaction_bytes_limit = Some(ReadableSize(1));
        let env = Arc::new(Env::default());
        let path = Builder::new().prefix("test-update").tempdir().unwrap();
        let cache = config.storage.block_cache.build_shared_cache();

        let factory = KvEngineFactoryBuilder::new(env, &config, cache).build();
        let reg = TabletRegistry::new(Box::new(factory), path.path()).unwrap();

        for i in 1..6 {
            let ctx = TabletContext::with_infinite_region(i, Some(10));
            reg.load(ctx, true).unwrap();
        }

        let mut cached = reg.get(1).unwrap();
        let mut tablet = cached.latest().unwrap();
        // Prepare some data for two tablets of the same region. So we can test whether
        // we fetch the bytes from the latest one.
        for i in 1..21 {
            tablet.put_cf(CF_DEFAULT, b"key", b"val").unwrap();
            if i % 2 == 0 {
                tablet.flush_cf(CF_DEFAULT, true).unwrap();
            }
        }
        let old_pending_compaction_bytes = tablet
            .get_cf_pending_compaction_bytes(CF_DEFAULT)
            .unwrap()
            .unwrap();

        let ctx = TabletContext::with_infinite_region(1, Some(20));
        reg.load(ctx, true).unwrap();
        tablet = cached.latest().unwrap();

        for i in 1..11 {
            tablet.put_cf(CF_DEFAULT, b"key", b"val").unwrap();
            if i % 2 == 0 {
                tablet.flush_cf(CF_DEFAULT, true).unwrap();
            }
        }
        let new_pending_compaction_bytes = tablet
            .get_cf_pending_compaction_bytes(CF_DEFAULT)
            .unwrap()
            .unwrap();

        assert!(old_pending_compaction_bytes > new_pending_compaction_bytes);

        let engines_info = Arc::new(EnginesResourceInfo::new(reg, None, 10));

        let mut cached_latest_tablets = HashMap::default();
        engines_info.update(Instant::now(), &mut cached_latest_tablets);

        // The memory allocation should be reserved
        assert!(cached_latest_tablets.capacity() >= 5);
        // The tablet cache should be cleared
        assert!(cached_latest_tablets.is_empty());

        // The latest_normalized_pending_bytes should be equal to the pending compaction
        // bytes of tablet_1_20
        assert_eq!(
            (new_pending_compaction_bytes * 100) as u32,
            engines_info
                .latest_normalized_pending_bytes
                .load(Ordering::Relaxed)
        );
    }
}<|MERGE_RESOLUTION|>--- conflicted
+++ resolved
@@ -45,12 +45,8 @@
 use engine_rocks_helper::sst_recovery::{RecoveryRunner, DEFAULT_CHECK_INTERVAL};
 use engine_traits::{
     CachedTablet, CfOptions, CfOptionsExt, Engines, FlowControlFactorsExt, KvEngine, MiscExt,
-<<<<<<< HEAD
-    RaftEngine, SingletonFactory, StatisticsReporter, TabletRegistry, CF_DEFAULT, CF_LOCK,
-    CF_WRITE,
-=======
-    RaftEngine, SingletonFactory, TabletContext, TabletRegistry, CF_DEFAULT, CF_LOCK, CF_WRITE,
->>>>>>> 98e8bfb3
+    RaftEngine, SingletonFactory, StatisticsReporter, TabletContext, TabletRegistry, CF_DEFAULT,
+    CF_LOCK, CF_WRITE,
 };
 use error_code::ErrorCodeExt;
 use file_system::{
