// Copyright 2021 TiKV Project Authors. Licensed under Apache-2.0.

//! This module startups all the components of a TiKV server.
//!
//! It is responsible for reading from configs, starting up the various server components,
//! and handling errors (mostly by aborting and reporting to the user).
//!
//! The entry point is `run_tikv`.
//!
//! Components are often used to initialize other components, and/or must be explicitly stopped.
//! We keep these components in the `TiKVServer` struct.

use std::{
    cmp,
    convert::TryFrom,
    env, fmt,
    net::SocketAddr,
    path::{Path, PathBuf},
    str::FromStr,
    sync::{
        atomic::{AtomicU32, AtomicU64, Ordering},
        mpsc, Arc, Mutex,
    },
    time::Duration,
    u64,
};

use cdc::{CdcConfigManager, MemoryQuota};
use concurrency_manager::ConcurrencyManager;
use encryption_export::{data_key_manager_from_config, DataKeyManager};
use engine_rocks::{from_rocks_compression_type, get_env, FlowInfo, RocksEngine};
use engine_rocks_helper::sst_recovery::RecoveryRunner;
use engine_traits::{
    compaction_job::CompactionJobInfo, CFOptionsExt, ColumnFamilyOptions, Engines,
    FlowControlFactorsExt, KvEngine, MiscExt, RaftEngine, CF_DEFAULT, CF_LOCK, CF_WRITE,
};
use error_code::ErrorCodeExt;
use file_system::{
    get_io_rate_limiter, set_io_rate_limiter, BytesFetcher, File, IOBudgetAdjustor,
    MetricsManager as IOMetricsManager,
};
use futures::executor::block_on;
use grpcio::{EnvBuilder, Environment};
use kvproto::{
    brpb::create_backup, cdcpb::create_change_data, deadlock::create_deadlock,
    debugpb::create_debug, diagnosticspb::create_diagnostics, import_sstpb::create_import_sst,
    resource_usage_agent::create_resource_metering_pub_sub,
};
use pd_client::{PdClient, RpcClient};
use raft_log_engine::RaftLogEngine;
use raftstore::{
    coprocessor::{
        config::SplitCheckConfigManager, BoxConsistencyCheckObserver, ConsistencyCheckMethod,
        CoprocessorHost, RawConsistencyCheckObserver, RegionInfoAccessor,
    },
    router::ServerRaftStoreRouter,
    store::{
        config::RaftstoreConfigManager,
        fsm,
        fsm::store::{RaftBatchSystem, RaftRouter, StoreMeta, PENDING_MSG_CAP},
        memory::MEMTRACE_ROOT as MEMTRACE_RAFTSTORE,
        AutoSplitController, CheckLeaderRunner, GlobalReplicationState, LocalReader, SnapManager,
        SnapManagerBuilder, SplitCheckRunner, SplitConfigManager, StoreMsg,
    },
};
use security::SecurityManager;
use tikv::{
    config::{ConfigController, DBConfigManger, DBType, TiKvConfig, DEFAULT_ROCKSDB_SUB_DIR},
    coprocessor::{self, MEMTRACE_ROOT as MEMTRACE_COPROCESSOR},
    coprocessor_v2,
    import::{ImportSSTService, SSTImporter},
    read_pool::{build_yatp_read_pool, ReadPool, ReadPoolConfigManager},
    server::raftkv::ReplicaReadLockChecker,
    server::{
        config::Config as ServerConfig,
        config::ServerConfigManager,
        create_raft_storage,
        gc_worker::{AutoGcConfig, GcWorker},
        lock_manager::LockManager,
        resolve,
        service::{DebugService, DiagnosticsService},
        status_server::StatusServer,
        ttl::TTLChecker,
        Node, RaftKv, Server, CPU_CORES_QUOTA_GAUGE, DEFAULT_CLUSTER_ID, GRPC_THREAD_PREFIX,
    },
    storage::{
        self, config_manager::StorageConfigManger, mvcc::MvccConsistencyCheckObserver,
        txn::flow_controller::FlowController, Engine,
    },
};
use tikv_util::{
    check_environment_variables,
    config::{ensure_dir_exist, RaftDataStateMachine, VersionTrack},
    math::MovingAvgU32,
    quota_limiter::QuotaLimiter,
    sys::{disk, register_memory_usage_high_water, SysQuota},
    thread_group::GroupProperties,
    time::{Instant, Monitor},
    worker::{Builder as WorkerBuilder, LazyWorker, Worker},
};
use tokio::runtime::Builder;

use crate::raft_engine_switch::*;
use crate::{memory::*, setup::*, signal_handler};

/// Run a TiKV server. Returns when the server is shutdown by the user, in which
/// case the server will be properly stopped.
pub fn run_tikv(config: TiKvConfig) {
    // Sets the global logger ASAP.
    // It is okay to use the config w/o `validate()`,
    // because `initial_logger()` handles various conditions.
    initial_logger(&config);

    // Print version information.
    let build_timestamp = option_env!("TIKV_BUILD_TIME");
    tikv::log_tikv_info(build_timestamp);

    // Print resource quota.
    SysQuota::log_quota();
    CPU_CORES_QUOTA_GAUGE.set(SysQuota::cpu_cores_quota());

    // Do some prepare works before start.
    pre_start();

    let _m = Monitor::default();

    macro_rules! run_impl {
        ($ER: ty) => {{
            let mut tikv = TiKVServer::<$ER>::init(config);

            // Must be called after `TiKVServer::init`.
            let memory_limit = tikv.config.memory_usage_limit.unwrap().0;
            let high_water = (tikv.config.memory_usage_high_water * memory_limit as f64) as u64;
            register_memory_usage_high_water(high_water);

            tikv.check_conflict_addr();
            tikv.init_fs();
            tikv.init_yatp();
            tikv.init_encryption();
            let fetcher = tikv.init_io_utility();
            let listener = tikv.init_flow_receiver();
            let error_listener = tikv.init_sst_recovery_sender();
            let (engines, engines_info) = tikv.init_raw_engines(listener, error_listener);
            tikv.init_engines(engines.clone());
            let server_config = tikv.init_servers();
            tikv.register_services();
            tikv.init_metrics_flusher(fetcher, engines_info);
            tikv.init_storage_stats_task(engines);
            tikv.run_server(server_config);
            tikv.run_status_server();

            signal_handler::wait_for_signal(Some(tikv.engines.take().unwrap().engines));
            tikv.stop();
        }};
    }

    if !config.raft_engine.enable {
        run_impl!(RocksEngine)
    } else {
        run_impl!(RaftLogEngine)
    }
}

const RESERVED_OPEN_FDS: u64 = 1000;

const DEFAULT_METRICS_FLUSH_INTERVAL: Duration = Duration::from_millis(10_000);
const DEFAULT_MEMTRACE_FLUSH_INTERVAL: Duration = Duration::from_millis(1_000);
const DEFAULT_ENGINE_METRICS_RESET_INTERVAL: Duration = Duration::from_millis(60_000);
const DEFAULT_STORAGE_STATS_INTERVAL: Duration = Duration::from_secs(1);

/// A complete TiKV server.
struct TiKVServer<ER: RaftEngine> {
    config: TiKvConfig,
    cfg_controller: Option<ConfigController>,
    security_mgr: Arc<SecurityManager>,
    pd_client: Arc<RpcClient>,
    router: RaftRouter<RocksEngine, ER>,
    flow_info_sender: Option<mpsc::Sender<FlowInfo>>,
    flow_info_receiver: Option<mpsc::Receiver<FlowInfo>>,
    system: Option<RaftBatchSystem<RocksEngine, ER>>,
    resolver: resolve::PdStoreAddrResolver,
    state: Arc<Mutex<GlobalReplicationState>>,
    store_path: PathBuf,
    snap_mgr: Option<SnapManager>, // Will be filled in `init_servers`.
    encryption_key_manager: Option<Arc<DataKeyManager>>,
    engines: Option<TiKVEngines<RocksEngine, ER>>,
    servers: Option<Servers<RocksEngine, ER>>,
    region_info_accessor: RegionInfoAccessor,
    coprocessor_host: Option<CoprocessorHost<RocksEngine>>,
    to_stop: Vec<Box<dyn Stop>>,
    lock_files: Vec<File>,
    concurrency_manager: ConcurrencyManager,
    env: Arc<Environment>,
    background_worker: Worker,
<<<<<<< HEAD
    sst_worker: Option<Box<LazyWorker<String>>>,
=======
    quota_limiter: Arc<QuotaLimiter>,
>>>>>>> 838a04b4
}

struct TiKVEngines<EK: KvEngine, ER: RaftEngine> {
    engines: Engines<EK, ER>,
    store_meta: Arc<Mutex<StoreMeta>>,
    engine: RaftKv<EK, ServerRaftStoreRouter<EK, ER>>,
}

struct Servers<EK: KvEngine, ER: RaftEngine> {
    lock_mgr: LockManager,
    server: LocalServer<EK, ER>,
    node: Node<RpcClient, EK, ER>,
    importer: Arc<SSTImporter>,
    cdc_scheduler: tikv_util::worker::Scheduler<cdc::Task>,
    cdc_memory_quota: MemoryQuota,
    rsmeter_pubsub_service: resource_metering::PubSubService,
}

type LocalServer<EK, ER> =
    Server<RaftRouter<EK, ER>, resolve::PdStoreAddrResolver, LocalRaftKv<EK, ER>>;
type LocalRaftKv<EK, ER> = RaftKv<EK, ServerRaftStoreRouter<EK, ER>>;

impl<ER: RaftEngine> TiKVServer<ER> {
    fn init(mut config: TiKvConfig) -> TiKVServer<ER> {
        tikv_util::thread_group::set_properties(Some(GroupProperties::default()));
        // It is okay use pd config and security config before `init_config`,
        // because these configs must be provided by command line, and only
        // used during startup process.
        let security_mgr = Arc::new(
            SecurityManager::new(&config.security)
                .unwrap_or_else(|e| fatal!("failed to create security manager: {}", e)),
        );
        let env = Arc::new(
            EnvBuilder::new()
                .cq_count(config.server.grpc_concurrency)
                .name_prefix(thd_name!(GRPC_THREAD_PREFIX))
                .build(),
        );
        let pd_client =
            Self::connect_to_pd_cluster(&mut config, env.clone(), Arc::clone(&security_mgr));

        // Initialize and check config
        let cfg_controller = Self::init_config(config);
        let config = cfg_controller.get_current();

        let store_path = Path::new(&config.storage.data_dir).to_owned();

        // Initialize raftstore channels.
        let (router, system) = fsm::create_raft_batch_system(&config.raft_store);

        let thread_count = config.server.background_thread_count;
        let background_worker = WorkerBuilder::new("background")
            .thread_count(thread_count)
            .create();
        let (resolver, state) =
            resolve::new_resolver(Arc::clone(&pd_client), &background_worker, router.clone());

        let mut coprocessor_host = Some(CoprocessorHost::new(
            router.clone(),
            config.coprocessor.clone(),
        ));
        let region_info_accessor = RegionInfoAccessor::new(coprocessor_host.as_mut().unwrap());

        // Initialize concurrency manager
        let latest_ts = block_on(pd_client.get_tso()).expect("failed to get timestamp from PD");
        let concurrency_manager = ConcurrencyManager::new(latest_ts);

        let quota_limiter = Arc::new(QuotaLimiter::new(
            config.quota.foreground_cpu_time,
            config.quota.foreground_write_bandwidth,
            config.quota.foreground_read_bandwidth,
        ));

        TiKVServer {
            config,
            cfg_controller: Some(cfg_controller),
            security_mgr,
            pd_client,
            router,
            system: Some(system),
            resolver,
            state,
            store_path,
            snap_mgr: None,
            encryption_key_manager: None,
            engines: None,
            servers: None,
            region_info_accessor,
            coprocessor_host,
            to_stop: vec![],
            lock_files: vec![],
            concurrency_manager,
            env,
            background_worker,
            flow_info_sender: None,
            flow_info_receiver: None,
<<<<<<< HEAD
            sst_worker: None,
=======
            quota_limiter,
>>>>>>> 838a04b4
        }
    }

    /// Initialize and check the config
    ///
    /// Warnings are logged and fatal errors exist.
    ///
    /// #  Fatal errors
    ///
    /// - If `dynamic config` feature is enabled and failed to register config to PD
    /// - If some critical configs (like data dir) are differrent from last run
    /// - If the config can't pass `validate()`
    /// - If the max open file descriptor limit is not high enough to support
    ///   the main database and the raft database.
    fn init_config(mut config: TiKvConfig) -> ConfigController {
        validate_and_persist_config(&mut config, true);

        ensure_dir_exist(&config.storage.data_dir).unwrap();
        if !config.rocksdb.wal_dir.is_empty() {
            ensure_dir_exist(&config.rocksdb.wal_dir).unwrap();
        }
        if config.raft_engine.enable {
            ensure_dir_exist(&config.raft_engine.config().dir).unwrap();
        } else {
            ensure_dir_exist(&config.raft_store.raftdb_path).unwrap();
            if !config.raftdb.wal_dir.is_empty() {
                ensure_dir_exist(&config.raftdb.wal_dir).unwrap();
            }
        }

        check_system_config(&config);

        tikv_util::set_panic_hook(config.abort_on_panic, &config.storage.data_dir);

        info!(
            "using config";
            "config" => serde_json::to_string(&config).unwrap(),
        );
        if config.panic_when_unexpected_key_or_data {
            info!("panic-when-unexpected-key-or-data is on");
            tikv_util::set_panic_when_unexpected_key_or_data(true);
        }

        config.write_into_metrics();

        ConfigController::new(config)
    }

    fn connect_to_pd_cluster(
        config: &mut TiKvConfig,
        env: Arc<Environment>,
        security_mgr: Arc<SecurityManager>,
    ) -> Arc<RpcClient> {
        let pd_client = Arc::new(
            RpcClient::new(&config.pd, Some(env), security_mgr)
                .unwrap_or_else(|e| fatal!("failed to create rpc client: {}", e)),
        );

        let cluster_id = pd_client
            .get_cluster_id()
            .unwrap_or_else(|e| fatal!("failed to get cluster id: {}", e));
        if cluster_id == DEFAULT_CLUSTER_ID {
            fatal!("cluster id can't be {}", DEFAULT_CLUSTER_ID);
        }
        config.server.cluster_id = cluster_id;
        info!(
            "connect to PD cluster";
            "cluster_id" => cluster_id
        );

        pd_client
    }

    fn check_conflict_addr(&mut self) {
        let cur_addr: SocketAddr = self
            .config
            .server
            .addr
            .parse()
            .expect("failed to parse into a socket address");
        let cur_ip = cur_addr.ip();
        let cur_port = cur_addr.port();
        let lock_dir = get_lock_dir();

        let search_base = env::temp_dir().join(&lock_dir);
        file_system::create_dir_all(&search_base)
            .unwrap_or_else(|_| panic!("create {} failed", search_base.display()));

        for entry in file_system::read_dir(&search_base).unwrap().flatten() {
            if !entry.file_type().unwrap().is_file() {
                continue;
            }
            let file_path = entry.path();
            let file_name = file_path.file_name().unwrap().to_str().unwrap();
            if let Ok(addr) = file_name.replace('_', ":").parse::<SocketAddr>() {
                let ip = addr.ip();
                let port = addr.port();
                if cur_port == port
                    && (cur_ip == ip || cur_ip.is_unspecified() || ip.is_unspecified())
                {
                    let _ = try_lock_conflict_addr(file_path);
                }
            }
        }

        let cur_path = search_base.join(cur_addr.to_string().replace(':', "_"));
        let cur_file = try_lock_conflict_addr(cur_path);
        self.lock_files.push(cur_file);
    }

    fn init_fs(&mut self) {
        let lock_path = self.store_path.join(Path::new("LOCK"));

        let f = File::create(lock_path.as_path())
            .unwrap_or_else(|e| fatal!("failed to create lock at {}: {}", lock_path.display(), e));
        if f.try_lock_exclusive().is_err() {
            fatal!(
                "lock {} failed, maybe another instance is using this directory.",
                self.store_path.display()
            );
        }
        self.lock_files.push(f);

        if tikv_util::panic_mark_file_exists(&self.config.storage.data_dir) {
            fatal!(
                "panic_mark_file {} exists, there must be something wrong with the db. \
                     Do not remove the panic_mark_file and force the TiKV node to restart. \
                     Please contact TiKV maintainers to investigate the issue. \
                     If needed, use scale in and scale out to replace the TiKV node. \
                     https://docs.pingcap.com/tidb/stable/scale-tidb-using-tiup",
                tikv_util::panic_mark_file_path(&self.config.storage.data_dir).display()
            );
        }

        // We truncate a big file to make sure that both raftdb and kvdb of TiKV have enough space
        // to do compaction and region migration when TiKV recover. This file is created in
        // data_dir rather than db_path, because we must not increase store size of db_path.
        let disk_stats = fs2::statvfs(&self.config.storage.data_dir).unwrap();
        let mut capacity = disk_stats.total_space();
        if self.config.raft_store.capacity.0 > 0 {
            capacity = cmp::min(capacity, self.config.raft_store.capacity.0);
        }
        let mut reserve_space = self.config.storage.reserve_space.0;
        if self.config.storage.reserve_space.0 != 0 {
            reserve_space = cmp::max(
                (capacity as f64 * 0.05) as u64,
                self.config.storage.reserve_space.0,
            );
        }
        disk::set_disk_reserved_space(reserve_space);
        let path =
            Path::new(&self.config.storage.data_dir).join(file_system::SPACE_PLACEHOLDER_FILE);
        if let Err(e) = file_system::remove_file(&path) {
            warn!("failed to remove space holder on starting: {}", e);
        }

        let available = disk_stats.available_space();
        // place holder file size is 20% of total reserved space.
        if available > reserve_space {
            file_system::reserve_space_for_recover(
                &self.config.storage.data_dir,
                reserve_space / 5,
            )
            .map_err(|e| panic!("Failed to reserve space for recovery: {}.", e))
            .unwrap();
        } else {
            warn!("no enough disk space left to create the place holder file");
        }
    }

    fn init_yatp(&self) {
        yatp::metrics::set_namespace(Some("tikv"));
        prometheus::register(Box::new(yatp::metrics::MULTILEVEL_LEVEL0_CHANCE.clone())).unwrap();
        prometheus::register(Box::new(yatp::metrics::MULTILEVEL_LEVEL_ELAPSED.clone())).unwrap();
    }

    fn init_encryption(&mut self) {
        self.encryption_key_manager = data_key_manager_from_config(
            &self.config.security.encryption,
            &self.config.storage.data_dir,
        )
        .map_err(|e| {
            panic!(
                "Encryption failed to initialize: {}. code: {}",
                e,
                e.error_code()
            )
        })
        .unwrap()
        .map(Arc::new);
    }

    fn create_raftstore_compaction_listener(&self) -> engine_rocks::CompactionListener {
        fn size_change_filter(info: &engine_rocks::RocksCompactionJobInfo<'_>) -> bool {
            // When calculating region size, we only consider write and default
            // column families.
            let cf = info.cf_name();
            if cf != CF_WRITE && cf != CF_DEFAULT {
                return false;
            }
            // Compactions in level 0 and level 1 are very frequently.
            if info.output_level() < 2 {
                return false;
            }

            true
        }

        let ch = Mutex::new(self.router.clone());
        let compacted_handler =
            Box::new(move |compacted_event: engine_rocks::RocksCompactedEvent| {
                let ch = ch.lock().unwrap();
                let event = StoreMsg::CompactedEvent(compacted_event);
                if let Err(e) = ch.send_control(event) {
                    error_unknown!(?e; "send compaction finished event to raftstore failed");
                }
            });
        engine_rocks::CompactionListener::new(compacted_handler, Some(size_change_filter))
    }

    fn init_sst_recovery_sender(&mut self) -> engine_rocks::ErrorListener {
        let sender = if !self.config.storage.max_background_error_hang_time.is_zero() {
            let sst_worker = Box::new(LazyWorker::new("sst-recovery"));
            let scheduler = sst_worker.scheduler();
            self.sst_worker = Some(sst_worker);
            Some(scheduler)
        } else {
            None
        };

        engine_rocks::ErrorListener::new("kv", sender)
    }

    fn init_flow_receiver(&mut self) -> engine_rocks::FlowListener {
        let (tx, rx) = mpsc::channel();
        self.flow_info_sender = Some(tx.clone());
        self.flow_info_receiver = Some(rx);
        engine_rocks::FlowListener::new(tx)
    }

    fn init_engines(&mut self, engines: Engines<RocksEngine, ER>) {
        let store_meta = Arc::new(Mutex::new(StoreMeta::new(PENDING_MSG_CAP)));
        let engine = RaftKv::new(
            ServerRaftStoreRouter::new(
                self.router.clone(),
                LocalReader::new(engines.kv.clone(), store_meta.clone(), self.router.clone()),
            ),
            engines.kv.clone(),
        );

        self.engines = Some(TiKVEngines {
            engines,
            store_meta,
            engine,
        });
    }

    fn init_gc_worker(
        &mut self,
    ) -> GcWorker<
        RaftKv<RocksEngine, ServerRaftStoreRouter<RocksEngine, ER>>,
        RaftRouter<RocksEngine, ER>,
    > {
        let engines = self.engines.as_ref().unwrap();
        let mut gc_worker = GcWorker::new(
            engines.engine.clone(),
            self.router.clone(),
            self.flow_info_sender.take().unwrap(),
            self.config.gc.clone(),
            self.pd_client.feature_gate().clone(),
        );
        gc_worker
            .start()
            .unwrap_or_else(|e| fatal!("failed to start gc worker: {}", e));
        gc_worker
            .start_observe_lock_apply(
                self.coprocessor_host.as_mut().unwrap(),
                self.concurrency_manager.clone(),
            )
            .unwrap_or_else(|e| fatal!("gc worker failed to observe lock apply: {}", e));

        let cfg_controller = self.cfg_controller.as_mut().unwrap();
        cfg_controller.register(
            tikv::config::Module::Gc,
            Box::new(gc_worker.get_config_manager()),
        );

        gc_worker
    }

    fn init_servers(&mut self) -> Arc<VersionTrack<ServerConfig>> {
        let flow_controller = Arc::new(FlowController::new(
            &self.config.storage.flow_control,
            self.engines.as_ref().unwrap().engine.kv_engine(),
            self.flow_info_receiver.take().unwrap(),
        ));
        let gc_worker = self.init_gc_worker();
        let mut ttl_checker = Box::new(LazyWorker::new("ttl-checker"));
        let ttl_scheduler = ttl_checker.scheduler();

        let cfg_controller = self.cfg_controller.as_mut().unwrap();

        // Create cdc.
        let mut cdc_worker = Box::new(LazyWorker::new("cdc"));
        let cdc_scheduler = cdc_worker.scheduler();
        let txn_extra_scheduler = cdc::CdcTxnExtraScheduler::new(cdc_scheduler.clone());

        self.engines
            .as_mut()
            .unwrap()
            .engine
            .set_txn_extra_scheduler(Arc::new(txn_extra_scheduler));

        let lock_mgr = LockManager::new(&self.config.pessimistic_txn);
        cfg_controller.register(
            tikv::config::Module::PessimisticTxn,
            Box::new(lock_mgr.config_manager()),
        );
        lock_mgr.register_detector_role_change_observer(self.coprocessor_host.as_mut().unwrap());

        let engines = self.engines.as_ref().unwrap();

        let pd_worker = LazyWorker::new("pd-worker");
        let pd_sender = pd_worker.scheduler();

        if let Some(sst_worker) = &mut self.sst_worker {
            let sst_runner = RecoveryRunner::new(
                engines.engines.kv.get_sync_db(),
                engines.store_meta.clone(),
                self.config.storage.max_background_error_hang_time.into(),
            );
            sst_worker.start_with_timer(sst_runner);
        }

        let unified_read_pool = if self.config.readpool.is_unified_pool_enabled() {
            Some(build_yatp_read_pool(
                &self.config.readpool.unified,
                pd_sender.clone(),
                engines.engine.clone(),
            ))
        } else {
            None
        };

        // The `DebugService` and `DiagnosticsService` will share the same thread pool
        let props = tikv_util::thread_group::current_properties();
        let debug_thread_pool = Arc::new(
            Builder::new_multi_thread()
                .thread_name(thd_name!("debugger"))
                .worker_threads(1)
                .on_thread_start(move || {
                    tikv_alloc::add_thread_memory_accessor();
                    tikv_util::thread_group::set_properties(props.clone());
                })
                .on_thread_stop(tikv_alloc::remove_thread_memory_accessor)
                .build()
                .unwrap(),
        );

        // Start resource metering.
        let (recorder_notifier, collector_reg_handle, resource_tag_factory, recorder_worker) =
            resource_metering::init_recorder(self.config.resource_metering.precision.as_millis());
        self.to_stop.push(recorder_worker);
        let (reporter_notifier, data_sink_reg_handle, reporter_worker) =
            resource_metering::init_reporter(
                self.config.resource_metering.clone(),
                collector_reg_handle.clone(),
            );
        self.to_stop.push(reporter_worker);
        let (address_change_notifier, single_target_worker) = resource_metering::init_single_target(
            self.config.resource_metering.receiver_address.clone(),
            self.env.clone(),
            data_sink_reg_handle.clone(),
        );
        self.to_stop.push(single_target_worker);
        let rsmeter_pubsub_service = resource_metering::PubSubService::new(data_sink_reg_handle);

        let cfg_manager = resource_metering::ConfigManager::new(
            self.config.resource_metering.clone(),
            recorder_notifier,
            reporter_notifier,
            address_change_notifier,
        );
        cfg_controller.register(
            tikv::config::Module::ResourceMetering,
            Box::new(cfg_manager),
        );

        let storage_read_pool_handle = if self.config.readpool.storage.use_unified_pool() {
            unified_read_pool.as_ref().unwrap().handle()
        } else {
            let storage_read_pools = ReadPool::from(storage::build_read_pool(
                &self.config.readpool.storage,
                pd_sender.clone(),
                engines.engine.clone(),
            ));
            storage_read_pools.handle()
        };

        let storage = create_raft_storage(
            engines.engine.clone(),
            &self.config.storage,
            storage_read_pool_handle,
            lock_mgr.clone(),
            self.concurrency_manager.clone(),
            lock_mgr.get_storage_dynamic_configs(),
            flow_controller.clone(),
            pd_sender.clone(),
            resource_tag_factory.clone(),
            Arc::clone(&self.quota_limiter),
            self.pd_client.feature_gate().clone(),
        )
        .unwrap_or_else(|e| fatal!("failed to create raft storage: {}", e));
        cfg_controller.register(
            tikv::config::Module::Storage,
            Box::new(StorageConfigManger::new(
                self.engines.as_ref().unwrap().engine.kv_engine(),
                self.config.storage.block_cache.shared,
                ttl_scheduler,
                flow_controller,
                storage.get_scheduler(),
            )),
        );

        ReplicaReadLockChecker::new(self.concurrency_manager.clone())
            .register(self.coprocessor_host.as_mut().unwrap());

        // Create snapshot manager, server.
        let snap_path = self
            .store_path
            .join(Path::new("snap"))
            .to_str()
            .unwrap()
            .to_owned();

        let bps = i64::try_from(self.config.server.snap_max_write_bytes_per_sec.0)
            .unwrap_or_else(|_| fatal!("snap_max_write_bytes_per_sec > i64::max_value"));

        let snap_mgr = SnapManagerBuilder::default()
            .max_write_bytes_per_sec(bps)
            .max_total_size(self.config.server.snap_max_total_size.0)
            .encryption_key_manager(self.encryption_key_manager.clone())
            .build(snap_path);

        // Create coprocessor endpoint.
        let cop_read_pool_handle = if self.config.readpool.coprocessor.use_unified_pool() {
            unified_read_pool.as_ref().unwrap().handle()
        } else {
            let cop_read_pools = ReadPool::from(coprocessor::readpool_impl::build_read_pool(
                &self.config.readpool.coprocessor,
                pd_sender,
                engines.engine.clone(),
            ));
            cop_read_pools.handle()
        };

        if self.config.readpool.is_unified_pool_enabled() {
            cfg_controller.register(
                tikv::config::Module::Readpool,
                Box::new(ReadPoolConfigManager(
                    unified_read_pool.as_ref().unwrap().handle(),
                )),
            );
        }

        // Register cdc.
        let cdc_ob = cdc::CdcObserver::new(cdc_scheduler.clone());
        cdc_ob.register_to(self.coprocessor_host.as_mut().unwrap());
        // Register cdc config manager.
        cfg_controller.register(
            tikv::config::Module::CDC,
            Box::new(CdcConfigManager(cdc_worker.scheduler())),
        );

        // Create resolved ts worker
        let rts_worker = if self.config.resolved_ts.enable {
            let worker = Box::new(LazyWorker::new("resolved-ts"));
            // Register the resolved ts observer
            let resolved_ts_ob = resolved_ts::Observer::new(worker.scheduler());
            resolved_ts_ob.register_to(self.coprocessor_host.as_mut().unwrap());
            // Register config manager for resolved ts worker
            cfg_controller.register(
                tikv::config::Module::ResolvedTs,
                Box::new(resolved_ts::ResolvedTsConfigManager::new(
                    worker.scheduler(),
                )),
            );
            Some(worker)
        } else {
            None
        };

        let check_leader_runner = CheckLeaderRunner::new(engines.store_meta.clone());
        let check_leader_scheduler = self
            .background_worker
            .start("check-leader", check_leader_runner);

        let server_config = Arc::new(VersionTrack::new(self.config.server.clone()));

        self.config
            .raft_store
            .validate()
            .unwrap_or_else(|e| fatal!("failed to validate raftstore config {}", e));
        let raft_store = Arc::new(VersionTrack::new(self.config.raft_store.clone()));
        let mut node = Node::new(
            self.system.take().unwrap(),
            &server_config.value().clone(),
            raft_store.clone(),
            self.config.storage.api_version(),
            self.pd_client.clone(),
            self.state.clone(),
            self.background_worker.clone(),
        );
        node.try_bootstrap_store(engines.engines.clone())
            .unwrap_or_else(|e| fatal!("failed to bootstrap node id: {}", e));

        self.snap_mgr = Some(snap_mgr.clone());
        // Create server
        let server = Server::new(
            node.id(),
            &server_config,
            &self.security_mgr,
            storage,
            coprocessor::Endpoint::new(
                &server_config.value(),
                cop_read_pool_handle,
                self.concurrency_manager.clone(),
                engine_rocks::raw_util::to_raw_perf_level(self.config.coprocessor.perf_level),
                resource_tag_factory,
                Arc::clone(&self.quota_limiter),
            ),
            coprocessor_v2::Endpoint::new(&self.config.coprocessor_v2),
            self.router.clone(),
            self.resolver.clone(),
            snap_mgr.clone(),
            gc_worker.clone(),
            check_leader_scheduler,
            self.env.clone(),
            unified_read_pool,
            debug_thread_pool,
        )
        .unwrap_or_else(|e| fatal!("failed to create server: {}", e));
        cfg_controller.register(
            tikv::config::Module::Server,
            Box::new(ServerConfigManager::new(
                server.get_snap_worker_scheduler(),
                server_config.clone(),
            )),
        );

        let import_path = self.store_path.join("import");
        let mut importer = SSTImporter::new(
            &self.config.import,
            import_path,
            self.encryption_key_manager.clone(),
            self.config.storage.api_version(),
        )
        .unwrap();
        for (cf_name, compression_type) in &[
            (
                CF_DEFAULT,
                self.config.rocksdb.defaultcf.bottommost_level_compression,
            ),
            (
                CF_WRITE,
                self.config.rocksdb.writecf.bottommost_level_compression,
            ),
        ] {
            importer.set_compression_type(cf_name, from_rocks_compression_type(*compression_type));
        }
        let importer = Arc::new(importer);

        let split_check_runner = SplitCheckRunner::new(
            engines.engines.kv.clone(),
            self.router.clone(),
            self.coprocessor_host.clone().unwrap(),
        );
        let split_check_scheduler = self
            .background_worker
            .start("split-check", split_check_runner);
        cfg_controller.register(
            tikv::config::Module::Coprocessor,
            Box::new(SplitCheckConfigManager(split_check_scheduler.clone())),
        );

        let split_config_manager =
            SplitConfigManager(Arc::new(VersionTrack::new(self.config.split.clone())));
        cfg_controller.register(
            tikv::config::Module::Split,
            Box::new(split_config_manager.clone()),
        );

        let auto_split_controller = AutoSplitController::new(split_config_manager);

        // `ConsistencyCheckObserver` must be registered before `Node::start`.
        let safe_point = Arc::new(AtomicU64::new(0));
        let observer = match self.config.coprocessor.consistency_check_method {
            ConsistencyCheckMethod::Mvcc => BoxConsistencyCheckObserver::new(
                MvccConsistencyCheckObserver::new(safe_point.clone()),
            ),
            ConsistencyCheckMethod::Raw => {
                BoxConsistencyCheckObserver::new(RawConsistencyCheckObserver::default())
            }
        };
        self.coprocessor_host
            .as_mut()
            .unwrap()
            .registry
            .register_consistency_check_observer(100, observer);

        node.start(
            engines.engines.clone(),
            server.transport(),
            snap_mgr,
            pd_worker,
            engines.store_meta.clone(),
            self.coprocessor_host.clone().unwrap(),
            importer.clone(),
            split_check_scheduler,
            auto_split_controller,
            self.concurrency_manager.clone(),
            collector_reg_handle,
        )
        .unwrap_or_else(|e| fatal!("failed to start node: {}", e));

        // Start auto gc. Must after `Node::start` because `node_id` is initialized there.
        assert!(node.id() > 0); // Node id should never be 0.
        let auto_gc_config = AutoGcConfig::new(
            self.pd_client.clone(),
            self.region_info_accessor.clone(),
            node.id(),
        );
        if let Err(e) = gc_worker.start_auto_gc(auto_gc_config, safe_point) {
            fatal!("failed to start auto_gc on storage, error: {}", e);
        }

        initial_metric(&self.config.metric);
        if self.config.storage.enable_ttl {
            ttl_checker.start_with_timer(TTLChecker::new(
                self.engines.as_ref().unwrap().engine.kv_engine(),
                self.region_info_accessor.clone(),
                self.config.storage.ttl_check_poll_interval.into(),
            ));
            self.to_stop.push(ttl_checker);
        }

        // Start CDC.
        let cdc_memory_quota = MemoryQuota::new(self.config.cdc.sink_memory_quota.0 as _);
        let cdc_endpoint = cdc::Endpoint::new(
            self.config.server.cluster_id,
            &self.config.cdc,
            self.pd_client.clone(),
            cdc_scheduler.clone(),
            self.router.clone(),
            self.engines.as_ref().unwrap().engines.kv.clone(),
            cdc_ob,
            engines.store_meta.clone(),
            self.concurrency_manager.clone(),
            server.env(),
            self.security_mgr.clone(),
            cdc_memory_quota.clone(),
        );
        cdc_worker.start_with_timer(cdc_endpoint);
        self.to_stop.push(cdc_worker);

        // Start resolved ts
        if let Some(mut rts_worker) = rts_worker {
            let rts_endpoint = resolved_ts::Endpoint::new(
                &self.config.resolved_ts,
                rts_worker.scheduler(),
                self.router.clone(),
                engines.store_meta.clone(),
                self.pd_client.clone(),
                self.concurrency_manager.clone(),
                server.env(),
                self.security_mgr.clone(),
                // TODO: replace to the cdc sinker
                resolved_ts::DummySinker::new(),
            );
            rts_worker.start_with_timer(rts_endpoint);
            self.to_stop.push(rts_worker);
        }

        cfg_controller.register(
            tikv::config::Module::Raftstore,
            Box::new(RaftstoreConfigManager::new(
                node.refresh_config_scheduler(),
                raft_store,
            )),
        );

        self.servers = Some(Servers {
            lock_mgr,
            server,
            node,
            importer,
            cdc_scheduler,
            cdc_memory_quota,
            rsmeter_pubsub_service,
        });

        server_config
    }

    fn register_services(&mut self) {
        let servers = self.servers.as_mut().unwrap();
        let engines = self.engines.as_ref().unwrap();

        // Import SST service.
        let import_service = ImportSSTService::new(
            self.config.import.clone(),
            self.router.clone(),
            engines.engines.kv.clone(),
            servers.importer.clone(),
        );
        if servers
            .server
            .register_service(create_import_sst(import_service))
            .is_some()
        {
            fatal!("failed to register import service");
        }

        // Debug service.
        let debug_service = DebugService::new(
            engines.engines.clone(),
            servers.server.get_debug_thread_pool().clone(),
            self.router.clone(),
            self.cfg_controller.as_ref().unwrap().clone(),
        );
        if servers
            .server
            .register_service(create_debug(debug_service))
            .is_some()
        {
            fatal!("failed to register debug service");
        }

        // Create Diagnostics service
        let diag_service = DiagnosticsService::new(
            servers.server.get_debug_thread_pool().clone(),
            self.config.log.file.filename.clone(),
            self.config.slow_log_file.clone(),
        );
        if servers
            .server
            .register_service(create_diagnostics(diag_service))
            .is_some()
        {
            fatal!("failed to register diagnostics service");
        }

        // Lock manager.
        if servers
            .server
            .register_service(create_deadlock(servers.lock_mgr.deadlock_service()))
            .is_some()
        {
            fatal!("failed to register deadlock service");
        }

        servers
            .lock_mgr
            .start(
                servers.node.id(),
                self.pd_client.clone(),
                self.resolver.clone(),
                self.security_mgr.clone(),
                &self.config.pessimistic_txn,
            )
            .unwrap_or_else(|e| fatal!("failed to start lock manager: {}", e));

        // Backup service.
        let mut backup_worker = Box::new(self.background_worker.lazy_build("backup-endpoint"));
        let backup_scheduler = backup_worker.scheduler();
        let backup_service = backup::Service::new(backup_scheduler);
        if servers
            .server
            .register_service(create_backup(backup_service))
            .is_some()
        {
            fatal!("failed to register backup service");
        }

        let backup_endpoint = backup::Endpoint::new(
            servers.node.id(),
            engines.engine.clone(),
            self.region_info_accessor.clone(),
            engines.engines.kv.as_inner().clone(),
            self.config.backup.clone(),
            self.concurrency_manager.clone(),
            self.config.storage.api_version(),
        );
        self.cfg_controller.as_mut().unwrap().register(
            tikv::config::Module::Backup,
            Box::new(backup_endpoint.get_config_manager()),
        );
        backup_worker.start(backup_endpoint);

        let cdc_service = cdc::Service::new(
            servers.cdc_scheduler.clone(),
            servers.cdc_memory_quota.clone(),
        );
        if servers
            .server
            .register_service(create_change_data(cdc_service))
            .is_some()
        {
            fatal!("failed to register cdc service");
        }
        if servers
            .server
            .register_service(create_resource_metering_pub_sub(
                servers.rsmeter_pubsub_service.clone(),
            ))
            .is_some()
        {
            warn!("failed to register resource metering pubsub service");
        }
    }

    fn init_io_utility(&mut self) -> BytesFetcher {
        let stats_collector_enabled = file_system::init_io_stats_collector()
            .map_err(|e| warn!("failed to init I/O stats collector: {}", e))
            .is_ok();

        let limiter = Arc::new(
            self.config
                .storage
                .io_rate_limit
                .build(!stats_collector_enabled /*enable_statistics*/),
        );
        let fetcher = if stats_collector_enabled {
            BytesFetcher::FromIOStatsCollector()
        } else {
            BytesFetcher::FromRateLimiter(limiter.statistics().unwrap())
        };
        // Set up IO limiter even when rate limit is disabled, so that rate limits can be
        // dynamically applied later on.
        set_io_rate_limiter(Some(limiter));
        fetcher
    }

    fn init_metrics_flusher(
        &mut self,
        fetcher: BytesFetcher,
        engines_info: Arc<EnginesResourceInfo>,
    ) {
        let mut engine_metrics = EngineMetricsManager::<RocksEngine, ER>::new(
            self.engines.as_ref().unwrap().engines.clone(),
        );
        let mut io_metrics = IOMetricsManager::new(fetcher);
        let engines_info_clone = engines_info.clone();
        self.background_worker
            .spawn_interval_task(DEFAULT_METRICS_FLUSH_INTERVAL, move || {
                let now = Instant::now();
                engine_metrics.flush(now);
                io_metrics.flush(now);
                engines_info_clone.update(now);
            });
        if let Some(limiter) = get_io_rate_limiter() {
            limiter.set_low_priority_io_adjustor_if_needed(Some(engines_info));
        }

        let mut mem_trace_metrics = MemoryTraceManager::default();
        mem_trace_metrics.register_provider(MEMTRACE_RAFTSTORE.clone());
        mem_trace_metrics.register_provider(MEMTRACE_COPROCESSOR.clone());
        self.background_worker
            .spawn_interval_task(DEFAULT_MEMTRACE_FLUSH_INTERVAL, move || {
                let now = Instant::now();
                mem_trace_metrics.flush(now);
            });
    }

    fn init_storage_stats_task(&self, engines: Engines<RocksEngine, ER>) {
        let config_disk_capacity: u64 = self.config.raft_store.capacity.0;
        let data_dir = self.config.storage.data_dir.clone();
        let store_path = self.store_path.clone();
        let snap_mgr = self.snap_mgr.clone().unwrap();
        let reserve_space = disk::get_disk_reserved_space();
        if reserve_space == 0 {
            info!("disk space checker not enabled");
            return;
        }

        let almost_full_threshold = reserve_space;
        let already_full_threshold = reserve_space / 2;
        self.background_worker
            .spawn_interval_task(DEFAULT_STORAGE_STATS_INTERVAL, move || {
                let disk_stats = match fs2::statvfs(&store_path) {
                    Err(e) => {
                        error!(
                            "get disk stat for kv store failed";
                            "kv path" => store_path.to_str(),
                            "err" => ?e
                        );
                        return;
                    }
                    Ok(stats) => stats,
                };
                let disk_cap = disk_stats.total_space();
                let snap_size = snap_mgr.get_total_snap_size().unwrap();

                let kv_size = engines
                    .kv
                    .get_engine_used_size()
                    .expect("get kv engine size");

                let raft_size = engines
                    .raft
                    .get_engine_size()
                    .expect("get raft engine size");

                let placeholer_file_path = PathBuf::from_str(&data_dir)
                    .unwrap()
                    .join(Path::new(file_system::SPACE_PLACEHOLDER_FILE));

                let placeholder_size: u64 =
                    file_system::get_file_size(&placeholer_file_path).unwrap_or(0);

                let used_size = snap_size + kv_size + raft_size + placeholder_size;
                let capacity = if config_disk_capacity == 0 || disk_cap < config_disk_capacity {
                    disk_cap
                } else {
                    config_disk_capacity
                };

                let mut available = capacity.checked_sub(used_size).unwrap_or_default();
                available = cmp::min(available, disk_stats.available_space());

                let prev_disk_status = disk::get_disk_status(0); //0 no need care about failpoint.
                let cur_disk_status = if available <= already_full_threshold {
                    disk::DiskUsage::AlreadyFull
                } else if available <= almost_full_threshold {
                    disk::DiskUsage::AlmostFull
                } else {
                    disk::DiskUsage::Normal
                };
                if prev_disk_status != cur_disk_status {
                    warn!(
                        "disk usage {:?}->{:?}, available={},snap={},kv={},raft={},capacity={}",
                        prev_disk_status,
                        cur_disk_status,
                        available,
                        snap_size,
                        kv_size,
                        raft_size,
                        capacity
                    );
                }
                disk::set_disk_status(cur_disk_status);
            })
    }

    fn run_server(&mut self, server_config: Arc<VersionTrack<ServerConfig>>) {
        let server = self.servers.as_mut().unwrap();
        server
            .server
            .build_and_bind()
            .unwrap_or_else(|e| fatal!("failed to build server: {}", e));
        server
            .server
            .start(server_config, self.security_mgr.clone())
            .unwrap_or_else(|e| fatal!("failed to start server: {}", e));
    }

    fn run_status_server(&mut self) {
        // Create a status server.
        let status_enabled = !self.config.server.status_addr.is_empty();
        if status_enabled {
            let mut status_server = match StatusServer::new(
                self.config.server.status_thread_pool_size,
                self.cfg_controller.take().unwrap(),
                Arc::new(self.config.security.clone()),
                self.router.clone(),
                self.store_path.clone(),
            ) {
                Ok(status_server) => Box::new(status_server),
                Err(e) => {
                    error_unknown!(%e; "failed to start runtime for status service");
                    return;
                }
            };
            // Start the status server.
            if let Err(e) = status_server.start(self.config.server.status_addr.clone()) {
                error_unknown!(%e; "failed to bind addr for status service");
            } else {
                self.to_stop.push(status_server);
            }
        }
    }

    fn stop(self) {
        tikv_util::thread_group::mark_shutdown();
        let mut servers = self.servers.unwrap();
        servers
            .server
            .stop()
            .unwrap_or_else(|e| fatal!("failed to stop server: {}", e));

        servers.node.stop();
        self.region_info_accessor.stop();

        servers.lock_mgr.stop();

        if let Some(sst_worker) = self.sst_worker {
            sst_worker.stop_worker();
        }

        self.to_stop.into_iter().for_each(|s| s.stop());
    }
}

impl TiKVServer<RocksEngine> {
    fn init_raw_engines(
        &mut self,
        flow_listener: engine_rocks::FlowListener,
        error_listener: engine_rocks::ErrorListener,
    ) -> (Engines<RocksEngine, RocksEngine>, Arc<EnginesResourceInfo>) {
        let block_cache = self.config.storage.block_cache.build_shared_cache();
        let shared_block_cache = block_cache.is_some();
        let env = self
            .config
            .build_shared_rocks_env(self.encryption_key_manager.clone(), get_io_rate_limiter())
            .unwrap();

        let mut raft_data_state_machine = RaftDataStateMachine::new(
            &self.config.raft_engine.config().dir,
            &self.config.raft_store.raftdb_path,
        );
        let dump_source = raft_data_state_machine.before_open_target();

        let raft_db_path = &self.config.raft_store.raftdb_path;
        let config_raftdb = &self.config.raftdb;
        let mut raft_db_opts = config_raftdb.build_opt();
        raft_db_opts.set_env(env.clone());
        let raft_cf_opts = config_raftdb.build_cf_opts(&block_cache);
        let raftdb =
            engine_rocks::raw_util::new_engine_opt(raft_db_path, raft_db_opts, raft_cf_opts)
                .unwrap_or_else(|e| fatal!("Failed to create raftdb: {}", e));
        let mut raftdb = RocksEngine::from_db(Arc::new(raftdb));
        raftdb.set_shared_block_cache(shared_block_cache);

        if let Some(source) = dump_source {
            let mut raft_engine_config = self.config.raft_engine.config();
            raft_engine_config.dir = source.to_str().unwrap().to_owned();
            let raft_engine = RaftLogEngine::new(
                raft_engine_config,
                self.encryption_key_manager.clone(),
                None,
            )
            .expect("open raft engine");
            dump_raft_engine_to_raftdb(&raft_engine, &raftdb, 8 /*threads*/);
            raft_data_state_machine.after_dump_data();
        }

        // Create kv engine.
        let mut kv_db_opts = self.config.rocksdb.build_opt();
        kv_db_opts.set_env(env);
        kv_db_opts.add_event_listener(self.create_raftstore_compaction_listener());
        kv_db_opts.add_event_listener(flow_listener);
        kv_db_opts.add_event_listener(error_listener);
        let kv_cfs_opts = self.config.rocksdb.build_cf_opts(
            &block_cache,
            Some(&self.region_info_accessor),
            self.config.storage.api_version(),
        );
        let db_path = self.store_path.join(Path::new(DEFAULT_ROCKSDB_SUB_DIR));
        let kv_engine = engine_rocks::raw_util::new_engine_opt(
            db_path.to_str().unwrap(),
            kv_db_opts,
            kv_cfs_opts,
        )
        .unwrap_or_else(|s| fatal!("failed to create kv engine: {}", s));

        let mut kv_engine = RocksEngine::from_db(Arc::new(kv_engine));
        kv_engine.set_shared_block_cache(shared_block_cache);
        let engines = Engines::new(kv_engine, raftdb);

        let cfg_controller = self.cfg_controller.as_mut().unwrap();
        cfg_controller.register(
            tikv::config::Module::Rocksdb,
            Box::new(DBConfigManger::new(
                engines.kv.clone(),
                DBType::Kv,
                self.config.storage.block_cache.shared,
            )),
        );
        cfg_controller.register(
            tikv::config::Module::Raftdb,
            Box::new(DBConfigManger::new(
                engines.raft.clone(),
                DBType::Raft,
                self.config.storage.block_cache.shared,
            )),
        );

        let engines_info = Arc::new(EnginesResourceInfo::new(
            engines.kv.clone(),
            Some(engines.raft.clone()),
            180, /*max_samples_to_preserve*/
        ));

        (engines, engines_info)
    }
}

impl TiKVServer<RaftLogEngine> {
    fn init_raw_engines(
        &mut self,
        flow_listener: engine_rocks::FlowListener,
        error_listener: engine_rocks::ErrorListener,
    ) -> (
        Engines<RocksEngine, RaftLogEngine>,
        Arc<EnginesResourceInfo>,
    ) {
        let env = get_env(self.encryption_key_manager.clone(), get_io_rate_limiter()).unwrap();
        let block_cache = self.config.storage.block_cache.build_shared_cache();

        let mut raft_data_state_machine = RaftDataStateMachine::new(
            &self.config.raft_store.raftdb_path,
            &self.config.raft_engine.config().dir,
        );
        let dump_source = raft_data_state_machine.before_open_target();

        let raft_config = self.config.raft_engine.config();
        let raft_engine = RaftLogEngine::new(
            raft_config,
            self.encryption_key_manager.clone(),
            get_io_rate_limiter(),
        )
        .unwrap_or_else(|e| fatal!("Failed to create raft engine: {}", e));

        if let Some(source) = dump_source {
            let config_raftdb = &self.config.raftdb;
            let mut raft_db_opts = config_raftdb.build_opt();
            raft_db_opts.set_env(env.clone());
            let raft_cf_opts = config_raftdb.build_cf_opts(&block_cache);
            let raftdb = engine_rocks::raw_util::new_engine_opt(
                source.to_str().unwrap(),
                raft_db_opts,
                raft_cf_opts,
            )
            .unwrap_or_else(|e| fatal!("Failed to create raftdb: {}", e));
            let raftdb = RocksEngine::from_db(Arc::new(raftdb));
            dump_raftdb_to_raft_engine(&raftdb, &raft_engine, 8 /*threads*/);
            raft_data_state_machine.after_dump_data();
        }

        // Create kv engine.
        let mut kv_db_opts = self.config.rocksdb.build_opt();
        kv_db_opts.set_env(env);
        kv_db_opts.add_event_listener(self.create_raftstore_compaction_listener());
        kv_db_opts.add_event_listener(flow_listener);
        kv_db_opts.add_event_listener(error_listener);
        let kv_cfs_opts = self.config.rocksdb.build_cf_opts(
            &block_cache,
            Some(&self.region_info_accessor),
            self.config.storage.api_version(),
        );
        let db_path = self.store_path.join(Path::new(DEFAULT_ROCKSDB_SUB_DIR));
        let kv_engine = engine_rocks::raw_util::new_engine_opt(
            db_path.to_str().unwrap(),
            kv_db_opts,
            kv_cfs_opts,
        )
        .unwrap_or_else(|s| fatal!("failed to create kv engine: {}", s));

        let mut kv_engine = RocksEngine::from_db(Arc::new(kv_engine));
        let shared_block_cache = block_cache.is_some();
        kv_engine.set_shared_block_cache(shared_block_cache);
        let engines = Engines::new(kv_engine, raft_engine);

        let cfg_controller = self.cfg_controller.as_mut().unwrap();
        cfg_controller.register(
            tikv::config::Module::Rocksdb,
            Box::new(DBConfigManger::new(
                engines.kv.clone(),
                DBType::Kv,
                self.config.storage.block_cache.shared,
            )),
        );

        let engines_info = Arc::new(EnginesResourceInfo::new(
            engines.kv.clone(),
            None, /*raft_engine*/
            180,  /*max_samples_to_preserve*/
        ));

        (engines, engines_info)
    }
}

/// Various sanity-checks and logging before running a server.
///
/// Warnings are logged.
///
/// # Logs
///
/// The presence of these environment variables that affect the database
/// behavior is logged.
///
/// - `GRPC_POLL_STRATEGY`
/// - `http_proxy` and `https_proxy`
///
/// # Warnings
///
/// - if `net.core.somaxconn` < 32768
/// - if `net.ipv4.tcp_syncookies` is not 0
/// - if `vm.swappiness` is not 0
/// - if data directories are not on SSDs
/// - if the "TZ" environment variable is not set on unix
fn pre_start() {
    check_environment_variables();
    for e in tikv_util::config::check_kernel() {
        warn!(
            "check: kernel";
            "err" => %e
        );
    }
}

fn check_system_config(config: &TiKvConfig) {
    info!("beginning system configuration check");
    let mut rocksdb_max_open_files = config.rocksdb.max_open_files;
    if config.rocksdb.titan.enabled {
        // Titan engine maintains yet another pool of blob files and uses the same max
        // number of open files setup as rocksdb does. So we double the max required
        // open files here
        rocksdb_max_open_files *= 2;
    }
    if let Err(e) = tikv_util::config::check_max_open_fds(
        RESERVED_OPEN_FDS + (rocksdb_max_open_files + config.raftdb.max_open_files) as u64,
    ) {
        fatal!("{}", e);
    }

    // Check RocksDB data dir
    if let Err(e) = tikv_util::config::check_data_dir(&config.storage.data_dir) {
        warn!(
            "check: rocksdb-data-dir";
            "path" => &config.storage.data_dir,
            "err" => %e
        );
    }
    // Check raft data dir
    if let Err(e) = tikv_util::config::check_data_dir(&config.raft_store.raftdb_path) {
        warn!(
            "check: raftdb-path";
            "path" => &config.raft_store.raftdb_path,
            "err" => %e
        );
    }
}

fn try_lock_conflict_addr<P: AsRef<Path>>(path: P) -> File {
    let f = File::create(path.as_ref()).unwrap_or_else(|e| {
        fatal!(
            "failed to create lock at {}: {}",
            path.as_ref().display(),
            e
        )
    });

    if f.try_lock_exclusive().is_err() {
        fatal!(
            "{} already in use, maybe another instance is binding with this address.",
            path.as_ref().file_name().unwrap().to_str().unwrap()
        );
    }
    f
}

#[cfg(unix)]
fn get_lock_dir() -> String {
    format!("{}_TIKV_LOCK_FILES", unsafe { libc::getuid() })
}

#[cfg(not(unix))]
fn get_lock_dir() -> String {
    "TIKV_LOCK_FILES".to_owned()
}

/// A small trait for components which can be trivially stopped. Lets us keep
/// a list of these in `TiKV`, rather than storing each component individually.
trait Stop {
    fn stop(self: Box<Self>);
}

impl<E, R> Stop for StatusServer<E, R>
where
    E: 'static,
    R: 'static + Send,
{
    fn stop(self: Box<Self>) {
        (*self).stop()
    }
}

impl Stop for Worker {
    fn stop(self: Box<Self>) {
        Worker::stop(&self);
    }
}

impl<T: fmt::Display + Send + 'static> Stop for LazyWorker<T> {
    fn stop(self: Box<Self>) {
        self.stop_worker();
    }
}

pub struct EngineMetricsManager<EK: KvEngine, R: RaftEngine> {
    engines: Engines<EK, R>,
    last_reset: Instant,
}

impl<EK: KvEngine, R: RaftEngine> EngineMetricsManager<EK, R> {
    pub fn new(engines: Engines<EK, R>) -> Self {
        EngineMetricsManager {
            engines,
            last_reset: Instant::now(),
        }
    }

    pub fn flush(&mut self, now: Instant) {
        KvEngine::flush_metrics(&self.engines.kv, "kv");
        self.engines.raft.flush_metrics("raft");
        if now.saturating_duration_since(self.last_reset) >= DEFAULT_ENGINE_METRICS_RESET_INTERVAL {
            KvEngine::reset_statistics(&self.engines.kv);
            self.engines.raft.reset_statistics();
            self.last_reset = now;
        }
    }
}

pub struct EnginesResourceInfo {
    kv_engine: RocksEngine,
    raft_engine: Option<RocksEngine>,
    latest_normalized_pending_bytes: AtomicU32,
    normalized_pending_bytes_collector: MovingAvgU32,
}

impl EnginesResourceInfo {
    const SCALE_FACTOR: u64 = 100;

    pub fn new(
        kv_engine: RocksEngine,
        raft_engine: Option<RocksEngine>,
        max_samples_to_preserve: usize,
    ) -> Self {
        EnginesResourceInfo {
            kv_engine,
            raft_engine,
            latest_normalized_pending_bytes: AtomicU32::new(0),
            normalized_pending_bytes_collector: MovingAvgU32::new(max_samples_to_preserve),
        }
    }

    pub fn update(&self, _now: Instant) {
        let mut normalized_pending_bytes = 0;

        fn fetch_engine_cf(engine: &RocksEngine, cf: &str, normalized_pending_bytes: &mut u32) {
            if let Ok(cf_opts) = engine.get_options_cf(cf) {
                if let Ok(Some(b)) = engine.get_cf_pending_compaction_bytes(cf) {
                    if cf_opts.get_soft_pending_compaction_bytes_limit() > 0 {
                        *normalized_pending_bytes = std::cmp::max(
                            *normalized_pending_bytes,
                            (b * EnginesResourceInfo::SCALE_FACTOR
                                / cf_opts.get_soft_pending_compaction_bytes_limit())
                                as u32,
                        );
                    }
                }
            }
        }

        if let Some(raft_engine) = &self.raft_engine {
            fetch_engine_cf(raft_engine, CF_DEFAULT, &mut normalized_pending_bytes);
        }
        for cf in &[CF_DEFAULT, CF_WRITE, CF_LOCK] {
            fetch_engine_cf(&self.kv_engine, cf, &mut normalized_pending_bytes);
        }
        let (_, avg) = self
            .normalized_pending_bytes_collector
            .add(normalized_pending_bytes);
        self.latest_normalized_pending_bytes.store(
            std::cmp::max(normalized_pending_bytes, avg),
            Ordering::Relaxed,
        );
    }
}

impl IOBudgetAdjustor for EnginesResourceInfo {
    fn adjust(&self, total_budgets: usize) -> usize {
        let score = self.latest_normalized_pending_bytes.load(Ordering::Relaxed) as f32
            / Self::SCALE_FACTOR as f32;
        // Two reasons for adding `sqrt` on top:
        // 1) In theory the convergence point is independent of the value of pending
        //    bytes (as long as backlog generating rate equals consuming rate, which is
        //    determined by compaction budgets), a convex helps reach that point while
        //    maintaining low level of pending bytes.
        // 2) Variance of compaction pending bytes grows with its magnitude, a filter
        //    with decreasing derivative can help balance such trend.
        let score = score.sqrt();
        // The target global write flow slides between Bandwidth / 2 and Bandwidth.
        let score = 0.5 + score / 2.0;
        (total_budgets as f32 * score) as usize
    }
}<|MERGE_RESOLUTION|>--- conflicted
+++ resolved
@@ -192,11 +192,8 @@
     concurrency_manager: ConcurrencyManager,
     env: Arc<Environment>,
     background_worker: Worker,
-<<<<<<< HEAD
     sst_worker: Option<Box<LazyWorker<String>>>,
-=======
     quota_limiter: Arc<QuotaLimiter>,
->>>>>>> 838a04b4
 }
 
 struct TiKVEngines<EK: KvEngine, ER: RaftEngine> {
@@ -293,11 +290,8 @@
             background_worker,
             flow_info_sender: None,
             flow_info_receiver: None,
-<<<<<<< HEAD
             sst_worker: None,
-=======
             quota_limiter,
->>>>>>> 838a04b4
         }
     }
 
