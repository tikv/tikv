// Copyright 2021 TiKV Project Authors. Licensed under Apache-2.0.

//! This module startups all the components of a TiKV server.
//!
//! It is responsible for reading from configs, starting up the various server components,
//! and handling errors (mostly by aborting and reporting to the user).
//!
//! The entry point is `run_tikv`.
//!
//! Components are often used to initialize other components, and/or must be explicitly stopped.
//! We keep these components in the `TiKvServer` struct.

use std::{
    cmp,
    convert::TryFrom,
    env, fmt,
    net::SocketAddr,
    path::{Path, PathBuf},
    str::FromStr,
    sync::{
        atomic::{AtomicU32, AtomicU64, Ordering},
        mpsc, Arc, Mutex,
    },
    time::Duration,
    u64,
};

use api_version::{dispatch_api_version, KvFormat};
use backup_stream::{
    config::BackupStreamConfigManager,
    metadata::{ConnectionConfig, LazyEtcdClient},
    observer::BackupStreamObserver,
};
use causal_ts::{BatchTsoProvider, CausalTsProvider};
use cdc::{CdcConfigManager, MemoryQuota};
use concurrency_manager::ConcurrencyManager;
use encryption_export::{data_key_manager_from_config, DataKeyManager};
use engine_rocks::{
    from_rocks_compression_type,
    raw::{Cache, Env},
    FlowInfo, RocksEngine,
};
use engine_rocks_helper::sst_recovery::{RecoveryRunner, DEFAULT_CHECK_INTERVAL};
use engine_traits::{
    CFOptionsExt, ColumnFamilyOptions, Engines, FlowControlFactorsExt, KvEngine, MiscExt,
    RaftEngine, TabletFactory, CF_DEFAULT, CF_LOCK, CF_WRITE,
};
use error_code::ErrorCodeExt;
use file_system::{
    get_io_rate_limiter, set_io_rate_limiter, BytesFetcher, File, IOBudgetAdjustor,
    MetricsManager as IOMetricsManager,
};
use futures::executor::block_on;
use grpcio::{EnvBuilder, Environment};
use grpcio_health::HealthService;
use kvproto::{
    brpb::create_backup, cdcpb::create_change_data, deadlock::create_deadlock,
    debugpb::create_debug, diagnosticspb::create_diagnostics, import_sstpb::create_import_sst,
    kvrpcpb::ApiVersion, logbackuppb::create_log_backup,
    resource_usage_agent::create_resource_metering_pub_sub,
};
use pd_client::{PdClient, RpcClient};
use raft_log_engine::RaftLogEngine;
use raftstore::{
    coprocessor::{
        config::SplitCheckConfigManager, BoxConsistencyCheckObserver, ConsistencyCheckMethod,
        CoprocessorHost, RawConsistencyCheckObserver, RegionInfoAccessor,
    },
    router::ServerRaftStoreRouter,
    store::{
        config::RaftstoreConfigManager,
        fsm,
        fsm::store::{
            RaftBatchSystem, RaftRouter, StoreMeta, MULTI_FILES_SNAPSHOT_FEATURE, PENDING_MSG_CAP,
        },
        memory::MEMTRACE_ROOT as MEMTRACE_RAFTSTORE,
        AutoSplitController, CheckLeaderRunner, GlobalReplicationState, LocalReader, SnapManager,
        SnapManagerBuilder, SplitCheckRunner, SplitConfigManager,
    },
    RaftRouterCompactedEventSender,
};
use security::SecurityManager;
use tikv::{
    config::{ConfigController, DBConfigManger, DBType, TiKvConfig},
    coprocessor::{self, MEMTRACE_ROOT as MEMTRACE_COPROCESSOR},
    coprocessor_v2,
    import::{ImportSstService, SstImporter},
    read_pool::{build_yatp_read_pool, ReadPool, ReadPoolConfigManager},
    server::{
        config::{Config as ServerConfig, ServerConfigManager},
        create_raft_storage,
        gc_worker::{AutoGcConfig, GcWorker},
        lock_manager::LockManager,
        raftkv::ReplicaReadLockChecker,
        resolve,
        service::{DebugService, DiagnosticsService},
        status_server::StatusServer,
        ttl::TtlChecker,
        KvEngineFactoryBuilder, Node, RaftKv, Server, CPU_CORES_QUOTA_GAUGE, DEFAULT_CLUSTER_ID,
        GRPC_THREAD_PREFIX,
    },
    storage::{
        self,
        config_manager::StorageConfigManger,
        mvcc::MvccConsistencyCheckObserver,
        txn::flow_controller::{EngineFlowController, FlowController},
        Engine,
    },
};
use tikv_util::{
    check_environment_variables,
    config::{ensure_dir_exist, RaftDataStateMachine, VersionTrack},
    math::MovingAvgU32,
    metrics::INSTANCE_BACKEND_CPU_QUOTA,
    quota_limiter::{QuotaLimitConfigManager, QuotaLimiter},
    sys::{cpu_time::ProcessStat, disk, register_memory_usage_high_water, SysQuota},
    thread_group::GroupProperties,
    time::{Instant, Monitor},
    worker::{Builder as WorkerBuilder, LazyWorker, Scheduler, Worker},
};
use tokio::runtime::Builder;

use crate::{
    memory::*, raft_engine_switch::*, setup::*, signal_handler,
    tikv_util::sys::thread::ThreadBuildWrapper,
};

// minimum number of core kept for background requests
const BACKGROUND_REQUEST_CORE_LOWER_BOUND: f64 = 1.0;
// max ratio of core quota for background requests
const BACKGROUND_REQUEST_CORE_MAX_RATIO: f64 = 0.95;
// default ratio of core quota for background requests = core_number * 0.5
const BACKGROUND_REQUEST_CORE_DEFAULT_RATIO: f64 = 0.5;
// indication of TiKV instance is short of cpu
const SYSTEM_BUSY_THRESHOLD: f64 = 0.80;
// indication of TiKV instance in healthy state when cpu usage is in [0.5, 0.80)
const SYSTEM_HEALTHY_THRESHOLD: f64 = 0.50;
// pace of cpu quota adjustment
const CPU_QUOTA_ADJUSTMENT_PACE: f64 = 200.0; // 0.2 vcpu

#[inline]
fn run_impl<CER: ConfiguredRaftEngine, F: KvFormat>(config: TiKvConfig) {
    let mut tikv = TiKvServer::<CER>::init::<F>(config);

    // Must be called after `TiKvServer::init`.
    let memory_limit = tikv.config.memory_usage_limit.unwrap().0;
    let high_water = (tikv.config.memory_usage_high_water * memory_limit as f64) as u64;
    register_memory_usage_high_water(high_water);

    tikv.check_conflict_addr();
    tikv.init_fs();
    tikv.init_yatp();
    tikv.init_encryption();
    let fetcher = tikv.init_io_utility();
    let listener = tikv.init_flow_receiver();
    let (engines, engines_info) = tikv.init_raw_engines(listener);
    tikv.init_engines(engines.clone());
    let server_config = tikv.init_servers::<F>();
    tikv.register_services();
    tikv.init_metrics_flusher(fetcher, engines_info);
    tikv.init_storage_stats_task(engines);
    tikv.run_server(server_config);
    tikv.run_status_server();
    tikv.init_quota_tuning_task(tikv.quota_limiter.clone());

    signal_handler::wait_for_signal(Some(tikv.engines.take().unwrap().engines));
    tikv.stop();
}

/// Run a TiKV server. Returns when the server is shutdown by the user, in which
/// case the server will be properly stopped.
pub fn run_tikv(config: TiKvConfig) {
    // Sets the global logger ASAP.
    // It is okay to use the config w/o `validate()`,
    // because `initial_logger()` handles various conditions.
    initial_logger(&config);

    // Print version information.
    let build_timestamp = option_env!("TIKV_BUILD_TIME");
    tikv::log_tikv_info(build_timestamp);

    // Print resource quota.
    SysQuota::log_quota();
    CPU_CORES_QUOTA_GAUGE.set(SysQuota::cpu_cores_quota());

    // Do some prepare works before start.
    pre_start();

    let _m = Monitor::default();

    dispatch_api_version!(config.storage.api_version(), {
        if !config.raft_engine.enable {
            run_impl::<RocksEngine, API>(config)
        } else {
            run_impl::<RaftLogEngine, API>(config)
        }
    })
}

const RESERVED_OPEN_FDS: u64 = 1000;

const DEFAULT_METRICS_FLUSH_INTERVAL: Duration = Duration::from_millis(10_000);
const DEFAULT_MEMTRACE_FLUSH_INTERVAL: Duration = Duration::from_millis(1_000);
const DEFAULT_ENGINE_METRICS_RESET_INTERVAL: Duration = Duration::from_millis(60_000);
const DEFAULT_STORAGE_STATS_INTERVAL: Duration = Duration::from_secs(1);
const DEFAULT_QUOTA_LIMITER_TUNE_INTERVAL: Duration = Duration::from_secs(5);

/// A complete TiKV server.
struct TiKvServer<ER: RaftEngine> {
    config: TiKvConfig,
    cfg_controller: Option<ConfigController>,
    security_mgr: Arc<SecurityManager>,
    pd_client: Arc<RpcClient>,
    router: RaftRouter<RocksEngine, ER>,
    flow_info_sender: Option<mpsc::Sender<FlowInfo>>,
    flow_info_receiver: Option<mpsc::Receiver<FlowInfo>>,
    system: Option<RaftBatchSystem<RocksEngine, ER>>,
    resolver: resolve::PdStoreAddrResolver,
    state: Arc<Mutex<GlobalReplicationState>>,
    store_path: PathBuf,
    snap_mgr: Option<SnapManager>, // Will be filled in `init_servers`.
    encryption_key_manager: Option<Arc<DataKeyManager>>,
    engines: Option<TiKvEngines<RocksEngine, ER>>,
    servers: Option<Servers<RocksEngine, ER>>,
    region_info_accessor: RegionInfoAccessor,
    coprocessor_host: Option<CoprocessorHost<RocksEngine>>,
    to_stop: Vec<Box<dyn Stop>>,
    lock_files: Vec<File>,
    concurrency_manager: ConcurrencyManager,
    env: Arc<Environment>,
    background_worker: Worker,
    sst_worker: Option<Box<LazyWorker<String>>>,
    quota_limiter: Arc<QuotaLimiter>,
<<<<<<< HEAD
    tablet_factory: Option<Arc<dyn TabletFactory<RocksEngine> + Send + Sync>>,
=======
    causal_ts_provider: Option<Arc<BatchTsoProvider<RpcClient>>>, // used for rawkv apiv2
>>>>>>> 5b8deaaf
}

struct TiKvEngines<EK: KvEngine, ER: RaftEngine> {
    engines: Engines<EK, ER>,
    store_meta: Arc<Mutex<StoreMeta>>,
    engine: RaftKv<EK, ServerRaftStoreRouter<EK, ER>>,
}

struct Servers<EK: KvEngine, ER: RaftEngine> {
    lock_mgr: LockManager,
    server: LocalServer<EK, ER>,
    node: Node<RpcClient, EK, ER>,
    importer: Arc<SstImporter>,
    cdc_scheduler: tikv_util::worker::Scheduler<cdc::Task>,
    cdc_memory_quota: MemoryQuota,
    rsmeter_pubsub_service: resource_metering::PubSubService,
    backup_stream_scheduler: Option<tikv_util::worker::Scheduler<backup_stream::Task>>,
}

type LocalServer<EK, ER> =
    Server<RaftRouter<EK, ER>, resolve::PdStoreAddrResolver, LocalRaftKv<EK, ER>>;
type LocalRaftKv<EK, ER> = RaftKv<EK, ServerRaftStoreRouter<EK, ER>>;

impl<ER: RaftEngine> TiKvServer<ER> {
    fn init<F: KvFormat>(mut config: TiKvConfig) -> TiKvServer<ER> {
        tikv_util::thread_group::set_properties(Some(GroupProperties::default()));
        // It is okay use pd config and security config before `init_config`,
        // because these configs must be provided by command line, and only
        // used during startup process.
        let security_mgr = Arc::new(
            SecurityManager::new(&config.security)
                .unwrap_or_else(|e| fatal!("failed to create security manager: {}", e)),
        );
        let env = Arc::new(
            EnvBuilder::new()
                .cq_count(config.server.grpc_concurrency)
                .name_prefix(thd_name!(GRPC_THREAD_PREFIX))
                .build(),
        );
        let pd_client =
            Self::connect_to_pd_cluster(&mut config, env.clone(), Arc::clone(&security_mgr));

        // Initialize and check config
        let cfg_controller = Self::init_config(config);
        let config = cfg_controller.get_current();

        let store_path = Path::new(&config.storage.data_dir).to_owned();

        // Initialize raftstore channels.
        let (router, system) = fsm::create_raft_batch_system(&config.raft_store);

        let thread_count = config.server.background_thread_count;
        let background_worker = WorkerBuilder::new("background")
            .thread_count(thread_count)
            .create();
        let (resolver, state) =
            resolve::new_resolver(Arc::clone(&pd_client), &background_worker, router.clone());

        let mut coprocessor_host = Some(CoprocessorHost::new(
            router.clone(),
            config.coprocessor.clone(),
        ));
        let region_info_accessor = RegionInfoAccessor::new(coprocessor_host.as_mut().unwrap());

        // Initialize concurrency manager
        let latest_ts = block_on(pd_client.get_tso()).expect("failed to get timestamp from PD");
        let concurrency_manager = ConcurrencyManager::new(latest_ts);

        // use different quota for front-end and back-end requests
        let quota_limiter = Arc::new(QuotaLimiter::new(
            config.quota.foreground_cpu_time,
            config.quota.foreground_write_bandwidth,
            config.quota.foreground_read_bandwidth,
            config.quota.background_cpu_time,
            config.quota.background_write_bandwidth,
            config.quota.background_read_bandwidth,
            config.quota.max_delay_duration,
            config.quota.enable_auto_tune,
        ));

        let mut causal_ts_provider = None;
        if let ApiVersion::V2 = F::TAG {
            let tso = block_on(causal_ts::BatchTsoProvider::new_opt(
                pd_client.clone(),
                config.causal_ts.renew_interval.0,
                config.causal_ts.renew_batch_min_size,
            ));
            if let Err(e) = tso {
                fatal!("Causal timestamp provider initialize failed: {:?}", e);
            }
            causal_ts_provider = Some(Arc::new(tso.unwrap()));
            info!("Causal timestamp provider startup.");
        }

        TiKvServer {
            config,
            cfg_controller: Some(cfg_controller),
            security_mgr,
            pd_client,
            router,
            system: Some(system),
            resolver,
            state,
            store_path,
            snap_mgr: None,
            encryption_key_manager: None,
            engines: None,
            servers: None,
            region_info_accessor,
            coprocessor_host,
            to_stop: vec![],
            lock_files: vec![],
            concurrency_manager,
            env,
            background_worker,
            flow_info_sender: None,
            flow_info_receiver: None,
            sst_worker: None,
            quota_limiter,
<<<<<<< HEAD
            tablet_factory: None,
=======
            causal_ts_provider,
>>>>>>> 5b8deaaf
        }
    }

    /// Initialize and check the config
    ///
    /// Warnings are logged and fatal errors exist.
    ///
    /// #  Fatal errors
    ///
    /// - If `dynamic config` feature is enabled and failed to register config to PD
    /// - If some critical configs (like data dir) are differrent from last run
    /// - If the config can't pass `validate()`
    /// - If the max open file descriptor limit is not high enough to support
    ///   the main database and the raft database.
    fn init_config(mut config: TiKvConfig) -> ConfigController {
        validate_and_persist_config(&mut config, true);

        ensure_dir_exist(&config.storage.data_dir).unwrap();
        if !config.rocksdb.wal_dir.is_empty() {
            ensure_dir_exist(&config.rocksdb.wal_dir).unwrap();
        }
        if config.raft_engine.enable {
            ensure_dir_exist(&config.raft_engine.config().dir).unwrap();
        } else {
            ensure_dir_exist(&config.raft_store.raftdb_path).unwrap();
            if !config.raftdb.wal_dir.is_empty() {
                ensure_dir_exist(&config.raftdb.wal_dir).unwrap();
            }
        }

        check_system_config(&config);

        tikv_util::set_panic_hook(config.abort_on_panic, &config.storage.data_dir);

        info!(
            "using config";
            "config" => serde_json::to_string(&config).unwrap(),
        );
        if config.panic_when_unexpected_key_or_data {
            info!("panic-when-unexpected-key-or-data is on");
            tikv_util::set_panic_when_unexpected_key_or_data(true);
        }

        config.write_into_metrics();

        ConfigController::new(config)
    }

    fn connect_to_pd_cluster(
        config: &mut TiKvConfig,
        env: Arc<Environment>,
        security_mgr: Arc<SecurityManager>,
    ) -> Arc<RpcClient> {
        let pd_client = Arc::new(
            RpcClient::new(&config.pd, Some(env), security_mgr)
                .unwrap_or_else(|e| fatal!("failed to create rpc client: {}", e)),
        );

        let cluster_id = pd_client
            .get_cluster_id()
            .unwrap_or_else(|e| fatal!("failed to get cluster id: {}", e));
        if cluster_id == DEFAULT_CLUSTER_ID {
            fatal!("cluster id can't be {}", DEFAULT_CLUSTER_ID);
        }
        config.server.cluster_id = cluster_id;
        info!(
            "connect to PD cluster";
            "cluster_id" => cluster_id
        );

        pd_client
    }

    fn check_conflict_addr(&mut self) {
        let cur_addr: SocketAddr = self
            .config
            .server
            .addr
            .parse()
            .expect("failed to parse into a socket address");
        let cur_ip = cur_addr.ip();
        let cur_port = cur_addr.port();
        let lock_dir = get_lock_dir();

        let search_base = env::temp_dir().join(&lock_dir);
        file_system::create_dir_all(&search_base)
            .unwrap_or_else(|_| panic!("create {} failed", search_base.display()));

        for entry in file_system::read_dir(&search_base).unwrap().flatten() {
            if !entry.file_type().unwrap().is_file() {
                continue;
            }
            let file_path = entry.path();
            let file_name = file_path.file_name().unwrap().to_str().unwrap();
            if let Ok(addr) = file_name.replace('_', ":").parse::<SocketAddr>() {
                let ip = addr.ip();
                let port = addr.port();
                if cur_port == port
                    && (cur_ip == ip || cur_ip.is_unspecified() || ip.is_unspecified())
                {
                    let _ = try_lock_conflict_addr(file_path);
                }
            }
        }

        let cur_path = search_base.join(cur_addr.to_string().replace(':', "_"));
        let cur_file = try_lock_conflict_addr(cur_path);
        self.lock_files.push(cur_file);
    }

    fn init_fs(&mut self) {
        let lock_path = self.store_path.join(Path::new("LOCK"));

        let f = File::create(lock_path.as_path())
            .unwrap_or_else(|e| fatal!("failed to create lock at {}: {}", lock_path.display(), e));
        if f.try_lock_exclusive().is_err() {
            fatal!(
                "lock {} failed, maybe another instance is using this directory.",
                self.store_path.display()
            );
        }
        self.lock_files.push(f);

        if tikv_util::panic_mark_file_exists(&self.config.storage.data_dir) {
            fatal!(
                "panic_mark_file {} exists, there must be something wrong with the db. \
                     Do not remove the panic_mark_file and force the TiKV node to restart. \
                     Please contact TiKV maintainers to investigate the issue. \
                     If needed, use scale in and scale out to replace the TiKV node. \
                     https://docs.pingcap.com/tidb/stable/scale-tidb-using-tiup",
                tikv_util::panic_mark_file_path(&self.config.storage.data_dir).display()
            );
        }

        // We truncate a big file to make sure that both raftdb and kvdb of TiKV have enough space
        // to do compaction and region migration when TiKV recover. This file is created in
        // data_dir rather than db_path, because we must not increase store size of db_path.
        let disk_stats = fs2::statvfs(&self.config.storage.data_dir).unwrap();
        let mut capacity = disk_stats.total_space();
        if self.config.raft_store.capacity.0 > 0 {
            capacity = cmp::min(capacity, self.config.raft_store.capacity.0);
        }
        let mut reserve_space = self.config.storage.reserve_space.0;
        if self.config.storage.reserve_space.0 != 0 {
            reserve_space = cmp::max(
                (capacity as f64 * 0.05) as u64,
                self.config.storage.reserve_space.0,
            );
        }
        disk::set_disk_reserved_space(reserve_space);
        let path =
            Path::new(&self.config.storage.data_dir).join(file_system::SPACE_PLACEHOLDER_FILE);
        if let Err(e) = file_system::remove_file(&path) {
            warn!("failed to remove space holder on starting: {}", e);
        }

        let available = disk_stats.available_space();
        // place holder file size is 20% of total reserved space.
        if available > reserve_space {
            file_system::reserve_space_for_recover(
                &self.config.storage.data_dir,
                reserve_space / 5,
            )
            .map_err(|e| panic!("Failed to reserve space for recovery: {}.", e))
            .unwrap();
        } else {
            warn!("no enough disk space left to create the place holder file");
        }
    }

    fn init_yatp(&self) {
        yatp::metrics::set_namespace(Some("tikv"));
        prometheus::register(Box::new(yatp::metrics::MULTILEVEL_LEVEL0_CHANCE.clone())).unwrap();
        prometheus::register(Box::new(yatp::metrics::MULTILEVEL_LEVEL_ELAPSED.clone())).unwrap();
    }

    fn init_encryption(&mut self) {
        self.encryption_key_manager = data_key_manager_from_config(
            &self.config.security.encryption,
            &self.config.storage.data_dir,
        )
        .map_err(|e| {
            panic!(
                "Encryption failed to initialize: {}. code: {}",
                e,
                e.error_code()
            )
        })
        .unwrap()
        .map(Arc::new);
    }

    fn init_flow_receiver(&mut self) -> engine_rocks::FlowListener {
        let (tx, rx) = mpsc::channel();
        self.flow_info_sender = Some(tx.clone());
        self.flow_info_receiver = Some(rx);
        engine_rocks::FlowListener::new(tx)
    }

    fn init_engines(&mut self, engines: Engines<RocksEngine, ER>) {
        let store_meta = Arc::new(Mutex::new(StoreMeta::new(PENDING_MSG_CAP)));
        let engine = RaftKv::new(
            ServerRaftStoreRouter::new(
                self.router.clone(),
                LocalReader::new(engines.kv.clone(), store_meta.clone(), self.router.clone()),
            ),
            engines.kv.clone(),
        );

        self.engines = Some(TiKvEngines {
            engines,
            store_meta,
            engine,
        });
    }

    fn init_gc_worker(
        &mut self,
    ) -> GcWorker<
        RaftKv<RocksEngine, ServerRaftStoreRouter<RocksEngine, ER>>,
        RaftRouter<RocksEngine, ER>,
    > {
        let engines = self.engines.as_ref().unwrap();
        let mut gc_worker = GcWorker::new(
            engines.engine.clone(),
            self.router.clone(),
            self.flow_info_sender.take().unwrap(),
            self.config.gc.clone(),
            self.pd_client.feature_gate().clone(),
        );
        gc_worker
            .start()
            .unwrap_or_else(|e| fatal!("failed to start gc worker: {}", e));
        gc_worker
            .start_observe_lock_apply(
                self.coprocessor_host.as_mut().unwrap(),
                self.concurrency_manager.clone(),
            )
            .unwrap_or_else(|e| fatal!("gc worker failed to observe lock apply: {}", e));

        let cfg_controller = self.cfg_controller.as_mut().unwrap();
        cfg_controller.register(
            tikv::config::Module::Gc,
            Box::new(gc_worker.get_config_manager()),
        );

        gc_worker
    }

    fn init_servers<F: KvFormat>(&mut self) -> Arc<VersionTrack<ServerConfig>> {
        let flow_controller = Arc::new(FlowController::Singleton(EngineFlowController::new(
            &self.config.storage.flow_control,
            self.engines.as_ref().unwrap().engine.kv_engine(),
            self.flow_info_receiver.take().unwrap(),
        )));
        let gc_worker = self.init_gc_worker();
        let mut ttl_checker = Box::new(LazyWorker::new("ttl-checker"));
        let ttl_scheduler = ttl_checker.scheduler();

        let cfg_controller = self.cfg_controller.as_mut().unwrap();

        cfg_controller.register(
            tikv::config::Module::Quota,
            Box::new(QuotaLimitConfigManager::new(Arc::clone(
                &self.quota_limiter,
            ))),
        );

        // Create cdc.
        let mut cdc_worker = Box::new(LazyWorker::new("cdc"));
        let cdc_scheduler = cdc_worker.scheduler();
        let txn_extra_scheduler = cdc::CdcTxnExtraScheduler::new(cdc_scheduler.clone());

        self.engines
            .as_mut()
            .unwrap()
            .engine
            .set_txn_extra_scheduler(Arc::new(txn_extra_scheduler));

        let lock_mgr = LockManager::new(&self.config.pessimistic_txn);
        cfg_controller.register(
            tikv::config::Module::PessimisticTxn,
            Box::new(lock_mgr.config_manager()),
        );
        lock_mgr.register_detector_role_change_observer(self.coprocessor_host.as_mut().unwrap());

        let engines = self.engines.as_ref().unwrap();

        let pd_worker = LazyWorker::new("pd-worker");
        let pd_sender = pd_worker.scheduler();

        if let Some(sst_worker) = &mut self.sst_worker {
            let sst_runner = RecoveryRunner::new(
                engines.engines.kv.get_sync_db(),
                engines.store_meta.clone(),
                self.config.storage.background_error_recovery_window.into(),
                DEFAULT_CHECK_INTERVAL,
            );
            sst_worker.start_with_timer(sst_runner);
        }

        let unified_read_pool = if self.config.readpool.is_unified_pool_enabled() {
            Some(build_yatp_read_pool(
                &self.config.readpool.unified,
                pd_sender.clone(),
                engines.engine.clone(),
            ))
        } else {
            None
        };

        // The `DebugService` and `DiagnosticsService` will share the same thread pool
        let props = tikv_util::thread_group::current_properties();
        let debug_thread_pool = Arc::new(
            Builder::new_multi_thread()
                .thread_name(thd_name!("debugger"))
                .worker_threads(1)
                .after_start_wrapper(move || {
                    tikv_alloc::add_thread_memory_accessor();
                    tikv_util::thread_group::set_properties(props.clone());
                })
                .before_stop_wrapper(tikv_alloc::remove_thread_memory_accessor)
                .build()
                .unwrap(),
        );

        // Start resource metering.
        let (recorder_notifier, collector_reg_handle, resource_tag_factory, recorder_worker) =
            resource_metering::init_recorder(self.config.resource_metering.precision.as_millis());
        self.to_stop.push(recorder_worker);
        let (reporter_notifier, data_sink_reg_handle, reporter_worker) =
            resource_metering::init_reporter(
                self.config.resource_metering.clone(),
                collector_reg_handle.clone(),
            );
        self.to_stop.push(reporter_worker);
        let (address_change_notifier, single_target_worker) = resource_metering::init_single_target(
            self.config.resource_metering.receiver_address.clone(),
            self.env.clone(),
            data_sink_reg_handle.clone(),
        );
        self.to_stop.push(single_target_worker);
        let rsmeter_pubsub_service = resource_metering::PubSubService::new(data_sink_reg_handle);

        let cfg_manager = resource_metering::ConfigManager::new(
            self.config.resource_metering.clone(),
            recorder_notifier,
            reporter_notifier,
            address_change_notifier,
        );
        cfg_controller.register(
            tikv::config::Module::ResourceMetering,
            Box::new(cfg_manager),
        );

        let storage_read_pool_handle = if self.config.readpool.storage.use_unified_pool() {
            unified_read_pool.as_ref().unwrap().handle()
        } else {
            let storage_read_pools = ReadPool::from(storage::build_read_pool(
                &self.config.readpool.storage,
                pd_sender.clone(),
                engines.engine.clone(),
            ));
            storage_read_pools.handle()
        };

        let storage = create_raft_storage::<_, _, _, F>(
            engines.engine.clone(),
            &self.config.storage,
            storage_read_pool_handle,
            lock_mgr.clone(),
            self.concurrency_manager.clone(),
            lock_mgr.get_storage_dynamic_configs(),
            flow_controller.clone(),
            pd_sender.clone(),
            resource_tag_factory.clone(),
            Arc::clone(&self.quota_limiter),
            self.pd_client.feature_gate().clone(),
        )
        .unwrap_or_else(|e| fatal!("failed to create raft storage: {}", e));
        cfg_controller.register(
            tikv::config::Module::Storage,
            Box::new(StorageConfigManger::new(
                self.tablet_factory.as_ref().unwrap().clone(),
                self.config.storage.block_cache.shared,
                ttl_scheduler,
                flow_controller,
                storage.get_scheduler(),
            )),
        );

        ReplicaReadLockChecker::new(self.concurrency_manager.clone())
            .register(self.coprocessor_host.as_mut().unwrap());

        // Create snapshot manager, server.
        let snap_path = self
            .store_path
            .join(Path::new("snap"))
            .to_str()
            .unwrap()
            .to_owned();

        let bps = i64::try_from(self.config.server.snap_max_write_bytes_per_sec.0)
            .unwrap_or_else(|_| fatal!("snap_max_write_bytes_per_sec > i64::max_value"));

        let snap_mgr = SnapManagerBuilder::default()
            .max_write_bytes_per_sec(bps)
            .max_total_size(self.config.server.snap_max_total_size.0)
            .encryption_key_manager(self.encryption_key_manager.clone())
            .max_per_file_size(self.config.raft_store.max_snapshot_file_raw_size.0)
            .enable_multi_snapshot_files(
                self.pd_client
                    .feature_gate()
                    .can_enable(MULTI_FILES_SNAPSHOT_FEATURE),
            )
            .build(snap_path);

        // Create coprocessor endpoint.
        let cop_read_pool_handle = if self.config.readpool.coprocessor.use_unified_pool() {
            unified_read_pool.as_ref().unwrap().handle()
        } else {
            let cop_read_pools = ReadPool::from(coprocessor::readpool_impl::build_read_pool(
                &self.config.readpool.coprocessor,
                pd_sender,
                engines.engine.clone(),
            ));
            cop_read_pools.handle()
        };

        let mut unified_read_pool_scale_receiver = None;
        if self.config.readpool.is_unified_pool_enabled() {
            let (unified_read_pool_scale_notifier, rx) = mpsc::sync_channel(10);
            cfg_controller.register(
                tikv::config::Module::Readpool,
                Box::new(ReadPoolConfigManager(
                    unified_read_pool.as_ref().unwrap().handle(),
                    unified_read_pool_scale_notifier,
                )),
            );
            unified_read_pool_scale_receiver = Some(rx);
        }

        // Register cdc.
        let cdc_ob = cdc::CdcObserver::new(cdc_scheduler.clone());
        cdc_ob.register_to(self.coprocessor_host.as_mut().unwrap());
        // Register cdc config manager.
        cfg_controller.register(
            tikv::config::Module::CDC,
            Box::new(CdcConfigManager(cdc_worker.scheduler())),
        );

        // Create resolved ts worker
        let rts_worker = if self.config.resolved_ts.enable {
            let worker = Box::new(LazyWorker::new("resolved-ts"));
            // Register the resolved ts observer
            let resolved_ts_ob = resolved_ts::Observer::new(worker.scheduler());
            resolved_ts_ob.register_to(self.coprocessor_host.as_mut().unwrap());
            // Register config manager for resolved ts worker
            cfg_controller.register(
                tikv::config::Module::ResolvedTs,
                Box::new(resolved_ts::ResolvedTsConfigManager::new(
                    worker.scheduler(),
                )),
            );
            Some(worker)
        } else {
            None
        };

        // Register causal observer for RawKV API V2
        if let Some(provider) = self.causal_ts_provider.clone() {
            let causal_ob = causal_ts::CausalObserver::new(provider, cdc_ob.clone());
            causal_ob.register_to(self.coprocessor_host.as_mut().unwrap());
        };

        let check_leader_runner = CheckLeaderRunner::new(engines.store_meta.clone());
        let check_leader_scheduler = self
            .background_worker
            .start("check-leader", check_leader_runner);

        let server_config = Arc::new(VersionTrack::new(self.config.server.clone()));

        self.config
            .raft_store
            .validate(
                self.config.coprocessor.region_split_size,
                self.config.coprocessor.enable_region_bucket,
                self.config.coprocessor.region_bucket_size,
            )
            .unwrap_or_else(|e| fatal!("failed to validate raftstore config {}", e));
        let raft_store = Arc::new(VersionTrack::new(self.config.raft_store.clone()));
        let health_service = HealthService::default();
        let mut node = Node::new(
            self.system.take().unwrap(),
            &server_config.value().clone(),
            raft_store.clone(),
            self.config.storage.api_version(),
            self.pd_client.clone(),
            self.state.clone(),
            self.background_worker.clone(),
            Some(health_service.clone()),
        );
        node.try_bootstrap_store(engines.engines.clone())
            .unwrap_or_else(|e| fatal!("failed to bootstrap node id: {}", e));

        self.snap_mgr = Some(snap_mgr.clone());
        // Create server
        let server = Server::new(
            node.id(),
            &server_config,
            &self.security_mgr,
            storage,
            coprocessor::Endpoint::new(
                &server_config.value(),
                cop_read_pool_handle,
                self.concurrency_manager.clone(),
                resource_tag_factory,
                Arc::clone(&self.quota_limiter),
            ),
            coprocessor_v2::Endpoint::new(&self.config.coprocessor_v2),
            self.router.clone(),
            self.resolver.clone(),
            snap_mgr.clone(),
            gc_worker.clone(),
            check_leader_scheduler,
            self.env.clone(),
            unified_read_pool,
            debug_thread_pool,
            health_service,
        )
        .unwrap_or_else(|e| fatal!("failed to create server: {}", e));
        cfg_controller.register(
            tikv::config::Module::Server,
            Box::new(ServerConfigManager::new(
                server.get_snap_worker_scheduler(),
                server_config.clone(),
                server.get_grpc_mem_quota().clone(),
            )),
        );

        // Start backup stream
        let backup_stream_scheduler = if self.config.backup_stream.enable {
            // Create backup stream.
            let mut backup_stream_worker = Box::new(LazyWorker::new("backup-stream"));
            let backup_stream_scheduler = backup_stream_worker.scheduler();

            // Register backup-stream observer.
            let backup_stream_ob = BackupStreamObserver::new(backup_stream_scheduler.clone());
            backup_stream_ob.register_to(self.coprocessor_host.as_mut().unwrap());
            // Register config manager.
            cfg_controller.register(
                tikv::config::Module::BackupStream,
                Box::new(BackupStreamConfigManager(backup_stream_worker.scheduler())),
            );

            let etcd_cli = LazyEtcdClient::new(
                self.config.pd.endpoints.as_slice(),
                ConnectionConfig {
                    keep_alive_interval: self.config.server.grpc_keepalive_time.0,
                    keep_alive_timeout: self.config.server.grpc_keepalive_timeout.0,
                    tls: self.security_mgr.tonic_tls_config(),
                },
            );
            let backup_stream_endpoint = backup_stream::Endpoint::new(
                node.id(),
                etcd_cli,
                self.config.backup_stream.clone(),
                backup_stream_scheduler.clone(),
                backup_stream_ob,
                self.region_info_accessor.clone(),
                self.router.clone(),
                self.pd_client.clone(),
                self.concurrency_manager.clone(),
            );
            backup_stream_worker.start(backup_stream_endpoint);
            self.to_stop.push(backup_stream_worker);
            Some(backup_stream_scheduler)
        } else {
            None
        };

        let import_path = self.store_path.join("import");
        let mut importer = SstImporter::new(
            &self.config.import,
            import_path,
            self.encryption_key_manager.clone(),
            self.config.storage.api_version(),
        )
        .unwrap();
        for (cf_name, compression_type) in &[
            (
                CF_DEFAULT,
                self.config.rocksdb.defaultcf.bottommost_level_compression,
            ),
            (
                CF_WRITE,
                self.config.rocksdb.writecf.bottommost_level_compression,
            ),
        ] {
            importer.set_compression_type(cf_name, from_rocks_compression_type(*compression_type));
        }
        let importer = Arc::new(importer);

        let split_check_runner = SplitCheckRunner::new(
            engines.engines.kv.clone(),
            self.router.clone(),
            self.coprocessor_host.clone().unwrap(),
        );
        let split_check_scheduler = self
            .background_worker
            .start("split-check", split_check_runner);
        cfg_controller.register(
            tikv::config::Module::Coprocessor,
            Box::new(SplitCheckConfigManager(split_check_scheduler.clone())),
        );

        let split_config_manager =
            SplitConfigManager::new(Arc::new(VersionTrack::new(self.config.split.clone())));
        cfg_controller.register(
            tikv::config::Module::Split,
            Box::new(split_config_manager.clone()),
        );

        let auto_split_controller = AutoSplitController::new(
            split_config_manager,
            self.config.server.grpc_concurrency,
            self.config.readpool.unified.max_thread_count,
            unified_read_pool_scale_receiver,
        );

        // `ConsistencyCheckObserver` must be registered before `Node::start`.
        let safe_point = Arc::new(AtomicU64::new(0));
        let observer = match self.config.coprocessor.consistency_check_method {
            ConsistencyCheckMethod::Mvcc => BoxConsistencyCheckObserver::new(
                MvccConsistencyCheckObserver::new(safe_point.clone()),
            ),
            ConsistencyCheckMethod::Raw => {
                BoxConsistencyCheckObserver::new(RawConsistencyCheckObserver::default())
            }
        };
        self.coprocessor_host
            .as_mut()
            .unwrap()
            .registry
            .register_consistency_check_observer(100, observer);

        node.start(
            engines.engines.clone(),
            server.transport(),
            snap_mgr,
            pd_worker,
            engines.store_meta.clone(),
            self.coprocessor_host.clone().unwrap(),
            importer.clone(),
            split_check_scheduler,
            auto_split_controller,
            self.concurrency_manager.clone(),
            collector_reg_handle,
        )
        .unwrap_or_else(|e| fatal!("failed to start node: {}", e));

        // Start auto gc. Must after `Node::start` because `node_id` is initialized there.
        assert!(node.id() > 0); // Node id should never be 0.
        let auto_gc_config = AutoGcConfig::new(
            self.pd_client.clone(),
            self.region_info_accessor.clone(),
            node.id(),
        );
        if let Err(e) = gc_worker.start_auto_gc(auto_gc_config, safe_point) {
            fatal!("failed to start auto_gc on storage, error: {}", e);
        }

        initial_metric(&self.config.metric);
        if self.config.storage.enable_ttl {
            ttl_checker.start_with_timer(TtlChecker::new(
                self.engines.as_ref().unwrap().engine.kv_engine(),
                self.region_info_accessor.clone(),
                self.config.storage.ttl_check_poll_interval.into(),
            ));
            self.to_stop.push(ttl_checker);
        }

        // Start CDC.
        let cdc_memory_quota = MemoryQuota::new(self.config.cdc.sink_memory_quota.0 as _);
        let cdc_endpoint = cdc::Endpoint::new(
            self.config.server.cluster_id,
            &self.config.cdc,
            self.config.storage.api_version(),
            self.pd_client.clone(),
            cdc_scheduler.clone(),
            self.router.clone(),
            self.engines.as_ref().unwrap().engines.kv.clone(),
            cdc_ob,
            engines.store_meta.clone(),
            self.concurrency_manager.clone(),
            server.env(),
            self.security_mgr.clone(),
            cdc_memory_quota.clone(),
            self.causal_ts_provider
                .clone()
                .map(|provider| provider as Arc<dyn CausalTsProvider>),
        );
        cdc_worker.start_with_timer(cdc_endpoint);
        self.to_stop.push(cdc_worker);

        // Start resolved ts
        if let Some(mut rts_worker) = rts_worker {
            let rts_endpoint = resolved_ts::Endpoint::new(
                &self.config.resolved_ts,
                rts_worker.scheduler(),
                self.router.clone(),
                engines.store_meta.clone(),
                self.pd_client.clone(),
                self.concurrency_manager.clone(),
                server.env(),
                self.security_mgr.clone(),
                // TODO: replace to the cdc sinker
                resolved_ts::DummySinker::new(),
            );
            rts_worker.start_with_timer(rts_endpoint);
            self.to_stop.push(rts_worker);
        }

        cfg_controller.register(
            tikv::config::Module::Raftstore,
            Box::new(RaftstoreConfigManager::new(
                node.refresh_config_scheduler(),
                raft_store,
            )),
        );

        self.servers = Some(Servers {
            lock_mgr,
            server,
            node,
            importer,
            cdc_scheduler,
            cdc_memory_quota,
            rsmeter_pubsub_service,
            backup_stream_scheduler,
        });

        server_config
    }

    fn register_services(&mut self) {
        let servers = self.servers.as_mut().unwrap();
        let engines = self.engines.as_ref().unwrap();

        // Import SST service.
        let import_service = ImportSstService::new(
            self.config.import.clone(),
            self.config.raft_store.raft_entry_max_size,
            self.router.clone(),
            engines.engines.kv.clone(),
            servers.importer.clone(),
        );
        if servers
            .server
            .register_service(create_import_sst(import_service))
            .is_some()
        {
            fatal!("failed to register import service");
        }

        // Debug service.
        let debug_service = DebugService::new(
            engines.engines.clone(),
            servers.server.get_debug_thread_pool().clone(),
            self.router.clone(),
            self.cfg_controller.as_ref().unwrap().clone(),
        );
        if servers
            .server
            .register_service(create_debug(debug_service))
            .is_some()
        {
            fatal!("failed to register debug service");
        }

        // Create Diagnostics service
        let diag_service = DiagnosticsService::new(
            servers.server.get_debug_thread_pool().clone(),
            self.config.log.file.filename.clone(),
            self.config.slow_log_file.clone(),
        );
        if servers
            .server
            .register_service(create_diagnostics(diag_service))
            .is_some()
        {
            fatal!("failed to register diagnostics service");
        }

        // Lock manager.
        if servers
            .server
            .register_service(create_deadlock(servers.lock_mgr.deadlock_service()))
            .is_some()
        {
            fatal!("failed to register deadlock service");
        }

        servers
            .lock_mgr
            .start(
                servers.node.id(),
                self.pd_client.clone(),
                self.resolver.clone(),
                self.security_mgr.clone(),
                &self.config.pessimistic_txn,
            )
            .unwrap_or_else(|e| fatal!("failed to start lock manager: {}", e));

        // Backup service.
        let mut backup_worker = Box::new(self.background_worker.lazy_build("backup-endpoint"));
        let backup_scheduler = backup_worker.scheduler();
        let backup_service = backup::Service::new(backup_scheduler);
        if servers
            .server
            .register_service(create_backup(backup_service))
            .is_some()
        {
            fatal!("failed to register backup service");
        }

        let backup_endpoint = backup::Endpoint::new(
            servers.node.id(),
            engines.engine.clone(),
            self.region_info_accessor.clone(),
            engines.engines.kv.as_inner().clone(),
            self.config.backup.clone(),
            self.concurrency_manager.clone(),
            self.config.storage.api_version(),
            self.causal_ts_provider
                .clone()
                .map(|provider| provider as Arc<dyn CausalTsProvider>),
        );
        self.cfg_controller.as_mut().unwrap().register(
            tikv::config::Module::Backup,
            Box::new(backup_endpoint.get_config_manager()),
        );
        backup_worker.start(backup_endpoint);

        let cdc_service = cdc::Service::new(
            servers.cdc_scheduler.clone(),
            servers.cdc_memory_quota.clone(),
        );
        if servers
            .server
            .register_service(create_change_data(cdc_service))
            .is_some()
        {
            fatal!("failed to register cdc service");
        }
        if servers
            .server
            .register_service(create_resource_metering_pub_sub(
                servers.rsmeter_pubsub_service.clone(),
            ))
            .is_some()
        {
            warn!("failed to register resource metering pubsub service");
        }

        if let Some(sched) = servers.backup_stream_scheduler.take() {
            let pitr_service = backup_stream::Service::new(sched);
            if servers
                .server
                .register_service(create_log_backup(pitr_service))
                .is_some()
            {
                fatal!("failed to register log backup service");
            }
        }
    }

    fn init_io_utility(&mut self) -> BytesFetcher {
        let stats_collector_enabled = file_system::init_io_stats_collector()
            .map_err(|e| warn!("failed to init I/O stats collector: {}", e))
            .is_ok();

        let limiter = Arc::new(
            self.config
                .storage
                .io_rate_limit
                .build(!stats_collector_enabled /*enable_statistics*/),
        );
        let fetcher = if stats_collector_enabled {
            BytesFetcher::FromIOStatsCollector()
        } else {
            BytesFetcher::FromRateLimiter(limiter.statistics().unwrap())
        };
        // Set up IO limiter even when rate limit is disabled, so that rate limits can be
        // dynamically applied later on.
        set_io_rate_limiter(Some(limiter));
        fetcher
    }

    fn init_metrics_flusher(
        &mut self,
        fetcher: BytesFetcher,
        engines_info: Arc<EnginesResourceInfo>,
    ) {
        let mut engine_metrics = EngineMetricsManager::<RocksEngine, ER>::new(
            self.engines.as_ref().unwrap().engines.clone(),
        );
        let mut io_metrics = IOMetricsManager::new(fetcher);
        let engines_info_clone = engines_info.clone();
        self.background_worker
            .spawn_interval_task(DEFAULT_METRICS_FLUSH_INTERVAL, move || {
                let now = Instant::now();
                engine_metrics.flush(now);
                io_metrics.flush(now);
                engines_info_clone.update(now);
            });
        if let Some(limiter) = get_io_rate_limiter() {
            limiter.set_low_priority_io_adjustor_if_needed(Some(engines_info));
        }

        let mut mem_trace_metrics = MemoryTraceManager::default();
        mem_trace_metrics.register_provider(MEMTRACE_RAFTSTORE.clone());
        mem_trace_metrics.register_provider(MEMTRACE_COPROCESSOR.clone());
        self.background_worker
            .spawn_interval_task(DEFAULT_MEMTRACE_FLUSH_INTERVAL, move || {
                let now = Instant::now();
                mem_trace_metrics.flush(now);
            });
    }

    // Only background cpu quota tuning is implemented at present. iops and frontend quota tuning is on the way
    fn init_quota_tuning_task(&self, quota_limiter: Arc<QuotaLimiter>) {
        // No need to do auto tune when capacity is really low
        if SysQuota::cpu_cores_quota() * BACKGROUND_REQUEST_CORE_MAX_RATIO
            < BACKGROUND_REQUEST_CORE_LOWER_BOUND
        {
            return;
        };

        // Determine the base cpu quota
        let base_cpu_quota = {
            // if cpu quota is not specified, start from optimistic case
            if quota_limiter.cputime_limiter(false).is_infinite() {
                let quota = 1000_f64
                    * f64::max(
                        BACKGROUND_REQUEST_CORE_LOWER_BOUND,
                        SysQuota::cpu_cores_quota() * BACKGROUND_REQUEST_CORE_DEFAULT_RATIO,
                    );
                quota_limiter.set_cpu_time_limit(quota as usize, false);
                quota
            } else {
                quota_limiter.cputime_limiter(false) / 1000_f64
            }
        };

        // Calculate the celling and floor quota
        let celling_quota = f64::min(
            base_cpu_quota * 2.0,
            1_000_f64 * SysQuota::cpu_cores_quota() * BACKGROUND_REQUEST_CORE_MAX_RATIO,
        );
        let floor_quota = f64::max(
            base_cpu_quota * 0.5,
            1_000_f64 * BACKGROUND_REQUEST_CORE_LOWER_BOUND,
        );

        let mut proc_stats: ProcessStat = ProcessStat::cur_proc_stat().unwrap();
        self.background_worker.spawn_interval_task(
            DEFAULT_QUOTA_LIMITER_TUNE_INTERVAL,
            move || {
                if quota_limiter.auto_tune_enabled() {
                    let old_quota = quota_limiter.cputime_limiter(false) / 1000_f64;
                    let cpu_usage = match proc_stats.cpu_usage() {
                        Ok(r) => r,
                        Err(_e) => 0.0,
                    };
                    // Try tuning quota when cpu_usage is correctly collected.
                    // rule based tuning:
                    //      1) if instance is busy, shrink cpu quota for analyze by one quota pace until lower bound is hit;
                    //      2) if instance cpu usage is healthy, no op;
                    //      3) if instance is idle, increase cpu quota by one quota pace  until upper bound is hit.
                    if cpu_usage > 0.0f64 {
                        let mut target_quota = old_quota;

                        let cpu_util = cpu_usage / SysQuota::cpu_cores_quota();
                        if cpu_util >= SYSTEM_BUSY_THRESHOLD {
                            target_quota =
                                f64::max(target_quota - CPU_QUOTA_ADJUSTMENT_PACE, floor_quota);
                        } else if cpu_util < SYSTEM_HEALTHY_THRESHOLD {
                            target_quota =
                                f64::min(target_quota + CPU_QUOTA_ADJUSTMENT_PACE, celling_quota);
                        }

                        if old_quota != target_quota {
                            quota_limiter.set_cpu_time_limit(target_quota as usize, false);
                            debug!(
                                "cpu_time_limiter tuned for backend request";
                                "cpu_util" => ?cpu_util,
                                "new quota" => ?target_quota);
                            INSTANCE_BACKEND_CPU_QUOTA.set(target_quota as i64);
                        }
                    }
                }
            },
        );
    }

    fn init_storage_stats_task(&self, engines: Engines<RocksEngine, ER>) {
        let config_disk_capacity: u64 = self.config.raft_store.capacity.0;
        let data_dir = self.config.storage.data_dir.clone();
        let store_path = self.store_path.clone();
        let snap_mgr = self.snap_mgr.clone().unwrap();
        let reserve_space = disk::get_disk_reserved_space();
        if reserve_space == 0 {
            info!("disk space checker not enabled");
            return;
        }

        let almost_full_threshold = reserve_space;
        let already_full_threshold = reserve_space / 2;
        self.background_worker
            .spawn_interval_task(DEFAULT_STORAGE_STATS_INTERVAL, move || {
                let disk_stats = match fs2::statvfs(&store_path) {
                    Err(e) => {
                        error!(
                            "get disk stat for kv store failed";
                            "kv path" => store_path.to_str(),
                            "err" => ?e
                        );
                        return;
                    }
                    Ok(stats) => stats,
                };
                let disk_cap = disk_stats.total_space();
                let snap_size = snap_mgr.get_total_snap_size().unwrap();

                let kv_size = engines
                    .kv
                    .get_engine_used_size()
                    .expect("get kv engine size");

                let raft_size = engines
                    .raft
                    .get_engine_size()
                    .expect("get raft engine size");

                let placeholer_file_path = PathBuf::from_str(&data_dir)
                    .unwrap()
                    .join(Path::new(file_system::SPACE_PLACEHOLDER_FILE));

                let placeholder_size: u64 =
                    file_system::get_file_size(&placeholer_file_path).unwrap_or(0);

                let used_size = snap_size + kv_size + raft_size + placeholder_size;
                let capacity = if config_disk_capacity == 0 || disk_cap < config_disk_capacity {
                    disk_cap
                } else {
                    config_disk_capacity
                };

                let mut available = capacity.checked_sub(used_size).unwrap_or_default();
                available = cmp::min(available, disk_stats.available_space());

                let prev_disk_status = disk::get_disk_status(0); //0 no need care about failpoint.
                let cur_disk_status = if available <= already_full_threshold {
                    disk::DiskUsage::AlreadyFull
                } else if available <= almost_full_threshold {
                    disk::DiskUsage::AlmostFull
                } else {
                    disk::DiskUsage::Normal
                };
                if prev_disk_status != cur_disk_status {
                    warn!(
                        "disk usage {:?}->{:?}, available={},snap={},kv={},raft={},capacity={}",
                        prev_disk_status,
                        cur_disk_status,
                        available,
                        snap_size,
                        kv_size,
                        raft_size,
                        capacity
                    );
                }
                disk::set_disk_status(cur_disk_status);
            })
    }

    fn init_sst_recovery_sender(&mut self) -> Option<Scheduler<String>> {
        if !self
            .config
            .storage
            .background_error_recovery_window
            .is_zero()
        {
            let sst_worker = Box::new(LazyWorker::new("sst-recovery"));
            let scheduler = sst_worker.scheduler();
            self.sst_worker = Some(sst_worker);
            Some(scheduler)
        } else {
            None
        }
    }

    fn run_server(&mut self, server_config: Arc<VersionTrack<ServerConfig>>) {
        let server = self.servers.as_mut().unwrap();
        server
            .server
            .build_and_bind()
            .unwrap_or_else(|e| fatal!("failed to build server: {}", e));
        server
            .server
            .start(server_config, self.security_mgr.clone())
            .unwrap_or_else(|e| fatal!("failed to start server: {}", e));
    }

    fn run_status_server(&mut self) {
        // Create a status server.
        let status_enabled = !self.config.server.status_addr.is_empty();
        if status_enabled {
            let mut status_server = match StatusServer::new(
                self.config.server.status_thread_pool_size,
                self.cfg_controller.take().unwrap(),
                Arc::new(self.config.security.clone()),
                self.router.clone(),
                self.store_path.clone(),
            ) {
                Ok(status_server) => Box::new(status_server),
                Err(e) => {
                    error_unknown!(%e; "failed to start runtime for status service");
                    return;
                }
            };
            // Start the status server.
            if let Err(e) = status_server.start(self.config.server.status_addr.clone()) {
                error_unknown!(%e; "failed to bind addr for status service");
            } else {
                self.to_stop.push(status_server);
            }
        }
    }

    fn stop(self) {
        tikv_util::thread_group::mark_shutdown();
        let mut servers = self.servers.unwrap();
        servers
            .server
            .stop()
            .unwrap_or_else(|e| fatal!("failed to stop server: {}", e));

        servers.node.stop();
        self.region_info_accessor.stop();

        servers.lock_mgr.stop();

        if let Some(sst_worker) = self.sst_worker {
            sst_worker.stop_worker();
        }

        self.to_stop.into_iter().for_each(|s| s.stop());
    }
}

pub trait ConfiguredRaftEngine: RaftEngine {
    fn build(
        _: &TiKvConfig,
        _: &Arc<Env>,
        _: &Option<Arc<DataKeyManager>>,
        _: &Option<Cache>,
    ) -> Self;
    fn as_rocks_engine(&self) -> Option<&RocksEngine> {
        None
    }
    fn register_config(&self, _cfg_controller: &mut ConfigController, _share_cache: bool) {}
}

impl ConfiguredRaftEngine for RocksEngine {
    fn build(
        config: &TiKvConfig,
        env: &Arc<Env>,
        key_manager: &Option<Arc<DataKeyManager>>,
        block_cache: &Option<Cache>,
    ) -> Self {
        let mut raft_data_state_machine = RaftDataStateMachine::new(
            &config.storage.data_dir,
            &config.raft_engine.config().dir,
            &config.raft_store.raftdb_path,
        );
        let should_dump = raft_data_state_machine.before_open_target();

        let raft_db_path = &config.raft_store.raftdb_path;
        let config_raftdb = &config.raftdb;
        let mut raft_db_opts = config_raftdb.build_opt();
        raft_db_opts.set_env(env.clone());
        let raft_cf_opts = config_raftdb.build_cf_opts(block_cache);
        let raftdb =
            engine_rocks::raw_util::new_engine_opt(raft_db_path, raft_db_opts, raft_cf_opts)
                .expect("failed to open raftdb");
        let mut raftdb = RocksEngine::from_db(Arc::new(raftdb));
        raftdb.set_shared_block_cache(block_cache.is_some());

        if should_dump {
            let raft_engine =
                RaftLogEngine::new(config.raft_engine.config(), key_manager.clone(), None)
                    .expect("failed to open raft engine for migration");
            dump_raft_engine_to_raftdb(&raft_engine, &raftdb, 8 /*threads*/);
            raft_engine.stop();
            drop(raft_engine);
            raft_data_state_machine.after_dump_data();
        }
        raftdb
    }

    fn as_rocks_engine(&self) -> Option<&RocksEngine> {
        Some(self)
    }

    fn register_config(&self, cfg_controller: &mut ConfigController, share_cache: bool) {
        cfg_controller.register(
            tikv::config::Module::Raftdb,
            Box::new(DBConfigManger::new(
                Arc::new(self.clone()),
                DBType::Raft,
                share_cache,
            )),
        );
    }
}

impl ConfiguredRaftEngine for RaftLogEngine {
    fn build(
        config: &TiKvConfig,
        env: &Arc<Env>,
        key_manager: &Option<Arc<DataKeyManager>>,
        block_cache: &Option<Cache>,
    ) -> Self {
        let mut raft_data_state_machine = RaftDataStateMachine::new(
            &config.storage.data_dir,
            &config.raft_store.raftdb_path,
            &config.raft_engine.config().dir,
        );
        let should_dump = raft_data_state_machine.before_open_target();

        let raft_config = config.raft_engine.config();
        let raft_engine =
            RaftLogEngine::new(raft_config, key_manager.clone(), get_io_rate_limiter())
                .expect("failed to open raft engine");

        if should_dump {
            let config_raftdb = &config.raftdb;
            let mut raft_db_opts = config_raftdb.build_opt();
            raft_db_opts.set_env(env.clone());
            let raft_cf_opts = config_raftdb.build_cf_opts(block_cache);
            let raftdb = engine_rocks::raw_util::new_engine_opt(
                &config.raft_store.raftdb_path,
                raft_db_opts,
                raft_cf_opts,
            )
            .expect("failed to open raftdb for migration");
            let raftdb = RocksEngine::from_db(Arc::new(raftdb));
            dump_raftdb_to_raft_engine(&raftdb, &raft_engine, 8 /*threads*/);
            raftdb.stop();
            drop(raftdb);
            raft_data_state_machine.after_dump_data();
        }
        raft_engine
    }
}

impl<CER: ConfiguredRaftEngine> TiKvServer<CER> {
    fn init_raw_engines(
        &mut self,
        flow_listener: engine_rocks::FlowListener,
    ) -> (Engines<RocksEngine, CER>, Arc<EnginesResourceInfo>) {
        let block_cache = self.config.storage.block_cache.build_shared_cache();
        let env = self
            .config
            .build_shared_rocks_env(self.encryption_key_manager.clone(), get_io_rate_limiter())
            .unwrap();

        // Create raft engine
        let raft_engine = CER::build(
            &self.config,
            &env,
            &self.encryption_key_manager,
            &block_cache,
        );

        // Create kv engine.
        let mut builder = KvEngineFactoryBuilder::new(env, &self.config, &self.store_path)
            .compaction_event_sender(Arc::new(RaftRouterCompactedEventSender {
                router: Mutex::new(self.router.clone()),
            }))
            .region_info_accessor(self.region_info_accessor.clone())
            .sst_recovery_sender(self.init_sst_recovery_sender())
            .flow_listener(flow_listener);
        if let Some(cache) = block_cache {
            builder = builder.block_cache(cache);
        }
        let factory = builder.build();
        let factory = Arc::new(factory);
        let kv_engine = factory
            .create_shared_db()
            .unwrap_or_else(|s| fatal!("failed to create kv engine: {}", s));
        let engines = Engines::new(kv_engine, raft_engine);

        let cfg_controller = self.cfg_controller.as_mut().unwrap();
        cfg_controller.register(
            tikv::config::Module::Rocksdb,
            Box::new(DBConfigManger::new(
                std::clone::Clone::clone(&factory),
                DBType::Kv,
                self.config.storage.block_cache.shared,
            )),
        );
        self.tablet_factory = Some(factory);
        engines
            .raft
            .register_config(cfg_controller, self.config.storage.block_cache.shared);

        let engines_info = Arc::new(EnginesResourceInfo::new(
            &engines, 180, /*max_samples_to_preserve*/
        ));

        (engines, engines_info)
    }
}

/// Various sanity-checks and logging before running a server.
///
/// Warnings are logged.
///
/// # Logs
///
/// The presence of these environment variables that affect the database
/// behavior is logged.
///
/// - `GRPC_POLL_STRATEGY`
/// - `http_proxy` and `https_proxy`
///
/// # Warnings
///
/// - if `net.core.somaxconn` < 32768
/// - if `net.ipv4.tcp_syncookies` is not 0
/// - if `vm.swappiness` is not 0
/// - if data directories are not on SSDs
/// - if the "TZ" environment variable is not set on unix
fn pre_start() {
    check_environment_variables();
    for e in tikv_util::config::check_kernel() {
        warn!(
            "check: kernel";
            "err" => %e
        );
    }
}

fn check_system_config(config: &TiKvConfig) {
    info!("beginning system configuration check");
    let mut rocksdb_max_open_files = config.rocksdb.max_open_files;
    if config.rocksdb.titan.enabled {
        // Titan engine maintains yet another pool of blob files and uses the same max
        // number of open files setup as rocksdb does. So we double the max required
        // open files here
        rocksdb_max_open_files *= 2;
    }
    if let Err(e) = tikv_util::config::check_max_open_fds(
        RESERVED_OPEN_FDS + (rocksdb_max_open_files + config.raftdb.max_open_files) as u64,
    ) {
        fatal!("{}", e);
    }

    // Check RocksDB data dir
    if let Err(e) = tikv_util::config::check_data_dir(&config.storage.data_dir) {
        warn!(
            "check: rocksdb-data-dir";
            "path" => &config.storage.data_dir,
            "err" => %e
        );
    }
    // Check raft data dir
    if let Err(e) = tikv_util::config::check_data_dir(&config.raft_store.raftdb_path) {
        warn!(
            "check: raftdb-path";
            "path" => &config.raft_store.raftdb_path,
            "err" => %e
        );
    }
}

fn try_lock_conflict_addr<P: AsRef<Path>>(path: P) -> File {
    let f = File::create(path.as_ref()).unwrap_or_else(|e| {
        fatal!(
            "failed to create lock at {}: {}",
            path.as_ref().display(),
            e
        )
    });

    if f.try_lock_exclusive().is_err() {
        fatal!(
            "{} already in use, maybe another instance is binding with this address.",
            path.as_ref().file_name().unwrap().to_str().unwrap()
        );
    }
    f
}

#[cfg(unix)]
fn get_lock_dir() -> String {
    format!("{}_TIKV_LOCK_FILES", unsafe { libc::getuid() })
}

#[cfg(not(unix))]
fn get_lock_dir() -> String {
    "TIKV_LOCK_FILES".to_owned()
}

/// A small trait for components which can be trivially stopped. Lets us keep
/// a list of these in `TiKV`, rather than storing each component individually.
trait Stop {
    fn stop(self: Box<Self>);
}

impl<E, R> Stop for StatusServer<E, R>
where
    E: 'static,
    R: 'static + Send,
{
    fn stop(self: Box<Self>) {
        (*self).stop()
    }
}

impl Stop for Worker {
    fn stop(self: Box<Self>) {
        Worker::stop(&self);
    }
}

impl<T: fmt::Display + Send + 'static> Stop for LazyWorker<T> {
    fn stop(self: Box<Self>) {
        self.stop_worker();
    }
}

pub struct EngineMetricsManager<EK: KvEngine, R: RaftEngine> {
    engines: Engines<EK, R>,
    last_reset: Instant,
}

impl<EK: KvEngine, R: RaftEngine> EngineMetricsManager<EK, R> {
    pub fn new(engines: Engines<EK, R>) -> Self {
        EngineMetricsManager {
            engines,
            last_reset: Instant::now(),
        }
    }

    pub fn flush(&mut self, now: Instant) {
        KvEngine::flush_metrics(&self.engines.kv, "kv");
        self.engines.raft.flush_metrics("raft");
        if now.saturating_duration_since(self.last_reset) >= DEFAULT_ENGINE_METRICS_RESET_INTERVAL {
            KvEngine::reset_statistics(&self.engines.kv);
            self.engines.raft.reset_statistics();
            self.last_reset = now;
        }
    }
}

pub struct EnginesResourceInfo {
    kv_engine: RocksEngine,
    raft_engine: Option<RocksEngine>,
    latest_normalized_pending_bytes: AtomicU32,
    normalized_pending_bytes_collector: MovingAvgU32,
}

impl EnginesResourceInfo {
    const SCALE_FACTOR: u64 = 100;

    fn new<CER: ConfiguredRaftEngine>(
        engines: &Engines<RocksEngine, CER>,
        max_samples_to_preserve: usize,
    ) -> Self {
        let raft_engine = engines.raft.as_rocks_engine().cloned();
        EnginesResourceInfo {
            kv_engine: engines.kv.clone(),
            raft_engine,
            latest_normalized_pending_bytes: AtomicU32::new(0),
            normalized_pending_bytes_collector: MovingAvgU32::new(max_samples_to_preserve),
        }
    }

    pub fn update(&self, _now: Instant) {
        let mut normalized_pending_bytes = 0;

        fn fetch_engine_cf(engine: &RocksEngine, cf: &str, normalized_pending_bytes: &mut u32) {
            if let Ok(cf_opts) = engine.get_options_cf(cf) {
                if let Ok(Some(b)) = engine.get_cf_pending_compaction_bytes(cf) {
                    if cf_opts.get_soft_pending_compaction_bytes_limit() > 0 {
                        *normalized_pending_bytes = std::cmp::max(
                            *normalized_pending_bytes,
                            (b * EnginesResourceInfo::SCALE_FACTOR
                                / cf_opts.get_soft_pending_compaction_bytes_limit())
                                as u32,
                        );
                    }
                }
            }
        }

        if let Some(raft_engine) = &self.raft_engine {
            fetch_engine_cf(raft_engine, CF_DEFAULT, &mut normalized_pending_bytes);
        }
        for cf in &[CF_DEFAULT, CF_WRITE, CF_LOCK] {
            fetch_engine_cf(&self.kv_engine, cf, &mut normalized_pending_bytes);
        }
        let (_, avg) = self
            .normalized_pending_bytes_collector
            .add(normalized_pending_bytes);
        self.latest_normalized_pending_bytes.store(
            std::cmp::max(normalized_pending_bytes, avg),
            Ordering::Relaxed,
        );
    }
}

impl IOBudgetAdjustor for EnginesResourceInfo {
    fn adjust(&self, total_budgets: usize) -> usize {
        let score = self.latest_normalized_pending_bytes.load(Ordering::Relaxed) as f32
            / Self::SCALE_FACTOR as f32;
        // Two reasons for adding `sqrt` on top:
        // 1) In theory the convergence point is independent of the value of pending
        //    bytes (as long as backlog generating rate equals consuming rate, which is
        //    determined by compaction budgets), a convex helps reach that point while
        //    maintaining low level of pending bytes.
        // 2) Variance of compaction pending bytes grows with its magnitude, a filter
        //    with decreasing derivative can help balance such trend.
        let score = score.sqrt();
        // The target global write flow slides between Bandwidth / 2 and Bandwidth.
        let score = 0.5 + score / 2.0;
        (total_budgets as f32 * score) as usize
    }
}<|MERGE_RESOLUTION|>--- conflicted
+++ resolved
@@ -231,11 +231,8 @@
     background_worker: Worker,
     sst_worker: Option<Box<LazyWorker<String>>>,
     quota_limiter: Arc<QuotaLimiter>,
-<<<<<<< HEAD
+    causal_ts_provider: Option<Arc<BatchTsoProvider<RpcClient>>>, // used for rawkv apiv2
     tablet_factory: Option<Arc<dyn TabletFactory<RocksEngine> + Send + Sync>>,
-=======
-    causal_ts_provider: Option<Arc<BatchTsoProvider<RpcClient>>>, // used for rawkv apiv2
->>>>>>> 5b8deaaf
 }
 
 struct TiKvEngines<EK: KvEngine, ER: RaftEngine> {
@@ -355,11 +352,8 @@
             flow_info_receiver: None,
             sst_worker: None,
             quota_limiter,
-<<<<<<< HEAD
+            causal_ts_provider,
             tablet_factory: None,
-=======
-            causal_ts_provider,
->>>>>>> 5b8deaaf
         }
     }
 
