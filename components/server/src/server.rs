// Copyright 2021 TiKV Project Authors. Licensed under Apache-2.0.

//! This module startups all the components of a TiKV server.
//!
//! It is responsible for reading from configs, starting up the various server
//! components, and handling errors (mostly by aborting and reporting to the
//! user).
//!
//! The entry point is `run_tikv`.
//!
//! Components are often used to initialize other components, and/or must be
//! explicitly stopped. We keep these components in the `TikvServer` struct.

use std::{
    cmp,
    collections::HashMap,
    convert::TryFrom,
    path::{Path, PathBuf},
    str::FromStr,
    sync::{atomic::AtomicU64, mpsc, Arc, Mutex},
    time::Duration,
    u64,
};

use api_version::{dispatch_api_version, KvFormat};
use backup_stream::{
    config::BackupStreamConfigManager, metadata::store::PdStore, observer::BackupStreamObserver,
    BackupStreamResolver,
};
use causal_ts::CausalTsProviderImpl;
use cdc::CdcConfigManager;
use concurrency_manager::ConcurrencyManager;
use engine_rocks::{from_rocks_compression_type, RocksEngine, RocksStatistics};
use engine_rocks_helper::sst_recovery::{RecoveryRunner, DEFAULT_CHECK_INTERVAL};
use engine_traits::{
    Engines, KvEngine, MiscExt, RaftEngine, SingletonFactory, TabletContext, TabletRegistry,
    CF_DEFAULT, CF_WRITE,
};
use file_system::{get_io_rate_limiter, BytesFetcher, MetricsManager as IoMetricsManager};
use futures::executor::block_on;
use grpcio::{EnvBuilder, Environment};
use grpcio_health::HealthService;
use kvproto::{
    brpb::create_backup, cdcpb::create_change_data, deadlock::create_deadlock,
    debugpb::create_debug, diagnosticspb::create_diagnostics, import_sstpb::create_import_sst,
    kvrpcpb::ApiVersion, logbackuppb::create_log_backup, recoverdatapb::create_recover_data,
    resource_usage_agent::create_resource_metering_pub_sub,
};
use pd_client::{
    meta_storage::{Checked, Sourced},
    PdClient, RpcClient,
};
use raft_log_engine::RaftLogEngine;
use raftstore::{
    coprocessor::{
        config::SplitCheckConfigManager, BoxConsistencyCheckObserver, ConsistencyCheckMethod,
        CoprocessorHost, RawConsistencyCheckObserver, RegionInfoAccessor,
    },
    router::{CdcRaftRouter, ServerRaftStoreRouter},
    store::{
        config::RaftstoreConfigManager,
        fsm,
        fsm::store::{
            RaftBatchSystem, RaftRouter, StoreMeta, MULTI_FILES_SNAPSHOT_FEATURE, PENDING_MSG_CAP,
        },
        memory::MEMTRACE_ROOT as MEMTRACE_RAFTSTORE,
        AutoSplitController, CheckLeaderRunner, LocalReader, SnapManager, SnapManagerBuilder,
        SplitCheckRunner, SplitConfigManager, StoreMetaDelegate,
    },
    RaftRouterCompactedEventSender,
};
use resolved_ts::{LeadershipResolver, Task};
use resource_control::ResourceGroupManager;
use security::SecurityManager;
use service::{service_event::ServiceEvent, service_manager::GrpcServiceManager};
use snap_recovery::RecoveryService;
use tikv::{
    config::{ConfigController, DbConfigManger, DbType, LogConfigManager, TikvConfig},
    coprocessor::{self, MEMTRACE_ROOT as MEMTRACE_COPROCESSOR},
    coprocessor_v2,
    import::{ImportSstService, SstImporter},
    read_pool::{
        build_yatp_read_pool, ReadPool, ReadPoolConfigManager, UPDATE_EWMA_TIME_SLICE_INTERVAL,
    },
    server::{
        config::{Config as ServerConfig, ServerConfigManager},
        debug::{Debugger, DebuggerImpl},
        gc_worker::{AutoGcConfig, GcWorker},
        lock_manager::LockManager,
        raftkv::ReplicaReadLockChecker,
        resolve,
        service::{DebugService, DiagnosticsService},
        status_server::StatusServer,
        tablet_snap::NoSnapshotCache,
        ttl::TtlChecker,
        KvEngineFactoryBuilder, Node, RaftKv, Server, CPU_CORES_QUOTA_GAUGE, GRPC_THREAD_PREFIX,
    },
    storage::{
        self,
        config::EngineType,
        config_manager::StorageConfigManger,
        kv::LocalTablets,
        mvcc::MvccConsistencyCheckObserver,
        txn::flow_controller::{EngineFlowController, FlowController},
        Engine, Storage,
    },
};
use tikv_alloc::{add_thread_memory_accessor, remove_thread_memory_accessor};
use tikv_util::{
    check_environment_variables,
    config::VersionTrack,
    memory::MemoryQuota,
    mpsc as TikvMpsc,
    quota_limiter::{QuotaLimitConfigManager, QuotaLimiter},
    sys::{disk, path_in_diff_mount_point, register_memory_usage_high_water, SysQuota},
    thread_group::GroupProperties,
    time::{Instant, Monitor},
    worker::{Builder as WorkerBuilder, LazyWorker, Scheduler, Worker},
    yatp_pool::CleanupMethod,
    Either,
};
use tokio::runtime::Builder;

use crate::{
    common::{ConfiguredRaftEngine, EngineMetricsManager, EnginesResourceInfo, TikvServerCore},
    memory::*,
    setup::*,
    signal_handler,
    tikv_util::sys::thread::ThreadBuildWrapper,
};

#[inline]
fn run_impl<CER: ConfiguredRaftEngine, F: KvFormat>(
    config: TikvConfig,
    service_event_tx: TikvMpsc::Sender<ServiceEvent>,
    service_event_rx: TikvMpsc::Receiver<ServiceEvent>,
) {
    let mut tikv = TikvServer::<CER, F>::init(config, service_event_tx.clone());
    // Must be called after `TikvServer::init`.
    let memory_limit = tikv.core.config.memory_usage_limit.unwrap().0;
    let high_water = (tikv.core.config.memory_usage_high_water * memory_limit as f64) as u64;
    register_memory_usage_high_water(high_water);

    tikv.core.check_conflict_addr();
    tikv.core.init_fs();
    tikv.core.init_yatp();
    tikv.core.init_encryption();
    let fetcher = tikv.core.init_io_utility();
    let listener = tikv.core.init_flow_receiver();
    let (engines, engines_info) = tikv.init_raw_engines(listener);
    tikv.init_engines(engines.clone());
    let server_config = tikv.init_servers();
    tikv.register_services();
    tikv.init_metrics_flusher(fetcher, engines_info);
    tikv.init_storage_stats_task(engines);
    tikv.run_server(server_config);
    tikv.run_status_server();
    tikv.core.init_quota_tuning_task(tikv.quota_limiter.clone());

    // Build a background worker for handling signals.
    {
        let engines = tikv.engines.take().unwrap().engines;
        let kv_statistics = tikv.kv_statistics.clone();
        let raft_statistics = tikv.raft_statistics.clone();
        std::thread::spawn(move || {
            signal_handler::wait_for_signal(
                Some(engines),
                kv_statistics,
                raft_statistics,
                Some(service_event_tx),
            )
        });
    }
    loop {
        if let Ok(service_event) = service_event_rx.recv() {
            match service_event {
                ServiceEvent::PauseGrpc => {
                    tikv.pause();
                }
                ServiceEvent::ResumeGrpc => {
                    tikv.resume();
                }
                ServiceEvent::Exit => {
                    break;
                }
            }
        }
    }
    tikv.stop();
}

/// Run a TiKV server. Returns when the server is shutdown by the user, in which
/// case the server will be properly stopped.
pub fn run_tikv(
    config: TikvConfig,
    service_event_tx: TikvMpsc::Sender<ServiceEvent>,
    service_event_rx: TikvMpsc::Receiver<ServiceEvent>,
) {
    // Sets the global logger ASAP.
    // It is okay to use the config w/o `validate()`,
    // because `initial_logger()` handles various conditions.
    initial_logger(&config);

    // Print version information.
    let build_timestamp = option_env!("TIKV_BUILD_TIME");
    tikv::log_tikv_info(build_timestamp);

    // Print resource quota.
    SysQuota::log_quota();
    CPU_CORES_QUOTA_GAUGE.set(SysQuota::cpu_cores_quota());

    // Do some prepare works before start.
    pre_start();

    let _m = Monitor::default();

    dispatch_api_version!(config.storage.api_version(), {
        if !config.raft_engine.enable {
            run_impl::<RocksEngine, API>(config, service_event_tx, service_event_rx)
        } else {
            run_impl::<RaftLogEngine, API>(config, service_event_tx, service_event_rx)
        }
    })
}

const DEFAULT_METRICS_FLUSH_INTERVAL: Duration = Duration::from_millis(10_000);
const DEFAULT_MEMTRACE_FLUSH_INTERVAL: Duration = Duration::from_millis(1_000);
const DEFAULT_STORAGE_STATS_INTERVAL: Duration = Duration::from_secs(1);

/// A complete TiKV server.
struct TikvServer<ER: RaftEngine, F: KvFormat> {
    core: TikvServerCore,
    cfg_controller: Option<ConfigController>,
    security_mgr: Arc<SecurityManager>,
    pd_client: Arc<RpcClient>,
    router: RaftRouter<RocksEngine, ER>,
    system: Option<RaftBatchSystem<RocksEngine, ER>>,
    resolver: Option<resolve::PdStoreAddrResolver>,
    snap_mgr: Option<SnapManager>, // Will be filled in `init_servers`.
    engines: Option<TikvEngines<RocksEngine, ER>>,
    kv_statistics: Option<Arc<RocksStatistics>>,
    raft_statistics: Option<Arc<RocksStatistics>>,
    servers: Option<Servers<RocksEngine, ER, F>>,
    region_info_accessor: RegionInfoAccessor,
    coprocessor_host: Option<CoprocessorHost<RocksEngine>>,
    concurrency_manager: ConcurrencyManager,
    env: Arc<Environment>,
    check_leader_worker: Worker,
    sst_worker: Option<Box<LazyWorker<String>>>,
    quota_limiter: Arc<QuotaLimiter>,
    resource_manager: Option<Arc<ResourceGroupManager>>,
    causal_ts_provider: Option<Arc<CausalTsProviderImpl>>, // used for rawkv apiv2
    tablet_registry: Option<TabletRegistry<RocksEngine>>,
    br_snap_recovery_mode: bool, // use for br snapshot recovery
    resolved_ts_scheduler: Option<Scheduler<Task>>,
    grpc_service_mgr: GrpcServiceManager,
}

struct TikvEngines<EK: KvEngine, ER: RaftEngine> {
    engines: Engines<EK, ER>,
    store_meta: Arc<Mutex<StoreMeta>>,
    engine: RaftKv<EK, ServerRaftStoreRouter<EK, ER>>,
}

struct Servers<EK: KvEngine, ER: RaftEngine, F: KvFormat> {
    lock_mgr: LockManager,
    server: LocalServer<EK, ER>,
    node: Node<RpcClient, EK, ER>,
    importer: Arc<SstImporter>,
    cdc_scheduler: tikv_util::worker::Scheduler<cdc::Task>,
    cdc_memory_quota: Arc<MemoryQuota>,
    rsmeter_pubsub_service: resource_metering::PubSubService,
    backup_stream_scheduler: Option<tikv_util::worker::Scheduler<backup_stream::Task>>,
    debugger: DebuggerImpl<ER, RaftKv<EK, ServerRaftStoreRouter<EK, ER>>, LockManager, F>,
}

type LocalServer<EK, ER> = Server<resolve::PdStoreAddrResolver, LocalRaftKv<EK, ER>>;
type LocalRaftKv<EK, ER> = RaftKv<EK, ServerRaftStoreRouter<EK, ER>>;

impl<ER, F> TikvServer<ER, F>
where
    ER: RaftEngine,
    F: KvFormat,
{
    fn init(mut config: TikvConfig, tx: TikvMpsc::Sender<ServiceEvent>) -> TikvServer<ER, F> {
        tikv_util::thread_group::set_properties(Some(GroupProperties::default()));
        // It is okay use pd config and security config before `init_config`,
        // because these configs must be provided by command line, and only
        // used during startup process.
        let security_mgr = Arc::new(
            SecurityManager::new(&config.security)
                .unwrap_or_else(|e| fatal!("failed to create security manager: {}", e)),
        );
        let env = Arc::new(
            EnvBuilder::new()
                .cq_count(config.server.grpc_concurrency)
                .name_prefix(thd_name!(GRPC_THREAD_PREFIX))
                .after_start(|| {
                    // SAFETY: we will call `remove_thread_memory_accessor` at before_stop.
                    unsafe { add_thread_memory_accessor() };
                })
                .before_stop(|| {
                    remove_thread_memory_accessor();
                })
                .build(),
        );
        let pd_client = TikvServerCore::connect_to_pd_cluster(
            &mut config,
            env.clone(),
            Arc::clone(&security_mgr),
        );
        // check if TiKV need to run in snapshot recovery mode
        let is_recovering_marked = match pd_client.is_recovering_marked() {
            Err(e) => {
                warn!(
                    "failed to get recovery mode from PD";
                    "error" => ?e,
                );
                false
            }
            Ok(marked) => marked,
        };

        if is_recovering_marked {
            // Run a TiKV server in recovery modeß
            info!("TiKV running in Snapshot Recovery Mode");
            snap_recovery::init_cluster::enter_snap_recovery_mode(&mut config);
            // connect_to_pd_cluster retreived the cluster id from pd
            let cluster_id = config.server.cluster_id;
            snap_recovery::init_cluster::start_recovery(
                config.clone(),
                cluster_id,
                pd_client.clone(),
            );
        }

        // Initialize and check config
        let cfg_controller = TikvServerCore::init_config(config);
        let config = cfg_controller.get_current();

        let store_path = Path::new(&config.storage.data_dir).to_owned();

        let thread_count = config.server.background_thread_count;
        let background_worker = WorkerBuilder::new("background")
            .thread_count(thread_count)
            .create();

        let resource_manager = if config.resource_control.enabled {
            let mgr = Arc::new(ResourceGroupManager::default());
            let io_bandwidth = config.storage.io_rate_limit.max_bytes_per_sec.0;
            resource_control::start_periodic_tasks(
                &mgr,
                pd_client.clone(),
                &background_worker,
                io_bandwidth,
            );
            Some(mgr)
        } else {
            None
        };

        // Initialize raftstore channels.
        let (router, system) = fsm::create_raft_batch_system(&config.raft_store, &resource_manager);

        let mut coprocessor_host = Some(CoprocessorHost::new(
            router.clone(),
            config.coprocessor.clone(),
        ));

        let region_info_accessor = RegionInfoAccessor::new(coprocessor_host.as_mut().unwrap());

        // Initialize concurrency manager
        let latest_ts = block_on(pd_client.get_tso()).expect("failed to get timestamp from PD");
        let concurrency_manager = ConcurrencyManager::new(latest_ts);

        // use different quota for front-end and back-end requests
        let quota_limiter = Arc::new(QuotaLimiter::new(
            config.quota.foreground_cpu_time,
            config.quota.foreground_write_bandwidth,
            config.quota.foreground_read_bandwidth,
            config.quota.background_cpu_time,
            config.quota.background_write_bandwidth,
            config.quota.background_read_bandwidth,
            config.quota.max_delay_duration,
            config.quota.enable_auto_tune,
        ));

        let mut causal_ts_provider = None;
        if let ApiVersion::V2 = F::TAG {
            let tso = block_on(causal_ts::BatchTsoProvider::new_opt(
                pd_client.clone(),
                config.causal_ts.renew_interval.0,
                config.causal_ts.alloc_ahead_buffer.0,
                config.causal_ts.renew_batch_min_size,
                config.causal_ts.renew_batch_max_size,
            ));
            if let Err(e) = tso {
                fatal!("Causal timestamp provider initialize failed: {:?}", e);
            }
            causal_ts_provider = Some(Arc::new(tso.unwrap().into()));
            info!("Causal timestamp provider startup.");
        }

        // Run check leader in a dedicate thread, because it is time sensitive
        // and crucial to TiCDC replication lag.
        let check_leader_worker = WorkerBuilder::new("check-leader").thread_count(1).create();

        TikvServer {
            core: TikvServerCore {
                config,
                store_path,
                lock_files: vec![],
                encryption_key_manager: None,
                flow_info_sender: None,
                flow_info_receiver: None,
                to_stop: vec![],
                background_worker,
            },
            cfg_controller: Some(cfg_controller),
            security_mgr,
            pd_client,
            router,
            system: Some(system),
            resolver: None,
            snap_mgr: None,
            engines: None,
            kv_statistics: None,
            raft_statistics: None,
            servers: None,
            region_info_accessor,
            coprocessor_host,
            concurrency_manager,
            env,
            check_leader_worker,
            sst_worker: None,
            quota_limiter,
            resource_manager,
            causal_ts_provider,
            tablet_registry: None,
            br_snap_recovery_mode: is_recovering_marked,
            resolved_ts_scheduler: None,
            grpc_service_mgr: GrpcServiceManager::new(tx),
        }
    }

    fn init_engines(&mut self, engines: Engines<RocksEngine, ER>) {
        let store_meta = Arc::new(Mutex::new(StoreMeta::new(PENDING_MSG_CAP)));
        let engine = RaftKv::new(
            ServerRaftStoreRouter::new(
                self.router.clone(),
                LocalReader::new(
                    engines.kv.clone(),
                    StoreMetaDelegate::new(store_meta.clone(), engines.kv.clone()),
                    self.router.clone(),
                ),
            ),
            engines.kv.clone(),
            self.region_info_accessor.region_leaders(),
        );

        self.engines = Some(TikvEngines {
            engines,
            store_meta,
            engine,
        });
    }

    fn init_gc_worker(
        &mut self,
    ) -> GcWorker<RaftKv<RocksEngine, ServerRaftStoreRouter<RocksEngine, ER>>> {
        let engines = self.engines.as_ref().unwrap();
        let gc_worker = GcWorker::new(
            engines.engine.clone(),
            self.core.flow_info_sender.take().unwrap(),
            self.core.config.gc.clone(),
            self.pd_client.feature_gate().clone(),
            Arc::new(self.region_info_accessor.clone()),
        );

        let cfg_controller = self.cfg_controller.as_mut().unwrap();
        cfg_controller.register(
            tikv::config::Module::Gc,
            Box::new(gc_worker.get_config_manager()),
        );

        gc_worker
    }

    fn init_servers(&mut self) -> Arc<VersionTrack<ServerConfig>> {
        let flow_controller = Arc::new(FlowController::Singleton(EngineFlowController::new(
            &self.core.config.storage.flow_control,
            self.engines.as_ref().unwrap().engine.kv_engine().unwrap(),
            self.core.flow_info_receiver.take().unwrap(),
        )));
        let mut gc_worker = self.init_gc_worker();
        let mut ttl_checker = Box::new(LazyWorker::new("ttl-checker"));
        let ttl_scheduler = ttl_checker.scheduler();

        let cfg_controller = self.cfg_controller.as_mut().unwrap();

        cfg_controller.register(
            tikv::config::Module::Quota,
            Box::new(QuotaLimitConfigManager::new(Arc::clone(
                &self.quota_limiter,
            ))),
        );

        cfg_controller.register(tikv::config::Module::Log, Box::new(LogConfigManager));

        // Create cdc.
        let mut cdc_worker = Box::new(LazyWorker::new("cdc"));
        let cdc_scheduler = cdc_worker.scheduler();
        let txn_extra_scheduler = cdc::CdcTxnExtraScheduler::new(cdc_scheduler.clone());

        self.engines
            .as_mut()
            .unwrap()
            .engine
            .set_txn_extra_scheduler(Arc::new(txn_extra_scheduler));

        let lock_mgr = LockManager::new(&self.core.config.pessimistic_txn);
        cfg_controller.register(
            tikv::config::Module::PessimisticTxn,
            Box::new(lock_mgr.config_manager()),
        );
        lock_mgr.register_detector_role_change_observer(self.coprocessor_host.as_mut().unwrap());

        let engines = self.engines.as_ref().unwrap();

        let pd_worker = LazyWorker::new("pd-worker");
        let pd_sender = pd_worker.scheduler();

        if let Some(sst_worker) = &mut self.sst_worker {
            let sst_runner = RecoveryRunner::new(
                engines.engines.kv.clone(),
                engines.store_meta.clone(),
                self.core
                    .config
                    .storage
                    .background_error_recovery_window
                    .into(),
                DEFAULT_CHECK_INTERVAL,
            );
            sst_worker.start_with_timer(sst_runner);
        }

        let unified_read_pool = if self.core.config.readpool.is_unified_pool_enabled() {
            let resource_ctl = self
                .resource_manager
                .as_ref()
                .map(|m| m.derive_controller("unified-read-pool".into(), true));
            Some(build_yatp_read_pool(
                &self.core.config.readpool.unified,
                pd_sender.clone(),
                engines.engine.clone(),
                resource_ctl,
                CleanupMethod::Remote(self.core.background_worker.remote()),
            ))
        } else {
            None
        };
        if let Some(unified_read_pool) = &unified_read_pool {
            let handle = unified_read_pool.handle();
            self.core.background_worker.spawn_interval_task(
                UPDATE_EWMA_TIME_SLICE_INTERVAL,
                move || {
                    handle.update_ewma_time_slice();
                },
            );
        }

        // The `DebugService` and `DiagnosticsService` will share the same thread pool
        let props = tikv_util::thread_group::current_properties();
        let debug_thread_pool = Arc::new(
            Builder::new_multi_thread()
                .thread_name(thd_name!("debugger"))
                .enable_time()
                .worker_threads(1)
                .with_sys_and_custom_hooks(
                    move || {
                        tikv_util::thread_group::set_properties(props.clone());
                    },
                    || {},
                )
                .build()
                .unwrap(),
        );

        // Start resource metering.
        let (recorder_notifier, collector_reg_handle, resource_tag_factory, recorder_worker) =
            resource_metering::init_recorder(
                self.core.config.resource_metering.precision.as_millis(),
            );
        self.core.to_stop.push(recorder_worker);
        let (reporter_notifier, data_sink_reg_handle, reporter_worker) =
            resource_metering::init_reporter(
                self.core.config.resource_metering.clone(),
                collector_reg_handle.clone(),
            );
        self.core.to_stop.push(reporter_worker);
        let (address_change_notifier, single_target_worker) = resource_metering::init_single_target(
            self.core.config.resource_metering.receiver_address.clone(),
            self.env.clone(),
            data_sink_reg_handle.clone(),
        );
        self.core.to_stop.push(single_target_worker);
        let rsmeter_pubsub_service = resource_metering::PubSubService::new(data_sink_reg_handle);

        let cfg_manager = resource_metering::ConfigManager::new(
            self.core.config.resource_metering.clone(),
            recorder_notifier,
            reporter_notifier,
            address_change_notifier,
        );
        cfg_controller.register(
            tikv::config::Module::ResourceMetering,
            Box::new(cfg_manager),
        );

        let storage_read_pool_handle = if self.core.config.readpool.storage.use_unified_pool() {
            unified_read_pool.as_ref().unwrap().handle()
        } else {
            let storage_read_pools = ReadPool::from(storage::build_read_pool(
                &self.core.config.readpool.storage,
                pd_sender.clone(),
                engines.engine.clone(),
            ));
            storage_read_pools.handle()
        };

        let storage = Storage::<_, _, F>::from_engine(
            engines.engine.clone(),
            &self.core.config.storage,
            storage_read_pool_handle,
            lock_mgr.clone(),
            self.concurrency_manager.clone(),
            lock_mgr.get_storage_dynamic_configs(),
            flow_controller.clone(),
            pd_sender.clone(),
            resource_tag_factory.clone(),
            Arc::clone(&self.quota_limiter),
            self.pd_client.feature_gate().clone(),
            self.causal_ts_provider.clone(),
            self.resource_manager
                .as_ref()
                .map(|m| m.derive_controller("scheduler-worker-pool".to_owned(), true)),
            self.resource_manager.clone(),
        )
        .unwrap_or_else(|e| fatal!("failed to create raft storage: {}", e));
        cfg_controller.register(
            tikv::config::Module::Storage,
            Box::new(StorageConfigManger::new(
                self.tablet_registry.as_ref().unwrap().clone(),
                ttl_scheduler,
                flow_controller,
                storage.get_scheduler(),
            )),
        );

        let (resolver, state) = resolve::new_resolver(
            self.pd_client.clone(),
            &self.core.background_worker,
            storage.get_engine().raft_extension(),
        );
        self.resolver = Some(resolver);

        ReplicaReadLockChecker::new(self.concurrency_manager.clone())
            .register(self.coprocessor_host.as_mut().unwrap());

        // Create snapshot manager, server.
        let snap_path = self
            .core
            .store_path
            .join(Path::new("snap"))
            .to_str()
            .unwrap()
            .to_owned();

        let bps = i64::try_from(self.core.config.server.snap_io_max_bytes_per_sec.0)
            .unwrap_or_else(|_| fatal!("snap_io_max_bytes_per_sec > i64::max_value"));

        let snap_mgr = SnapManagerBuilder::default()
            .max_write_bytes_per_sec(bps)
            .max_total_size(self.core.config.server.snap_max_total_size.0)
            .encryption_key_manager(self.core.encryption_key_manager.clone())
            .max_per_file_size(self.core.config.raft_store.max_snapshot_file_raw_size.0)
            .enable_multi_snapshot_files(
                self.pd_client
                    .feature_gate()
                    .can_enable(MULTI_FILES_SNAPSHOT_FEATURE),
            )
            .enable_receive_tablet_snapshot(
                self.core.config.raft_store.enable_v2_compatible_learner,
            )
            .build(snap_path);

        // Create coprocessor endpoint.
        let cop_read_pool_handle = if self.core.config.readpool.coprocessor.use_unified_pool() {
            unified_read_pool.as_ref().unwrap().handle()
        } else {
            let cop_read_pools = ReadPool::from(coprocessor::readpool_impl::build_read_pool(
                &self.core.config.readpool.coprocessor,
                pd_sender,
                engines.engine.clone(),
            ));
            cop_read_pools.handle()
        };

        let mut unified_read_pool_scale_receiver = None;
        if self.core.config.readpool.is_unified_pool_enabled() {
            let (unified_read_pool_scale_notifier, rx) = mpsc::sync_channel(10);
            cfg_controller.register(
                tikv::config::Module::Readpool,
                Box::new(ReadPoolConfigManager::new(
                    unified_read_pool.as_ref().unwrap().handle(),
                    unified_read_pool_scale_notifier,
                    &self.core.background_worker,
                    self.core.config.readpool.unified.max_thread_count,
                    self.core.config.readpool.unified.auto_adjust_pool_size,
                )),
            );
            unified_read_pool_scale_receiver = Some(rx);
        }

        // Register cdc.
        let cdc_ob = cdc::CdcObserver::new(cdc_scheduler.clone());
        cdc_ob.register_to(self.coprocessor_host.as_mut().unwrap());
        // Register cdc config manager.
        cfg_controller.register(
            tikv::config::Module::Cdc,
            Box::new(CdcConfigManager(cdc_worker.scheduler())),
        );

        // Create resolved ts worker
        let rts_worker = if self.core.config.resolved_ts.enable {
            let worker = Box::new(LazyWorker::new("resolved-ts"));
            // Register the resolved ts observer
            let resolved_ts_ob = resolved_ts::Observer::new(worker.scheduler());
            resolved_ts_ob.register_to(self.coprocessor_host.as_mut().unwrap());
            // Register config manager for resolved ts worker
            cfg_controller.register(
                tikv::config::Module::ResolvedTs,
                Box::new(resolved_ts::ResolvedTsConfigManager::new(
                    worker.scheduler(),
                )),
            );
            Some(worker)
        } else {
            None
        };

        let check_leader_runner = CheckLeaderRunner::new(
            engines.store_meta.clone(),
            self.coprocessor_host.clone().unwrap(),
        );
        let check_leader_scheduler = self
            .check_leader_worker
            .start("check-leader", check_leader_runner);

        let server_config = Arc::new(VersionTrack::new(self.core.config.server.clone()));

        self.core.config.raft_store.optimize_for(false);
        self.core
            .config
            .raft_store
            .validate(
                self.core.config.coprocessor.region_split_size(),
                self.core.config.coprocessor.enable_region_bucket(),
                self.core.config.coprocessor.region_bucket_size,
                false,
            )
            .unwrap_or_else(|e| fatal!("failed to validate raftstore config {}", e));
        let raft_store = Arc::new(VersionTrack::new(self.core.config.raft_store.clone()));
        let health_service = HealthService::default();
        let mut node = Node::new(
            self.system.take().unwrap(),
            &server_config.value().clone(),
            raft_store.clone(),
            self.core.config.storage.api_version(),
            self.pd_client.clone(),
            state,
            self.core.background_worker.clone(),
            Some(health_service.clone()),
            None,
        );
        node.try_bootstrap_store(engines.engines.clone())
            .unwrap_or_else(|e| fatal!("failed to bootstrap node id: {}", e));

        self.snap_mgr = Some(snap_mgr.clone());
        // Create server
        let server = Server::new(
            node.id(),
            &server_config,
            &self.security_mgr,
            storage.clone(),
            coprocessor::Endpoint::new(
                &server_config.value(),
                cop_read_pool_handle,
                self.concurrency_manager.clone(),
                resource_tag_factory,
                self.quota_limiter.clone(),
                self.resource_manager.clone(),
            ),
            coprocessor_v2::Endpoint::new(&self.core.config.coprocessor_v2),
            self.resolver.clone().unwrap(),
            Either::Left(snap_mgr.clone()),
            gc_worker.clone(),
            check_leader_scheduler,
            self.env.clone(),
            unified_read_pool,
            debug_thread_pool,
            health_service,
            self.resource_manager.clone(),
        )
        .unwrap_or_else(|e| fatal!("failed to create server: {}", e));
        cfg_controller.register(
            tikv::config::Module::Server,
            Box::new(ServerConfigManager::new(
                server.get_snap_worker_scheduler(),
                server_config.clone(),
                server.get_grpc_mem_quota().clone(),
            )),
        );

        // Start backup stream
        let backup_stream_scheduler = if self.core.config.log_backup.enable {
            // Create backup stream.
            let mut backup_stream_worker = Box::new(LazyWorker::new("backup-stream"));
            let backup_stream_scheduler = backup_stream_worker.scheduler();

            // Register backup-stream observer.
            let backup_stream_ob = BackupStreamObserver::new(backup_stream_scheduler.clone());
            backup_stream_ob.register_to(self.coprocessor_host.as_mut().unwrap());
            // Register config manager.
            cfg_controller.register(
                tikv::config::Module::BackupStream,
                Box::new(BackupStreamConfigManager::new(
                    backup_stream_worker.scheduler(),
                    self.core.config.log_backup.clone(),
                )),
            );

            let region_read_progress = engines
                .store_meta
                .lock()
                .unwrap()
                .region_read_progress
                .clone();
            let leadership_resolver = LeadershipResolver::new(
                node.id(),
                self.pd_client.clone(),
                self.env.clone(),
                self.security_mgr.clone(),
                region_read_progress,
                Duration::from_secs(60),
            );

            let backup_stream_endpoint = backup_stream::Endpoint::new(
                node.id(),
                PdStore::new(Checked::new(Sourced::new(
                    Arc::clone(&self.pd_client),
                    pd_client::meta_storage::Source::LogBackup,
                ))),
                self.core.config.log_backup.clone(),
                backup_stream_scheduler.clone(),
                backup_stream_ob,
                self.region_info_accessor.clone(),
                CdcRaftRouter(self.router.clone()),
                self.pd_client.clone(),
                self.concurrency_manager.clone(),
                BackupStreamResolver::V1(leadership_resolver),
            );
            backup_stream_worker.start(backup_stream_endpoint);
            self.core.to_stop.push(backup_stream_worker);
            Some(backup_stream_scheduler)
        } else {
            None
        };

        let import_path = self.core.store_path.join("import");
        let mut importer = SstImporter::new(
            &self.core.config.import,
            import_path,
            self.core.encryption_key_manager.clone(),
            self.core.config.storage.api_version(),
            false,
        )
        .unwrap();
        for (cf_name, compression_type) in &[
            (
                CF_DEFAULT,
                self.core
                    .config
                    .rocksdb
                    .defaultcf
                    .bottommost_level_compression,
            ),
            (
                CF_WRITE,
                self.core
                    .config
                    .rocksdb
                    .writecf
                    .bottommost_level_compression,
            ),
        ] {
            importer.set_compression_type(cf_name, from_rocks_compression_type(*compression_type));
        }
        let importer = Arc::new(importer);

        let split_check_runner = SplitCheckRunner::new(
            engines.engines.kv.clone(),
            self.router.clone(),
            self.coprocessor_host.clone().unwrap(),
        );
        let split_check_scheduler = self
            .core
            .background_worker
            .start("split-check", split_check_runner);
        cfg_controller.register(
            tikv::config::Module::Coprocessor,
            Box::new(SplitCheckConfigManager(split_check_scheduler.clone())),
        );

        let split_config_manager =
            SplitConfigManager::new(Arc::new(VersionTrack::new(self.core.config.split.clone())));
        cfg_controller.register(
            tikv::config::Module::Split,
            Box::new(split_config_manager.clone()),
        );

        let auto_split_controller = AutoSplitController::new(
            split_config_manager,
            self.core.config.server.grpc_concurrency,
            self.core.config.readpool.unified.max_thread_count,
            unified_read_pool_scale_receiver,
        );

        // `ConsistencyCheckObserver` must be registered before `Node::start`.
        let safe_point = Arc::new(AtomicU64::new(0));
        let observer = match self.core.config.coprocessor.consistency_check_method {
            ConsistencyCheckMethod::Mvcc => BoxConsistencyCheckObserver::new(
                MvccConsistencyCheckObserver::new(safe_point.clone()),
            ),
            ConsistencyCheckMethod::Raw => {
                BoxConsistencyCheckObserver::new(RawConsistencyCheckObserver::default())
            }
        };
        self.coprocessor_host
            .as_mut()
            .unwrap()
            .registry
            .register_consistency_check_observer(100, observer);

        node.start(
            engines.engines.clone(),
            server.transport(),
            snap_mgr,
            pd_worker,
            engines.store_meta.clone(),
            self.coprocessor_host.clone().unwrap(),
            importer.clone(),
            split_check_scheduler,
            auto_split_controller,
            self.concurrency_manager.clone(),
            collector_reg_handle,
            self.causal_ts_provider.clone(),
            self.grpc_service_mgr.clone(),
            safe_point.clone(),
        )
        .unwrap_or_else(|e| fatal!("failed to start node: {}", e));

        // Start auto gc. Must after `Node::start` because `node_id` is initialized
        // there.
        assert!(node.id() > 0); // Node id should never be 0.
        let auto_gc_config = AutoGcConfig::new(
            self.pd_client.clone(),
            self.region_info_accessor.clone(),
            node.id(),
        );
        gc_worker
            .start(node.id())
            .unwrap_or_else(|e| fatal!("failed to start gc worker: {}", e));
        if let Err(e) = gc_worker.start_auto_gc(auto_gc_config, safe_point) {
            fatal!("failed to start auto_gc on storage, error: {}", e);
        }

        initial_metric(&self.core.config.metric);
        if self.core.config.storage.enable_ttl {
            ttl_checker.start_with_timer(TtlChecker::new(
                self.engines.as_ref().unwrap().engine.kv_engine().unwrap(),
                self.region_info_accessor.clone(),
                self.core.config.storage.ttl_check_poll_interval.into(),
            ));
            self.core.to_stop.push(ttl_checker);
        }

        // Start CDC.
        let cdc_memory_quota = Arc::new(MemoryQuota::new(
            self.core.config.cdc.sink_memory_quota.0 as _,
        ));
        let cdc_endpoint = cdc::Endpoint::new(
            self.core.config.server.cluster_id,
            &self.core.config.cdc,
            self.core.config.storage.engine == EngineType::RaftKv2,
            self.core.config.storage.api_version(),
            self.pd_client.clone(),
            cdc_scheduler.clone(),
            CdcRaftRouter(self.router.clone()),
            LocalTablets::Singleton(self.engines.as_ref().unwrap().engines.kv.clone()),
            cdc_ob,
            engines.store_meta.clone(),
            self.concurrency_manager.clone(),
            server.env(),
            self.security_mgr.clone(),
            cdc_memory_quota.clone(),
            self.causal_ts_provider.clone(),
        );
        cdc_worker.start_with_timer(cdc_endpoint);
        self.core.to_stop.push(cdc_worker);

        // Start resolved ts
        if let Some(mut rts_worker) = rts_worker {
            let rts_endpoint = resolved_ts::Endpoint::new(
                &self.core.config.resolved_ts,
                rts_worker.scheduler(),
                CdcRaftRouter(self.router.clone()),
                engines.store_meta.clone(),
                self.pd_client.clone(),
                self.concurrency_manager.clone(),
                server.env(),
                self.security_mgr.clone(),
            );
            self.resolved_ts_scheduler = Some(rts_worker.scheduler());
            rts_worker.start_with_timer(rts_endpoint);
            self.core.to_stop.push(rts_worker);
        }

        cfg_controller.register(
            tikv::config::Module::Raftstore,
            Box::new(RaftstoreConfigManager::new(
                node.refresh_config_scheduler(),
                raft_store,
            )),
        );

        // Create Debugger.
        let mut debugger = DebuggerImpl::new(
            engines.engines.clone(),
            self.cfg_controller.as_ref().unwrap().clone(),
            Some(storage),
        );
        debugger.set_kv_statistics(self.kv_statistics.clone());
        debugger.set_raft_statistics(self.raft_statistics.clone());

        self.servers = Some(Servers {
            lock_mgr,
            server,
            node,
            importer,
            cdc_scheduler,
            cdc_memory_quota,
            rsmeter_pubsub_service,
            backup_stream_scheduler,
            debugger,
        });

        server_config
    }

    fn register_services(&mut self) {
        let servers = self.servers.as_mut().unwrap();
        let engines = self.engines.as_ref().unwrap();

        // Import SST service.
        let import_service = ImportSstService::new(
            self.core.config.import.clone(),
            self.core.config.raft_store.raft_entry_max_size,
            engines.engine.clone(),
            LocalTablets::Singleton(engines.engines.kv.clone()),
            servers.importer.clone(),
<<<<<<< HEAD
            Arc::new(self.region_info_accessor.clone()),
=======
            None,
            self.resource_manager.clone(),
>>>>>>> 1abc220d
        );
        let import_cfg_mgr = import_service.get_config_manager();

        if servers
            .server
            .register_service(create_import_sst(import_service))
            .is_some()
        {
            fatal!("failed to register import service");
        }

        self.cfg_controller
            .as_mut()
            .unwrap()
            .register(tikv::config::Module::Import, Box::new(import_cfg_mgr));

        // Debug service.
        let resolved_ts_scheduler = Arc::new(self.resolved_ts_scheduler.clone());
        let debug_service = DebugService::new(
            servers.debugger.clone(),
            servers.server.get_debug_thread_pool().clone(),
            engines.engine.raft_extension(),
            self.engines.as_ref().unwrap().store_meta.clone(),
            Arc::new(
                move |region_id, log_locks, min_start_ts, callback| -> bool {
                    if let Some(s) = resolved_ts_scheduler.as_ref() {
                        let res = s.schedule(Task::GetDiagnosisInfo {
                            region_id,
                            log_locks,
                            min_start_ts,
                            callback,
                        });
                        res.is_ok()
                    } else {
                        false
                    }
                },
            ),
        );
        info!("start register debug service");
        if servers
            .server
            .register_service(create_debug(debug_service))
            .is_some()
        {
            fatal!("failed to register debug service");
        }

        // Create Diagnostics service
        let diag_service = DiagnosticsService::new(
            servers.server.get_debug_thread_pool().clone(),
            self.core.config.log.file.filename.clone(),
            self.core.config.slow_log_file.clone(),
        );
        if servers
            .server
            .register_service(create_diagnostics(diag_service))
            .is_some()
        {
            fatal!("failed to register diagnostics service");
        }

        // Lock manager.
        if servers
            .server
            .register_service(create_deadlock(servers.lock_mgr.deadlock_service()))
            .is_some()
        {
            fatal!("failed to register deadlock service");
        }

        servers
            .lock_mgr
            .start(
                servers.node.id(),
                self.pd_client.clone(),
                self.resolver.clone().unwrap(),
                self.security_mgr.clone(),
                &self.core.config.pessimistic_txn,
            )
            .unwrap_or_else(|e| fatal!("failed to start lock manager: {}", e));

        // Backup service.
        let mut backup_worker = Box::new(self.core.background_worker.lazy_build("backup-endpoint"));
        let backup_scheduler = backup_worker.scheduler();
        let backup_service =
            backup::Service::<RocksEngine, ER>::with_router(backup_scheduler, self.router.clone());
        if servers
            .server
            .register_service(create_backup(backup_service))
            .is_some()
        {
            fatal!("failed to register backup service");
        }

        let backup_endpoint = backup::Endpoint::new(
            servers.node.id(),
            engines.engine.clone(),
            self.region_info_accessor.clone(),
            LocalTablets::Singleton(engines.engines.kv.clone()),
            self.core.config.backup.clone(),
            self.concurrency_manager.clone(),
            self.core.config.storage.api_version(),
            self.causal_ts_provider.clone(),
            self.resource_manager.clone(),
        );
        self.cfg_controller.as_mut().unwrap().register(
            tikv::config::Module::Backup,
            Box::new(backup_endpoint.get_config_manager()),
        );
        backup_worker.start(backup_endpoint);

        let cdc_service = cdc::Service::new(
            servers.cdc_scheduler.clone(),
            servers.cdc_memory_quota.clone(),
        );
        if servers
            .server
            .register_service(create_change_data(cdc_service))
            .is_some()
        {
            fatal!("failed to register cdc service");
        }
        if servers
            .server
            .register_service(create_resource_metering_pub_sub(
                servers.rsmeter_pubsub_service.clone(),
            ))
            .is_some()
        {
            warn!("failed to register resource metering pubsub service");
        }

        if let Some(sched) = servers.backup_stream_scheduler.take() {
            let pitr_service = backup_stream::Service::new(sched);
            if servers
                .server
                .register_service(create_log_backup(pitr_service))
                .is_some()
            {
                fatal!("failed to register log backup service");
            }
        }

        // the present tikv in recovery mode, start recovery service
        if self.br_snap_recovery_mode {
            let recovery_service =
                RecoveryService::new(engines.engines.clone(), self.router.clone());

            if servers
                .server
                .register_service(create_recover_data(recovery_service))
                .is_some()
            {
                fatal!("failed to register recovery service");
            }
        }
    }

    fn init_metrics_flusher(
        &mut self,
        fetcher: BytesFetcher,
        engines_info: Arc<EnginesResourceInfo>,
    ) {
        let mut engine_metrics = EngineMetricsManager::<RocksEngine, ER>::new(
            self.tablet_registry.clone().unwrap(),
            self.kv_statistics.clone(),
            self.core.config.rocksdb.titan.enabled,
            self.engines.as_ref().unwrap().engines.raft.clone(),
            self.raft_statistics.clone(),
        );
        let mut io_metrics = IoMetricsManager::new(fetcher);
        let engines_info_clone = engines_info.clone();

        // region_id -> (suffix, tablet)
        // `update` of EnginesResourceInfo is called perodically which needs this map
        // for recording the latest tablet for each region.
        // `cached_latest_tablets` is passed to `update` to avoid memory
        // allocation each time when calling `update`.
        let mut cached_latest_tablets = HashMap::default();
        self.core.background_worker.spawn_interval_task(
            DEFAULT_METRICS_FLUSH_INTERVAL,
            move || {
                let now = Instant::now();
                engine_metrics.flush(now);
                io_metrics.flush(now);
                engines_info_clone.update(now, &mut cached_latest_tablets);
            },
        );
        if let Some(limiter) = get_io_rate_limiter() {
            limiter.set_low_priority_io_adjustor_if_needed(Some(engines_info));
        }

        let mut mem_trace_metrics = MemoryTraceManager::default();
        mem_trace_metrics.register_provider(MEMTRACE_RAFTSTORE.clone());
        mem_trace_metrics.register_provider(MEMTRACE_COPROCESSOR.clone());
        self.core.background_worker.spawn_interval_task(
            DEFAULT_MEMTRACE_FLUSH_INTERVAL,
            move || {
                let now = Instant::now();
                mem_trace_metrics.flush(now);
            },
        );
    }

    fn init_storage_stats_task(&self, engines: Engines<RocksEngine, ER>) {
        let config_disk_capacity: u64 = self.core.config.raft_store.capacity.0;
        let data_dir = self.core.config.storage.data_dir.clone();
        let store_path = self.core.store_path.clone();
        let snap_mgr = self.snap_mgr.clone().unwrap();
        let reserve_space = disk::get_disk_reserved_space();
        let reserve_raft_space = disk::get_raft_disk_reserved_space();
        if reserve_space == 0 && reserve_raft_space == 0 {
            info!("disk space checker not enabled");
            return;
        }
        let raft_path = engines.raft.get_engine_path().to_string();
        let separated_raft_mount_path =
            path_in_diff_mount_point(raft_path.as_str(), engines.kv.path());
        let raft_almost_full_threshold = reserve_raft_space;
        let raft_already_full_threshold = reserve_raft_space / 2;

        let almost_full_threshold = reserve_space;
        let already_full_threshold = reserve_space / 2;
        fn calculate_disk_usage(a: disk::DiskUsage, b: disk::DiskUsage) -> disk::DiskUsage {
            match (a, b) {
                (disk::DiskUsage::AlreadyFull, _) => disk::DiskUsage::AlreadyFull,
                (_, disk::DiskUsage::AlreadyFull) => disk::DiskUsage::AlreadyFull,
                (disk::DiskUsage::AlmostFull, _) => disk::DiskUsage::AlmostFull,
                (_, disk::DiskUsage::AlmostFull) => disk::DiskUsage::AlmostFull,
                (disk::DiskUsage::Normal, disk::DiskUsage::Normal) => disk::DiskUsage::Normal,
            }
        }
        self.core.background_worker
            .spawn_interval_task(DEFAULT_STORAGE_STATS_INTERVAL, move || {
                let disk_stats = match fs2::statvfs(&store_path) {
                    Err(e) => {
                        error!(
                            "get disk stat for kv store failed";
                            "kv_path" => store_path.to_str(),
                            "err" => ?e
                        );
                        return;
                    }
                    Ok(stats) => stats,
                };
                let disk_cap = disk_stats.total_space();
                let snap_size = snap_mgr.get_total_snap_size().unwrap();

                let kv_size = engines
                    .kv
                    .get_engine_used_size()
                    .expect("get kv engine size");

                let raft_size = engines
                    .raft
                    .get_engine_size()
                    .expect("get raft engine size");

                let mut raft_disk_status = disk::DiskUsage::Normal;
                if separated_raft_mount_path && reserve_raft_space != 0 {
                    let raft_disk_stats = match fs2::statvfs(&raft_path) {
                        Err(e) => {
                            error!(
                                "get disk stat for raft engine failed";
                                "raft_engine_path" => raft_path.clone(),
                                "err" => ?e
                            );
                            return;
                        }
                        Ok(stats) => stats,
                    };
                    let raft_disk_cap = raft_disk_stats.total_space();
                    let mut raft_disk_available =
                        raft_disk_cap.checked_sub(raft_size).unwrap_or_default();
                    raft_disk_available = cmp::min(raft_disk_available, raft_disk_stats.available_space());
                    raft_disk_status = if raft_disk_available <= raft_already_full_threshold
                    {
                        disk::DiskUsage::AlreadyFull
                    } else if raft_disk_available <= raft_almost_full_threshold
                    {
                        disk::DiskUsage::AlmostFull
                    } else {
                        disk::DiskUsage::Normal
                    };
                }
                let placeholer_file_path = PathBuf::from_str(&data_dir)
                    .unwrap()
                    .join(Path::new(file_system::SPACE_PLACEHOLDER_FILE));

                let placeholder_size: u64 =
                    file_system::get_file_size(placeholer_file_path).unwrap_or(0);

                let used_size = if !separated_raft_mount_path {
                    snap_size + kv_size + raft_size + placeholder_size
                } else {
                    snap_size + kv_size + placeholder_size
                };
                let capacity = if config_disk_capacity == 0 || disk_cap < config_disk_capacity {
                    disk_cap
                } else {
                    config_disk_capacity
                };

                let mut available = capacity.checked_sub(used_size).unwrap_or_default();
                available = cmp::min(available, disk_stats.available_space());

                let prev_disk_status = disk::get_disk_status(0); //0 no need care about failpoint.
                let cur_kv_disk_status = if available <= already_full_threshold {
                    disk::DiskUsage::AlreadyFull
                } else if available <= almost_full_threshold {
                    disk::DiskUsage::AlmostFull
                } else {
                    disk::DiskUsage::Normal
                };
                let cur_disk_status = calculate_disk_usage(raft_disk_status, cur_kv_disk_status);
                if prev_disk_status != cur_disk_status {
                    warn!(
                        "disk usage {:?}->{:?} (raft engine usage: {:?}, kv engine usage: {:?}), seperated raft mount={}, kv available={}, snap={}, kv={}, raft={}, capacity={}",
                        prev_disk_status,
                        cur_disk_status,
                        raft_disk_status,
                        cur_kv_disk_status,
                        separated_raft_mount_path,
                        available,
                        snap_size,
                        kv_size,
                        raft_size,
                        capacity
                    );
                }
                disk::set_disk_status(cur_disk_status);
            })
    }

    fn init_sst_recovery_sender(&mut self) -> Option<Scheduler<String>> {
        if !self
            .core
            .config
            .storage
            .background_error_recovery_window
            .is_zero()
        {
            let sst_worker = Box::new(LazyWorker::new("sst-recovery"));
            let scheduler = sst_worker.scheduler();
            self.sst_worker = Some(sst_worker);
            Some(scheduler)
        } else {
            None
        }
    }

    fn run_server(&mut self, server_config: Arc<VersionTrack<ServerConfig>>) {
        let server = self.servers.as_mut().unwrap();
        server
            .server
            .build_and_bind()
            .unwrap_or_else(|e| fatal!("failed to build server: {}", e));
        server
            .server
            .start(server_config, self.security_mgr.clone(), NoSnapshotCache)
            .unwrap_or_else(|e| fatal!("failed to start server: {}", e));
    }

    fn run_status_server(&mut self) {
        // Create a status server.
        let status_enabled = !self.core.config.server.status_addr.is_empty();
        if status_enabled {
            let mut status_server = match StatusServer::new(
                self.core.config.server.status_thread_pool_size,
                self.cfg_controller.take().unwrap(),
                Arc::new(self.core.config.security.clone()),
                self.engines.as_ref().unwrap().engine.raft_extension(),
                self.core.store_path.clone(),
                self.resource_manager.clone(),
                self.grpc_service_mgr.clone(),
            ) {
                Ok(status_server) => Box::new(status_server),
                Err(e) => {
                    error_unknown!(%e; "failed to start runtime for status service");
                    return;
                }
            };
            // Start the status server.
            if let Err(e) = status_server.start(self.core.config.server.status_addr.clone()) {
                error_unknown!(%e; "failed to bind addr for status service");
            } else {
                self.core.to_stop.push(status_server);
            }
        }
    }

    fn stop(self) {
        tikv_util::thread_group::mark_shutdown();
        let mut servers = self.servers.unwrap();
        servers
            .server
            .stop()
            .unwrap_or_else(|e| fatal!("failed to stop server: {}", e));

        servers.node.stop();
        self.region_info_accessor.stop();

        servers.lock_mgr.stop();

        if let Some(sst_worker) = self.sst_worker {
            sst_worker.stop_worker();
        }

        self.core.to_stop.into_iter().for_each(|s| s.stop());
    }

    fn pause(&mut self) {
        let server = self.servers.as_mut().unwrap();
        if let Err(e) = server.server.pause() {
            warn!(
                "failed to pause the server";
                "err" => ?e
            );
        }
    }

    fn resume(&mut self) {
        let server = self.servers.as_mut().unwrap();
        if let Err(e) = server.server.resume() {
            warn!(
                "failed to resume the server";
                "err" => ?e
            );
        }
    }
}

impl<CER: ConfiguredRaftEngine, F: KvFormat> TikvServer<CER, F> {
    fn init_raw_engines(
        &mut self,
        flow_listener: engine_rocks::FlowListener,
    ) -> (Engines<RocksEngine, CER>, Arc<EnginesResourceInfo>) {
        let block_cache = self.core.config.storage.block_cache.build_shared_cache();
        let env = self
            .core
            .config
            .build_shared_rocks_env(
                self.core.encryption_key_manager.clone(),
                get_io_rate_limiter(),
            )
            .unwrap();

        // Create raft engine
        let (raft_engine, raft_statistics) = CER::build(
            &self.core.config,
            &env,
            &self.core.encryption_key_manager,
            &block_cache,
        );
        self.raft_statistics = raft_statistics;

        // Create kv engine.
        let builder = KvEngineFactoryBuilder::new(
            env,
            &self.core.config,
            block_cache,
            self.core.encryption_key_manager.clone(),
        )
        .compaction_event_sender(Arc::new(RaftRouterCompactedEventSender {
            router: Mutex::new(self.router.clone()),
        }))
        .region_info_accessor(self.region_info_accessor.clone())
        .sst_recovery_sender(self.init_sst_recovery_sender())
        .flow_listener(flow_listener);
        let factory = Box::new(builder.build());
        let kv_engine = factory
            .create_shared_db(&self.core.store_path)
            .unwrap_or_else(|s| fatal!("failed to create kv engine: {}", s));
        self.kv_statistics = Some(factory.rocks_statistics());
        let engines = Engines::new(kv_engine.clone(), raft_engine);

        let cfg_controller = self.cfg_controller.as_mut().unwrap();
        cfg_controller.register(
            tikv::config::Module::Rocksdb,
            Box::new(DbConfigManger::new(
                cfg_controller.get_current().rocksdb,
                kv_engine.clone(),
                DbType::Kv,
            )),
        );
        let reg = TabletRegistry::new(
            Box::new(SingletonFactory::new(kv_engine)),
            &self.core.store_path,
        )
        .unwrap();
        // It always use the singleton kv_engine, use arbitrary id and suffix.
        let ctx = TabletContext::with_infinite_region(0, Some(0));
        reg.load(ctx, false).unwrap();
        self.tablet_registry = Some(reg.clone());
        engines.raft.register_config(cfg_controller);

        let engines_info = Arc::new(EnginesResourceInfo::new(
            &self.core.config,
            reg,
            engines.raft.as_rocks_engine().cloned(),
            180, // max_samples_to_preserve
        ));

        (engines, engines_info)
    }
}

/// Various sanity-checks and logging before running a server.
///
/// Warnings are logged.
///
/// # Logs
///
/// The presence of these environment variables that affect the database
/// behavior is logged.
///
/// - `GRPC_POLL_STRATEGY`
/// - `http_proxy` and `https_proxy`
///
/// # Warnings
///
/// - if `net.core.somaxconn` < 32768
/// - if `net.ipv4.tcp_syncookies` is not 0
/// - if `vm.swappiness` is not 0
/// - if data directories are not on SSDs
/// - if the "TZ" environment variable is not set on unix
fn pre_start() {
    check_environment_variables();
    for e in tikv_util::config::check_kernel() {
        warn!(
            "check: kernel";
            "err" => %e
        );
    }
}

#[cfg(test)]
mod test {
    use std::{collections::HashMap, sync::Arc};

    use engine_rocks::raw::Env;
    use engine_traits::{
        FlowControlFactorsExt, MiscExt, SyncMutable, TabletContext, TabletRegistry, CF_DEFAULT,
    };
    use tempfile::Builder;
    use tikv::{config::TikvConfig, server::KvEngineFactoryBuilder};
    use tikv_util::{config::ReadableSize, time::Instant};

    use super::EnginesResourceInfo;

    #[test]
    fn test_engines_resource_info_update() {
        let mut config = TikvConfig::default();
        config.rocksdb.defaultcf.disable_auto_compactions = true;
        config.rocksdb.defaultcf.soft_pending_compaction_bytes_limit = Some(ReadableSize(1));
        config.rocksdb.writecf.soft_pending_compaction_bytes_limit = Some(ReadableSize(1));
        config.rocksdb.lockcf.soft_pending_compaction_bytes_limit = Some(ReadableSize(1));
        let env = Arc::new(Env::default());
        let path = Builder::new().prefix("test-update").tempdir().unwrap();
        config.validate().unwrap();
        let cache = config.storage.block_cache.build_shared_cache();

        let factory = KvEngineFactoryBuilder::new(env, &config, cache, None).build();
        let reg = TabletRegistry::new(Box::new(factory), path.path().join("tablets")).unwrap();

        for i in 1..6 {
            let ctx = TabletContext::with_infinite_region(i, Some(10));
            reg.load(ctx, true).unwrap();
        }

        let mut cached = reg.get(1).unwrap();
        let mut tablet = cached.latest().unwrap();
        // Prepare some data for two tablets of the same region. So we can test whether
        // we fetch the bytes from the latest one.
        for i in 1..21 {
            tablet.put_cf(CF_DEFAULT, b"zkey", b"val").unwrap();
            if i % 2 == 0 {
                tablet.flush_cf(CF_DEFAULT, true).unwrap();
            }
        }
        let old_pending_compaction_bytes = tablet
            .get_cf_pending_compaction_bytes(CF_DEFAULT)
            .unwrap()
            .unwrap();

        let ctx = TabletContext::with_infinite_region(1, Some(20));
        reg.load(ctx, true).unwrap();
        tablet = cached.latest().unwrap();

        for i in 1..11 {
            tablet.put_cf(CF_DEFAULT, b"zkey", b"val").unwrap();
            if i % 2 == 0 {
                tablet.flush_cf(CF_DEFAULT, true).unwrap();
            }
        }
        let new_pending_compaction_bytes = tablet
            .get_cf_pending_compaction_bytes(CF_DEFAULT)
            .unwrap()
            .unwrap();

        assert!(old_pending_compaction_bytes > new_pending_compaction_bytes);

        let engines_info = Arc::new(EnginesResourceInfo::new(&config, reg, None, 10));

        let mut cached_latest_tablets = HashMap::default();
        engines_info.update(Instant::now(), &mut cached_latest_tablets);

        // The memory allocation should be reserved
        assert!(cached_latest_tablets.capacity() >= 5);
        // The tablet cache should be cleared
        assert!(cached_latest_tablets.is_empty());

        // The latest_normalized_pending_bytes should be equal to the pending compaction
        // bytes of tablet_1_20
        assert_eq!(
            (new_pending_compaction_bytes * 100) as u32,
            engines_info.latest_normalized_pending_bytes()
        );
    }
}<|MERGE_RESOLUTION|>--- conflicted
+++ resolved
@@ -1079,12 +1079,9 @@
             engines.engine.clone(),
             LocalTablets::Singleton(engines.engines.kv.clone()),
             servers.importer.clone(),
-<<<<<<< HEAD
-            Arc::new(self.region_info_accessor.clone()),
-=======
             None,
             self.resource_manager.clone(),
->>>>>>> 1abc220d
+            Arc::new(self.region_info_accessor.clone()),
         );
         let import_cfg_mgr = import_service.get_config_manager();
 
