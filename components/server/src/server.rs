// Copyright 2021 TiKV Project Authors. Licensed under Apache-2.0.

//! This module startups all the components of a TiKV server.
//!
//! It is responsible for reading from configs, starting up the various server components,
//! and handling errors (mostly by aborting and reporting to the user).
//!
//! The entry point is `run_tikv`.
//!
//! Components are often used to initialize other components, and/or must be explicitly stopped.
//! We keep these components in the `TiKVServer` struct.

use std::{
    cmp,
    convert::TryFrom,
    env, fmt,
    net::SocketAddr,
    path::{Path, PathBuf},
    str::FromStr,
    sync::{
        atomic::{AtomicU32, AtomicU64, Ordering},
        mpsc, Arc, Mutex,
    },
    time::Duration,
    u64,
};

use api_version::{dispatch_api_version, APIVersion};
use cdc::{CdcConfigManager, MemoryQuota};
use concurrency_manager::ConcurrencyManager;
use encryption_export::{data_key_manager_from_config, DataKeyManager};
<<<<<<< HEAD
use engine_rocks::{from_rocks_compression_type, get_env, FlowInfo, RocksEngine};
use engine_rocks_helper::sst_recovery::RecoveryRunner;
=======
use engine_rocks::raw::{Cache, Env};
use engine_rocks::{from_rocks_compression_type, FlowInfo, RocksEngine};
>>>>>>> b6027198
use engine_traits::{
    CFOptionsExt, ColumnFamilyOptions, Engines, FlowControlFactorsExt, KvEngine, MiscExt,
    RaftEngine, TabletFactory, CF_DEFAULT, CF_LOCK, CF_WRITE,
};
use error_code::ErrorCodeExt;
use file_system::{
    get_io_rate_limiter, set_io_rate_limiter, BytesFetcher, File, IOBudgetAdjustor,
    MetricsManager as IOMetricsManager,
};
use futures::executor::block_on;
use grpcio::{EnvBuilder, Environment};
use kvproto::{
    brpb::create_backup, cdcpb::create_change_data, deadlock::create_deadlock,
    debugpb::create_debug, diagnosticspb::create_diagnostics, import_sstpb::create_import_sst,
    resource_usage_agent::create_resource_metering_pub_sub,
};
use pd_client::{PdClient, RpcClient};
use raft_log_engine::RaftLogEngine;
use raftstore::{
    coprocessor::{
        config::SplitCheckConfigManager, BoxConsistencyCheckObserver, ConsistencyCheckMethod,
        CoprocessorHost, RawConsistencyCheckObserver, RegionInfoAccessor,
    },
    router::ServerRaftStoreRouter,
    store::{
        config::RaftstoreConfigManager,
        fsm,
        fsm::store::{RaftBatchSystem, RaftRouter, StoreMeta, PENDING_MSG_CAP},
        memory::MEMTRACE_ROOT as MEMTRACE_RAFTSTORE,
        AutoSplitController, CheckLeaderRunner, GlobalReplicationState, LocalReader, SnapManager,
        SnapManagerBuilder, SplitCheckRunner, SplitConfigManager,
    },
};
use security::SecurityManager;
use tikv::{
    config::{ConfigController, DBConfigManger, DBType, TiKvConfig},
    coprocessor::{self, MEMTRACE_ROOT as MEMTRACE_COPROCESSOR},
    coprocessor_v2,
    import::{ImportSSTService, SSTImporter},
    read_pool::{build_yatp_read_pool, ReadPool, ReadPoolConfigManager},
    server::raftkv::ReplicaReadLockChecker,
    server::{
        config::Config as ServerConfig,
        config::ServerConfigManager,
        create_raft_storage,
        gc_worker::{AutoGcConfig, GcWorker},
        lock_manager::LockManager,
        resolve,
        service::{DebugService, DiagnosticsService},
        status_server::StatusServer,
        ttl::TTLChecker,
        KvEngineFactoryBuilder, Node, RaftKv, Server, CPU_CORES_QUOTA_GAUGE, DEFAULT_CLUSTER_ID,
        GRPC_THREAD_PREFIX,
    },
    storage::{
        self, config_manager::StorageConfigManger, mvcc::MvccConsistencyCheckObserver,
        txn::flow_controller::FlowController, Engine,
    },
};
use tikv_util::{
    check_environment_variables,
    config::{ensure_dir_exist, RaftDataStateMachine, VersionTrack},
    math::MovingAvgU32,
    quota_limiter::{QuotaLimitConfigManager, QuotaLimiter},
    sys::{disk, register_memory_usage_high_water, SysQuota},
    thread_group::GroupProperties,
    time::{Instant, Monitor},
    worker::{Builder as WorkerBuilder, LazyWorker, Worker},
};
use tokio::runtime::Builder;

use crate::raft_engine_switch::*;
use crate::{memory::*, setup::*, signal_handler};

#[inline]
fn run_impl<CER: ConfiguredRaftEngine, Api: APIVersion>(config: TiKvConfig) {
    let mut tikv = TiKVServer::<CER>::init(config);

    // Must be called after `TiKVServer::init`.
    let memory_limit = tikv.config.memory_usage_limit.unwrap().0;
    let high_water = (tikv.config.memory_usage_high_water * memory_limit as f64) as u64;
    register_memory_usage_high_water(high_water);

    tikv.check_conflict_addr();
    tikv.init_fs();
    tikv.init_yatp();
    tikv.init_encryption();
    let fetcher = tikv.init_io_utility();
    let listener = tikv.init_flow_receiver();
    let (engines, engines_info) = tikv.init_raw_engines(listener);
    tikv.init_engines(engines.clone());
    let server_config = tikv.init_servers::<Api>();
    tikv.register_services();
    tikv.init_metrics_flusher(fetcher, engines_info);
    tikv.init_storage_stats_task(engines);
    tikv.run_server(server_config);
    tikv.run_status_server();

    signal_handler::wait_for_signal(Some(tikv.engines.take().unwrap().engines));
    tikv.stop();
}

/// Run a TiKV server. Returns when the server is shutdown by the user, in which
/// case the server will be properly stopped.
pub fn run_tikv(config: TiKvConfig) {
    // Sets the global logger ASAP.
    // It is okay to use the config w/o `validate()`,
    // because `initial_logger()` handles various conditions.
    initial_logger(&config);

    // Print version information.
    let build_timestamp = option_env!("TIKV_BUILD_TIME");
    tikv::log_tikv_info(build_timestamp);

    // Print resource quota.
    SysQuota::log_quota();
    CPU_CORES_QUOTA_GAUGE.set(SysQuota::cpu_cores_quota());

    // Do some prepare works before start.
    pre_start();

    let _m = Monitor::default();

<<<<<<< HEAD
    macro_rules! run_impl {
        ($ER: ty) => {{
            let mut tikv = TiKVServer::<$ER>::init(config);

            // Must be called after `TiKVServer::init`.
            let memory_limit = tikv.config.memory_usage_limit.unwrap().0;
            let high_water = (tikv.config.memory_usage_high_water * memory_limit as f64) as u64;
            register_memory_usage_high_water(high_water);

            tikv.check_conflict_addr();
            tikv.init_fs();
            tikv.init_yatp();
            tikv.init_encryption();
            let fetcher = tikv.init_io_utility();
            let listener = tikv.init_flow_receiver();
            let error_listener = tikv.init_sst_recovery_sender();
            let (engines, engines_info) = tikv.init_raw_engines(listener, error_listener);
            tikv.init_engines(engines.clone());
            let server_config = tikv.init_servers();
            tikv.register_services();
            tikv.init_metrics_flusher(fetcher, engines_info);
            tikv.init_storage_stats_task(engines);
            tikv.run_server(server_config);
            tikv.run_status_server();

            signal_handler::wait_for_signal(Some(tikv.engines.take().unwrap().engines));
            tikv.stop();
        }};
    }

    if !config.raft_engine.enable {
        run_impl!(RocksEngine)
    } else {
        run_impl!(RaftLogEngine)
    }
=======
    dispatch_api_version!(config.storage.api_version(), {
        if !config.raft_engine.enable {
            run_impl::<RocksEngine, API>(config)
        } else {
            run_impl::<RaftLogEngine, API>(config)
        }
    })
>>>>>>> b6027198
}

const RESERVED_OPEN_FDS: u64 = 1000;

const DEFAULT_METRICS_FLUSH_INTERVAL: Duration = Duration::from_millis(10_000);
const DEFAULT_MEMTRACE_FLUSH_INTERVAL: Duration = Duration::from_millis(1_000);
const DEFAULT_ENGINE_METRICS_RESET_INTERVAL: Duration = Duration::from_millis(60_000);
const DEFAULT_STORAGE_STATS_INTERVAL: Duration = Duration::from_secs(1);

/// A complete TiKV server.
struct TiKVServer<ER: RaftEngine> {
    config: TiKvConfig,
    cfg_controller: Option<ConfigController>,
    security_mgr: Arc<SecurityManager>,
    pd_client: Arc<RpcClient>,
    router: RaftRouter<RocksEngine, ER>,
    flow_info_sender: Option<mpsc::Sender<FlowInfo>>,
    flow_info_receiver: Option<mpsc::Receiver<FlowInfo>>,
    system: Option<RaftBatchSystem<RocksEngine, ER>>,
    resolver: resolve::PdStoreAddrResolver,
    state: Arc<Mutex<GlobalReplicationState>>,
    store_path: PathBuf,
    snap_mgr: Option<SnapManager>, // Will be filled in `init_servers`.
    encryption_key_manager: Option<Arc<DataKeyManager>>,
    engines: Option<TiKVEngines<RocksEngine, ER>>,
    servers: Option<Servers<RocksEngine, ER>>,
    region_info_accessor: RegionInfoAccessor,
    coprocessor_host: Option<CoprocessorHost<RocksEngine>>,
    to_stop: Vec<Box<dyn Stop>>,
    lock_files: Vec<File>,
    concurrency_manager: ConcurrencyManager,
    env: Arc<Environment>,
    background_worker: Worker,
    sst_worker: Option<Box<LazyWorker<String>>>,
    quota_limiter: Arc<QuotaLimiter>,
}

struct TiKVEngines<EK: KvEngine, ER: RaftEngine> {
    engines: Engines<EK, ER>,
    store_meta: Arc<Mutex<StoreMeta>>,
    engine: RaftKv<EK, ServerRaftStoreRouter<EK, ER>>,
}

struct Servers<EK: KvEngine, ER: RaftEngine> {
    lock_mgr: LockManager,
    server: LocalServer<EK, ER>,
    node: Node<RpcClient, EK, ER>,
    importer: Arc<SSTImporter>,
    cdc_scheduler: tikv_util::worker::Scheduler<cdc::Task>,
    cdc_memory_quota: MemoryQuota,
    rsmeter_pubsub_service: resource_metering::PubSubService,
}

type LocalServer<EK, ER> =
    Server<RaftRouter<EK, ER>, resolve::PdStoreAddrResolver, LocalRaftKv<EK, ER>>;
type LocalRaftKv<EK, ER> = RaftKv<EK, ServerRaftStoreRouter<EK, ER>>;

impl<ER: RaftEngine> TiKVServer<ER> {
    fn init(mut config: TiKvConfig) -> TiKVServer<ER> {
        tikv_util::thread_group::set_properties(Some(GroupProperties::default()));
        // It is okay use pd config and security config before `init_config`,
        // because these configs must be provided by command line, and only
        // used during startup process.
        let security_mgr = Arc::new(
            SecurityManager::new(&config.security)
                .unwrap_or_else(|e| fatal!("failed to create security manager: {}", e)),
        );
        let env = Arc::new(
            EnvBuilder::new()
                .cq_count(config.server.grpc_concurrency)
                .name_prefix(thd_name!(GRPC_THREAD_PREFIX))
                .build(),
        );
        let pd_client =
            Self::connect_to_pd_cluster(&mut config, env.clone(), Arc::clone(&security_mgr));

        // Initialize and check config
        let cfg_controller = Self::init_config(config);
        let config = cfg_controller.get_current();

        let store_path = Path::new(&config.storage.data_dir).to_owned();

        // Initialize raftstore channels.
        let (router, system) = fsm::create_raft_batch_system(&config.raft_store);

        let thread_count = config.server.background_thread_count;
        let background_worker = WorkerBuilder::new("background")
            .thread_count(thread_count)
            .create();
        let (resolver, state) =
            resolve::new_resolver(Arc::clone(&pd_client), &background_worker, router.clone());

        let mut coprocessor_host = Some(CoprocessorHost::new(
            router.clone(),
            config.coprocessor.clone(),
        ));
        let region_info_accessor = RegionInfoAccessor::new(coprocessor_host.as_mut().unwrap());

        // Initialize concurrency manager
        let latest_ts = block_on(pd_client.get_tso()).expect("failed to get timestamp from PD");
        let concurrency_manager = ConcurrencyManager::new(latest_ts);

        let quota_limiter = Arc::new(QuotaLimiter::new(
            config.quota.foreground_cpu_time,
            config.quota.foreground_write_bandwidth,
            config.quota.foreground_read_bandwidth,
            config.quota.max_delay_duration,
        ));

        TiKVServer {
            config,
            cfg_controller: Some(cfg_controller),
            security_mgr,
            pd_client,
            router,
            system: Some(system),
            resolver,
            state,
            store_path,
            snap_mgr: None,
            encryption_key_manager: None,
            engines: None,
            servers: None,
            region_info_accessor,
            coprocessor_host,
            to_stop: vec![],
            lock_files: vec![],
            concurrency_manager,
            env,
            background_worker,
            flow_info_sender: None,
            flow_info_receiver: None,
            sst_worker: None,
            quota_limiter,
        }
    }

    /// Initialize and check the config
    ///
    /// Warnings are logged and fatal errors exist.
    ///
    /// #  Fatal errors
    ///
    /// - If `dynamic config` feature is enabled and failed to register config to PD
    /// - If some critical configs (like data dir) are differrent from last run
    /// - If the config can't pass `validate()`
    /// - If the max open file descriptor limit is not high enough to support
    ///   the main database and the raft database.
    fn init_config(mut config: TiKvConfig) -> ConfigController {
        validate_and_persist_config(&mut config, true);

        ensure_dir_exist(&config.storage.data_dir).unwrap();
        if !config.rocksdb.wal_dir.is_empty() {
            ensure_dir_exist(&config.rocksdb.wal_dir).unwrap();
        }
        if config.raft_engine.enable {
            ensure_dir_exist(&config.raft_engine.config().dir).unwrap();
        } else {
            ensure_dir_exist(&config.raft_store.raftdb_path).unwrap();
            if !config.raftdb.wal_dir.is_empty() {
                ensure_dir_exist(&config.raftdb.wal_dir).unwrap();
            }
        }

        check_system_config(&config);

        tikv_util::set_panic_hook(config.abort_on_panic, &config.storage.data_dir);

        info!(
            "using config";
            "config" => serde_json::to_string(&config).unwrap(),
        );
        if config.panic_when_unexpected_key_or_data {
            info!("panic-when-unexpected-key-or-data is on");
            tikv_util::set_panic_when_unexpected_key_or_data(true);
        }

        config.write_into_metrics();

        ConfigController::new(config)
    }

    fn connect_to_pd_cluster(
        config: &mut TiKvConfig,
        env: Arc<Environment>,
        security_mgr: Arc<SecurityManager>,
    ) -> Arc<RpcClient> {
        let pd_client = Arc::new(
            RpcClient::new(&config.pd, Some(env), security_mgr)
                .unwrap_or_else(|e| fatal!("failed to create rpc client: {}", e)),
        );

        let cluster_id = pd_client
            .get_cluster_id()
            .unwrap_or_else(|e| fatal!("failed to get cluster id: {}", e));
        if cluster_id == DEFAULT_CLUSTER_ID {
            fatal!("cluster id can't be {}", DEFAULT_CLUSTER_ID);
        }
        config.server.cluster_id = cluster_id;
        info!(
            "connect to PD cluster";
            "cluster_id" => cluster_id
        );

        pd_client
    }

    fn check_conflict_addr(&mut self) {
        let cur_addr: SocketAddr = self
            .config
            .server
            .addr
            .parse()
            .expect("failed to parse into a socket address");
        let cur_ip = cur_addr.ip();
        let cur_port = cur_addr.port();
        let lock_dir = get_lock_dir();

        let search_base = env::temp_dir().join(&lock_dir);
        file_system::create_dir_all(&search_base)
            .unwrap_or_else(|_| panic!("create {} failed", search_base.display()));

        for entry in file_system::read_dir(&search_base).unwrap().flatten() {
            if !entry.file_type().unwrap().is_file() {
                continue;
            }
            let file_path = entry.path();
            let file_name = file_path.file_name().unwrap().to_str().unwrap();
            if let Ok(addr) = file_name.replace('_', ":").parse::<SocketAddr>() {
                let ip = addr.ip();
                let port = addr.port();
                if cur_port == port
                    && (cur_ip == ip || cur_ip.is_unspecified() || ip.is_unspecified())
                {
                    let _ = try_lock_conflict_addr(file_path);
                }
            }
        }

        let cur_path = search_base.join(cur_addr.to_string().replace(':', "_"));
        let cur_file = try_lock_conflict_addr(cur_path);
        self.lock_files.push(cur_file);
    }

    fn init_fs(&mut self) {
        let lock_path = self.store_path.join(Path::new("LOCK"));

        let f = File::create(lock_path.as_path())
            .unwrap_or_else(|e| fatal!("failed to create lock at {}: {}", lock_path.display(), e));
        if f.try_lock_exclusive().is_err() {
            fatal!(
                "lock {} failed, maybe another instance is using this directory.",
                self.store_path.display()
            );
        }
        self.lock_files.push(f);

        if tikv_util::panic_mark_file_exists(&self.config.storage.data_dir) {
            fatal!(
                "panic_mark_file {} exists, there must be something wrong with the db. \
                     Do not remove the panic_mark_file and force the TiKV node to restart. \
                     Please contact TiKV maintainers to investigate the issue. \
                     If needed, use scale in and scale out to replace the TiKV node. \
                     https://docs.pingcap.com/tidb/stable/scale-tidb-using-tiup",
                tikv_util::panic_mark_file_path(&self.config.storage.data_dir).display()
            );
        }

        // We truncate a big file to make sure that both raftdb and kvdb of TiKV have enough space
        // to do compaction and region migration when TiKV recover. This file is created in
        // data_dir rather than db_path, because we must not increase store size of db_path.
        let disk_stats = fs2::statvfs(&self.config.storage.data_dir).unwrap();
        let mut capacity = disk_stats.total_space();
        if self.config.raft_store.capacity.0 > 0 {
            capacity = cmp::min(capacity, self.config.raft_store.capacity.0);
        }
        let mut reserve_space = self.config.storage.reserve_space.0;
        if self.config.storage.reserve_space.0 != 0 {
            reserve_space = cmp::max(
                (capacity as f64 * 0.05) as u64,
                self.config.storage.reserve_space.0,
            );
        }
        disk::set_disk_reserved_space(reserve_space);
        let path =
            Path::new(&self.config.storage.data_dir).join(file_system::SPACE_PLACEHOLDER_FILE);
        if let Err(e) = file_system::remove_file(&path) {
            warn!("failed to remove space holder on starting: {}", e);
        }

        let available = disk_stats.available_space();
        // place holder file size is 20% of total reserved space.
        if available > reserve_space {
            file_system::reserve_space_for_recover(
                &self.config.storage.data_dir,
                reserve_space / 5,
            )
            .map_err(|e| panic!("Failed to reserve space for recovery: {}.", e))
            .unwrap();
        } else {
            warn!("no enough disk space left to create the place holder file");
        }
    }

    fn init_yatp(&self) {
        yatp::metrics::set_namespace(Some("tikv"));
        prometheus::register(Box::new(yatp::metrics::MULTILEVEL_LEVEL0_CHANCE.clone())).unwrap();
        prometheus::register(Box::new(yatp::metrics::MULTILEVEL_LEVEL_ELAPSED.clone())).unwrap();
    }

    fn init_encryption(&mut self) {
        self.encryption_key_manager = data_key_manager_from_config(
            &self.config.security.encryption,
            &self.config.storage.data_dir,
        )
        .map_err(|e| {
            panic!(
                "Encryption failed to initialize: {}. code: {}",
                e,
                e.error_code()
            )
        })
        .unwrap()
        .map(Arc::new);
    }

<<<<<<< HEAD
    fn create_raftstore_compaction_listener(&self) -> engine_rocks::CompactionListener {
        fn size_change_filter(info: &engine_rocks::RocksCompactionJobInfo<'_>) -> bool {
            // When calculating region size, we only consider write and default
            // column families.
            let cf = info.cf_name();
            if cf != CF_WRITE && cf != CF_DEFAULT {
                return false;
            }
            // Compactions in level 0 and level 1 are very frequently.
            if info.output_level() < 2 {
                return false;
            }

            true
        }

        let ch = Mutex::new(self.router.clone());
        let compacted_handler =
            Box::new(move |compacted_event: engine_rocks::RocksCompactedEvent| {
                let ch = ch.lock().unwrap();
                let event = StoreMsg::CompactedEvent(compacted_event);
                if let Err(e) = ch.send_control(event) {
                    error_unknown!(?e; "send compaction finished event to raftstore failed");
                }
            });
        engine_rocks::CompactionListener::new(compacted_handler, Some(size_change_filter))
    }

    fn init_sst_recovery_sender(&mut self) -> engine_rocks::ErrorListener {
        let sender = if !self.config.storage.max_background_error_hang_time.is_zero() {
            let sst_worker = Box::new(LazyWorker::new("sst-recovery"));
            let scheduler = sst_worker.scheduler();
            self.sst_worker = Some(sst_worker);
            Some(scheduler)
        } else {
            None
        };

        engine_rocks::ErrorListener::new("kv", sender)
    }

=======
>>>>>>> b6027198
    fn init_flow_receiver(&mut self) -> engine_rocks::FlowListener {
        let (tx, rx) = mpsc::channel();
        self.flow_info_sender = Some(tx.clone());
        self.flow_info_receiver = Some(rx);
        engine_rocks::FlowListener::new(tx)
    }

    fn init_engines(&mut self, engines: Engines<RocksEngine, ER>) {
        let store_meta = Arc::new(Mutex::new(StoreMeta::new(PENDING_MSG_CAP)));
        let engine = RaftKv::new(
            ServerRaftStoreRouter::new(
                self.router.clone(),
                LocalReader::new(engines.kv.clone(), store_meta.clone(), self.router.clone()),
            ),
            engines.kv.clone(),
        );

        self.engines = Some(TiKVEngines {
            engines,
            store_meta,
            engine,
        });
    }

    fn init_gc_worker(
        &mut self,
    ) -> GcWorker<
        RaftKv<RocksEngine, ServerRaftStoreRouter<RocksEngine, ER>>,
        RaftRouter<RocksEngine, ER>,
    > {
        let engines = self.engines.as_ref().unwrap();
        let mut gc_worker = GcWorker::new(
            engines.engine.clone(),
            self.router.clone(),
            self.flow_info_sender.take().unwrap(),
            self.config.gc.clone(),
            self.pd_client.feature_gate().clone(),
        );
        gc_worker
            .start()
            .unwrap_or_else(|e| fatal!("failed to start gc worker: {}", e));
        gc_worker
            .start_observe_lock_apply(
                self.coprocessor_host.as_mut().unwrap(),
                self.concurrency_manager.clone(),
            )
            .unwrap_or_else(|e| fatal!("gc worker failed to observe lock apply: {}", e));

        let cfg_controller = self.cfg_controller.as_mut().unwrap();
        cfg_controller.register(
            tikv::config::Module::Gc,
            Box::new(gc_worker.get_config_manager()),
        );

        gc_worker
    }

    fn init_servers<Api: APIVersion>(&mut self) -> Arc<VersionTrack<ServerConfig>> {
        let flow_controller = Arc::new(FlowController::new(
            &self.config.storage.flow_control,
            self.engines.as_ref().unwrap().engine.kv_engine(),
            self.flow_info_receiver.take().unwrap(),
        ));
        let gc_worker = self.init_gc_worker();
        let mut ttl_checker = Box::new(LazyWorker::new("ttl-checker"));
        let ttl_scheduler = ttl_checker.scheduler();

        let cfg_controller = self.cfg_controller.as_mut().unwrap();

        cfg_controller.register(
            tikv::config::Module::Quota,
            Box::new(QuotaLimitConfigManager::new(Arc::clone(
                &self.quota_limiter,
            ))),
        );

        // Create cdc.
        let mut cdc_worker = Box::new(LazyWorker::new("cdc"));
        let cdc_scheduler = cdc_worker.scheduler();
        let txn_extra_scheduler = cdc::CdcTxnExtraScheduler::new(cdc_scheduler.clone());

        self.engines
            .as_mut()
            .unwrap()
            .engine
            .set_txn_extra_scheduler(Arc::new(txn_extra_scheduler));

        let lock_mgr = LockManager::new(&self.config.pessimistic_txn);
        cfg_controller.register(
            tikv::config::Module::PessimisticTxn,
            Box::new(lock_mgr.config_manager()),
        );
        lock_mgr.register_detector_role_change_observer(self.coprocessor_host.as_mut().unwrap());

        let engines = self.engines.as_ref().unwrap();

        let pd_worker = LazyWorker::new("pd-worker");
        let pd_sender = pd_worker.scheduler();

        if let Some(sst_worker) = &mut self.sst_worker {
            let sst_runner = RecoveryRunner::new(
                engines.engines.kv.get_sync_db(),
                engines.store_meta.clone(),
                self.config.storage.max_background_error_hang_time.into(),
            );
            sst_worker.start_with_timer(sst_runner);
        }

        let unified_read_pool = if self.config.readpool.is_unified_pool_enabled() {
            Some(build_yatp_read_pool(
                &self.config.readpool.unified,
                pd_sender.clone(),
                engines.engine.clone(),
            ))
        } else {
            None
        };

        // The `DebugService` and `DiagnosticsService` will share the same thread pool
        let props = tikv_util::thread_group::current_properties();
        let debug_thread_pool = Arc::new(
            Builder::new_multi_thread()
                .thread_name(thd_name!("debugger"))
                .worker_threads(1)
                .on_thread_start(move || {
                    tikv_alloc::add_thread_memory_accessor();
                    tikv_util::thread_group::set_properties(props.clone());
                })
                .on_thread_stop(tikv_alloc::remove_thread_memory_accessor)
                .build()
                .unwrap(),
        );

        // Start resource metering.
        let (recorder_notifier, collector_reg_handle, resource_tag_factory, recorder_worker) =
            resource_metering::init_recorder(self.config.resource_metering.precision.as_millis());
        self.to_stop.push(recorder_worker);
        let (reporter_notifier, data_sink_reg_handle, reporter_worker) =
            resource_metering::init_reporter(
                self.config.resource_metering.clone(),
                collector_reg_handle.clone(),
            );
        self.to_stop.push(reporter_worker);
        let (address_change_notifier, single_target_worker) = resource_metering::init_single_target(
            self.config.resource_metering.receiver_address.clone(),
            self.env.clone(),
            data_sink_reg_handle.clone(),
        );
        self.to_stop.push(single_target_worker);
        let rsmeter_pubsub_service = resource_metering::PubSubService::new(data_sink_reg_handle);

        let cfg_manager = resource_metering::ConfigManager::new(
            self.config.resource_metering.clone(),
            recorder_notifier,
            reporter_notifier,
            address_change_notifier,
        );
        cfg_controller.register(
            tikv::config::Module::ResourceMetering,
            Box::new(cfg_manager),
        );

        let storage_read_pool_handle = if self.config.readpool.storage.use_unified_pool() {
            unified_read_pool.as_ref().unwrap().handle()
        } else {
            let storage_read_pools = ReadPool::from(storage::build_read_pool(
                &self.config.readpool.storage,
                pd_sender.clone(),
                engines.engine.clone(),
            ));
            storage_read_pools.handle()
        };

        let storage = create_raft_storage::<_, _, _, Api>(
            engines.engine.clone(),
            &self.config.storage,
            storage_read_pool_handle,
            lock_mgr.clone(),
            self.concurrency_manager.clone(),
            lock_mgr.get_storage_dynamic_configs(),
            flow_controller.clone(),
            pd_sender.clone(),
            resource_tag_factory.clone(),
            Arc::clone(&self.quota_limiter),
            self.pd_client.feature_gate().clone(),
        )
        .unwrap_or_else(|e| fatal!("failed to create raft storage: {}", e));
        cfg_controller.register(
            tikv::config::Module::Storage,
            Box::new(StorageConfigManger::new(
                self.engines.as_ref().unwrap().engine.kv_engine(),
                self.config.storage.block_cache.shared,
                ttl_scheduler,
                flow_controller,
                storage.get_scheduler(),
            )),
        );

        ReplicaReadLockChecker::new(self.concurrency_manager.clone())
            .register(self.coprocessor_host.as_mut().unwrap());

        // Create snapshot manager, server.
        let snap_path = self
            .store_path
            .join(Path::new("snap"))
            .to_str()
            .unwrap()
            .to_owned();

        let bps = i64::try_from(self.config.server.snap_max_write_bytes_per_sec.0)
            .unwrap_or_else(|_| fatal!("snap_max_write_bytes_per_sec > i64::max_value"));

        let snap_mgr = SnapManagerBuilder::default()
            .max_write_bytes_per_sec(bps)
            .max_total_size(self.config.server.snap_max_total_size.0)
            .encryption_key_manager(self.encryption_key_manager.clone())
            .build(snap_path);

        // Create coprocessor endpoint.
        let cop_read_pool_handle = if self.config.readpool.coprocessor.use_unified_pool() {
            unified_read_pool.as_ref().unwrap().handle()
        } else {
            let cop_read_pools = ReadPool::from(coprocessor::readpool_impl::build_read_pool(
                &self.config.readpool.coprocessor,
                pd_sender,
                engines.engine.clone(),
            ));
            cop_read_pools.handle()
        };

        if self.config.readpool.is_unified_pool_enabled() {
            cfg_controller.register(
                tikv::config::Module::Readpool,
                Box::new(ReadPoolConfigManager(
                    unified_read_pool.as_ref().unwrap().handle(),
                )),
            );
        }

        // Register causal observer for RawKV API V2
        // TODO: uncomment after finish modification of Storage.
        // if let ApiVersion::V2 = self.config.storage.api_version() {
        //     let tso = block_on(causal_ts::BatchTsoProvider::new_opt(
        //         self.pd_client.clone(),
        //         self.config.causal_ts.renew_interval.0,
        //         self.config.causal_ts.renew_batch_min_size,
        //     ));
        //     if let Err(e) = tso {
        //         panic!("Causal timestamp provider initialize failed: {:?}", e);
        //     }
        //     let causal_ts_provider = Arc::new(tso.unwrap());
        //     info!("Causal timestamp provider startup.");
        //
        //     let causal_ob = causal_ts::CausalObserver::new(causal_ts_provider);
        //     causal_ob.register_to(self.coprocessor_host.as_mut().unwrap());
        // }

        // Register cdc.
        let cdc_ob = cdc::CdcObserver::new(cdc_scheduler.clone());
        cdc_ob.register_to(self.coprocessor_host.as_mut().unwrap());
        // Register cdc config manager.
        cfg_controller.register(
            tikv::config::Module::CDC,
            Box::new(CdcConfigManager(cdc_worker.scheduler())),
        );

        // Create resolved ts worker
        let rts_worker = if self.config.resolved_ts.enable {
            let worker = Box::new(LazyWorker::new("resolved-ts"));
            // Register the resolved ts observer
            let resolved_ts_ob = resolved_ts::Observer::new(worker.scheduler());
            resolved_ts_ob.register_to(self.coprocessor_host.as_mut().unwrap());
            // Register config manager for resolved ts worker
            cfg_controller.register(
                tikv::config::Module::ResolvedTs,
                Box::new(resolved_ts::ResolvedTsConfigManager::new(
                    worker.scheduler(),
                )),
            );
            Some(worker)
        } else {
            None
        };

        let check_leader_runner = CheckLeaderRunner::new(engines.store_meta.clone());
        let check_leader_scheduler = self
            .background_worker
            .start("check-leader", check_leader_runner);

        let server_config = Arc::new(VersionTrack::new(self.config.server.clone()));

        self.config
            .raft_store
            .validate()
            .unwrap_or_else(|e| fatal!("failed to validate raftstore config {}", e));
        let raft_store = Arc::new(VersionTrack::new(self.config.raft_store.clone()));
        let mut node = Node::new(
            self.system.take().unwrap(),
            &server_config.value().clone(),
            raft_store.clone(),
            self.config.storage.api_version(),
            self.pd_client.clone(),
            self.state.clone(),
            self.background_worker.clone(),
        );
        node.try_bootstrap_store(engines.engines.clone())
            .unwrap_or_else(|e| fatal!("failed to bootstrap node id: {}", e));

        self.snap_mgr = Some(snap_mgr.clone());
        // Create server
        let server = Server::new(
            node.id(),
            &server_config,
            &self.security_mgr,
            storage,
            coprocessor::Endpoint::new(
                &server_config.value(),
                cop_read_pool_handle,
                self.concurrency_manager.clone(),
                engine_rocks::raw_util::to_raw_perf_level(self.config.coprocessor.perf_level),
                resource_tag_factory,
                Arc::clone(&self.quota_limiter),
            ),
            coprocessor_v2::Endpoint::new(&self.config.coprocessor_v2),
            self.router.clone(),
            self.resolver.clone(),
            snap_mgr.clone(),
            gc_worker.clone(),
            check_leader_scheduler,
            self.env.clone(),
            unified_read_pool,
            debug_thread_pool,
        )
        .unwrap_or_else(|e| fatal!("failed to create server: {}", e));
        cfg_controller.register(
            tikv::config::Module::Server,
            Box::new(ServerConfigManager::new(
                server.get_snap_worker_scheduler(),
                server_config.clone(),
            )),
        );

        let import_path = self.store_path.join("import");
        let mut importer = SSTImporter::new(
            &self.config.import,
            import_path,
            self.encryption_key_manager.clone(),
            self.config.storage.api_version(),
        )
        .unwrap();
        for (cf_name, compression_type) in &[
            (
                CF_DEFAULT,
                self.config.rocksdb.defaultcf.bottommost_level_compression,
            ),
            (
                CF_WRITE,
                self.config.rocksdb.writecf.bottommost_level_compression,
            ),
        ] {
            importer.set_compression_type(cf_name, from_rocks_compression_type(*compression_type));
        }
        let importer = Arc::new(importer);

        let split_check_runner = SplitCheckRunner::new(
            engines.engines.kv.clone(),
            self.router.clone(),
            self.coprocessor_host.clone().unwrap(),
        );
        let split_check_scheduler = self
            .background_worker
            .start("split-check", split_check_runner);
        cfg_controller.register(
            tikv::config::Module::Coprocessor,
            Box::new(SplitCheckConfigManager(split_check_scheduler.clone())),
        );

        let split_config_manager =
            SplitConfigManager::new(Arc::new(VersionTrack::new(self.config.split.clone())));
        cfg_controller.register(
            tikv::config::Module::Split,
            Box::new(split_config_manager.clone()),
        );

        let auto_split_controller = AutoSplitController::new(split_config_manager);

        // `ConsistencyCheckObserver` must be registered before `Node::start`.
        let safe_point = Arc::new(AtomicU64::new(0));
        let observer = match self.config.coprocessor.consistency_check_method {
            ConsistencyCheckMethod::Mvcc => BoxConsistencyCheckObserver::new(
                MvccConsistencyCheckObserver::new(safe_point.clone()),
            ),
            ConsistencyCheckMethod::Raw => {
                BoxConsistencyCheckObserver::new(RawConsistencyCheckObserver::default())
            }
        };
        self.coprocessor_host
            .as_mut()
            .unwrap()
            .registry
            .register_consistency_check_observer(100, observer);

        node.start(
            engines.engines.clone(),
            server.transport(),
            snap_mgr,
            pd_worker,
            engines.store_meta.clone(),
            self.coprocessor_host.clone().unwrap(),
            importer.clone(),
            split_check_scheduler,
            auto_split_controller,
            self.concurrency_manager.clone(),
            collector_reg_handle,
        )
        .unwrap_or_else(|e| fatal!("failed to start node: {}", e));

        // Start auto gc. Must after `Node::start` because `node_id` is initialized there.
        assert!(node.id() > 0); // Node id should never be 0.
        let auto_gc_config = AutoGcConfig::new(
            self.pd_client.clone(),
            self.region_info_accessor.clone(),
            node.id(),
        );
        if let Err(e) = gc_worker.start_auto_gc(auto_gc_config, safe_point) {
            fatal!("failed to start auto_gc on storage, error: {}", e);
        }

        initial_metric(&self.config.metric);
        if self.config.storage.enable_ttl {
            ttl_checker.start_with_timer(TTLChecker::new(
                self.engines.as_ref().unwrap().engine.kv_engine(),
                self.region_info_accessor.clone(),
                self.config.storage.ttl_check_poll_interval.into(),
            ));
            self.to_stop.push(ttl_checker);
        }

        // Start CDC.
        let cdc_memory_quota = MemoryQuota::new(self.config.cdc.sink_memory_quota.0 as _);
        let cdc_endpoint = cdc::Endpoint::new(
            self.config.server.cluster_id,
            &self.config.cdc,
            self.pd_client.clone(),
            cdc_scheduler.clone(),
            self.router.clone(),
            self.engines.as_ref().unwrap().engines.kv.clone(),
            cdc_ob,
            engines.store_meta.clone(),
            self.concurrency_manager.clone(),
            server.env(),
            self.security_mgr.clone(),
            cdc_memory_quota.clone(),
        );
        cdc_worker.start_with_timer(cdc_endpoint);
        self.to_stop.push(cdc_worker);

        // Start resolved ts
        if let Some(mut rts_worker) = rts_worker {
            let rts_endpoint = resolved_ts::Endpoint::new(
                &self.config.resolved_ts,
                rts_worker.scheduler(),
                self.router.clone(),
                engines.store_meta.clone(),
                self.pd_client.clone(),
                self.concurrency_manager.clone(),
                server.env(),
                self.security_mgr.clone(),
                // TODO: replace to the cdc sinker
                resolved_ts::DummySinker::new(),
            );
            rts_worker.start_with_timer(rts_endpoint);
            self.to_stop.push(rts_worker);
        }

        cfg_controller.register(
            tikv::config::Module::Raftstore,
            Box::new(RaftstoreConfigManager::new(
                node.refresh_config_scheduler(),
                raft_store,
            )),
        );

        self.servers = Some(Servers {
            lock_mgr,
            server,
            node,
            importer,
            cdc_scheduler,
            cdc_memory_quota,
            rsmeter_pubsub_service,
        });

        server_config
    }

    fn register_services(&mut self) {
        let servers = self.servers.as_mut().unwrap();
        let engines = self.engines.as_ref().unwrap();

        // Import SST service.
        let import_service = ImportSSTService::new(
            self.config.import.clone(),
            self.router.clone(),
            engines.engines.kv.clone(),
            servers.importer.clone(),
        );
        if servers
            .server
            .register_service(create_import_sst(import_service))
            .is_some()
        {
            fatal!("failed to register import service");
        }

        // Debug service.
        let debug_service = DebugService::new(
            engines.engines.clone(),
            servers.server.get_debug_thread_pool().clone(),
            self.router.clone(),
            self.cfg_controller.as_ref().unwrap().clone(),
        );
        if servers
            .server
            .register_service(create_debug(debug_service))
            .is_some()
        {
            fatal!("failed to register debug service");
        }

        // Create Diagnostics service
        let diag_service = DiagnosticsService::new(
            servers.server.get_debug_thread_pool().clone(),
            self.config.log.file.filename.clone(),
            self.config.slow_log_file.clone(),
        );
        if servers
            .server
            .register_service(create_diagnostics(diag_service))
            .is_some()
        {
            fatal!("failed to register diagnostics service");
        }

        // Lock manager.
        if servers
            .server
            .register_service(create_deadlock(servers.lock_mgr.deadlock_service()))
            .is_some()
        {
            fatal!("failed to register deadlock service");
        }

        servers
            .lock_mgr
            .start(
                servers.node.id(),
                self.pd_client.clone(),
                self.resolver.clone(),
                self.security_mgr.clone(),
                &self.config.pessimistic_txn,
            )
            .unwrap_or_else(|e| fatal!("failed to start lock manager: {}", e));

        // Backup service.
        let mut backup_worker = Box::new(self.background_worker.lazy_build("backup-endpoint"));
        let backup_scheduler = backup_worker.scheduler();
        let backup_service = backup::Service::new(backup_scheduler);
        if servers
            .server
            .register_service(create_backup(backup_service))
            .is_some()
        {
            fatal!("failed to register backup service");
        }

        let backup_endpoint = backup::Endpoint::new(
            servers.node.id(),
            engines.engine.clone(),
            self.region_info_accessor.clone(),
            engines.engines.kv.as_inner().clone(),
            self.config.backup.clone(),
            self.concurrency_manager.clone(),
            self.config.storage.api_version(),
        );
        self.cfg_controller.as_mut().unwrap().register(
            tikv::config::Module::Backup,
            Box::new(backup_endpoint.get_config_manager()),
        );
        backup_worker.start(backup_endpoint);

        let cdc_service = cdc::Service::new(
            servers.cdc_scheduler.clone(),
            servers.cdc_memory_quota.clone(),
        );
        if servers
            .server
            .register_service(create_change_data(cdc_service))
            .is_some()
        {
            fatal!("failed to register cdc service");
        }
        if servers
            .server
            .register_service(create_resource_metering_pub_sub(
                servers.rsmeter_pubsub_service.clone(),
            ))
            .is_some()
        {
            warn!("failed to register resource metering pubsub service");
        }
    }

    fn init_io_utility(&mut self) -> BytesFetcher {
        let stats_collector_enabled = file_system::init_io_stats_collector()
            .map_err(|e| warn!("failed to init I/O stats collector: {}", e))
            .is_ok();

        let limiter = Arc::new(
            self.config
                .storage
                .io_rate_limit
                .build(!stats_collector_enabled /*enable_statistics*/),
        );
        let fetcher = if stats_collector_enabled {
            BytesFetcher::FromIOStatsCollector()
        } else {
            BytesFetcher::FromRateLimiter(limiter.statistics().unwrap())
        };
        // Set up IO limiter even when rate limit is disabled, so that rate limits can be
        // dynamically applied later on.
        set_io_rate_limiter(Some(limiter));
        fetcher
    }

    fn init_metrics_flusher(
        &mut self,
        fetcher: BytesFetcher,
        engines_info: Arc<EnginesResourceInfo>,
    ) {
        let mut engine_metrics = EngineMetricsManager::<RocksEngine, ER>::new(
            self.engines.as_ref().unwrap().engines.clone(),
        );
        let mut io_metrics = IOMetricsManager::new(fetcher);
        let engines_info_clone = engines_info.clone();
        self.background_worker
            .spawn_interval_task(DEFAULT_METRICS_FLUSH_INTERVAL, move || {
                let now = Instant::now();
                engine_metrics.flush(now);
                io_metrics.flush(now);
                engines_info_clone.update(now);
            });
        if let Some(limiter) = get_io_rate_limiter() {
            limiter.set_low_priority_io_adjustor_if_needed(Some(engines_info));
        }

        let mut mem_trace_metrics = MemoryTraceManager::default();
        mem_trace_metrics.register_provider(MEMTRACE_RAFTSTORE.clone());
        mem_trace_metrics.register_provider(MEMTRACE_COPROCESSOR.clone());
        self.background_worker
            .spawn_interval_task(DEFAULT_MEMTRACE_FLUSH_INTERVAL, move || {
                let now = Instant::now();
                mem_trace_metrics.flush(now);
            });
    }

    fn init_storage_stats_task(&self, engines: Engines<RocksEngine, ER>) {
        let config_disk_capacity: u64 = self.config.raft_store.capacity.0;
        let data_dir = self.config.storage.data_dir.clone();
        let store_path = self.store_path.clone();
        let snap_mgr = self.snap_mgr.clone().unwrap();
        let reserve_space = disk::get_disk_reserved_space();
        if reserve_space == 0 {
            info!("disk space checker not enabled");
            return;
        }

        let almost_full_threshold = reserve_space;
        let already_full_threshold = reserve_space / 2;
        self.background_worker
            .spawn_interval_task(DEFAULT_STORAGE_STATS_INTERVAL, move || {
                let disk_stats = match fs2::statvfs(&store_path) {
                    Err(e) => {
                        error!(
                            "get disk stat for kv store failed";
                            "kv path" => store_path.to_str(),
                            "err" => ?e
                        );
                        return;
                    }
                    Ok(stats) => stats,
                };
                let disk_cap = disk_stats.total_space();
                let snap_size = snap_mgr.get_total_snap_size().unwrap();

                let kv_size = engines
                    .kv
                    .get_engine_used_size()
                    .expect("get kv engine size");

                let raft_size = engines
                    .raft
                    .get_engine_size()
                    .expect("get raft engine size");

                let placeholer_file_path = PathBuf::from_str(&data_dir)
                    .unwrap()
                    .join(Path::new(file_system::SPACE_PLACEHOLDER_FILE));

                let placeholder_size: u64 =
                    file_system::get_file_size(&placeholer_file_path).unwrap_or(0);

                let used_size = snap_size + kv_size + raft_size + placeholder_size;
                let capacity = if config_disk_capacity == 0 || disk_cap < config_disk_capacity {
                    disk_cap
                } else {
                    config_disk_capacity
                };

                let mut available = capacity.checked_sub(used_size).unwrap_or_default();
                available = cmp::min(available, disk_stats.available_space());

                let prev_disk_status = disk::get_disk_status(0); //0 no need care about failpoint.
                let cur_disk_status = if available <= already_full_threshold {
                    disk::DiskUsage::AlreadyFull
                } else if available <= almost_full_threshold {
                    disk::DiskUsage::AlmostFull
                } else {
                    disk::DiskUsage::Normal
                };
                if prev_disk_status != cur_disk_status {
                    warn!(
                        "disk usage {:?}->{:?}, available={},snap={},kv={},raft={},capacity={}",
                        prev_disk_status,
                        cur_disk_status,
                        available,
                        snap_size,
                        kv_size,
                        raft_size,
                        capacity
                    );
                }
                disk::set_disk_status(cur_disk_status);
            })
    }

    fn run_server(&mut self, server_config: Arc<VersionTrack<ServerConfig>>) {
        let server = self.servers.as_mut().unwrap();
        server
            .server
            .build_and_bind()
            .unwrap_or_else(|e| fatal!("failed to build server: {}", e));
        server
            .server
            .start(server_config, self.security_mgr.clone())
            .unwrap_or_else(|e| fatal!("failed to start server: {}", e));
    }

    fn run_status_server(&mut self) {
        // Create a status server.
        let status_enabled = !self.config.server.status_addr.is_empty();
        if status_enabled {
            let mut status_server = match StatusServer::new(
                self.config.server.status_thread_pool_size,
                self.cfg_controller.take().unwrap(),
                Arc::new(self.config.security.clone()),
                self.router.clone(),
                self.store_path.clone(),
            ) {
                Ok(status_server) => Box::new(status_server),
                Err(e) => {
                    error_unknown!(%e; "failed to start runtime for status service");
                    return;
                }
            };
            // Start the status server.
            if let Err(e) = status_server.start(self.config.server.status_addr.clone()) {
                error_unknown!(%e; "failed to bind addr for status service");
            } else {
                self.to_stop.push(status_server);
            }
        }
    }

    fn stop(self) {
        tikv_util::thread_group::mark_shutdown();
        let mut servers = self.servers.unwrap();
        servers
            .server
            .stop()
            .unwrap_or_else(|e| fatal!("failed to stop server: {}", e));

        servers.node.stop();
        self.region_info_accessor.stop();

        servers.lock_mgr.stop();

        if let Some(sst_worker) = self.sst_worker {
            sst_worker.stop_worker();
        }

        self.to_stop.into_iter().for_each(|s| s.stop());
    }
}

<<<<<<< HEAD
impl TiKVServer<RocksEngine> {
    fn init_raw_engines(
        &mut self,
        flow_listener: engine_rocks::FlowListener,
        error_listener: engine_rocks::ErrorListener,
    ) -> (Engines<RocksEngine, RocksEngine>, Arc<EnginesResourceInfo>) {
        let block_cache = self.config.storage.block_cache.build_shared_cache();
        let shared_block_cache = block_cache.is_some();
        let env = self
            .config
            .build_shared_rocks_env(self.encryption_key_manager.clone(), get_io_rate_limiter())
            .unwrap();
=======
trait ConfiguredRaftEngine: RaftEngine {
    fn build(_: &TiKVServer<Self>, _: &Arc<Env>, _: &Option<Cache>) -> Self;
    fn as_rocks_engine(&self) -> Option<&RocksEngine> {
        None
    }
    fn register_config(&self, _cfg_controller: &mut ConfigController, _share_cache: bool) {}
}
>>>>>>> b6027198

impl ConfiguredRaftEngine for RocksEngine {
    fn build(server: &TiKVServer<Self>, env: &Arc<Env>, block_cache: &Option<Cache>) -> Self {
        let mut raft_data_state_machine = RaftDataStateMachine::new(
            &server.config.storage.data_dir,
            &server.config.raft_engine.config().dir,
            &server.config.raft_store.raftdb_path,
        );
        let should_dump = raft_data_state_machine.before_open_target();

        let raft_db_path = &server.config.raft_store.raftdb_path;
        let config_raftdb = &server.config.raftdb;
        let mut raft_db_opts = config_raftdb.build_opt();
        raft_db_opts.set_env(env.clone());
        let raft_cf_opts = config_raftdb.build_cf_opts(block_cache);
        let raftdb =
            engine_rocks::raw_util::new_engine_opt(raft_db_path, raft_db_opts, raft_cf_opts)
                .unwrap_or_else(|e| fatal!("Failed to create raftdb: {}", e));
        let mut raftdb = RocksEngine::from_db(Arc::new(raftdb));
        raftdb.set_shared_block_cache(block_cache.is_some());

        if should_dump {
            let raft_engine = RaftLogEngine::new(
                server.config.raft_engine.config(),
                server.encryption_key_manager.clone(),
                None,
            )
            .expect("open raft engine");
            dump_raft_engine_to_raftdb(&raft_engine, &raftdb, 8 /*threads*/);
            raft_data_state_machine.after_dump_data();
        }
        raftdb
    }

<<<<<<< HEAD
        // Create kv engine.
        let mut kv_db_opts = self.config.rocksdb.build_opt();
        kv_db_opts.set_env(env);
        kv_db_opts.add_event_listener(self.create_raftstore_compaction_listener());
        kv_db_opts.add_event_listener(flow_listener);
        kv_db_opts.add_event_listener(error_listener);
        let kv_cfs_opts = self.config.rocksdb.build_cf_opts(
            &block_cache,
            Some(&self.region_info_accessor),
            self.config.storage.api_version(),
        );
        let db_path = self.store_path.join(Path::new(DEFAULT_ROCKSDB_SUB_DIR));
        let kv_engine = engine_rocks::raw_util::new_engine_opt(
            db_path.to_str().unwrap(),
            kv_db_opts,
            kv_cfs_opts,
        )
        .unwrap_or_else(|s| fatal!("failed to create kv engine: {}", s));

        let mut kv_engine = RocksEngine::from_db(Arc::new(kv_engine));
        kv_engine.set_shared_block_cache(shared_block_cache);
        let engines = Engines::new(kv_engine, raftdb);
=======
    fn as_rocks_engine(&self) -> Option<&RocksEngine> {
        Some(self)
    }
>>>>>>> b6027198

    fn register_config(&self, cfg_controller: &mut ConfigController, share_cache: bool) {
        cfg_controller.register(
            tikv::config::Module::Raftdb,
            Box::new(DBConfigManger::new(self.clone(), DBType::Raft, share_cache)),
        );
    }
}

<<<<<<< HEAD
impl TiKVServer<RaftLogEngine> {
    fn init_raw_engines(
        &mut self,
        flow_listener: engine_rocks::FlowListener,
        error_listener: engine_rocks::ErrorListener,
    ) -> (
        Engines<RocksEngine, RaftLogEngine>,
        Arc<EnginesResourceInfo>,
    ) {
        let env = get_env(self.encryption_key_manager.clone(), get_io_rate_limiter()).unwrap();
        let block_cache = self.config.storage.block_cache.build_shared_cache();

=======
impl ConfiguredRaftEngine for RaftLogEngine {
    fn build(server: &TiKVServer<Self>, env: &Arc<Env>, block_cache: &Option<Cache>) -> Self {
>>>>>>> b6027198
        let mut raft_data_state_machine = RaftDataStateMachine::new(
            &server.config.storage.data_dir,
            &server.config.raft_store.raftdb_path,
            &server.config.raft_engine.config().dir,
        );
        let should_dump = raft_data_state_machine.before_open_target();

        let raft_config = server.config.raft_engine.config();
        let raft_engine = RaftLogEngine::new(
            raft_config,
            server.encryption_key_manager.clone(),
            get_io_rate_limiter(),
        )
        .unwrap_or_else(|e| fatal!("Failed to create raft engine: {}", e));

        if should_dump {
            let config_raftdb = &server.config.raftdb;
            let mut raft_db_opts = config_raftdb.build_opt();
            raft_db_opts.set_env(env.clone());
            let raft_cf_opts = config_raftdb.build_cf_opts(block_cache);
            let raftdb = engine_rocks::raw_util::new_engine_opt(
                &server.config.raft_store.raftdb_path,
                raft_db_opts,
                raft_cf_opts,
            )
            .unwrap_or_else(|e| fatal!("Failed to create raftdb: {}", e));
            let raftdb = RocksEngine::from_db(Arc::new(raftdb));
            dump_raftdb_to_raft_engine(&raftdb, &raft_engine, 8 /*threads*/);
            raft_data_state_machine.after_dump_data();
        }
        raft_engine
    }
}

<<<<<<< HEAD
        // Create kv engine.
        let mut kv_db_opts = self.config.rocksdb.build_opt();
        kv_db_opts.set_env(env);
        kv_db_opts.add_event_listener(self.create_raftstore_compaction_listener());
        kv_db_opts.add_event_listener(flow_listener);
        kv_db_opts.add_event_listener(error_listener);
        let kv_cfs_opts = self.config.rocksdb.build_cf_opts(
            &block_cache,
            Some(&self.region_info_accessor),
            self.config.storage.api_version(),
        );
        let db_path = self.store_path.join(Path::new(DEFAULT_ROCKSDB_SUB_DIR));
        let kv_engine = engine_rocks::raw_util::new_engine_opt(
            db_path.to_str().unwrap(),
            kv_db_opts,
            kv_cfs_opts,
        )
        .unwrap_or_else(|s| fatal!("failed to create kv engine: {}", s));
=======
impl<CER: ConfiguredRaftEngine> TiKVServer<CER> {
    fn init_raw_engines(
        &mut self,
        flow_listener: engine_rocks::FlowListener,
    ) -> (Engines<RocksEngine, CER>, Arc<EnginesResourceInfo>) {
        let block_cache = self.config.storage.block_cache.build_shared_cache();
        let env = self
            .config
            .build_shared_rocks_env(self.encryption_key_manager.clone(), get_io_rate_limiter())
            .unwrap();

        // Create raft engine
        let raft_engine = CER::build(self, &env, &block_cache);
>>>>>>> b6027198

        // Create kv engine.
        let mut builder = KvEngineFactoryBuilder::new(env, &self.config, &self.store_path)
            .compaction_filter_router(self.router.clone())
            .region_info_accessor(self.region_info_accessor.clone())
            .flow_listener(flow_listener);
        if let Some(cache) = block_cache {
            builder = builder.block_cache(cache);
        }
        let factory = builder.build();
        let kv_engine = factory
            .create_tablet()
            .unwrap_or_else(|s| fatal!("failed to create kv engine: {}", s));
        let engines = Engines::new(kv_engine, raft_engine);

        let cfg_controller = self.cfg_controller.as_mut().unwrap();
        cfg_controller.register(
            tikv::config::Module::Rocksdb,
            Box::new(DBConfigManger::new(
                engines.kv.clone(),
                DBType::Kv,
                self.config.storage.block_cache.shared,
            )),
        );
        engines
            .raft
            .register_config(cfg_controller, self.config.storage.block_cache.shared);

        let engines_info = Arc::new(EnginesResourceInfo::new(
            &engines, 180, /*max_samples_to_preserve*/
        ));

        (engines, engines_info)
    }
}

/// Various sanity-checks and logging before running a server.
///
/// Warnings are logged.
///
/// # Logs
///
/// The presence of these environment variables that affect the database
/// behavior is logged.
///
/// - `GRPC_POLL_STRATEGY`
/// - `http_proxy` and `https_proxy`
///
/// # Warnings
///
/// - if `net.core.somaxconn` < 32768
/// - if `net.ipv4.tcp_syncookies` is not 0
/// - if `vm.swappiness` is not 0
/// - if data directories are not on SSDs
/// - if the "TZ" environment variable is not set on unix
fn pre_start() {
    check_environment_variables();
    for e in tikv_util::config::check_kernel() {
        warn!(
            "check: kernel";
            "err" => %e
        );
    }
}

fn check_system_config(config: &TiKvConfig) {
    info!("beginning system configuration check");
    let mut rocksdb_max_open_files = config.rocksdb.max_open_files;
    if config.rocksdb.titan.enabled {
        // Titan engine maintains yet another pool of blob files and uses the same max
        // number of open files setup as rocksdb does. So we double the max required
        // open files here
        rocksdb_max_open_files *= 2;
    }
    if let Err(e) = tikv_util::config::check_max_open_fds(
        RESERVED_OPEN_FDS + (rocksdb_max_open_files + config.raftdb.max_open_files) as u64,
    ) {
        fatal!("{}", e);
    }

    // Check RocksDB data dir
    if let Err(e) = tikv_util::config::check_data_dir(&config.storage.data_dir) {
        warn!(
            "check: rocksdb-data-dir";
            "path" => &config.storage.data_dir,
            "err" => %e
        );
    }
    // Check raft data dir
    if let Err(e) = tikv_util::config::check_data_dir(&config.raft_store.raftdb_path) {
        warn!(
            "check: raftdb-path";
            "path" => &config.raft_store.raftdb_path,
            "err" => %e
        );
    }
}

fn try_lock_conflict_addr<P: AsRef<Path>>(path: P) -> File {
    let f = File::create(path.as_ref()).unwrap_or_else(|e| {
        fatal!(
            "failed to create lock at {}: {}",
            path.as_ref().display(),
            e
        )
    });

    if f.try_lock_exclusive().is_err() {
        fatal!(
            "{} already in use, maybe another instance is binding with this address.",
            path.as_ref().file_name().unwrap().to_str().unwrap()
        );
    }
    f
}

#[cfg(unix)]
fn get_lock_dir() -> String {
    format!("{}_TIKV_LOCK_FILES", unsafe { libc::getuid() })
}

#[cfg(not(unix))]
fn get_lock_dir() -> String {
    "TIKV_LOCK_FILES".to_owned()
}

/// A small trait for components which can be trivially stopped. Lets us keep
/// a list of these in `TiKV`, rather than storing each component individually.
trait Stop {
    fn stop(self: Box<Self>);
}

impl<E, R> Stop for StatusServer<E, R>
where
    E: 'static,
    R: 'static + Send,
{
    fn stop(self: Box<Self>) {
        (*self).stop()
    }
}

impl Stop for Worker {
    fn stop(self: Box<Self>) {
        Worker::stop(&self);
    }
}

impl<T: fmt::Display + Send + 'static> Stop for LazyWorker<T> {
    fn stop(self: Box<Self>) {
        self.stop_worker();
    }
}

pub struct EngineMetricsManager<EK: KvEngine, R: RaftEngine> {
    engines: Engines<EK, R>,
    last_reset: Instant,
}

impl<EK: KvEngine, R: RaftEngine> EngineMetricsManager<EK, R> {
    pub fn new(engines: Engines<EK, R>) -> Self {
        EngineMetricsManager {
            engines,
            last_reset: Instant::now(),
        }
    }

    pub fn flush(&mut self, now: Instant) {
        KvEngine::flush_metrics(&self.engines.kv, "kv");
        self.engines.raft.flush_metrics("raft");
        if now.saturating_duration_since(self.last_reset) >= DEFAULT_ENGINE_METRICS_RESET_INTERVAL {
            KvEngine::reset_statistics(&self.engines.kv);
            self.engines.raft.reset_statistics();
            self.last_reset = now;
        }
    }
}

pub struct EnginesResourceInfo {
    kv_engine: RocksEngine,
    raft_engine: Option<RocksEngine>,
    latest_normalized_pending_bytes: AtomicU32,
    normalized_pending_bytes_collector: MovingAvgU32,
}

impl EnginesResourceInfo {
    const SCALE_FACTOR: u64 = 100;

    fn new<CER: ConfiguredRaftEngine>(
        engines: &Engines<RocksEngine, CER>,
        max_samples_to_preserve: usize,
    ) -> Self {
        let raft_engine = engines.raft.as_rocks_engine().cloned();
        EnginesResourceInfo {
            kv_engine: engines.kv.clone(),
            raft_engine,
            latest_normalized_pending_bytes: AtomicU32::new(0),
            normalized_pending_bytes_collector: MovingAvgU32::new(max_samples_to_preserve),
        }
    }

    pub fn update(&self, _now: Instant) {
        let mut normalized_pending_bytes = 0;

        fn fetch_engine_cf(engine: &RocksEngine, cf: &str, normalized_pending_bytes: &mut u32) {
            if let Ok(cf_opts) = engine.get_options_cf(cf) {
                if let Ok(Some(b)) = engine.get_cf_pending_compaction_bytes(cf) {
                    if cf_opts.get_soft_pending_compaction_bytes_limit() > 0 {
                        *normalized_pending_bytes = std::cmp::max(
                            *normalized_pending_bytes,
                            (b * EnginesResourceInfo::SCALE_FACTOR
                                / cf_opts.get_soft_pending_compaction_bytes_limit())
                                as u32,
                        );
                    }
                }
            }
        }

        if let Some(raft_engine) = &self.raft_engine {
            fetch_engine_cf(raft_engine, CF_DEFAULT, &mut normalized_pending_bytes);
        }
        for cf in &[CF_DEFAULT, CF_WRITE, CF_LOCK] {
            fetch_engine_cf(&self.kv_engine, cf, &mut normalized_pending_bytes);
        }
        let (_, avg) = self
            .normalized_pending_bytes_collector
            .add(normalized_pending_bytes);
        self.latest_normalized_pending_bytes.store(
            std::cmp::max(normalized_pending_bytes, avg),
            Ordering::Relaxed,
        );
    }
}

impl IOBudgetAdjustor for EnginesResourceInfo {
    fn adjust(&self, total_budgets: usize) -> usize {
        let score = self.latest_normalized_pending_bytes.load(Ordering::Relaxed) as f32
            / Self::SCALE_FACTOR as f32;
        // Two reasons for adding `sqrt` on top:
        // 1) In theory the convergence point is independent of the value of pending
        //    bytes (as long as backlog generating rate equals consuming rate, which is
        //    determined by compaction budgets), a convex helps reach that point while
        //    maintaining low level of pending bytes.
        // 2) Variance of compaction pending bytes grows with its magnitude, a filter
        //    with decreasing derivative can help balance such trend.
        let score = score.sqrt();
        // The target global write flow slides between Bandwidth / 2 and Bandwidth.
        let score = 0.5 + score / 2.0;
        (total_budgets as f32 * score) as usize
    }
}<|MERGE_RESOLUTION|>--- conflicted
+++ resolved
@@ -29,13 +29,8 @@
 use cdc::{CdcConfigManager, MemoryQuota};
 use concurrency_manager::ConcurrencyManager;
 use encryption_export::{data_key_manager_from_config, DataKeyManager};
-<<<<<<< HEAD
-use engine_rocks::{from_rocks_compression_type, get_env, FlowInfo, RocksEngine};
-use engine_rocks_helper::sst_recovery::RecoveryRunner;
-=======
 use engine_rocks::raw::{Cache, Env};
 use engine_rocks::{from_rocks_compression_type, FlowInfo, RocksEngine};
->>>>>>> b6027198
 use engine_traits::{
     CFOptionsExt, ColumnFamilyOptions, Engines, FlowControlFactorsExt, KvEngine, MiscExt,
     RaftEngine, TabletFactory, CF_DEFAULT, CF_LOCK, CF_WRITE,
@@ -159,43 +154,6 @@
 
     let _m = Monitor::default();
 
-<<<<<<< HEAD
-    macro_rules! run_impl {
-        ($ER: ty) => {{
-            let mut tikv = TiKVServer::<$ER>::init(config);
-
-            // Must be called after `TiKVServer::init`.
-            let memory_limit = tikv.config.memory_usage_limit.unwrap().0;
-            let high_water = (tikv.config.memory_usage_high_water * memory_limit as f64) as u64;
-            register_memory_usage_high_water(high_water);
-
-            tikv.check_conflict_addr();
-            tikv.init_fs();
-            tikv.init_yatp();
-            tikv.init_encryption();
-            let fetcher = tikv.init_io_utility();
-            let listener = tikv.init_flow_receiver();
-            let error_listener = tikv.init_sst_recovery_sender();
-            let (engines, engines_info) = tikv.init_raw_engines(listener, error_listener);
-            tikv.init_engines(engines.clone());
-            let server_config = tikv.init_servers();
-            tikv.register_services();
-            tikv.init_metrics_flusher(fetcher, engines_info);
-            tikv.init_storage_stats_task(engines);
-            tikv.run_server(server_config);
-            tikv.run_status_server();
-
-            signal_handler::wait_for_signal(Some(tikv.engines.take().unwrap().engines));
-            tikv.stop();
-        }};
-    }
-
-    if !config.raft_engine.enable {
-        run_impl!(RocksEngine)
-    } else {
-        run_impl!(RaftLogEngine)
-    }
-=======
     dispatch_api_version!(config.storage.api_version(), {
         if !config.raft_engine.enable {
             run_impl::<RocksEngine, API>(config)
@@ -203,7 +161,6 @@
             run_impl::<RaftLogEngine, API>(config)
         }
     })
->>>>>>> b6027198
 }
 
 const RESERVED_OPEN_FDS: u64 = 1000;
@@ -530,50 +487,6 @@
         .map(Arc::new);
     }
 
-<<<<<<< HEAD
-    fn create_raftstore_compaction_listener(&self) -> engine_rocks::CompactionListener {
-        fn size_change_filter(info: &engine_rocks::RocksCompactionJobInfo<'_>) -> bool {
-            // When calculating region size, we only consider write and default
-            // column families.
-            let cf = info.cf_name();
-            if cf != CF_WRITE && cf != CF_DEFAULT {
-                return false;
-            }
-            // Compactions in level 0 and level 1 are very frequently.
-            if info.output_level() < 2 {
-                return false;
-            }
-
-            true
-        }
-
-        let ch = Mutex::new(self.router.clone());
-        let compacted_handler =
-            Box::new(move |compacted_event: engine_rocks::RocksCompactedEvent| {
-                let ch = ch.lock().unwrap();
-                let event = StoreMsg::CompactedEvent(compacted_event);
-                if let Err(e) = ch.send_control(event) {
-                    error_unknown!(?e; "send compaction finished event to raftstore failed");
-                }
-            });
-        engine_rocks::CompactionListener::new(compacted_handler, Some(size_change_filter))
-    }
-
-    fn init_sst_recovery_sender(&mut self) -> engine_rocks::ErrorListener {
-        let sender = if !self.config.storage.max_background_error_hang_time.is_zero() {
-            let sst_worker = Box::new(LazyWorker::new("sst-recovery"));
-            let scheduler = sst_worker.scheduler();
-            self.sst_worker = Some(sst_worker);
-            Some(scheduler)
-        } else {
-            None
-        };
-
-        engine_rocks::ErrorListener::new("kv", sender)
-    }
-
-=======
->>>>>>> b6027198
     fn init_flow_receiver(&mut self) -> engine_rocks::FlowListener {
         let (tx, rx) = mpsc::channel();
         self.flow_info_sender = Some(tx.clone());
@@ -1379,20 +1292,6 @@
     }
 }
 
-<<<<<<< HEAD
-impl TiKVServer<RocksEngine> {
-    fn init_raw_engines(
-        &mut self,
-        flow_listener: engine_rocks::FlowListener,
-        error_listener: engine_rocks::ErrorListener,
-    ) -> (Engines<RocksEngine, RocksEngine>, Arc<EnginesResourceInfo>) {
-        let block_cache = self.config.storage.block_cache.build_shared_cache();
-        let shared_block_cache = block_cache.is_some();
-        let env = self
-            .config
-            .build_shared_rocks_env(self.encryption_key_manager.clone(), get_io_rate_limiter())
-            .unwrap();
-=======
 trait ConfiguredRaftEngine: RaftEngine {
     fn build(_: &TiKVServer<Self>, _: &Arc<Env>, _: &Option<Cache>) -> Self;
     fn as_rocks_engine(&self) -> Option<&RocksEngine> {
@@ -1400,7 +1299,6 @@
     }
     fn register_config(&self, _cfg_controller: &mut ConfigController, _share_cache: bool) {}
 }
->>>>>>> b6027198
 
 impl ConfiguredRaftEngine for RocksEngine {
     fn build(server: &TiKVServer<Self>, env: &Arc<Env>, block_cache: &Option<Cache>) -> Self {
@@ -1435,34 +1333,9 @@
         raftdb
     }
 
-<<<<<<< HEAD
-        // Create kv engine.
-        let mut kv_db_opts = self.config.rocksdb.build_opt();
-        kv_db_opts.set_env(env);
-        kv_db_opts.add_event_listener(self.create_raftstore_compaction_listener());
-        kv_db_opts.add_event_listener(flow_listener);
-        kv_db_opts.add_event_listener(error_listener);
-        let kv_cfs_opts = self.config.rocksdb.build_cf_opts(
-            &block_cache,
-            Some(&self.region_info_accessor),
-            self.config.storage.api_version(),
-        );
-        let db_path = self.store_path.join(Path::new(DEFAULT_ROCKSDB_SUB_DIR));
-        let kv_engine = engine_rocks::raw_util::new_engine_opt(
-            db_path.to_str().unwrap(),
-            kv_db_opts,
-            kv_cfs_opts,
-        )
-        .unwrap_or_else(|s| fatal!("failed to create kv engine: {}", s));
-
-        let mut kv_engine = RocksEngine::from_db(Arc::new(kv_engine));
-        kv_engine.set_shared_block_cache(shared_block_cache);
-        let engines = Engines::new(kv_engine, raftdb);
-=======
     fn as_rocks_engine(&self) -> Option<&RocksEngine> {
         Some(self)
     }
->>>>>>> b6027198
 
     fn register_config(&self, cfg_controller: &mut ConfigController, share_cache: bool) {
         cfg_controller.register(
@@ -1472,23 +1345,8 @@
     }
 }
 
-<<<<<<< HEAD
-impl TiKVServer<RaftLogEngine> {
-    fn init_raw_engines(
-        &mut self,
-        flow_listener: engine_rocks::FlowListener,
-        error_listener: engine_rocks::ErrorListener,
-    ) -> (
-        Engines<RocksEngine, RaftLogEngine>,
-        Arc<EnginesResourceInfo>,
-    ) {
-        let env = get_env(self.encryption_key_manager.clone(), get_io_rate_limiter()).unwrap();
-        let block_cache = self.config.storage.block_cache.build_shared_cache();
-
-=======
 impl ConfiguredRaftEngine for RaftLogEngine {
     fn build(server: &TiKVServer<Self>, env: &Arc<Env>, block_cache: &Option<Cache>) -> Self {
->>>>>>> b6027198
         let mut raft_data_state_machine = RaftDataStateMachine::new(
             &server.config.storage.data_dir,
             &server.config.raft_store.raftdb_path,
@@ -1523,26 +1381,6 @@
     }
 }
 
-<<<<<<< HEAD
-        // Create kv engine.
-        let mut kv_db_opts = self.config.rocksdb.build_opt();
-        kv_db_opts.set_env(env);
-        kv_db_opts.add_event_listener(self.create_raftstore_compaction_listener());
-        kv_db_opts.add_event_listener(flow_listener);
-        kv_db_opts.add_event_listener(error_listener);
-        let kv_cfs_opts = self.config.rocksdb.build_cf_opts(
-            &block_cache,
-            Some(&self.region_info_accessor),
-            self.config.storage.api_version(),
-        );
-        let db_path = self.store_path.join(Path::new(DEFAULT_ROCKSDB_SUB_DIR));
-        let kv_engine = engine_rocks::raw_util::new_engine_opt(
-            db_path.to_str().unwrap(),
-            kv_db_opts,
-            kv_cfs_opts,
-        )
-        .unwrap_or_else(|s| fatal!("failed to create kv engine: {}", s));
-=======
 impl<CER: ConfiguredRaftEngine> TiKVServer<CER> {
     fn init_raw_engines(
         &mut self,
@@ -1556,7 +1394,6 @@
 
         // Create raft engine
         let raft_engine = CER::build(self, &env, &block_cache);
->>>>>>> b6027198
 
         // Create kv engine.
         let mut builder = KvEngineFactoryBuilder::new(env, &self.config, &self.store_path)
