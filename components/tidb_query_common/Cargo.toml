--- conflicted
+++ resolved
@@ -22,15 +22,9 @@
 derive_more = "0.99.3"
 error_code = { path = "../error_code", default-features = false }
 tikv_util = { path = "../tikv_util", default-features = false }
-<<<<<<< HEAD
-kvproto = { git = "https://github.com/pingcap/kvproto.git", default-features = false, rev="511a3225c29f9272af83d28efed92eba835cd34f" }
+kvproto = { rev = "f11c6fb6b3a53b214ee94d54651b01eb99239334", git = "https://github.com/pingcap/kvproto.git", default-features = false }
 prometheus = { version = "0.12", features = ["nightly"] }
 prometheus-static-metric = "0.5"
-=======
-kvproto = { rev = "f11c6fb6b3a53b214ee94d54651b01eb99239334", git = "https://github.com/pingcap/kvproto.git", default-features = false }
-prometheus = { version = "0.10", features = ["nightly"] }
-prometheus-static-metric = "0.4"
->>>>>>> 5f6781e8
 lazy_static = "1.3"
 log_wrappers = { path = "../log_wrappers" }
 thiserror = "1.0"
