[package]
name = "tidb_query_common"
version = "0.0.1"
edition = "2018"
publish = false
description = "Common utility of a query engine to run TiDB pushed down executors"

[features]
default = ["protobuf-codec"]
protobuf-codec = [
  "error_code/protobuf-codec",
  "tikv_util/protobuf-codec",
]
prost-codec = [
  "error_code/prost-codec",
  "tikv_util/prost-codec",
]

[dependencies]
anyhow = "1.0"
time = "0.1"
derive_more = "0.99.3"
error_code = { path = "../error_code", default-features = false }
tikv_util = { path = "../tikv_util", default-features = false }
<<<<<<< HEAD
kvproto = { rev = "73468940541b2e801cb5f9739cd0cf6465889e72", git = "https://github.com/pingcap/kvproto.git", default-features = false }
prometheus = { version = "0.12", features = ["nightly"] }
prometheus-static-metric = "0.5"
=======
kvproto = { rev = "7a046020d1c091638e1e8aba623c8c1e8962219d", git = "https://github.com/pingcap/kvproto.git", default-features = false }
prometheus = { version = "0.10", features = ["nightly"] }
prometheus-static-metric = "0.4"
>>>>>>> 2e8b1623
lazy_static = "1.3"
log_wrappers = { path = "../log_wrappers" }
thiserror = "1.0"

[dev-dependencies]
byteorder = "1.2"
<|MERGE_RESOLUTION|>--- conflicted
+++ resolved
@@ -22,15 +22,9 @@
 derive_more = "0.99.3"
 error_code = { path = "../error_code", default-features = false }
 tikv_util = { path = "../tikv_util", default-features = false }
-<<<<<<< HEAD
-kvproto = { rev = "73468940541b2e801cb5f9739cd0cf6465889e72", git = "https://github.com/pingcap/kvproto.git", default-features = false }
+kvproto = { rev = "7a046020d1c091638e1e8aba623c8c1e8962219d", git = "https://github.com/pingcap/kvproto.git", default-features = false }
 prometheus = { version = "0.12", features = ["nightly"] }
 prometheus-static-metric = "0.5"
-=======
-kvproto = { rev = "7a046020d1c091638e1e8aba623c8c1e8962219d", git = "https://github.com/pingcap/kvproto.git", default-features = false }
-prometheus = { version = "0.10", features = ["nightly"] }
-prometheus-static-metric = "0.4"
->>>>>>> 2e8b1623
 lazy_static = "1.3"
 log_wrappers = { path = "../log_wrappers" }
 thiserror = "1.0"
