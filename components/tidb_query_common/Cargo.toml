[package]
name = "tidb_query_common"
version = "0.0.1"
edition = "2018"
publish = false
description = "Common utility of a query engine to run TiDB pushed down executors"

[features]
default = ["protobuf-codec"]
protobuf-codec = [
  "error_code/protobuf-codec",
  "tikv_util/protobuf-codec",
]
prost-codec = [
  "error_code/prost-codec",
  "tikv_util/prost-codec",
]

[dependencies]
anyhow = "1.0"
time = "0.1"
derive_more = "0.99.3"
error_code = { path = "../error_code", default-features = false }
tikv_util = { path = "../tikv_util", default-features = false }
<<<<<<< HEAD
kvproto = { rev = "f11c6fb6b3a53b214ee94d54651b01eb99239334", git = "https://github.com/pingcap/kvproto.git", default-features = false }
prometheus = { version = "0.12", features = ["nightly"] }
prometheus-static-metric = "0.5"
=======
kvproto = { rev = "73468940541b2e801cb5f9739cd0cf6465889e72", git = "https://github.com/pingcap/kvproto.git", default-features = false }
prometheus = { version = "0.10", features = ["nightly"] }
prometheus-static-metric = "0.4"
>>>>>>> b9f7a0ec
lazy_static = "1.3"
log_wrappers = { path = "../log_wrappers" }
thiserror = "1.0"

[dev-dependencies]
byteorder = "1.2"
<|MERGE_RESOLUTION|>--- conflicted
+++ resolved
@@ -22,15 +22,9 @@
 derive_more = "0.99.3"
 error_code = { path = "../error_code", default-features = false }
 tikv_util = { path = "../tikv_util", default-features = false }
-<<<<<<< HEAD
-kvproto = { rev = "f11c6fb6b3a53b214ee94d54651b01eb99239334", git = "https://github.com/pingcap/kvproto.git", default-features = false }
+kvproto = { rev = "73468940541b2e801cb5f9739cd0cf6465889e72", git = "https://github.com/pingcap/kvproto.git", default-features = false }
 prometheus = { version = "0.12", features = ["nightly"] }
 prometheus-static-metric = "0.5"
-=======
-kvproto = { rev = "73468940541b2e801cb5f9739cd0cf6465889e72", git = "https://github.com/pingcap/kvproto.git", default-features = false }
-prometheus = { version = "0.10", features = ["nightly"] }
-prometheus-static-metric = "0.4"
->>>>>>> b9f7a0ec
 lazy_static = "1.3"
 log_wrappers = { path = "../log_wrappers" }
 thiserror = "1.0"
