// Copyright 2019 TiKV Project Authors. Licensed under Apache-2.0.

use prometheus::*;
use prometheus_static_metric::*;

make_auto_flush_static_metric! {
    pub label_enum ExecutorName {
        batch_table_scan,
        batch_index_scan,
        batch_selection,
        batch_simple_aggr,
        batch_fast_hash_aggr,
        batch_slow_hash_aggr,
        batch_stream_aggr,
        batch_limit,
        batch_top_n,
        batch_projection,
        table_scan,
        index_scan,
        selection,
        hash_aggr,
        stream_aggr,
        top_n,
        limit,
<<<<<<< HEAD
        versioned_lookup,
=======
        batch_index_lookup,
        batch_index_lookup_table_scan,
>>>>>>> 36e563e0
    }

    pub struct LocalCoprExecutorCount: LocalIntCounter {
        "type" => ExecutorName,
    }
}

lazy_static::lazy_static! {
    static ref COPR_EXECUTOR_COUNT: IntCounterVec = register_int_counter_vec!(
        "tikv_coprocessor_executor_count",
        "Total number of each executor",
        &["type"]
    )
    .unwrap();
}

lazy_static::lazy_static! {
    pub static ref EXECUTOR_COUNT_METRICS: LocalCoprExecutorCount =
        auto_flush_from!(COPR_EXECUTOR_COUNT, LocalCoprExecutorCount);
}<|MERGE_RESOLUTION|>--- conflicted
+++ resolved
@@ -22,12 +22,9 @@
         stream_aggr,
         top_n,
         limit,
-<<<<<<< HEAD
-        versioned_lookup,
-=======
         batch_index_lookup,
         batch_index_lookup_table_scan,
->>>>>>> 36e563e0
+        versioned_lookup,
     }
 
     pub struct LocalCoprExecutorCount: LocalIntCounter {
