[package]
name = "sst_importer"
version = "0.1.0"
edition = "2018"
publish = false

[dependencies]
crc = "1.8"
futures = "0.1"
grpcio = { version = "0.5.0-alpha.3", features = [ "openssl-vendored" ] }
lazy_static = "1.3"
quick-error = "1.2.2"
serde = "1.0"
serde_derive = "1.0"
tokio-sync = "0.1.7"
uuid = { version = "0.7", features = [ "serde", "v4" ] }
slog = { version = "2.3", features = ["max_level_trace", "release_max_level_debug"] }
slog-global = { version = "0.1", git = "https://github.com/breeswish/slog-global.git", rev = "0e23a5baff302a9d7bccd85f8f31e43339c2f2c1" }
<<<<<<< HEAD
kvproto = { git = "https://github.com/TennyZhuang/kvproto.git", branch = "master" }

=======
kvproto = { git = "https://github.com/pingcap/kvproto.git" }
engine_traits = { path = "../engine_traits" }
>>>>>>> 57aa7ba9
engine = { path = "../engine" }
keys = { path = "../keys" }
tikv_alloc = { path = "../tikv_alloc", default-features = false }
external_storage = { path = "../external_storage" }
hex = "0.3"

[dependencies.prometheus]
git = "https://github.com/pingcap/rust-prometheus.git"
rev = "7dd3d42f0c21384950afe6a46ed85352acf71625"
default-features = false

[dev-dependencies]
tempfile = "3.0"
test_sst_importer = { path = "../test_sst_importer" }<|MERGE_RESOLUTION|>--- conflicted
+++ resolved
@@ -16,13 +16,8 @@
 uuid = { version = "0.7", features = [ "serde", "v4" ] }
 slog = { version = "2.3", features = ["max_level_trace", "release_max_level_debug"] }
 slog-global = { version = "0.1", git = "https://github.com/breeswish/slog-global.git", rev = "0e23a5baff302a9d7bccd85f8f31e43339c2f2c1" }
-<<<<<<< HEAD
 kvproto = { git = "https://github.com/TennyZhuang/kvproto.git", branch = "master" }
-
-=======
-kvproto = { git = "https://github.com/pingcap/kvproto.git" }
 engine_traits = { path = "../engine_traits" }
->>>>>>> 57aa7ba9
 engine = { path = "../engine" }
 keys = { path = "../keys" }
 tikv_alloc = { path = "../tikv_alloc", default-features = false }
