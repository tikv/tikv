// Copyright 2018 TiKV Project Authors. Licensed under Apache-2.0.

use std::{
    borrow::Cow,
    collections::HashMap,
    fs::File,
    io::{self, BufReader, ErrorKind, Read},
    ops::Bound,
    path::{Path, PathBuf},
    sync::Arc,
    time::{Duration, SystemTime},
};

use collections::HashSet;
use dashmap::{mapref::entry::Entry, DashMap};
use encryption::{DataKeyManager, FileEncryptionInfo, MultiMasterKeyBackend};
use encryption_export::create_async_backend;
use engine_traits::{
    name_to_cf, util::check_key_in_range, CfName, IterOptions, Iterator, KvEngine, RefIterable,
    SstCompressionType, SstExt, SstMetaInfo, SstReader, SstWriter, SstWriterBuilder, CF_DEFAULT,
    CF_WRITE,
};
use external_storage::{
    compression_reader_dispatcher, encrypt_wrap_reader, wrap_with_checksum_reader_if_needed,
    ExternalStorage, RestoreConfig,
};
use file_system::{IoType, OpenOptions};
use kvproto::{
    brpb::{CipherInfo, StorageBackend},
    encryptionpb::{EncryptionMethod, FileEncryptionInfo_oneof_mode, MasterKey},
    import_sstpb::{Range, *},
    kvrpcpb::ApiVersion,
    metapb::Region,
};
use tikv_util::{
    codec::{
        bytes::{decode_bytes_in_place, encode_bytes},
        stream_event::{EventEncoder, EventIterator, Iterator as EIterator},
    },
    future::RescheduleChecker,
    memory::{MemoryQuota, OwnedAllocated},
<<<<<<< HEAD
    resizable_threadpool::ResizableRuntimeHandle,
    stream::block_on_external_io,
=======
    resizable_threadpool::DeamonRuntimeHandle,
>>>>>>> c1e506ef
    sys::{thread::ThreadBuildWrapper, SysQuota},
    time::{Instant, Limiter},
    Either, HandyRwLock,
};
use tokio::{runtime::Runtime, sync::OnceCell};
use txn_types::{Key, TimeStamp, WriteRef};

use crate::{
    caching::cache_map::{CacheMap, ShareOwned},
    import_file::{ImportDir, ImportFile},
    import_mode::{ImportModeSwitcher, RocksDbMetricsFn},
    import_mode2::{HashRange, ImportModeSwitcherV2},
    metrics::*,
    sst_writer::{RawSstWriter, TxnSstWriter},
    util, Config, ConfigManager as ImportConfigManager, Error, Result,
};

pub struct LoadedFile {
    _permit: OwnedAllocated,
    content: Arc<[u8]>,
}

impl std::fmt::Debug for LoadedFile {
    fn fmt(&self, f: &mut std::fmt::Formatter<'_>) -> std::fmt::Result {
        f.debug_struct("LoadedFileInner")
            .field("content.len()", &self.content.len())
            .finish()
    }
}

impl ShareOwned for LoadedFile {
    type Shared = Arc<[u8]>;

    fn share_owned(&self) -> Self::Shared {
        Arc::clone(&self.content)
    }
}

#[derive(Default, Debug, Clone)]
pub struct DownloadExt<'a> {
    cache_key: Option<&'a str>,
    req_type: DownloadRequestType,
}

impl<'a> DownloadExt<'a> {
    pub fn cache_key(mut self, key: &'a str) -> Self {
        self.cache_key = Some(key);
        self
    }

    pub fn req_type(mut self, req_type: DownloadRequestType) -> Self {
        self.req_type = req_type;
        self
    }
}

#[derive(Clone, Debug)]
pub enum CacheKvFile {
    Mem(Arc<OnceCell<LoadedFile>>),
    Fs(Arc<PathBuf>),
}

/// returns an error on an invalid internal state.
/// pass the error back to the client side for further debugging.
fn error(message: impl std::fmt::Display) -> Error {
    Error::Io(io::Error::new(
        ErrorKind::Other,
        format!("internal error in TiKV: {}", message),
    ))
}

impl CacheKvFile {
    // get the ref count of item.
    pub fn ref_count(&self) -> usize {
        match self {
            CacheKvFile::Mem(buff) => {
                if let Some(a) = buff.get() {
                    return Arc::strong_count(&a.content);
                }
                Arc::strong_count(buff)
            }
            CacheKvFile::Fs(path) => Arc::strong_count(path),
        }
    }

    // check the item is expired.
    pub fn is_expired(&self, start: &Instant) -> bool {
        match self {
            // The expired duration for memory is 60s.
            CacheKvFile::Mem(_) => start.saturating_elapsed() >= Duration::from_secs(60),
            // The expired duration for local file is 10min.
            CacheKvFile::Fs(_) => start.saturating_elapsed() >= Duration::from_secs(600),
        }
    }
}

/// SstImporter manages SST files that are waiting for ingesting.
pub struct SstImporter<E: KvEngine> {
    dir: ImportDir<E>,
    key_manager: Option<Arc<DataKeyManager>>,
    switcher: Either<ImportModeSwitcher, ImportModeSwitcherV2>,
    // TODO: lift api_version as a type parameter.
    api_version: ApiVersion,
    compression_types: HashMap<CfName, SstCompressionType>,

    cached_storage: CacheMap<StorageBackend>,
    // We need to keep reference to the runtime so background tasks won't be dropped.
    _download_rt: Runtime,
    file_locks: Arc<DashMap<String, (CacheKvFile, Instant)>>,
    memory_quota: Arc<MemoryQuota>,
    multi_master_keys_backend: MultiMasterKeyBackend,
}

impl<E: KvEngine> SstImporter<E> {
    pub fn new<P: AsRef<Path>>(
        cfg: &Config,
        import_dir: P,
        key_manager: Option<Arc<DataKeyManager>>,
        api_version: ApiVersion,
        raft_kv_v2: bool,
    ) -> Result<Self> {
        let switcher = if raft_kv_v2 {
            Either::Right(ImportModeSwitcherV2::new(cfg))
        } else {
            Either::Left(ImportModeSwitcher::new(cfg))
        };
        let cached_storage = CacheMap::default();
        // We are going to run some background tasks here, (hyper needs to maintain the
        // connection, the cache map needs gc intervally.) so we must create a
        // multi-thread runtime, given there isn't blocking, a single thread runtime is
        // enough.
        let download_rt = tokio::runtime::Builder::new_multi_thread()
            .worker_threads(1)
            .thread_name("sst_import_misc")
            .with_sys_and_custom_hooks(
                || {
                    file_system::set_io_type(IoType::Import);
                },
                || {},
            )
            .enable_all()
            .build()?;
        download_rt.spawn(cached_storage.gc_loop());

        let memory_limit = Self::calcualte_usage_mem(cfg.memory_use_ratio);
        info!(
            "sst importer memory limit when apply";
            "ratio" => cfg.memory_use_ratio,
            "size" => ?memory_limit,
        );

        let dir = ImportDir::new(import_dir)?;

        Ok(SstImporter {
            dir,
            key_manager,
            switcher,
            api_version,
            compression_types: HashMap::with_capacity(2),
            file_locks: Arc::new(DashMap::default()),
            cached_storage,
            _download_rt: download_rt,
            memory_quota: Arc::new(MemoryQuota::new(memory_limit as _)),
            multi_master_keys_backend: MultiMasterKeyBackend::new(),
        })
    }

    pub fn ranges_enter_import_mode(&self, ranges: Vec<Range>) {
        if let Either::Right(ref switcher) = self.switcher {
            switcher.ranges_enter_import_mode(ranges)
        } else {
            unreachable!();
        }
    }

    pub fn clear_import_mode_regions(&self, ranges: Vec<Range>) {
        if let Either::Right(ref switcher) = self.switcher {
            switcher.clear_import_mode_range(ranges);
        } else {
            unreachable!();
        }
    }

    // it always returns false for v1
    pub fn region_in_import_mode(&self, region: &Region) -> bool {
        if let Either::Right(ref switcher) = self.switcher {
            switcher.region_in_import_mode(region)
        } else {
            false
        }
    }

    // it always returns false for v1
    pub fn range_in_import_mode(&self, range: &Range) -> bool {
        if let Either::Right(ref switcher) = self.switcher {
            switcher.range_in_import_mode(range)
        } else {
            false
        }
    }

    pub fn ranges_in_import(&self) -> HashSet<HashRange> {
        if let Either::Right(ref switcher) = self.switcher {
            switcher.ranges_in_import()
        } else {
            unreachable!()
        }
    }

    fn calcualte_usage_mem(mem_ratio: f64) -> u64 {
        ((SysQuota::memory_limit_in_bytes() as f64) * mem_ratio) as u64
    }

    pub fn set_compression_type(
        &mut self,
        cf_name: CfName,
        compression_type: Option<SstCompressionType>,
    ) {
        if let Some(ct) = compression_type {
            self.compression_types.insert(cf_name, ct);
        } else {
            self.compression_types.remove(cf_name);
        }
    }

    pub fn start_switch_mode_check(&self, executor: &DeamonRuntimeHandle, db: Option<E>) {
        match &self.switcher {
            Either::Left(switcher) => switcher.start_resizable_threads(executor, db.unwrap()),
            Either::Right(switcher) => switcher.start_resizable_threads(executor),
        }
    }

    pub fn get_path(&self, meta: &SstMeta) -> PathBuf {
        let path = self.dir.join_for_read(meta).unwrap();
        path.save
    }

    pub fn get_total_size(&self) -> Result<u64> {
        let mut total_size = 0;
        for entry in file_system::read_dir(self.dir.get_root_dir())? {
            match entry.and_then(|e| e.metadata().map(|m| (e, m))) {
                Ok((_, m)) => {
                    if !m.is_file() {
                        continue;
                    }
                    total_size += m.len();
                }
                Err(e) if e.kind() == ErrorKind::NotFound => continue,
                Err(e) => return Err(Error::from(e)),
            };
        }
        Ok(total_size)
    }

    pub fn create(&self, meta: &SstMeta) -> Result<ImportFile> {
        match self.dir.create(meta, self.key_manager.clone()) {
            Ok(f) => {
                info!("create"; "file" => ?f);
                Ok(f)
            }
            Err(e) => {
                error!(%e; "create failed"; "meta" => ?meta,);
                Err(e)
            }
        }
    }

    pub fn delete(&self, meta: &SstMeta) -> Result<()> {
        match self.dir.delete(meta, self.key_manager.as_deref()) {
            Ok(path) => {
                info!("delete"; "path" => ?path);
                Ok(())
            }
            Err(e) => {
                error!(%e; "delete failed"; "meta" => ?meta,);
                Err(e)
            }
        }
    }

    pub fn remove_dir(&self, prefix: &str) -> Result<()> {
        let path = self.dir.get_root_dir().join(prefix);
        if path.exists() {
            file_system::remove_dir_all(&path)?;
            info!("directory {:?} has been removed", path);
        }
        Ok(())
    }

    pub fn validate(&self, meta: &SstMeta) -> Result<SstMetaInfo> {
        self.dir.validate(meta, self.key_manager.clone())
    }

    /// check if api version of sst files are compatible
    pub fn check_api_version(&self, metas: &[SstMeta]) -> Result<bool> {
        self.dir
            .check_api_version(metas, self.key_manager.clone(), self.api_version)
    }

    pub fn ingest(&self, metas: &[SstMetaInfo], engine: &E) -> Result<()> {
        match self
            .dir
            .ingest(metas, engine, self.key_manager.clone(), self.api_version)
        {
            Ok(..) => {
                info!("ingest"; "metas" => ?metas);
                Ok(())
            }
            Err(e) => {
                error!(%e; "ingest failed"; "metas" => ?metas, );
                Err(e)
            }
        }
    }

    pub fn verify_checksum(&self, metas: &[SstMeta]) -> Result<()> {
        self.dir.verify_checksum(metas, self.key_manager.clone())
    }

    pub fn exist(&self, meta: &SstMeta) -> bool {
        self.dir.exist(meta).unwrap_or(false)
    }

    // Downloads an SST file from an external storage.
    //
    // This method is blocking. It performs the following transformations before
    // writing to disk:
    //
    //  1. only KV pairs in the *inclusive* range (`[start, end]`) are used. (set
    //     the range to `["", ""]` to import everything).
    //  2. keys are rewritten according to the given rewrite rule.
    //
    // Both the range and rewrite keys are specified using origin keys. However,
    // the SST itself should be data keys (contain the `z` prefix). The range
    // should be specified using keys after rewriting, to be consistent with the
    // region info in PD.
    //
    // This method returns the *inclusive* key range (`[start, end]`) of SST
    // file created, or returns None if the SST is empty.
    pub async fn download_ext(
        &self,
        meta: &SstMeta,
        backend: &StorageBackend,
        name: &str,
        rewrite_rule: &RewriteRule,
        crypter: Option<CipherInfo>,
        speed_limiter: Limiter,
        engine: E,
        ext: DownloadExt<'_>,
    ) -> Result<Option<Range>> {
        debug!("download start";
            "meta" => ?meta,
            "url" => ?backend,
            "name" => name,
            "rewrite_rule" => ?rewrite_rule,
            "speed_limit" => speed_limiter.speed_limit(),
        );
        let r = self.do_download_ext(
            meta,
            backend,
            name,
            rewrite_rule,
            crypter,
            &speed_limiter,
            engine,
            ext,
        );
        match r.await {
            Ok(r) => {
                info!("download"; "meta" => ?meta, "name" => name, "range" => ?r);
                Ok(r)
            }
            Err(e) => {
                error!(%e; "download failed"; "meta" => ?meta, "name" => name,);
                Err(e)
            }
        }
    }

    pub fn enter_normal_mode(&self, db: E, mf: RocksDbMetricsFn) -> Result<bool> {
        if let Either::Left(ref switcher) = self.switcher {
            switcher.enter_normal_mode(&db, mf)
        } else {
            unreachable!();
        }
    }

    pub fn enter_import_mode(&self, db: E, mf: RocksDbMetricsFn) -> Result<bool> {
        if let Either::Left(ref switcher) = self.switcher {
            switcher.enter_import_mode(&db, mf)
        } else {
            unreachable!();
        }
    }

    pub fn get_mode(&self) -> SwitchMode {
        if let Either::Left(ref switcher) = self.switcher {
            switcher.get_mode()
        } else {
            // v2 should use region_in_import_mode/range_in_import_mode to check regional
            // mode
            SwitchMode::Normal
        }
    }

    #[cfg(test)]
    fn download_file_from_external_storage(
        &self,
        file_length: u64,
        src_file_name: &str,
        dst_file: PathBuf,
        backend: &StorageBackend,
        speed_limiter: &Limiter,
        restore_config: RestoreConfig,
    ) -> Result<()> {
        self._download_rt
            .block_on(self.async_download_file_from_external_storage(
                file_length,
                src_file_name,
                dst_file,
                backend,
                speed_limiter,
                "",
                restore_config,
            ))
    }

    /// Create an external storage by the backend, and cache it with the key.
    /// If the cache exists, return it directly. This will block the current
    /// thread and will be useful when we are not in an async context.
    pub fn external_storage_or_cache(
        &self,
        backend: &StorageBackend,
        cache_id: &str,
    ) -> Result<Arc<dyn ExternalStorage>> {
        block_on_external_io(self.external_storage_or_cache_async(backend, cache_id))
    }

    /// Create an external storage by the backend, and cache it with the key.
    /// If the cache exists, return it directly.
    pub async fn external_storage_or_cache_async(
        &self,
        backend: &StorageBackend,
        cache_id: &str,
    ) -> Result<Arc<dyn ExternalStorage>> {
        // prepare to download the file from the external_storage
        // TODO: pass a config to support hdfs
        let ext_storage = if cache_id.is_empty() {
            EXT_STORAGE_CACHE_COUNT.with_label_values(&["skip"]).inc();
            let s = external_storage::create_storage(backend, Default::default())?;
            Arc::from(s)
        } else {
            self.cached_storage
                .cached_or_create_async(cache_id, backend)
                .await?
        };
        Ok(ext_storage)
    }

    async fn async_download_file_from_external_storage(
        &self,
        file_length: u64,
        src_file_name: &str,
        dst_file: PathBuf,
        backend: &StorageBackend,
        speed_limiter: &Limiter,
        cache_key: &str,
        restore_config: RestoreConfig,
    ) -> Result<()> {
        let start_read = Instant::now();
        if let Some(p) = dst_file.parent() {
            file_system::create_dir_all(p).or_else(|e| {
                if e.kind() == ErrorKind::AlreadyExists {
                    Ok(())
                } else {
                    Err(e)
                }
            })?;
        }

        let ext_storage = self
            .external_storage_or_cache_async(backend, cache_key)
            .await?;
        let ext_storage = self.auto_encrypt_local_file_if_needed(ext_storage);

        let result = ext_storage
            .restore(
                src_file_name,
                dst_file.clone(),
                file_length,
                speed_limiter,
                restore_config,
            )
            .await;
        IMPORTER_DOWNLOAD_BYTES.observe(file_length as _);
        result.map_err(|e| Error::CannotReadExternalStorage {
            url: util::url_for(&ext_storage),
            name: src_file_name.to_owned(),
            local_path: dst_file.clone(),
            err: e,
        })?;

        OpenOptions::new()
            .append(true)
            .open(dst_file)?
            .sync_data()?;

        IMPORTER_DOWNLOAD_DURATION
            .with_label_values(&["read"])
            .observe(start_read.saturating_elapsed().as_secs_f64());

        debug!("successfully download the file";
            "name" => src_file_name,
            "url"  => %util::url_for(&ext_storage),
        );
        Ok(())
    }

    pub fn update_config_memory_use_ratio(&self, cfg_mgr: &ImportConfigManager) {
        let mem_ratio = cfg_mgr.rl().memory_use_ratio;
        let memory_limit = Self::calcualte_usage_mem(mem_ratio) as usize;

        if self.memory_quota.capacity() != memory_limit {
            self.memory_quota.set_capacity(memory_limit);
            info!("update importer config";
                "memory_use_ratio" => mem_ratio,
                "size" => memory_limit,
            )
        }
    }

    pub fn shrink_by_tick(&self) -> usize {
        let mut shrink_buff_size: usize = 0;
        let mut retain_buff_size: usize = 0;
        let mut shrink_files: Vec<PathBuf> = Vec::default();
        let mut retain_file_count = 0_usize;

        self.file_locks.retain(|_, (c, start)| {
            let mut need_retain = true;
            match c {
                CacheKvFile::Mem(buff) => {
                    let buflen = buff.get().map(|v| v.content.len()).unwrap_or_default();
                    // The term of recycle memeory is 60s.
                    if c.ref_count() == 1 && c.is_expired(start) {
                        CACHE_EVENT.with_label_values(&["remove"]).inc();
                        need_retain = false;
                        shrink_buff_size += buflen;
                    } else {
                        retain_buff_size += buflen;
                    }
                }
                CacheKvFile::Fs(path) => {
                    let p = path.to_path_buf();
                    // The term of recycle file is 10min.
                    if c.ref_count() == 1 && c.is_expired(start) {
                        need_retain = false;
                        shrink_files.push(p);
                    } else {
                        retain_file_count += 1;
                    }
                }
            }

            need_retain
        });

        CACHED_FILE_IN_MEM.set(self.memory_quota.capacity() as _);

        if self.download_to_disk_only() {
            let shrink_file_count = shrink_files.len();
            if shrink_file_count > 0 || retain_file_count > 0 {
                info!("shrink space by tick"; "shrink_files_count" => shrink_file_count, "retain_files_count" => retain_file_count);
            }

            for f in shrink_files {
                self.remove_file_no_throw(&f);
            }
            shrink_file_count
        } else {
            if shrink_buff_size > 0 || retain_buff_size > 0 {
                info!("shrink cache by tick"; "shrink_size" => shrink_buff_size, "retain_size" => retain_buff_size);
            }
            shrink_buff_size
        }
    }

    pub fn download_to_disk_only(&self) -> bool {
        self.memory_quota.capacity() == 0
    }

    fn request_memory(&self, meta: &KvMeta) -> Option<OwnedAllocated> {
        let size = meta.get_length();
        let mut permit = OwnedAllocated::new(self.memory_quota.clone());
        // If the memory is limited, roll backup the memory_quota and return false.
        if permit.alloc(size as _).is_err() {
            CACHE_EVENT.with_label_values(&["out-of-quota"]).inc();
            None
        } else {
            CACHE_EVENT.with_label_values(&["add"]).inc();
            Some(permit)
        }
    }

    async fn download_kv_file_to_mem_buf(
        &self,
        meta: &KvMeta,
        ext_storage: Arc<dyn ExternalStorage>,
        speed_limiter: &Limiter,
        opt_file_encryption_info: Option<FileEncryptionInfo>,
        opt_encrypted_file_checksum: Option<Vec<u8>>,
    ) -> Result<LoadedFile> {
        let start = Instant::now();
        let permit = self
            .request_memory(meta)
            .ok_or_else(|| Error::ResourceNotEnough(String::from("memory is limited")))?;

        let expected_sha256 = {
            let sha256 = meta.get_sha256().to_vec();
            if !sha256.is_empty() {
                Some(sha256)
            } else {
                None
            }
        };
        let file_length = meta.get_length();
        let range = {
            let range_length = meta.get_range_length();
            if range_length == 0 {
                None
            } else {
                Some((meta.get_range_offset(), range_length))
            }
        };
        let restore_config = RestoreConfig {
            range,
            compression_type: Some(meta.get_compression_type()),
            expected_plaintext_file_checksum: expected_sha256,
            file_crypter: opt_file_encryption_info,
            opt_encrypted_file_checksum,
        };

        let buff = self
            .download_kv_files_from_external_storage_to_mem(
                file_length,
                meta.get_name(),
                ext_storage,
                speed_limiter,
                restore_config,
            )
            .await?;

        IMPORTER_DOWNLOAD_BYTES.observe(file_length as _);
        IMPORTER_APPLY_DURATION
            .with_label_values(&["exec_download"])
            .observe(start.saturating_elapsed().as_secs_f64());

        Ok(LoadedFile {
            content: Arc::from(buff.into_boxed_slice()),
            _permit: permit,
        })
    }

    pub async fn download_kv_file_to_mem_cache(
        &self,
        meta: &KvMeta,
        ext_storage: Arc<dyn ExternalStorage>,
        speed_limiter: &Limiter,
        opt_file_encryption_info: Option<FileEncryptionInfo>,
        opt_encrypted_file_checksum: Option<Vec<u8>>,
    ) -> Result<CacheKvFile> {
        let start = Instant::now();
        let dst_name = format!("{}_{}", meta.get_name(), meta.get_range_offset());

        let cache = {
            let lock = self.file_locks.entry(dst_name);
            IMPORTER_APPLY_DURATION
                .with_label_values(&["download-get-lock"])
                .observe(start.saturating_elapsed().as_secs_f64());

            match lock {
                Entry::Occupied(mut ent) => match ent.get_mut() {
                    (CacheKvFile::Mem(buff), last_used) => {
                        *last_used = Instant::now();
                        Arc::clone(buff)
                    }
                    _ => {
                        return Err(error(concat!(
                            "using both read-to-memory and download-to-file is unacceptable for now.",
                            "(If you think it is possible in the future you are reading this, ",
                            "please change this line to `return item.get.0.clone()`)",
                            "(Please also check the state transform is OK too.)",
                        )));
                    }
                },
                Entry::Vacant(ent) => {
                    let cache = Arc::new(OnceCell::new());
                    ent.insert((CacheKvFile::Mem(Arc::clone(&cache)), Instant::now()));
                    cache
                }
            }
        };

        if cache.initialized() {
            CACHE_EVENT.with_label_values(&["hit"]).inc();
        }

        cache
            .get_or_try_init(|| {
                self.download_kv_file_to_mem_buf(
                    meta,
                    ext_storage,
                    speed_limiter,
                    opt_file_encryption_info,
                    opt_encrypted_file_checksum,
                )
            })
            .await?;
        Ok(CacheKvFile::Mem(cache))
    }

    pub fn auto_encrypt_local_file_if_needed(
        &self,
        ext_storage: Arc<dyn ExternalStorage>,
    ) -> Arc<dyn ExternalStorage> {
        if let Some(key_manager) = self.key_manager.clone() {
            Arc::new(
                external_storage::AutoEncryptLocalRestoredFileExternalStorage {
                    key_manager,
                    storage: ext_storage,
                },
            )
        } else {
            ext_storage
        }
    }

    async fn download_kv_files_from_external_storage_to_mem(
        &self,
        file_length: u64,
        file_name: &str,
        ext_storage: Arc<dyn ExternalStorage>,
        speed_limiter: &Limiter,
        restore_config: RestoreConfig,
    ) -> Result<Vec<u8>> {
        let RestoreConfig {
            range,
            compression_type,
            expected_plaintext_file_checksum: expected_sha256,
            file_crypter,
            opt_encrypted_file_checksum,
        } = restore_config;

        let (mut reader, opt_hasher) = {
            let inner = if let Some((off, len)) = range {
                ext_storage.read_part(file_name, off, len)
            } else {
                ext_storage.read(file_name)
            };

            // wrap with checksum reader if needed
            //
            let (checksum_reader, opt_hasher) =
                wrap_with_checksum_reader_if_needed(opt_encrypted_file_checksum.is_some(), inner)?;

            // wrap with decrypter if needed
            //
            let encrypted_reader = encrypt_wrap_reader(file_crypter, checksum_reader)?;

            (
                compression_reader_dispatcher(compression_type, encrypted_reader)?,
                opt_hasher,
            )
        };

        let r = external_storage::read_external_storage_info_buff(
            &mut reader,
            speed_limiter,
            file_length,
            expected_sha256,
            external_storage::MIN_READ_SPEED,
            opt_encrypted_file_checksum,
            opt_hasher,
        )
        .await;
        let url = ext_storage.url()?.to_string();
        let buff = r.map_err(|e| Error::CannotReadExternalStorage {
            url: url.to_string(),
            name: file_name.to_string(),
            err: e,
            local_path: PathBuf::default(),
        })?;

        Ok(buff)
    }

    pub async fn download_kv_file(
        &self,
        meta: &KvMeta,
        ext_storage: Arc<dyn ExternalStorage>,
        backend: &StorageBackend,
        speed_limiter: &Limiter,
        opt_cipher_info: Option<CipherInfo>,
        master_keys_proto: Vec<MasterKey>,
    ) -> Result<Arc<[u8]>> {
        // update the master key backends if needed.
        //
        self.multi_master_keys_backend
            .update_from_proto_if_needed(master_keys_proto, create_async_backend)
            .await?;

        // extract backup file encryption info if configured
        //
        let opt_file_encryption_info = self
            .extract_file_encryption_info(meta, opt_cipher_info)
            .await?;
        let opt_checksum = extract_checksum_info(meta);

        let c = if self.download_to_disk_only() {
            self.download_kv_file_to_disk(
                meta,
                backend,
                speed_limiter,
                opt_file_encryption_info,
                opt_checksum,
            )
            .await?
        } else {
            self.download_kv_file_to_mem_cache(
                meta,
                ext_storage,
                speed_limiter,
                opt_file_encryption_info,
                opt_checksum,
            )
            .await?
        };
        match c {
            // If cache in memory, it has been rewrite, and content is plaintext,
            // return buffer directly.
            CacheKvFile::Mem(buff) => Ok(Arc::clone(
                &buff
                    .get()
                    .ok_or_else(|| error("invalid cache state"))?
                    .content,
            )),
            // If cache in a file, it needs to read and rewrite, and it is locally encrypted if
            // data key manager is configured
            CacheKvFile::Fs(path) => {
                let mut buffer = Vec::new();
                if let Some(key_manager) = self.key_manager.clone() {
                    let mut decrypter_reader = key_manager.open_file_for_read(path.as_ref())?;
                    decrypter_reader.read_to_end(&mut buffer)?;
                } else {
                    let file = File::open(path.as_ref())?;
                    let mut reader = BufReader::new(file);
                    reader.read_to_end(&mut buffer)?;
                }
                Ok(Arc::from(buffer.into_boxed_slice()))
            }
        }
    }

    pub async fn download_kv_file_to_disk(
        &self,
        meta: &KvMeta,
        backend: &StorageBackend,
        speed_limiter: &Limiter,
        opt_file_encryption_info: Option<FileEncryptionInfo>,
        opt_encrypted_file_checksum: Option<Vec<u8>>,
    ) -> Result<CacheKvFile> {
        let offset = meta.get_range_offset();
        let src_name = meta.get_name();
        let dst_name = format!("{}_{}", src_name, offset);
        let path = self.dir.get_import_path(&dst_name)?;
        let start = Instant::now();
        let plaintext_file_checksum = meta.get_sha256().to_vec();
        let expected_plaintext_checksum = if !plaintext_file_checksum.is_empty() {
            Some(plaintext_file_checksum)
        } else {
            None
        };

        let mut lock = self
            .file_locks
            .entry(dst_name)
            .or_insert((CacheKvFile::Fs(Arc::new(path.save.clone())), Instant::now()));

        if path.save.exists() {
            lock.1 = Instant::now();
            return Ok(lock.0.clone());
        }

        let range_length = meta.get_range_length();
        let range = if range_length == 0 {
            None
        } else {
            Some((offset, range_length))
        };

        let restore_config = RestoreConfig {
            range,
            compression_type: Some(meta.compression_type),
            expected_plaintext_file_checksum: expected_plaintext_checksum,
            file_crypter: opt_file_encryption_info,
            opt_encrypted_file_checksum,
        };

        self.async_download_file_from_external_storage(
            meta.get_length(),
            src_name,
            path.temp.clone(),
            backend,
            speed_limiter,
            "",
            restore_config,
        )
        .await?;
        info!(
            "download file finished {}, offset {}, length {}",
            src_name,
            offset,
            meta.get_length()
        );

        if let Some(p) = path.save.parent() {
            // we have v1 prefix in file name.
            file_system::create_dir_all(p).or_else(|e| {
                if e.kind() == ErrorKind::AlreadyExists {
                    Ok(())
                } else {
                    Err(e)
                }
            })?;
        }

        if let Some(manager) = self.key_manager.clone() {
            manager.rename_file(&path.temp, &path.save)?;
        } else {
            file_system::rename(path.temp.clone(), path.save.clone())?;
        }

        IMPORTER_APPLY_DURATION
            .with_label_values(&["download"])
            .observe(start.saturating_elapsed().as_secs_f64());

        lock.1 = Instant::now();
        Ok(lock.0.clone())
    }

    pub fn rewrite_kv_file(
        &self,
        file_buff: Vec<u8>,
        rewrite_rule: &RewriteRule,
    ) -> Result<Vec<u8>> {
        let old_prefix = rewrite_rule.get_old_key_prefix();
        let new_prefix = rewrite_rule.get_new_key_prefix();
        // if old_prefix equals new_prefix, do not need rewrite.
        if old_prefix == new_prefix {
            return Ok(file_buff);
        }

        // perform iteration and key rewrite.
        let mut new_buff = Vec::with_capacity(file_buff.len());
        let mut event_iter = EventIterator::with_rewriting(
            file_buff.as_slice(),
            rewrite_rule.get_old_key_prefix(),
            rewrite_rule.get_new_key_prefix(),
        );
        let mut key = new_prefix.to_vec();
        let new_prefix_data_key_len = key.len();

        let start = Instant::now();
        loop {
            if !event_iter.valid() {
                break;
            }
            event_iter.next()?;

            // perform rewrite
            let old_key = event_iter.key();
            if !old_key.starts_with(old_prefix) {
                return Err(Error::WrongKeyPrefix {
                    what: "Key in file",
                    key: old_key.to_vec(),
                    prefix: old_prefix.to_vec(),
                });
            }
            key.truncate(new_prefix_data_key_len);
            key.extend_from_slice(&old_key[old_prefix.len()..]);
            let value = event_iter.value();

            let encoded = EventEncoder::encode_event(&key, value);
            for slice in encoded {
                new_buff.append(&mut slice.as_ref().to_owned());
            }
        }

        IMPORTER_APPLY_DURATION
            .with_label_values(&["rewrite"])
            .observe(start.saturating_elapsed().as_secs_f64());
        Ok(new_buff)
    }

    pub fn do_apply_kv_file(
        &self,
        start_key: &[u8],
        end_key: &[u8],
        start_ts: u64,
        restore_ts: u64,
        file_buff: Arc<[u8]>,
        rewrite_rule: &RewriteRule,
        mut build_fn: impl FnMut(Vec<u8>, Vec<u8>),
    ) -> Result<Option<Range>> {
        let mut event_iter = EventIterator::with_rewriting(
            file_buff.as_ref(),
            rewrite_rule.get_old_key_prefix(),
            rewrite_rule.get_new_key_prefix(),
        );
        let mut smallest_key = None;
        let mut largest_key = None;
        let mut total_key = 0;
        let mut ts_not_expected = 0;
        let mut not_in_range = 0;
        let start = Instant::now();

        loop {
            if !event_iter.valid() {
                break;
            }
            total_key += 1;
            event_iter.next()?;
            INPORTER_APPLY_COUNT.with_label_values(&["key_meet"]).inc();

            if !event_iter
                .key()
                .starts_with(rewrite_rule.get_new_key_prefix())
            {
                return Err(Error::WrongKeyPrefix {
                    what: "do_apply_kv_file",
                    key: event_iter.key().to_vec(),
                    prefix: rewrite_rule.get_old_key_prefix().to_vec(),
                });
            }
            let key = event_iter.key().to_vec();
            let value = event_iter.value().to_vec();
            let ts = Key::decode_ts_from(&key)?;
            if ts < TimeStamp::new(start_ts) || ts > TimeStamp::new(restore_ts) {
                // we assume the keys in file are sorted by ts.
                // so if we met the key not satisfy the ts.
                // we can easily filter the remain keys.
                ts_not_expected += 1;
                continue;
            }
            if check_key_in_range(&key, 0, start_key, end_key).is_err() {
                // key not in range, we can simply skip this key here.
                // the client make sure the correct region will download and apply the same
                // file.
                INPORTER_APPLY_COUNT
                    .with_label_values(&["key_not_in_region"])
                    .inc();
                not_in_range += 1;
                continue;
            }

            build_fn(key.clone(), value);
            smallest_key = smallest_key
                .map_or_else(|| Some(key.clone()), |v: Vec<u8>| Some(v.min(key.clone())));
            largest_key = largest_key
                .map_or_else(|| Some(key.clone()), |v: Vec<u8>| Some(v.max(key.clone())));
        }
        if not_in_range != 0 || ts_not_expected != 0 {
            info!("build download request file done";
                "total_keys" => %total_key,
                "ts_filtered_keys" => %ts_not_expected,
                "range_filtered_keys" => %not_in_range);
        }

        IMPORTER_APPLY_DURATION
            .with_label_values(&["normal"])
            .observe(start.saturating_elapsed().as_secs_f64());

        match (smallest_key, largest_key) {
            (Some(sk), Some(lk)) => {
                let mut final_range = Range::default();
                final_range.set_start(sk);
                final_range.set_end(lk);
                Ok(Some(final_range))
            }
            _ => Ok(None),
        }
    }

    // raw download, without ext, compatibility to old tests.
    #[cfg(test)]
    fn download(
        &self,
        meta: &SstMeta,
        backend: &StorageBackend,
        name: &str,
        rewrite_rule: &RewriteRule,
        crypter: Option<CipherInfo>,
        speed_limiter: Limiter,
        engine: E,
    ) -> Result<Option<Range>> {
        self._download_rt.block_on(self.download_ext(
            meta,
            backend,
            name,
            rewrite_rule,
            crypter,
            speed_limiter,
            engine,
            DownloadExt::default(),
        ))
    }

    async fn do_download_ext(
        &self,
        meta: &SstMeta,
        backend: &StorageBackend,
        name: &str,
        rewrite_rule: &RewriteRule,
        crypter: Option<CipherInfo>,
        speed_limiter: &Limiter,
        engine: E,
        ext: DownloadExt<'_>,
    ) -> Result<Option<Range>> {
        let path = self.dir.join_for_write(meta)?;

        let file_crypter = crypter.map(|c| FileEncryptionInfo {
            method: c.cipher_type,
            key: c.cipher_key,
            iv: meta.cipher_iv.to_owned(),
        });

        let restore_config = RestoreConfig {
            file_crypter,
            ..Default::default()
        };

        self.async_download_file_from_external_storage(
            meta.length,
            name,
            path.temp.clone(),
            backend,
            speed_limiter,
            ext.cache_key.unwrap_or(""),
            restore_config,
        )
        .await?;

        // now validate the SST file.
        let dst_file_name = path.temp.to_str().unwrap();
        let sst_reader = E::SstReader::open(dst_file_name, self.key_manager.clone())?;
        sst_reader.verify_checksum()?;

        // undo key rewrite so we could compare with the keys inside SST
        let old_prefix = rewrite_rule.get_old_key_prefix();
        let new_prefix = rewrite_rule.get_new_key_prefix();
        let req_type = ext.req_type;

        debug!("downloaded file and verified";
            "meta" => ?meta,
            "name" => name,
            "path" => dst_file_name,
            "old_prefix" => log_wrappers::Value::key(old_prefix),
            "new_prefix" => log_wrappers::Value::key(new_prefix),
            "req_type" => ?req_type,
        );

        let range_start = meta.get_range().get_start();
        let range_end = meta.get_range().get_end();
        let range_start_bound = key_to_bound(range_start);
        let range_end_bound = if meta.get_end_key_exclusive() {
            key_to_exclusive_bound(range_end)
        } else {
            key_to_bound(range_end)
        };

        let mut range_start =
            keys::rewrite::rewrite_prefix_of_start_bound(new_prefix, old_prefix, range_start_bound)
                .map_err(|_| Error::WrongKeyPrefix {
                    what: "SST start range",
                    key: range_start.to_vec(),
                    prefix: new_prefix.to_vec(),
                })?;
        let mut range_end =
            keys::rewrite::rewrite_prefix_of_end_bound(new_prefix, old_prefix, range_end_bound)
                .map_err(|_| Error::WrongKeyPrefix {
                    what: "SST end range",
                    key: range_end.to_vec(),
                    prefix: new_prefix.to_vec(),
                })?;

        if req_type == DownloadRequestType::Keyspace {
            range_start = keys::rewrite::encode_bound(range_start);
            range_end = keys::rewrite::encode_bound(range_end);
        }

        let start_rename_rewrite = Instant::now();
        // read the first and last keys from the SST, determine if we could
        // simply move the entire SST instead of iterating and generate a new one.
        let mut iter = sst_reader.iter(IterOptions::default())?;
        let direct_retval = (|| -> Result<Option<_>> {
            if rewrite_rule.old_key_prefix != rewrite_rule.new_key_prefix
                || rewrite_rule.new_timestamp != 0
            {
                // must iterate if we perform key rewrite
                return Ok(None);
            }
            if !iter.seek_to_first()? {
                let mut range = meta.get_range().clone();
                if req_type == DownloadRequestType::Keyspace {
                    *range.mut_start() = encode_bytes(&range.take_start());
                    *range.mut_end() = encode_bytes(&range.take_end());
                }
                // the SST is empty, so no need to iterate at all (should be impossible?)
                return Ok(Some(range));
            }

            let start_key = keys::origin_key(iter.key());
            if is_before_start_bound(start_key, &range_start) {
                // SST's start is before the range to consume, so needs to iterate to skip over
                return Ok(None);
            }
            let start_key = start_key.to_vec();

            // seek to end and fetch the last (inclusive) key of the SST.
            iter.seek_to_last()?;
            let last_key = keys::origin_key(iter.key());
            if is_after_end_bound(last_key, &range_end) {
                // SST's end is after the range to consume
                return Ok(None);
            }

            // range contained the entire SST, no need to iterate, just moving the file is
            // ok
            let mut range = Range::default();
            range.set_start(start_key);
            range.set_end(last_key.to_vec());
            Ok(Some(range))
        })()?;

        if let Some(range) = direct_retval {
            if let Some(key_manager) = &self.key_manager {
                let temp_str = path
                    .temp
                    .to_str()
                    .ok_or_else(|| Error::InvalidSstPath(path.temp.clone()))?;
                let save_str = path
                    .save
                    .to_str()
                    .ok_or_else(|| Error::InvalidSstPath(path.save.clone()))?;
                key_manager.link_file(temp_str, save_str)?;
                let r = file_system::rename(&path.temp, &path.save);
                let del_file = if r.is_ok() { temp_str } else { save_str };
                if let Err(e) = key_manager.delete_file(del_file, None) {
                    warn!("fail to remove encryption metadata during 'do_download'"; "err" => ?e);
                }
                r?;
            } else {
                file_system::rename(&path.temp, &path.save)?;
            }
            IMPORTER_DOWNLOAD_DURATION
                .with_label_values(&["rename"])
                .observe(start_rename_rewrite.saturating_elapsed().as_secs_f64());
            return Ok(Some(range));
        }

        // perform iteration and key rewrite.
        let mut data_key = keys::DATA_PREFIX_KEY.to_vec();
        let data_key_prefix_len = keys::DATA_PREFIX_KEY.len();
        let mut user_key = new_prefix.to_vec();
        let user_key_prefix_len = new_prefix.len();
        let mut first_key = None;

        match range_start {
            Bound::Unbounded => iter.seek_to_first()?,
            Bound::Included(s) => iter.seek(&keys::data_key(&s))?,
            Bound::Excluded(_) => unreachable!(),
        };
        // SST writer must not be opened in gRPC threads, because it may be
        // blocked for a long time due to IO, especially, when encryption at rest
        // is enabled, and it leads to gRPC keepalive timeout.
        let cf_name = name_to_cf(meta.get_cf_name()).unwrap();
        let mut sst_writer = <E as SstExt>::SstWriterBuilder::new()
            .set_db(&engine)
            .set_cf(cf_name)
            .set_compression_type(self.compression_types.get(cf_name).copied())
            .build(path.save.to_str().unwrap())
            .unwrap();

        let mut yield_check =
            RescheduleChecker::new(tokio::task::yield_now, Duration::from_millis(10));
        let mut count = 0;
        while iter.valid()? {
            let mut old_key = Cow::Borrowed(keys::origin_key(iter.key()));
            let mut ts = None;

            if is_after_end_bound(old_key.as_ref(), &range_end) {
                break;
            }

            if req_type == DownloadRequestType::Keyspace {
                ts = Some(Key::decode_ts_bytes_from(old_key.as_ref())?.to_owned());
                old_key = {
                    let mut key = old_key.to_vec();
                    decode_bytes_in_place(&mut key, false)?;
                    Cow::Owned(key)
                };
            }

            if !old_key.starts_with(old_prefix) {
                return Err(Error::WrongKeyPrefix {
                    what: "Key in SST",
                    key: keys::origin_key(iter.key()).to_vec(),
                    prefix: old_prefix.to_vec(),
                });
            }

            data_key.truncate(data_key_prefix_len);
            user_key.truncate(user_key_prefix_len);
            user_key.extend_from_slice(&old_key[old_prefix.len()..]);
            if req_type == DownloadRequestType::Keyspace {
                data_key.extend(encode_bytes(&user_key));
                data_key.extend(ts.unwrap());
            } else {
                data_key.extend_from_slice(&user_key);
            }

            let mut value = Cow::Borrowed(iter.value());

            if rewrite_rule.new_timestamp != 0 {
                data_key = Key::from_encoded(data_key)
                    .truncate_ts()
                    .map_err(|e| {
                        Error::BadFormat(format!(
                            "key {}: {}",
                            log_wrappers::Value::key(keys::origin_key(iter.key())),
                            e
                        ))
                    })?
                    .append_ts(TimeStamp::new(rewrite_rule.new_timestamp))
                    .into_encoded();
                if meta.get_cf_name() == CF_WRITE {
                    let mut write = WriteRef::parse(iter.value()).map_err(|e| {
                        Error::BadFormat(format!(
                            "write {}: {}",
                            log_wrappers::Value::key(keys::origin_key(iter.key())),
                            e
                        ))
                    })?;
                    write.start_ts = TimeStamp::new(rewrite_rule.new_timestamp);
                    value = Cow::Owned(write.to_bytes());
                }
            }

            sst_writer.put(&data_key, &value)?;
            count += 1;
            if count >= 1024 {
                count = 0;
                yield_check.check().await;
            }
            iter.next()?;
            if first_key.is_none() {
                first_key = Some(keys::origin_key(&data_key).to_vec());
            }
        }

        self.remove_file_no_throw(&path.temp);

        IMPORTER_DOWNLOAD_DURATION
            .with_label_values(&["rewrite"])
            .observe(start_rename_rewrite.saturating_elapsed().as_secs_f64());

        if let Some(start_key) = first_key {
            let start_finish = Instant::now();
            sst_writer.finish()?;
            IMPORTER_DOWNLOAD_DURATION
                .with_label_values(&["finish"])
                .observe(start_finish.saturating_elapsed().as_secs_f64());

            let mut final_range = Range::default();
            final_range.set_start(start_key);
            final_range.set_end(keys::origin_key(&data_key).to_vec());
            Ok(Some(final_range))
        } else {
            // nothing is written: prevents finishing the SST at all.
            // also delete the empty sst file that is created when creating sst_writer
            drop(sst_writer);
            self.remove_file_no_throw(&path.save);
            Ok(None)
        }
    }

    /// List the basic information of the current SST files.
    /// The information contains UUID, region ID, region Epoch, api version,
    /// last modified time. Other fields may be left blank.
    pub fn list_ssts(&self) -> Result<Vec<(SstMeta, i32, SystemTime)>> {
        self.dir.list_ssts()
    }

    pub fn new_txn_writer(
        &self,
        db: &E,
        meta: SstMeta,
        txn_source: u64,
    ) -> Result<TxnSstWriter<E>> {
        let mut default_meta = meta.clone();
        default_meta.set_cf_name(CF_DEFAULT.to_owned());
        let default_path = self.dir.join_for_write(&default_meta)?;
        let default = E::SstWriterBuilder::new()
            .set_db(db)
            .set_cf(CF_DEFAULT)
            .set_compression_type(self.compression_types.get(CF_DEFAULT).copied())
            .build(default_path.temp.to_str().unwrap())
            .unwrap();

        let mut write_meta = meta;
        write_meta.set_cf_name(CF_WRITE.to_owned());
        let write_path = self.dir.join_for_write(&write_meta)?;
        let write = E::SstWriterBuilder::new()
            .set_db(db)
            .set_cf(CF_WRITE)
            .set_compression_type(self.compression_types.get(CF_WRITE).copied())
            .build(write_path.temp.to_str().unwrap())
            .unwrap();

        Ok(TxnSstWriter::new(
            default,
            write,
            default_path,
            write_path,
            default_meta,
            write_meta,
            self.key_manager.clone(),
            self.api_version,
            txn_source,
        ))
    }

    pub fn new_raw_writer(&self, db: &E, mut meta: SstMeta, _: u64) -> Result<RawSstWriter<E>> {
        meta.set_cf_name(CF_DEFAULT.to_owned());
        let default_path = self.dir.join_for_write(&meta)?;
        let default = E::SstWriterBuilder::new()
            .set_db(db)
            .set_cf(CF_DEFAULT)
            .build(default_path.temp.to_str().unwrap())
            .unwrap();
        Ok(RawSstWriter::new(
            default,
            default_path,
            meta,
            self.key_manager.clone(),
            self.api_version,
        ))
    }

    async fn extract_file_encryption_info(
        &self,
        kv_meta: &KvMeta,
        opt_cipher_info: Option<CipherInfo>,
    ) -> Result<Option<FileEncryptionInfo>> {
        if let Some(encryption_info) = kv_meta.file_encryption_info.as_ref() {
            if let Some(encryption_info_mode) = &encryption_info.mode {
                match encryption_info_mode {
                    FileEncryptionInfo_oneof_mode::PlainTextDataKey(_) => {
                        if let Some(cipher_info) = opt_cipher_info {
                            if cipher_info.cipher_type == EncryptionMethod::Unknown
                                || cipher_info.cipher_type == EncryptionMethod::Plaintext
                            {
                                return Err(error(
                                    "plaintext data key needed from client but plaintext or unknown provided",
                                ));
                            }
                            Ok(Some(FileEncryptionInfo {
                                method: cipher_info.cipher_type,
                                key: cipher_info.cipher_key,
                                iv: encryption_info.file_iv.clone(),
                            }))
                        } else {
                            Err(error(
                                "plaintext data key needed from client but not provided",
                            ))
                        }
                    }
                    FileEncryptionInfo_oneof_mode::MasterKeyBased(parsed_master_key_info) => {
                        // sanity check
                        if self.multi_master_keys_backend.is_initialized().await {
                            // decrypt encrypted data key
                            if parsed_master_key_info.data_key_encrypted_content.is_empty() {
                                return Err(error(
                                    "internal error: couldn't find any encrypted data key information for log backup file",
                                ));
                            }
                            // get the first key for the current impl
                            // the field is a list for future extension
                            // when multiple master key backends are provided for high availability.
                            let plaintext_data_key = self
                                .multi_master_keys_backend
                                .decrypt(
                                    parsed_master_key_info
                                        .data_key_encrypted_content
                                        .first()
                                        .unwrap(),
                                )
                                .await
                                .map_err(|e| {
                                    error(format!("failed to decrypt encrypted data key: {:?}", e))
                                })?;
                            Ok(Some(FileEncryptionInfo {
                                method: encryption_info.encryption_method,
                                key: plaintext_data_key,
                                iv: encryption_info.file_iv.clone(),
                            }))
                        } else {
                            Err(error(
                                "internal error: need to decrypt data key but multi master key backends is not initialized",
                            ))
                        }
                    }
                }
            } else {
                // encryption info set but empty, should never happen
                Err(error(
                    "internal error: encryption information is set in the kv file but empty, should never happen",
                ))
            }
        } else {
            // doesn't have encryption info, plaintext log backup files.
            Ok(None)
        }
    }

    fn remove_file_no_throw(&self, path_buf: &PathBuf) {
        // remove from file system
        if let Err(e) = file_system::remove_file(path_buf) {
            warn!("failed to remove file"; "filename" => ?path_buf, "error" => ?e);
        }
        // remove tracking from key manager if needed
        if let Some(key_manager) = self.key_manager.as_ref() {
            if let Err(e) = key_manager.delete_file(&path_buf.to_string_lossy(), None) {
                warn!("failed to remove file from key manager"; "filename" => ?path_buf, "error" => ?e);
            }
        }
    }
}

fn extract_checksum_info(kv_meta: &KvMeta) -> Option<Vec<u8>> {
    if let Some(encryption_info) = kv_meta.file_encryption_info.as_ref() {
        if encryption_info.checksum.is_empty() {
            None
        } else {
            Some(encryption_info.checksum.clone())
        }
    } else {
        None
    }
}

fn key_to_bound(key: &[u8]) -> Bound<&[u8]> {
    if key.is_empty() {
        Bound::Unbounded
    } else {
        Bound::Included(key)
    }
}

fn key_to_exclusive_bound(key: &[u8]) -> Bound<&[u8]> {
    if key.is_empty() {
        Bound::Unbounded
    } else {
        Bound::Excluded(key)
    }
}

fn is_before_start_bound<K: AsRef<[u8]>>(value: &[u8], bound: &Bound<K>) -> bool {
    match bound {
        Bound::Unbounded => false,
        Bound::Included(b) => *value < *b.as_ref(),
        Bound::Excluded(b) => *value <= *b.as_ref(),
    }
}

fn is_after_end_bound<K: AsRef<[u8]>>(value: &[u8], bound: &Bound<K>) -> bool {
    match bound {
        Bound::Unbounded => false,
        Bound::Included(b) => *value > *b.as_ref(),
        Bound::Excluded(b) => *value >= *b.as_ref(),
    }
}

#[cfg(test)]
mod tests {
    use std::{
        io::{self, Cursor},
        ops::Sub,
        sync::{
            atomic::{AtomicUsize, Ordering},
            Mutex,
        },
        usize,
    };

    use async_compression::tokio::write::ZstdEncoder;
    use encryption::{EncrypterWriter, Iv};
    use engine_rocks::get_env;
    use engine_traits::{
        collect, Error as TraitError, ExternalSstFileInfo, Iterable, Iterator, RefIterable,
        SstCompressionType::Zstd, SstReader, SstWriter, CF_DEFAULT, DATA_CFS,
    };
    use external_storage::read_external_storage_info_buff;
    use file_system::Sha256Reader;
    use kvproto::{
        brpb::CompressionType,
        encryptionpb,
        encryptionpb::{EncryptionMethod, MasterKeyBased, MasterKeyFile, PlainTextDataKey},
    };
    use online_config::{ConfigManager, OnlineConfig};
    use openssl::hash::{Hasher, MessageDigest};
    use rand::Rng;
    use tempfile::{Builder, TempDir};
    use test_sst_importer::*;
    use test_util::new_test_key_manager;
    use tikv_util::{
        codec::stream_event::EventEncoder, resizable_threadpool::ResizableRuntime,
        stream::block_on_external_io,
    };
    use tokio::io::{AsyncWrite, AsyncWriteExt};
    use tokio_util::compat::{FuturesAsyncWriteCompatExt, TokioAsyncWriteCompatExt};
    use txn_types::{Value, WriteType};
    use uuid::Uuid;

    use super::*;
    use crate::{import_file::ImportPath, *};

    static COUNTER: AtomicUsize = AtomicUsize::new(0);
    type TokioResult<T> = std::io::Result<T>;

    fn create_tokio_runtime(_: usize, _: &str) -> TokioResult<Runtime> {
        tokio::runtime::Builder::new_current_thread()
            .enable_all()
            .build()
    }

    fn do_test_import_dir(key_manager: Option<Arc<DataKeyManager>>) {
        let temp_dir = Builder::new().prefix("test_import_dir").tempdir().unwrap();
        let dir = ImportDir::new(temp_dir.path()).unwrap();

        let mut meta = SstMeta::default();
        meta.set_uuid(Uuid::new_v4().as_bytes().to_vec());

        let path = dir.join_for_write(&meta).unwrap();

        // Test ImportDir::create()
        {
            let _file = dir.create(&meta, key_manager.clone()).unwrap();
            check_file_exists(&path.temp, key_manager.as_deref());
            check_file_not_exists(&path.save, key_manager.as_deref());
            check_file_not_exists(&path.clone, key_manager.as_deref());

            // Cannot create the same file again.
            dir.create(&meta, key_manager.clone()).unwrap_err();
        }

        // Test ImportDir::delete()
        {
            if let Some(ref manager) = key_manager {
                manager.create_file_for_write(&path.temp).unwrap();
                manager.create_file_for_write(&path.save).unwrap();
                manager.create_file_for_write(&path.clone).unwrap();
            } else {
                File::create(&path.temp).unwrap();
                File::create(&path.save).unwrap();
                File::create(&path.clone).unwrap();
            }

            dir.delete(&meta, key_manager.as_deref()).unwrap();
            check_file_not_exists(&path.temp, key_manager.as_deref());
            check_file_not_exists(&path.save, key_manager.as_deref());
            check_file_not_exists(&path.clone, key_manager.as_deref());
        }

        // Test ImportDir::ingest()

        let db_path = temp_dir.path().join("db");
        let env = get_env(key_manager.clone(), None /* io_rate_limiter */).unwrap();
        let db = new_test_engine_with_env(db_path.to_str().unwrap(), &[CF_DEFAULT], env);

        let cases = [(0, 10), (5, 15), (10, 20), (0, 100)];

        let mut ingested = Vec::new();

        for (i, &range) in cases.iter().enumerate() {
            let path = temp_dir.path().join(format!("{}.sst", i));
            let (meta, data) = gen_sst_file(path, range);

            let mut f = dir.create(&meta, key_manager.clone()).unwrap();
            f.append(&data).unwrap();
            f.finish().unwrap();
            let info = SstMetaInfo {
                total_bytes: 0,
                total_kvs: 0,
                meta: meta.to_owned(),
            };
            let api_version = info.meta.api_version;
            dir.ingest(&[info], &db, key_manager.clone(), api_version)
                .unwrap();
            check_db_range(&db, range);

            ingested.push(meta);
        }

        let ssts = dir.list_ssts().unwrap();
        assert_eq!(ssts.len(), ingested.len());
        for sst in &ssts {
            ingested
                .iter()
                .find(|s| s.get_uuid() == sst.0.get_uuid())
                .unwrap();
            dir.delete(&sst.0, key_manager.as_deref()).unwrap();
        }
        assert!(dir.list_ssts().unwrap().is_empty());
    }

    #[test]
    fn test_import_dir() {
        do_test_import_dir(None);

        let (_tmp_dir, key_manager) = new_key_manager_for_test();
        do_test_import_dir(Some(key_manager));
    }

    fn do_test_import_file(data_key_manager: Option<Arc<DataKeyManager>>) {
        let temp_dir = Builder::new().prefix("test_import_file").tempdir().unwrap();

        let path = ImportPath {
            save: temp_dir.path().join("save"),
            temp: temp_dir.path().join("temp"),
            clone: temp_dir.path().join("clone"),
        };

        let data = b"test_data";
        let crc32 = calc_data_crc32(data);

        let mut meta = SstMeta::default();

        {
            let mut f =
                ImportFile::create(meta.clone(), path.clone(), data_key_manager.clone()).unwrap();
            // Cannot create the same file again.
            ImportFile::create(meta.clone(), path.clone(), data_key_manager.clone()).unwrap_err();
            f.append(data).unwrap();
            // Invalid crc32 and length.
            f.finish().unwrap_err();
            check_file_exists(&path.temp, data_key_manager.as_deref());
            check_file_not_exists(&path.save, data_key_manager.as_deref());
        }

        meta.set_crc32(crc32);
        meta.set_length(data.len() as u64);

        {
            let mut f = ImportFile::create(meta, path.clone(), data_key_manager.clone()).unwrap();
            f.append(data).unwrap();
            f.finish().unwrap();
            check_file_not_exists(&path.temp, data_key_manager.as_deref());
            check_file_exists(&path.save, data_key_manager.as_deref());
        }
    }

    fn check_file_not_exists(path: &Path, key_manager: Option<&DataKeyManager>) {
        assert!(!path.exists());
        if let Some(manager) = key_manager {
            let info = manager.get_file(path.to_str().unwrap()).unwrap();
            assert!(info.is_empty());
            assert_eq!(info.method, EncryptionMethod::Plaintext);
        }
    }

    fn check_file_exists(path: &Path, key_manager: Option<&DataKeyManager>) {
        assert!(path.exists());
        if let Some(manager) = key_manager {
            let info = manager.get_file(path.to_str().unwrap()).unwrap();
            // the returned encryption info must not be default value
            assert_ne!(info.method, EncryptionMethod::Plaintext);
            assert!(!info.key.is_empty() && !info.iv.is_empty());
        }
    }

    fn check_file_is_same(path_a: &Path, path_b: &Path) -> bool {
        assert!(path_a.exists());
        assert!(path_b.exists());

        let content_a = file_system::read(path_a).unwrap();
        let content_b = file_system::read(path_b).unwrap();
        content_a == content_b
    }

    fn new_key_manager_for_test() -> (TempDir, Arc<DataKeyManager>) {
        // test with tde
        let tmp_dir = TempDir::new().unwrap();
        let key_manager = new_test_key_manager(&tmp_dir, None, None, None);
        (tmp_dir, Arc::new(key_manager.unwrap().unwrap()))
    }

    #[test]
    fn test_import_file() {
        // test without tde
        do_test_import_file(None);

        // test with tde
        let (_tmp_dir, key_manager) = new_key_manager_for_test();
        do_test_import_file(Some(key_manager));
    }

    fn create_external_sst_file_with_write_fn<F>(
        write_fn: F,
    ) -> Result<(TempDir, StorageBackend, SstMeta)>
    where
        F: FnOnce(&mut RocksSstWriter) -> Result<()>,
    {
        let ext_sst_dir = tempfile::tempdir()?;
        let mut sst_writer =
            new_sst_writer(ext_sst_dir.path().join("sample.sst").to_str().unwrap());
        write_fn(&mut sst_writer)?;
        let sst_info = sst_writer.finish()?;

        // make up the SST meta for downloading.
        let mut meta = SstMeta::default();
        let uuid = Uuid::new_v4();
        meta.set_uuid(uuid.as_bytes().to_vec());
        meta.set_cf_name(CF_DEFAULT.to_owned());
        meta.set_length(sst_info.file_size());
        meta.set_region_id(4);
        meta.mut_region_epoch().set_conf_ver(5);
        meta.mut_region_epoch().set_version(6);

        let backend = external_storage::make_local_backend(ext_sst_dir.path());
        Ok((ext_sst_dir, backend, meta))
    }

    fn create_sample_external_sst_file() -> Result<(TempDir, StorageBackend, SstMeta)> {
        create_external_sst_file_with_write_fn(|writer| {
            writer.put(b"zt123_r01", b"abc")?;
            writer.put(b"zt123_r04", b"xyz")?;
            writer.put(b"zt123_r07", b"pqrst")?;
            // writer.delete(b"t123_r10")?; // FIXME: can't handle DELETE ops yet.
            writer.put(b"zt123_r13", b"www")?;
            Ok(())
        })
    }

    fn create_sample_external_kv_file() -> Result<(TempDir, StorageBackend, KvMeta, Vec<u8>)> {
        create_sample_external_kv_file_with_optional_encryption(
            None,
            Vec::new(),
            EncryptionMethod::Plaintext,
            false,
        )
    }
    fn create_sample_external_kv_file_with_optional_encryption(
        opt_cipher_info: Option<CipherInfo>,
        master_key_configs: Vec<MasterKey>,
        master_key_based_data_encryption_method: EncryptionMethod,
        compression: bool,
    ) -> Result<(TempDir, StorageBackend, KvMeta, Vec<u8>)> {
        let ext_dir = tempfile::tempdir()?;
        let file_name = "v1/t000001/abc.log";
        let file_path = ext_dir.path().join(file_name);
        std::fs::create_dir_all(file_path.parent().unwrap())?;
        let file = block_on_external_io(tokio::fs::File::create(file_path.clone())).unwrap();

        // write to a buffer first, later flush to disk
        //
        let mut file_buffer = Vec::new();
        let cursor = Cursor::new(&mut file_buffer);
        let buf_writer = tokio::io::BufWriter::new(cursor);
        let mut kv_meta = KvMeta::default();

        // writer should compress the data first then encrypt,
        // wrapping zstdEncoder around Encrypter
        //
        let writer = if let Some(cipher_info) = opt_cipher_info {
            let iv = Iv::new_ctr().unwrap();
            // update meta
            //
            let mut encryption_info = encryptionpb::FileEncryptionInfo::new();
            encryption_info.set_file_iv(iv.as_slice().to_vec());
            encryption_info.set_encryption_method(cipher_info.cipher_type);
            encryption_info.set_plain_text_data_key(PlainTextDataKey::new());
            kv_meta.set_file_encryption_info(encryption_info);

            Box::new(
                EncrypterWriter::new(
                    buf_writer.compat_write(),
                    cipher_info.cipher_type,
                    &cipher_info.cipher_key,
                    iv,
                )
                .unwrap()
                .compat_write(),
            ) as Box<dyn AsyncWrite + Unpin>
        } else if !master_key_configs.is_empty() {
            let multi_master_key_backend = MultiMasterKeyBackend::new();
            block_on_external_io(
                multi_master_key_backend
                    .update_from_proto_if_needed(master_key_configs, create_async_backend),
            )
            .unwrap();

            let iv = Iv::new_ctr().unwrap();
            let plaintext_data_key = multi_master_key_backend
                .generate_data_key(master_key_based_data_encryption_method)
                .unwrap();

            let encryption_info =
                block_on_external_io(multi_master_key_backend.encrypt(&plaintext_data_key))
                    .unwrap();

            let mut encryption_info_proto = encryptionpb::FileEncryptionInfo::new();
            let mut master_key_proto = MasterKeyBased::new();
            encryption_info_proto.set_file_iv(iv.as_slice().to_vec());
            encryption_info_proto.set_encryption_method(master_key_based_data_encryption_method);
            master_key_proto.set_data_key_encrypted_content(protobuf::RepeatedField::from_vec(
                vec![encryption_info],
            ));
            encryption_info_proto.set_master_key_based(master_key_proto);
            kv_meta.set_file_encryption_info(encryption_info_proto);

            Box::new(
                EncrypterWriter::new(
                    buf_writer.compat_write(),
                    master_key_based_data_encryption_method,
                    &plaintext_data_key,
                    iv,
                )
                .unwrap()
                .compat_write(),
            ) as Box<dyn AsyncWrite + Unpin>
        } else {
            Box::new(buf_writer) as Box<dyn AsyncWrite + Unpin>
        };

        let mut writer = if compression {
            Box::new(ZstdEncoder::new(writer)) as Box<dyn AsyncWrite + Unpin>
        } else {
            writer
        };

        let kvs = vec![
            (b"t1_r01".to_vec(), b"tidb".to_vec()),
            (b"t1_r02".to_vec(), b"tikv".to_vec()),
            (b"t1_r03".to_vec(), b"pingcap".to_vec()),
            (b"t1_r04".to_vec(), b"test for PITR".to_vec()),
        ];

        let mut sha256 = Hasher::new(MessageDigest::sha256()).unwrap();
        let mut len = 0;
        let mut buf = vec![];
        for kv in kvs {
            let encoded = EventEncoder::encode_event(&kv.0, &kv.1);
            for slice in encoded {
                len += block_on_external_io(writer.write(slice.as_ref())).unwrap();
                sha256.update(slice.as_ref()).unwrap();
                buf.extend_from_slice(slice.as_ref());
            }
        }
        block_on_external_io(writer.flush()).unwrap();
        drop(writer);

        // calc checksum of the file buffer
        //
        if kv_meta.has_file_encryption_info() {
            let mut tmp_buf = Vec::new();
            let (mut checksum_reader, hasher) =
                Sha256Reader::new(Cursor::new(&mut file_buffer)).unwrap();
            checksum_reader.read_to_end(&mut tmp_buf).unwrap();
            let checksum = hasher.lock().unwrap().finish().unwrap().to_vec();
            kv_meta.mut_file_encryption_info().set_checksum(checksum);
        }

        // actually write to disk
        //
        let mut buf_writer = tokio::io::BufWriter::new(file);
        block_on_external_io(buf_writer.write_all(&file_buffer)).unwrap();
        block_on_external_io(buf_writer.flush()).unwrap();

        kv_meta.set_name(file_name.to_string());
        kv_meta.set_cf(String::from("default"));
        kv_meta.set_is_delete(false);
        kv_meta.set_length(len as _);
        kv_meta.set_sha256(sha256.finish().unwrap().to_vec());
        if compression {
            kv_meta.set_compression_type(CompressionType::Zstd);
        }
        let backend = external_storage::make_local_backend(ext_dir.path());
        Ok((ext_dir, backend, kv_meta, buf))
    }

    fn create_sample_external_rawkv_sst_file(
        start_key: &[u8],
        end_key: &[u8],
        end_key_exclusive: bool,
    ) -> Result<(tempfile::TempDir, StorageBackend, SstMeta)> {
        let (dir, backend, mut meta) = create_external_sst_file_with_write_fn(|writer| {
            writer.put(b"za", b"v1")?;
            writer.put(b"zb", b"v2")?;
            writer.put(b"zb\x00", b"v3")?;
            writer.put(b"zc", b"v4")?;
            writer.put(b"zc\x00", b"v5")?;
            writer.put(b"zc\x00\x00", b"v6")?;
            writer.put(b"zd", b"v7")?;
            Ok(())
        })?;
        meta.mut_range().set_start(start_key.to_vec());
        meta.mut_range().set_end(end_key.to_vec());
        meta.set_end_key_exclusive(end_key_exclusive);
        Ok((dir, backend, meta))
    }

    fn get_encoded_key(key: &[u8], ts: u64) -> Vec<u8> {
        keys::data_key(
            Key::from_raw(key)
                .append_ts(TimeStamp::new(ts))
                .as_encoded(),
        )
    }

    fn get_write_value(
        write_type: WriteType,
        start_ts: u64,
        short_value: Option<Value>,
    ) -> Vec<u8> {
        txn_types::Write::new(write_type, TimeStamp::new(start_ts), short_value)
            .as_ref()
            .to_bytes()
    }

    fn create_sample_external_sst_file_txn_default()
    -> Result<(tempfile::TempDir, StorageBackend, SstMeta)> {
        let ext_sst_dir = tempfile::tempdir()?;
        let mut sst_writer = new_sst_writer(
            ext_sst_dir
                .path()
                .join("sample_default.sst")
                .to_str()
                .unwrap(),
        );
        sst_writer.put(&get_encoded_key(b"t123_r01", 1), b"abc")?;
        sst_writer.put(&get_encoded_key(b"t123_r04", 3), b"xyz")?;
        sst_writer.put(&get_encoded_key(b"t123_r07", 7), b"pqrst")?;
        // sst_writer.delete(b"t123_r10")?; // FIXME: can't handle DELETE ops yet.
        let sst_info = sst_writer.finish()?;

        // make up the SST meta for downloading.
        let mut meta = SstMeta::default();
        let uuid = Uuid::new_v4();
        meta.set_uuid(uuid.as_bytes().to_vec());
        meta.set_cf_name(CF_DEFAULT.to_owned());
        meta.set_length(sst_info.file_size());
        meta.set_region_id(4);
        meta.mut_region_epoch().set_conf_ver(5);
        meta.mut_region_epoch().set_version(6);

        let backend = external_storage::make_local_backend(ext_sst_dir.path());
        Ok((ext_sst_dir, backend, meta))
    }

    fn create_sample_external_sst_file_txn_write()
    -> Result<(tempfile::TempDir, StorageBackend, SstMeta)> {
        let ext_sst_dir = tempfile::tempdir()?;
        let mut sst_writer = new_sst_writer(
            ext_sst_dir
                .path()
                .join("sample_write.sst")
                .to_str()
                .unwrap(),
        );
        sst_writer.put(
            &get_encoded_key(b"t123_r01", 5),
            &get_write_value(WriteType::Put, 1, None),
        )?;
        sst_writer.put(
            &get_encoded_key(b"t123_r02", 5),
            &get_write_value(WriteType::Delete, 1, None),
        )?;
        sst_writer.put(
            &get_encoded_key(b"t123_r04", 4),
            &get_write_value(WriteType::Put, 3, None),
        )?;
        sst_writer.put(
            &get_encoded_key(b"t123_r07", 8),
            &get_write_value(WriteType::Put, 7, None),
        )?;
        sst_writer.put(
            &get_encoded_key(b"t123_r13", 8),
            &get_write_value(WriteType::Put, 7, Some(b"www".to_vec())),
        )?;
        let sst_info = sst_writer.finish()?;

        // make up the SST meta for downloading.
        let mut meta = SstMeta::default();
        let uuid = Uuid::new_v4();
        meta.set_uuid(uuid.as_bytes().to_vec());
        meta.set_cf_name(CF_WRITE.to_owned());
        meta.set_length(sst_info.file_size());
        meta.set_region_id(4);
        meta.mut_region_epoch().set_conf_ver(5);
        meta.mut_region_epoch().set_version(6);

        let backend = external_storage::make_local_backend(ext_sst_dir.path());
        Ok((ext_sst_dir, backend, meta))
    }

    fn new_rewrite_rule(
        old_key_prefix: &[u8],
        new_key_prefix: &[u8],
        new_timestamp: u64,
    ) -> RewriteRule {
        let mut rule = RewriteRule::default();
        rule.set_old_key_prefix(old_key_prefix.to_vec());
        rule.set_new_key_prefix(new_key_prefix.to_vec());
        rule.set_new_timestamp(new_timestamp);
        rule
    }

    fn create_sst_test_engine() -> Result<TestEngine> {
        let temp_dir = Builder::new().prefix("test_import_dir").tempdir().unwrap();
        let db_path = temp_dir.path().join("db");
        let db = new_test_engine(db_path.to_str().unwrap(), DATA_CFS);
        Ok(db)
    }

    #[test]
    fn test_read_external_storage_into_file() {
        let data = &b"some input data"[..];
        let mut input = data;
        let mut output = Vec::new();
        let input_len = input.len() as u64;

        let mut hasher = Hasher::new(MessageDigest::sha256()).unwrap();
        hasher.update(data).unwrap();
        let hash256 = hasher.finish().unwrap().to_vec();

        block_on_external_io(external_storage::read_external_storage_into_file(
            &mut input,
            &mut output,
            &Limiter::new(f64::INFINITY),
            input_len,
            Some(hash256),
            8192,
            None,
            None,
        ))
        .unwrap();
        assert_eq!(&*output, data);
    }

    #[test]
    fn test_read_external_storage_into_file_timed_out() {
        use futures_util::stream::{pending, TryStreamExt};

        let mut input = pending::<io::Result<&[u8]>>().into_async_read();
        let mut output = Vec::new();
        let err = block_on_external_io(external_storage::read_external_storage_into_file(
            &mut input,
            &mut output,
            &Limiter::new(f64::INFINITY),
            0,
            None,
            usize::MAX,
            None,
            None,
        ))
        .unwrap_err();
        assert_eq!(err.kind(), ErrorKind::TimedOut);
    }

    #[test]
    fn test_read_external_storage_info_buff() {
        let data = &b"input some data, used to test read buff"[..];
        let mut reader = data;
        let len = reader.len() as _;
        let sha_256 = {
            let mut hasher = Hasher::new(MessageDigest::sha256()).unwrap();
            hasher.update(data).unwrap();
            hasher.finish().unwrap().to_vec()
        };

        // test successfully.
        let output = block_on_external_io(read_external_storage_info_buff(
            &mut reader,
            &Limiter::new(f64::INFINITY),
            len,
            Some(sha_256.clone()),
            0,
            None,
            None,
        ))
        .unwrap();
        assert_eq!(&output, data);

        // test without expected_sha256.
        reader = data;
        let output = block_on_external_io(read_external_storage_info_buff(
            &mut reader,
            &Limiter::new(f64::INFINITY),
            len,
            None,
            0,
            None,
            None,
        ))
        .unwrap();
        assert_eq!(&output, data);

        // test with wrong expected len.
        reader = data;
        let err = block_on_external_io(read_external_storage_info_buff(
            &mut reader,
            &Limiter::new(f64::INFINITY),
            len + 1,
            Some(sha_256.clone()),
            0,
            None,
            None,
        ))
        .unwrap_err();
        assert!(err.to_string().contains("length not match"));

        // test with wrong expected_sha256.
        reader = data;
        let err = block_on_external_io(read_external_storage_info_buff(
            &mut reader,
            &Limiter::new(f64::INFINITY),
            len,
            Some(sha_256[..sha_256.len() - 1].to_vec()),
            0,
            None,
            None,
        ))
        .unwrap_err();
        assert!(err.to_string().contains("sha256 not match"));
    }

    #[test]
    fn test_read_external_storage_info_buff_timed_out() {
        use futures_util::stream::{pending, TryStreamExt};

        let mut input = pending::<io::Result<&[u8]>>().into_async_read();
        let err = block_on_external_io(read_external_storage_info_buff(
            &mut input,
            &Limiter::new(f64::INFINITY),
            0,
            None,
            usize::MAX,
            None,
            None,
        ))
        .unwrap_err();
        assert_eq!(err.kind(), ErrorKind::TimedOut);
    }

    #[test]
    fn test_update_config_memory_use_ratio() {
        // create SstImporter with default.
        let cfg = Config {
            memory_use_ratio: 0.3,
            ..Default::default()
        };
        let import_dir = tempfile::tempdir().unwrap();
        let importer =
            SstImporter::<TestEngine>::new(&cfg, import_dir, None, ApiVersion::V1, false).unwrap();
        let mem_quota_old = importer.memory_quota.capacity();

        // create new config and get the diff config.
        let cfg_new = Config {
            memory_use_ratio: 0.1,
            ..Default::default()
        };
        let change = cfg.diff(&cfg_new);

        let threads = ResizableRuntime::new(
            cfg.num_threads,
            "test",
            Box::new(create_tokio_runtime),
            Box::new(|_| {}),
        );

        let threads_clone = Arc::new(Mutex::new(threads));

        // create config manager and update config.
        let mut cfg_mgr = ImportConfigManager::new(cfg, Arc::downgrade(&threads_clone));
        cfg_mgr.dispatch(change).unwrap();
        importer.update_config_memory_use_ratio(&cfg_mgr);

        let mem_quota_new = importer.memory_quota.capacity();
        assert!(mem_quota_old > mem_quota_new);
        assert_eq!(
            mem_quota_old / 3,
            mem_quota_new,
            "mem_quota_old / 3 = {} mem_quota_new = {}",
            mem_quota_old / 3,
            mem_quota_new
        );
    }

    #[test]
    fn test_update_config_with_invalid_conifg() {
        let cfg = Config::default();
        let cfg_new = Config {
            memory_use_ratio: -0.1,
            ..Default::default()
        };
        let change = cfg.diff(&cfg_new);

        let threads = ResizableRuntime::new(
            cfg.num_threads,
            "test",
            Box::new(create_tokio_runtime),
            Box::new(|_| {}),
        );

        let threads_clone = Arc::new(Mutex::new(threads));

        let mut cfg_mgr = ImportConfigManager::new(cfg, Arc::downgrade(&threads_clone));
        let r = cfg_mgr.dispatch(change);
        assert!(r.is_err());
    }

    #[test]
    fn test_update_import_num_threads() {
        let cfg = Config::default();
        let threads = ResizableRuntime::new(
            Config::default().num_threads,
            "test",
            Box::new(create_tokio_runtime),
            Box::new(|new_size: usize| {
                COUNTER.store(new_size, Ordering::SeqCst);
            }),
        );

        let threads_clone = Arc::new(Mutex::new(threads));
        let mut cfg_mgr = ImportConfigManager::new(cfg, Arc::downgrade(&threads_clone));

        assert_eq!(cfg_mgr.rl().num_threads, Config::default().num_threads);

        let cfg_new = Config {
            num_threads: 10,
            ..Default::default()
        };
        let change = Config::default().diff(&cfg_new);
        let r = cfg_mgr.dispatch(change);

        r.unwrap();
        assert_eq!(cfg_mgr.rl().num_threads, cfg_new.num_threads);
        assert_eq!(COUNTER.load(Ordering::SeqCst), cfg_mgr.rl().num_threads);
    }

    #[test]
    fn test_download_kv_file_to_mem_cache() {
        // create a sample kv file.
        let (_temp_dir, backend, kv_meta, buff) = create_sample_external_kv_file().unwrap();

        // create importer object.
        let import_dir = tempfile::tempdir().unwrap();
        let (_, key_manager) = new_key_manager_for_test();
        let importer = SstImporter::<TestEngine>::new(
            &Config::default(),
            import_dir,
            Some(key_manager),
            ApiVersion::V1,
            false,
        )
        .unwrap();
        let ext_storage = {
            importer.auto_encrypt_local_file_if_needed(
                importer.external_storage_or_cache(&backend, "").unwrap(),
            )
        };

        let output = block_on_external_io(importer.download_kv_file_to_mem_cache(
            &kv_meta,
            ext_storage,
            &Limiter::new(f64::INFINITY),
            None,
            None,
        ))
        .unwrap();

        assert!(
            matches!(output.clone(), CacheKvFile::Mem(rc) if &*rc.get().unwrap().content == buff.as_slice()),
            "{:?}",
            output
        );

        // Do not shrink nothing.
        let shrink_size = importer.shrink_by_tick();
        assert_eq!(shrink_size, 0);
        assert_eq!(importer.file_locks.len(), 1);

        // drop the refcnt
        drop(output);
        let shrink_size = importer.shrink_by_tick();
        assert_eq!(shrink_size, 0);
        assert_eq!(importer.file_locks.len(), 1);

        // set expired instance in Dashmap
        for mut kv in importer.file_locks.iter_mut() {
            kv.1 = Instant::now().sub(Duration::from_secs(61));
        }
        let shrink_size = importer.shrink_by_tick();
        assert_eq!(shrink_size, buff.len());
        assert!(importer.file_locks.is_empty());
    }

    #[test]
    fn test_download_kv_files_from_external_storage_to_mem() {
        // create a sample kv file.
        let (_temp_dir, backend, kv_meta, buff) = create_sample_external_kv_file().unwrap();

        // create importer object.
        let import_dir = tempfile::tempdir().unwrap();
        let (_, key_manager) = new_key_manager_for_test();
        let importer = SstImporter::<TestEngine>::new(
            &Config::default(),
            import_dir,
            Some(key_manager),
            ApiVersion::V1,
            false,
        )
        .unwrap();
        let ext_storage = {
            let inner = importer.auto_encrypt_local_file_if_needed(
                importer.external_storage_or_cache(&backend, "").unwrap(),
            );
            Arc::new(inner)
        };

        // test read all of the file.
        let restore_config = RestoreConfig {
            expected_plaintext_file_checksum: Some(kv_meta.get_sha256().to_vec()),
            ..Default::default()
        };

        let output = block_on_external_io(importer.download_kv_files_from_external_storage_to_mem(
            kv_meta.get_length(),
            kv_meta.get_name(),
            ext_storage.clone(),
            &Limiter::new(f64::INFINITY),
            restore_config,
        ))
        .unwrap();
        assert_eq!(
            buff,
            output,
            "we are testing addition with {} and {}",
            buff.len(),
            output.len()
        );

        // test read range of the file.
        let (offset, len) = (5, 16);
        let restore_config = RestoreConfig {
            range: Some((offset, len)),
            ..Default::default()
        };

        let output = block_on_external_io(importer.download_kv_files_from_external_storage_to_mem(
            len,
            kv_meta.get_name(),
            ext_storage,
            &Limiter::new(f64::INFINITY),
            restore_config,
        ))
        .unwrap();
        assert_eq!(&buff[offset as _..(offset + len) as _], &output[..]);
    }

    #[test]
    fn test_do_download_kv_file() {
        // create a sample kv file.
        let (_temp_dir, backend, kv_meta, buff) = create_sample_external_kv_file().unwrap();

        // create importer object.
        let import_dir = tempfile::tempdir().unwrap();
        let (_, key_manager) = new_key_manager_for_test();
        let cfg = Config {
            memory_use_ratio: 0.0,
            ..Default::default()
        };
        let importer = SstImporter::<TestEngine>::new(
            &cfg,
            import_dir,
            Some(key_manager.clone()),
            ApiVersion::V1,
            false,
        )
        .unwrap();
        let ext_storage = {
            importer.auto_encrypt_local_file_if_needed(
                importer.external_storage_or_cache(&backend, "").unwrap(),
            )
        };
        let path = importer
            .dir
            .get_import_path(
                format!("{}_{}", kv_meta.get_name(), kv_meta.get_range_offset()).as_str(),
            )
            .unwrap();

        // test do_download_kv_file().
        assert!(importer.download_to_disk_only());
        let output = block_on_external_io(importer.download_kv_file(
            &kv_meta,
            ext_storage,
            &backend,
            &Limiter::new(f64::INFINITY),
            None,
            Vec::new(),
        ))
        .unwrap();
        assert_eq!(*output, buff);
        check_file_exists(&path.save, Some(&*key_manager));

        // test shrink nothing.
        let shrint_files_cnt = importer.shrink_by_tick();
        assert_eq!(shrint_files_cnt, 0);

        // set expired instance in Dashmap.
        for mut kv in importer.file_locks.iter_mut() {
            kv.1 = Instant::now().sub(Duration::from_secs(601));
        }
        let shrint_files_cnt = importer.shrink_by_tick();
        assert_eq!(shrint_files_cnt, 1);
        check_file_not_exists(&path.save, Some(&*key_manager));
    }

    #[test]
    fn test_download_file_from_external_storage_for_sst() {
        // creates a sample SST file.
        let (_ext_sst_dir, backend, meta) = create_sample_external_sst_file().unwrap();

        // create importer object.
        let import_dir = tempfile::tempdir().unwrap();
        let (_, key_manager) = new_key_manager_for_test();
        let importer = SstImporter::<TestEngine>::new(
            &Config::default(),
            import_dir,
            Some(key_manager.clone()),
            ApiVersion::V1,
            false,
        )
        .unwrap();

        // perform download file into .temp dir.
        let file_name = "sample.sst";
        let path = importer.dir.get_import_path(file_name).unwrap();
        let restore_config = RestoreConfig::default();
        importer
            .download_file_from_external_storage(
                meta.get_length(),
                file_name,
                path.temp.clone(),
                &backend,
                &Limiter::new(f64::INFINITY),
                restore_config,
            )
            .unwrap();
        check_file_exists(&path.temp, Some(&key_manager));
        assert!(!check_file_is_same(
            &_ext_sst_dir.path().join(file_name),
            &path.temp,
        ));
    }

    #[test]
    fn test_download_file_from_external_storage_for_kv() {
        let (_temp_dir, backend, kv_meta, _) = create_sample_external_kv_file().unwrap();
        let (_, key_manager) = new_key_manager_for_test();

        let import_dir = tempfile::tempdir().unwrap();
        let importer = SstImporter::<TestEngine>::new(
            &Config::default(),
            import_dir,
            Some(key_manager.clone()),
            ApiVersion::V1,
            false,
        )
        .unwrap();

        let path = importer.dir.get_import_path(kv_meta.get_name()).unwrap();
        let restore_config = RestoreConfig {
            expected_plaintext_file_checksum: Some(kv_meta.get_sha256().to_vec()),
            ..Default::default()
        };
        importer
            .download_file_from_external_storage(
                kv_meta.get_length(),
                kv_meta.get_name(),
                path.temp.clone(),
                &backend,
                &Limiter::new(f64::INFINITY),
                restore_config,
            )
            .unwrap();

        check_file_exists(&path.temp, Some(&key_manager));
        assert!(!check_file_is_same(
            &_temp_dir.path().join(kv_meta.get_name()),
            &path.temp,
        ));
    }

    #[test]
    fn test_download_sst_no_key_rewrite() {
        // creates a sample SST file.
        let (_ext_sst_dir, backend, meta) = create_sample_external_sst_file().unwrap();

        // performs the download.
        let importer_dir = tempfile::tempdir().unwrap();
        let cfg = Config::default();
        let importer =
            SstImporter::<TestEngine>::new(&cfg, &importer_dir, None, ApiVersion::V1, false)
                .unwrap();
        let db = create_sst_test_engine().unwrap();

        let range = importer
            .download(
                &meta,
                &backend,
                "sample.sst",
                &RewriteRule::default(),
                None,
                Limiter::new(f64::INFINITY),
                db,
            )
            .unwrap()
            .unwrap();

        assert_eq!(range.get_start(), b"t123_r01");
        assert_eq!(range.get_end(), b"t123_r13");

        // verifies that the file is saved to the correct place.
        let sst_file_path = importer.dir.join_for_read(&meta).unwrap().save;
        let sst_file_metadata = sst_file_path.metadata().unwrap();
        assert!(sst_file_metadata.is_file());
        assert_eq!(sst_file_metadata.len(), meta.get_length());

        // verifies the SST content is correct.
        let sst_reader = new_sst_reader(sst_file_path.to_str().unwrap(), None);
        sst_reader.verify_checksum().unwrap();
        let mut iter = sst_reader.iter(IterOptions::default()).unwrap();
        iter.seek_to_first().unwrap();
        assert_eq!(
            collect(iter),
            vec![
                (b"zt123_r01".to_vec(), b"abc".to_vec()),
                (b"zt123_r04".to_vec(), b"xyz".to_vec()),
                (b"zt123_r07".to_vec(), b"pqrst".to_vec()),
                (b"zt123_r13".to_vec(), b"www".to_vec()),
            ]
        );
    }

    #[test]
    fn test_download_sst_no_key_rewrite_with_encrypted() {
        // creates a sample SST file.
        let (_ext_sst_dir, backend, meta) = create_sample_external_sst_file().unwrap();

        // performs the download.
        let importer_dir = tempfile::tempdir().unwrap();
        let cfg = Config::default();
        let (temp_dir, key_manager) = new_key_manager_for_test();
        let importer = SstImporter::<TestEngine>::new(
            &cfg,
            &importer_dir,
            Some(key_manager.clone()),
            ApiVersion::V1,
            false,
        )
        .unwrap();

        let db_path = temp_dir.path().join("db");
        let env = get_env(Some(key_manager.clone()), None /* io_rate_limiter */).unwrap();
        let db = new_test_engine_with_env(db_path.to_str().unwrap(), DATA_CFS, env.clone());

        let range = importer
            .download(
                &meta,
                &backend,
                "sample.sst",
                &RewriteRule::default(),
                None,
                Limiter::new(f64::INFINITY),
                db,
            )
            .unwrap()
            .unwrap();

        assert_eq!(range.get_start(), b"t123_r01");
        assert_eq!(range.get_end(), b"t123_r13");

        // verifies that the file is saved to the correct place.
        let sst_file_path = importer.dir.join_for_read(&meta).unwrap().save;
        let sst_file_metadata = sst_file_path.metadata().unwrap();
        assert!(sst_file_metadata.is_file());
        assert_eq!(sst_file_metadata.len(), meta.get_length());

        // verified the tmp files are correctly cleaned up
        check_file_not_exists(
            importer.dir.join_for_read(&meta).unwrap().temp.as_path(),
            Some(&*key_manager),
        );

        // verifies the SST content is correct.
        let sst_reader = new_sst_reader(sst_file_path.to_str().unwrap(), Some(env));
        sst_reader.verify_checksum().unwrap();
        let mut iter = sst_reader.iter(IterOptions::default()).unwrap();
        iter.seek_to_first().unwrap();
        assert_eq!(
            collect(iter),
            vec![
                (b"zt123_r01".to_vec(), b"abc".to_vec()),
                (b"zt123_r04".to_vec(), b"xyz".to_vec()),
                (b"zt123_r07".to_vec(), b"pqrst".to_vec()),
                (b"zt123_r13".to_vec(), b"www".to_vec()),
            ]
        );
    }

    #[test]
    fn test_download_sst_with_key_rewrite() {
        // creates a sample SST file.
        let (_ext_sst_dir, backend, meta) = create_sample_external_sst_file().unwrap();

        // performs the download.
        let importer_dir = tempfile::tempdir().unwrap();
        let cfg = Config::default();
        let importer =
            SstImporter::<TestEngine>::new(&cfg, &importer_dir, None, ApiVersion::V1, false)
                .unwrap();
        let db = create_sst_test_engine().unwrap();

        let range = importer
            .download(
                &meta,
                &backend,
                "sample.sst",
                &new_rewrite_rule(b"t123", b"t567", 0),
                None,
                Limiter::new(f64::INFINITY),
                db,
            )
            .unwrap()
            .unwrap();

        assert_eq!(range.get_start(), b"t567_r01");
        assert_eq!(range.get_end(), b"t567_r13");

        // verifies that the file is saved to the correct place.
        // (the file size may be changed, so not going to check the file size)
        let sst_file_path = importer.dir.join_for_read(&meta).unwrap().save;
        assert!(sst_file_path.is_file());

        // verifies the SST content is correct.
        let sst_reader = new_sst_reader(sst_file_path.to_str().unwrap(), None);
        sst_reader.verify_checksum().unwrap();
        let mut iter = sst_reader.iter(IterOptions::default()).unwrap();
        iter.seek_to_first().unwrap();
        assert_eq!(
            collect(iter),
            vec![
                (b"zt567_r01".to_vec(), b"abc".to_vec()),
                (b"zt567_r04".to_vec(), b"xyz".to_vec()),
                (b"zt567_r07".to_vec(), b"pqrst".to_vec()),
                (b"zt567_r13".to_vec(), b"www".to_vec()),
            ]
        );
    }

    #[test]
    fn test_download_sst_with_key_rewrite_ts_default() {
        // performs the download.
        let importer_dir = tempfile::tempdir().unwrap();
        let cfg = Config::default();
        let importer =
            SstImporter::<TestEngine>::new(&cfg, &importer_dir, None, ApiVersion::V1, false)
                .unwrap();

        // creates a sample SST file.
        let (_ext_sst_dir, backend, meta) = create_sample_external_sst_file_txn_default().unwrap();
        let db = create_sst_test_engine().unwrap();

        let _ = importer
            .download(
                &meta,
                &backend,
                "sample_default.sst",
                &new_rewrite_rule(b"", b"", 16),
                None,
                Limiter::new(f64::INFINITY),
                db,
            )
            .unwrap()
            .unwrap();

        // verifies that the file is saved to the correct place.
        // (the file size may be changed, so not going to check the file size)
        let sst_file_path = importer.dir.join_for_read(&meta).unwrap().save;
        assert!(sst_file_path.is_file());

        // verifies the SST content is correct.
        let sst_reader = new_sst_reader(sst_file_path.to_str().unwrap(), None);
        sst_reader.verify_checksum().unwrap();
        let mut iter = sst_reader.iter(IterOptions::default()).unwrap();
        iter.seek_to_first().unwrap();
        assert_eq!(
            collect(iter),
            vec![
                (get_encoded_key(b"t123_r01", 16), b"abc".to_vec()),
                (get_encoded_key(b"t123_r04", 16), b"xyz".to_vec()),
                (get_encoded_key(b"t123_r07", 16), b"pqrst".to_vec()),
            ]
        );
    }

    #[test]
    fn test_download_sst_with_key_rewrite_ts_write() {
        // performs the download.
        let importer_dir = tempfile::tempdir().unwrap();
        let cfg = Config::default();
        let importer =
            SstImporter::<TestEngine>::new(&cfg, &importer_dir, None, ApiVersion::V1, false)
                .unwrap();

        // creates a sample SST file.
        let (_ext_sst_dir, backend, meta) = create_sample_external_sst_file_txn_write().unwrap();
        let db = create_sst_test_engine().unwrap();

        let _ = importer
            .download(
                &meta,
                &backend,
                "sample_write.sst",
                &new_rewrite_rule(b"", b"", 16),
                None,
                Limiter::new(f64::INFINITY),
                db,
            )
            .unwrap()
            .unwrap();

        // verifies that the file is saved to the correct place.
        // (the file size may be changed, so not going to check the file size)
        let sst_file_path = importer.dir.join_for_read(&meta).unwrap().save;
        assert!(sst_file_path.is_file());

        // verifies the SST content is correct.
        let sst_reader = new_sst_reader(sst_file_path.to_str().unwrap(), None);
        sst_reader.verify_checksum().unwrap();
        let mut iter = sst_reader.iter(IterOptions::default()).unwrap();
        iter.seek_to_first().unwrap();
        assert_eq!(
            collect(iter),
            vec![
                (
                    get_encoded_key(b"t123_r01", 16),
                    get_write_value(WriteType::Put, 16, None)
                ),
                (
                    get_encoded_key(b"t123_r02", 16),
                    get_write_value(WriteType::Delete, 16, None)
                ),
                (
                    get_encoded_key(b"t123_r04", 16),
                    get_write_value(WriteType::Put, 16, None)
                ),
                (
                    get_encoded_key(b"t123_r07", 16),
                    get_write_value(WriteType::Put, 16, None)
                ),
                (
                    get_encoded_key(b"t123_r13", 16),
                    get_write_value(WriteType::Put, 16, Some(b"www".to_vec()))
                ),
            ]
        );
    }

    #[test]
    fn test_download_sst_then_ingest() {
        for cf in &[CF_DEFAULT, CF_WRITE] {
            // creates a sample SST file.
            let (_ext_sst_dir, backend, mut meta) = create_sample_external_sst_file().unwrap();
            meta.set_cf_name((*cf).to_string());

            // performs the download.
            let importer_dir = tempfile::tempdir().unwrap();
            let cfg = Config::default();
            let importer =
                SstImporter::<TestEngine>::new(&cfg, &importer_dir, None, ApiVersion::V1, false)
                    .unwrap();
            let db = create_sst_test_engine().unwrap();

            let range = importer
                .download(
                    &meta,
                    &backend,
                    "sample.sst",
                    &new_rewrite_rule(b"t123", b"t9102", 0),
                    None,
                    Limiter::new(f64::INFINITY),
                    db,
                )
                .unwrap()
                .unwrap();

            assert_eq!(range.get_start(), b"t9102_r01");
            assert_eq!(range.get_end(), b"t9102_r13");

            // performs the ingest
            let ingest_dir = tempfile::tempdir().unwrap();
            let db = new_test_engine(ingest_dir.path().to_str().unwrap(), DATA_CFS);

            meta.set_length(0); // disable validation.
            meta.set_crc32(0);
            let meta_info = importer.validate(&meta).unwrap();
            importer.ingest(&[meta_info.clone()], &db).unwrap();
            // key1 = "zt9102_r01", value1 = "abc", len = 13
            // key2 = "zt9102_r04", value2 = "xyz", len = 13
            // key3 = "zt9102_r07", value3 = "pqrst", len = 15
            // key4 = "zt9102_r13", value4 = "www", len = 13
            // total_bytes = (13 + 13 + 15 + 13) + 4 * 8 = 86
            // don't no why each key has extra 8 byte length in raw_key_size(), but it seems
            // tolerable. https://docs.rs/rocks/0.1.0/rocks/table_properties/struct.TableProperties.html#method.raw_key_size
            assert_eq!(meta_info.total_bytes, 86);
            assert_eq!(meta_info.total_kvs, 4);

            // verifies the DB content is correct.
            let mut iter = db.iterator(cf).unwrap();
            iter.seek_to_first().unwrap();
            assert_eq!(
                collect(iter),
                vec![
                    (b"zt9102_r01".to_vec(), b"abc".to_vec()),
                    (b"zt9102_r04".to_vec(), b"xyz".to_vec()),
                    (b"zt9102_r07".to_vec(), b"pqrst".to_vec()),
                    (b"zt9102_r13".to_vec(), b"www".to_vec()),
                ]
            );

            // check properties
            let start = keys::data_key(b"");
            let end = keys::data_end_key(b"");
            let collection = db.get_range_properties_cf(cf, &start, &end).unwrap();
            assert!(!collection.is_empty());
            for (_, v) in collection.iter() {
                assert!(!v.user_collected_properties().is_empty());
                assert_eq!(
                    v.user_collected_properties()
                        .get(PROP_TEST_MARKER_CF_NAME)
                        .unwrap(),
                    cf.as_bytes()
                );
            }
        }
    }

    #[test]
    fn test_download_sst_partial_range() {
        let (_ext_sst_dir, backend, mut meta) = create_sample_external_sst_file().unwrap();
        let importer_dir = tempfile::tempdir().unwrap();
        let cfg = Config::default();
        let importer =
            SstImporter::<TestEngine>::new(&cfg, &importer_dir, None, ApiVersion::V1, false)
                .unwrap();
        let db = create_sst_test_engine().unwrap();
        // note: the range doesn't contain the DATA_PREFIX 'z'.
        meta.mut_range().set_start(b"t123_r02".to_vec());
        meta.mut_range().set_end(b"t123_r12".to_vec());

        let range = importer
            .download(
                &meta,
                &backend,
                "sample.sst",
                &RewriteRule::default(),
                None,
                Limiter::new(f64::INFINITY),
                db,
            )
            .unwrap()
            .unwrap();

        assert_eq!(range.get_start(), b"t123_r04");
        assert_eq!(range.get_end(), b"t123_r07");

        // verifies that the file is saved to the correct place.
        // (the file size is changed, so not going to check the file size)
        let sst_file_path = importer.dir.join_for_read(&meta).unwrap().save;
        assert!(sst_file_path.is_file());

        // verifies the SST content is correct.
        let sst_reader = new_sst_reader(sst_file_path.to_str().unwrap(), None);
        sst_reader.verify_checksum().unwrap();
        let mut iter = sst_reader.iter(IterOptions::default()).unwrap();
        iter.seek_to_first().unwrap();
        assert_eq!(
            collect(iter),
            vec![
                (b"zt123_r04".to_vec(), b"xyz".to_vec()),
                (b"zt123_r07".to_vec(), b"pqrst".to_vec()),
            ]
        );
    }

    #[test]
    fn test_download_sst_partial_range_with_key_rewrite() {
        let (_ext_sst_dir, backend, mut meta) = create_sample_external_sst_file().unwrap();
        let importer_dir = tempfile::tempdir().unwrap();
        let cfg = Config::default();
        let importer =
            SstImporter::<TestEngine>::new(&cfg, &importer_dir, None, ApiVersion::V1, false)
                .unwrap();
        let db = create_sst_test_engine().unwrap();
        meta.mut_range().set_start(b"t5_r02".to_vec());
        meta.mut_range().set_end(b"t5_r12".to_vec());

        let range = importer
            .download(
                &meta,
                &backend,
                "sample.sst",
                &new_rewrite_rule(b"t123", b"t5", 0),
                None,
                Limiter::new(f64::INFINITY),
                db,
            )
            .unwrap()
            .unwrap();

        assert_eq!(range.get_start(), b"t5_r04");
        assert_eq!(range.get_end(), b"t5_r07");

        // verifies that the file is saved to the correct place.
        let sst_file_path = importer.dir.join_for_read(&meta).unwrap().save;
        assert!(sst_file_path.is_file());

        // verifies the SST content is correct.
        let sst_reader = new_sst_reader(sst_file_path.to_str().unwrap(), None);
        sst_reader.verify_checksum().unwrap();
        let mut iter = sst_reader.iter(IterOptions::default()).unwrap();
        iter.seek_to_first().unwrap();
        assert_eq!(
            collect(iter),
            vec![
                (b"zt5_r04".to_vec(), b"xyz".to_vec()),
                (b"zt5_r07".to_vec(), b"pqrst".to_vec()),
            ]
        );
    }

    #[test]
    fn test_download_sst_invalid() {
        let ext_sst_dir = tempfile::tempdir().unwrap();
        file_system::write(ext_sst_dir.path().join("sample.sst"), b"not an SST file").unwrap();
        let mut meta = SstMeta::default();
        meta.set_uuid(vec![0u8; 16]);
        let importer_dir = tempfile::tempdir().unwrap();
        let cfg = Config::default();
        let importer =
            SstImporter::<TestEngine>::new(&cfg, &importer_dir, None, ApiVersion::V1, false)
                .unwrap();
        let db = create_sst_test_engine().unwrap();
        let backend = external_storage::make_local_backend(ext_sst_dir.path());

        let result = importer.download(
            &meta,
            &backend,
            "sample.sst",
            &RewriteRule::default(),
            None,
            Limiter::new(f64::INFINITY),
            db,
        );
        match &result {
            Err(Error::EngineTraits(TraitError::Engine(s)))
                if s.state().starts_with("Corruption:") => {}
            _ => panic!("unexpected download result: {:?}", result),
        }
    }

    #[test]
    fn test_download_sst_empty() {
        let (_ext_sst_dir, backend, mut meta) = create_sample_external_sst_file().unwrap();
        let importer_dir = tempfile::tempdir().unwrap();
        let cfg = Config::default();
        let importer =
            SstImporter::<TestEngine>::new(&cfg, &importer_dir, None, ApiVersion::V1, false)
                .unwrap();
        let db = create_sst_test_engine().unwrap();
        meta.mut_range().set_start(vec![b'x']);
        meta.mut_range().set_end(vec![b'y']);

        let result = importer.download(
            &meta,
            &backend,
            "sample.sst",
            &RewriteRule::default(),
            None,
            Limiter::new(f64::INFINITY),
            db,
        );

        let path = importer.dir.join_for_write(&meta).unwrap();
        assert!(!file_system::file_exists(path.save));

        match result {
            Ok(None) => {}
            _ => panic!("unexpected download result: {:?}", result),
        }
    }

    #[test]
    fn test_download_sst_wrong_key_prefix() {
        let (_ext_sst_dir, backend, meta) = create_sample_external_sst_file().unwrap();
        let importer_dir = tempfile::tempdir().unwrap();
        let cfg = Config::default();
        let importer =
            SstImporter::<TestEngine>::new(&cfg, &importer_dir, None, ApiVersion::V1, false)
                .unwrap();
        let db = create_sst_test_engine().unwrap();

        let result = importer.download(
            &meta,
            &backend,
            "sample.sst",
            &new_rewrite_rule(b"xxx", b"yyy", 0),
            None,
            Limiter::new(f64::INFINITY),
            db,
        );

        match &result {
            Err(Error::WrongKeyPrefix { key, prefix, .. }) => {
                assert_eq!(key, b"t123_r01");
                assert_eq!(prefix, b"xxx");
            }
            _ => panic!("unexpected download result: {:?}", result),
        }
    }

    #[test]
    fn test_download_rawkv_sst() {
        test_download_rawkv_sst_impl(ApiVersion::V1);
        test_download_rawkv_sst_impl(ApiVersion::V1ttl);
        test_download_rawkv_sst_impl(ApiVersion::V2);
    }

    fn test_download_rawkv_sst_impl(api_version: ApiVersion) {
        // creates a sample SST file.
        let (_ext_sst_dir, backend, meta) =
            create_sample_external_rawkv_sst_file(b"0", b"z", false).unwrap();

        // performs the download.
        let importer_dir = tempfile::tempdir().unwrap();
        let cfg = Config::default();
        let importer =
            SstImporter::<TestEngine>::new(&cfg, &importer_dir, None, api_version, false).unwrap();
        let db = create_sst_test_engine().unwrap();

        let range = importer
            .download(
                &meta,
                &backend,
                "sample.sst",
                &RewriteRule::default(),
                None,
                Limiter::new(f64::INFINITY),
                db,
            )
            .unwrap()
            .unwrap();

        assert_eq!(range.get_start(), b"a");
        assert_eq!(range.get_end(), b"d");

        // verifies that the file is saved to the correct place.
        let sst_file_path = importer.dir.join_for_read(&meta).unwrap().save;
        let sst_file_metadata = sst_file_path.metadata().unwrap();
        assert!(sst_file_metadata.is_file());
        assert_eq!(sst_file_metadata.len(), meta.get_length());

        // verifies the SST content is correct.
        let sst_reader = new_sst_reader(sst_file_path.to_str().unwrap(), None);
        sst_reader.verify_checksum().unwrap();
        let mut iter = sst_reader.iter(IterOptions::default()).unwrap();
        iter.seek_to_first().unwrap();
        assert_eq!(
            collect(iter),
            vec![
                (b"za".to_vec(), b"v1".to_vec()),
                (b"zb".to_vec(), b"v2".to_vec()),
                (b"zb\x00".to_vec(), b"v3".to_vec()),
                (b"zc".to_vec(), b"v4".to_vec()),
                (b"zc\x00".to_vec(), b"v5".to_vec()),
                (b"zc\x00\x00".to_vec(), b"v6".to_vec()),
                (b"zd".to_vec(), b"v7".to_vec()),
            ]
        );
    }

    #[test]
    fn test_download_rawkv_sst_partial() {
        test_download_rawkv_sst_partial_impl(ApiVersion::V1);
        test_download_rawkv_sst_partial_impl(ApiVersion::V1ttl);
        test_download_rawkv_sst_partial_impl(ApiVersion::V2);
    }

    fn test_download_rawkv_sst_partial_impl(api_version: ApiVersion) {
        // creates a sample SST file.
        let (_ext_sst_dir, backend, meta) =
            create_sample_external_rawkv_sst_file(b"b", b"c\x00", false).unwrap();

        // performs the download.
        let importer_dir = tempfile::tempdir().unwrap();
        let cfg = Config::default();
        let importer =
            SstImporter::<TestEngine>::new(&cfg, &importer_dir, None, api_version, false).unwrap();
        let db = create_sst_test_engine().unwrap();

        let range = importer
            .download(
                &meta,
                &backend,
                "sample.sst",
                &RewriteRule::default(),
                None,
                Limiter::new(f64::INFINITY),
                db,
            )
            .unwrap()
            .unwrap();

        assert_eq!(range.get_start(), b"b");
        assert_eq!(range.get_end(), b"c\x00");

        // verifies that the file is saved to the correct place.
        let sst_file_path = importer.dir.join_for_read(&meta).unwrap().save;
        let sst_file_metadata = sst_file_path.metadata().unwrap();
        assert!(sst_file_metadata.is_file());

        // verifies the SST content is correct.
        let sst_reader = new_sst_reader(sst_file_path.to_str().unwrap(), None);
        sst_reader.verify_checksum().unwrap();
        let mut iter = sst_reader.iter(IterOptions::default()).unwrap();
        iter.seek_to_first().unwrap();
        assert_eq!(
            collect(iter),
            vec![
                (b"zb".to_vec(), b"v2".to_vec()),
                (b"zb\x00".to_vec(), b"v3".to_vec()),
                (b"zc".to_vec(), b"v4".to_vec()),
                (b"zc\x00".to_vec(), b"v5".to_vec()),
            ]
        );
    }

    #[test]
    fn test_download_rawkv_sst_partial_exclusive_end_key() {
        test_download_rawkv_sst_partial_exclusive_end_key_impl(ApiVersion::V1);
        test_download_rawkv_sst_partial_exclusive_end_key_impl(ApiVersion::V1ttl);
        test_download_rawkv_sst_partial_exclusive_end_key_impl(ApiVersion::V2);
    }

    fn test_download_rawkv_sst_partial_exclusive_end_key_impl(api_version: ApiVersion) {
        // creates a sample SST file.
        let (_ext_sst_dir, backend, meta) =
            create_sample_external_rawkv_sst_file(b"b", b"c\x00", true).unwrap();

        // performs the download.
        let importer_dir = tempfile::tempdir().unwrap();
        let cfg = Config::default();
        let importer =
            SstImporter::<TestEngine>::new(&cfg, &importer_dir, None, api_version, false).unwrap();
        let db = create_sst_test_engine().unwrap();

        let range = importer
            .download(
                &meta,
                &backend,
                "sample.sst",
                &RewriteRule::default(),
                None,
                Limiter::new(f64::INFINITY),
                db,
            )
            .unwrap()
            .unwrap();

        assert_eq!(range.get_start(), b"b");
        assert_eq!(range.get_end(), b"c");

        // verifies that the file is saved to the correct place.
        let sst_file_path = importer.dir.join_for_read(&meta).unwrap().save;
        let sst_file_metadata = sst_file_path.metadata().unwrap();
        assert!(sst_file_metadata.is_file());

        // verifies the SST content is correct.
        let sst_reader = new_sst_reader(sst_file_path.to_str().unwrap(), None);
        sst_reader.verify_checksum().unwrap();
        let mut iter = sst_reader.iter(IterOptions::default()).unwrap();
        iter.seek_to_first().unwrap();
        assert_eq!(
            collect(iter),
            vec![
                (b"zb".to_vec(), b"v2".to_vec()),
                (b"zb\x00".to_vec(), b"v3".to_vec()),
                (b"zc".to_vec(), b"v4".to_vec()),
            ]
        );
    }

    #[test]
    fn test_download_compression() {
        // creates a sample SST file.
        let (_ext_sst_dir, backend, meta) = create_sample_external_sst_file().unwrap();

        // performs the download.
        let importer_dir = tempfile::tempdir().unwrap();
        let cfg = Config::default();
        let mut importer =
            SstImporter::<TestEngine>::new(&cfg, &importer_dir, None, ApiVersion::V1, false)
                .unwrap();
        importer.set_compression_type(CF_DEFAULT, Some(SstCompressionType::Snappy));
        let db = create_sst_test_engine().unwrap();

        importer
            .download(
                &meta,
                &backend,
                "sample.sst",
                &new_rewrite_rule(b"t123", b"t789", 0),
                None,
                Limiter::new(f64::INFINITY),
                db,
            )
            .unwrap()
            .unwrap();

        // verifies the SST is compressed using Snappy.
        let sst_file_path = importer.dir.join_for_read(&meta).unwrap().save;
        assert!(sst_file_path.is_file());

        let sst_reader = new_sst_reader(sst_file_path.to_str().unwrap(), None);
        assert_eq!(sst_reader.compression_name(), "Snappy");
    }

    #[test]
    fn test_write_compression() {
        let mut meta = SstMeta::default();
        meta.set_uuid(Uuid::new_v4().as_bytes().to_vec());

        let importer_dir = tempfile::tempdir().unwrap();
        let cfg = Config::default();
        let mut importer =
            SstImporter::<TestEngine>::new(&cfg, &importer_dir, None, ApiVersion::V1, false)
                .unwrap();
        importer.set_compression_type(CF_DEFAULT, Some(Zstd));
        let db_path = importer_dir.path().join("db");
        let db = new_test_engine(db_path.to_str().unwrap(), DATA_CFS);

        let mut w = importer.new_txn_writer(&db, meta, 0).unwrap();
        let mut batch = WriteBatch::default();
        let mut pairs = vec![];

        // put short value kv in write cf
        let mut pair = Pair::default();
        pair.set_key(b"k1".to_vec());
        pair.set_value(b"short_value".to_vec());
        pairs.push(pair);

        // put big value kv in default cf
        let big_value = vec![42; 256];
        let mut pair = Pair::default();
        pair.set_key(b"k2".to_vec());
        pair.set_value(big_value);
        pairs.push(pair);

        // generate two cf metas
        batch.set_commit_ts(10);
        batch.set_pairs(pairs.into());
        w.write(batch).unwrap();

        let metas = w.finish().unwrap();
        assert_eq!(metas.len(), 2);

        // verifies SST compression algorithm...
        for meta in metas {
            let sst_file_path = importer.dir.join_for_read(&meta).unwrap().save;
            assert!(sst_file_path.is_file());

            let sst_reader = new_sst_reader(sst_file_path.to_str().unwrap(), None);
            let expected_compression_name = match &*meta.cf_name {
                CF_DEFAULT => "ZSTD",
                CF_WRITE => "LZ4", // Lz4 is the default if unspecified.
                _ => unreachable!(),
            };
            assert_eq!(sst_reader.compression_name(), expected_compression_name);
        }
    }

    #[test]
    fn test_import_support_download() {
        let import_dir = tempfile::tempdir().unwrap();
        let importer = SstImporter::<TestEngine>::new(
            &Config::default(),
            import_dir,
            None,
            ApiVersion::V1,
            false,
        )
        .unwrap();
        assert_eq!(importer.download_to_disk_only(), false);

        let import_dir = tempfile::tempdir().unwrap();
        let importer = SstImporter::<TestEngine>::new(
            &Config {
                memory_use_ratio: 0.0,
                ..Default::default()
            },
            import_dir,
            None,
            ApiVersion::V1,
            false,
        )
        .unwrap();
        assert_eq!(importer.download_to_disk_only(), true);
    }

    #[test]
    fn test_inc_mem_and_check() {
        // create importer object.
        let import_dir = tempfile::tempdir().unwrap();
        let importer = SstImporter::<TestEngine>::new(
            &Config::default(),
            import_dir,
            None,
            ApiVersion::V1,
            false,
        )
        .unwrap();
        assert_eq!(importer.memory_quota.in_use(), 0);

        // test inc_mem_and_check() and dec_mem() successfully.
        let meta = KvMeta {
            length: 100,
            ..Default::default()
        };
        let check = importer.request_memory(&meta);
        assert!(check.is_some());
        assert_eq!(importer.memory_quota.in_use() as u64, meta.get_length());

        drop(check);
        assert_eq!(importer.memory_quota.in_use(), 0);

        // test inc_mem_and_check() failed.
        let meta = KvMeta {
            length: u64::MAX,
            ..Default::default()
        };
        let check = importer.request_memory(&meta);
        assert!(check.is_none());
    }

    #[test]
    fn test_dashmap_lock() {
        let import_dir = tempfile::tempdir().unwrap();
        let importer = SstImporter::<TestEngine>::new(
            &Config::default(),
            import_dir,
            None,
            ApiVersion::V1,
            false,
        )
        .unwrap();

        let key = "file1";
        let r = Arc::new(OnceCell::new());
        let value = (CacheKvFile::Mem(r), Instant::now());
        let lock = importer.file_locks.entry(key.to_string()).or_insert(value);

        // test locked by try_entry()
        let lock2 = importer.file_locks.try_entry(key.to_string());
        assert!(lock2.is_none());
        let lock2 = importer.file_locks.try_get(key);
        assert!(lock2.is_locked());

        // test unlocked by entry()
        drop(lock);
        let v = importer.file_locks.get(key).unwrap();
        assert_eq!(v.0.ref_count(), 1);

        let _buff = v.0.clone();
        assert_eq!(v.0.ref_count(), 2);
    }

    #[test]
    fn test_download_kv_with_no_encryption() {
        // test both on disk and in mem case
        //
        test_download_kv_with_optional_encryption(None, Vec::new(), true, true);
        test_download_kv_with_optional_encryption(None, Vec::new(), false, true);
        test_download_kv_with_optional_encryption(None, Vec::new(), true, false);
        test_download_kv_with_optional_encryption(None, Vec::new(), false, false);
    }

    #[test]
    fn test_download_kv_with_plaintext_data_key() {
        let data_key: [u8; 32] = rand::thread_rng().gen();
        let mut cipher = CipherInfo::new();
        cipher.set_cipher_key(data_key.to_vec());
        cipher.set_cipher_type(EncryptionMethod::Aes256Ctr);

        // test both on disk and in mem case
        //
        test_download_kv_with_optional_encryption(Some(cipher.clone()), Vec::new(), true, true);
        test_download_kv_with_optional_encryption(Some(cipher.clone()), Vec::new(), false, true);
        test_download_kv_with_optional_encryption(Some(cipher.clone()), Vec::new(), true, false);
        test_download_kv_with_optional_encryption(Some(cipher), Vec::new(), false, false);
    }

    #[test]
    fn test_download_kv_with_master_key_based() {
        // set up file backed master key
        //
        let hex_bytes = encryption::test_utils::generate_random_master_key();
        let (path, _dir) = encryption::test_utils::create_master_key_file_test_only(&hex_bytes);

        let mut master_key_file_proto = MasterKeyFile::new();
        master_key_file_proto.set_path(path.to_string_lossy().into_owned());

        let mut master_key_proto = MasterKey::new();
        master_key_proto.set_file(master_key_file_proto);

        let master_key_proto_vec = vec![master_key_proto];

        // test both on disk and in mem case
        //
        test_download_kv_with_optional_encryption(None, master_key_proto_vec.clone(), true, true);
        test_download_kv_with_optional_encryption(None, master_key_proto_vec.clone(), false, true);
        test_download_kv_with_optional_encryption(None, master_key_proto_vec.clone(), true, false);
        test_download_kv_with_optional_encryption(None, master_key_proto_vec.clone(), false, false);
    }

    fn test_download_kv_with_optional_encryption(
        opt_cipher_info: Option<CipherInfo>,
        master_key_configs: Vec<MasterKey>,
        in_mem: bool,
        with_local_file_encryption: bool,
    ) {
        // set up external kv file
        //
        let (_dir, storage_backend, kv_meta, file_content) =
            create_sample_external_kv_file_with_optional_encryption(
                opt_cipher_info.clone(),
                master_key_configs.clone(),
                EncryptionMethod::Aes256Ctr,
                true,
            )
            .unwrap();

        // set up importer
        //
        let import_dir = tempfile::tempdir().unwrap();
        let opt_key_manager = if with_local_file_encryption {
            let (_, key_manager) = new_key_manager_for_test();
            Some(key_manager)
        } else {
            None
        };
        let cfg = Config {
            memory_use_ratio: if in_mem { 0.5 } else { 0.0 },
            ..Default::default()
        };
        let importer = SstImporter::<TestEngine>::new(
            &cfg,
            import_dir,
            opt_key_manager.clone(),
            ApiVersion::V1,
            false,
        )
        .unwrap();
        let ext_storage = {
            importer.auto_encrypt_local_file_if_needed(
                importer
                    .external_storage_or_cache(&storage_backend, "")
                    .unwrap(),
            )
        };
        let path = importer
            .dir
            .get_import_path(
                format!("{}_{}", kv_meta.get_name(), kv_meta.get_range_offset()).as_str(),
            )
            .unwrap();

        let output = block_on_external_io(importer.download_kv_file(
            &kv_meta,
            ext_storage,
            &storage_backend,
            &Limiter::new(f64::INFINITY),
            opt_cipher_info,
            master_key_configs,
        ))
        .unwrap();
        assert_eq!(*output, file_content);
        if !in_mem {
            check_file_exists(&path.save, opt_key_manager.as_deref());
        }
    }
}<|MERGE_RESOLUTION|>--- conflicted
+++ resolved
@@ -39,12 +39,8 @@
     },
     future::RescheduleChecker,
     memory::{MemoryQuota, OwnedAllocated},
-<<<<<<< HEAD
-    resizable_threadpool::ResizableRuntimeHandle,
+    resizable_threadpool::DeamonRuntimeHandle,
     stream::block_on_external_io,
-=======
-    resizable_threadpool::DeamonRuntimeHandle,
->>>>>>> c1e506ef
     sys::{thread::ThreadBuildWrapper, SysQuota},
     time::{Instant, Limiter},
     Either, HandyRwLock,
