--- conflicted
+++ resolved
@@ -489,16 +489,13 @@
             clean_paths.lock().unwrap().push(path.temp);
         }
 
-<<<<<<< HEAD
         fail::fail_point!("download_files_ext_after_download", |msg| {
             let msg = msg.unwrap_or_else(|| "download files ext injected error".to_string());
             Err(Error::ErrorWrapper(msg))
         });
 
-=======
         let mut iter_option = IterOptions::default();
         iter_option.set_fill_cache(false);
->>>>>>> a2c3ecf4
         let mut sst_iters = Vec::with_capacity(sst_readers.len());
         for sst_reader in &sst_readers {
             let sst_iter = sst_reader.iter(iter_option.clone())?;
