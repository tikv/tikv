--- conflicted
+++ resolved
@@ -300,11 +300,7 @@
         backend: &StorageBackend,
         speed_limiter: &Limiter,
     ) -> Result<PathBuf> {
-<<<<<<< HEAD
-        let offset = meta.get_offset();
-=======
         let offset = meta.get_range_offset();
->>>>>>> 3d075ab3
         let src_name = meta.get_name();
         let dst_name = format!("{}_{}", src_name, offset);
         let path = self.dir.get_import_path(&dst_name)?;
@@ -325,16 +321,6 @@
             return Ok(path.save);
         }
 
-<<<<<<< HEAD
-        let length = meta.get_compress_length();
-        let compressed_range = if length == 0 {
-            None
-        } else {
-            Some((offset, length))
-        };
-        self.download_file_from_external_storage(
-            compressed_range,
-=======
         let range_length = meta.get_range_length();
         let range = if range_length == 0 {
             None
@@ -348,7 +334,6 @@
             file_crypter: None,
         };
         self.download_file_from_external_storage(
->>>>>>> 3d075ab3
             meta.get_length(),
             src_name,
             path.temp.clone(),
