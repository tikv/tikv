// Copyright 2018 TiKV Project Authors. Licensed under Apache-2.0.

use std::fmt;
use std::fs::{self, File, OpenOptions};
use std::io::Write;
use std::path::{Path, PathBuf};
use std::sync::Arc;

use crc::crc32::{self, Hasher32};
use kvproto::import_sstpb::*;
use uuid::{Builder as UuidBuilder, Uuid};

<<<<<<< HEAD
use engine_traits::{IngestExternalFileOptions, KvEngine};
=======
use engine::rocks::util::io_limiter::{IOLimiter, LimitReader};
use engine::rocks::util::{get_cf_handle, prepare_sst_for_ingestion, validate_sst_for_ingestion};
use engine::rocks::{IngestExternalFileOptions, SeekKey, SstReader, SstWriterBuilder, DB};
use external_storage::create_storage;
>>>>>>> eaeb39a2

use super::{Error, Result};

/// SSTImporter manages SST files that are waiting for ingesting.
pub struct SSTImporter {
    dir: ImportDir,
}

impl SSTImporter {
    pub fn new<P: AsRef<Path>>(root: P) -> Result<SSTImporter> {
        Ok(SSTImporter {
            dir: ImportDir::new(root)?,
        })
    }

    pub fn create(&self, meta: &SstMeta) -> Result<ImportFile> {
        match self.dir.create(meta) {
            Ok(f) => {
                info!("create"; "file" => ?f);
                Ok(f)
            }
            Err(e) => {
                error!("create failed"; "meta" => ?meta, "err" => %e);
                Err(e)
            }
        }
    }

    pub fn delete(&self, meta: &SstMeta) -> Result<()> {
        match self.dir.delete(meta) {
            Ok(path) => {
                info!("delete"; "path" => ?path);
                Ok(())
            }
            Err(e) => {
                error!("delete failed"; "meta" => ?meta, "err" => %e);
                Err(e)
            }
        }
    }

    pub fn ingest<E: KvEngine>(&self, meta: &SstMeta, engine: &E) -> Result<()> {
        match self.dir.ingest(meta, engine) {
            Ok(_) => {
                info!("ingest"; "meta" => ?meta);
                Ok(())
            }
            Err(e) => {
                error!("ingest failed"; "meta" => ?meta, "err" => %e);
                Err(e)
            }
        }
    }

    // Downloads an SST file from an external storage.
    //
    // This method is blocking. It performs the following transformations before
    // writing to disk:
    //
    //  1. only KV pairs in the half-inclusive range (`[start, end)`) are used.
    //     (set the range to `["", "")` to import everything).
    //  2. keys are rewritten according to the given rewrite rule.
    //
    // Both the range and rewrite keys are specified using origin keys. However,
    // the SST itself should be data keys (contain the `z` prefix). The range
    // should be specified using keys after rewriting, to be consistent with the
    // region info in PD.
    pub fn download(
        &self,
        meta: &SstMeta,
        url: &str,
        name: &str,
        rewrite_rule: &RewriteRule,
        speed_limit: u64,
    ) -> Result<Option<Range>> {
        debug!("download start";
            "meta" => ?meta,
            "url" => url,
            "name" => name,
            "rewrite_rule" => ?rewrite_rule,
            "speed_limit" => speed_limit,
        );
        match self.do_download(meta, url, name, rewrite_rule, speed_limit) {
            Ok(r) => {
                info!("download"; "meta" => ?meta, "range" => ?r);
                Ok(r)
            }
            Err(e) => {
                error!("download failed"; "meta" => ?meta, "err" => %e);
                Err(e)
            }
        }
    }

    fn do_download(
        &self,
        meta: &SstMeta,
        url: &str,
        name: &str,
        rewrite_rule: &RewriteRule,
        speed_limit: u64,
    ) -> Result<Option<Range>> {
        let path = self.dir.join(meta)?;

        // open the external storage and limit the read speed.
        let limiter = if speed_limit > 0 {
            Some(Arc::new(IOLimiter::new(speed_limit)))
        } else {
            None
        };

        // prepare to download the file from the external_storage
        let ext_storage = create_storage(url)?;
        let mut ext_reader = ext_storage
            .read(name)
            .map_err(|e| Error::CannotReadExternalStorage(url.to_owned(), name.to_owned(), e))?;
        let mut ext_reader = LimitReader::new(limiter, &mut ext_reader);

        // do the I/O copy from external_storage to the local file.
        {
            let mut file_writer = File::create(&path.temp)?;
            let file_length = std::io::copy(&mut ext_reader, &mut file_writer)?;
            if meta.length != 0 && meta.length != file_length {
                let reason = format!("length {}, expect {}", file_length, meta.length);
                return Err(Error::FileCorrupted(path.temp, reason));
            }
            file_writer.sync_data()?;
        }

        // now validate the SST file.
        let path_str = path.temp.to_str().unwrap();
        let sst_reader = SstReader::open(path_str)?;
        sst_reader.verify_checksum()?;

        debug!("downloaded file and verified";
            "meta" => ?meta,
            "url" => url,
            "name" => name,
            "path" => path_str,
        );

        // undo key rewrite so we could compare with the keys inside SST
        let old_prefix = rewrite_rule.get_old_key_prefix();
        let new_prefix = rewrite_rule.get_new_key_prefix();

        let range_start = meta.get_range().get_start();
        let range_end = meta.get_range().get_end();

        let range_start = keys::rewrite::rewrite_prefix(new_prefix, old_prefix, range_start)
            .or_else(|_| {
                if range_start.is_empty() {
                    Ok(if old_prefix.is_empty() {
                        new_prefix.to_vec()
                    } else {
                        Vec::new()
                    })
                } else {
                    Err(Error::WrongKeyPrefix(
                        "SST start range",
                        range_start.to_vec(),
                        new_prefix.to_vec(),
                    ))
                }
            })?;
        let range_end = keys::rewrite::rewrite_prefix_of_end_key(new_prefix, old_prefix, range_end)
            .or_else(|_| {
                if range_end.is_empty() {
                    Ok(if old_prefix.is_empty() {
                        keys::next_key(new_prefix)
                    } else {
                        Vec::new()
                    })
                } else {
                    Err(Error::WrongKeyPrefix(
                        "SST end range",
                        range_end.to_vec(),
                        new_prefix.to_vec(),
                    ))
                }
            })?;

        // read and first and last keys from the SST, determine if we could
        // simply move the entire SST instead of iterating and generate a new one.
        let mut iter = sst_reader.iter();
        let direct_retval = (|| {
            if rewrite_rule.old_key_prefix != rewrite_rule.new_key_prefix {
                // must iterate if we perform key rewrite
                return None;
            }
            if !iter.seek(SeekKey::Start) {
                // the SST is empty, so no need to iterate at all (should be impossible?)
                return Some(meta.get_range().clone());
            }
            let start_key = keys::origin_key(iter.key());
            if *start_key < *range_start {
                // SST's start is before the range to consume, so needs to iterate to skip over
                return None;
            }
            let start_key = start_key.to_vec();

            // seek to end and fetch the last (inclusive) key of the SST.
            iter.seek(SeekKey::End);
            let last_key = keys::origin_end_key(iter.key());
            if !range_end.is_empty() && *last_key >= *range_end {
                // SST's end is after the range to consume
                return None;
            }

            // range contained the entire SST, no need to iterate, just moving the file is ok
            let mut range = Range::default();
            range.set_start(start_key);
            range.set_end(keys::next_key(last_key));
            Some(range)
        })();

        if let Some(range) = direct_retval {
            // TODO: what about encrypted SSTs?
            fs::rename(&path.temp, &path.save)?;
            return Ok(Some(range));
        }

        // perform iteration and key rewrite.
        let mut sst_writer = SstWriterBuilder::new().build(path.save.to_str().unwrap())?;
        let mut key = keys::data_key(new_prefix);
        let new_prefix_data_key_len = key.len();
        let mut first_key = None;

        iter.seek(SeekKey::Key(&keys::data_key(&range_start)));
        while iter.valid() {
            let old_key = keys::origin_key(iter.key());
            if !range_end.is_empty() && *old_key >= *range_end {
                break;
            }
            if !old_key.starts_with(old_prefix) {
                return Err(Error::WrongKeyPrefix(
                    "Key in SST",
                    old_key.to_vec(),
                    old_prefix.to_vec(),
                ));
            }

            key.truncate(new_prefix_data_key_len);
            key.extend_from_slice(&old_key[old_prefix.len()..]);
            sst_writer.put(&key, iter.value())?;
            iter.next();
            if first_key.is_none() {
                first_key = Some(keys::origin_key(&key).to_vec());
            }
        }

        let _ = fs::remove_file(&path.temp);

        if let Some(start_key) = first_key {
            sst_writer.finish()?;
            let mut final_range = Range::default();
            final_range.set_start(start_key);
            final_range.set_end(keys::next_key(keys::origin_key(&key)));
            Ok(Some(final_range))
        } else {
            // nothing is written: prevents finishing the SST at all.
            Ok(None)
        }
    }

    pub fn list_ssts(&self) -> Result<Vec<SstMeta>> {
        self.dir.list_ssts()
    }
}

/// ImportDir is responsible for operating SST files and related path
/// calculations.
///
/// The file being written is stored in `$root/.temp/$file_name`. After writing
/// is completed, the file is moved to `$root/$file_name`. The file generated
/// from the ingestion process will be placed in `$root/.clone/$file_name`.
///
/// TODO: Add size and rate limit.
pub struct ImportDir {
    root_dir: PathBuf,
    temp_dir: PathBuf,
    clone_dir: PathBuf,
}

impl ImportDir {
    const TEMP_DIR: &'static str = ".temp";
    const CLONE_DIR: &'static str = ".clone";

    fn new<P: AsRef<Path>>(root: P) -> Result<ImportDir> {
        let root_dir = root.as_ref().to_owned();
        let temp_dir = root_dir.join(Self::TEMP_DIR);
        let clone_dir = root_dir.join(Self::CLONE_DIR);
        if temp_dir.exists() {
            fs::remove_dir_all(&temp_dir)?;
        }
        if clone_dir.exists() {
            fs::remove_dir_all(&clone_dir)?;
        }
        fs::create_dir_all(&temp_dir)?;
        fs::create_dir_all(&clone_dir)?;
        Ok(ImportDir {
            root_dir,
            temp_dir,
            clone_dir,
        })
    }

    fn join(&self, meta: &SstMeta) -> Result<ImportPath> {
        let file_name = sst_meta_to_path(meta)?;
        let save_path = self.root_dir.join(&file_name);
        let temp_path = self.temp_dir.join(&file_name);
        let clone_path = self.clone_dir.join(&file_name);
        Ok(ImportPath {
            save: save_path,
            temp: temp_path,
            clone: clone_path,
        })
    }

    fn create(&self, meta: &SstMeta) -> Result<ImportFile> {
        let path = self.join(meta)?;
        if path.save.exists() {
            return Err(Error::FileExists(path.save));
        }
        ImportFile::create(meta.clone(), path)
    }

    fn delete(&self, meta: &SstMeta) -> Result<ImportPath> {
        let path = self.join(meta)?;
        if path.save.exists() {
            fs::remove_file(&path.save)?;
        }
        if path.temp.exists() {
            fs::remove_file(&path.temp)?;
        }
        if path.clone.exists() {
            fs::remove_file(&path.clone)?;
        }
        Ok(path)
    }

    fn ingest<E: KvEngine>(&self, meta: &SstMeta, engine: &E) -> Result<()> {
        let path = self.join(meta)?;
        let cf = meta.get_cf_name();
<<<<<<< HEAD
        engine.prepare_sst_for_ingestion(&path.save, &path.clone)?;
        engine
            .validate_file_for_ingestion(cf, &path.clone, meta.get_length(), meta.get_crc32())
            .map_err(Error::from)?;

        let opts = IngestExternalFileOptions { move_files: true };
        engine
            .ingest_external_file_cf(cf, &opts, &[path.clone.to_str().unwrap()])
            .map_err(Error::from)
=======
        prepare_sst_for_ingestion(&path.save, &path.clone)?;
        let length = meta.get_length();
        let crc32 = meta.get_crc32();
        if length != 0 || crc32 != 0 {
            // we only validate if the length and CRC32 are explicitly provided.
            validate_sst_for_ingestion(db, cf, &path.clone, length, crc32)?;
        } else {
            debug!("skipping SST validation since length and crc32 are both 0");
        }

        let handle = get_cf_handle(db, cf)?;
        let mut opts = IngestExternalFileOptions::new();
        opts.move_files(true);
        db.ingest_external_file_cf(handle, &opts, &[path.clone.to_str().unwrap()])?;
        Ok(())
>>>>>>> eaeb39a2
    }

    fn list_ssts(&self) -> Result<Vec<SstMeta>> {
        let mut ssts = Vec::new();
        for e in fs::read_dir(&self.root_dir)? {
            let e = e?;
            if !e.file_type()?.is_file() {
                continue;
            }
            let path = e.path();
            match path_to_sst_meta(&path) {
                Ok(sst) => ssts.push(sst),
                Err(e) => error!("path_to_sst_meta failed"; "path" => %path.to_str().unwrap(), "err" => %e),
            }
        }
        Ok(ssts)
    }
}

#[derive(Clone)]
pub struct ImportPath {
    // The path of the file that has been uploaded.
    save: PathBuf,
    // The path of the file that is being uploaded.
    temp: PathBuf,
    // The path of the file that is going to be ingested.
    clone: PathBuf,
}

impl fmt::Debug for ImportPath {
    fn fmt(&self, f: &mut fmt::Formatter<'_>) -> fmt::Result {
        f.debug_struct("ImportPath")
            .field("save", &self.save)
            .field("temp", &self.temp)
            .field("clone", &self.clone)
            .finish()
    }
}

/// ImportFile is used to handle the writing and verification of SST files.
pub struct ImportFile {
    meta: SstMeta,
    path: ImportPath,
    file: Option<File>,
    digest: crc32::Digest,
}

impl ImportFile {
    fn create(meta: SstMeta, path: ImportPath) -> Result<ImportFile> {
        let file = OpenOptions::new()
            .write(true)
            .create_new(true)
            .open(&path.temp)?;
        Ok(ImportFile {
            meta,
            path,
            file: Some(file),
            digest: crc32::Digest::new(crc32::IEEE),
        })
    }

    pub fn append(&mut self, data: &[u8]) -> Result<()> {
        self.file.as_mut().unwrap().write_all(data)?;
        self.digest.write(data);
        Ok(())
    }

    pub fn finish(&mut self) -> Result<()> {
        self.validate()?;
        self.file.take().unwrap().sync_all()?;
        if self.path.save.exists() {
            return Err(Error::FileExists(self.path.save.clone()));
        }
        fs::rename(&self.path.temp, &self.path.save)?;
        Ok(())
    }

    fn cleanup(&mut self) -> Result<()> {
        self.file.take();
        if self.path.temp.exists() {
            fs::remove_file(&self.path.temp)?;
        }
        Ok(())
    }

    fn validate(&self) -> Result<()> {
        let crc32 = self.digest.sum32();
        let expect = self.meta.get_crc32();
        if crc32 != expect {
            let reason = format!("crc32 {}, expect {}", crc32, expect);
            return Err(Error::FileCorrupted(self.path.temp.clone(), reason));
        }

        let f = self.file.as_ref().unwrap();
        let length = f.metadata()?.len();
        let expect = self.meta.get_length();
        if length != expect {
            let reason = format!("length {}, expect {}", length, expect);
            return Err(Error::FileCorrupted(self.path.temp.clone(), reason));
        }
        Ok(())
    }
}

impl Drop for ImportFile {
    fn drop(&mut self) {
        if let Err(e) = self.cleanup() {
            warn!("cleanup failed"; "file" => ?self, "err" => %e);
        }
    }
}

impl fmt::Debug for ImportFile {
    fn fmt(&self, f: &mut fmt::Formatter<'_>) -> fmt::Result {
        f.debug_struct("ImportFile")
            .field("meta", &self.meta)
            .field("path", &self.path)
            .finish()
    }
}

const SST_SUFFIX: &str = ".sst";

fn sst_meta_to_path(meta: &SstMeta) -> Result<PathBuf> {
    Ok(PathBuf::from(format!(
        "{}_{}_{}_{}{}",
        UuidBuilder::from_slice(meta.get_uuid())?.build(),
        meta.get_region_id(),
        meta.get_region_epoch().get_conf_ver(),
        meta.get_region_epoch().get_version(),
        SST_SUFFIX,
    )))
}

fn path_to_sst_meta<P: AsRef<Path>>(path: P) -> Result<SstMeta> {
    let path = path.as_ref();
    let file_name = match path.file_name().and_then(|n| n.to_str()) {
        Some(name) => name,
        None => return Err(Error::InvalidSSTPath(path.to_owned())),
    };

    // A valid file name should be in the format:
    // "{uuid}_{region_id}_{region_epoch.conf_ver}_{region_epoch.version}.sst"
    if !file_name.ends_with(SST_SUFFIX) {
        return Err(Error::InvalidSSTPath(path.to_owned()));
    }
    let elems: Vec<_> = file_name.trim_end_matches(SST_SUFFIX).split('_').collect();
    if elems.len() != 4 {
        return Err(Error::InvalidSSTPath(path.to_owned()));
    }

    let mut meta = SstMeta::default();
    let uuid = Uuid::parse_str(elems[0])?;
    meta.set_uuid(uuid.as_bytes().to_vec());
    meta.set_region_id(elems[1].parse()?);
    meta.mut_region_epoch().set_conf_ver(elems[2].parse()?);
    meta.mut_region_epoch().set_version(elems[3].parse()?);
    Ok(meta)
}

#[cfg(test)]
mod tests {
    use super::*;
    use test_sst_importer::*;

    use tempfile::Builder;
    use test_sst_importer::new_test_engine;

    #[test]
    fn test_import_dir() {
        let temp_dir = Builder::new().prefix("test_import_dir").tempdir().unwrap();
        let dir = ImportDir::new(temp_dir.path()).unwrap();

        let mut meta = SstMeta::default();
        meta.set_uuid(Uuid::new_v4().as_bytes().to_vec());

        let path = dir.join(&meta).unwrap();

        // Test ImportDir::create()
        {
            let _file = dir.create(&meta).unwrap();
            assert!(path.temp.exists());
            assert!(!path.save.exists());
            assert!(!path.clone.exists());
            // Cannot create the same file again.
            assert!(dir.create(&meta).is_err());
        }

        // Test ImportDir::delete()
        {
            File::create(&path.temp).unwrap();
            File::create(&path.save).unwrap();
            File::create(&path.clone).unwrap();
            dir.delete(&meta).unwrap();
            assert!(!path.temp.exists());
            assert!(!path.save.exists());
            assert!(!path.clone.exists());
        }

        // Test ImportDir::ingest()

        let db_path = temp_dir.path().join("db");
        let db = new_test_engine(db_path.to_str().unwrap(), &["default"]);

        let cases = vec![(0, 10), (5, 15), (10, 20), (0, 100)];

        let mut ingested = Vec::new();

        for (i, &range) in cases.iter().enumerate() {
            let path = temp_dir.path().join(format!("{}.sst", i));
            let (meta, data) = gen_sst_file(&path, range);

            let mut f = dir.create(&meta).unwrap();
            f.append(&data).unwrap();
            f.finish().unwrap();

            dir.ingest(&meta, &db).unwrap();
            check_db_range(&db, range);

            ingested.push(meta);
        }

        let ssts = dir.list_ssts().unwrap();
        assert_eq!(ssts.len(), ingested.len());
        for sst in &ssts {
            ingested
                .iter()
                .find(|s| s.get_uuid() == sst.get_uuid())
                .unwrap();
            dir.delete(sst).unwrap();
        }
        assert!(dir.list_ssts().unwrap().is_empty());
    }

    #[test]
    fn test_import_file() {
        let temp_dir = Builder::new().prefix("test_import_file").tempdir().unwrap();

        let path = ImportPath {
            save: temp_dir.path().join("save"),
            temp: temp_dir.path().join("temp"),
            clone: temp_dir.path().join("clone"),
        };

        let data = b"test_data";
        let crc32 = calc_data_crc32(data);

        let mut meta = SstMeta::default();

        {
            let mut f = ImportFile::create(meta.clone(), path.clone()).unwrap();
            // Cannot create the same file again.
            assert!(ImportFile::create(meta.clone(), path.clone()).is_err());
            f.append(data).unwrap();
            // Invalid crc32 and length.
            assert!(f.finish().is_err());
            assert!(path.temp.exists());
            assert!(!path.save.exists());
        }

        meta.set_crc32(crc32);

        {
            let mut f = ImportFile::create(meta.clone(), path.clone()).unwrap();
            f.append(data).unwrap();
            // Invalid length.
            assert!(f.finish().is_err());
        }

        meta.set_length(data.len() as u64);

        {
            let mut f = ImportFile::create(meta.clone(), path.clone()).unwrap();
            f.append(data).unwrap();
            f.finish().unwrap();
            assert!(!path.temp.exists());
            assert!(path.save.exists());
        }
    }

    #[test]
    fn test_sst_meta_to_path() {
        let mut meta = SstMeta::default();
        let uuid = Uuid::new_v4();
        meta.set_uuid(uuid.as_bytes().to_vec());
        meta.set_region_id(1);
        meta.mut_region_epoch().set_conf_ver(2);
        meta.mut_region_epoch().set_version(3);

        let path = sst_meta_to_path(&meta).unwrap();
        let expected_path = format!("{}_1_2_3.sst", uuid);
        assert_eq!(path.to_str().unwrap(), &expected_path);

        let new_meta = path_to_sst_meta(path).unwrap();
        assert_eq!(meta, new_meta);
    }

    fn create_sample_external_sst_file() -> Result<(tempfile::TempDir, SstMeta)> {
        let ext_sst_dir = tempfile::tempdir()?;
        let mut sst_writer = SstWriterBuilder::new()
            .build(ext_sst_dir.path().join("sample.sst").to_str().unwrap())?;
        sst_writer.put(b"zt123_r01", b"abc")?;
        sst_writer.put(b"zt123_r04", b"xyz")?;
        sst_writer.put(b"zt123_r07", b"pqrst")?;
        // sst_writer.delete(b"t123_r10")?; // FIXME: can't handle DELETE ops yet.
        sst_writer.put(b"zt123_r13", b"www")?;
        let sst_info = sst_writer.finish()?;

        // make up the SST meta for downloading.
        let mut meta = SstMeta::default();
        let uuid = Uuid::new_v4();
        meta.set_uuid(uuid.as_bytes().to_vec());
        meta.set_cf_name("default".to_owned());
        meta.set_length(sst_info.file_size());
        meta.set_region_id(4);
        meta.mut_region_epoch().set_conf_ver(5);
        meta.mut_region_epoch().set_version(6);

        Ok((ext_sst_dir, meta))
    }

    fn new_rewrite_rule(old_key_prefix: &[u8], new_key_prefix: &[u8]) -> RewriteRule {
        let mut rule = RewriteRule::new();
        rule.set_old_key_prefix(old_key_prefix.to_vec());
        rule.set_new_key_prefix(new_key_prefix.to_vec());
        rule
    }

    #[test]
    fn test_download_sst_no_key_rewrite() {
        // creates a sample SST file.
        let (ext_sst_dir, meta) = create_sample_external_sst_file().unwrap();

        // performs the download.
        let importer_dir = tempfile::tempdir().unwrap();
        let importer = SSTImporter::new(&importer_dir).unwrap();

        let range = importer
            .download(
                &meta,
                &format!("local://{}", ext_sst_dir.path().display()),
                "sample.sst",
                &RewriteRule::default(),
                0,
            )
            .unwrap()
            .unwrap();

        dbg!(&range);

        assert_eq!(range.get_start(), b"t123_r01");
        assert_eq!(range.get_end(), b"t123_r14");

        // verifies that the file is saved to the correct place.
        let sst_file_path = importer.dir.join(&meta).unwrap().save;
        let sst_file_metadata = sst_file_path.metadata().unwrap();
        assert!(sst_file_metadata.is_file());
        assert_eq!(sst_file_metadata.len(), meta.get_length());

        // verifies the SST content is correct.
        let sst_reader = SstReader::open(sst_file_path.to_str().unwrap()).unwrap();
        sst_reader.verify_checksum().unwrap();
        let mut iter = sst_reader.iter();
        iter.seek(SeekKey::Start);
        assert_eq!(
            iter.collect::<Vec<_>>(),
            vec![
                (b"zt123_r01".to_vec(), b"abc".to_vec()),
                (b"zt123_r04".to_vec(), b"xyz".to_vec()),
                (b"zt123_r07".to_vec(), b"pqrst".to_vec()),
                (b"zt123_r13".to_vec(), b"www".to_vec()),
            ]
        );
    }

    #[test]
    fn test_download_sst_with_key_rewrite() {
        // creates a sample SST file.
        let (ext_sst_dir, meta) = create_sample_external_sst_file().unwrap();

        // performs the download.
        let importer_dir = tempfile::tempdir().unwrap();
        let importer = SSTImporter::new(&importer_dir).unwrap();

        let range = importer
            .download(
                &meta,
                &format!("local://{}", ext_sst_dir.path().display()),
                "sample.sst",
                &new_rewrite_rule(b"t123", b"t567"),
                0,
            )
            .unwrap()
            .unwrap();

        assert_eq!(range.get_start(), b"t567_r01");
        assert_eq!(range.get_end(), b"t567_r14");

        // verifies that the file is saved to the correct place.
        // (the file size may be changed, so not going to check the file size)
        let sst_file_path = importer.dir.join(&meta).unwrap().save;
        assert!(sst_file_path.is_file());

        // verifies the SST content is correct.
        let sst_reader = SstReader::open(sst_file_path.to_str().unwrap()).unwrap();
        sst_reader.verify_checksum().unwrap();
        let mut iter = sst_reader.iter();
        iter.seek(SeekKey::Start);
        assert_eq!(
            iter.collect::<Vec<_>>(),
            vec![
                (b"zt567_r01".to_vec(), b"abc".to_vec()),
                (b"zt567_r04".to_vec(), b"xyz".to_vec()),
                (b"zt567_r07".to_vec(), b"pqrst".to_vec()),
                (b"zt567_r13".to_vec(), b"www".to_vec()),
            ]
        );
    }

    #[test]
    fn test_download_sst_then_ingest() {
        // creates a sample SST file.
        let (ext_sst_dir, mut meta) = create_sample_external_sst_file().unwrap();

        // performs the download.
        let importer_dir = tempfile::tempdir().unwrap();
        let importer = SSTImporter::new(&importer_dir).unwrap();

        let range = importer
            .download(
                &meta,
                &format!("local://{}", ext_sst_dir.path().display()),
                "sample.sst",
                &new_rewrite_rule(b"t123", b"t9102"),
                0,
            )
            .unwrap()
            .unwrap();

        assert_eq!(range.get_start(), b"t9102_r01");
        assert_eq!(range.get_end(), b"t9102_r14");

        // performs the ingest
        let ingest_dir = tempfile::tempdir().unwrap();
        let db = new_engine(
            ingest_dir.path().to_str().unwrap(),
            None,
            &["default"],
            None,
        )
        .unwrap();

        meta.set_length(0); // disable validation.
        meta.set_crc32(0);
        importer.ingest(&meta, &db).unwrap();

        // verifies the DB content is correct.
        let mut iter = db.iter();
        iter.seek(SeekKey::Start);
        assert_eq!(
            iter.collect::<Vec<_>>(),
            vec![
                (b"zt9102_r01".to_vec(), b"abc".to_vec()),
                (b"zt9102_r04".to_vec(), b"xyz".to_vec()),
                (b"zt9102_r07".to_vec(), b"pqrst".to_vec()),
                (b"zt9102_r13".to_vec(), b"www".to_vec()),
            ]
        );
    }

    #[test]
    fn test_download_sst_partial_range() {
        let (ext_sst_dir, mut meta) = create_sample_external_sst_file().unwrap();
        let importer_dir = tempfile::tempdir().unwrap();
        let importer = SSTImporter::new(&importer_dir).unwrap();

        // note: the range doesn't contain the DATA_PREFIX 'z'.
        meta.mut_range().set_start(b"t123_r02".to_vec());
        meta.mut_range().set_end(b"t123_r13".to_vec());

        let range = importer
            .download(
                &meta,
                &format!("local://{}", ext_sst_dir.path().display()),
                "sample.sst",
                &RewriteRule::default(),
                0,
            )
            .unwrap()
            .unwrap();

        assert_eq!(range.get_start(), b"t123_r04");
        assert_eq!(range.get_end(), b"t123_r08");

        // verifies that the file is saved to the correct place.
        // (the file size is changed, so not going to check the file size)
        let sst_file_path = importer.dir.join(&meta).unwrap().save;
        assert!(sst_file_path.is_file());

        // verifies the SST content is correct.
        let sst_reader = SstReader::open(sst_file_path.to_str().unwrap()).unwrap();
        sst_reader.verify_checksum().unwrap();
        let mut iter = sst_reader.iter();
        iter.seek(SeekKey::Start);
        assert_eq!(
            iter.collect::<Vec<_>>(),
            vec![
                (b"zt123_r04".to_vec(), b"xyz".to_vec()),
                (b"zt123_r07".to_vec(), b"pqrst".to_vec()),
            ]
        );
    }

    #[test]
    fn test_download_sst_partial_range_with_key_rewrite() {
        let (ext_sst_dir, mut meta) = create_sample_external_sst_file().unwrap();
        let importer_dir = tempfile::tempdir().unwrap();
        let importer = SSTImporter::new(&importer_dir).unwrap();

        meta.mut_range().set_start(b"t5_r02".to_vec());
        meta.mut_range().set_end(b"t5_r13".to_vec());

        let range = importer
            .download(
                &meta,
                &format!("local://{}", ext_sst_dir.path().display()),
                "sample.sst",
                &new_rewrite_rule(b"t123", b"t5"),
                0,
            )
            .unwrap()
            .unwrap();

        assert_eq!(range.get_start(), b"t5_r04");
        assert_eq!(range.get_end(), b"t5_r08");

        // verifies that the file is saved to the correct place.
        let sst_file_path = importer.dir.join(&meta).unwrap().save;
        assert!(sst_file_path.is_file());

        // verifies the SST content is correct.
        let sst_reader = SstReader::open(sst_file_path.to_str().unwrap()).unwrap();
        sst_reader.verify_checksum().unwrap();
        let mut iter = sst_reader.iter();
        iter.seek(SeekKey::Start);
        assert_eq!(
            iter.collect::<Vec<_>>(),
            vec![
                (b"zt5_r04".to_vec(), b"xyz".to_vec()),
                (b"zt5_r07".to_vec(), b"pqrst".to_vec()),
            ]
        );
    }

    #[test]
    fn test_download_sst_invalid() {
        let ext_sst_dir = tempfile::tempdir().unwrap();
        fs::write(ext_sst_dir.path().join("sample.sst"), b"not an SST file").unwrap();

        let importer_dir = tempfile::tempdir().unwrap();
        let importer = SSTImporter::new(&importer_dir).unwrap();

        let mut meta = SstMeta::new();
        meta.set_uuid(vec![0u8; 16]);

        let result = importer.download(
            &meta,
            &format!("local://{}", ext_sst_dir.path().display()),
            "sample.sst",
            &RewriteRule::default(),
            0,
        );
        match &result {
            Err(Error::RocksDB(msg)) if msg.starts_with("Corruption:") => {}
            _ => panic!("unexpected download result: {:?}", result),
        }
    }

    #[test]
    fn test_download_sst_empty() {
        let (ext_sst_dir, mut meta) = create_sample_external_sst_file().unwrap();
        let importer_dir = tempfile::tempdir().unwrap();
        let importer = SSTImporter::new(&importer_dir).unwrap();

        meta.mut_range().set_start(vec![b'x']);
        meta.mut_range().set_end(vec![b'y']);

        let result = importer.download(
            &meta,
            &format!("local://{}", ext_sst_dir.path().display()),
            "sample.sst",
            &RewriteRule::default(),
            0,
        );

        match result {
            Ok(None) => {}
            _ => panic!("unexpected download result: {:?}", result),
        }
    }

    #[test]
    fn test_download_sst_wrong_key_prefix() {
        let (ext_sst_dir, meta) = create_sample_external_sst_file().unwrap();
        let importer_dir = tempfile::tempdir().unwrap();
        let importer = SSTImporter::new(&importer_dir).unwrap();

        let result = importer.download(
            &meta,
            &format!("local://{}", ext_sst_dir.path().display()),
            "sample.sst",
            &new_rewrite_rule(b"xxx", b"yyy"),
            0,
        );

        match &result {
            Err(Error::WrongKeyPrefix(_, key, prefix)) => {
                assert_eq!(key, b"t123_r01");
                assert_eq!(prefix, b"xxx");
            }
            _ => panic!("unexpected download result: {:?}", result),
        }
    }
}<|MERGE_RESOLUTION|>--- conflicted
+++ resolved
@@ -10,14 +10,10 @@
 use kvproto::import_sstpb::*;
 use uuid::{Builder as UuidBuilder, Uuid};
 
-<<<<<<< HEAD
+use engine::rocks::util::io_limiter::{IOLimiter, LimitReader};
+use engine::rocks::{SeekKey, SstReader, SstWriterBuilder};
 use engine_traits::{IngestExternalFileOptions, KvEngine};
-=======
-use engine::rocks::util::io_limiter::{IOLimiter, LimitReader};
-use engine::rocks::util::{get_cf_handle, prepare_sst_for_ingestion, validate_sst_for_ingestion};
-use engine::rocks::{IngestExternalFileOptions, SeekKey, SstReader, SstWriterBuilder, DB};
 use external_storage::create_storage;
->>>>>>> eaeb39a2
 
 use super::{Error, Result};
 
@@ -361,33 +357,21 @@
     fn ingest<E: KvEngine>(&self, meta: &SstMeta, engine: &E) -> Result<()> {
         let path = self.join(meta)?;
         let cf = meta.get_cf_name();
-<<<<<<< HEAD
+        let cf = engine.get_cf_handle(cf).expect("bad cf name");
         engine.prepare_sst_for_ingestion(&path.save, &path.clone)?;
-        engine
-            .validate_file_for_ingestion(cf, &path.clone, meta.get_length(), meta.get_crc32())
-            .map_err(Error::from)?;
-
-        let opts = IngestExternalFileOptions { move_files: true };
-        engine
-            .ingest_external_file_cf(cf, &opts, &[path.clone.to_str().unwrap()])
-            .map_err(Error::from)
-=======
-        prepare_sst_for_ingestion(&path.save, &path.clone)?;
         let length = meta.get_length();
         let crc32 = meta.get_crc32();
         if length != 0 || crc32 != 0 {
             // we only validate if the length and CRC32 are explicitly provided.
-            validate_sst_for_ingestion(db, cf, &path.clone, length, crc32)?;
+            engine.validate_sst_for_ingestion(cf, &path.clone, length, crc32)?;
         } else {
             debug!("skipping SST validation since length and crc32 are both 0");
         }
 
-        let handle = get_cf_handle(db, cf)?;
-        let mut opts = IngestExternalFileOptions::new();
+        let mut opts = E::new_ingest_external_file_options();
         opts.move_files(true);
-        db.ingest_external_file_cf(handle, &opts, &[path.clone.to_str().unwrap()])?;
+        engine.ingest_external_file_cf(cf, &opts, &[path.clone.to_str().unwrap()])?;
         Ok(())
->>>>>>> eaeb39a2
     }
 
     fn list_ssts(&self) -> Result<Vec<SstMeta>> {
@@ -553,6 +537,7 @@
     use super::*;
     use test_sst_importer::*;
 
+    use engine_traits::{Iterable, Iterator, SeekKey as TSeekKey};
     use tempfile::Builder;
     use test_sst_importer::new_test_engine;
 
@@ -832,23 +817,17 @@
 
         // performs the ingest
         let ingest_dir = tempfile::tempdir().unwrap();
-        let db = new_engine(
-            ingest_dir.path().to_str().unwrap(),
-            None,
-            &["default"],
-            None,
-        )
-        .unwrap();
+        let db = new_test_engine(ingest_dir.path().to_str().unwrap(), &["default"]);
 
         meta.set_length(0); // disable validation.
         meta.set_crc32(0);
         importer.ingest(&meta, &db).unwrap();
 
         // verifies the DB content is correct.
-        let mut iter = db.iter();
-        iter.seek(SeekKey::Start);
+        let mut iter = db.iterator().unwrap();
+        iter.seek(TSeekKey::Start);
         assert_eq!(
-            iter.collect::<Vec<_>>(),
+            iter.as_std().collect::<Vec<_>>(),
             vec![
                 (b"zt9102_r01".to_vec(), b"abc".to_vec()),
                 (b"zt9102_r04".to_vec(), b"xyz".to_vec()),
