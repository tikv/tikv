// Copyright 2018 TiKV Project Authors. Licensed under Apache-2.0.

use std::{
    borrow::Cow,
    collections::HashMap,
    fs::File,
    io::{self, BufReader, Read},
    ops::Bound,
    path::{Path, PathBuf},
    sync::{
        atomic::{AtomicU64, Ordering},
        Arc, Condvar, Mutex,
    },
    time::Duration,
};

use dashmap::{mapref::entry::Entry, DashMap};
use encryption::{to_engine_encryption_method, DataKeyManager};
use engine_rocks::{get_env, RocksSstReader};
use engine_traits::{
    name_to_cf, util::check_key_in_range, CfName, EncryptionKeyManager, FileEncryptionInfo,
    IterOptions, Iterator, KvEngine, RefIterable, SstCompressionType, SstExt, SstMetaInfo,
    SstReader, SstWriter, SstWriterBuilder, CF_DEFAULT, CF_WRITE,
};
use external_storage_export::{
    compression_reader_dispatcher, encrypt_wrap_reader, ExternalStorage, RestoreConfig,
};
use file_system::{get_io_rate_limiter, OpenOptions};
use kvproto::{
    brpb::{CipherInfo, StorageBackend},
    import_sstpb::*,
    kvrpcpb::ApiVersion,
};
use tikv_util::{
    codec::{
        bytes::{decode_bytes_in_place, encode_bytes},
        stream_event::{EventEncoder, EventIterator, Iterator as EIterator},
    },
    config::ReadableSize,
    stream::block_on_external_io,
    sys::SysQuota,
    time::{Instant, Limiter},
};
use tokio::runtime::{Handle, Runtime};
use txn_types::{Key, TimeStamp, WriteRef};

use crate::{
    caching::cache_map::{CacheMap, ShareOwned},
    import_file::{ImportDir, ImportFile},
    import_mode::{ImportModeSwitcher, RocksDbMetricsFn},
    metrics::*,
    sst_writer::{RawSstWriter, TxnSstWriter},
    util, Config, Error, Result,
};

#[derive(Clone, Debug)]
pub struct LoadedFile(Arc<LoadedFileInner>);

struct LoadedFileInner {
    permit: MemUsePermit,
    content: Arc<[u8]>,
}

impl std::fmt::Debug for LoadedFileInner {
    fn fmt(&self, f: &mut std::fmt::Formatter<'_>) -> std::fmt::Result {
        f.debug_struct("LoadedFileInner")
            .field("permit", &self.permit)
            .field("content.len()", &self.content.len())
            .finish()
    }
}

impl ShareOwned for LoadedFile {
    type Shared = Arc<[u8]>;

    fn share_owned(&self) -> Self::Shared {
        Arc::clone(&self.0.content)
    }
}

#[derive(Default, Debug, Clone)]
pub struct DownloadExt<'a> {
    cache_key: Option<&'a str>,
    req_type: DownloadRequestType,
}

impl<'a> DownloadExt<'a> {
    pub fn cache_key(mut self, key: &'a str) -> Self {
        self.cache_key = Some(key);
        self
    }

    pub fn req_type(mut self, req_type: DownloadRequestType) -> Self {
        self.req_type = req_type;
        self
    }
}

#[derive(Debug)]
struct MemUsePermit {
    amount: u64,
    statistic: Arc<AtomicU64>,
}

impl Drop for MemUsePermit {
    fn drop(&mut self) {
        self.statistic.fetch_sub(self.amount, Ordering::SeqCst);
    }
}

#[derive(Clone, Debug)]
pub enum CacheKvFile {
    Mem(Remote<LoadedFile>),
    Fs(Arc<PathBuf>),
}

#[derive(Clone, Debug)]
pub struct Remote<T>(Arc<(Mutex<FileCacheInner<T>>, Condvar)>);

pub struct DownloadPromise<T>(Arc<(Mutex<FileCacheInner<T>>, Condvar)>);

impl<T> DownloadPromise<T> {
    pub fn fulfill(self, item: T) -> Remote<T> {
        let mut l = self.0.as_ref().0.lock().unwrap();
        debug_assert!(matches!(*l, FileCacheInner::Downloading));
        *l = FileCacheInner::Cached(item);
        self.0.as_ref().1.notify_all();
        drop(l);
        Remote(Arc::clone(&self.0))
    }
}

impl<T> Drop for DownloadPromise<T> {
    fn drop(&mut self) {
        let mut l = self.0.as_ref().0.lock().unwrap();
        if matches!(*l, FileCacheInner::Downloading) {
            *l = FileCacheInner::Leaked;
            self.0.as_ref().1.notify_all();
        }
    }
}

impl<T> Remote<T> {
    pub fn download() -> (Self, DownloadPromise<T>) {
        let inner = Arc::new((Mutex::new(FileCacheInner::Downloading), Condvar::new()));
        (Self(Arc::clone(&inner)), DownloadPromise(inner))
    }

    pub fn wait_until_fill(&self) -> Option<DownloadPromise<T>> {
        let mut l = self.0.as_ref().0.lock().unwrap();
        loop {
            match *l {
                FileCacheInner::Downloading => {
                    l = self.0.as_ref().1.wait(l).unwrap();
                }
                FileCacheInner::Leaked => {
                    *l = FileCacheInner::Downloading;
                    return Some(DownloadPromise(Arc::clone(&self.0)));
                }
                FileCacheInner::Cached(_) => return None,
            }
        }
    }
}

impl<T: ShareOwned> Remote<T> {
    fn get(&self) -> Option<<T as ShareOwned>::Shared> {
        let l = self.0.as_ref().0.lock().unwrap();
        match *l {
            FileCacheInner::Downloading | FileCacheInner::Leaked => None,
            FileCacheInner::Cached(ref t) => Some(t.share_owned()),
        }
    }
}

#[derive(Clone, Debug, PartialEq, Eq)]
enum FileCacheInner<T> {
    Downloading,
    Leaked,
    Cached(T),
}

impl CacheKvFile {
    // get the ref count of item.
    pub fn ref_count(&self) -> usize {
        match self {
            CacheKvFile::Mem(buff) => Arc::strong_count(&buff.0),
            CacheKvFile::Fs(path) => Arc::strong_count(path),
        }
    }

    // check the item is expired.
    pub fn is_expired(&self, start: &Instant) -> bool {
        match self {
            // The expired duration for memeory is 60s.
            CacheKvFile::Mem(_) => start.saturating_elapsed() >= Duration::from_secs(60),
            // The expired duration for local file is 10min.
            CacheKvFile::Fs(_) => start.saturating_elapsed() >= Duration::from_secs(600),
        }
    }
}

/// SstImporter manages SST files that are waiting for ingesting.
pub struct SstImporter {
    dir: ImportDir,
    key_manager: Option<Arc<DataKeyManager>>,
    switcher: ImportModeSwitcher,
    // TODO: lift api_version as a type parameter.
    api_version: ApiVersion,
    compression_types: HashMap<CfName, SstCompressionType>,

    cached_storage: CacheMap<StorageBackend>,
    download_rt: Runtime,
    file_locks: Arc<DashMap<String, (CacheKvFile, Instant)>>,
    mem_use: Arc<AtomicU64>,
    mem_limit: ReadableSize,
}

impl SstImporter {
    pub fn new<P: AsRef<Path>>(
        cfg: &Config,
        root: P,
        key_manager: Option<Arc<DataKeyManager>>,
        api_version: ApiVersion,
    ) -> Result<SstImporter> {
        let switcher = ImportModeSwitcher::new(cfg);
        let cached_storage = CacheMap::default();
        let download_rt = tokio::runtime::Builder::new_current_thread()
            .enable_all()
            .build()?;
        download_rt.spawn(cached_storage.gc_loop());

        let memory_limit = (SysQuota::memory_limit_in_bytes() as f64) * cfg.memory_use_ratio;
        info!("sst importer memory limit when apply"; "size" => ?memory_limit);

        Ok(SstImporter {
            dir: ImportDir::new(root)?,
            key_manager,
            switcher,
            api_version,
            compression_types: HashMap::with_capacity(2),
            file_locks: Arc::new(DashMap::default()),
            cached_storage,
            download_rt,
            mem_use: Arc::new(AtomicU64::new(0)),
            mem_limit: ReadableSize(memory_limit as u64),
        })
    }

    pub fn set_compression_type(
        &mut self,
        cf_name: CfName,
        compression_type: Option<SstCompressionType>,
    ) {
        if let Some(ct) = compression_type {
            self.compression_types.insert(cf_name, ct);
        } else {
            self.compression_types.remove(cf_name);
        }
    }

    pub fn start_switch_mode_check<E: KvEngine>(&self, executor: &Handle, db: E) {
        self.switcher.start(executor, db);
    }

    pub fn get_path(&self, meta: &SstMeta) -> PathBuf {
        let path = self.dir.join(meta).unwrap();
        path.save
    }

    pub fn create(&self, meta: &SstMeta) -> Result<ImportFile> {
        match self.dir.create(meta, self.key_manager.clone()) {
            Ok(f) => {
                info!("create"; "file" => ?f);
                Ok(f)
            }
            Err(e) => {
                error!(%e; "create failed"; "meta" => ?meta,);
                Err(e)
            }
        }
    }

    pub fn delete(&self, meta: &SstMeta) -> Result<()> {
        match self.dir.delete(meta, self.key_manager.as_deref()) {
            Ok(path) => {
                info!("delete"; "path" => ?path);
                Ok(())
            }
            Err(e) => {
                error!(%e; "delete failed"; "meta" => ?meta,);
                Err(e)
            }
        }
    }

    pub fn remove_dir(&self, prefix: &str) -> Result<()> {
        let path = self.dir.get_root_dir().join(prefix);
        if path.exists() {
            file_system::remove_dir_all(&path)?;
            info!("directory {:?} has been removed", path);
        }
        Ok(())
    }

    pub fn validate(&self, meta: &SstMeta) -> Result<SstMetaInfo> {
        self.dir.validate(meta, self.key_manager.clone())
    }

    /// check if api version of sst files are compatible
    pub fn check_api_version(&self, metas: &[SstMeta]) -> Result<bool> {
        self.dir
            .check_api_version(metas, self.key_manager.clone(), self.api_version)
    }

    pub fn ingest<E: KvEngine>(&self, metas: &[SstMetaInfo], engine: &E) -> Result<()> {
        match self
            .dir
            .ingest(metas, engine, self.key_manager.clone(), self.api_version)
        {
            Ok(..) => {
                info!("ingest"; "metas" => ?metas);
                Ok(())
            }
            Err(e) => {
                error!(%e; "ingest failed"; "metas" => ?metas, );
                Err(e)
            }
        }
    }

    pub fn verify_checksum(&self, metas: &[SstMeta]) -> Result<()> {
        self.dir.verify_checksum(metas, self.key_manager.clone())
    }

    pub fn exist(&self, meta: &SstMeta) -> bool {
        self.dir.exist(meta).unwrap_or(false)
    }

    // Downloads an SST file from an external storage.
    //
    // This method is blocking. It performs the following transformations before
    // writing to disk:
    //
    //  1. only KV pairs in the *inclusive* range (`[start, end]`) are used.
    //     (set the range to `["", ""]` to import everything).
    //  2. keys are rewritten according to the given rewrite rule.
    //
    // Both the range and rewrite keys are specified using origin keys. However,
    // the SST itself should be data keys (contain the `z` prefix). The range
    // should be specified using keys after rewriting, to be consistent with the
    // region info in PD.
    //
    // This method returns the *inclusive* key range (`[start, end]`) of SST
    // file created, or returns None if the SST is empty.
    pub async fn download_ext<E: KvEngine>(
        &self,
        meta: &SstMeta,
        backend: &StorageBackend,
        name: &str,
        rewrite_rule: &RewriteRule,
        crypter: Option<CipherInfo>,
        speed_limiter: Limiter,
        engine: E,
        ext: DownloadExt<'_>,
    ) -> Result<Option<Range>> {
        debug!("download start";
            "meta" => ?meta,
            "url" => ?backend,
            "name" => name,
            "rewrite_rule" => ?rewrite_rule,
            "speed_limit" => speed_limiter.speed_limit(),
        );
        let r = self.do_download_ext::<E>(
            meta,
            backend,
            name,
            rewrite_rule,
            crypter,
            &speed_limiter,
            engine,
            ext,
        );
        match r.await {
            Ok(r) => {
                info!("download"; "meta" => ?meta, "name" => name, "range" => ?r);
                Ok(r)
            }
            Err(e) => {
                error!(%e; "download failed"; "meta" => ?meta, "name" => name,);
                Err(e)
            }
        }
    }

    pub fn enter_normal_mode<E: KvEngine>(&self, db: E, mf: RocksDbMetricsFn) -> Result<bool> {
        self.switcher.enter_normal_mode(&db, mf)
    }

    pub fn enter_import_mode<E: KvEngine>(&self, db: E, mf: RocksDbMetricsFn) -> Result<bool> {
        self.switcher.enter_import_mode(&db, mf)
    }

    pub fn get_mode(&self) -> SwitchMode {
        self.switcher.get_mode()
    }

    fn download_file_from_external_storage(
        &self,
        file_length: u64,
        src_file_name: &str,
        dst_file: std::path::PathBuf,
        backend: &StorageBackend,
        support_kms: bool,
        speed_limiter: &Limiter,
        restore_config: external_storage_export::RestoreConfig,
    ) -> Result<()> {
        self.download_rt
            .block_on(self.async_download_file_from_external_storage(
                file_length,
                src_file_name,
                dst_file,
                backend,
                support_kms,
                speed_limiter,
                "",
                restore_config,
            ))
    }

    /// Create an external storage by the backend, and cache it with the key.
    /// If the cache exists, return it directly.
    pub fn external_storage_or_cache(
        &self,
        backend: &StorageBackend,
        cache_id: &str,
    ) -> Result<Arc<dyn ExternalStorage>> {
        // prepare to download the file from the external_storage
        // TODO: pass a config to support hdfs
        let ext_storage = if cache_id.is_empty() {
            EXT_STORAGE_CACHE_COUNT.with_label_values(&["skip"]).inc();
            let s = external_storage_export::create_storage(backend, Default::default())?;
            Arc::from(s)
        } else {
            self.cached_storage.cached_or_create(cache_id, backend)?
        };
        Ok(ext_storage)
    }

    async fn async_download_file_from_external_storage(
        &self,
        file_length: u64,
        src_file_name: &str,
        dst_file: std::path::PathBuf,
        backend: &StorageBackend,
        support_kms: bool,
        speed_limiter: &Limiter,
        cache_key: &str,
        restore_config: external_storage_export::RestoreConfig,
    ) -> Result<()> {
        let start_read = Instant::now();
        if let Some(p) = dst_file.parent() {
            file_system::create_dir_all(p).or_else(|e| {
                if e.kind() == io::ErrorKind::AlreadyExists {
                    Ok(())
                } else {
                    Err(e)
                }
            })?;
        }

        let ext_storage = self.external_storage_or_cache(backend, cache_key)?;
        let ext_storage = self.wrap_kms(ext_storage, support_kms);

        let result = ext_storage
            .restore(
                src_file_name,
                dst_file.clone(),
                file_length,
                speed_limiter,
                restore_config,
            )
            .await;
        IMPORTER_DOWNLOAD_BYTES.observe(file_length as _);
        result.map_err(|e| Error::CannotReadExternalStorage {
            url: util::url_for(&ext_storage),
            name: src_file_name.to_owned(),
            local_path: dst_file.clone(),
            err: e,
        })?;

        OpenOptions::new()
            .append(true)
            .open(dst_file)?
            .sync_data()?;

        IMPORTER_DOWNLOAD_DURATION
            .with_label_values(&["read"])
            .observe(start_read.saturating_elapsed().as_secs_f64());

        debug!("downloaded file succeed";
            "name" => src_file_name,
            "url"  => %util::url_for(&ext_storage),
        );
        Ok(())
    }

    pub fn shrink_by_tick(&self) -> usize {
        let mut shrink_buff_size: usize = 0;
        let mut retain_buff_size: usize = 0;
        let mut shrink_files: Vec<PathBuf> = Vec::default();
        let mut retain_file_count = 0_usize;

        self.file_locks.retain(|_, (c, start)| {
            let mut need_retain = true;
            match c {
                CacheKvFile::Mem(buff) => {
                    let buflen = buff.get().map(|v| v.len()).unwrap_or_default();
                    // The term of recycle memeory is 60s.
                    if c.ref_count() == 1 && c.is_expired(start) {
                        CACHE_EVENT.with_label_values(&["remove"]).inc();
                        need_retain = false;
                        shrink_buff_size += buflen;
                    } else {
                        retain_buff_size += buflen;
                    }
                }
                CacheKvFile::Fs(path) => {
                    let p = path.to_path_buf();
                    // The term of recycle file is 10min.
                    if c.ref_count() == 1 && c.is_expired(start) {
                        need_retain = false;
                        shrink_files.push(p);
                    } else {
                        retain_file_count += 1;
                    }
                }
            }

            need_retain
        });

        CACHED_FILE_IN_MEM.set(self.mem_use.load(Ordering::SeqCst) as _);

        if self.import_support_download() {
            let shrink_file_count = shrink_files.len();
            if shrink_file_count > 0 || retain_file_count > 0 {
                info!("shrink space by tick"; "shrink files count" => shrink_file_count, "retain files count" => retain_file_count);
            }

            for f in shrink_files {
                if let Err(e) = file_system::remove_file(&f) {
                    info!("failed to remove file"; "filename" => ?f, "error" => ?e);
                }
            }
            shrink_file_count
        } else {
<<<<<<< HEAD
            info!("shrink cache by tick"; "shrink size" => shrink_buff_size, "retain size" => retain_buff_size);
=======
            if shrink_buff_size > 0 || retain_buff_size > 0 {
                info!("shrink cache by tick"; "shrink size" => shrink_buff_size, "retain size" => retain_buff_size);
            }
            self.dec_mem(shrink_buff_size as _);
>>>>>>> 91b7a497
            shrink_buff_size
        }
    }

    // If mem_limit is 0, which represent download kv-file when import.
    // Or read kv-file into buffer directly.
    pub fn import_support_download(&self) -> bool {
        self.mem_limit == ReadableSize(0)
    }

    fn request_memory(&self, meta: &KvMeta) -> Option<MemUsePermit> {
        let size = meta.get_length();
        let old = self.mem_use.fetch_add(size, Ordering::SeqCst);

        // If the memory is limited, roll backup the mem_use and return false.
        if old + size > self.mem_limit.0 {
            self.mem_use.fetch_sub(size, Ordering::SeqCst);
            CACHE_EVENT.with_label_values(&["out-of-quota"]).inc();
            None
        } else {
            CACHE_EVENT.with_label_values(&["add"]).inc();
            Some(MemUsePermit {
                amount: size,
                statistic: Arc::clone(&self.mem_use),
            })
        }
    }

    pub fn do_read_kv_file(
        &self,
        meta: &KvMeta,
        rewrite_rule: &RewriteRule,
        ext_storage: Arc<dyn external_storage_export::ExternalStorage>,
        speed_limiter: &Limiter,
    ) -> Result<CacheKvFile> {
        let start = Instant::now();
        let dst_name = format!("{}_{}", meta.get_name(), meta.get_range_offset());

        // TODO: handle the resource leakage once the download failed.

        let promise = {
            let lock = self.file_locks.entry(dst_name);
            IMPORTER_APPLY_DURATION
                .with_label_values(&["download-get-lock"])
                .observe(start.saturating_elapsed().as_secs_f64());

            match lock {
                Entry::Occupied(mut ent) => match ent.get_mut() {
                    (CacheKvFile::Mem(buff), last_used) => {
                        *last_used = Instant::now();
                        match buff.wait_until_fill() {
                            Some(handle) => handle,
                            None => return Ok(ent.get().0.clone()),
                        }
                    }
                    _ => panic!(concat!(
                        "using both read-to-memory and download-to-file is unacceptable for now.",
                        "(If you think it is possible for now, please change this line to `return item.get.0.clone()`)",
                        "(Please also check the state transform is OK too.)"
                    )),
                },
                Entry::Vacant(ent) => {
                    let (cache, handle) = Remote::download();
                    ent.insert((CacheKvFile::Mem(cache), Instant::now()));
                    handle
                }
            }
        };

        let permit = self
            .request_memory(meta)
            .ok_or_else(|| Error::ResourceNotEnough(String::from("memory is limited")))?;

        let expected_sha256 = {
            let sha256 = meta.get_sha256().to_vec();
            if !sha256.is_empty() {
                Some(sha256)
            } else {
                None
            }
        };
        let file_length = meta.get_length();
        let range = {
            let range_length = meta.get_range_length();
            if range_length == 0 {
                None
            } else {
                Some((meta.get_range_offset(), range_length))
            }
        };
        let restore_config = external_storage_export::RestoreConfig {
            range,
            compression_type: Some(meta.get_compression_type()),
            expected_sha256,
            file_crypter: None,
        };

        let buff = self.read_kv_files_from_external_storage(
            file_length,
            meta.get_name(),
            ext_storage,
            speed_limiter,
            restore_config,
        )?;

        IMPORTER_DOWNLOAD_BYTES.observe(file_length as _);
        IMPORTER_APPLY_DURATION
            .with_label_values(&["download"])
            .observe(start.saturating_elapsed().as_secs_f64());

        let rewrite_buff = self.rewrite_kv_file(buff, rewrite_rule)?;
        Ok(CacheKvFile::Mem(promise.fulfill(LoadedFile(Arc::new(
            LoadedFileInner {
                content: Arc::from(rewrite_buff.into_boxed_slice()),
                permit,
            },
        )))))
    }

    pub fn wrap_kms(
        &self,
        ext_storage: Arc<dyn ExternalStorage>,
        support_kms: bool,
    ) -> Arc<dyn external_storage_export::ExternalStorage> {
        // kv-files needn't are decrypted with KMS when download currently because these
        // files are not encrypted when log-backup. It is different from
        // sst-files because sst-files is encrypted when saved with rocksdb env
        // with KMS. to do: support KMS when log-backup and restore point.
        match (support_kms, self.key_manager.clone()) {
            (true, Some(key_manager)) => {
                Arc::new(external_storage_export::EncryptedExternalStorage {
                    key_manager,
                    storage: ext_storage,
                })
            }
            _ => ext_storage,
        }
    }

    fn read_kv_files_from_external_storage(
        &self,
        file_length: u64,
        file_name: &str,
        ext_storage: Arc<dyn external_storage_export::ExternalStorage>,
        speed_limiter: &Limiter,
        restore_config: RestoreConfig,
    ) -> Result<Vec<u8>> {
        let RestoreConfig {
            range,
            compression_type,
            expected_sha256,
            file_crypter,
        } = restore_config;

        let mut reader = {
            let inner = if let Some((off, len)) = range {
                ext_storage.read_part(file_name, off, len)
            } else {
                ext_storage.read(file_name)
            };

            let inner = compression_reader_dispatcher(compression_type, inner)?;
            encrypt_wrap_reader(file_crypter, inner)?
        };

        let r = block_on_external_io(external_storage_export::read_external_storage_info_buff(
            &mut reader,
            speed_limiter,
            file_length,
            expected_sha256,
            external_storage_export::MIN_READ_SPEED,
        ));
        let url = ext_storage.url()?.to_string();
        let buff = r.map_err(|e| Error::CannotReadExternalStorage {
            url: url.to_string(),
            name: file_name.to_string(),
            err: e,
            local_path: PathBuf::default(),
        })?;

        Ok(buff)
    }

    pub fn read_from_kv_file(
        &self,
        meta: &KvMeta,
        rewrite_rule: &RewriteRule,
        ext_storage: Arc<dyn external_storage_export::ExternalStorage>,
        backend: &StorageBackend,
        speed_limiter: &Limiter,
    ) -> Result<Arc<[u8]>> {
        let c = if self.import_support_download() {
            self.do_download_kv_file(meta, backend, speed_limiter)?
        } else {
            self.do_read_kv_file(meta, rewrite_rule, ext_storage, speed_limiter)?
        };
        match c {
            // If cache memroy, it has been rewrite, return buffer directly.
            CacheKvFile::Mem(buff) => Ok(buff.get().expect("invalid state: empty cache")),
            // If cache file name, it need to read and rewrite.
            CacheKvFile::Fs(path) => {
                let file = File::open(path.as_ref())?;
                let mut reader = BufReader::new(file);
                let mut buffer = Vec::new();
                reader.read_to_end(&mut buffer)?;

                let rewrite_buff = self.rewrite_kv_file(buffer, rewrite_rule)?;
                Ok(Arc::from(rewrite_buff.into_boxed_slice()))
            }
        }
    }

    pub fn do_download_kv_file(
        &self,
        meta: &KvMeta,
        backend: &StorageBackend,
        speed_limiter: &Limiter,
    ) -> Result<CacheKvFile> {
        let offset = meta.get_range_offset();
        let src_name = meta.get_name();
        let dst_name = format!("{}_{}", src_name, offset);
        let path = self.dir.get_import_path(&dst_name)?;
        let start = Instant::now();
        let sha256 = meta.get_sha256().to_vec();
        let expected_sha256 = if !sha256.is_empty() {
            Some(sha256)
        } else {
            None
        };

        let mut lock = self
            .file_locks
            .entry(dst_name)
            .or_insert((CacheKvFile::Fs(Arc::new(path.save.clone())), Instant::now()));

        if path.save.exists() {
            lock.1 = Instant::now();
            return Ok(lock.0.clone());
        }

        let range_length = meta.get_range_length();
        let range = if range_length == 0 {
            None
        } else {
            Some((offset, range_length))
        };
        let restore_config = external_storage_export::RestoreConfig {
            range,
            compression_type: Some(meta.compression_type),
            expected_sha256,
            file_crypter: None,
        };
        self.download_file_from_external_storage(
            meta.get_length(),
            src_name,
            path.temp.clone(),
            backend,
            false,
            // don't support encrypt for now.
            speed_limiter,
            restore_config,
        )?;
        info!(
            "download file finished {}, offset {}, length {}",
            src_name,
            offset,
            meta.get_length()
        );

        if let Some(p) = path.save.parent() {
            // we have v1 prefix in file name.
            file_system::create_dir_all(p).or_else(|e| {
                if e.kind() == io::ErrorKind::AlreadyExists {
                    Ok(())
                } else {
                    Err(e)
                }
            })?;
        }

        file_system::rename(path.temp, path.save)?;
        IMPORTER_APPLY_DURATION
            .with_label_values(&["download"])
            .observe(start.saturating_elapsed().as_secs_f64());

        lock.1 = Instant::now();
        Ok(lock.0.clone())
    }

    pub fn rewrite_kv_file(
        &self,
        file_buff: Vec<u8>,
        rewrite_rule: &RewriteRule,
    ) -> Result<Vec<u8>> {
        let old_prefix = rewrite_rule.get_old_key_prefix();
        let new_prefix = rewrite_rule.get_new_key_prefix();
        // if old_prefix equals new_prefix, do not need rewrite.
        if old_prefix == new_prefix {
            return Ok(file_buff);
        }

        // perform iteration and key rewrite.
        let mut new_buff = Vec::with_capacity(file_buff.len());
        let mut event_iter = EventIterator::new(file_buff.as_slice());
        let mut key = new_prefix.to_vec();
        let new_prefix_data_key_len = key.len();

        let start = Instant::now();
        loop {
            if !event_iter.valid() {
                break;
            }
            event_iter.next()?;

            // perform rewrite
            let old_key = event_iter.key();
            if !old_key.starts_with(old_prefix) {
                return Err(Error::WrongKeyPrefix {
                    what: "Key in file",
                    key: old_key.to_vec(),
                    prefix: old_prefix.to_vec(),
                });
            }
            key.truncate(new_prefix_data_key_len);
            key.extend_from_slice(&old_key[old_prefix.len()..]);
            let value = event_iter.value();

            let encoded = EventEncoder::encode_event(&key, value);
            for slice in encoded {
                new_buff.append(&mut slice.as_ref().to_owned());
            }
        }

        IMPORTER_APPLY_DURATION
            .with_label_values(&["rewrite"])
            .observe(start.saturating_elapsed().as_secs_f64());
        Ok(new_buff)
    }

    pub fn do_apply_kv_file(
        &self,
        start_key: &[u8],
        end_key: &[u8],
        start_ts: u64,
        restore_ts: u64,
        file_buff: Arc<[u8]>,
        mut build_fn: impl FnMut(Vec<u8>, Vec<u8>),
    ) -> Result<Option<Range>> {
        let mut event_iter = EventIterator::new(file_buff.as_ref());
        let mut smallest_key = None;
        let mut largest_key = None;
        let mut total_key = 0;
        let mut ts_not_expected = 0;
        let mut not_in_range = 0;
        let start = Instant::now();

        loop {
            if !event_iter.valid() {
                break;
            }
            total_key += 1;
            event_iter.next()?;
            INPORTER_APPLY_COUNT.with_label_values(&["key_meet"]).inc();

            let key = event_iter.key().to_vec();
            let value = event_iter.value().to_vec();
            let ts = Key::decode_ts_from(&key)?;
            if ts < TimeStamp::new(start_ts) || ts > TimeStamp::new(restore_ts) {
                // we assume the keys in file are sorted by ts.
                // so if we met the key not satisfy the ts.
                // we can easily filter the remain keys.
                ts_not_expected += 1;
                continue;
            }
            if check_key_in_range(&key, 0, start_key, end_key).is_err() {
                // key not in range, we can simply skip this key here.
                // the client make sure the correct region will download and apply the same
                // file.
                INPORTER_APPLY_COUNT
                    .with_label_values(&["key_not_in_region"])
                    .inc();
                not_in_range += 1;
                continue;
            }

            build_fn(key.clone(), value);
            smallest_key = smallest_key
                .map_or_else(|| Some(key.clone()), |v: Vec<u8>| Some(v.min(key.clone())));
            largest_key = largest_key
                .map_or_else(|| Some(key.clone()), |v: Vec<u8>| Some(v.max(key.clone())));
        }
        if total_key != not_in_range {
            info!("build download request file done"; "total keys" => %total_key,
            "ts filtered keys" => %ts_not_expected,
            "range filtered keys" => %not_in_range);
        }

        IMPORTER_APPLY_DURATION
            .with_label_values(&["normal"])
            .observe(start.saturating_elapsed().as_secs_f64());

        match (smallest_key, largest_key) {
            (Some(sk), Some(lk)) => {
                let mut final_range = Range::default();
                final_range.set_start(sk);
                final_range.set_end(lk);
                Ok(Some(final_range))
            }
            _ => Ok(None),
        }
    }

    // raw download, without ext, compatibility to old tests.
    #[cfg(test)]
    fn download<E: KvEngine>(
        &self,
        meta: &SstMeta,
        backend: &StorageBackend,
        name: &str,
        rewrite_rule: &RewriteRule,
        crypter: Option<CipherInfo>,
        speed_limiter: Limiter,
        engine: E,
    ) -> Result<Option<Range>> {
        self.download_rt.block_on(self.download_ext(
            meta,
            backend,
            name,
            rewrite_rule,
            crypter,
            speed_limiter,
            engine,
            DownloadExt::default(),
        ))
    }

    async fn do_download_ext<E: KvEngine>(
        &self,
        meta: &SstMeta,
        backend: &StorageBackend,
        name: &str,
        rewrite_rule: &RewriteRule,
        crypter: Option<CipherInfo>,
        speed_limiter: &Limiter,
        engine: E,
        ext: DownloadExt<'_>,
    ) -> Result<Option<Range>> {
        let path = self.dir.join(meta)?;

        let file_crypter = crypter.map(|c| FileEncryptionInfo {
            method: to_engine_encryption_method(c.cipher_type),
            key: c.cipher_key,
            iv: meta.cipher_iv.to_owned(),
        });

        let restore_config = external_storage_export::RestoreConfig {
            file_crypter,
            ..Default::default()
        };

        self.async_download_file_from_external_storage(
            meta.length,
            name,
            path.temp.clone(),
            backend,
            true,
            speed_limiter,
            ext.cache_key.unwrap_or(""),
            restore_config,
        )
        .await?;

        // now validate the SST file.
        let env = get_env(self.key_manager.clone(), get_io_rate_limiter())?;
        // Use abstracted SstReader after Env is abstracted.
        let dst_file_name = path.temp.to_str().unwrap();
        let sst_reader = RocksSstReader::open_with_env(dst_file_name, Some(env))?;
        sst_reader.verify_checksum()?;

        // undo key rewrite so we could compare with the keys inside SST
        let old_prefix = rewrite_rule.get_old_key_prefix();
        let new_prefix = rewrite_rule.get_new_key_prefix();
        let req_type = ext.req_type;

        debug!("downloaded file and verified";
            "meta" => ?meta,
            "name" => name,
            "path" => dst_file_name,
            "old_prefix" => log_wrappers::Value::key(old_prefix),
            "new_prefix" => log_wrappers::Value::key(new_prefix),
            "req_type" => ?req_type,
        );

        let range_start = meta.get_range().get_start();
        let range_end = meta.get_range().get_end();
        let range_start_bound = key_to_bound(range_start);
        let range_end_bound = if meta.get_end_key_exclusive() {
            key_to_exclusive_bound(range_end)
        } else {
            key_to_bound(range_end)
        };

        let mut range_start =
            keys::rewrite::rewrite_prefix_of_start_bound(new_prefix, old_prefix, range_start_bound)
                .map_err(|_| Error::WrongKeyPrefix {
                    what: "SST start range",
                    key: range_start.to_vec(),
                    prefix: new_prefix.to_vec(),
                })?;
        let mut range_end =
            keys::rewrite::rewrite_prefix_of_end_bound(new_prefix, old_prefix, range_end_bound)
                .map_err(|_| Error::WrongKeyPrefix {
                    what: "SST end range",
                    key: range_end.to_vec(),
                    prefix: new_prefix.to_vec(),
                })?;

        if req_type == DownloadRequestType::Keyspace {
            range_start = keys::rewrite::encode_bound(range_start);
            range_end = keys::rewrite::encode_bound(range_end);
        }

        let start_rename_rewrite = Instant::now();
        // read the first and last keys from the SST, determine if we could
        // simply move the entire SST instead of iterating and generate a new one.
        let mut iter = sst_reader.iter(IterOptions::default())?;
        let direct_retval = (|| -> Result<Option<_>> {
            if rewrite_rule.old_key_prefix != rewrite_rule.new_key_prefix
                || rewrite_rule.new_timestamp != 0
            {
                // must iterate if we perform key rewrite
                return Ok(None);
            }
            if !iter.seek_to_first()? {
                let mut range = meta.get_range().clone();
                if req_type == DownloadRequestType::Keyspace {
                    *range.mut_start() = encode_bytes(&range.take_start());
                    *range.mut_end() = encode_bytes(&range.take_end());
                }
                // the SST is empty, so no need to iterate at all (should be impossible?)
                return Ok(Some(range));
            }

            let start_key = keys::origin_key(iter.key());
            if is_before_start_bound(start_key, &range_start) {
                // SST's start is before the range to consume, so needs to iterate to skip over
                return Ok(None);
            }
            let start_key = start_key.to_vec();

            // seek to end and fetch the last (inclusive) key of the SST.
            iter.seek_to_last()?;
            let last_key = keys::origin_key(iter.key());
            if is_after_end_bound(last_key, &range_end) {
                // SST's end is after the range to consume
                return Ok(None);
            }

            // range contained the entire SST, no need to iterate, just moving the file is
            // ok
            let mut range = Range::default();
            range.set_start(start_key);
            range.set_end(last_key.to_vec());
            Ok(Some(range))
        })()?;

        if let Some(range) = direct_retval {
            if let Some(key_manager) = &self.key_manager {
                let temp_str = path
                    .temp
                    .to_str()
                    .ok_or_else(|| Error::InvalidSstPath(path.temp.clone()))?;
                let save_str = path
                    .save
                    .to_str()
                    .ok_or_else(|| Error::InvalidSstPath(path.save.clone()))?;
                key_manager.link_file(temp_str, save_str)?;
                let r = file_system::rename(&path.temp, &path.save);
                let del_file = if r.is_ok() { temp_str } else { save_str };
                if let Err(e) = key_manager.delete_file(del_file) {
                    warn!("fail to remove encryption metadata during 'do_download'"; "err" => ?e);
                }
                r?;
            } else {
                file_system::rename(&path.temp, &path.save)?;
            }
            IMPORTER_DOWNLOAD_DURATION
                .with_label_values(&["rename"])
                .observe(start_rename_rewrite.saturating_elapsed().as_secs_f64());
            return Ok(Some(range));
        }

        // perform iteration and key rewrite.
        let mut data_key = keys::DATA_PREFIX_KEY.to_vec();
        let data_key_prefix_len = keys::DATA_PREFIX_KEY.len();
        let mut user_key = new_prefix.to_vec();
        let user_key_prefix_len = new_prefix.len();
        let mut first_key = None;

        match range_start {
            Bound::Unbounded => iter.seek_to_first()?,
            Bound::Included(s) => iter.seek(&keys::data_key(&s))?,
            Bound::Excluded(_) => unreachable!(),
        };
        // SST writer must not be opened in gRPC threads, because it may be
        // blocked for a long time due to IO, especially, when encryption at rest
        // is enabled, and it leads to gRPC keepalive timeout.
        let cf_name = name_to_cf(meta.get_cf_name()).unwrap();
        let mut sst_writer = <E as SstExt>::SstWriterBuilder::new()
            .set_db(&engine)
            .set_cf(cf_name)
            .set_compression_type(self.compression_types.get(cf_name).copied())
            .build(path.save.to_str().unwrap())
            .unwrap();

        while iter.valid()? {
            let mut old_key = Cow::Borrowed(keys::origin_key(iter.key()));
            let mut ts = None;

            if is_after_end_bound(old_key.as_ref(), &range_end) {
                break;
            }

            if req_type == DownloadRequestType::Keyspace {
                ts = Some(Key::decode_ts_bytes_from(old_key.as_ref())?.to_owned());
                old_key = {
                    let mut key = old_key.to_vec();
                    decode_bytes_in_place(&mut key, false)?;
                    Cow::Owned(key)
                };
            }

            if !old_key.starts_with(old_prefix) {
                return Err(Error::WrongKeyPrefix {
                    what: "Key in SST",
                    key: keys::origin_key(iter.key()).to_vec(),
                    prefix: old_prefix.to_vec(),
                });
            }

            data_key.truncate(data_key_prefix_len);
            user_key.truncate(user_key_prefix_len);
            user_key.extend_from_slice(&old_key[old_prefix.len()..]);
            if req_type == DownloadRequestType::Keyspace {
                data_key.extend(encode_bytes(&user_key));
                data_key.extend(ts.unwrap());
            } else {
                data_key.extend_from_slice(&user_key);
            }

            let mut value = Cow::Borrowed(iter.value());

            if rewrite_rule.new_timestamp != 0 {
                data_key = Key::from_encoded(data_key)
                    .truncate_ts()
                    .map_err(|e| {
                        Error::BadFormat(format!(
                            "key {}: {}",
                            log_wrappers::Value::key(keys::origin_key(iter.key())),
                            e
                        ))
                    })?
                    .append_ts(TimeStamp::new(rewrite_rule.new_timestamp))
                    .into_encoded();
                if meta.get_cf_name() == CF_WRITE {
                    let mut write = WriteRef::parse(iter.value()).map_err(|e| {
                        Error::BadFormat(format!(
                            "write {}: {}",
                            log_wrappers::Value::key(keys::origin_key(iter.key())),
                            e
                        ))
                    })?;
                    write.start_ts = TimeStamp::new(rewrite_rule.new_timestamp);
                    value = Cow::Owned(write.to_bytes());
                }
            }

            sst_writer.put(&data_key, &value)?;
            iter.next()?;
            if first_key.is_none() {
                first_key = Some(keys::origin_key(&data_key).to_vec());
            }
        }

        let _ = file_system::remove_file(&path.temp);

        IMPORTER_DOWNLOAD_DURATION
            .with_label_values(&["rewrite"])
            .observe(start_rename_rewrite.saturating_elapsed().as_secs_f64());

        if let Some(start_key) = first_key {
            let start_finish = Instant::now();
            sst_writer.finish()?;
            IMPORTER_DOWNLOAD_DURATION
                .with_label_values(&["finish"])
                .observe(start_finish.saturating_elapsed().as_secs_f64());

            let mut final_range = Range::default();
            final_range.set_start(start_key);
            final_range.set_end(keys::origin_key(&data_key).to_vec());
            Ok(Some(final_range))
        } else {
            // nothing is written: prevents finishing the SST at all.
            Ok(None)
        }
    }

    pub fn list_ssts(&self) -> Result<Vec<SstMeta>> {
        self.dir.list_ssts()
    }

    pub fn new_txn_writer<E: KvEngine>(&self, db: &E, meta: SstMeta) -> Result<TxnSstWriter<E>> {
        let mut default_meta = meta.clone();
        default_meta.set_cf_name(CF_DEFAULT.to_owned());
        let default_path = self.dir.join(&default_meta)?;
        let default = E::SstWriterBuilder::new()
            .set_db(db)
            .set_cf(CF_DEFAULT)
            .set_compression_type(self.compression_types.get(CF_DEFAULT).copied())
            .build(default_path.temp.to_str().unwrap())
            .unwrap();

        let mut write_meta = meta;
        write_meta.set_cf_name(CF_WRITE.to_owned());
        let write_path = self.dir.join(&write_meta)?;
        let write = E::SstWriterBuilder::new()
            .set_db(db)
            .set_cf(CF_WRITE)
            .set_compression_type(self.compression_types.get(CF_WRITE).copied())
            .build(write_path.temp.to_str().unwrap())
            .unwrap();

        Ok(TxnSstWriter::new(
            default,
            write,
            default_path,
            write_path,
            default_meta,
            write_meta,
            self.key_manager.clone(),
            self.api_version,
        ))
    }

    pub fn new_raw_writer<E: KvEngine>(
        &self,
        db: &E,
        mut meta: SstMeta,
    ) -> Result<RawSstWriter<E>> {
        meta.set_cf_name(CF_DEFAULT.to_owned());
        let default_path = self.dir.join(&meta)?;
        let default = E::SstWriterBuilder::new()
            .set_db(db)
            .set_cf(CF_DEFAULT)
            .build(default_path.temp.to_str().unwrap())
            .unwrap();
        Ok(RawSstWriter::new(
            default,
            default_path,
            meta,
            self.key_manager.clone(),
            self.api_version,
        ))
    }
}

fn key_to_bound(key: &[u8]) -> Bound<&[u8]> {
    if key.is_empty() {
        Bound::Unbounded
    } else {
        Bound::Included(key)
    }
}

fn key_to_exclusive_bound(key: &[u8]) -> Bound<&[u8]> {
    if key.is_empty() {
        Bound::Unbounded
    } else {
        Bound::Excluded(key)
    }
}

fn is_before_start_bound<K: AsRef<[u8]>>(value: &[u8], bound: &Bound<K>) -> bool {
    match bound {
        Bound::Unbounded => false,
        Bound::Included(b) => *value < *b.as_ref(),
        Bound::Excluded(b) => *value <= *b.as_ref(),
    }
}

fn is_after_end_bound<K: AsRef<[u8]>>(value: &[u8], bound: &Bound<K>) -> bool {
    match bound {
        Bound::Unbounded => false,
        Bound::Included(b) => *value > *b.as_ref(),
        Bound::Excluded(b) => *value >= *b.as_ref(),
    }
}

#[cfg(test)]
mod tests {
    use std::{
        io::{self, BufWriter, Write},
        ops::Sub,
        usize,
    };

    use engine_traits::{
        collect, EncryptionMethod, Error as TraitError, ExternalSstFileInfo, Iterable, Iterator,
        RefIterable, SstReader, SstWriter, CF_DEFAULT, DATA_CFS,
    };
    use external_storage_export::read_external_storage_info_buff;
    use file_system::File;
    use openssl::hash::{Hasher, MessageDigest};
    use tempfile::Builder;
    use test_sst_importer::*;
    use test_util::new_test_key_manager;
    use tikv_util::{codec::stream_event::EventEncoder, stream::block_on_external_io};
    use txn_types::{Value, WriteType};
    use uuid::Uuid;

    use super::*;
    use crate::{import_file::ImportPath, *};

    fn do_test_import_dir(key_manager: Option<Arc<DataKeyManager>>) {
        let temp_dir = Builder::new().prefix("test_import_dir").tempdir().unwrap();
        let dir = ImportDir::new(temp_dir.path()).unwrap();

        let mut meta = SstMeta::default();
        meta.set_uuid(Uuid::new_v4().as_bytes().to_vec());

        let path = dir.join(&meta).unwrap();

        // Test ImportDir::create()
        {
            let _file = dir.create(&meta, key_manager.clone()).unwrap();
            check_file_exists(&path.temp, key_manager.as_deref());
            check_file_not_exists(&path.save, key_manager.as_deref());
            check_file_not_exists(&path.clone, key_manager.as_deref());

            // Cannot create the same file again.
            dir.create(&meta, key_manager.clone()).unwrap_err();
        }

        // Test ImportDir::delete()
        {
            if let Some(ref manager) = key_manager {
                manager.create_file_for_write(&path.temp).unwrap();
                manager.create_file_for_write(&path.save).unwrap();
                manager.create_file_for_write(&path.clone).unwrap();
            } else {
                File::create(&path.temp).unwrap();
                File::create(&path.save).unwrap();
                File::create(&path.clone).unwrap();
            }

            dir.delete(&meta, key_manager.as_deref()).unwrap();
            check_file_not_exists(&path.temp, key_manager.as_deref());
            check_file_not_exists(&path.save, key_manager.as_deref());
            check_file_not_exists(&path.clone, key_manager.as_deref());
        }

        // Test ImportDir::ingest()

        let db_path = temp_dir.path().join("db");
        let env = get_env(key_manager.clone(), None /* io_rate_limiter */).unwrap();
        let db = new_test_engine_with_env(db_path.to_str().unwrap(), &[CF_DEFAULT], env);

        let cases = vec![(0, 10), (5, 15), (10, 20), (0, 100)];

        let mut ingested = Vec::new();

        for (i, &range) in cases.iter().enumerate() {
            let path = temp_dir.path().join(format!("{}.sst", i));
            let (meta, data) = gen_sst_file(path, range);

            let mut f = dir.create(&meta, key_manager.clone()).unwrap();
            f.append(&data).unwrap();
            f.finish().unwrap();
            let info = SstMetaInfo {
                total_bytes: 0,
                total_kvs: 0,
                meta: meta.to_owned(),
            };
            let api_version = info.meta.api_version;
            dir.ingest(&[info], &db, key_manager.clone(), api_version)
                .unwrap();
            check_db_range(&db, range);

            ingested.push(meta);
        }

        let ssts = dir.list_ssts().unwrap();
        assert_eq!(ssts.len(), ingested.len());
        for sst in &ssts {
            ingested
                .iter()
                .find(|s| s.get_uuid() == sst.get_uuid())
                .unwrap();
            dir.delete(sst, key_manager.as_deref()).unwrap();
        }
        assert!(dir.list_ssts().unwrap().is_empty());
    }

    #[test]
    fn test_import_dir() {
        do_test_import_dir(None);

        let (_tmp_dir, key_manager) = new_key_manager_for_test();
        do_test_import_dir(Some(key_manager));
    }

    fn do_test_import_file(data_key_manager: Option<Arc<DataKeyManager>>) {
        let temp_dir = Builder::new().prefix("test_import_file").tempdir().unwrap();

        let path = ImportPath {
            save: temp_dir.path().join("save"),
            temp: temp_dir.path().join("temp"),
            clone: temp_dir.path().join("clone"),
        };

        let data = b"test_data";
        let crc32 = calc_data_crc32(data);

        let mut meta = SstMeta::default();

        {
            let mut f =
                ImportFile::create(meta.clone(), path.clone(), data_key_manager.clone()).unwrap();
            // Cannot create the same file again.
            ImportFile::create(meta.clone(), path.clone(), data_key_manager.clone()).unwrap_err();
            f.append(data).unwrap();
            // Invalid crc32 and length.
            f.finish().unwrap_err();
            check_file_exists(&path.temp, data_key_manager.as_deref());
            check_file_not_exists(&path.save, data_key_manager.as_deref());
        }

        meta.set_crc32(crc32);
        meta.set_length(data.len() as u64);

        {
            let mut f = ImportFile::create(meta, path.clone(), data_key_manager.clone()).unwrap();
            f.append(data).unwrap();
            f.finish().unwrap();
            check_file_not_exists(&path.temp, data_key_manager.as_deref());
            check_file_exists(&path.save, data_key_manager.as_deref());
        }
    }

    fn check_file_not_exists(path: &Path, key_manager: Option<&DataKeyManager>) {
        assert!(!path.exists());
        if let Some(manager) = key_manager {
            let info = manager.get_file(path.to_str().unwrap()).unwrap();
            assert!(info.is_empty());
            assert_eq!(info.method, EncryptionMethod::Plaintext);
        }
    }

    fn check_file_exists(path: &Path, key_manager: Option<&DataKeyManager>) {
        assert!(path.exists());
        if let Some(manager) = key_manager {
            let info = manager.get_file(path.to_str().unwrap()).unwrap();
            // the returned encryption info must not be default value
            assert_ne!(info.method, EncryptionMethod::Plaintext);
            assert!(!info.key.is_empty() && !info.iv.is_empty());
        }
    }

    fn check_file_is_same(path_a: &Path, path_b: &Path) -> bool {
        assert!(path_a.exists());
        assert!(path_b.exists());

        let content_a = file_system::read(path_a).unwrap();
        let content_b = file_system::read(path_b).unwrap();
        content_a == content_b
    }

    fn new_key_manager_for_test() -> (tempfile::TempDir, Arc<DataKeyManager>) {
        // test with tde
        let tmp_dir = tempfile::TempDir::new().unwrap();
        let key_manager = new_test_key_manager(&tmp_dir, None, None, None);
        (tmp_dir, Arc::new(key_manager.unwrap().unwrap()))
    }

    #[test]
    fn test_import_file() {
        // test without tde
        do_test_import_file(None);

        // test with tde
        let (_tmp_dir, key_manager) = new_key_manager_for_test();
        do_test_import_file(Some(key_manager));
    }

    fn create_external_sst_file_with_write_fn<F>(
        write_fn: F,
    ) -> Result<(tempfile::TempDir, StorageBackend, SstMeta)>
    where
        F: FnOnce(&mut RocksSstWriter) -> Result<()>,
    {
        let ext_sst_dir = tempfile::tempdir()?;
        let mut sst_writer =
            new_sst_writer(ext_sst_dir.path().join("sample.sst").to_str().unwrap());
        write_fn(&mut sst_writer)?;
        let sst_info = sst_writer.finish()?;

        // make up the SST meta for downloading.
        let mut meta = SstMeta::default();
        let uuid = Uuid::new_v4();
        meta.set_uuid(uuid.as_bytes().to_vec());
        meta.set_cf_name(CF_DEFAULT.to_owned());
        meta.set_length(sst_info.file_size());
        meta.set_region_id(4);
        meta.mut_region_epoch().set_conf_ver(5);
        meta.mut_region_epoch().set_version(6);

        let backend = external_storage_export::make_local_backend(ext_sst_dir.path());
        Ok((ext_sst_dir, backend, meta))
    }

    fn create_sample_external_sst_file() -> Result<(tempfile::TempDir, StorageBackend, SstMeta)> {
        create_external_sst_file_with_write_fn(|writer| {
            writer.put(b"zt123_r01", b"abc")?;
            writer.put(b"zt123_r04", b"xyz")?;
            writer.put(b"zt123_r07", b"pqrst")?;
            // writer.delete(b"t123_r10")?; // FIXME: can't handle DELETE ops yet.
            writer.put(b"zt123_r13", b"www")?;
            Ok(())
        })
    }

    fn create_sample_external_kv_file()
    -> Result<(tempfile::TempDir, StorageBackend, KvMeta, Vec<u8>)> {
        let ext_dir = tempfile::tempdir()?;
        let file_name = "v1/t000001/abc.log";
        let file_path = ext_dir.path().join(file_name);
        std::fs::create_dir_all(file_path.parent().unwrap())?;
        let file = File::create(file_path).unwrap();
        let mut buff = BufWriter::new(file);

        let kvs = vec![
            (b"t1_r01".to_vec(), b"tidb".to_vec()),
            (b"t1_r02".to_vec(), b"tikv".to_vec()),
            (b"t1_r03".to_vec(), b"pingcap".to_vec()),
            (b"t1_r04".to_vec(), b"test for PITR".to_vec()),
        ];

        let mut sha256 = Hasher::new(MessageDigest::sha256()).unwrap();
        let mut len = 0;
        for kv in kvs {
            let encoded = EventEncoder::encode_event(&kv.0, &kv.1);
            for slice in encoded {
                len += buff.write(slice.as_ref()).unwrap();
                sha256.update(slice.as_ref()).unwrap();
            }
        }

        let mut kv_meta = KvMeta::default();
        kv_meta.set_name(file_name.to_string());
        kv_meta.set_cf(String::from("default"));
        kv_meta.set_is_delete(false);
        kv_meta.set_length(len as _);
        kv_meta.set_sha256(sha256.finish().unwrap().to_vec());

        let backend = external_storage_export::make_local_backend(ext_dir.path());
        Ok((ext_dir, backend, kv_meta, buff.buffer().to_vec()))
    }

    fn create_sample_external_rawkv_sst_file(
        start_key: &[u8],
        end_key: &[u8],
        end_key_exclusive: bool,
    ) -> Result<(tempfile::TempDir, StorageBackend, SstMeta)> {
        let (dir, backend, mut meta) = create_external_sst_file_with_write_fn(|writer| {
            writer.put(b"za", b"v1")?;
            writer.put(b"zb", b"v2")?;
            writer.put(b"zb\x00", b"v3")?;
            writer.put(b"zc", b"v4")?;
            writer.put(b"zc\x00", b"v5")?;
            writer.put(b"zc\x00\x00", b"v6")?;
            writer.put(b"zd", b"v7")?;
            Ok(())
        })?;
        meta.mut_range().set_start(start_key.to_vec());
        meta.mut_range().set_end(end_key.to_vec());
        meta.set_end_key_exclusive(end_key_exclusive);
        Ok((dir, backend, meta))
    }

    fn get_encoded_key(key: &[u8], ts: u64) -> Vec<u8> {
        keys::data_key(
            txn_types::Key::from_raw(key)
                .append_ts(TimeStamp::new(ts))
                .as_encoded(),
        )
    }

    fn get_write_value(
        write_type: WriteType,
        start_ts: u64,
        short_value: Option<Value>,
    ) -> Vec<u8> {
        txn_types::Write::new(write_type, TimeStamp::new(start_ts), short_value)
            .as_ref()
            .to_bytes()
    }

    fn create_sample_external_sst_file_txn_default()
    -> Result<(tempfile::TempDir, StorageBackend, SstMeta)> {
        let ext_sst_dir = tempfile::tempdir()?;
        let mut sst_writer = new_sst_writer(
            ext_sst_dir
                .path()
                .join("sample_default.sst")
                .to_str()
                .unwrap(),
        );
        sst_writer.put(&get_encoded_key(b"t123_r01", 1), b"abc")?;
        sst_writer.put(&get_encoded_key(b"t123_r04", 3), b"xyz")?;
        sst_writer.put(&get_encoded_key(b"t123_r07", 7), b"pqrst")?;
        // sst_writer.delete(b"t123_r10")?; // FIXME: can't handle DELETE ops yet.
        let sst_info = sst_writer.finish()?;

        // make up the SST meta for downloading.
        let mut meta = SstMeta::default();
        let uuid = Uuid::new_v4();
        meta.set_uuid(uuid.as_bytes().to_vec());
        meta.set_cf_name(CF_DEFAULT.to_owned());
        meta.set_length(sst_info.file_size());
        meta.set_region_id(4);
        meta.mut_region_epoch().set_conf_ver(5);
        meta.mut_region_epoch().set_version(6);

        let backend = external_storage_export::make_local_backend(ext_sst_dir.path());
        Ok((ext_sst_dir, backend, meta))
    }

    fn create_sample_external_sst_file_txn_write()
    -> Result<(tempfile::TempDir, StorageBackend, SstMeta)> {
        let ext_sst_dir = tempfile::tempdir()?;
        let mut sst_writer = new_sst_writer(
            ext_sst_dir
                .path()
                .join("sample_write.sst")
                .to_str()
                .unwrap(),
        );
        sst_writer.put(
            &get_encoded_key(b"t123_r01", 5),
            &get_write_value(WriteType::Put, 1, None),
        )?;
        sst_writer.put(
            &get_encoded_key(b"t123_r02", 5),
            &get_write_value(WriteType::Delete, 1, None),
        )?;
        sst_writer.put(
            &get_encoded_key(b"t123_r04", 4),
            &get_write_value(WriteType::Put, 3, None),
        )?;
        sst_writer.put(
            &get_encoded_key(b"t123_r07", 8),
            &get_write_value(WriteType::Put, 7, None),
        )?;
        sst_writer.put(
            &get_encoded_key(b"t123_r13", 8),
            &get_write_value(WriteType::Put, 7, Some(b"www".to_vec())),
        )?;
        let sst_info = sst_writer.finish()?;

        // make up the SST meta for downloading.
        let mut meta = SstMeta::default();
        let uuid = Uuid::new_v4();
        meta.set_uuid(uuid.as_bytes().to_vec());
        meta.set_cf_name(CF_WRITE.to_owned());
        meta.set_length(sst_info.file_size());
        meta.set_region_id(4);
        meta.mut_region_epoch().set_conf_ver(5);
        meta.mut_region_epoch().set_version(6);

        let backend = external_storage_export::make_local_backend(ext_sst_dir.path());
        Ok((ext_sst_dir, backend, meta))
    }

    fn new_rewrite_rule(
        old_key_prefix: &[u8],
        new_key_prefix: &[u8],
        new_timestamp: u64,
    ) -> RewriteRule {
        let mut rule = RewriteRule::default();
        rule.set_old_key_prefix(old_key_prefix.to_vec());
        rule.set_new_key_prefix(new_key_prefix.to_vec());
        rule.set_new_timestamp(new_timestamp);
        rule
    }

    fn create_sst_test_engine() -> Result<TestEngine> {
        let temp_dir = Builder::new().prefix("test_import_dir").tempdir().unwrap();
        let db_path = temp_dir.path().join("db");
        let db = new_test_engine(db_path.to_str().unwrap(), DATA_CFS);
        Ok(db)
    }

    #[test]
    fn test_read_external_storage_into_file() {
        let data = &b"some input data"[..];
        let mut input = data;
        let mut output = Vec::new();
        let input_len = input.len() as u64;

        let mut hasher = Hasher::new(MessageDigest::sha256()).unwrap();
        hasher.update(data).unwrap();
        let hash256 = hasher.finish().unwrap().to_vec();

        block_on_external_io(external_storage_export::read_external_storage_into_file(
            &mut input,
            &mut output,
            &Limiter::new(f64::INFINITY),
            input_len,
            Some(hash256),
            8192,
        ))
        .unwrap();
        assert_eq!(&*output, data);
    }

    #[test]
    fn test_read_external_storage_into_file_timed_out() {
        use futures_util::stream::{pending, TryStreamExt};

        let mut input = pending::<io::Result<&[u8]>>().into_async_read();
        let mut output = Vec::new();
        let err = block_on_external_io(external_storage_export::read_external_storage_into_file(
            &mut input,
            &mut output,
            &Limiter::new(f64::INFINITY),
            0,
            None,
            usize::MAX,
        ))
        .unwrap_err();
        assert_eq!(err.kind(), io::ErrorKind::TimedOut);
    }

    #[test]
    fn test_read_external_storage_info_buff() {
        let data = &b"input some data, used to test read buff"[..];
        let mut reader = data;
        let len = reader.len() as _;
        let sha_256 = {
            let mut hasher = Hasher::new(MessageDigest::sha256()).unwrap();
            hasher.update(data).unwrap();
            hasher.finish().unwrap().to_vec()
        };

        // test successfully.
        let output = block_on_external_io(read_external_storage_info_buff(
            &mut reader,
            &Limiter::new(f64::INFINITY),
            len,
            Some(sha_256.clone()),
            0,
        ))
        .unwrap();
        assert_eq!(&output, data);

        // test without expected_sha245.
        reader = data;
        let output = block_on_external_io(read_external_storage_info_buff(
            &mut reader,
            &Limiter::new(f64::INFINITY),
            len,
            None,
            0,
        ))
        .unwrap();
        assert_eq!(&output, data);

        // test with wrong expectd_len.
        reader = data;
        let err = block_on_external_io(read_external_storage_info_buff(
            &mut reader,
            &Limiter::new(f64::INFINITY),
            len + 1,
            Some(sha_256.clone()),
            0,
        ))
        .unwrap_err();
        assert!(err.to_string().contains("length not match"));

        // test with wrong expected_sha256.
        reader = data;
        let err = block_on_external_io(read_external_storage_info_buff(
            &mut reader,
            &Limiter::new(f64::INFINITY),
            len,
            Some(sha_256[..sha_256.len() - 1].to_vec()),
            0,
        ))
        .unwrap_err();
        assert!(err.to_string().contains("sha256 not match"));
    }

    #[test]
    fn test_read_external_storage_info_buff_timed_out() {
        use futures_util::stream::{pending, TryStreamExt};

        let mut input = pending::<io::Result<&[u8]>>().into_async_read();
        let err = block_on_external_io(read_external_storage_info_buff(
            &mut input,
            &Limiter::new(f64::INFINITY),
            0,
            None,
            usize::MAX,
        ))
        .unwrap_err();
        assert_eq!(err.kind(), io::ErrorKind::TimedOut);
    }

    #[test]
    fn test_do_read_kv_file() {
        // create a sample kv file.
        let (_temp_dir, backend, kv_meta, buff) = create_sample_external_kv_file().unwrap();

        // create importer object.
        let import_dir = tempfile::tempdir().unwrap();
        let (_, key_manager) = new_key_manager_for_test();
        let importer = SstImporter::new(
            &Config::default(),
            import_dir,
            Some(key_manager),
            ApiVersion::V1,
        )
        .unwrap();
        let ext_storage = {
            let inner = importer.wrap_kms(
                importer.external_storage_or_cache(&backend, "").unwrap(),
                false,
            );
            inner
        };

        // test do_read_kv_file()
        let rewrite_rule = &new_rewrite_rule(b"", b"", 12345);
        let output = importer
            .do_read_kv_file(
                &kv_meta,
                rewrite_rule,
                ext_storage,
                &Limiter::new(f64::INFINITY),
            )
            .unwrap();

        assert_eq!(CacheKvFile::Mem(Arc::new(buff.clone())), output);

        // Do not shrint nothing.
        let shrink_size = importer.shrink_by_tick();
        assert_eq!(shrink_size, 0);
        assert_eq!(importer.file_locks.len(), 1);

        // drop the refcnt
        drop(output);
        let shrink_size = importer.shrink_by_tick();
        assert_eq!(shrink_size, 0);
        assert_eq!(importer.file_locks.len(), 1);

        // set expired instance in Dashmap
        for mut kv in importer.file_locks.iter_mut() {
            kv.1 = Instant::now().sub(Duration::from_secs(61));
        }
        let shrink_size = importer.shrink_by_tick();
        assert_eq!(shrink_size, buff.len());
        assert!(importer.file_locks.is_empty());
    }

    #[test]
    fn test_read_kv_files_from_external_storage() {
        // create a sample kv file.
        let (_temp_dir, backend, kv_meta, buff) = create_sample_external_kv_file().unwrap();

        // create importer object.
        let import_dir = tempfile::tempdir().unwrap();
        let (_, key_manager) = new_key_manager_for_test();
        let importer = SstImporter::new(
            &Config::default(),
            import_dir,
            Some(key_manager),
            ApiVersion::V1,
        )
        .unwrap();
        let ext_storage = {
            let inner = importer.wrap_kms(
                importer.external_storage_or_cache(&backend, "").unwrap(),
                false,
            );
            Arc::new(inner)
        };

        // test read all of the file.
        let restore_config = external_storage_export::RestoreConfig {
            expected_sha256: Some(kv_meta.get_sha256().to_vec()),
            ..Default::default()
        };

        let output = importer
            .read_kv_files_from_external_storage(
                kv_meta.get_length(),
                kv_meta.get_name(),
                ext_storage.clone(),
                &Limiter::new(f64::INFINITY),
                restore_config,
            )
            .unwrap();
        assert_eq!(
            buff,
            output,
            "we are testing addition with {} and {}",
            buff.len(),
            output.len()
        );

        // test read range of the file.
        let (offset, len) = (5, 16);
        let restore_config = external_storage_export::RestoreConfig {
            range: Some((offset, len)),
            ..Default::default()
        };

        let output = importer
            .read_kv_files_from_external_storage(
                len,
                kv_meta.get_name(),
                ext_storage,
                &Limiter::new(f64::INFINITY),
                restore_config,
            )
            .unwrap();
        assert_eq!(&buff[offset as _..(offset + len) as _], &output[..]);
    }

    #[test]
    fn test_do_download_kv_file() {
        // create a sample kv file.
        let (_temp_dir, backend, kv_meta, buff) = create_sample_external_kv_file().unwrap();

        // create importer object.
        let import_dir = tempfile::tempdir().unwrap();
        let (_, key_manager) = new_key_manager_for_test();
        let cfg = Config {
            memory_use_ratio: 0.0,
            ..Default::default()
        };
        let importer =
            SstImporter::new(&cfg, import_dir, Some(key_manager), ApiVersion::V1).unwrap();
        let rewrite_rule = &new_rewrite_rule(b"", b"", 12345);
        let ext_storage = {
            importer.wrap_kms(
                importer.external_storage_or_cache(&backend, "").unwrap(),
                false,
            )
        };
        let path = importer
            .dir
            .get_import_path(
                format!("{}_{}", kv_meta.get_name(), kv_meta.get_range_offset()).as_str(),
            )
            .unwrap();

        // test do_download_kv_file().
        assert!(importer.import_support_download());
        let output = importer
            .read_from_kv_file(
                &kv_meta,
                rewrite_rule,
                ext_storage,
                &backend,
                &Limiter::new(f64::INFINITY),
            )
            .unwrap();
        assert_eq!(*output, buff);
        check_file_exists(&path.save, None);

        // test shrink nothing.
        let shrint_files_cnt = importer.shrink_by_tick();
        assert_eq!(shrint_files_cnt, 0);

        // set expired instance in Dashmap.
        for mut kv in importer.file_locks.iter_mut() {
            kv.1 = Instant::now().sub(Duration::from_secs(601));
        }
        let shrint_files_cnt = importer.shrink_by_tick();
        assert_eq!(shrint_files_cnt, 1);
        check_file_not_exists(&path.save, None);
    }

    #[test]
    fn test_download_file_from_external_storage_for_sst() {
        // creates a sample SST file.
        let (_ext_sst_dir, backend, meta) = create_sample_external_sst_file().unwrap();

        // create importer object.
        let import_dir = tempfile::tempdir().unwrap();
        let (_, key_manager) = new_key_manager_for_test();
        let importer = SstImporter::new(
            &Config::default(),
            import_dir,
            Some(key_manager.clone()),
            ApiVersion::V1,
        )
        .unwrap();

        // perform download file into .temp dir.
        let file_name = "sample.sst";
        let path = importer.dir.get_import_path(file_name).unwrap();
        let restore_config = external_storage_export::RestoreConfig::default();
        importer
            .download_file_from_external_storage(
                meta.get_length(),
                file_name,
                path.temp.clone(),
                &backend,
                true,
                &Limiter::new(f64::INFINITY),
                restore_config,
            )
            .unwrap();
        check_file_exists(&path.temp, Some(&key_manager));
        assert!(!check_file_is_same(
            &_ext_sst_dir.path().join(file_name),
            &path.temp,
        ));
    }

    #[test]
    fn test_download_file_from_external_storage_for_kv() {
        let (_temp_dir, backend, kv_meta, _) = create_sample_external_kv_file().unwrap();
        let (_, key_manager) = new_key_manager_for_test();

        let import_dir = tempfile::tempdir().unwrap();
        let importer = SstImporter::new(
            &Config::default(),
            import_dir,
            Some(key_manager),
            ApiVersion::V1,
        )
        .unwrap();

        let path = importer.dir.get_import_path(kv_meta.get_name()).unwrap();
        let restore_config = external_storage_export::RestoreConfig {
            expected_sha256: Some(kv_meta.get_sha256().to_vec()),
            ..Default::default()
        };
        importer
            .download_file_from_external_storage(
                kv_meta.get_length(),
                kv_meta.get_name(),
                path.temp.clone(),
                &backend,
                false,
                &Limiter::new(f64::INFINITY),
                restore_config,
            )
            .unwrap();

        assert!(check_file_is_same(
            &_temp_dir.path().join(kv_meta.get_name()),
            &path.temp,
        ));
    }

    #[test]
    fn test_download_sst_no_key_rewrite() {
        // creates a sample SST file.
        let (_ext_sst_dir, backend, meta) = create_sample_external_sst_file().unwrap();

        // performs the download.
        let importer_dir = tempfile::tempdir().unwrap();
        let cfg = Config::default();
        let importer = SstImporter::new(&cfg, &importer_dir, None, ApiVersion::V1).unwrap();
        let db = create_sst_test_engine().unwrap();

        let range = importer
            .download::<TestEngine>(
                &meta,
                &backend,
                "sample.sst",
                &RewriteRule::default(),
                None,
                Limiter::new(f64::INFINITY),
                db,
            )
            .unwrap()
            .unwrap();

        assert_eq!(range.get_start(), b"t123_r01");
        assert_eq!(range.get_end(), b"t123_r13");

        // verifies that the file is saved to the correct place.
        let sst_file_path = importer.dir.join(&meta).unwrap().save;
        let sst_file_metadata = sst_file_path.metadata().unwrap();
        assert!(sst_file_metadata.is_file());
        assert_eq!(sst_file_metadata.len(), meta.get_length());

        // verifies the SST content is correct.
        let sst_reader = new_sst_reader(sst_file_path.to_str().unwrap(), None);
        sst_reader.verify_checksum().unwrap();
        let mut iter = sst_reader.iter(IterOptions::default()).unwrap();
        iter.seek_to_first().unwrap();
        assert_eq!(
            collect(iter),
            vec![
                (b"zt123_r01".to_vec(), b"abc".to_vec()),
                (b"zt123_r04".to_vec(), b"xyz".to_vec()),
                (b"zt123_r07".to_vec(), b"pqrst".to_vec()),
                (b"zt123_r13".to_vec(), b"www".to_vec()),
            ]
        );
    }

    #[test]
    fn test_download_sst_no_key_rewrite_with_encrypted() {
        // creates a sample SST file.
        let (_ext_sst_dir, backend, meta) = create_sample_external_sst_file().unwrap();

        // performs the download.
        let importer_dir = tempfile::tempdir().unwrap();
        let cfg = Config::default();
        let (temp_dir, key_manager) = new_key_manager_for_test();
        let importer = SstImporter::new(
            &cfg,
            &importer_dir,
            Some(key_manager.clone()),
            ApiVersion::V1,
        )
        .unwrap();

        let db_path = temp_dir.path().join("db");
        let env = get_env(Some(key_manager), None /* io_rate_limiter */).unwrap();
        let db = new_test_engine_with_env(db_path.to_str().unwrap(), DATA_CFS, env.clone());

        let range = importer
            .download::<TestEngine>(
                &meta,
                &backend,
                "sample.sst",
                &RewriteRule::default(),
                None,
                Limiter::new(f64::INFINITY),
                db,
            )
            .unwrap()
            .unwrap();

        assert_eq!(range.get_start(), b"t123_r01");
        assert_eq!(range.get_end(), b"t123_r13");

        // verifies that the file is saved to the correct place.
        let sst_file_path = importer.dir.join(&meta).unwrap().save;
        let sst_file_metadata = sst_file_path.metadata().unwrap();
        assert!(sst_file_metadata.is_file());
        assert_eq!(sst_file_metadata.len(), meta.get_length());

        // verifies the SST content is correct.
        let sst_reader = new_sst_reader(sst_file_path.to_str().unwrap(), Some(env));
        sst_reader.verify_checksum().unwrap();
        let mut iter = sst_reader.iter(IterOptions::default()).unwrap();
        iter.seek_to_first().unwrap();
        assert_eq!(
            collect(iter),
            vec![
                (b"zt123_r01".to_vec(), b"abc".to_vec()),
                (b"zt123_r04".to_vec(), b"xyz".to_vec()),
                (b"zt123_r07".to_vec(), b"pqrst".to_vec()),
                (b"zt123_r13".to_vec(), b"www".to_vec()),
            ]
        );
    }

    #[test]
    fn test_download_sst_with_key_rewrite() {
        // creates a sample SST file.
        let (_ext_sst_dir, backend, meta) = create_sample_external_sst_file().unwrap();

        // performs the download.
        let importer_dir = tempfile::tempdir().unwrap();
        let cfg = Config::default();
        let importer = SstImporter::new(&cfg, &importer_dir, None, ApiVersion::V1).unwrap();
        let db = create_sst_test_engine().unwrap();

        let range = importer
            .download::<TestEngine>(
                &meta,
                &backend,
                "sample.sst",
                &new_rewrite_rule(b"t123", b"t567", 0),
                None,
                Limiter::new(f64::INFINITY),
                db,
            )
            .unwrap()
            .unwrap();

        assert_eq!(range.get_start(), b"t567_r01");
        assert_eq!(range.get_end(), b"t567_r13");

        // verifies that the file is saved to the correct place.
        // (the file size may be changed, so not going to check the file size)
        let sst_file_path = importer.dir.join(&meta).unwrap().save;
        assert!(sst_file_path.is_file());

        // verifies the SST content is correct.
        let sst_reader = new_sst_reader(sst_file_path.to_str().unwrap(), None);
        sst_reader.verify_checksum().unwrap();
        let mut iter = sst_reader.iter(IterOptions::default()).unwrap();
        iter.seek_to_first().unwrap();
        assert_eq!(
            collect(iter),
            vec![
                (b"zt567_r01".to_vec(), b"abc".to_vec()),
                (b"zt567_r04".to_vec(), b"xyz".to_vec()),
                (b"zt567_r07".to_vec(), b"pqrst".to_vec()),
                (b"zt567_r13".to_vec(), b"www".to_vec()),
            ]
        );
    }

    #[test]
    fn test_download_sst_with_key_rewrite_ts_default() {
        // performs the download.
        let importer_dir = tempfile::tempdir().unwrap();
        let cfg = Config::default();
        let importer = SstImporter::new(&cfg, &importer_dir, None, ApiVersion::V1).unwrap();

        // creates a sample SST file.
        let (_ext_sst_dir, backend, meta) = create_sample_external_sst_file_txn_default().unwrap();
        let db = create_sst_test_engine().unwrap();

        let _ = importer
            .download::<TestEngine>(
                &meta,
                &backend,
                "sample_default.sst",
                &new_rewrite_rule(b"", b"", 16),
                None,
                Limiter::new(f64::INFINITY),
                db,
            )
            .unwrap()
            .unwrap();

        // verifies that the file is saved to the correct place.
        // (the file size may be changed, so not going to check the file size)
        let sst_file_path = importer.dir.join(&meta).unwrap().save;
        assert!(sst_file_path.is_file());

        // verifies the SST content is correct.
        let sst_reader = new_sst_reader(sst_file_path.to_str().unwrap(), None);
        sst_reader.verify_checksum().unwrap();
        let mut iter = sst_reader.iter(IterOptions::default()).unwrap();
        iter.seek_to_first().unwrap();
        assert_eq!(
            collect(iter),
            vec![
                (get_encoded_key(b"t123_r01", 16), b"abc".to_vec()),
                (get_encoded_key(b"t123_r04", 16), b"xyz".to_vec()),
                (get_encoded_key(b"t123_r07", 16), b"pqrst".to_vec()),
            ]
        );
    }

    #[test]
    fn test_download_sst_with_key_rewrite_ts_write() {
        // performs the download.
        let importer_dir = tempfile::tempdir().unwrap();
        let cfg = Config::default();
        let importer = SstImporter::new(&cfg, &importer_dir, None, ApiVersion::V1).unwrap();

        // creates a sample SST file.
        let (_ext_sst_dir, backend, meta) = create_sample_external_sst_file_txn_write().unwrap();
        let db = create_sst_test_engine().unwrap();

        let _ = importer
            .download::<TestEngine>(
                &meta,
                &backend,
                "sample_write.sst",
                &new_rewrite_rule(b"", b"", 16),
                None,
                Limiter::new(f64::INFINITY),
                db,
            )
            .unwrap()
            .unwrap();

        // verifies that the file is saved to the correct place.
        // (the file size may be changed, so not going to check the file size)
        let sst_file_path = importer.dir.join(&meta).unwrap().save;
        assert!(sst_file_path.is_file());

        // verifies the SST content is correct.
        let sst_reader = new_sst_reader(sst_file_path.to_str().unwrap(), None);
        sst_reader.verify_checksum().unwrap();
        let mut iter = sst_reader.iter(IterOptions::default()).unwrap();
        iter.seek_to_first().unwrap();
        assert_eq!(
            collect(iter),
            vec![
                (
                    get_encoded_key(b"t123_r01", 16),
                    get_write_value(WriteType::Put, 16, None)
                ),
                (
                    get_encoded_key(b"t123_r02", 16),
                    get_write_value(WriteType::Delete, 16, None)
                ),
                (
                    get_encoded_key(b"t123_r04", 16),
                    get_write_value(WriteType::Put, 16, None)
                ),
                (
                    get_encoded_key(b"t123_r07", 16),
                    get_write_value(WriteType::Put, 16, None)
                ),
                (
                    get_encoded_key(b"t123_r13", 16),
                    get_write_value(WriteType::Put, 16, Some(b"www".to_vec()))
                ),
            ]
        );
    }

    #[test]
    fn test_download_sst_then_ingest() {
        for cf in &[CF_DEFAULT, CF_WRITE] {
            // creates a sample SST file.
            let (_ext_sst_dir, backend, mut meta) = create_sample_external_sst_file().unwrap();
            meta.set_cf_name((*cf).to_string());

            // performs the download.
            let importer_dir = tempfile::tempdir().unwrap();
            let cfg = Config::default();
            let importer = SstImporter::new(&cfg, &importer_dir, None, ApiVersion::V1).unwrap();
            let db = create_sst_test_engine().unwrap();

            let range = importer
                .download::<TestEngine>(
                    &meta,
                    &backend,
                    "sample.sst",
                    &new_rewrite_rule(b"t123", b"t9102", 0),
                    None,
                    Limiter::new(f64::INFINITY),
                    db,
                )
                .unwrap()
                .unwrap();

            assert_eq!(range.get_start(), b"t9102_r01");
            assert_eq!(range.get_end(), b"t9102_r13");

            // performs the ingest
            let ingest_dir = tempfile::tempdir().unwrap();
            let db = new_test_engine(ingest_dir.path().to_str().unwrap(), DATA_CFS);

            meta.set_length(0); // disable validation.
            meta.set_crc32(0);
            let meta_info = importer.validate(&meta).unwrap();
            importer.ingest(&[meta_info.clone()], &db).unwrap();
            // key1 = "zt9102_r01", value1 = "abc", len = 13
            // key2 = "zt9102_r04", value2 = "xyz", len = 13
            // key3 = "zt9102_r07", value3 = "pqrst", len = 15
            // key4 = "zt9102_r13", value4 = "www", len = 13
            // total_bytes = (13 + 13 + 15 + 13) + 4 * 8 = 86
            // don't no why each key has extra 8 byte length in raw_key_size(), but it seems
            // tolerable. https://docs.rs/rocks/0.1.0/rocks/table_properties/struct.TableProperties.html#method.raw_key_size
            assert_eq!(meta_info.total_bytes, 86);
            assert_eq!(meta_info.total_kvs, 4);

            // verifies the DB content is correct.
            let mut iter = db.iterator(cf).unwrap();
            iter.seek_to_first().unwrap();
            assert_eq!(
                collect(iter),
                vec![
                    (b"zt9102_r01".to_vec(), b"abc".to_vec()),
                    (b"zt9102_r04".to_vec(), b"xyz".to_vec()),
                    (b"zt9102_r07".to_vec(), b"pqrst".to_vec()),
                    (b"zt9102_r13".to_vec(), b"www".to_vec()),
                ]
            );

            // check properties
            let start = keys::data_key(b"");
            let end = keys::data_end_key(b"");
            let collection = db.get_range_properties_cf(cf, &start, &end).unwrap();
            assert!(!collection.is_empty());
            for (_, v) in collection.iter() {
                assert!(!v.user_collected_properties().is_empty());
                assert_eq!(
                    v.user_collected_properties()
                        .get(PROP_TEST_MARKER_CF_NAME)
                        .unwrap(),
                    cf.as_bytes()
                );
            }
        }
    }

    #[test]
    fn test_download_sst_partial_range() {
        let (_ext_sst_dir, backend, mut meta) = create_sample_external_sst_file().unwrap();
        let importer_dir = tempfile::tempdir().unwrap();
        let cfg = Config::default();
        let importer = SstImporter::new(&cfg, &importer_dir, None, ApiVersion::V1).unwrap();
        let db = create_sst_test_engine().unwrap();
        // note: the range doesn't contain the DATA_PREFIX 'z'.
        meta.mut_range().set_start(b"t123_r02".to_vec());
        meta.mut_range().set_end(b"t123_r12".to_vec());

        let range = importer
            .download::<TestEngine>(
                &meta,
                &backend,
                "sample.sst",
                &RewriteRule::default(),
                None,
                Limiter::new(f64::INFINITY),
                db,
            )
            .unwrap()
            .unwrap();

        assert_eq!(range.get_start(), b"t123_r04");
        assert_eq!(range.get_end(), b"t123_r07");

        // verifies that the file is saved to the correct place.
        // (the file size is changed, so not going to check the file size)
        let sst_file_path = importer.dir.join(&meta).unwrap().save;
        assert!(sst_file_path.is_file());

        // verifies the SST content is correct.
        let sst_reader = new_sst_reader(sst_file_path.to_str().unwrap(), None);
        sst_reader.verify_checksum().unwrap();
        let mut iter = sst_reader.iter(IterOptions::default()).unwrap();
        iter.seek_to_first().unwrap();
        assert_eq!(
            collect(iter),
            vec![
                (b"zt123_r04".to_vec(), b"xyz".to_vec()),
                (b"zt123_r07".to_vec(), b"pqrst".to_vec()),
            ]
        );
    }

    #[test]
    fn test_download_sst_partial_range_with_key_rewrite() {
        let (_ext_sst_dir, backend, mut meta) = create_sample_external_sst_file().unwrap();
        let importer_dir = tempfile::tempdir().unwrap();
        let cfg = Config::default();
        let importer = SstImporter::new(&cfg, &importer_dir, None, ApiVersion::V1).unwrap();
        let db = create_sst_test_engine().unwrap();
        meta.mut_range().set_start(b"t5_r02".to_vec());
        meta.mut_range().set_end(b"t5_r12".to_vec());

        let range = importer
            .download::<TestEngine>(
                &meta,
                &backend,
                "sample.sst",
                &new_rewrite_rule(b"t123", b"t5", 0),
                None,
                Limiter::new(f64::INFINITY),
                db,
            )
            .unwrap()
            .unwrap();

        assert_eq!(range.get_start(), b"t5_r04");
        assert_eq!(range.get_end(), b"t5_r07");

        // verifies that the file is saved to the correct place.
        let sst_file_path = importer.dir.join(&meta).unwrap().save;
        assert!(sst_file_path.is_file());

        // verifies the SST content is correct.
        let sst_reader = new_sst_reader(sst_file_path.to_str().unwrap(), None);
        sst_reader.verify_checksum().unwrap();
        let mut iter = sst_reader.iter(IterOptions::default()).unwrap();
        iter.seek_to_first().unwrap();
        assert_eq!(
            collect(iter),
            vec![
                (b"zt5_r04".to_vec(), b"xyz".to_vec()),
                (b"zt5_r07".to_vec(), b"pqrst".to_vec()),
            ]
        );
    }

    #[test]
    fn test_download_sst_invalid() {
        let ext_sst_dir = tempfile::tempdir().unwrap();
        file_system::write(ext_sst_dir.path().join("sample.sst"), b"not an SST file").unwrap();
        let mut meta = SstMeta::default();
        meta.set_uuid(vec![0u8; 16]);
        let importer_dir = tempfile::tempdir().unwrap();
        let cfg = Config::default();
        let importer = SstImporter::new(&cfg, &importer_dir, None, ApiVersion::V1).unwrap();
        let db = create_sst_test_engine().unwrap();
        let backend = external_storage_export::make_local_backend(ext_sst_dir.path());

        let result = importer.download::<TestEngine>(
            &meta,
            &backend,
            "sample.sst",
            &RewriteRule::default(),
            None,
            Limiter::new(f64::INFINITY),
            db,
        );
        match &result {
            Err(Error::EngineTraits(TraitError::Engine(s)))
                if s.state().starts_with("Corruption:") => {}
            _ => panic!("unexpected download result: {:?}", result),
        }
    }

    #[test]
    fn test_download_sst_empty() {
        let (_ext_sst_dir, backend, mut meta) = create_sample_external_sst_file().unwrap();
        let importer_dir = tempfile::tempdir().unwrap();
        let cfg = Config::default();
        let importer = SstImporter::new(&cfg, &importer_dir, None, ApiVersion::V1).unwrap();
        let db = create_sst_test_engine().unwrap();
        meta.mut_range().set_start(vec![b'x']);
        meta.mut_range().set_end(vec![b'y']);

        let result = importer.download::<TestEngine>(
            &meta,
            &backend,
            "sample.sst",
            &RewriteRule::default(),
            None,
            Limiter::new(f64::INFINITY),
            db,
        );

        match result {
            Ok(None) => {}
            _ => panic!("unexpected download result: {:?}", result),
        }
    }

    #[test]
    fn test_download_sst_wrong_key_prefix() {
        let (_ext_sst_dir, backend, meta) = create_sample_external_sst_file().unwrap();
        let importer_dir = tempfile::tempdir().unwrap();
        let cfg = Config::default();
        let importer = SstImporter::new(&cfg, &importer_dir, None, ApiVersion::V1).unwrap();
        let db = create_sst_test_engine().unwrap();

        let result = importer.download::<TestEngine>(
            &meta,
            &backend,
            "sample.sst",
            &new_rewrite_rule(b"xxx", b"yyy", 0),
            None,
            Limiter::new(f64::INFINITY),
            db,
        );

        match &result {
            Err(Error::WrongKeyPrefix { key, prefix, .. }) => {
                assert_eq!(key, b"t123_r01");
                assert_eq!(prefix, b"xxx");
            }
            _ => panic!("unexpected download result: {:?}", result),
        }
    }

    #[test]
    fn test_download_rawkv_sst() {
        test_download_rawkv_sst_impl(ApiVersion::V1);
        test_download_rawkv_sst_impl(ApiVersion::V1ttl);
        test_download_rawkv_sst_impl(ApiVersion::V2);
    }

    fn test_download_rawkv_sst_impl(api_version: ApiVersion) {
        // creates a sample SST file.
        let (_ext_sst_dir, backend, meta) =
            create_sample_external_rawkv_sst_file(b"0", b"z", false).unwrap();

        // performs the download.
        let importer_dir = tempfile::tempdir().unwrap();
        let cfg = Config::default();
        let importer = SstImporter::new(&cfg, &importer_dir, None, api_version).unwrap();
        let db = create_sst_test_engine().unwrap();

        let range = importer
            .download::<TestEngine>(
                &meta,
                &backend,
                "sample.sst",
                &RewriteRule::default(),
                None,
                Limiter::new(f64::INFINITY),
                db,
            )
            .unwrap()
            .unwrap();

        assert_eq!(range.get_start(), b"a");
        assert_eq!(range.get_end(), b"d");

        // verifies that the file is saved to the correct place.
        let sst_file_path = importer.dir.join(&meta).unwrap().save;
        let sst_file_metadata = sst_file_path.metadata().unwrap();
        assert!(sst_file_metadata.is_file());
        assert_eq!(sst_file_metadata.len(), meta.get_length());

        // verifies the SST content is correct.
        let sst_reader = new_sst_reader(sst_file_path.to_str().unwrap(), None);
        sst_reader.verify_checksum().unwrap();
        let mut iter = sst_reader.iter(IterOptions::default()).unwrap();
        iter.seek_to_first().unwrap();
        assert_eq!(
            collect(iter),
            vec![
                (b"za".to_vec(), b"v1".to_vec()),
                (b"zb".to_vec(), b"v2".to_vec()),
                (b"zb\x00".to_vec(), b"v3".to_vec()),
                (b"zc".to_vec(), b"v4".to_vec()),
                (b"zc\x00".to_vec(), b"v5".to_vec()),
                (b"zc\x00\x00".to_vec(), b"v6".to_vec()),
                (b"zd".to_vec(), b"v7".to_vec()),
            ]
        );
    }

    #[test]
    fn test_download_rawkv_sst_partial() {
        test_download_rawkv_sst_partial_impl(ApiVersion::V1);
        test_download_rawkv_sst_partial_impl(ApiVersion::V1ttl);
        test_download_rawkv_sst_partial_impl(ApiVersion::V2);
    }

    fn test_download_rawkv_sst_partial_impl(api_version: ApiVersion) {
        // creates a sample SST file.
        let (_ext_sst_dir, backend, meta) =
            create_sample_external_rawkv_sst_file(b"b", b"c\x00", false).unwrap();

        // performs the download.
        let importer_dir = tempfile::tempdir().unwrap();
        let cfg = Config::default();
        let importer = SstImporter::new(&cfg, &importer_dir, None, api_version).unwrap();
        let db = create_sst_test_engine().unwrap();

        let range = importer
            .download::<TestEngine>(
                &meta,
                &backend,
                "sample.sst",
                &RewriteRule::default(),
                None,
                Limiter::new(f64::INFINITY),
                db,
            )
            .unwrap()
            .unwrap();

        assert_eq!(range.get_start(), b"b");
        assert_eq!(range.get_end(), b"c\x00");

        // verifies that the file is saved to the correct place.
        let sst_file_path = importer.dir.join(&meta).unwrap().save;
        let sst_file_metadata = sst_file_path.metadata().unwrap();
        assert!(sst_file_metadata.is_file());

        // verifies the SST content is correct.
        let sst_reader = new_sst_reader(sst_file_path.to_str().unwrap(), None);
        sst_reader.verify_checksum().unwrap();
        let mut iter = sst_reader.iter(IterOptions::default()).unwrap();
        iter.seek_to_first().unwrap();
        assert_eq!(
            collect(iter),
            vec![
                (b"zb".to_vec(), b"v2".to_vec()),
                (b"zb\x00".to_vec(), b"v3".to_vec()),
                (b"zc".to_vec(), b"v4".to_vec()),
                (b"zc\x00".to_vec(), b"v5".to_vec()),
            ]
        );
    }

    #[test]
    fn test_download_rawkv_sst_partial_exclusive_end_key() {
        test_download_rawkv_sst_partial_exclusive_end_key_impl(ApiVersion::V1);
        test_download_rawkv_sst_partial_exclusive_end_key_impl(ApiVersion::V1ttl);
        test_download_rawkv_sst_partial_exclusive_end_key_impl(ApiVersion::V2);
    }

    fn test_download_rawkv_sst_partial_exclusive_end_key_impl(api_version: ApiVersion) {
        // creates a sample SST file.
        let (_ext_sst_dir, backend, meta) =
            create_sample_external_rawkv_sst_file(b"b", b"c\x00", true).unwrap();

        // performs the download.
        let importer_dir = tempfile::tempdir().unwrap();
        let cfg = Config::default();
        let importer = SstImporter::new(&cfg, &importer_dir, None, api_version).unwrap();
        let db = create_sst_test_engine().unwrap();

        let range = importer
            .download::<TestEngine>(
                &meta,
                &backend,
                "sample.sst",
                &RewriteRule::default(),
                None,
                Limiter::new(f64::INFINITY),
                db,
            )
            .unwrap()
            .unwrap();

        assert_eq!(range.get_start(), b"b");
        assert_eq!(range.get_end(), b"c");

        // verifies that the file is saved to the correct place.
        let sst_file_path = importer.dir.join(&meta).unwrap().save;
        let sst_file_metadata = sst_file_path.metadata().unwrap();
        assert!(sst_file_metadata.is_file());

        // verifies the SST content is correct.
        let sst_reader = new_sst_reader(sst_file_path.to_str().unwrap(), None);
        sst_reader.verify_checksum().unwrap();
        let mut iter = sst_reader.iter(IterOptions::default()).unwrap();
        iter.seek_to_first().unwrap();
        assert_eq!(
            collect(iter),
            vec![
                (b"zb".to_vec(), b"v2".to_vec()),
                (b"zb\x00".to_vec(), b"v3".to_vec()),
                (b"zc".to_vec(), b"v4".to_vec()),
            ]
        );
    }

    #[test]
    fn test_download_compression() {
        // creates a sample SST file.
        let (_ext_sst_dir, backend, meta) = create_sample_external_sst_file().unwrap();

        // performs the download.
        let importer_dir = tempfile::tempdir().unwrap();
        let cfg = Config::default();
        let mut importer = SstImporter::new(&cfg, &importer_dir, None, ApiVersion::V1).unwrap();
        importer.set_compression_type(CF_DEFAULT, Some(SstCompressionType::Snappy));
        let db = create_sst_test_engine().unwrap();

        importer
            .download::<TestEngine>(
                &meta,
                &backend,
                "sample.sst",
                &new_rewrite_rule(b"t123", b"t789", 0),
                None,
                Limiter::new(f64::INFINITY),
                db,
            )
            .unwrap()
            .unwrap();

        // verifies the SST is compressed using Snappy.
        let sst_file_path = importer.dir.join(&meta).unwrap().save;
        assert!(sst_file_path.is_file());

        let sst_reader = new_sst_reader(sst_file_path.to_str().unwrap(), None);
        assert_eq!(sst_reader.compression_name(), "Snappy");
    }

    #[test]
    fn test_write_compression() {
        let mut meta = SstMeta::default();
        meta.set_uuid(Uuid::new_v4().as_bytes().to_vec());

        let importer_dir = tempfile::tempdir().unwrap();
        let cfg = Config::default();
        let mut importer = SstImporter::new(&cfg, &importer_dir, None, ApiVersion::V1).unwrap();
        importer.set_compression_type(CF_DEFAULT, Some(SstCompressionType::Zstd));
        let db_path = importer_dir.path().join("db");
        let db = new_test_engine(db_path.to_str().unwrap(), DATA_CFS);

        let mut w = importer.new_txn_writer::<TestEngine>(&db, meta).unwrap();
        let mut batch = WriteBatch::default();
        let mut pairs = vec![];

        // put short value kv in write cf
        let mut pair = Pair::default();
        pair.set_key(b"k1".to_vec());
        pair.set_value(b"short_value".to_vec());
        pairs.push(pair);

        // put big value kv in default cf
        let big_value = vec![42; 256];
        let mut pair = Pair::default();
        pair.set_key(b"k2".to_vec());
        pair.set_value(big_value);
        pairs.push(pair);

        // generate two cf metas
        batch.set_commit_ts(10);
        batch.set_pairs(pairs.into());
        w.write(batch).unwrap();

        let metas = w.finish().unwrap();
        assert_eq!(metas.len(), 2);

        // verifies SST compression algorithm...
        for meta in metas {
            let sst_file_path = importer.dir.join(&meta).unwrap().save;
            assert!(sst_file_path.is_file());

            let sst_reader = new_sst_reader(sst_file_path.to_str().unwrap(), None);
            let expected_compression_name = match &*meta.cf_name {
                CF_DEFAULT => "ZSTD",
                CF_WRITE => "LZ4", // Lz4 is the default if unspecified.
                _ => unreachable!(),
            };
            assert_eq!(sst_reader.compression_name(), expected_compression_name);
        }
    }

    #[test]
    fn test_import_support_download() {
        let import_dir = tempfile::tempdir().unwrap();
        let importer =
            SstImporter::new(&Config::default(), import_dir, None, ApiVersion::V1).unwrap();
        assert_eq!(importer.import_support_download(), false);

        let import_dir = tempfile::tempdir().unwrap();
        let importer = SstImporter::new(
            &Config {
                memory_use_ratio: 0.0,
                ..Default::default()
            },
            import_dir,
            None,
            ApiVersion::V1,
        )
        .unwrap();
        assert_eq!(importer.import_support_download(), true);
    }

    #[test]
    fn test_inc_mem_and_check() {
        // create importer object.
        let import_dir = tempfile::tempdir().unwrap();
        let importer =
            SstImporter::new(&Config::default(), import_dir, None, ApiVersion::V1).unwrap();
        assert_eq!(importer.mem_use.load(Ordering::SeqCst), 0);

        // test inc_mem_and_check() and dec_mem() successfully.
        let meta = KvMeta {
            length: 100,
            ..Default::default()
        };
        let check = importer.inc_mem_and_check(&meta);
        assert!(check);
        assert_eq!(importer.mem_use.load(Ordering::SeqCst), meta.get_length());

        importer.dec_mem(meta.get_length());
        assert_eq!(importer.mem_use.load(Ordering::SeqCst), 0);

        // test inc_mem_and_check() failed.
        let meta = KvMeta {
            length: u64::MAX,
            ..Default::default()
        };
        let check = importer.inc_mem_and_check(&meta);
        assert!(!check);
    }

    #[test]
    fn test_dashmap_lock() {
        let import_dir = tempfile::tempdir().unwrap();
        let importer =
            SstImporter::new(&Config::default(), import_dir, None, ApiVersion::V1).unwrap();

        let key = "file1";
        let value = (CacheKvFile::Mem(Arc::default()), Instant::now());
        let lock = importer.file_locks.entry(key.to_string()).or_insert(value);

        // test locked by try_entry()
        let lock2 = importer.file_locks.try_entry(key.to_string());
        assert!(lock2.is_none());
        let lock2 = importer.file_locks.try_get(key);
        assert!(lock2.is_locked());

        // test unlocked by entry()
        drop(lock);
        let v = importer.file_locks.get(key).unwrap();
        assert_eq!(v.0.ref_count(), 1);

        let _buff = v.0.clone();
        assert_eq!(v.0.ref_count(), 2);
    }
}<|MERGE_RESOLUTION|>--- conflicted
+++ resolved
@@ -555,14 +555,9 @@
             }
             shrink_file_count
         } else {
-<<<<<<< HEAD
-            info!("shrink cache by tick"; "shrink size" => shrink_buff_size, "retain size" => retain_buff_size);
-=======
             if shrink_buff_size > 0 || retain_buff_size > 0 {
                 info!("shrink cache by tick"; "shrink size" => shrink_buff_size, "retain size" => retain_buff_size);
             }
-            self.dec_mem(shrink_buff_size as _);
->>>>>>> 91b7a497
             shrink_buff_size
         }
     }
