--- conflicted
+++ resolved
@@ -1387,21 +1387,7 @@
         self.dir.list_ssts()
     }
 
-<<<<<<< HEAD
-    /// Load the start key by a metadata.
-    /// This will open the internal SST and try to load the first user key.
-    /// (For RocksEngine, that is the key without the 'z' prefix.)
-    /// When the SST is empty or the first key cannot be parsed as user key,
-    /// return None.
-    pub fn load_start_key_by_meta(&self, meta: &SstMeta) -> Result<Option<Vec<u8>>> {
-        self.dir
-            .load_start_key_by_meta(meta, self.key_manager.clone())
-    }
-
     pub fn new_txn_writer(&self, db: &E, meta: SstMeta) -> Result<TxnSstWriter<E>> {
-=======
-    pub fn new_txn_writer<E: KvEngine>(&self, db: &E, meta: SstMeta) -> Result<TxnSstWriter<E>> {
->>>>>>> b23787ca
         let mut default_meta = meta.clone();
         default_meta.set_cf_name(CF_DEFAULT.to_owned());
         let default_path = self.dir.join_for_write(&default_meta)?;
