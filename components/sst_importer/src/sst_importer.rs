// Copyright 2018 TiKV Project Authors. Licensed under Apache-2.0.

use std::borrow::Cow;
use std::ops::Bound;
use std::path::{Path, PathBuf};
use std::sync::Arc;

use futures::executor::ThreadPool;
use kvproto::backup::StorageBackend;
#[cfg(feature = "prost-codec")]
use kvproto::import_sstpb::pair::Op as PairOp;
#[cfg(not(feature = "prost-codec"))]
use kvproto::import_sstpb::*;

use encryption::DataKeyManager;
use engine_rocks::{get_env, RocksSstReader};
use engine_traits::{
    name_to_cf, CfName, EncryptionKeyManager, Iterator, KvEngine, SSTMetaInfo, SeekKey,
    SstCompressionType, SstExt, SstReader, SstWriter, SstWriterBuilder, CF_DEFAULT, CF_WRITE,
};
use file_system::{get_io_rate_limiter, OpenOptions};
use tikv_util::time::{Instant, Limiter};
use txn_types::{Key, TimeStamp, WriteRef};

use crate::import_file::{ImportDir, ImportFile};
use crate::import_mode::{ImportModeSwitcher, RocksDBMetricsFn};
use crate::metrics::*;
use crate::sst_writer::{RawSSTWriter, TxnSSTWriter};
use crate::Config;
use crate::{Error, Result};

/// SSTImporter manages SST files that are waiting for ingesting.
pub struct SSTImporter {
    dir: ImportDir,
    key_manager: Option<Arc<DataKeyManager>>,
    switcher: ImportModeSwitcher,
<<<<<<< HEAD
    compression_types: HashMap<CfName, SstCompressionType>,
=======
    enable_ttl: bool,
>>>>>>> 5ee1f927
}

impl SSTImporter {
    pub fn new<P: AsRef<Path>>(
        cfg: &Config,
        root: P,
        key_manager: Option<Arc<DataKeyManager>>,
        enable_ttl: bool,
    ) -> Result<SSTImporter> {
        let switcher = ImportModeSwitcher::new(cfg);
        Ok(SSTImporter {
            dir: ImportDir::new(root)?,
            key_manager,
            switcher,
<<<<<<< HEAD
            compression_types: HashMap::with_capacity(2),
=======
            enable_ttl,
>>>>>>> 5ee1f927
        })
    }

    pub fn set_compression_type(
        &mut self,
        cf_name: CfName,
        compression_type: Option<SstCompressionType>,
    ) {
        if let Some(ct) = compression_type {
            self.compression_types.insert(cf_name, ct);
        } else {
            self.compression_types.remove(cf_name);
        }
    }

    pub fn start_switch_mode_check<E: KvEngine>(&self, executor: &ThreadPool, db: E) {
        self.switcher.start(executor, db);
    }

    pub fn get_path(&self, meta: &SstMeta) -> PathBuf {
        let path = self.dir.join(meta).unwrap();
        path.save
    }

    pub fn create(&self, meta: &SstMeta) -> Result<ImportFile> {
        match self.dir.create(meta, self.key_manager.clone()) {
            Ok(f) => {
                info!("create"; "file" => ?f);
                Ok(f)
            }
            Err(e) => {
                error!(%e; "create failed"; "meta" => ?meta,);
                Err(e)
            }
        }
    }

    pub fn delete(&self, meta: &SstMeta) -> Result<()> {
        match self.dir.delete(meta, self.key_manager.as_deref()) {
            Ok(path) => {
                info!("delete"; "path" => ?path);
                Ok(())
            }
            Err(e) => {
                error!(%e; "delete failed"; "meta" => ?meta,);
                Err(e)
            }
        }
    }

    pub fn validate(&self, meta: &SstMeta) -> Result<SSTMetaInfo> {
        self.dir.validate(meta, self.key_manager.clone())
    }

    pub fn ingest<E: KvEngine>(&self, metas: &[SstMeta], engine: &E) -> Result<()> {
        match self.dir.ingest(metas, engine, self.key_manager.clone()) {
            Ok(..) => {
                info!("ingest"; "metas" => ?metas);
                Ok(())
            }
            Err(e) => {
                error!(%e; "ingest failed"; "metas" => ?metas, );
                Err(e)
            }
        }
    }

    pub fn exist(&self, meta: &SstMeta) -> bool {
        self.dir.exist(meta).unwrap_or(false)
    }

    // Downloads an SST file from an external storage.
    //
    // This method is blocking. It performs the following transformations before
    // writing to disk:
    //
    //  1. only KV pairs in the *inclusive* range (`[start, end]`) are used.
    //     (set the range to `["", ""]` to import everything).
    //  2. keys are rewritten according to the given rewrite rule.
    //
    // Both the range and rewrite keys are specified using origin keys. However,
    // the SST itself should be data keys (contain the `z` prefix). The range
    // should be specified using keys after rewriting, to be consistent with the
    // region info in PD.
    //
    // This method returns the *inclusive* key range (`[start, end]`) of SST
    // file created, or returns None if the SST is empty.
    pub fn download<E: KvEngine>(
        &self,
        meta: &SstMeta,
        backend: &StorageBackend,
        name: &str,
        rewrite_rule: &RewriteRule,
        speed_limiter: Limiter,
        engine: E,
    ) -> Result<Option<Range>> {
        debug!("download start";
            "meta" => ?meta,
            "url" => ?backend,
            "name" => name,
            "rewrite_rule" => ?rewrite_rule,
            "speed_limit" => speed_limiter.speed_limit(),
        );
        match self.do_download::<E>(meta, backend, name, rewrite_rule, speed_limiter, engine) {
            Ok(r) => {
                info!("download"; "meta" => ?meta, "name" => name, "range" => ?r);
                Ok(r)
            }
            Err(e) => {
                error!(%e; "download failed"; "meta" => ?meta, "name" => name,);
                Err(e)
            }
        }
    }

    pub fn enter_normal_mode<E: KvEngine>(&self, db: E, mf: RocksDBMetricsFn) -> Result<bool> {
        self.switcher.enter_normal_mode(&db, mf)
    }

    pub fn enter_import_mode<E: KvEngine>(&self, db: E, mf: RocksDBMetricsFn) -> Result<bool> {
        self.switcher.enter_import_mode(&db, mf)
    }

    pub fn get_mode(&self) -> SwitchMode {
        self.switcher.get_mode()
    }

    fn do_download<E: KvEngine>(
        &self,
        meta: &SstMeta,
        backend: &StorageBackend,
        name: &str,
        rewrite_rule: &RewriteRule,
        speed_limiter: Limiter,
        engine: E,
    ) -> Result<Option<Range>> {
        let path = self.dir.join(meta)?;
        let url = {
            let start_read = Instant::now();

            // prepare to download the file from the external_storage
            let ext_storage = external_storage_export::create_storage(backend)?;
            let url = ext_storage.url()?.to_string();

            let ext_storage: Box<dyn external_storage_export::ExternalStorage> =
                if let Some(key_manager) = &self.key_manager {
                    Box::new(external_storage_export::EncryptedExternalStorage {
                        key_manager: (*key_manager).clone(),
                        storage: ext_storage,
                    }) as _
                } else {
                    ext_storage as _
                };

            let result =
                ext_storage.restore(name, path.temp.to_owned(), meta.length, &speed_limiter);
            IMPORTER_DOWNLOAD_BYTES.observe(meta.length as _);
            result.map_err(|e| Error::CannotReadExternalStorage {
                url: url.to_string(),
                name: name.to_owned(),
                local_path: path.temp.to_owned(),
                err: e,
            })?;

            OpenOptions::new()
                .append(true)
                .open(&path.temp)?
                .sync_data()?;

            IMPORTER_DOWNLOAD_DURATION
                .with_label_values(&["read"])
                .observe(start_read.saturating_elapsed().as_secs_f64());

            url
        };

        // now validate the SST file.
        let path_str = path.temp.to_str().unwrap();
        let env = get_env(self.key_manager.clone(), get_io_rate_limiter())?;
        // Use abstracted SstReader after Env is abstracted.
        let sst_reader = RocksSstReader::open_with_env(path_str, Some(env))?;
        sst_reader.verify_checksum()?;

        debug!("downloaded file and verified";
            "meta" => ?meta,
            "url" => %url,
            "name" => name,
            "path" => path_str,
        );

        // undo key rewrite so we could compare with the keys inside SST
        let old_prefix = rewrite_rule.get_old_key_prefix();
        let new_prefix = rewrite_rule.get_new_key_prefix();

        let range_start = meta.get_range().get_start();
        let range_end = meta.get_range().get_end();
        let range_start_bound = key_to_bound(range_start);
        let range_end_bound = if meta.get_end_key_exclusive() {
            key_to_exclusive_bound(range_end)
        } else {
            key_to_bound(range_end)
        };

        let range_start =
            keys::rewrite::rewrite_prefix_of_start_bound(new_prefix, old_prefix, range_start_bound)
                .map_err(|_| Error::WrongKeyPrefix {
                    what: "SST start range",
                    key: range_start.to_vec(),
                    prefix: new_prefix.to_vec(),
                })?;
        let range_end =
            keys::rewrite::rewrite_prefix_of_end_bound(new_prefix, old_prefix, range_end_bound)
                .map_err(|_| Error::WrongKeyPrefix {
                    what: "SST end range",
                    key: range_end.to_vec(),
                    prefix: new_prefix.to_vec(),
                })?;

        let start_rename_rewrite = Instant::now();
        // read the first and last keys from the SST, determine if we could
        // simply move the entire SST instead of iterating and generate a new one.
        let mut iter = sst_reader.iter();
        let direct_retval = (|| -> Result<Option<_>> {
            if rewrite_rule.old_key_prefix != rewrite_rule.new_key_prefix
                || rewrite_rule.new_timestamp != 0
            {
                // must iterate if we perform key rewrite
                return Ok(None);
            }
            if !iter.seek(SeekKey::Start)? {
                // the SST is empty, so no need to iterate at all (should be impossible?)
                return Ok(Some(meta.get_range().clone()));
            }
            let start_key = keys::origin_key(iter.key());
            if is_before_start_bound(start_key, &range_start) {
                // SST's start is before the range to consume, so needs to iterate to skip over
                return Ok(None);
            }
            let start_key = start_key.to_vec();

            // seek to end and fetch the last (inclusive) key of the SST.
            iter.seek(SeekKey::End)?;
            let last_key = keys::origin_key(iter.key());
            if is_after_end_bound(last_key, &range_end) {
                // SST's end is after the range to consume
                return Ok(None);
            }

            // range contained the entire SST, no need to iterate, just moving the file is ok
            let mut range = Range::default();
            range.set_start(start_key);
            range.set_end(last_key.to_vec());
            Ok(Some(range))
        })()?;

        if let Some(range) = direct_retval {
            file_system::rename(&path.temp, &path.save)?;
            if let Some(key_manager) = &self.key_manager {
                let temp_str = path
                    .temp
                    .to_str()
                    .ok_or_else(|| Error::InvalidSSTPath(path.temp.clone()))?;
                let save_str = path
                    .save
                    .to_str()
                    .ok_or_else(|| Error::InvalidSSTPath(path.save.clone()))?;
                key_manager.link_file(temp_str, save_str)?;
                key_manager.delete_file(temp_str)?;
            }
            IMPORTER_DOWNLOAD_DURATION
                .with_label_values(&["rename"])
                .observe(start_rename_rewrite.saturating_elapsed().as_secs_f64());
            return Ok(Some(range));
        }

        // perform iteration and key rewrite.
        let mut key = keys::data_key(new_prefix);
        let new_prefix_data_key_len = key.len();
        let mut first_key = None;

        match range_start {
            Bound::Unbounded => iter.seek(SeekKey::Start)?,
            Bound::Included(s) => iter.seek(SeekKey::Key(&keys::data_key(&s)))?,
            Bound::Excluded(_) => unreachable!(),
        };
        // SST writer must not be opened in gRPC threads, because it may be
        // blocked for a long time due to IO, especially, when encryption at rest
        // is enabled, and it leads to gRPC keepalive timeout.
        let cf_name = name_to_cf(meta.get_cf_name()).unwrap();
        let mut sst_writer = <E as SstExt>::SstWriterBuilder::new()
            .set_db(&engine)
            .set_cf(cf_name)
            .set_compression_type(self.compression_types.get(cf_name).copied())
            .build(path.save.to_str().unwrap())
            .unwrap();

        while iter.valid()? {
            let old_key = keys::origin_key(iter.key());
            if is_after_end_bound(&old_key, &range_end) {
                break;
            }
            if !old_key.starts_with(old_prefix) {
                return Err(Error::WrongKeyPrefix {
                    what: "Key in SST",
                    key: keys::origin_key(iter.key()).to_vec(),
                    prefix: old_prefix.to_vec(),
                });
            }
            key.truncate(new_prefix_data_key_len);
            key.extend_from_slice(&old_key[old_prefix.len()..]);
            let mut value = Cow::Borrowed(iter.value());

            if rewrite_rule.new_timestamp != 0 {
                key = Key::from_encoded(key)
                    .truncate_ts()
                    .map_err(|e| {
                        Error::BadFormat(format!(
                            "key {}: {}",
                            log_wrappers::Value::key(keys::origin_key(iter.key())),
                            e
                        ))
                    })?
                    .append_ts(TimeStamp::new(rewrite_rule.new_timestamp))
                    .into_encoded();
                if meta.get_cf_name() == CF_WRITE {
                    let mut write = WriteRef::parse(iter.value()).map_err(|e| {
                        Error::BadFormat(format!(
                            "write {}: {}",
                            log_wrappers::Value::key(keys::origin_key(iter.key())),
                            e
                        ))
                    })?;
                    write.start_ts = TimeStamp::new(rewrite_rule.new_timestamp);
                    value = Cow::Owned(write.to_bytes());
                }
            }

            sst_writer.put(&key, &value)?;
            iter.next()?;
            if first_key.is_none() {
                first_key = Some(keys::origin_key(&key).to_vec());
            }
        }

        let _ = file_system::remove_file(&path.temp);

        IMPORTER_DOWNLOAD_DURATION
            .with_label_values(&["rewrite"])
            .observe(start_rename_rewrite.saturating_elapsed().as_secs_f64());

        if let Some(start_key) = first_key {
            let start_finish = Instant::now();
            sst_writer.finish()?;
            IMPORTER_DOWNLOAD_DURATION
                .with_label_values(&["finish"])
                .observe(start_finish.saturating_elapsed().as_secs_f64());

            let mut final_range = Range::default();
            final_range.set_start(start_key);
            final_range.set_end(keys::origin_key(&key).to_vec());
            Ok(Some(final_range))
        } else {
            // nothing is written: prevents finishing the SST at all.
            Ok(None)
        }
    }

    pub fn list_ssts(&self) -> Result<Vec<SstMeta>> {
        self.dir.list_ssts()
    }

    pub fn new_txn_writer<E: KvEngine>(&self, db: &E, meta: SstMeta) -> Result<TxnSSTWriter<E>> {
        let mut default_meta = meta.clone();
        default_meta.set_cf_name(CF_DEFAULT.to_owned());
        let default_path = self.dir.join(&default_meta)?;
        let default = E::SstWriterBuilder::new()
            .set_db(&db)
            .set_cf(CF_DEFAULT)
            .set_compression_type(self.compression_types.get(CF_DEFAULT).copied())
            .build(default_path.temp.to_str().unwrap())
            .unwrap();

        let mut write_meta = meta;
        write_meta.set_cf_name(CF_WRITE.to_owned());
        let write_path = self.dir.join(&write_meta)?;
        let write = E::SstWriterBuilder::new()
            .set_db(&db)
            .set_cf(CF_WRITE)
            .set_compression_type(self.compression_types.get(CF_WRITE).copied())
            .build(write_path.temp.to_str().unwrap())
            .unwrap();

        Ok(TxnSSTWriter::new(
            default,
            write,
            default_path,
            write_path,
            default_meta,
            write_meta,
            self.key_manager.clone(),
        ))
    }

    pub fn new_raw_writer<E: KvEngine>(
        &self,
        db: &E,
        mut meta: SstMeta,
    ) -> Result<RawSSTWriter<E>> {
        meta.set_cf_name(CF_DEFAULT.to_owned());
        let default_path = self.dir.join(&meta)?;
        let default = E::SstWriterBuilder::new()
            .set_db(&db)
            .set_cf(CF_DEFAULT)
            .build(default_path.temp.to_str().unwrap())
            .unwrap();
        Ok(RawSSTWriter::new(
            default,
            default_path,
            meta,
            self.key_manager.clone(),
            self.enable_ttl,
        ))
    }
}

fn key_to_bound(key: &[u8]) -> Bound<&[u8]> {
    if key.is_empty() {
        Bound::Unbounded
    } else {
        Bound::Included(key)
    }
}

fn key_to_exclusive_bound(key: &[u8]) -> Bound<&[u8]> {
    if key.is_empty() {
        Bound::Unbounded
    } else {
        Bound::Excluded(key)
    }
}

fn is_before_start_bound<K: AsRef<[u8]>>(value: &[u8], bound: &Bound<K>) -> bool {
    match bound {
        Bound::Unbounded => false,
        Bound::Included(b) => *value < *b.as_ref(),
        Bound::Excluded(b) => *value <= *b.as_ref(),
    }
}

fn is_after_end_bound<K: AsRef<[u8]>>(value: &[u8], bound: &Bound<K>) -> bool {
    match bound {
        Bound::Unbounded => false,
        Bound::Included(b) => *value > *b.as_ref(),
        Bound::Excluded(b) => *value >= *b.as_ref(),
    }
}

#[cfg(test)]
mod tests {
    use std::f64::INFINITY;
    use std::io;

    use engine_traits::{
        collect, EncryptionMethod, Error as TraitError, ExternalSstFileInfo, Iterable, Iterator,
        SeekKey, SstReader, SstWriter, TableProperties, TablePropertiesCollection,
        TablePropertiesExt, UserCollectedProperties, CF_DEFAULT, DATA_CFS,
    };
    use file_system::File;
    use tempfile::Builder;
    use test_sst_importer::*;
    use test_util::new_test_key_manager;
    use tikv_util::stream::block_on_external_io;
    use txn_types::{Value, WriteType};
    use uuid::Uuid;

    use super::*;
    use crate::import_file::ImportPath;
    use crate::*;

    fn do_test_import_dir(key_manager: Option<Arc<DataKeyManager>>) {
        let temp_dir = Builder::new().prefix("test_import_dir").tempdir().unwrap();
        let dir = ImportDir::new(temp_dir.path()).unwrap();

        let mut meta = SstMeta::default();
        meta.set_uuid(Uuid::new_v4().as_bytes().to_vec());

        let path = dir.join(&meta).unwrap();

        // Test ImportDir::create()
        {
            let _file = dir.create(&meta, key_manager.clone()).unwrap();
            check_file_exists(&path.temp, key_manager.as_deref());
            check_file_not_exists(&path.save, key_manager.as_deref());
            check_file_not_exists(&path.clone, key_manager.as_deref());

            // Cannot create the same file again.
            assert!(dir.create(&meta, key_manager.clone()).is_err());
        }

        // Test ImportDir::delete()
        {
            if let Some(ref manager) = key_manager {
                manager.create_file(&path.temp).unwrap();
                manager.create_file(&path.save).unwrap();
                manager.create_file(&path.clone).unwrap();
            } else {
                File::create(&path.temp).unwrap();
                File::create(&path.save).unwrap();
                File::create(&path.clone).unwrap();
            }

            dir.delete(&meta, key_manager.as_deref()).unwrap();
            check_file_not_exists(&path.temp, key_manager.as_deref());
            check_file_not_exists(&path.save, key_manager.as_deref());
            check_file_not_exists(&path.clone, key_manager.as_deref());
        }

        // Test ImportDir::ingest()

        let db_path = temp_dir.path().join("db");
        let env = get_env(key_manager.clone(), None /*io_rate_limiter*/).unwrap();
        let db = new_test_engine_with_env(db_path.to_str().unwrap(), &[CF_DEFAULT], env);

        let cases = vec![(0, 10), (5, 15), (10, 20), (0, 100)];

        let mut ingested = Vec::new();

        for (i, &range) in cases.iter().enumerate() {
            let path = temp_dir.path().join(format!("{}.sst", i));
            let (meta, data) = gen_sst_file(&path, range);

            let mut f = dir.create(&meta, key_manager.clone()).unwrap();
            f.append(&data).unwrap();
            f.finish().unwrap();

            dir.ingest(&[meta.to_owned()], &db, key_manager.clone())
                .unwrap();
            check_db_range(&db, range);

            ingested.push(meta);
        }

        let ssts = dir.list_ssts().unwrap();
        assert_eq!(ssts.len(), ingested.len());
        for sst in &ssts {
            ingested
                .iter()
                .find(|s| s.get_uuid() == sst.get_uuid())
                .unwrap();
            dir.delete(sst, key_manager.as_deref()).unwrap();
        }
        assert!(dir.list_ssts().unwrap().is_empty());
    }

    #[test]
    fn test_import_dir() {
        do_test_import_dir(None);

        let (_tmp_dir, key_manager) = new_key_manager_for_test();
        do_test_import_dir(Some(key_manager));
    }

    fn do_test_import_file(data_key_manager: Option<Arc<DataKeyManager>>) {
        let temp_dir = Builder::new().prefix("test_import_file").tempdir().unwrap();

        let path = ImportPath {
            save: temp_dir.path().join("save"),
            temp: temp_dir.path().join("temp"),
            clone: temp_dir.path().join("clone"),
        };

        let data = b"test_data";
        let crc32 = calc_data_crc32(data);

        let mut meta = SstMeta::default();

        {
            let mut f =
                ImportFile::create(meta.clone(), path.clone(), data_key_manager.clone()).unwrap();
            // Cannot create the same file again.
            assert!(
                ImportFile::create(meta.clone(), path.clone(), data_key_manager.clone()).is_err()
            );
            f.append(data).unwrap();
            // Invalid crc32 and length.
            assert!(f.finish().is_err());
            check_file_exists(&path.temp, data_key_manager.as_deref());
            check_file_not_exists(&path.save, data_key_manager.as_deref());
        }

        meta.set_crc32(crc32);
        meta.set_length(data.len() as u64);

        {
            let mut f = ImportFile::create(meta, path.clone(), data_key_manager.clone()).unwrap();
            f.append(data).unwrap();
            f.finish().unwrap();
            check_file_not_exists(&path.temp, data_key_manager.as_deref());
            check_file_exists(&path.save, data_key_manager.as_deref());
        }
    }

    fn check_file_not_exists(path: &Path, key_manager: Option<&DataKeyManager>) {
        assert!(!path.exists());
        if let Some(manager) = key_manager {
            let info = manager.get_file(path.to_str().unwrap()).unwrap();
            assert!(info.is_empty());
            assert_eq!(info.method, EncryptionMethod::Plaintext);
        }
    }

    fn check_file_exists(path: &Path, key_manager: Option<&DataKeyManager>) {
        assert!(path.exists());
        if let Some(manager) = key_manager {
            let info = manager.get_file(path.to_str().unwrap()).unwrap();
            // the returned encryption info must not be default value
            assert_ne!(info.method, EncryptionMethod::Plaintext);
            assert!(!info.key.is_empty() && !info.iv.is_empty());
        }
    }

    fn new_key_manager_for_test() -> (tempfile::TempDir, Arc<DataKeyManager>) {
        // test with tde
        let tmp_dir = tempfile::TempDir::new().unwrap();
        let key_manager = new_test_key_manager(&tmp_dir, None, None, None);
        assert!(key_manager.is_ok());
        (tmp_dir, Arc::new(key_manager.unwrap().unwrap()))
    }

    #[test]
    fn test_import_file() {
        // test without tde
        do_test_import_file(None);

        // test with tde
        let (_tmp_dir, key_manager) = new_key_manager_for_test();
        do_test_import_file(Some(key_manager));
    }

    fn create_external_sst_file_with_write_fn<F>(
        write_fn: F,
    ) -> Result<(tempfile::TempDir, StorageBackend, SstMeta)>
    where
        F: FnOnce(&mut RocksSstWriter) -> Result<()>,
    {
        let ext_sst_dir = tempfile::tempdir()?;
        let mut sst_writer =
            new_sst_writer(ext_sst_dir.path().join("sample.sst").to_str().unwrap());
        write_fn(&mut sst_writer)?;
        let sst_info = sst_writer.finish()?;

        // make up the SST meta for downloading.
        let mut meta = SstMeta::default();
        let uuid = Uuid::new_v4();
        meta.set_uuid(uuid.as_bytes().to_vec());
        meta.set_cf_name(CF_DEFAULT.to_owned());
        meta.set_length(sst_info.file_size());
        meta.set_region_id(4);
        meta.mut_region_epoch().set_conf_ver(5);
        meta.mut_region_epoch().set_version(6);

        let backend = external_storage_export::make_local_backend(ext_sst_dir.path());
        Ok((ext_sst_dir, backend, meta))
    }

    fn create_sample_external_sst_file() -> Result<(tempfile::TempDir, StorageBackend, SstMeta)> {
        create_external_sst_file_with_write_fn(|writer| {
            writer.put(b"zt123_r01", b"abc")?;
            writer.put(b"zt123_r04", b"xyz")?;
            writer.put(b"zt123_r07", b"pqrst")?;
            // writer.delete(b"t123_r10")?; // FIXME: can't handle DELETE ops yet.
            writer.put(b"zt123_r13", b"www")?;
            Ok(())
        })
    }

    fn create_sample_external_rawkv_sst_file(
        start_key: &[u8],
        end_key: &[u8],
        end_key_exclusive: bool,
    ) -> Result<(tempfile::TempDir, StorageBackend, SstMeta)> {
        let (dir, backend, mut meta) = create_external_sst_file_with_write_fn(|writer| {
            writer.put(b"za", b"v1")?;
            writer.put(b"zb", b"v2")?;
            writer.put(b"zb\x00", b"v3")?;
            writer.put(b"zc", b"v4")?;
            writer.put(b"zc\x00", b"v5")?;
            writer.put(b"zc\x00\x00", b"v6")?;
            writer.put(b"zd", b"v7")?;
            Ok(())
        })?;
        meta.mut_range().set_start(start_key.to_vec());
        meta.mut_range().set_end(end_key.to_vec());
        meta.set_end_key_exclusive(end_key_exclusive);
        Ok((dir, backend, meta))
    }

    fn get_encoded_key(key: &[u8], ts: u64) -> Vec<u8> {
        keys::data_key(
            txn_types::Key::from_raw(key)
                .append_ts(TimeStamp::new(ts))
                .as_encoded(),
        )
    }

    fn get_write_value(
        write_type: WriteType,
        start_ts: u64,
        short_value: Option<Value>,
    ) -> Vec<u8> {
        txn_types::Write::new(write_type, TimeStamp::new(start_ts), short_value)
            .as_ref()
            .to_bytes()
    }

    fn create_sample_external_sst_file_txn_default()
    -> Result<(tempfile::TempDir, StorageBackend, SstMeta)> {
        let ext_sst_dir = tempfile::tempdir()?;
        let mut sst_writer = new_sst_writer(
            ext_sst_dir
                .path()
                .join("sample_default.sst")
                .to_str()
                .unwrap(),
        );
        sst_writer.put(&get_encoded_key(b"t123_r01", 1), b"abc")?;
        sst_writer.put(&get_encoded_key(b"t123_r04", 3), b"xyz")?;
        sst_writer.put(&get_encoded_key(b"t123_r07", 7), b"pqrst")?;
        // sst_writer.delete(b"t123_r10")?; // FIXME: can't handle DELETE ops yet.
        let sst_info = sst_writer.finish()?;

        // make up the SST meta for downloading.
        let mut meta = SstMeta::default();
        let uuid = Uuid::new_v4();
        meta.set_uuid(uuid.as_bytes().to_vec());
        meta.set_cf_name(CF_DEFAULT.to_owned());
        meta.set_length(sst_info.file_size());
        meta.set_region_id(4);
        meta.mut_region_epoch().set_conf_ver(5);
        meta.mut_region_epoch().set_version(6);

        let backend = external_storage_export::make_local_backend(ext_sst_dir.path());
        Ok((ext_sst_dir, backend, meta))
    }

    fn create_sample_external_sst_file_txn_write()
    -> Result<(tempfile::TempDir, StorageBackend, SstMeta)> {
        let ext_sst_dir = tempfile::tempdir()?;
        let mut sst_writer = new_sst_writer(
            ext_sst_dir
                .path()
                .join("sample_write.sst")
                .to_str()
                .unwrap(),
        );
        sst_writer.put(
            &get_encoded_key(b"t123_r01", 5),
            &get_write_value(WriteType::Put, 1, None),
        )?;
        sst_writer.put(
            &get_encoded_key(b"t123_r02", 5),
            &get_write_value(WriteType::Delete, 1, None),
        )?;
        sst_writer.put(
            &get_encoded_key(b"t123_r04", 4),
            &get_write_value(WriteType::Put, 3, None),
        )?;
        sst_writer.put(
            &get_encoded_key(b"t123_r07", 8),
            &get_write_value(WriteType::Put, 7, None),
        )?;
        sst_writer.put(
            &get_encoded_key(b"t123_r13", 8),
            &get_write_value(WriteType::Put, 7, Some(b"www".to_vec())),
        )?;
        let sst_info = sst_writer.finish()?;

        // make up the SST meta for downloading.
        let mut meta = SstMeta::default();
        let uuid = Uuid::new_v4();
        meta.set_uuid(uuid.as_bytes().to_vec());
        meta.set_cf_name(CF_WRITE.to_owned());
        meta.set_length(sst_info.file_size());
        meta.set_region_id(4);
        meta.mut_region_epoch().set_conf_ver(5);
        meta.mut_region_epoch().set_version(6);

        let backend = external_storage_export::make_local_backend(ext_sst_dir.path());
        Ok((ext_sst_dir, backend, meta))
    }

    fn new_rewrite_rule(
        old_key_prefix: &[u8],
        new_key_prefix: &[u8],
        new_timestamp: u64,
    ) -> RewriteRule {
        let mut rule = RewriteRule::default();
        rule.set_old_key_prefix(old_key_prefix.to_vec());
        rule.set_new_key_prefix(new_key_prefix.to_vec());
        rule.set_new_timestamp(new_timestamp);
        rule
    }

    fn create_sst_test_engine() -> Result<TestEngine> {
        let temp_dir = Builder::new().prefix("test_import_dir").tempdir().unwrap();
        let db_path = temp_dir.path().join("db");
        let db = new_test_engine(db_path.to_str().unwrap(), DATA_CFS);
        Ok(db)
    }

    #[test]
    fn test_read_external_storage_into_file() {
        let data = &b"some input data"[..];
        let mut input = data;
        let mut output = Vec::new();
        let input_len = input.len() as u64;
        block_on_external_io(external_storage_export::read_external_storage_into_file(
            &mut input,
            &mut output,
            &Limiter::new(INFINITY),
            input_len,
            8192,
        ))
        .unwrap();
        assert_eq!(&*output, data);
    }

    #[test]
    fn test_read_external_storage_into_file_timed_out() {
        use futures_util::stream::{pending, TryStreamExt};

        let mut input = pending::<io::Result<&[u8]>>().into_async_read();
        let mut output = Vec::new();
        let err = block_on_external_io(external_storage_export::read_external_storage_into_file(
            &mut input,
            &mut output,
            &Limiter::new(INFINITY),
            0,
            usize::MAX,
        ))
        .unwrap_err();
        assert_eq!(err.kind(), io::ErrorKind::TimedOut);
    }

    #[test]
    fn test_download_sst_no_key_rewrite() {
        // creates a sample SST file.
        let (_ext_sst_dir, backend, meta) = create_sample_external_sst_file().unwrap();

        // performs the download.
        let importer_dir = tempfile::tempdir().unwrap();
        let cfg = Config::default();
        let importer = SSTImporter::new(&cfg, &importer_dir, None, false).unwrap();
        let db = create_sst_test_engine().unwrap();

        let range = importer
            .download::<TestEngine>(
                &meta,
                &backend,
                "sample.sst",
                &RewriteRule::default(),
                Limiter::new(INFINITY),
                db,
            )
            .unwrap()
            .unwrap();

        assert_eq!(range.get_start(), b"t123_r01");
        assert_eq!(range.get_end(), b"t123_r13");

        // verifies that the file is saved to the correct place.
        let sst_file_path = importer.dir.join(&meta).unwrap().save;
        let sst_file_metadata = sst_file_path.metadata().unwrap();
        assert!(sst_file_metadata.is_file());
        assert_eq!(sst_file_metadata.len(), meta.get_length());

        // verifies the SST content is correct.
        let sst_reader = new_sst_reader(sst_file_path.to_str().unwrap(), None);
        sst_reader.verify_checksum().unwrap();
        let mut iter = sst_reader.iter();
        iter.seek(SeekKey::Start).unwrap();
        assert_eq!(
            collect(iter),
            vec![
                (b"zt123_r01".to_vec(), b"abc".to_vec()),
                (b"zt123_r04".to_vec(), b"xyz".to_vec()),
                (b"zt123_r07".to_vec(), b"pqrst".to_vec()),
                (b"zt123_r13".to_vec(), b"www".to_vec()),
            ]
        );
    }

    #[test]
    fn test_download_sst_no_key_rewrite_with_encrypted() {
        // creates a sample SST file.
        let (_ext_sst_dir, backend, meta) = create_sample_external_sst_file().unwrap();

        // performs the download.
        let importer_dir = tempfile::tempdir().unwrap();
        let cfg = Config::default();
        let (temp_dir, key_manager) = new_key_manager_for_test();
        let importer =
            SSTImporter::new(&cfg, &importer_dir, Some(key_manager.clone()), false).unwrap();

        let db_path = temp_dir.path().join("db");
        let env = get_env(Some(key_manager), None /*io_rate_limiter*/).unwrap();
        let db = new_test_engine_with_env(db_path.to_str().unwrap(), DATA_CFS, env.clone());

        let range = importer
            .download::<TestEngine>(
                &meta,
                &backend,
                "sample.sst",
                &RewriteRule::default(),
                Limiter::new(INFINITY),
                db,
            )
            .unwrap()
            .unwrap();

        assert_eq!(range.get_start(), b"t123_r01");
        assert_eq!(range.get_end(), b"t123_r13");

        // verifies that the file is saved to the correct place.
        let sst_file_path = importer.dir.join(&meta).unwrap().save;
        let sst_file_metadata = sst_file_path.metadata().unwrap();
        assert!(sst_file_metadata.is_file());
        assert_eq!(sst_file_metadata.len(), meta.get_length());

        // verifies the SST content is correct.
        let sst_reader = new_sst_reader(sst_file_path.to_str().unwrap(), Some(env));
        sst_reader.verify_checksum().unwrap();
        let mut iter = sst_reader.iter();
        iter.seek(SeekKey::Start).unwrap();
        assert_eq!(
            collect(iter),
            vec![
                (b"zt123_r01".to_vec(), b"abc".to_vec()),
                (b"zt123_r04".to_vec(), b"xyz".to_vec()),
                (b"zt123_r07".to_vec(), b"pqrst".to_vec()),
                (b"zt123_r13".to_vec(), b"www".to_vec()),
            ]
        );
    }

    #[test]
    fn test_download_sst_with_key_rewrite() {
        // creates a sample SST file.
        let (_ext_sst_dir, backend, meta) = create_sample_external_sst_file().unwrap();

        // performs the download.
        let importer_dir = tempfile::tempdir().unwrap();
        let cfg = Config::default();
        let importer = SSTImporter::new(&cfg, &importer_dir, None, false).unwrap();
        let db = create_sst_test_engine().unwrap();

        let range = importer
            .download::<TestEngine>(
                &meta,
                &backend,
                "sample.sst",
                &new_rewrite_rule(b"t123", b"t567", 0),
                Limiter::new(INFINITY),
                db,
            )
            .unwrap()
            .unwrap();

        assert_eq!(range.get_start(), b"t567_r01");
        assert_eq!(range.get_end(), b"t567_r13");

        // verifies that the file is saved to the correct place.
        // (the file size may be changed, so not going to check the file size)
        let sst_file_path = importer.dir.join(&meta).unwrap().save;
        assert!(sst_file_path.is_file());

        // verifies the SST content is correct.
        let sst_reader = new_sst_reader(sst_file_path.to_str().unwrap(), None);
        sst_reader.verify_checksum().unwrap();
        let mut iter = sst_reader.iter();
        iter.seek(SeekKey::Start).unwrap();
        assert_eq!(
            collect(iter),
            vec![
                (b"zt567_r01".to_vec(), b"abc".to_vec()),
                (b"zt567_r04".to_vec(), b"xyz".to_vec()),
                (b"zt567_r07".to_vec(), b"pqrst".to_vec()),
                (b"zt567_r13".to_vec(), b"www".to_vec()),
            ]
        );
    }

    #[test]
    fn test_download_sst_with_key_rewrite_ts_default() {
        // performs the download.
        let importer_dir = tempfile::tempdir().unwrap();
        let cfg = Config::default();
        let importer = SSTImporter::new(&cfg, &importer_dir, None, false).unwrap();

        // creates a sample SST file.
        let (_ext_sst_dir, backend, meta) = create_sample_external_sst_file_txn_default().unwrap();
        let db = create_sst_test_engine().unwrap();

        let _ = importer
            .download::<TestEngine>(
                &meta,
                &backend,
                "sample_default.sst",
                &new_rewrite_rule(b"", b"", 16),
                Limiter::new(INFINITY),
                db,
            )
            .unwrap()
            .unwrap();

        // verifies that the file is saved to the correct place.
        // (the file size may be changed, so not going to check the file size)
        let sst_file_path = importer.dir.join(&meta).unwrap().save;
        assert!(sst_file_path.is_file());

        // verifies the SST content is correct.
        let sst_reader = new_sst_reader(sst_file_path.to_str().unwrap(), None);
        sst_reader.verify_checksum().unwrap();
        let mut iter = sst_reader.iter();
        iter.seek(SeekKey::Start).unwrap();
        assert_eq!(
            collect(iter),
            vec![
                (get_encoded_key(b"t123_r01", 16), b"abc".to_vec()),
                (get_encoded_key(b"t123_r04", 16), b"xyz".to_vec()),
                (get_encoded_key(b"t123_r07", 16), b"pqrst".to_vec()),
            ]
        );
    }

    #[test]
    fn test_download_sst_with_key_rewrite_ts_write() {
        // performs the download.
        let importer_dir = tempfile::tempdir().unwrap();
        let cfg = Config::default();
        let importer = SSTImporter::new(&cfg, &importer_dir, None, false).unwrap();

        // creates a sample SST file.
        let (_ext_sst_dir, backend, meta) = create_sample_external_sst_file_txn_write().unwrap();
        let db = create_sst_test_engine().unwrap();

        let _ = importer
            .download::<TestEngine>(
                &meta,
                &backend,
                "sample_write.sst",
                &new_rewrite_rule(b"", b"", 16),
                Limiter::new(INFINITY),
                db,
            )
            .unwrap()
            .unwrap();

        // verifies that the file is saved to the correct place.
        // (the file size may be changed, so not going to check the file size)
        let sst_file_path = importer.dir.join(&meta).unwrap().save;
        assert!(sst_file_path.is_file());

        // verifies the SST content is correct.
        let sst_reader = new_sst_reader(sst_file_path.to_str().unwrap(), None);
        sst_reader.verify_checksum().unwrap();
        let mut iter = sst_reader.iter();
        iter.seek(SeekKey::Start).unwrap();
        assert_eq!(
            collect(iter),
            vec![
                (
                    get_encoded_key(b"t123_r01", 16),
                    get_write_value(WriteType::Put, 16, None)
                ),
                (
                    get_encoded_key(b"t123_r02", 16),
                    get_write_value(WriteType::Delete, 16, None)
                ),
                (
                    get_encoded_key(b"t123_r04", 16),
                    get_write_value(WriteType::Put, 16, None)
                ),
                (
                    get_encoded_key(b"t123_r07", 16),
                    get_write_value(WriteType::Put, 16, None)
                ),
                (
                    get_encoded_key(b"t123_r13", 16),
                    get_write_value(WriteType::Put, 16, Some(b"www".to_vec()))
                ),
            ]
        );
    }

    #[test]
    fn test_download_sst_then_ingest() {
        for cf in &[CF_DEFAULT, CF_WRITE] {
            // creates a sample SST file.
            let (_ext_sst_dir, backend, mut meta) = create_sample_external_sst_file().unwrap();
            meta.set_cf_name((*cf).to_string());

            // performs the download.
            let importer_dir = tempfile::tempdir().unwrap();
            let cfg = Config::default();
            let importer = SSTImporter::new(&cfg, &importer_dir, None, false).unwrap();
            let db = create_sst_test_engine().unwrap();

            let range = importer
                .download::<TestEngine>(
                    &meta,
                    &backend,
                    "sample.sst",
                    &new_rewrite_rule(b"t123", b"t9102", 0),
                    Limiter::new(INFINITY),
                    db,
                )
                .unwrap()
                .unwrap();

            assert_eq!(range.get_start(), b"t9102_r01");
            assert_eq!(range.get_end(), b"t9102_r13");

            // performs the ingest
            let ingest_dir = tempfile::tempdir().unwrap();
            let db = new_test_engine(ingest_dir.path().to_str().unwrap(), DATA_CFS);

            meta.set_length(0); // disable validation.
            meta.set_crc32(0);
            let meta_info = importer.validate(&meta).unwrap();
            let _ = importer.ingest(&[meta], &db).unwrap();
            // key1 = "zt9102_r01", value1 = "abc", len = 13
            // key2 = "zt9102_r04", value2 = "xyz", len = 13
            // key3 = "zt9102_r07", value3 = "pqrst", len = 15
            // key4 = "zt9102_r13", value4 = "www", len = 13
            // total_bytes = (13 + 13 + 15 + 13) + 4 * 8 = 86
            // don't no why each key has extra 8 byte length in raw_key_size(), but it seems tolerable.
            // https://docs.rs/rocks/0.1.0/rocks/table_properties/struct.TableProperties.html#method.raw_key_size
            assert_eq!(meta_info.total_bytes, 86);
            assert_eq!(meta_info.total_kvs, 4);

            // verifies the DB content is correct.
            let mut iter = db.iterator_cf(cf).unwrap();
            iter.seek(SeekKey::Start).unwrap();
            assert_eq!(
                collect(iter),
                vec![
                    (b"zt9102_r01".to_vec(), b"abc".to_vec()),
                    (b"zt9102_r04".to_vec(), b"xyz".to_vec()),
                    (b"zt9102_r07".to_vec(), b"pqrst".to_vec()),
                    (b"zt9102_r13".to_vec(), b"www".to_vec()),
                ]
            );

            // check properties
            let start = keys::data_key(b"");
            let end = keys::data_end_key(b"");
            let collection = db.get_range_properties_cf(cf, &start, &end).unwrap();
            assert!(!collection.is_empty());
            for (_, v) in collection.iter() {
                assert!(!v.user_collected_properties().is_empty());
                assert_eq!(
                    v.user_collected_properties()
                        .get(PROP_TEST_MARKER_CF_NAME)
                        .unwrap(),
                    cf.as_bytes()
                );
            }
        }
    }

    #[test]
    fn test_download_sst_partial_range() {
        let (_ext_sst_dir, backend, mut meta) = create_sample_external_sst_file().unwrap();
        let importer_dir = tempfile::tempdir().unwrap();
        let cfg = Config::default();
        let importer = SSTImporter::new(&cfg, &importer_dir, None, false).unwrap();
        let db = create_sst_test_engine().unwrap();
        // note: the range doesn't contain the DATA_PREFIX 'z'.
        meta.mut_range().set_start(b"t123_r02".to_vec());
        meta.mut_range().set_end(b"t123_r12".to_vec());

        let range = importer
            .download::<TestEngine>(
                &meta,
                &backend,
                "sample.sst",
                &RewriteRule::default(),
                Limiter::new(INFINITY),
                db,
            )
            .unwrap()
            .unwrap();

        assert_eq!(range.get_start(), b"t123_r04");
        assert_eq!(range.get_end(), b"t123_r07");

        // verifies that the file is saved to the correct place.
        // (the file size is changed, so not going to check the file size)
        let sst_file_path = importer.dir.join(&meta).unwrap().save;
        assert!(sst_file_path.is_file());

        // verifies the SST content is correct.
        let sst_reader = new_sst_reader(sst_file_path.to_str().unwrap(), None);
        sst_reader.verify_checksum().unwrap();
        let mut iter = sst_reader.iter();
        iter.seek(SeekKey::Start).unwrap();
        assert_eq!(
            collect(iter),
            vec![
                (b"zt123_r04".to_vec(), b"xyz".to_vec()),
                (b"zt123_r07".to_vec(), b"pqrst".to_vec()),
            ]
        );
    }

    #[test]
    fn test_download_sst_partial_range_with_key_rewrite() {
        let (_ext_sst_dir, backend, mut meta) = create_sample_external_sst_file().unwrap();
        let importer_dir = tempfile::tempdir().unwrap();
        let cfg = Config::default();
        let importer = SSTImporter::new(&cfg, &importer_dir, None, false).unwrap();
        let db = create_sst_test_engine().unwrap();
        meta.mut_range().set_start(b"t5_r02".to_vec());
        meta.mut_range().set_end(b"t5_r12".to_vec());

        let range = importer
            .download::<TestEngine>(
                &meta,
                &backend,
                "sample.sst",
                &new_rewrite_rule(b"t123", b"t5", 0),
                Limiter::new(INFINITY),
                db,
            )
            .unwrap()
            .unwrap();

        assert_eq!(range.get_start(), b"t5_r04");
        assert_eq!(range.get_end(), b"t5_r07");

        // verifies that the file is saved to the correct place.
        let sst_file_path = importer.dir.join(&meta).unwrap().save;
        assert!(sst_file_path.is_file());

        // verifies the SST content is correct.
        let sst_reader = new_sst_reader(sst_file_path.to_str().unwrap(), None);
        sst_reader.verify_checksum().unwrap();
        let mut iter = sst_reader.iter();
        iter.seek(SeekKey::Start).unwrap();
        assert_eq!(
            collect(iter),
            vec![
                (b"zt5_r04".to_vec(), b"xyz".to_vec()),
                (b"zt5_r07".to_vec(), b"pqrst".to_vec()),
            ]
        );
    }

    #[test]
    fn test_download_sst_invalid() {
        let ext_sst_dir = tempfile::tempdir().unwrap();
        file_system::write(ext_sst_dir.path().join("sample.sst"), b"not an SST file").unwrap();
        let mut meta = SstMeta::default();
        meta.set_uuid(vec![0u8; 16]);
        let importer_dir = tempfile::tempdir().unwrap();
        let cfg = Config::default();
        let importer = SSTImporter::new(&cfg, &importer_dir, None, false).unwrap();
        let db = create_sst_test_engine().unwrap();
        let backend = external_storage_export::make_local_backend(ext_sst_dir.path());

        let result = importer.download::<TestEngine>(
            &meta,
            &backend,
            "sample.sst",
            &RewriteRule::default(),
            Limiter::new(INFINITY),
            db,
        );
        match &result {
            Err(Error::EngineTraits(TraitError::Engine(msg))) if msg.starts_with("Corruption:") => {
            }
            _ => panic!("unexpected download result: {:?}", result),
        }
    }

    #[test]
    fn test_download_sst_empty() {
        let (_ext_sst_dir, backend, mut meta) = create_sample_external_sst_file().unwrap();
        let importer_dir = tempfile::tempdir().unwrap();
        let cfg = Config::default();
        let importer = SSTImporter::new(&cfg, &importer_dir, None, false).unwrap();
        let db = create_sst_test_engine().unwrap();
        meta.mut_range().set_start(vec![b'x']);
        meta.mut_range().set_end(vec![b'y']);

        let result = importer.download::<TestEngine>(
            &meta,
            &backend,
            "sample.sst",
            &RewriteRule::default(),
            Limiter::new(INFINITY),
            db,
        );

        match result {
            Ok(None) => {}
            _ => panic!("unexpected download result: {:?}", result),
        }
    }

    #[test]
    fn test_download_sst_wrong_key_prefix() {
        let (_ext_sst_dir, backend, meta) = create_sample_external_sst_file().unwrap();
        let importer_dir = tempfile::tempdir().unwrap();
        let cfg = Config::default();
        let importer = SSTImporter::new(&cfg, &importer_dir, None, false).unwrap();
        let db = create_sst_test_engine().unwrap();

        let result = importer.download::<TestEngine>(
            &meta,
            &backend,
            "sample.sst",
            &new_rewrite_rule(b"xxx", b"yyy", 0),
            Limiter::new(INFINITY),
            db,
        );

        match &result {
            Err(Error::WrongKeyPrefix { key, prefix, .. }) => {
                assert_eq!(key, b"t123_r01");
                assert_eq!(prefix, b"xxx");
            }
            _ => panic!("unexpected download result: {:?}", result),
        }
    }

    #[test]
    fn test_download_rawkv_sst() {
        // creates a sample SST file.
        let (_ext_sst_dir, backend, meta) =
            create_sample_external_rawkv_sst_file(b"0", b"z", false).unwrap();

        // performs the download.
        let importer_dir = tempfile::tempdir().unwrap();
        let cfg = Config::default();
        let importer = SSTImporter::new(&cfg, &importer_dir, None, false).unwrap();
        let db = create_sst_test_engine().unwrap();

        let range = importer
            .download::<TestEngine>(
                &meta,
                &backend,
                "sample.sst",
                &RewriteRule::default(),
                Limiter::new(INFINITY),
                db,
            )
            .unwrap()
            .unwrap();

        assert_eq!(range.get_start(), b"a");
        assert_eq!(range.get_end(), b"d");

        // verifies that the file is saved to the correct place.
        let sst_file_path = importer.dir.join(&meta).unwrap().save;
        let sst_file_metadata = sst_file_path.metadata().unwrap();
        assert!(sst_file_metadata.is_file());
        assert_eq!(sst_file_metadata.len(), meta.get_length());

        // verifies the SST content is correct.
        let sst_reader = new_sst_reader(sst_file_path.to_str().unwrap(), None);
        sst_reader.verify_checksum().unwrap();
        let mut iter = sst_reader.iter();
        iter.seek(SeekKey::Start).unwrap();
        assert_eq!(
            collect(iter),
            vec![
                (b"za".to_vec(), b"v1".to_vec()),
                (b"zb".to_vec(), b"v2".to_vec()),
                (b"zb\x00".to_vec(), b"v3".to_vec()),
                (b"zc".to_vec(), b"v4".to_vec()),
                (b"zc\x00".to_vec(), b"v5".to_vec()),
                (b"zc\x00\x00".to_vec(), b"v6".to_vec()),
                (b"zd".to_vec(), b"v7".to_vec()),
            ]
        );
    }

    #[test]
    fn test_download_rawkv_sst_partial() {
        // creates a sample SST file.
        let (_ext_sst_dir, backend, meta) =
            create_sample_external_rawkv_sst_file(b"b", b"c\x00", false).unwrap();

        // performs the download.
        let importer_dir = tempfile::tempdir().unwrap();
        let cfg = Config::default();
        let importer = SSTImporter::new(&cfg, &importer_dir, None, false).unwrap();
        let db = create_sst_test_engine().unwrap();

        let range = importer
            .download::<TestEngine>(
                &meta,
                &backend,
                "sample.sst",
                &RewriteRule::default(),
                Limiter::new(INFINITY),
                db,
            )
            .unwrap()
            .unwrap();

        assert_eq!(range.get_start(), b"b");
        assert_eq!(range.get_end(), b"c\x00");

        // verifies that the file is saved to the correct place.
        let sst_file_path = importer.dir.join(&meta).unwrap().save;
        let sst_file_metadata = sst_file_path.metadata().unwrap();
        assert!(sst_file_metadata.is_file());

        // verifies the SST content is correct.
        let sst_reader = new_sst_reader(sst_file_path.to_str().unwrap(), None);
        sst_reader.verify_checksum().unwrap();
        let mut iter = sst_reader.iter();
        iter.seek(SeekKey::Start).unwrap();
        assert_eq!(
            collect(iter),
            vec![
                (b"zb".to_vec(), b"v2".to_vec()),
                (b"zb\x00".to_vec(), b"v3".to_vec()),
                (b"zc".to_vec(), b"v4".to_vec()),
                (b"zc\x00".to_vec(), b"v5".to_vec()),
            ]
        );
    }

    #[test]
    fn test_download_rawkv_sst_partial_exclusive_end_key() {
        // creates a sample SST file.
        let (_ext_sst_dir, backend, meta) =
            create_sample_external_rawkv_sst_file(b"b", b"c\x00", true).unwrap();

        // performs the download.
        let importer_dir = tempfile::tempdir().unwrap();
        let cfg = Config::default();
        let importer = SSTImporter::new(&cfg, &importer_dir, None, false).unwrap();
        let db = create_sst_test_engine().unwrap();

        let range = importer
            .download::<TestEngine>(
                &meta,
                &backend,
                "sample.sst",
                &RewriteRule::default(),
                Limiter::new(INFINITY),
                db,
            )
            .unwrap()
            .unwrap();

        assert_eq!(range.get_start(), b"b");
        assert_eq!(range.get_end(), b"c");

        // verifies that the file is saved to the correct place.
        let sst_file_path = importer.dir.join(&meta).unwrap().save;
        let sst_file_metadata = sst_file_path.metadata().unwrap();
        assert!(sst_file_metadata.is_file());

        // verifies the SST content is correct.
        let sst_reader = new_sst_reader(sst_file_path.to_str().unwrap(), None);
        sst_reader.verify_checksum().unwrap();
        let mut iter = sst_reader.iter();
        iter.seek(SeekKey::Start).unwrap();
        assert_eq!(
            collect(iter),
            vec![
                (b"zb".to_vec(), b"v2".to_vec()),
                (b"zb\x00".to_vec(), b"v3".to_vec()),
                (b"zc".to_vec(), b"v4".to_vec()),
            ]
        );
    }

    #[test]
    fn test_download_compression() {
        // creates a sample SST file.
        let (_ext_sst_dir, backend, meta) = create_sample_external_sst_file().unwrap();

        // performs the download.
        let importer_dir = tempfile::tempdir().unwrap();
        let cfg = Config::default();
        let mut importer = SSTImporter::new(&cfg, &importer_dir, None).unwrap();
        importer.set_compression_type(CF_DEFAULT, Some(SstCompressionType::Snappy));
        let db = create_sst_test_engine().unwrap();

        importer
            .download::<TestEngine>(
                &meta,
                &backend,
                "sample.sst",
                &new_rewrite_rule(b"t123", b"t789", 0),
                Limiter::new(INFINITY),
                db,
            )
            .unwrap()
            .unwrap();

        // verifies the SST is compressed using Snappy.
        let sst_file_path = importer.dir.join(&meta).unwrap().save;
        assert!(sst_file_path.is_file());

        let sst_reader = new_sst_reader(sst_file_path.to_str().unwrap(), None);
        assert_eq!(sst_reader.compression_name(), "Snappy");
    }

    #[test]
    fn test_write_compression() {
        let mut meta = SstMeta::default();
        meta.set_uuid(Uuid::new_v4().as_bytes().to_vec());

        let importer_dir = tempfile::tempdir().unwrap();
        let cfg = Config::default();
        let mut importer = SSTImporter::new(&cfg, &importer_dir, None).unwrap();
        importer.set_compression_type(CF_DEFAULT, Some(SstCompressionType::Zstd));
        let db_path = importer_dir.path().join("db");
        let db = new_test_engine(db_path.to_str().unwrap(), DATA_CFS);

        let mut w = importer.new_writer::<TestEngine>(&db, meta).unwrap();
        let mut batch = WriteBatch::default();
        let mut pairs = vec![];

        // put short value kv in write cf
        let mut pair = Pair::default();
        pair.set_key(b"k1".to_vec());
        pair.set_value(b"short_value".to_vec());
        pairs.push(pair);

        // put big value kv in default cf
        let big_value = vec![42; 256];
        let mut pair = Pair::default();
        pair.set_key(b"k2".to_vec());
        pair.set_value(big_value);
        pairs.push(pair);

        // generate two cf metas
        batch.set_commit_ts(10);
        batch.set_pairs(pairs.into());
        w.write(batch).unwrap();
        assert_eq!(w.write_entries, 2);
        assert_eq!(w.default_entries, 1);

        let metas = w.finish().unwrap();
        assert_eq!(metas.len(), 2);

        // verifies SST compression algorithm...
        for meta in metas {
            let sst_file_path = importer.dir.join(&meta).unwrap().save;
            assert!(sst_file_path.is_file());

            let sst_reader = new_sst_reader(sst_file_path.to_str().unwrap(), None);
            let expected_compression_name = match &*meta.cf_name {
                CF_DEFAULT => "ZSTD",
                CF_WRITE => "LZ4", // Lz4 is the default if unspecified.
                _ => unreachable!(),
            };
            assert_eq!(sst_reader.compression_name(), expected_compression_name);
        }
    }
}<|MERGE_RESOLUTION|>--- conflicted
+++ resolved
@@ -34,11 +34,8 @@
     dir: ImportDir,
     key_manager: Option<Arc<DataKeyManager>>,
     switcher: ImportModeSwitcher,
-<<<<<<< HEAD
+    enable_ttl: bool,
     compression_types: HashMap<CfName, SstCompressionType>,
-=======
-    enable_ttl: bool,
->>>>>>> 5ee1f927
 }
 
 impl SSTImporter {
@@ -53,11 +50,8 @@
             dir: ImportDir::new(root)?,
             key_manager,
             switcher,
-<<<<<<< HEAD
+            enable_ttl,
             compression_types: HashMap::with_capacity(2),
-=======
-            enable_ttl,
->>>>>>> 5ee1f927
         })
     }
 
