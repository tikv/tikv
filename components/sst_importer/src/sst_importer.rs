// Copyright 2018 TiKV Project Authors. Licensed under Apache-2.0.

use std::borrow::Cow;
use std::fmt;
use std::fs::{self, File, OpenOptions};
use std::io::{self, Write};
use std::marker::Unpin;
use std::ops::Bound;
use std::path::{Path, PathBuf};
use std::sync::Arc;
use std::time::{Duration, Instant};

use futures_util::io::{AsyncRead, AsyncReadExt};
use kvproto::backup::StorageBackend;
#[cfg(feature = "prost-codec")]
use kvproto::import_sstpb::pair::Op as PairOp;
#[cfg(not(feature = "prost-codec"))]
use kvproto::import_sstpb::PairOp;
use kvproto::import_sstpb::*;
use tokio::time::timeout;
use uuid::{Builder as UuidBuilder, Uuid};

use encryption::{DataKeyManager, EncrypterWriter};
use engine_rocks::{encryption::get_env, RocksSstReader};
use engine_traits::{
    EncryptionKeyManager, IngestExternalFileOptions, Iterator, KvEngine, SeekKey, SstReader,
    SstWriter, SstWriterBuilder, CF_DEFAULT, CF_WRITE,
};
use external_storage::{block_on_external_io, create_storage, url_of_backend, READ_BUF_SIZE};
use file_system::sync_dir;
use tikv_util::time::Limiter;
use txn_types::{is_short_value, Key, TimeStamp, Write as KvWrite, WriteRef, WriteType};

use super::{Error, Result};
use crate::metrics::*;

/// SSTImporter manages SST files that are waiting for ingesting.
pub struct SSTImporter {
    dir: ImportDir,
    key_manager: Option<Arc<DataKeyManager>>,
}

impl SSTImporter {
    pub fn new<P: AsRef<Path>>(
        root: P,
        key_manager: Option<Arc<DataKeyManager>>,
    ) -> Result<SSTImporter> {
        Ok(SSTImporter {
            dir: ImportDir::new(root)?,
            key_manager,
        })
    }

    pub fn get_path(&self, meta: &SstMeta) -> PathBuf {
        let path = self.dir.join(meta).unwrap();
        path.save
    }

    pub fn create(&self, meta: &SstMeta) -> Result<ImportFile> {
        match self.dir.create(meta, self.key_manager.clone()) {
            Ok(f) => {
                info!("create"; "file" => ?f);
                Ok(f)
            }
            Err(e) => {
                error!(%e; "create failed"; "meta" => ?meta,);
                Err(e)
            }
        }
    }

    pub fn delete(&self, meta: &SstMeta) -> Result<()> {
        match self.dir.delete(meta, self.key_manager.as_deref()) {
            Ok(path) => {
                info!("delete"; "path" => ?path);
                Ok(())
            }
            Err(e) => {
                error!(%e; "delete failed"; "meta" => ?meta,);
                Err(e)
            }
        }
    }

    pub fn check<E: KvEngine>(&self, meta: &SstMeta, engine: &E) -> Result<()> {
        self.dir
            .check(meta, engine, self.key_manager.as_deref())
            .map_err(|e| {
                error!(%e; "check sst failed"; "meta" => ?meta,);
                e
            })
    }

    pub fn ingest<E: KvEngine>(&self, cf: &str, meta: &[SstMeta], engine: &E) -> Result<()> {
        self.dir.ingest(cf, meta, engine).map_err(|e| {
            error!(%e; "ingest failed"; "meta" => ?meta,);
            e
        })
    }

    pub fn exist(&self, meta: &SstMeta) -> bool {
        self.dir.exist(meta).unwrap_or(false)
    }

    // Downloads an SST file from an external storage.
    //
    // This method is blocking. It performs the following transformations before
    // writing to disk:
    //
    //  1. only KV pairs in the *inclusive* range (`[start, end]`) are used.
    //     (set the range to `["", ""]` to import everything).
    //  2. keys are rewritten according to the given rewrite rule.
    //
    // Both the range and rewrite keys are specified using origin keys. However,
    // the SST itself should be data keys (contain the `z` prefix). The range
    // should be specified using keys after rewriting, to be consistent with the
    // region info in PD.
    //
    // This method returns the *inclusive* key range (`[start, end]`) of SST
    // file created, or returns None if the SST is empty.
    pub fn download<E: KvEngine>(
        &self,
        meta: &SstMeta,
        backend: &StorageBackend,
        name: &str,
        rewrite_rule: &RewriteRule,
        speed_limiter: Limiter,
        sst_writer: E::SstWriter,
    ) -> Result<Option<Range>> {
        debug!("download start";
            "meta" => ?meta,
            "url" => ?backend,
            "name" => name,
            "rewrite_rule" => ?rewrite_rule,
            "speed_limit" => speed_limiter.speed_limit(),
        );
        match self.do_download::<E>(meta, backend, name, rewrite_rule, speed_limiter, sst_writer) {
            Ok(r) => {
                info!("download"; "meta" => ?meta, "name" => name, "range" => ?r);
                Ok(r)
            }
            Err(e) => {
                error!(%e; "download failed"; "meta" => ?meta, "name" => name,);
                Err(e)
            }
        }
    }

    async fn read_external_storage_into_file(
        input: &mut (dyn AsyncRead + Unpin),
        output: &mut dyn Write,
        speed_limiter: &Limiter,
        expected_length: u64,
        min_read_speed: usize,
    ) -> io::Result<()> {
        let dur = Duration::from_secs((READ_BUF_SIZE / min_read_speed) as u64);

        // do the I/O copy from external_storage to the local file.
        let mut buffer = vec![0u8; READ_BUF_SIZE];
        let mut file_length = 0;

        loop {
            // separate the speed limiting from actual reading so it won't
            // affect the timeout calculation.
            let bytes_read = timeout(dur, input.read(&mut buffer))
                .await
                .map_err(|_| io::ErrorKind::TimedOut)??;
            if bytes_read == 0 {
                break;
            }
            speed_limiter.consume(bytes_read).await;
            output.write_all(&buffer[..bytes_read])?;
            file_length += bytes_read as u64;
        }

        if expected_length != 0 && expected_length != file_length {
            return Err(io::Error::new(
                io::ErrorKind::InvalidData,
                format!(
                    "downloaded size {}, expected {}",
                    file_length, expected_length
                ),
            ));
        }

        IMPORTER_DOWNLOAD_BYTES.observe(file_length as _);

        Ok(())
    }

    fn do_download<E: KvEngine>(
        &self,
        meta: &SstMeta,
        backend: &StorageBackend,
        name: &str,
        rewrite_rule: &RewriteRule,
        speed_limiter: Limiter,
        mut sst_writer: E::SstWriter,
    ) -> Result<Option<Range>> {
        let path = self.dir.join(meta)?;
        let url = url_of_backend(backend);

        {
            let start_read = Instant::now();

            // prepare to download the file from the external_storage
            let ext_storage = create_storage(backend)?;
            let mut ext_reader = ext_storage.read(name);

            let mut plain_file;
            let mut encrypted_file;
            let file_writer: &mut dyn Write = if let Some(key_manager) = &self.key_manager {
                encrypted_file = key_manager.create_file(&path.temp)?;
                &mut encrypted_file
            } else {
                plain_file = File::create(&path.temp)?;
                &mut plain_file
            };

            // the minimum speed of reading data, in bytes/second.
            // if reading speed is slower than this rate, we will stop with
            // a "TimedOut" error.
            // (at 8 KB/s for a 2 MB buffer, this means we timeout after 4m16s.)
            const MINIMUM_READ_SPEED: usize = 8192;

            block_on_external_io(Self::read_external_storage_into_file(
                &mut ext_reader,
                file_writer,
                &speed_limiter,
                meta.length,
                MINIMUM_READ_SPEED,
            ))
            .map_err(|e| {
                Error::CannotReadExternalStorage(
                    url.to_string(),
                    name.to_owned(),
                    path.temp.to_owned(),
                    e,
                )
            })?;

            OpenOptions::new()
                .append(true)
                .open(&path.temp)?
                .sync_data()?;

            IMPORTER_DOWNLOAD_DURATION
                .with_label_values(&["read"])
                .observe(start_read.elapsed().as_secs_f64());
        }

        // now validate the SST file.
        let path_str = path.temp.to_str().unwrap();
        let env = get_env(self.key_manager.clone(), None /*base_env*/)?;
        // Use abstracted SstReader after Env is abstracted.
        let sst_reader = RocksSstReader::open_with_env(path_str, Some(env))?;
        sst_reader.verify_checksum()?;

        debug!("downloaded file and verified";
            "meta" => ?meta,
            "url" => %url,
            "name" => name,
            "path" => path_str,
        );

        // undo key rewrite so we could compare with the keys inside SST
        let old_prefix = rewrite_rule.get_old_key_prefix();
        let new_prefix = rewrite_rule.get_new_key_prefix();

        let range_start = meta.get_range().get_start();
        let range_end = meta.get_range().get_end();
        let range_start_bound = key_to_bound(range_start);
        let range_end_bound = if meta.get_end_key_exclusive() {
            key_to_exclusive_bound(range_end)
        } else {
            key_to_bound(range_end)
        };

        let range_start =
            keys::rewrite::rewrite_prefix_of_start_bound(new_prefix, old_prefix, range_start_bound)
                .map_err(|_| {
                    Error::WrongKeyPrefix(
                        "SST start range",
                        range_start.to_vec(),
                        new_prefix.to_vec(),
                    )
                })?;
        let range_end =
            keys::rewrite::rewrite_prefix_of_end_bound(new_prefix, old_prefix, range_end_bound)
                .map_err(|_| {
                    Error::WrongKeyPrefix("SST end range", range_end.to_vec(), new_prefix.to_vec())
                })?;

        let start_rename_rewrite = Instant::now();
        // read the first and last keys from the SST, determine if we could
        // simply move the entire SST instead of iterating and generate a new one.
        let mut iter = sst_reader.iter();
        let direct_retval = (|| -> Result<Option<_>> {
            if rewrite_rule.old_key_prefix != rewrite_rule.new_key_prefix
                || rewrite_rule.new_timestamp != 0
            {
                // must iterate if we perform key rewrite
                return Ok(None);
            }
            if !iter.seek(SeekKey::Start)? {
                // the SST is empty, so no need to iterate at all (should be impossible?)
                return Ok(Some(meta.get_range().clone()));
            }
            let start_key = keys::origin_key(iter.key());
            if is_before_start_bound(start_key, &range_start) {
                // SST's start is before the range to consume, so needs to iterate to skip over
                return Ok(None);
            }
            let start_key = start_key.to_vec();

            // seek to end and fetch the last (inclusive) key of the SST.
            iter.seek(SeekKey::End)?;
            let last_key = keys::origin_key(iter.key());
            if is_after_end_bound(last_key, &range_end) {
                // SST's end is after the range to consume
                return Ok(None);
            }

            // range contained the entire SST, no need to iterate, just moving the file is ok
            let mut range = Range::default();
            range.set_start(start_key);
            range.set_end(last_key.to_vec());
            Ok(Some(range))
        })()?;

        if let Some(range) = direct_retval {
            fs::rename(&path.temp, &path.save)?;
            if let Some(key_manager) = &self.key_manager {
                let temp_str = path
                    .temp
                    .to_str()
                    .ok_or_else(|| Error::InvalidSSTPath(path.temp.clone()))?;
                let save_str = path
                    .save
                    .to_str()
                    .ok_or_else(|| Error::InvalidSSTPath(path.save.clone()))?;
                key_manager.link_file(temp_str, save_str)?;
                key_manager.delete_file(temp_str)?;
            }
            IMPORTER_DOWNLOAD_DURATION
                .with_label_values(&["rename"])
                .observe(start_rename_rewrite.elapsed().as_secs_f64());
            return Ok(Some(range));
        }

        // perform iteration and key rewrite.
        let mut key = keys::data_key(new_prefix);
        let new_prefix_data_key_len = key.len();
        let mut first_key = None;

        match range_start {
            Bound::Unbounded => iter.seek(SeekKey::Start)?,
            Bound::Included(s) => iter.seek(SeekKey::Key(&keys::data_key(&s)))?,
            Bound::Excluded(_) => unreachable!(),
        };
        while iter.valid()? {
            let old_key = keys::origin_key(iter.key());
            if is_after_end_bound(&old_key, &range_end) {
                break;
            }
            if !old_key.starts_with(old_prefix) {
                return Err(Error::WrongKeyPrefix(
                    "Key in SST",
                    keys::origin_key(iter.key()).to_vec(),
                    old_prefix.to_vec(),
                ));
            }
            key.truncate(new_prefix_data_key_len);
            key.extend_from_slice(&old_key[old_prefix.len()..]);
            let mut value = Cow::Borrowed(iter.value());

            if rewrite_rule.new_timestamp != 0 {
                key = Key::from_encoded(key)
                    .truncate_ts()
                    .map_err(|e| {
                        Error::BadFormat(format!(
                            "key {}: {}",
                            log_wrappers::Value::key(keys::origin_key(iter.key())),
                            e
                        ))
                    })?
                    .append_ts(TimeStamp::new(rewrite_rule.new_timestamp))
                    .into_encoded();
                if meta.get_cf_name() == CF_WRITE {
                    let mut write = WriteRef::parse(iter.value()).map_err(|e| {
                        Error::BadFormat(format!(
                            "write {}: {}",
                            log_wrappers::Value::key(keys::origin_key(iter.key())),
                            e
                        ))
                    })?;
                    write.start_ts = TimeStamp::new(rewrite_rule.new_timestamp);
                    value = Cow::Owned(write.to_bytes());
                }
            }

            sst_writer.put(&key, &value)?;
            iter.next()?;
            if first_key.is_none() {
                first_key = Some(keys::origin_key(&key).to_vec());
            }
        }

        let _ = fs::remove_file(&path.temp);

        IMPORTER_DOWNLOAD_DURATION
            .with_label_values(&["rewrite"])
            .observe(start_rename_rewrite.elapsed().as_secs_f64());

        if let Some(start_key) = first_key {
            let start_finish = Instant::now();
            sst_writer.finish()?;
            IMPORTER_DOWNLOAD_DURATION
                .with_label_values(&["finish"])
                .observe(start_finish.elapsed().as_secs_f64());

            let mut final_range = Range::default();
            final_range.set_start(start_key);
            final_range.set_end(keys::origin_key(&key).to_vec());
            Ok(Some(final_range))
        } else {
            // nothing is written: prevents finishing the SST at all.
            Ok(None)
        }
    }

    pub fn list_ssts(&self) -> Result<Vec<SstMeta>> {
        self.dir.list_ssts()
    }

    pub fn new_writer<E: KvEngine>(&self, db: &E, meta: SstMeta) -> Result<SSTWriter<E>> {
        let mut default_meta = meta.clone();
        default_meta.set_cf_name(CF_DEFAULT.to_owned());
        let default_path = self.dir.join(&default_meta)?;
        let default = E::SstWriterBuilder::new()
            .set_db(&db)
            .set_cf(CF_DEFAULT)
            .build(default_path.temp.to_str().unwrap())
            .unwrap();

        let mut write_meta = meta;
        write_meta.set_cf_name(CF_WRITE.to_owned());
        let write_path = self.dir.join(&write_meta)?;
        let write = E::SstWriterBuilder::new()
            .set_db(&db)
            .set_cf(CF_WRITE)
            .build(write_path.temp.to_str().unwrap())
            .unwrap();

        Ok(SSTWriter::new(
            default,
            write,
            default_path,
            write_path,
            default_meta,
            write_meta,
            self.key_manager.clone(),
        ))
    }
}

pub struct SSTWriter<E: KvEngine> {
    default: E::SstWriter,
    default_entries: u64,
    default_path: ImportPath,
    default_meta: SstMeta,
    write: E::SstWriter,
    write_entries: u64,
    write_path: ImportPath,
    write_meta: SstMeta,
    key_manager: Option<Arc<DataKeyManager>>,
}

impl<E: KvEngine> SSTWriter<E> {
    pub fn new(
        default: E::SstWriter,
        write: E::SstWriter,
        default_path: ImportPath,
        write_path: ImportPath,
        default_meta: SstMeta,
        write_meta: SstMeta,
        key_manager: Option<Arc<DataKeyManager>>,
    ) -> Self {
        SSTWriter {
            default,
            default_path,
            default_entries: 0,
            default_meta,
            write,
            write_path,
            write_entries: 0,
            write_meta,
            key_manager,
        }
    }

    pub fn write(&mut self, batch: WriteBatch) -> Result<()> {
        let commit_ts = TimeStamp::new(batch.get_commit_ts());
        for m in batch.get_pairs().iter() {
            let k = Key::from_raw(m.get_key()).append_ts(commit_ts);
            self.put(k.as_encoded(), m.get_value(), m.get_op())?;
        }
        Ok(())
    }

    fn put(&mut self, key: &[u8], value: &[u8], op: PairOp) -> Result<()> {
        let k = keys::data_key(key);
        let (_, commit_ts) = Key::split_on_ts_for(key)?;
        let w = match (op, is_short_value(value)) {
            (PairOp::Delete, _) => KvWrite::new(WriteType::Delete, commit_ts, None),
            (PairOp::Put, true) => KvWrite::new(WriteType::Put, commit_ts, Some(value.to_vec())),
            (PairOp::Put, false) => {
                self.default.put(&k, value)?;
                self.default_entries += 1;
                KvWrite::new(WriteType::Put, commit_ts, None)
            }
        };
        self.write.put(&k, &w.as_ref().to_bytes())?;
        self.write_entries += 1;
        Ok(())
    }

    pub fn finish(self) -> Result<Vec<SstMeta>> {
        let default_meta = self.default_meta.clone();
        let write_meta = self.write_meta.clone();
        let mut metas = Vec::with_capacity(2);
        let (default_entries, write_entries) = (self.default_entries, self.write_entries);
        let (p1, p2) = (self.default_path.clone(), self.write_path.clone());
        let (w1, w2, key_manager) = (self.default, self.write, self.key_manager);
        if default_entries > 0 {
            w1.finish()?;
            Self::save(p1, key_manager.as_deref())?;
            metas.push(default_meta);
        }
        if write_entries > 0 {
            w2.finish()?;
            Self::save(p2, key_manager.as_deref())?;
            metas.push(write_meta);
        }
        info!("finish write to sst";
            "default entries" => default_entries,
            "write entries" => write_entries,
        );
        Ok(metas)
    }

    // move file from temp to save.
    fn save(mut import_path: ImportPath, key_manager: Option<&DataKeyManager>) -> Result<()> {
        fs::rename(&import_path.temp, &import_path.save)?;
        if let Some(key_manager) = key_manager {
            let temp_str = import_path
                .temp
                .to_str()
                .ok_or_else(|| Error::InvalidSSTPath(import_path.temp.clone()))?;
            let save_str = import_path
                .save
                .to_str()
                .ok_or_else(|| Error::InvalidSSTPath(import_path.save.clone()))?;
            key_manager.link_file(temp_str, save_str)?;
            key_manager.delete_file(temp_str)?;
        }
        // sync the directory after rename
        import_path.save.pop();
        sync_dir(&import_path.save)?;
        Ok(())
    }
}

/// ImportDir is responsible for operating SST files and related path
/// calculations.
///
/// The file being written is stored in `$root/.temp/$file_name`. After writing
/// is completed, the file is moved to `$root/$file_name`. The file generated
/// from the ingestion process will be placed in `$root/.clone/$file_name`.
///
/// TODO: Add size and rate limit.
pub struct ImportDir {
    root_dir: PathBuf,
    temp_dir: PathBuf,
    clone_dir: PathBuf,
}

impl ImportDir {
    const TEMP_DIR: &'static str = ".temp";
    const CLONE_DIR: &'static str = ".clone";

    fn new<P: AsRef<Path>>(root: P) -> Result<ImportDir> {
        let root_dir = root.as_ref().to_owned();
        let temp_dir = root_dir.join(Self::TEMP_DIR);
        let clone_dir = root_dir.join(Self::CLONE_DIR);
        if temp_dir.exists() {
            fs::remove_dir_all(&temp_dir)?;
        }
        if clone_dir.exists() {
            fs::remove_dir_all(&clone_dir)?;
        }
        fs::create_dir_all(&temp_dir)?;
        fs::create_dir_all(&clone_dir)?;
        Ok(ImportDir {
            root_dir,
            temp_dir,
            clone_dir,
        })
    }

    fn join(&self, meta: &SstMeta) -> Result<ImportPath> {
        let file_name = sst_meta_to_path(meta)?;
        let save_path = self.root_dir.join(&file_name);
        let temp_path = self.temp_dir.join(&file_name);
        let clone_path = self.clone_dir.join(&file_name);
        Ok(ImportPath {
            save: save_path,
            temp: temp_path,
            clone: clone_path,
        })
    }

    fn create(
        &self,
        meta: &SstMeta,
        key_manager: Option<Arc<DataKeyManager>>,
    ) -> Result<ImportFile> {
        let path = self.join(meta)?;
        if path.save.exists() {
            return Err(Error::FileExists(path.save, "create SST upload cache"));
        }
        ImportFile::create(meta.clone(), path, key_manager)
    }

    fn delete_file(&self, path: &Path, key_manager: Option<&DataKeyManager>) -> Result<()> {
        if path.exists() {
            fs::remove_file(&path)?;
            if let Some(manager) = key_manager {
                manager.delete_file(path.to_str().unwrap())?;
            }
        }

        Ok(())
    }

    fn delete(&self, meta: &SstMeta, manager: Option<&DataKeyManager>) -> Result<ImportPath> {
        let path = self.join(meta)?;
        self.delete_file(&path.save, manager)?;
        self.delete_file(&path.temp, manager)?;
        self.delete_file(&path.clone, manager)?;
        Ok(path)
    }

<<<<<<< HEAD
    fn check<E: KvEngine>(
=======
    fn exist(&self, meta: &SstMeta) -> Result<bool> {
        let path = self.join(meta)?;
        Ok(path.save.exists())
    }

    fn ingest<E: KvEngine>(
>>>>>>> 3a4b8bbf
        &self,
        meta: &SstMeta,
        engine: &E,
        key_manager: Option<&DataKeyManager>,
    ) -> Result<()> {
        let path = self.join(meta)?;
        let cf = meta.get_cf_name();
        super::prepare_sst_for_ingestion(&path.save, &path.clone, key_manager)?;
        let length = meta.get_length();
        let crc32 = meta.get_crc32();
        // FIXME perform validate_sst_for_ingestion after we can handle sst file size correctly.
        // currently we can not handle sst file size after rewrite,
        // we need re-compute length & crc32 and fill back to sstMeta.
        if length != 0 {
            if crc32 != 0 {
                // we only validate if the length and CRC32 are explicitly provided.
                engine.validate_sst_for_ingestion(cf, &path.clone, length, crc32)?;
            }
            IMPORTER_INGEST_BYTES.observe(length as _)
        }
        Ok(())
    }

    fn ingest<E: KvEngine>(&self, cf: &str, metas: &[SstMeta], engine: &E) -> Result<()> {
        let mut opts = E::IngestExternalFileOptions::new();
        opts.move_files(true);
        let start = Instant::now();
        let mut paths = vec![];
        for sst in metas {
            assert_eq!(sst.get_cf_name(), cf);
            let path = self.join(sst)?;
            paths.push(path.clone);
        }
        let files: Vec<&str> = paths.iter().map(|p| p.to_str().unwrap()).collect();
        engine.ingest_external_file_cf(cf, &opts, &files)?;
        IMPORTER_INGEST_DURATION
            .with_label_values(&["ingest"])
            .observe(start.elapsed().as_secs_f64());
        Ok(())
    }

    fn list_ssts(&self) -> Result<Vec<SstMeta>> {
        let mut ssts = Vec::new();
        for e in fs::read_dir(&self.root_dir)? {
            let e = e?;
            if !e.file_type()?.is_file() {
                continue;
            }
            let path = e.path();
            match path_to_sst_meta(&path) {
                Ok(sst) => ssts.push(sst),
                Err(e) => error!(%e; "path_to_sst_meta failed"; "path" => %path.to_str().unwrap(),),
            }
        }
        Ok(ssts)
    }
}

#[derive(Clone)]
pub struct ImportPath {
    // The path of the file that has been uploaded.
    save: PathBuf,
    // The path of the file that is being uploaded.
    temp: PathBuf,
    // The path of the file that is going to be ingested.
    clone: PathBuf,
}

impl fmt::Debug for ImportPath {
    fn fmt(&self, f: &mut fmt::Formatter<'_>) -> fmt::Result {
        f.debug_struct("ImportPath")
            .field("save", &self.save)
            .field("temp", &self.temp)
            .field("clone", &self.clone)
            .finish()
    }
}
// `SyncableWrite` extends io::Write with sync
trait SyncableWrite: io::Write + Send {
    // sync all metadata to storage
    fn sync(&self) -> io::Result<()>;
}

impl SyncableWrite for File {
    fn sync(&self) -> io::Result<()> {
        self.sync_all()
    }
}

impl SyncableWrite for EncrypterWriter<File> {
    fn sync(&self) -> io::Result<()> {
        self.sync_all()
    }
}

/// ImportFile is used to handle the writing and verification of SST files.
pub struct ImportFile {
    meta: SstMeta,
    path: ImportPath,
    file: Option<Box<dyn SyncableWrite>>,
    digest: crc32fast::Hasher,
    key_manager: Option<Arc<DataKeyManager>>,
}

impl ImportFile {
    fn create(
        meta: SstMeta,
        path: ImportPath,
        key_manager: Option<Arc<DataKeyManager>>,
    ) -> Result<ImportFile> {
        let file: Box<dyn SyncableWrite> = if let Some(ref manager) = key_manager {
            // key manager will truncate existed file, so we should check exist manually.
            if path.temp.exists() {
                return Err(Error::Io(io::Error::new(
                    io::ErrorKind::AlreadyExists,
                    format!("file already exists, {}", path.temp.to_str().unwrap()),
                )));
            }
            Box::new(manager.create_file(&path.temp)?)
        } else {
            Box::new(
                OpenOptions::new()
                    .write(true)
                    .create_new(true)
                    .open(&path.temp)?,
            )
        };
        Ok(ImportFile {
            meta,
            path,
            file: Some(file),
            digest: crc32fast::Hasher::new(),
            key_manager,
        })
    }

    pub fn append(&mut self, data: &[u8]) -> Result<()> {
        self.file.as_mut().unwrap().write_all(data)?;
        self.digest.update(data);
        Ok(())
    }

    pub fn finish(&mut self) -> Result<()> {
        self.validate()?;
        // sync is a wrapping for File::sync_all
        self.file.take().unwrap().sync()?;
        if self.path.save.exists() {
            return Err(Error::FileExists(
                self.path.save.clone(),
                "finalize SST write cache",
            ));
        }
        fs::rename(&self.path.temp, &self.path.save)?;
        if let Some(ref manager) = self.key_manager {
            let tmp_str = self.path.temp.to_str().unwrap();
            let save_str = self.path.save.to_str().unwrap();
            manager.link_file(tmp_str, save_str)?;
            manager.delete_file(self.path.temp.to_str().unwrap())?;
        }
        Ok(())
    }

    fn cleanup(&mut self) -> Result<()> {
        self.file.take();
        if self.path.temp.exists() {
            if let Some(ref manager) = self.key_manager {
                manager.delete_file(self.path.temp.to_str().unwrap())?;
            }
            fs::remove_file(&self.path.temp)?;
        }
        Ok(())
    }

    fn validate(&self) -> Result<()> {
        let crc32 = self.digest.clone().finalize();
        let expect = self.meta.get_crc32();
        if crc32 != expect {
            let reason = format!("crc32 {}, expect {}", crc32, expect);
            return Err(Error::FileCorrupted(self.path.temp.clone(), reason));
        }
        Ok(())
    }
}

impl Drop for ImportFile {
    fn drop(&mut self) {
        if let Err(e) = self.cleanup() {
            warn!("cleanup failed"; "file" => ?self, "err" => %e);
        }
    }
}

impl fmt::Debug for ImportFile {
    fn fmt(&self, f: &mut fmt::Formatter<'_>) -> fmt::Result {
        f.debug_struct("ImportFile")
            .field("meta", &self.meta)
            .field("path", &self.path)
            .finish()
    }
}

const SST_SUFFIX: &str = ".sst";

pub fn sst_meta_to_path(meta: &SstMeta) -> Result<PathBuf> {
    Ok(PathBuf::from(format!(
        "{}_{}_{}_{}_{}{}",
        UuidBuilder::from_slice(meta.get_uuid())?.build(),
        meta.get_region_id(),
        meta.get_region_epoch().get_conf_ver(),
        meta.get_region_epoch().get_version(),
        meta.get_cf_name(),
        SST_SUFFIX,
    )))
}

fn path_to_sst_meta<P: AsRef<Path>>(path: P) -> Result<SstMeta> {
    let path = path.as_ref();
    let file_name = match path.file_name().and_then(|n| n.to_str()) {
        Some(name) => name,
        None => return Err(Error::InvalidSSTPath(path.to_owned())),
    };

    // A valid file name should be in the format:
    // "{uuid}_{region_id}_{region_epoch.conf_ver}_{region_epoch.version}_{cf}.sst"
    if !file_name.ends_with(SST_SUFFIX) {
        return Err(Error::InvalidSSTPath(path.to_owned()));
    }
    let elems: Vec<_> = file_name.trim_end_matches(SST_SUFFIX).split('_').collect();
    if elems.len() != 5 {
        return Err(Error::InvalidSSTPath(path.to_owned()));
    }

    let mut meta = SstMeta::default();
    let uuid = Uuid::parse_str(elems[0])?;
    meta.set_uuid(uuid.as_bytes().to_vec());
    meta.set_region_id(elems[1].parse()?);
    meta.mut_region_epoch().set_conf_ver(elems[2].parse()?);
    meta.mut_region_epoch().set_version(elems[3].parse()?);
    meta.set_cf_name(elems[4].to_owned());
    Ok(meta)
}

fn key_to_bound(key: &[u8]) -> Bound<&[u8]> {
    if key.is_empty() {
        Bound::Unbounded
    } else {
        Bound::Included(key)
    }
}

fn key_to_exclusive_bound(key: &[u8]) -> Bound<&[u8]> {
    if key.is_empty() {
        Bound::Unbounded
    } else {
        Bound::Excluded(key)
    }
}

fn is_before_start_bound<K: AsRef<[u8]>>(value: &[u8], bound: &Bound<K>) -> bool {
    match bound {
        Bound::Unbounded => false,
        Bound::Included(b) => *value < *b.as_ref(),
        Bound::Excluded(b) => *value <= *b.as_ref(),
    }
}

fn is_after_end_bound<K: AsRef<[u8]>>(value: &[u8], bound: &Bound<K>) -> bool {
    match bound {
        Bound::Unbounded => false,
        Bound::Included(b) => *value > *b.as_ref(),
        Bound::Excluded(b) => *value >= *b.as_ref(),
    }
}

#[cfg(test)]
mod tests {
    use super::*;
    use test_sst_importer::*;

    use std::f64::INFINITY;

    use engine_traits::{
        collect, name_to_cf, EncryptionMethod, Iterable, Iterator, SeekKey, CF_DEFAULT, DATA_CFS,
    };
    use engine_traits::{Error as TraitError, SstWriterBuilder, TablePropertiesExt};
    use engine_traits::{
        ExternalSstFileInfo, SstExt, TableProperties, TablePropertiesCollection,
        UserCollectedProperties,
    };
    use tempfile::Builder;
    use test_sst_importer::{
        new_sst_reader, new_sst_writer, new_test_engine, RocksSstWriter, PROP_TEST_MARKER_CF_NAME,
    };
    use txn_types::{Value, WriteType};

    use test_util::new_test_key_manager;

    fn do_test_import_dir(key_manager: Option<Arc<DataKeyManager>>) {
        let temp_dir = Builder::new().prefix("test_import_dir").tempdir().unwrap();
        let dir = ImportDir::new(temp_dir.path()).unwrap();

        let mut meta = SstMeta::default();
        meta.set_uuid(Uuid::new_v4().as_bytes().to_vec());

        let path = dir.join(&meta).unwrap();

        // Test ImportDir::create()
        {
            let _file = dir.create(&meta, key_manager.clone()).unwrap();
            check_file_exists(&path.temp, key_manager.as_deref());
            check_file_not_exists(&path.save, key_manager.as_deref());
            check_file_not_exists(&path.clone, key_manager.as_deref());

            // Cannot create the same file again.
            assert!(dir.create(&meta, key_manager.clone()).is_err());
        }

        // Test ImportDir::delete()
        {
            if let Some(ref manager) = key_manager {
                manager.create_file(&path.temp).unwrap();
                manager.create_file(&path.save).unwrap();
                manager.create_file(&path.clone).unwrap();
            } else {
                File::create(&path.temp).unwrap();
                File::create(&path.save).unwrap();
                File::create(&path.clone).unwrap();
            }

            dir.delete(&meta, key_manager.as_deref()).unwrap();
            check_file_not_exists(&path.temp, key_manager.as_deref());
            check_file_not_exists(&path.save, key_manager.as_deref());
            check_file_not_exists(&path.clone, key_manager.as_deref());
        }

        // Test ImportDir::ingest()

        let db_path = temp_dir.path().join("db");
        let env = get_env(key_manager.clone(), None /*base_env*/).unwrap();
        let db = new_test_engine_with_env(db_path.to_str().unwrap(), &[CF_DEFAULT], env);

        let cases = vec![(0, 10), (5, 15), (10, 20), (0, 100)];

        let mut ingested = Vec::new();

        for (i, &range) in cases.iter().enumerate() {
            let path = temp_dir.path().join(format!("{}.sst", i));
            let (meta, data) = gen_sst_file(&path, range);

            let mut f = dir.create(&meta, key_manager.clone()).unwrap();
            f.append(&data).unwrap();
            f.finish().unwrap();

            dir.check(&meta, &db, key_manager.as_deref()).unwrap();
            dir.ingest(CF_DEFAULT, &[meta.clone()], &db).unwrap();
            check_db_range(&db, range);

            ingested.push(meta);
        }

        let ssts = dir.list_ssts().unwrap();
        assert_eq!(ssts.len(), ingested.len());
        for sst in &ssts {
            ingested
                .iter()
                .find(|s| s.get_uuid() == sst.get_uuid())
                .unwrap();
            dir.delete(sst, key_manager.as_deref()).unwrap();
        }
        assert!(dir.list_ssts().unwrap().is_empty());
    }

    #[test]
    fn test_import_dir() {
        do_test_import_dir(None);

        let (_tmp_dir, key_manager) = new_key_manager_for_test();
        do_test_import_dir(Some(key_manager));
    }

    fn do_test_import_file(data_key_manager: Option<Arc<DataKeyManager>>) {
        let temp_dir = Builder::new().prefix("test_import_file").tempdir().unwrap();

        let path = ImportPath {
            save: temp_dir.path().join("save"),
            temp: temp_dir.path().join("temp"),
            clone: temp_dir.path().join("clone"),
        };

        let data = b"test_data";
        let crc32 = calc_data_crc32(data);

        let mut meta = SstMeta::default();

        {
            let mut f =
                ImportFile::create(meta.clone(), path.clone(), data_key_manager.clone()).unwrap();
            // Cannot create the same file again.
            assert!(
                ImportFile::create(meta.clone(), path.clone(), data_key_manager.clone()).is_err()
            );
            f.append(data).unwrap();
            // Invalid crc32 and length.
            assert!(f.finish().is_err());
            check_file_exists(&path.temp, data_key_manager.as_deref());
            check_file_not_exists(&path.save, data_key_manager.as_deref());
        }

        meta.set_crc32(crc32);
        meta.set_length(data.len() as u64);

        {
            let mut f = ImportFile::create(meta, path.clone(), data_key_manager.clone()).unwrap();
            f.append(data).unwrap();
            f.finish().unwrap();
            check_file_not_exists(&path.temp, data_key_manager.as_deref());
            check_file_exists(&path.save, data_key_manager.as_deref());
        }
    }

    fn check_file_not_exists(path: &Path, key_manager: Option<&DataKeyManager>) {
        assert!(!path.exists());
        if let Some(manager) = key_manager {
            let info = manager.get_file(path.to_str().unwrap()).unwrap();
            assert!(info.is_empty());
            assert_eq!(info.method, EncryptionMethod::Plaintext);
        }
    }

    fn check_file_exists(path: &Path, key_manager: Option<&DataKeyManager>) {
        assert!(path.exists());
        if let Some(manager) = key_manager {
            let info = manager.get_file(path.to_str().unwrap()).unwrap();
            // the returned encryption info must not be default value
            assert_ne!(info.method, EncryptionMethod::Plaintext);
            assert!(!info.key.is_empty() && !info.iv.is_empty());
        }
    }

    fn new_key_manager_for_test() -> (tempfile::TempDir, Arc<DataKeyManager>) {
        // test with tde
        let tmp_dir = tempfile::TempDir::new().unwrap();
        let key_manager = new_test_key_manager(&tmp_dir, None, None, None);
        assert!(key_manager.is_ok());
        (tmp_dir, Arc::new(key_manager.unwrap().unwrap()))
    }

    #[test]
    fn test_import_file() {
        // test without tde
        do_test_import_file(None);

        // test with tde
        let (_tmp_dir, key_manager) = new_key_manager_for_test();
        do_test_import_file(Some(key_manager));
    }

    #[test]
    fn test_sst_meta_to_path() {
        let mut meta = SstMeta::default();
        let uuid = Uuid::new_v4();
        meta.set_uuid(uuid.as_bytes().to_vec());
        meta.set_region_id(1);
        meta.set_cf_name(CF_DEFAULT.to_owned());
        meta.mut_region_epoch().set_conf_ver(2);
        meta.mut_region_epoch().set_version(3);

        let path = sst_meta_to_path(&meta).unwrap();
        let expected_path = format!("{}_1_2_3_default.sst", uuid);
        assert_eq!(path.to_str().unwrap(), &expected_path);

        let new_meta = path_to_sst_meta(path).unwrap();
        assert_eq!(meta, new_meta);
    }

    fn create_external_sst_file_with_write_fn<F>(
        write_fn: F,
    ) -> Result<(tempfile::TempDir, StorageBackend, SstMeta)>
    where
        F: FnOnce(&mut RocksSstWriter) -> Result<()>,
    {
        let ext_sst_dir = tempfile::tempdir()?;
        let mut sst_writer =
            new_sst_writer(ext_sst_dir.path().join("sample.sst").to_str().unwrap());
        write_fn(&mut sst_writer)?;
        let sst_info = sst_writer.finish()?;

        // make up the SST meta for downloading.
        let mut meta = SstMeta::default();
        let uuid = Uuid::new_v4();
        meta.set_uuid(uuid.as_bytes().to_vec());
        meta.set_cf_name(CF_DEFAULT.to_owned());
        meta.set_length(sst_info.file_size());
        meta.set_region_id(4);
        meta.mut_region_epoch().set_conf_ver(5);
        meta.mut_region_epoch().set_version(6);

        let backend = external_storage::make_local_backend(ext_sst_dir.path());
        Ok((ext_sst_dir, backend, meta))
    }

    fn create_sample_external_sst_file() -> Result<(tempfile::TempDir, StorageBackend, SstMeta)> {
        create_external_sst_file_with_write_fn(|writer| {
            writer.put(b"zt123_r01", b"abc")?;
            writer.put(b"zt123_r04", b"xyz")?;
            writer.put(b"zt123_r07", b"pqrst")?;
            // writer.delete(b"t123_r10")?; // FIXME: can't handle DELETE ops yet.
            writer.put(b"zt123_r13", b"www")?;
            Ok(())
        })
    }

    fn create_sample_external_rawkv_sst_file(
        start_key: &[u8],
        end_key: &[u8],
        end_key_exclusive: bool,
    ) -> Result<(tempfile::TempDir, StorageBackend, SstMeta)> {
        let (dir, backend, mut meta) = create_external_sst_file_with_write_fn(|writer| {
            writer.put(b"za", b"v1")?;
            writer.put(b"zb", b"v2")?;
            writer.put(b"zb\x00", b"v3")?;
            writer.put(b"zc", b"v4")?;
            writer.put(b"zc\x00", b"v5")?;
            writer.put(b"zc\x00\x00", b"v6")?;
            writer.put(b"zd", b"v7")?;
            Ok(())
        })?;
        meta.mut_range().set_start(start_key.to_vec());
        meta.mut_range().set_end(end_key.to_vec());
        meta.set_end_key_exclusive(end_key_exclusive);
        Ok((dir, backend, meta))
    }

    fn get_encoded_key(key: &[u8], ts: u64) -> Vec<u8> {
        keys::data_key(
            txn_types::Key::from_raw(key)
                .append_ts(TimeStamp::new(ts))
                .as_encoded(),
        )
    }

    fn get_write_value(
        write_type: WriteType,
        start_ts: u64,
        short_value: Option<Value>,
    ) -> Vec<u8> {
        txn_types::Write::new(write_type, TimeStamp::new(start_ts), short_value)
            .as_ref()
            .to_bytes()
    }

    fn create_sample_external_sst_file_txn_default(
    ) -> Result<(tempfile::TempDir, StorageBackend, SstMeta)> {
        let ext_sst_dir = tempfile::tempdir()?;
        let mut sst_writer = new_sst_writer(
            ext_sst_dir
                .path()
                .join("sample_default.sst")
                .to_str()
                .unwrap(),
        );
        sst_writer.put(&get_encoded_key(b"t123_r01", 1), b"abc")?;
        sst_writer.put(&get_encoded_key(b"t123_r04", 3), b"xyz")?;
        sst_writer.put(&get_encoded_key(b"t123_r07", 7), b"pqrst")?;
        // sst_writer.delete(b"t123_r10")?; // FIXME: can't handle DELETE ops yet.
        let sst_info = sst_writer.finish()?;

        // make up the SST meta for downloading.
        let mut meta = SstMeta::default();
        let uuid = Uuid::new_v4();
        meta.set_uuid(uuid.as_bytes().to_vec());
        meta.set_cf_name(CF_DEFAULT.to_owned());
        meta.set_length(sst_info.file_size());
        meta.set_region_id(4);
        meta.mut_region_epoch().set_conf_ver(5);
        meta.mut_region_epoch().set_version(6);

        let backend = external_storage::make_local_backend(ext_sst_dir.path());
        Ok((ext_sst_dir, backend, meta))
    }

    fn create_sample_external_sst_file_txn_write(
    ) -> Result<(tempfile::TempDir, StorageBackend, SstMeta)> {
        let ext_sst_dir = tempfile::tempdir()?;
        let mut sst_writer = new_sst_writer(
            ext_sst_dir
                .path()
                .join("sample_write.sst")
                .to_str()
                .unwrap(),
        );
        sst_writer.put(
            &get_encoded_key(b"t123_r01", 5),
            &get_write_value(WriteType::Put, 1, None),
        )?;
        sst_writer.put(
            &get_encoded_key(b"t123_r02", 5),
            &get_write_value(WriteType::Delete, 1, None),
        )?;
        sst_writer.put(
            &get_encoded_key(b"t123_r04", 4),
            &get_write_value(WriteType::Put, 3, None),
        )?;
        sst_writer.put(
            &get_encoded_key(b"t123_r07", 8),
            &get_write_value(WriteType::Put, 7, None),
        )?;
        sst_writer.put(
            &get_encoded_key(b"t123_r13", 8),
            &get_write_value(WriteType::Put, 7, Some(b"www".to_vec())),
        )?;
        let sst_info = sst_writer.finish()?;

        // make up the SST meta for downloading.
        let mut meta = SstMeta::default();
        let uuid = Uuid::new_v4();
        meta.set_uuid(uuid.as_bytes().to_vec());
        meta.set_cf_name(CF_WRITE.to_owned());
        meta.set_length(sst_info.file_size());
        meta.set_region_id(4);
        meta.mut_region_epoch().set_conf_ver(5);
        meta.mut_region_epoch().set_version(6);

        let backend = external_storage::make_local_backend(ext_sst_dir.path());
        Ok((ext_sst_dir, backend, meta))
    }

    fn new_rewrite_rule(
        old_key_prefix: &[u8],
        new_key_prefix: &[u8],
        new_timestamp: u64,
    ) -> RewriteRule {
        let mut rule = RewriteRule::default();
        rule.set_old_key_prefix(old_key_prefix.to_vec());
        rule.set_new_key_prefix(new_key_prefix.to_vec());
        rule.set_new_timestamp(new_timestamp);
        rule
    }

    fn create_sst_writer_with_db(
        importer: &SSTImporter,
        meta: &SstMeta,
    ) -> Result<<TestEngine as SstExt>::SstWriter> {
        let temp_dir = Builder::new().prefix("test_import_dir").tempdir().unwrap();
        let db_path = temp_dir.path().join("db");
        let db = new_test_engine(db_path.to_str().unwrap(), DATA_CFS);
        let sst_writer = <TestEngine as SstExt>::SstWriterBuilder::new()
            .set_db(&db)
            .set_cf(name_to_cf(meta.get_cf_name()).unwrap())
            .build(importer.get_path(meta).to_str().unwrap())
            .unwrap();
        Ok(sst_writer)
    }

    #[test]
    fn test_read_external_storage_into_file() {
        let data = &b"some input data"[..];
        let mut input = data;
        let mut output = Vec::new();
        let input_len = input.len() as u64;
        block_on_external_io(SSTImporter::read_external_storage_into_file(
            &mut input,
            &mut output,
            &Limiter::new(INFINITY),
            input_len,
            8192,
        ))
        .unwrap();
        assert_eq!(&*output, data);
    }

    #[test]
    fn test_read_external_storage_into_file_timed_out() {
        use futures_util::stream::{pending, TryStreamExt};

        let mut input = pending::<io::Result<&[u8]>>().into_async_read();
        let mut output = Vec::new();
        let err = block_on_external_io(SSTImporter::read_external_storage_into_file(
            &mut input,
            &mut output,
            &Limiter::new(INFINITY),
            0,
            usize::MAX,
        ))
        .unwrap_err();
        assert_eq!(err.kind(), io::ErrorKind::TimedOut);
    }

    #[test]
    fn test_download_sst_no_key_rewrite() {
        // creates a sample SST file.
        let (_ext_sst_dir, backend, meta) = create_sample_external_sst_file().unwrap();

        // performs the download.
        let importer_dir = tempfile::tempdir().unwrap();
        let importer = SSTImporter::new(&importer_dir, None).unwrap();
        let sst_writer = create_sst_writer_with_db(&importer, &meta).unwrap();

        let range = importer
            .download::<TestEngine>(
                &meta,
                &backend,
                "sample.sst",
                &RewriteRule::default(),
                Limiter::new(INFINITY),
                sst_writer,
            )
            .unwrap()
            .unwrap();

        assert_eq!(range.get_start(), b"t123_r01");
        assert_eq!(range.get_end(), b"t123_r13");

        // verifies that the file is saved to the correct place.
        let sst_file_path = importer.dir.join(&meta).unwrap().save;
        let sst_file_metadata = sst_file_path.metadata().unwrap();
        assert!(sst_file_metadata.is_file());
        assert_eq!(sst_file_metadata.len(), meta.get_length());

        // verifies the SST content is correct.
        let sst_reader = new_sst_reader(sst_file_path.to_str().unwrap());
        sst_reader.verify_checksum().unwrap();
        let mut iter = sst_reader.iter();
        iter.seek(SeekKey::Start).unwrap();
        assert_eq!(
            collect(iter),
            vec![
                (b"zt123_r01".to_vec(), b"abc".to_vec()),
                (b"zt123_r04".to_vec(), b"xyz".to_vec()),
                (b"zt123_r07".to_vec(), b"pqrst".to_vec()),
                (b"zt123_r13".to_vec(), b"www".to_vec()),
            ]
        );
    }

    #[test]
    fn test_download_sst_with_key_rewrite() {
        // creates a sample SST file.
        let (_ext_sst_dir, backend, meta) = create_sample_external_sst_file().unwrap();

        // performs the download.
        let importer_dir = tempfile::tempdir().unwrap();
        let importer = SSTImporter::new(&importer_dir, None).unwrap();
        let sst_writer = create_sst_writer_with_db(&importer, &meta).unwrap();

        let range = importer
            .download::<TestEngine>(
                &meta,
                &backend,
                "sample.sst",
                &new_rewrite_rule(b"t123", b"t567", 0),
                Limiter::new(INFINITY),
                sst_writer,
            )
            .unwrap()
            .unwrap();

        assert_eq!(range.get_start(), b"t567_r01");
        assert_eq!(range.get_end(), b"t567_r13");

        // verifies that the file is saved to the correct place.
        // (the file size may be changed, so not going to check the file size)
        let sst_file_path = importer.dir.join(&meta).unwrap().save;
        assert!(sst_file_path.is_file());

        // verifies the SST content is correct.
        let sst_reader = new_sst_reader(sst_file_path.to_str().unwrap());
        sst_reader.verify_checksum().unwrap();
        let mut iter = sst_reader.iter();
        iter.seek(SeekKey::Start).unwrap();
        assert_eq!(
            collect(iter),
            vec![
                (b"zt567_r01".to_vec(), b"abc".to_vec()),
                (b"zt567_r04".to_vec(), b"xyz".to_vec()),
                (b"zt567_r07".to_vec(), b"pqrst".to_vec()),
                (b"zt567_r13".to_vec(), b"www".to_vec()),
            ]
        );
    }

    #[test]
    fn test_download_sst_with_key_rewrite_ts_default() {
        // performs the download.
        let importer_dir = tempfile::tempdir().unwrap();
        let importer = SSTImporter::new(&importer_dir, None).unwrap();

        // creates a sample SST file.
        let (_ext_sst_dir, backend, meta) = create_sample_external_sst_file_txn_default().unwrap();
        let sst_writer = create_sst_writer_with_db(&importer, &meta).unwrap();

        let _ = importer
            .download::<TestEngine>(
                &meta,
                &backend,
                "sample_default.sst",
                &new_rewrite_rule(b"", b"", 16),
                Limiter::new(INFINITY),
                sst_writer,
            )
            .unwrap()
            .unwrap();

        // verifies that the file is saved to the correct place.
        // (the file size may be changed, so not going to check the file size)
        let sst_file_path = importer.dir.join(&meta).unwrap().save;
        assert!(sst_file_path.is_file());

        // verifies the SST content is correct.
        let sst_reader = new_sst_reader(sst_file_path.to_str().unwrap());
        sst_reader.verify_checksum().unwrap();
        let mut iter = sst_reader.iter();
        iter.seek(SeekKey::Start).unwrap();
        assert_eq!(
            collect(iter),
            vec![
                (get_encoded_key(b"t123_r01", 16), b"abc".to_vec()),
                (get_encoded_key(b"t123_r04", 16), b"xyz".to_vec()),
                (get_encoded_key(b"t123_r07", 16), b"pqrst".to_vec()),
            ]
        );
    }

    #[test]
    fn test_download_sst_with_key_rewrite_ts_write() {
        // performs the download.
        let importer_dir = tempfile::tempdir().unwrap();
        let importer = SSTImporter::new(&importer_dir, None).unwrap();

        // creates a sample SST file.
        let (_ext_sst_dir, backend, meta) = create_sample_external_sst_file_txn_write().unwrap();
        let sst_writer = create_sst_writer_with_db(&importer, &meta).unwrap();

        let _ = importer
            .download::<TestEngine>(
                &meta,
                &backend,
                "sample_write.sst",
                &new_rewrite_rule(b"", b"", 16),
                Limiter::new(INFINITY),
                sst_writer,
            )
            .unwrap()
            .unwrap();

        // verifies that the file is saved to the correct place.
        // (the file size may be changed, so not going to check the file size)
        let sst_file_path = importer.dir.join(&meta).unwrap().save;
        assert!(sst_file_path.is_file());

        // verifies the SST content is correct.
        let sst_reader = new_sst_reader(sst_file_path.to_str().unwrap());
        sst_reader.verify_checksum().unwrap();
        let mut iter = sst_reader.iter();
        iter.seek(SeekKey::Start).unwrap();
        assert_eq!(
            collect(iter),
            vec![
                (
                    get_encoded_key(b"t123_r01", 16),
                    get_write_value(WriteType::Put, 16, None)
                ),
                (
                    get_encoded_key(b"t123_r02", 16),
                    get_write_value(WriteType::Delete, 16, None)
                ),
                (
                    get_encoded_key(b"t123_r04", 16),
                    get_write_value(WriteType::Put, 16, None)
                ),
                (
                    get_encoded_key(b"t123_r07", 16),
                    get_write_value(WriteType::Put, 16, None)
                ),
                (
                    get_encoded_key(b"t123_r13", 16),
                    get_write_value(WriteType::Put, 16, Some(b"www".to_vec()))
                ),
            ]
        );
    }

    #[test]
    fn test_download_sst_then_ingest() {
        for cf in &[CF_DEFAULT, CF_WRITE] {
            // creates a sample SST file.
            let (_ext_sst_dir, backend, mut meta) = create_sample_external_sst_file().unwrap();
            meta.set_cf_name((*cf).to_string());

            // performs the download.
            let importer_dir = tempfile::tempdir().unwrap();
            let importer = SSTImporter::new(&importer_dir, None).unwrap();
            let sst_writer = create_sst_writer_with_db(&importer, &meta).unwrap();

            let range = importer
                .download::<TestEngine>(
                    &meta,
                    &backend,
                    "sample.sst",
                    &new_rewrite_rule(b"t123", b"t9102", 0),
                    Limiter::new(INFINITY),
                    sst_writer,
                )
                .unwrap()
                .unwrap();

            assert_eq!(range.get_start(), b"t9102_r01");
            assert_eq!(range.get_end(), b"t9102_r13");

            // performs the ingest
            let ingest_dir = tempfile::tempdir().unwrap();
            let db = new_test_engine(ingest_dir.path().to_str().unwrap(), DATA_CFS);

            meta.set_length(0); // disable validation.
            meta.set_crc32(0);
            importer.check(&meta, &db).unwrap();
            importer
                .ingest(meta.get_cf_name(), &[meta.clone()], &db)
                .unwrap();

            // verifies the DB content is correct.
            let mut iter = db.iterator_cf(cf).unwrap();
            iter.seek(SeekKey::Start).unwrap();
            assert_eq!(
                collect(iter),
                vec![
                    (b"zt9102_r01".to_vec(), b"abc".to_vec()),
                    (b"zt9102_r04".to_vec(), b"xyz".to_vec()),
                    (b"zt9102_r07".to_vec(), b"pqrst".to_vec()),
                    (b"zt9102_r13".to_vec(), b"www".to_vec()),
                ]
            );

            // check properties
            let start = keys::data_key(b"");
            let end = keys::data_end_key(b"");
            let collection = db.get_range_properties_cf(cf, &start, &end).unwrap();
            assert!(!collection.is_empty());
            for (_, v) in collection.iter() {
                assert!(!v.user_collected_properties().is_empty());
                assert_eq!(
                    v.user_collected_properties()
                        .get(PROP_TEST_MARKER_CF_NAME)
                        .unwrap(),
                    cf.as_bytes()
                );
            }
        }
    }

    #[test]
    fn test_download_sst_partial_range() {
        let (_ext_sst_dir, backend, mut meta) = create_sample_external_sst_file().unwrap();
        let importer_dir = tempfile::tempdir().unwrap();
        let importer = SSTImporter::new(&importer_dir, None).unwrap();
        let sst_writer = create_sst_writer_with_db(&importer, &meta).unwrap();
        // note: the range doesn't contain the DATA_PREFIX 'z'.
        meta.mut_range().set_start(b"t123_r02".to_vec());
        meta.mut_range().set_end(b"t123_r12".to_vec());

        let range = importer
            .download::<TestEngine>(
                &meta,
                &backend,
                "sample.sst",
                &RewriteRule::default(),
                Limiter::new(INFINITY),
                sst_writer,
            )
            .unwrap()
            .unwrap();

        assert_eq!(range.get_start(), b"t123_r04");
        assert_eq!(range.get_end(), b"t123_r07");

        // verifies that the file is saved to the correct place.
        // (the file size is changed, so not going to check the file size)
        let sst_file_path = importer.dir.join(&meta).unwrap().save;
        assert!(sst_file_path.is_file());

        // verifies the SST content is correct.
        let sst_reader = new_sst_reader(sst_file_path.to_str().unwrap());
        sst_reader.verify_checksum().unwrap();
        let mut iter = sst_reader.iter();
        iter.seek(SeekKey::Start).unwrap();
        assert_eq!(
            collect(iter),
            vec![
                (b"zt123_r04".to_vec(), b"xyz".to_vec()),
                (b"zt123_r07".to_vec(), b"pqrst".to_vec()),
            ]
        );
    }

    #[test]
    fn test_download_sst_partial_range_with_key_rewrite() {
        let (_ext_sst_dir, backend, mut meta) = create_sample_external_sst_file().unwrap();
        let importer_dir = tempfile::tempdir().unwrap();
        let importer = SSTImporter::new(&importer_dir, None).unwrap();
        let sst_writer = create_sst_writer_with_db(&importer, &meta).unwrap();
        meta.mut_range().set_start(b"t5_r02".to_vec());
        meta.mut_range().set_end(b"t5_r12".to_vec());

        let range = importer
            .download::<TestEngine>(
                &meta,
                &backend,
                "sample.sst",
                &new_rewrite_rule(b"t123", b"t5", 0),
                Limiter::new(INFINITY),
                sst_writer,
            )
            .unwrap()
            .unwrap();

        assert_eq!(range.get_start(), b"t5_r04");
        assert_eq!(range.get_end(), b"t5_r07");

        // verifies that the file is saved to the correct place.
        let sst_file_path = importer.dir.join(&meta).unwrap().save;
        assert!(sst_file_path.is_file());

        // verifies the SST content is correct.
        let sst_reader = new_sst_reader(sst_file_path.to_str().unwrap());
        sst_reader.verify_checksum().unwrap();
        let mut iter = sst_reader.iter();
        iter.seek(SeekKey::Start).unwrap();
        assert_eq!(
            collect(iter),
            vec![
                (b"zt5_r04".to_vec(), b"xyz".to_vec()),
                (b"zt5_r07".to_vec(), b"pqrst".to_vec()),
            ]
        );
    }

    #[test]
    fn test_download_sst_invalid() {
        let ext_sst_dir = tempfile::tempdir().unwrap();
        fs::write(ext_sst_dir.path().join("sample.sst"), b"not an SST file").unwrap();
        let mut meta = SstMeta::default();
        meta.set_uuid(vec![0u8; 16]);
        let importer_dir = tempfile::tempdir().unwrap();
        let importer = SSTImporter::new(&importer_dir, None).unwrap();
        let sst_writer = create_sst_writer_with_db(&importer, &meta).unwrap();
        let backend = external_storage::make_local_backend(ext_sst_dir.path());

        let result = importer.download::<TestEngine>(
            &meta,
            &backend,
            "sample.sst",
            &RewriteRule::default(),
            Limiter::new(INFINITY),
            sst_writer,
        );
        match &result {
            Err(Error::EngineTraits(TraitError::Engine(msg))) if msg.starts_with("Corruption:") => {
            }
            _ => panic!("unexpected download result: {:?}", result),
        }
    }

    #[test]
    fn test_download_sst_empty() {
        let (_ext_sst_dir, backend, mut meta) = create_sample_external_sst_file().unwrap();
        let importer_dir = tempfile::tempdir().unwrap();
        let importer = SSTImporter::new(&importer_dir, None).unwrap();
        let sst_writer = create_sst_writer_with_db(&importer, &meta).unwrap();
        meta.mut_range().set_start(vec![b'x']);
        meta.mut_range().set_end(vec![b'y']);

        let result = importer.download::<TestEngine>(
            &meta,
            &backend,
            "sample.sst",
            &RewriteRule::default(),
            Limiter::new(INFINITY),
            sst_writer,
        );

        match result {
            Ok(None) => {}
            _ => panic!("unexpected download result: {:?}", result),
        }
    }

    #[test]
    fn test_download_sst_wrong_key_prefix() {
        let (_ext_sst_dir, backend, meta) = create_sample_external_sst_file().unwrap();
        let importer_dir = tempfile::tempdir().unwrap();
        let importer = SSTImporter::new(&importer_dir, None).unwrap();
        let sst_writer = create_sst_writer_with_db(&importer, &meta).unwrap();

        let result = importer.download::<TestEngine>(
            &meta,
            &backend,
            "sample.sst",
            &new_rewrite_rule(b"xxx", b"yyy", 0),
            Limiter::new(INFINITY),
            sst_writer,
        );

        match &result {
            Err(Error::WrongKeyPrefix(_, key, prefix)) => {
                assert_eq!(key, b"t123_r01");
                assert_eq!(prefix, b"xxx");
            }
            _ => panic!("unexpected download result: {:?}", result),
        }
    }

    #[test]
    fn test_write_sst() {
        let mut meta = SstMeta::default();
        meta.set_uuid(Uuid::new_v4().as_bytes().to_vec());

        let importer_dir = tempfile::tempdir().unwrap();
        let importer = SSTImporter::new(&importer_dir, None).unwrap();
        let db_path = importer_dir.path().join("db");
        let db = new_test_engine(db_path.to_str().unwrap(), DATA_CFS);

        let mut w = importer.new_writer::<TestEngine>(&db, meta).unwrap();
        let mut batch = WriteBatch::default();
        let mut pairs = vec![];

        // put short value kv in wirte cf
        let mut pair = Pair::default();
        pair.set_key(b"k1".to_vec());
        pair.set_value(b"short_value".to_vec());
        pairs.push(pair);

        // put big value kv in default cf
        let big_value = vec![42; 256];
        let mut pair = Pair::default();
        pair.set_key(b"k2".to_vec());
        pair.set_value(big_value);
        pairs.push(pair);

        // put delete type key in write cf
        let mut pair = Pair::default();
        pair.set_key(b"k3".to_vec());
        pair.set_op(PairOp::Delete);
        pairs.push(pair);

        // generate two cf metas
        batch.set_commit_ts(10);
        batch.set_pairs(pairs.into());
        w.write(batch).unwrap();
        assert_eq!(w.write_entries, 3);
        assert_eq!(w.default_entries, 1);

        let metas = w.finish().unwrap();
        assert_eq!(metas.len(), 2);
    }

    #[test]
    fn test_download_rawkv_sst() {
        // creates a sample SST file.
        let (_ext_sst_dir, backend, meta) =
            create_sample_external_rawkv_sst_file(b"0", b"z", false).unwrap();

        // performs the download.
        let importer_dir = tempfile::tempdir().unwrap();
        let importer = SSTImporter::new(&importer_dir, None).unwrap();
        let sst_writer = create_sst_writer_with_db(&importer, &meta).unwrap();

        let range = importer
            .download::<TestEngine>(
                &meta,
                &backend,
                "sample.sst",
                &RewriteRule::default(),
                Limiter::new(INFINITY),
                sst_writer,
            )
            .unwrap()
            .unwrap();

        assert_eq!(range.get_start(), b"a");
        assert_eq!(range.get_end(), b"d");

        // verifies that the file is saved to the correct place.
        let sst_file_path = importer.dir.join(&meta).unwrap().save;
        let sst_file_metadata = sst_file_path.metadata().unwrap();
        assert!(sst_file_metadata.is_file());
        assert_eq!(sst_file_metadata.len(), meta.get_length());

        // verifies the SST content is correct.
        let sst_reader = new_sst_reader(sst_file_path.to_str().unwrap());
        sst_reader.verify_checksum().unwrap();
        let mut iter = sst_reader.iter();
        iter.seek(SeekKey::Start).unwrap();
        assert_eq!(
            collect(iter),
            vec![
                (b"za".to_vec(), b"v1".to_vec()),
                (b"zb".to_vec(), b"v2".to_vec()),
                (b"zb\x00".to_vec(), b"v3".to_vec()),
                (b"zc".to_vec(), b"v4".to_vec()),
                (b"zc\x00".to_vec(), b"v5".to_vec()),
                (b"zc\x00\x00".to_vec(), b"v6".to_vec()),
                (b"zd".to_vec(), b"v7".to_vec()),
            ]
        );
    }

    #[test]
    fn test_download_rawkv_sst_partial() {
        // creates a sample SST file.
        let (_ext_sst_dir, backend, meta) =
            create_sample_external_rawkv_sst_file(b"b", b"c\x00", false).unwrap();

        // performs the download.
        let importer_dir = tempfile::tempdir().unwrap();
        let importer = SSTImporter::new(&importer_dir, None).unwrap();
        let sst_writer = create_sst_writer_with_db(&importer, &meta).unwrap();

        let range = importer
            .download::<TestEngine>(
                &meta,
                &backend,
                "sample.sst",
                &RewriteRule::default(),
                Limiter::new(INFINITY),
                sst_writer,
            )
            .unwrap()
            .unwrap();

        assert_eq!(range.get_start(), b"b");
        assert_eq!(range.get_end(), b"c\x00");

        // verifies that the file is saved to the correct place.
        let sst_file_path = importer.dir.join(&meta).unwrap().save;
        let sst_file_metadata = sst_file_path.metadata().unwrap();
        assert!(sst_file_metadata.is_file());

        // verifies the SST content is correct.
        let sst_reader = new_sst_reader(sst_file_path.to_str().unwrap());
        sst_reader.verify_checksum().unwrap();
        let mut iter = sst_reader.iter();
        iter.seek(SeekKey::Start).unwrap();
        assert_eq!(
            collect(iter),
            vec![
                (b"zb".to_vec(), b"v2".to_vec()),
                (b"zb\x00".to_vec(), b"v3".to_vec()),
                (b"zc".to_vec(), b"v4".to_vec()),
                (b"zc\x00".to_vec(), b"v5".to_vec()),
            ]
        );
    }

    #[test]
    fn test_download_rawkv_sst_partial_exclusive_end_key() {
        // creates a sample SST file.
        let (_ext_sst_dir, backend, meta) =
            create_sample_external_rawkv_sst_file(b"b", b"c\x00", true).unwrap();

        // performs the download.
        let importer_dir = tempfile::tempdir().unwrap();
        let importer = SSTImporter::new(&importer_dir, None).unwrap();
        let sst_writer = create_sst_writer_with_db(&importer, &meta).unwrap();

        let range = importer
            .download::<TestEngine>(
                &meta,
                &backend,
                "sample.sst",
                &RewriteRule::default(),
                Limiter::new(INFINITY),
                sst_writer,
            )
            .unwrap()
            .unwrap();

        assert_eq!(range.get_start(), b"b");
        assert_eq!(range.get_end(), b"c");

        // verifies that the file is saved to the correct place.
        let sst_file_path = importer.dir.join(&meta).unwrap().save;
        let sst_file_metadata = sst_file_path.metadata().unwrap();
        assert!(sst_file_metadata.is_file());

        // verifies the SST content is correct.
        let sst_reader = new_sst_reader(sst_file_path.to_str().unwrap());
        sst_reader.verify_checksum().unwrap();
        let mut iter = sst_reader.iter();
        iter.seek(SeekKey::Start).unwrap();
        assert_eq!(
            collect(iter),
            vec![
                (b"zb".to_vec(), b"v2".to_vec()),
                (b"zb\x00".to_vec(), b"v3".to_vec()),
                (b"zc".to_vec(), b"v4".to_vec()),
            ]
        );
    }
}<|MERGE_RESOLUTION|>--- conflicted
+++ resolved
@@ -651,16 +651,12 @@
         Ok(path)
     }
 
-<<<<<<< HEAD
-    fn check<E: KvEngine>(
-=======
     fn exist(&self, meta: &SstMeta) -> Result<bool> {
         let path = self.join(meta)?;
         Ok(path.save.exists())
     }
 
-    fn ingest<E: KvEngine>(
->>>>>>> 3a4b8bbf
+    fn check<E: KvEngine>(
         &self,
         meta: &SstMeta,
         engine: &E,
