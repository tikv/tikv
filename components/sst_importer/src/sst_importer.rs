--- conflicted
+++ resolved
@@ -670,30 +670,16 @@
         let cf = meta.get_cf_name();
         super::prepare_sst_for_ingestion(&path.save, &path.clone, key_manager)?;
         let length = meta.get_length();
-<<<<<<< HEAD
-        let crc32 = meta.get_crc32();
-        // FIXME perform validate_sst_for_ingestion after we can handle sst file size correctly.
-        // currently we can not handle sst file size after rewrite,
-        // we need re-compute length & crc32 and fill back to sstMeta.
-        if length != 0 {
-            if crc32 != 0 {
-                // we only validate if the length and CRC32 are explicitly provided.
-                engine.validate_sst_for_ingestion(cf, &path.clone, length, crc32)?;
-            }
-            IMPORTER_INGEST_BYTES.observe(length as _)
-        }
-        Ok(())
-    }
-=======
         // TODO check the length and crc32 of ingested file.
         engine.reset_global_seq(cf, &path.clone)?;
         IMPORTER_INGEST_BYTES.observe(length as _);
->>>>>>> b2fad976
+        Ok(())
+    }
+
 
     fn ingest<E: KvEngine>(&self, cf: &str, metas: &[SstMeta], engine: &E) -> Result<()> {
         let mut opts = E::IngestExternalFileOptions::new();
         opts.move_files(true);
-<<<<<<< HEAD
         let start = Instant::now();
         let mut paths = vec![];
         for sst in metas {
@@ -703,10 +689,6 @@
         }
         let files: Vec<&str> = paths.iter().map(|p| p.to_str().unwrap()).collect();
         engine.ingest_external_file_cf(cf, &opts, &files)?;
-=======
-        engine.ingest_external_file_cf(cf, &opts, &[path.clone.to_str().unwrap()])?;
-
->>>>>>> b2fad976
         IMPORTER_INGEST_DURATION
             .with_label_values(&["ingest"])
             .observe(start.elapsed().as_secs_f64());
