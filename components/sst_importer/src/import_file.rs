// Copyright 2021 TiKV Project Authors. Licensed under Apache-2.0.

use std::{
    collections::HashMap,
    fmt,
    io::{self, Write},
    path::{Path, PathBuf},
    sync::Arc,
};

use api_version::api_v2::TIDB_RANGES_COMPLEMENT;
use encryption::{DataKeyManager, EncrypterWriter};
use engine_rocks::{get_env, RocksSstReader};
use engine_traits::{
    iter_option, EncryptionKeyManager, IterOptions, Iterator, KvEngine, RefIterable, SstExt,
    SstMetaInfo, SstReader,
};
use file_system::{get_io_rate_limiter, sync_dir, File, OpenOptions};
use keys::data_key;
use kvproto::{import_sstpb::*, kvrpcpb::ApiVersion};
use tikv_util::time::Instant;
use uuid::{Builder as UuidBuilder, Uuid};

use crate::{metrics::*, Error, Result};

// `SyncableWrite` extends io::Write with sync
trait SyncableWrite: io::Write + Send {
    // sync all metadata to storage
    fn sync(&self) -> io::Result<()>;
}

impl SyncableWrite for File {
    fn sync(&self) -> io::Result<()> {
        self.sync_all()
    }
}

impl SyncableWrite for EncrypterWriter<File> {
    fn sync(&self) -> io::Result<()> {
        self.sync_all()
    }
}

#[derive(Clone)]
pub struct ImportPath {
    // The path of the file that has been uploaded.
    pub save: PathBuf,
    // The path of the file that is being uploaded.
    pub temp: PathBuf,
    // The path of the file that is going to be ingested.
    pub clone: PathBuf,
}

impl ImportPath {
    // move file from temp to save.
    pub fn save(mut self, key_manager: Option<&DataKeyManager>) -> Result<()> {
        if let Some(key_manager) = key_manager {
            let temp_str = self
                .temp
                .to_str()
                .ok_or_else(|| Error::InvalidSstPath(self.temp.clone()))?;
            let save_str = self
                .save
                .to_str()
                .ok_or_else(|| Error::InvalidSstPath(self.save.clone()))?;
            key_manager.link_file(temp_str, save_str)?;
            let r = file_system::rename(&self.temp, &self.save);
            let del_file = if r.is_ok() { temp_str } else { save_str };
            if let Err(e) = key_manager.delete_file(del_file, None) {
                warn!("fail to remove encryption metadata during 'save'";
                      "file" => ?self, "err" => ?e);
            }
            r?;
        } else {
            file_system::rename(&self.temp, &self.save)?;
        }
        // sync the directory after rename
        self.save.pop();
        sync_dir(&self.save)?;
        Ok(())
    }
}

impl fmt::Debug for ImportPath {
    fn fmt(&self, f: &mut fmt::Formatter<'_>) -> fmt::Result {
        f.debug_struct("ImportPath")
            .field("save", &self.save)
            .field("temp", &self.temp)
            .field("clone", &self.clone)
            .finish()
    }
}

/// ImportFile is used to handle the writing and verification of SST files.
pub struct ImportFile {
    meta: SstMeta,
    path: ImportPath,
    file: Option<Box<dyn SyncableWrite>>,
    digest: crc32fast::Hasher,
    key_manager: Option<Arc<DataKeyManager>>,
}

impl ImportFile {
    pub fn create(
        meta: SstMeta,
        path: ImportPath,
        key_manager: Option<Arc<DataKeyManager>>,
    ) -> Result<ImportFile> {
        let file: Box<dyn SyncableWrite> = if let Some(ref manager) = key_manager {
            // key manager will truncate existed file, so we should check exist manually.
            if path.temp.exists() {
                return Err(Error::Io(io::Error::new(
                    io::ErrorKind::AlreadyExists,
                    format!("file already exists, {}", path.temp.to_str().unwrap()),
                )));
            }
            Box::new(manager.create_file_for_write(&path.temp)?)
        } else {
            Box::new(
                OpenOptions::new()
                    .write(true)
                    .create_new(true)
                    .open(&path.temp)?,
            )
        };
        Ok(ImportFile {
            meta,
            path,
            file: Some(file),
            digest: crc32fast::Hasher::new(),
            key_manager,
        })
    }

    pub fn append(&mut self, data: &[u8]) -> Result<()> {
        self.file.as_mut().unwrap().write_all(data)?;
        self.digest.update(data);
        Ok(())
    }

    pub fn finish(&mut self) -> Result<()> {
        self.validate()?;
        // sync is a wrapping for File::sync_all
        self.file.take().unwrap().sync()?;
        if self.path.save.exists() {
            return Err(Error::FileExists(
                self.path.save.clone(),
                "finalize SST write cache",
            ));
        }
        if let Some(ref manager) = self.key_manager {
            let tmp_str = self.path.temp.to_str().unwrap();
            let save_str = self.path.save.to_str().unwrap();
            manager.link_file(tmp_str, save_str)?;
            let r = file_system::rename(&self.path.temp, &self.path.save);
            let del_file = if r.is_ok() { tmp_str } else { save_str };
            if let Err(e) = manager.delete_file(del_file, None) {
                warn!("fail to remove encryption metadata during finishing importing files.";
                      "err" => ?e);
            }
            r?;
        } else {
            file_system::rename(&self.path.temp, &self.path.save)?;
        }
        Ok(())
    }

    fn cleanup(&mut self) -> Result<()> {
        self.file.take();
        let path = &self.path.temp;
        if path.exists() {
            if let Some(ref manager) = self.key_manager {
<<<<<<< HEAD
                manager.delete_file(path.to_str().unwrap())?;
=======
                manager.delete_file(path.to_str().unwrap(), None)?;
>>>>>>> 993eb2f6
            }
            file_system::remove_file(path)?;
        }
        Ok(())
    }

    fn validate(&self) -> Result<()> {
        let crc32 = self.digest.clone().finalize();
        let expect = self.meta.get_crc32();
        if crc32 != expect {
            let reason = format!("crc32 {}, expect {}", crc32, expect);
            return Err(Error::FileCorrupted(self.path.temp.clone(), reason));
        }
        Ok(())
    }

    pub fn get_import_path(&self) -> &ImportPath {
        &self.path
    }
}

impl fmt::Debug for ImportFile {
    fn fmt(&self, f: &mut fmt::Formatter<'_>) -> fmt::Result {
        f.debug_struct("ImportFile")
            .field("meta", &self.meta)
            .field("path", &self.path)
            .finish()
    }
}

impl Drop for ImportFile {
    fn drop(&mut self) {
        if let Err(e) = self.cleanup() {
            warn!("cleanup failed"; "file" => ?self, "err" => %e);
        }
    }
}

/// ImportDir is responsible for operating SST files and related path
/// calculations.
///
/// The file being written is stored in `$root/.temp/$file_name`. After writing
/// is completed, the file is moved to `$root/$file_name`. The file generated
/// from the ingestion process will be placed in `$root/.clone/$file_name`.
pub struct ImportDir {
    root_dir: PathBuf,
    temp_dir: PathBuf,
    clone_dir: PathBuf,
}

impl ImportDir {
    const TEMP_DIR: &'static str = ".temp";
    const CLONE_DIR: &'static str = ".clone";

    pub fn new<P: AsRef<Path>>(root: P) -> Result<ImportDir> {
        let root_dir = root.as_ref().to_owned();
        let temp_dir = root_dir.join(Self::TEMP_DIR);
        let clone_dir = root_dir.join(Self::CLONE_DIR);
        if temp_dir.exists() {
            file_system::remove_dir_all(&temp_dir)?;
        }
        if clone_dir.exists() {
            file_system::remove_dir_all(&clone_dir)?;
        }
        file_system::create_dir_all(&temp_dir)?;
        file_system::create_dir_all(&clone_dir)?;
        Ok(ImportDir {
            root_dir,
            temp_dir,
            clone_dir,
        })
    }

    pub fn get_root_dir(&self) -> &PathBuf {
        &self.root_dir
    }

    /// Make an import path base on the basic path and the file name.
    pub fn get_import_path(&self, file_name: &str) -> Result<ImportPath> {
        let save_path = self.root_dir.join(file_name);
        let temp_path = self.temp_dir.join(file_name);
        let clone_path = self.clone_dir.join(file_name);
        Ok(ImportPath {
            save: save_path,
            temp: temp_path,
            clone: clone_path,
        })
    }

    pub fn join(&self, meta: &SstMeta) -> Result<ImportPath> {
        let file_name = sst_meta_to_path(meta)?;
        self.get_import_path(file_name.to_str().unwrap())
    }

    pub fn create(
        &self,
        meta: &SstMeta,
        key_manager: Option<Arc<DataKeyManager>>,
    ) -> Result<ImportFile> {
        let path = self.join(meta)?;
        if path.save.exists() {
            return Err(Error::FileExists(path.save, "create SST upload cache"));
        }
        ImportFile::create(meta.clone(), path, key_manager)
    }

    pub fn delete_file(&self, path: &Path, key_manager: Option<&DataKeyManager>) -> Result<()> {
        if path.exists() {
            file_system::remove_file(path)?;
            if let Some(manager) = key_manager {
                manager.delete_file(path.to_str().unwrap(), None)?;
            }
        }

        Ok(())
    }

    pub fn delete(&self, meta: &SstMeta, manager: Option<&DataKeyManager>) -> Result<ImportPath> {
        let path = self.join(meta)?;
        self.delete_file(&path.save, manager)?;
        self.delete_file(&path.temp, manager)?;
        self.delete_file(&path.clone, manager)?;
        Ok(path)
    }

    pub fn exist(&self, meta: &SstMeta) -> Result<bool> {
        let path = self.join(meta)?;
        Ok(path.save.exists())
    }

    pub fn validate(
        &self,
        meta: &SstMeta,
        key_manager: Option<Arc<DataKeyManager>>,
    ) -> Result<SstMetaInfo> {
        let path = self.join(meta)?;
        let path_str = path.save.to_str().unwrap();
        let env = get_env(key_manager, get_io_rate_limiter())?;
        let sst_reader = RocksSstReader::open_with_env(path_str, Some(env))?;
        // TODO: check the length and crc32 of ingested file.
        let meta_info = sst_reader.sst_meta_info(meta.to_owned());
        Ok(meta_info)
    }

    /// check if api version of sst files are compatible
    pub fn check_api_version(
        &self,
        metas: &[SstMeta],
        key_manager: Option<Arc<DataKeyManager>>,
        api_version: ApiVersion,
    ) -> Result<bool> {
        for meta in metas {
            match (api_version, meta.api_version) {
                (cur_version, meta_version) if cur_version == meta_version => continue,
                // sometimes client do not know whether ttl is enabled, so a general V1 is accepted
                // as V1ttl
                (ApiVersion::V1ttl, ApiVersion::V1) => continue,
                // import V1ttl as V1 will immediatly be rejected because it is never correct.
                (ApiVersion::V1, ApiVersion::V1ttl) => return Ok(false),
                // otherwise we are upgrade/downgrade between V1 and V2
                // this can be done if all keys are written by TiDB
                _ => {
                    let path = self.join(meta)?;
                    let path_str = path.save.to_str().unwrap();
                    let env = get_env(key_manager.clone(), get_io_rate_limiter())?;
                    let sst_reader = RocksSstReader::open_with_env(path_str, Some(env))?;

                    for &(start, end) in TIDB_RANGES_COMPLEMENT {
                        let opt = iter_option(&data_key(start), &data_key(end), false);
                        let mut iter = sst_reader.iter(opt)?;
                        if iter.seek(start)? {
                            error!(
                                "unable to import: switch api version with non-tidb key";
                                "sst" => ?meta.api_version,
                                "current" => ?api_version,
                                "key" => ?log_wrappers::hex_encode_upper(iter.key())
                            );
                            return Ok(false);
                        }
                    }
                }
            }
        }
        info!("api_check success");
        Ok(true)
    }

    pub fn ingest<E: KvEngine>(
        &self,
        metas: &[SstMetaInfo],
        engine: &E,
        key_manager: Option<Arc<DataKeyManager>>,
        api_version: ApiVersion,
    ) -> Result<()> {
        let start = Instant::now();

        let meta_vec = metas
            .iter()
            .map(|info| info.meta.clone())
            .collect::<Vec<_>>();
        if !self
            .check_api_version(&meta_vec, key_manager.clone(), api_version)
            .unwrap()
        {
            panic!("cannot ingest because of incompatible api version");
        }

        let mut paths = HashMap::new();
        let mut ingest_bytes = 0;
        for info in metas {
            let path = self.join(&info.meta)?;
            let cf = info.meta.get_cf_name();
            super::prepare_sst_for_ingestion(&path.save, &path.clone, key_manager.as_deref())?;
            ingest_bytes += info.total_bytes;
            paths.entry(cf).or_insert_with(Vec::new).push(path);
        }

        for (cf, cf_paths) in paths {
            let files: Vec<&str> = cf_paths.iter().map(|p| p.clone.to_str().unwrap()).collect();
            engine.ingest_external_file_cf(cf, &files)?;
        }
        INPORTER_INGEST_COUNT.observe(metas.len() as _);
        IMPORTER_INGEST_BYTES.observe(ingest_bytes as _);
        IMPORTER_INGEST_DURATION
            .with_label_values(&["ingest"])
            .observe(start.saturating_elapsed().as_secs_f64());
        Ok(())
    }

    pub fn verify_checksum(
        &self,
        metas: &[SstMeta],
        key_manager: Option<Arc<DataKeyManager>>,
    ) -> Result<()> {
        for meta in metas {
            let path = self.join(meta)?;
            let path_str = path.save.to_str().unwrap();
            let env = get_env(key_manager.clone(), get_io_rate_limiter())?;
            let sst_reader = RocksSstReader::open_with_env(path_str, Some(env))?;
            sst_reader.verify_checksum()?;
        }
        Ok(())
    }

    pub fn load_start_key_by_meta<E: SstExt>(
        &self,
        meta: &SstMeta,
        km: Option<Arc<DataKeyManager>>,
    ) -> Result<Option<Vec<u8>>> {
        let path = self.join(meta)?;
        let r = match km {
            Some(km) => E::SstReader::open_encrypted(&path.save.to_string_lossy(), km)?,
            None => E::SstReader::open(&path.save.to_string_lossy())?,
        };
        let opts = IterOptions::new(None, None, false);
        let mut i = r.iter(opts)?;
        if !i.seek_to_first()? || !i.valid()? {
            return Ok(None);
        }
        // Should we warn if the key doesn't start with the prefix key? (Is that
        // possible?)
        // Also note this brings implicit coupling between this and
        // RocksEngine. Perhaps it is better to make the engine to provide
        // decode functions. Anyway we have directly used the RocksSstReader
        // somewhere... This won't make things worse.
        let real_key = i.key().strip_prefix(keys::DATA_PREFIX_KEY);
        Ok(real_key.map(ToOwned::to_owned))
    }

    pub fn list_ssts(&self) -> Result<Vec<SstMeta>> {
        let mut ssts = Vec::new();
        for e in file_system::read_dir(&self.root_dir)? {
            let e = e?;
            if !e.file_type()?.is_file() {
                continue;
            }
            let path = e.path();
            match parse_meta_from_path(&path) {
                Ok(sst) => ssts.push(sst),
                Err(e) => error!(%e; "path_to_sst_meta failed"; "path" => %path.display(),),
            }
        }
        Ok(ssts)
    }
}

const SST_SUFFIX: &str = ".sst";

pub fn sst_meta_to_path(meta: &SstMeta) -> Result<PathBuf> {
    Ok(PathBuf::from(format!(
        "{}_{}_{}_{}_{}{}",
        UuidBuilder::from_slice(meta.get_uuid())?.build(),
        meta.get_region_id(),
        meta.get_region_epoch().get_conf_ver(),
        meta.get_region_epoch().get_version(),
        meta.get_cf_name(),
        SST_SUFFIX,
    )))
}

pub fn parse_meta_from_path<P: AsRef<Path>>(path: P) -> Result<SstMeta> {
    let path = path.as_ref();
    let file_name = match path.file_name().and_then(|n| n.to_str()) {
        Some(name) => name,
        None => return Err(Error::InvalidSstPath(path.to_owned())),
    };

    // A valid file name should be in the format:
    // "{uuid}_{region_id}_{region_epoch.conf_ver}_{region_epoch.version}_{cf}.sst"
    if !file_name.ends_with(SST_SUFFIX) {
        return Err(Error::InvalidSstPath(path.to_owned()));
    }
    let elems: Vec<_> = file_name.trim_end_matches(SST_SUFFIX).split('_').collect();
    if elems.len() < 4 {
        return Err(Error::InvalidSstPath(path.to_owned()));
    }

    let mut meta = SstMeta::default();
    let uuid = Uuid::parse_str(elems[0])?;
    meta.set_uuid(uuid.as_bytes().to_vec());
    meta.set_region_id(elems[1].parse()?);
    meta.mut_region_epoch().set_conf_ver(elems[2].parse()?);
    meta.mut_region_epoch().set_version(elems[3].parse()?);
    if elems.len() > 4 {
        // If we upgrade TiKV from 3.0.x to 4.0.x and higher version, we can not read
        // cf_name from the file path, because TiKV 3.0.x does not encode
        // cf_name to path.
        meta.set_cf_name(elems[4].to_owned());
    }
    Ok(meta)
}

#[cfg(test)]
mod test {
    use engine_traits::CF_DEFAULT;

    use super::*;

    #[test]
    fn test_sst_meta_to_path() {
        let mut meta = SstMeta::default();
        let uuid = Uuid::new_v4();
        meta.set_uuid(uuid.as_bytes().to_vec());
        meta.set_region_id(1);
        meta.set_cf_name(CF_DEFAULT.to_owned());
        meta.mut_region_epoch().set_conf_ver(2);
        meta.mut_region_epoch().set_version(3);

        let path = sst_meta_to_path(&meta).unwrap();
        let expected_path = format!("{}_1_2_3_default.sst", uuid);
        assert_eq!(path.to_str().unwrap(), &expected_path);

        let new_meta = parse_meta_from_path(path).unwrap();
        assert_eq!(meta, new_meta);
    }

    #[test]
    fn test_path_to_sst_meta() {
        let uuid = Uuid::new_v4();
        let mut meta = SstMeta::default();
        meta.set_uuid(uuid.as_bytes().to_vec());
        meta.set_region_id(1);
        meta.mut_region_epoch().set_conf_ver(222);
        meta.mut_region_epoch().set_version(333);
        let path = PathBuf::from(format!(
            "{}_{}_{}_{}{}",
            UuidBuilder::from_slice(meta.get_uuid()).unwrap().build(),
            meta.get_region_id(),
            meta.get_region_epoch().get_conf_ver(),
            meta.get_region_epoch().get_version(),
            SST_SUFFIX,
        ));
        let new_meta = parse_meta_from_path(path).unwrap();
        assert_eq!(meta, new_meta);
    }

    #[cfg(feature = "test-engines-rocksdb")]
    fn test_path_with_range_and_km(km: Option<DataKeyManager>) {
        use engine_rocks::{RocksEngine, RocksSstWriterBuilder};
        use engine_test::ctor::{CfOptions, DbOptions};
        use engine_traits::{SstWriter, SstWriterBuilder};
        use tempfile::TempDir;
        let arcmgr = km.map(Arc::new);
        let tmp = TempDir::new().unwrap();
        let dir = ImportDir::new(tmp.path()).unwrap();
        let mut meta = SstMeta::default();
        let mut rng = Range::new();
        rng.set_start(b"hello".to_vec());
        let uuid = Uuid::new_v4();
        meta.set_uuid(uuid.as_bytes().to_vec());
        meta.set_region_id(1);
        meta.set_range(rng);
        meta.mut_region_epoch().set_conf_ver(222);
        meta.mut_region_epoch().set_version(333);
        let mut db_opt = DbOptions::default();
        db_opt.set_key_manager(arcmgr.clone());
        let e = engine_test::kv::new_engine_opt(
            &tmp.path().join("eng").to_string_lossy(),
            db_opt,
            vec![(CF_DEFAULT, CfOptions::new())],
        )
        .unwrap();
        let f = dir.create(&meta, arcmgr.clone()).unwrap();
        let dp = f.path.clone();
        let mut w = RocksSstWriterBuilder::new()
            .set_db(&e)
            .set_cf(CF_DEFAULT)
            .build(f.path.temp.to_str().unwrap())
            .unwrap();
        w.put(b"zhello", concat!("This is the start key of the SST, ",
              "how about some of our users uploads metas with range not aligned with the content of SST?",
              "No, at least for now, tidb-lightning won't do so.").as_bytes()).unwrap();
        w.put(
            b"zworld",
            concat!(
                "This is the end key of the SST, ",
                "you might notice that all keys have a extra prefix 'z', that was appended by the RocksEngine implementation.",
                "It is a little weird that the user key isn't the same in SST. But anyway reasonable. We have bypassed some layers."
            )
            .as_bytes(),
        )
        .unwrap();
        w.finish().unwrap();
        dp.save(arcmgr.as_deref()).unwrap();
        let mut ssts = dir.list_ssts().unwrap();
        ssts.iter_mut().for_each(|meta| {
            let start = dir
                .load_start_key_by_meta::<RocksEngine>(meta, arcmgr.clone())
                .unwrap()
                .unwrap();
            meta.mut_range().set_start(start)
        });
        assert_eq!(ssts, vec![meta]);
    }

    #[test]
    #[cfg(feature = "test-engines-rocksdb")]
    fn test_path_with_range() {
        test_path_with_range_and_km(None)
    }

    #[test]
    #[cfg(feature = "test-engines-rocksdb")]
    fn test_path_with_range_encrypted() {
        use tempfile::TempDir;
        use test_util::new_test_key_manager;
        let dir = TempDir::new().unwrap();
        let enc = new_test_key_manager(&dir, None, None, None)
            .unwrap()
            .unwrap();
        test_path_with_range_and_km(Some(enc));
    }
}<|MERGE_RESOLUTION|>--- conflicted
+++ resolved
@@ -170,11 +170,7 @@
         let path = &self.path.temp;
         if path.exists() {
             if let Some(ref manager) = self.key_manager {
-<<<<<<< HEAD
-                manager.delete_file(path.to_str().unwrap())?;
-=======
                 manager.delete_file(path.to_str().unwrap(), None)?;
->>>>>>> 993eb2f6
             }
             file_system::remove_file(path)?;
         }
