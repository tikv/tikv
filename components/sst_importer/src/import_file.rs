// Copyright 2021 TiKV Project Authors. Licensed under Apache-2.0.

use std::{
    collections::HashMap,
    fmt,
    io::{self, Write},
    marker::PhantomData,
    path::{Path, PathBuf},
    sync::Arc,
    time::SystemTime,
};

use api_version::api_v2::TIDB_RANGES_COMPLEMENT;
use encryption::{DataKeyManager, EncrypterWriter};
use engine_traits::{
<<<<<<< HEAD
    iter_option, EncryptionKeyManager, IterOptions, Iterator, KvEngine, RefIterable, SstMetaInfo,
    SstReader,
=======
    iter_option, EncryptionKeyManager, Iterator, KvEngine, RefIterable, SstMetaInfo, SstReader,
>>>>>>> b23787ca
};
use file_system::{sync_dir, File, OpenOptions};
use keys::data_key;
use kvproto::{import_sstpb::*, kvrpcpb::ApiVersion};
use tikv_util::time::Instant;
use uuid::{Builder as UuidBuilder, Uuid};

use crate::{metrics::*, Error, Result};

// `SyncableWrite` extends io::Write with sync
trait SyncableWrite: io::Write + Send {
    // sync all metadata to storage
    fn sync(&self) -> io::Result<()>;
}

impl SyncableWrite for File {
    fn sync(&self) -> io::Result<()> {
        self.sync_all()
    }
}

impl SyncableWrite for EncrypterWriter<File> {
    fn sync(&self) -> io::Result<()> {
        self.sync_all()
    }
}

#[derive(Clone)]
pub struct ImportPath {
    // The path of the file that has been uploaded.
    pub save: PathBuf,
    // The path of the file that is being uploaded.
    pub temp: PathBuf,
    // The path of the file that is going to be ingested.
    pub clone: PathBuf,
}

impl ImportPath {
    // move file from temp to save.
    pub fn save(mut self, key_manager: Option<&DataKeyManager>) -> Result<()> {
        if let Some(key_manager) = key_manager {
            let temp_str = self
                .temp
                .to_str()
                .ok_or_else(|| Error::InvalidSstPath(self.temp.clone()))?;
            let save_str = self
                .save
                .to_str()
                .ok_or_else(|| Error::InvalidSstPath(self.save.clone()))?;
            key_manager.link_file(temp_str, save_str)?;
            let r = file_system::rename(&self.temp, &self.save);
            let del_file = if r.is_ok() { temp_str } else { save_str };
            if let Err(e) = key_manager.delete_file(del_file, None) {
                warn!("fail to remove encryption metadata during 'save'";
                      "file" => ?self, "err" => ?e);
            }
            r?;
        } else {
            file_system::rename(&self.temp, &self.save)?;
        }
        // sync the directory after rename
        self.save.pop();
        sync_dir(&self.save)?;
        Ok(())
    }
}

impl fmt::Debug for ImportPath {
    fn fmt(&self, f: &mut fmt::Formatter<'_>) -> fmt::Result {
        f.debug_struct("ImportPath")
            .field("save", &self.save)
            .field("temp", &self.temp)
            .field("clone", &self.clone)
            .finish()
    }
}

/// ImportFile is used to handle the writing and verification of SST files.
pub struct ImportFile {
    meta: SstMeta,
    path: ImportPath,
    file: Option<Box<dyn SyncableWrite>>,
    digest: crc32fast::Hasher,
    key_manager: Option<Arc<DataKeyManager>>,
}

impl ImportFile {
    pub fn create(
        meta: SstMeta,
        path: ImportPath,
        key_manager: Option<Arc<DataKeyManager>>,
    ) -> Result<ImportFile> {
        let file: Box<dyn SyncableWrite> = if let Some(ref manager) = key_manager {
            // key manager will truncate existed file, so we should check exist manually.
            if path.temp.exists() {
                return Err(Error::Io(io::Error::new(
                    io::ErrorKind::AlreadyExists,
                    format!("file already exists, {}", path.temp.to_str().unwrap()),
                )));
            }
            Box::new(manager.create_file_for_write(&path.temp)?)
        } else {
            Box::new(
                OpenOptions::new()
                    .write(true)
                    .create_new(true)
                    .open(&path.temp)?,
            )
        };
        Ok(ImportFile {
            meta,
            path,
            file: Some(file),
            digest: crc32fast::Hasher::new(),
            key_manager,
        })
    }

    pub fn append(&mut self, data: &[u8]) -> Result<()> {
        self.file.as_mut().unwrap().write_all(data)?;
        self.digest.update(data);
        Ok(())
    }

    pub fn finish(&mut self) -> Result<()> {
        self.validate()?;
        // sync is a wrapping for File::sync_all
        self.file.take().unwrap().sync()?;
        if self.path.save.exists() {
            return Err(Error::FileExists(
                self.path.save.clone(),
                "finalize SST write cache",
            ));
        }
        if let Some(ref manager) = self.key_manager {
            let tmp_str = self.path.temp.to_str().unwrap();
            let save_str = self.path.save.to_str().unwrap();
            manager.link_file(tmp_str, save_str)?;
            let r = file_system::rename(&self.path.temp, &self.path.save);
            let del_file = if r.is_ok() { tmp_str } else { save_str };
            if let Err(e) = manager.delete_file(del_file, None) {
                warn!("fail to remove encryption metadata during finishing importing files.";
                      "err" => ?e);
            }
            r?;
        } else {
            file_system::rename(&self.path.temp, &self.path.save)?;
        }
        Ok(())
    }

    fn cleanup(&mut self) -> Result<()> {
        self.file.take();
        let path = &self.path.temp;
        if path.exists() {
            if let Some(ref manager) = self.key_manager {
                manager.delete_file(path.to_str().unwrap(), None)?;
            }
            file_system::remove_file(path)?;
        }
        Ok(())
    }

    fn validate(&self) -> Result<()> {
        let crc32 = self.digest.clone().finalize();
        let expect = self.meta.get_crc32();
        if crc32 != expect {
            let reason = format!("crc32 {}, expect {}", crc32, expect);
            return Err(Error::FileCorrupted(self.path.temp.clone(), reason));
        }
        Ok(())
    }

    pub fn get_import_path(&self) -> &ImportPath {
        &self.path
    }
}

impl fmt::Debug for ImportFile {
    fn fmt(&self, f: &mut fmt::Formatter<'_>) -> fmt::Result {
        f.debug_struct("ImportFile")
            .field("meta", &self.meta)
            .field("path", &self.path)
            .finish()
    }
}

impl Drop for ImportFile {
    fn drop(&mut self) {
        if let Err(e) = self.cleanup() {
            warn!("cleanup failed"; "file" => ?self, "err" => %e);
        }
    }
}

/// ImportDir is responsible for operating SST files and related path
/// calculations.
///
/// The file being written is stored in `$root/.temp/$file_name`. After writing
/// is completed, the file is moved to `$root/$file_name`. The file generated
/// from the ingestion process will be placed in `$root/.clone/$file_name`.
pub struct ImportDir<E: KvEngine> {
    root_dir: PathBuf,
    temp_dir: PathBuf,
    clone_dir: PathBuf,

    _phantom: PhantomData<E>,
}

impl<E: KvEngine> ImportDir<E> {
    const TEMP_DIR: &'static str = ".temp";
    const CLONE_DIR: &'static str = ".clone";

    pub fn new<P: AsRef<Path>>(root: P) -> Result<Self> {
        let root_dir = root.as_ref().to_owned();
        let temp_dir = root_dir.join(Self::TEMP_DIR);
        let clone_dir = root_dir.join(Self::CLONE_DIR);
        if temp_dir.exists() {
            file_system::remove_dir_all(&temp_dir)?;
        }
        if clone_dir.exists() {
            file_system::remove_dir_all(&clone_dir)?;
        }
        file_system::create_dir_all(&temp_dir)?;
        file_system::create_dir_all(&clone_dir)?;
        Ok(ImportDir {
            root_dir,
            temp_dir,
            clone_dir,
            _phantom: PhantomData,
        })
    }

    pub fn get_root_dir(&self) -> &PathBuf {
        &self.root_dir
    }

    /// Make an import path base on the basic path and the file name.
    pub fn get_import_path(&self, file_name: &str) -> Result<ImportPath> {
        let save_path = self.root_dir.join(file_name);
        let temp_path = self.temp_dir.join(file_name);
        let clone_path = self.clone_dir.join(file_name);
        Ok(ImportPath {
            save: save_path,
            temp: temp_path,
            clone: clone_path,
        })
    }

    pub fn join_for_write(&self, meta: &SstMeta) -> Result<ImportPath> {
        let file_name = sst_meta_to_path(meta)?;
        self.get_import_path(file_name.to_str().unwrap())
    }

    /// Different with join_for_write, join_for_read will also handle the api
    /// version 1 filenames which can be generated by old version TiKV.
    pub fn join_for_read(&self, meta: &SstMeta) -> Result<ImportPath> {
        let file_name = sst_meta_to_path(meta)?;
        let files_result = self.get_import_path(file_name.to_str().unwrap());
        // if files does not exists, it means the SstMeta is generated by old version
        // TiKV, we try sst_meta_to_path_v1
        match files_result {
            Ok(path) => {
                if path.save.exists() {
                    return Ok(path);
                }
                let file_name = sst_meta_to_path_v1(meta)?;
                self.get_import_path(file_name.to_str().unwrap())
            }
            Err(e) => Err(e),
        }
    }

    pub fn create(
        &self,
        meta: &SstMeta,
        key_manager: Option<Arc<DataKeyManager>>,
    ) -> Result<ImportFile> {
        let path = self.join_for_write(meta)?;
        if path.save.exists() {
            return Err(Error::FileExists(path.save, "create SST upload cache"));
        }
        ImportFile::create(meta.clone(), path, key_manager)
    }

    pub fn delete_file(&self, path: &Path, key_manager: Option<&DataKeyManager>) -> Result<()> {
        if path.exists() {
            file_system::remove_file(path)?;
            if let Some(manager) = key_manager {
                manager.delete_file(path.to_str().unwrap(), None)?;
            }
        }

        Ok(())
    }

    pub fn delete(&self, meta: &SstMeta, manager: Option<&DataKeyManager>) -> Result<ImportPath> {
        let path = self.join_for_read(meta)?;
        self.delete_file(&path.save, manager)?;
        self.delete_file(&path.temp, manager)?;
        self.delete_file(&path.clone, manager)?;
        Ok(path)
    }

    pub fn exist(&self, meta: &SstMeta) -> Result<bool> {
        let path = self.join_for_read(meta)?;
        Ok(path.save.exists())
    }

    pub fn validate(
        &self,
        meta: &SstMeta,
        key_manager: Option<Arc<DataKeyManager>>,
    ) -> Result<SstMetaInfo> {
        let path = self.join_for_read(meta)?;
        let path_str = path.save.to_str().unwrap();
        let sst_reader = E::SstReader::open(path_str, key_manager)?;
        // TODO: check the length and crc32 of ingested file.
        let (count, size) = sst_reader.kv_count_and_size();
        let meta_info = SstMetaInfo {
            total_kvs: count,
            total_bytes: size,
            meta: meta.to_owned(),
        };
        Ok(meta_info)
    }

    /// check if api version of sst files are compatible
    pub fn check_api_version(
        &self,
        metas: &[SstMeta],
        key_manager: Option<Arc<DataKeyManager>>,
        api_version: ApiVersion,
    ) -> Result<bool> {
        for meta in metas {
            match (api_version, meta.api_version) {
                (cur_version, meta_version) if cur_version == meta_version => continue,
                // sometimes client do not know whether ttl is enabled, so a general V1 is accepted
                // as V1ttl
                (ApiVersion::V1ttl, ApiVersion::V1) => continue,
                // import V1ttl as V1 will immediatly be rejected because it is never correct.
                (ApiVersion::V1, ApiVersion::V1ttl) => return Ok(false),
                // otherwise we are upgrade/downgrade between V1 and V2
                // this can be done if all keys are written by TiDB
                _ => {
                    let path = self.join_for_read(meta)?;
                    let path_str = path.save.to_str().unwrap();
                    let sst_reader = E::SstReader::open(path_str, key_manager.clone())?;

                    for &(start, end) in TIDB_RANGES_COMPLEMENT {
                        let opt = iter_option(&data_key(start), &data_key(end), false);
                        let mut iter = sst_reader.iter(opt)?;
                        if iter.seek(start)? {
                            error!(
                                "unable to import: switch api version with non-tidb key";
                                "sst" => ?meta.api_version,
                                "current" => ?api_version,
                                "key" => ?log_wrappers::hex_encode_upper(iter.key())
                            );
                            return Ok(false);
                        }
                    }
                }
            }
        }
        info!("api_check success");
        Ok(true)
    }

    pub fn ingest(
        &self,
        metas: &[SstMetaInfo],
        engine: &E,
        key_manager: Option<Arc<DataKeyManager>>,
        api_version: ApiVersion,
    ) -> Result<()> {
        let start = Instant::now();

        let meta_vec = metas
            .iter()
            .map(|info| info.meta.clone())
            .collect::<Vec<_>>();
        if !self
            .check_api_version(&meta_vec, key_manager.clone(), api_version)
            .unwrap()
        {
            panic!("cannot ingest because of incompatible api version");
        }

        let mut paths = HashMap::new();
        let mut ingest_bytes = 0;
        for info in metas {
            let path = self.join_for_read(&info.meta)?;
            let cf = info.meta.get_cf_name();
            super::prepare_sst_for_ingestion(&path.save, &path.clone, key_manager.as_deref())?;
            ingest_bytes += info.total_bytes;
            paths.entry(cf).or_insert_with(Vec::new).push(path);
        }

        for (cf, cf_paths) in paths {
            let files: Vec<&str> = cf_paths.iter().map(|p| p.clone.to_str().unwrap()).collect();
            engine.ingest_external_file_cf(cf, &files)?;
        }
        INPORTER_INGEST_COUNT.observe(metas.len() as _);
        IMPORTER_INGEST_BYTES.observe(ingest_bytes as _);
        IMPORTER_INGEST_DURATION
            .with_label_values(&["ingest"])
            .observe(start.saturating_elapsed().as_secs_f64());
        Ok(())
    }

    pub fn verify_checksum(
        &self,
        metas: &[SstMeta],
        key_manager: Option<Arc<DataKeyManager>>,
    ) -> Result<()> {
        for meta in metas {
            let path = self.join_for_read(meta)?;
            let path_str = path.save.to_str().unwrap();
            let sst_reader = E::SstReader::open(path_str, key_manager.clone())?;
            sst_reader.verify_checksum()?;
        }
        Ok(())
    }

<<<<<<< HEAD
    pub fn load_start_key_by_meta(
        &self,
        meta: &SstMeta,
        km: Option<Arc<DataKeyManager>>,
    ) -> Result<Option<Vec<u8>>> {
        let path = self.join(meta)?;
        let reader = E::SstReader::open(&path.save.to_string_lossy(), km)?;
        let opts = IterOptions::new(None, None, false);
        let mut iter = reader.iter(opts)?;
        if !iter.seek_to_first()? || !iter.valid()? {
            return Ok(None);
        }
        // Should we warn if the key doesn't start with the prefix key? (Is that
        // possible?)
        // Also note this brings implicit coupling between this and
        // RocksEngine. Perhaps it is better to make the engine to provide
        // decode functions. Anyway we have directly used the RocksSstReader
        // somewhere... This won't make things worse.
        let real_key = iter.key().strip_prefix(keys::DATA_PREFIX_KEY);
        Ok(real_key.map(ToOwned::to_owned))
    }

=======
>>>>>>> b23787ca
    pub fn list_ssts(&self) -> Result<Vec<(SstMeta, i32, SystemTime)>> {
        let mut ssts = Vec::new();
        for e in file_system::read_dir(&self.root_dir)? {
            let e = e?;
            if !e.file_type()?.is_file() {
                continue;
            }
            let path = e.path();
            match parse_meta_from_path(&path) {
                Ok(sst) => {
                    let last_modify = e.metadata()?.modified()?;
                    ssts.push((sst.0, sst.1, last_modify))
                }
                Err(e) => error!(%e; "path_to_sst_meta failed"; "path" => %path.display(),),
            }
        }
        Ok(ssts)
    }
}

const SST_SUFFIX: &str = ".sst";
// version 2: compared to version 1 which is the default version, we will check
// epoch of request and local region in write API.
pub const API_VERSION_2: i32 = 2;

/// sst_meta_to_path will encode the filepath with default api version (current
/// is 2). So when the SstMeta is created in old version of TiKV and filepath
/// will not correspond to the real file, in the deletion logic we can't remove
/// these files.
pub fn sst_meta_to_path(meta: &SstMeta) -> Result<PathBuf> {
    Ok(PathBuf::from(format!(
        "{}_{}_{}_{}_{}_{}{}",
        UuidBuilder::from_slice(meta.get_uuid())?.build(),
        meta.get_region_id(),
        meta.get_region_epoch().get_conf_ver(),
        meta.get_region_epoch().get_version(),
        meta.get_cf_name(),
        API_VERSION_2,
        SST_SUFFIX,
    )))
}

pub fn sst_meta_to_path_v1(meta: &SstMeta) -> Result<PathBuf> {
    Ok(PathBuf::from(format!(
        "{}_{}_{}_{}_{}{}",
        UuidBuilder::from_slice(meta.get_uuid())?.build(),
        meta.get_region_id(),
        meta.get_region_epoch().get_conf_ver(),
        meta.get_region_epoch().get_version(),
        meta.get_cf_name(),
        SST_SUFFIX,
    )))
}

pub fn parse_meta_from_path<P: AsRef<Path>>(path: P) -> Result<(SstMeta, i32)> {
    let path = path.as_ref();
    let file_name = match path.file_name().and_then(|n| n.to_str()) {
        Some(name) => name,
        None => return Err(Error::InvalidSstPath(path.to_owned())),
    };

    // A valid file name should be in the format:
    // "{uuid}_{region_id}_{region_epoch.conf_ver}_{region_epoch.version}_{cf}.sst"
    if !file_name.ends_with(SST_SUFFIX) {
        return Err(Error::InvalidSstPath(path.to_owned()));
    }
    let elems: Vec<_> = file_name.trim_end_matches(SST_SUFFIX).split('_').collect();
    if elems.len() < 4 {
        return Err(Error::InvalidSstPath(path.to_owned()));
    }

    let mut meta = SstMeta::default();
    let uuid = Uuid::parse_str(elems[0])?;
    meta.set_uuid(uuid.as_bytes().to_vec());
    meta.set_region_id(elems[1].parse()?);
    meta.mut_region_epoch().set_conf_ver(elems[2].parse()?);
    meta.mut_region_epoch().set_version(elems[3].parse()?);
    if elems.len() > 4 {
        // If we upgrade TiKV from 3.0.x to 4.0.x and higher version, we can not read
        // cf_name from the file path, because TiKV 3.0.x does not encode
        // cf_name to path.
        meta.set_cf_name(elems[4].to_owned());
    }
    let mut api_version = 1;
    if elems.len() > 5 {
        api_version = elems[5].parse()?;
    }
    Ok((meta, api_version))
}

#[cfg(test)]
mod test {
    use std::fs;

    use engine_traits::CF_DEFAULT;

    use super::*;

    #[test]
    fn test_sst_meta_to_path() {
        let mut meta = SstMeta::default();
        let uuid = Uuid::new_v4();
        meta.set_uuid(uuid.as_bytes().to_vec());
        meta.set_region_id(1);
        meta.set_cf_name(CF_DEFAULT.to_owned());
        meta.mut_region_epoch().set_conf_ver(2);
        meta.mut_region_epoch().set_version(3);

        let path = sst_meta_to_path(&meta).unwrap();
        let expected_path = format!("{}_1_2_3_default_2.sst", uuid);
        assert_eq!(path.to_str().unwrap(), &expected_path);

        let meta_with_ver = parse_meta_from_path(path).unwrap();
        assert_eq!(meta, meta_with_ver.0);
        assert_eq!(2, meta_with_ver.1);
    }

    #[test]
    fn test_path_to_sst_meta() {
        let uuid = Uuid::new_v4();
        let mut meta = SstMeta::default();
        meta.set_uuid(uuid.as_bytes().to_vec());
        meta.set_region_id(1);
        meta.mut_region_epoch().set_conf_ver(222);
        meta.mut_region_epoch().set_version(333);
        let path = PathBuf::from(format!(
            "{}_{}_{}_{}{}",
            UuidBuilder::from_slice(meta.get_uuid()).unwrap().build(),
            meta.get_region_id(),
            meta.get_region_epoch().get_conf_ver(),
            meta.get_region_epoch().get_version(),
            SST_SUFFIX,
        ));
        let meta_with_ver = parse_meta_from_path(path).unwrap();
        assert_eq!(meta, meta_with_ver.0);
        assert_eq!(1, meta_with_ver.1);
    }

    #[test]
    fn test_join_for_rw() {
        use tempfile::TempDir;
        use uuid::Uuid;

        let tmp = TempDir::new().unwrap();
        let dir = ImportDir::new(tmp.path()).unwrap();
        let mut meta = SstMeta::default();
        meta.set_uuid(Uuid::new_v4().as_bytes().to_vec());
        let filename_v1 = sst_meta_to_path_v1(&meta).unwrap();
        let path_v1 = tmp.path().join(filename_v1);

        let got = dir
            .join_for_read(&meta)
            .expect("fallback to version 1 because version 2 file does not exist");
        assert_eq!(got.save, path_v1);

        let filename_v2 = sst_meta_to_path(&meta).unwrap();
        let path_v2 = tmp.path().join(filename_v2);
        fs::File::create(&path_v2).expect("create empty file");
        let got = dir.join_for_read(&meta).expect("read should succeed");
        assert_eq!(got.save, path_v2);
        fs::remove_file(path_v2).expect("delete file");

        fs::File::create(&path_v1).expect("create empty file");
        let got = dir.join_for_read(&meta).expect("read should succeed");
        assert_eq!(got.save, path_v1);
    }

    #[cfg(feature = "test-engines-rocksdb")]
    fn test_path_with_range_and_km(km: Option<DataKeyManager>) {
        use engine_rocks::{RocksEngine, RocksSstWriterBuilder};
        use engine_test::ctor::{CfOptions, DbOptions};
        use engine_traits::{SstWriter, SstWriterBuilder};
        use tempfile::TempDir;
        let arcmgr = km.map(Arc::new);
        let tmp = TempDir::new().unwrap();
        let dir = ImportDir::new(tmp.path()).unwrap();
        let mut meta = SstMeta::default();
        let mut rng = Range::new();
        rng.set_start(b"hello".to_vec());
        let uuid = Uuid::new_v4();
        meta.set_uuid(uuid.as_bytes().to_vec());
        meta.set_region_id(1);
        meta.set_range(rng);
        meta.mut_region_epoch().set_conf_ver(222);
        meta.mut_region_epoch().set_version(333);
        let mut db_opt = DbOptions::default();
        db_opt.set_key_manager(arcmgr.clone());
        let e = engine_test::kv::new_engine_opt(
            &tmp.path().join("eng").to_string_lossy(),
            db_opt,
            vec![(CF_DEFAULT, CfOptions::new())],
        )
        .unwrap();
        let f = dir.create(&meta, arcmgr.clone()).unwrap();
        let dp = f.path.clone();
        let mut w = RocksSstWriterBuilder::new()
            .set_db(&e)
            .set_cf(CF_DEFAULT)
            .build(f.path.temp.to_str().unwrap())
            .unwrap();
        w.put(b"zhello", concat!("This is the start key of the SST, ",
              "how about some of our users uploads metas with range not aligned with the content of SST?",
              "No, at least for now, tidb-lightning won't do so.").as_bytes()).unwrap();
        w.put(
            b"zworld",
            concat!(
                "This is the end key of the SST, ",
                "you might notice that all keys have a extra prefix 'z', that was appended by the RocksEngine implementation.",
                "It is a little weird that the user key isn't the same in SST. But anyway reasonable. We have bypassed some layers."
            )
            .as_bytes(),
        )
        .unwrap();
        w.finish().unwrap();
        dp.save(arcmgr.as_deref()).unwrap();
    }

    #[test]
    #[cfg(feature = "test-engines-rocksdb")]
    fn test_path_with_range() {
        test_path_with_range_and_km(None)
    }

    #[test]
    #[cfg(feature = "test-engines-rocksdb")]
    fn test_path_with_range_encrypted() {
        use tempfile::TempDir;
        use test_util::new_test_key_manager;
        let dir = TempDir::new().unwrap();
        let enc = new_test_key_manager(&dir, None, None, None)
            .unwrap()
            .unwrap();
        test_path_with_range_and_km(Some(enc));
    }
}<|MERGE_RESOLUTION|>--- conflicted
+++ resolved
@@ -13,12 +13,7 @@
 use api_version::api_v2::TIDB_RANGES_COMPLEMENT;
 use encryption::{DataKeyManager, EncrypterWriter};
 use engine_traits::{
-<<<<<<< HEAD
-    iter_option, EncryptionKeyManager, IterOptions, Iterator, KvEngine, RefIterable, SstMetaInfo,
-    SstReader,
-=======
     iter_option, EncryptionKeyManager, Iterator, KvEngine, RefIterable, SstMetaInfo, SstReader,
->>>>>>> b23787ca
 };
 use file_system::{sync_dir, File, OpenOptions};
 use keys::data_key;
@@ -444,31 +439,6 @@
         Ok(())
     }
 
-<<<<<<< HEAD
-    pub fn load_start_key_by_meta(
-        &self,
-        meta: &SstMeta,
-        km: Option<Arc<DataKeyManager>>,
-    ) -> Result<Option<Vec<u8>>> {
-        let path = self.join(meta)?;
-        let reader = E::SstReader::open(&path.save.to_string_lossy(), km)?;
-        let opts = IterOptions::new(None, None, false);
-        let mut iter = reader.iter(opts)?;
-        if !iter.seek_to_first()? || !iter.valid()? {
-            return Ok(None);
-        }
-        // Should we warn if the key doesn't start with the prefix key? (Is that
-        // possible?)
-        // Also note this brings implicit coupling between this and
-        // RocksEngine. Perhaps it is better to make the engine to provide
-        // decode functions. Anyway we have directly used the RocksSstReader
-        // somewhere... This won't make things worse.
-        let real_key = iter.key().strip_prefix(keys::DATA_PREFIX_KEY);
-        Ok(real_key.map(ToOwned::to_owned))
-    }
-
-=======
->>>>>>> b23787ca
     pub fn list_ssts(&self) -> Result<Vec<(SstMeta, i32, SystemTime)>> {
         let mut ssts = Vec::new();
         for e in file_system::read_dir(&self.root_dir)? {
