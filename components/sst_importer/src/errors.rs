--- conflicted
+++ resolved
@@ -62,10 +62,9 @@
             display("Invalid SST path {:?}", path)
         }
         InvalidChunk {}
-<<<<<<< HEAD
         Engine(err: Box<dyn StdError + Send + Sync + 'static>) {
             display("{}", err)
-=======
+        }
         CannotReadExternalStorage(url: String, name: String, err: IoError) {
             cause(err)
             display("Cannot read {}/{}", url, name)
@@ -77,7 +76,6 @@
                 hex::encode_upper(&key),
                 hex::encode_upper(&prefix),
             )
->>>>>>> eaeb39a2
         }
     }
 }
