--- conflicted
+++ resolved
@@ -31,24 +31,13 @@
 # This is only a dependency to vendor openssl for rusoto. It's not clear exactly
 # how openssl is built for tikv, but it seems to be controlled by grpcio. This
 # makes `cargo test -p aws` link correctly.
-<<<<<<< HEAD
 grpcio = { workspace = true }
 http = "0.2.0"
 hyper = "0.14"
 hyper-tls = { version = "0.5" }
-=======
->>>>>>> 0b1124b9
 kvproto = { workspace = true }
 md5 = "0.7.0"
-<<<<<<< HEAD
 prometheus = { version = "0.13", default-features = false, features = ["nightly"] }
-=======
-rusoto_core = "0.46.0"
-rusoto_credential = "0.46.0"
-rusoto_kms = { version = "0.46.0", features = ["serialize_structs"] }
-rusoto_s3 = { version = "0.46.0", features = ["serialize_structs"] }
-rusoto_sts = "0.46.0"
->>>>>>> 0b1124b9
 slog = { workspace = true }
 slog-global = { workspace = true }
 thiserror = "1.0"
