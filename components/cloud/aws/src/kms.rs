// Copyright 2021 TiKV Project Authors. Licensed under Apache-2.0.

use std::ops::Deref;

use async_trait::async_trait;
use aws_credential_types::provider::ProvideCredentials;
use aws_http::auth::CredentialsStageError;
use aws_sdk_kms::{
    operation::{decrypt::DecryptError, generate_data_key::GenerateDataKeyError},
    primitives::Blob,
    types::DataKeySpec,
    Client,
};
use aws_sig_auth::middleware::SigningStageError;
use aws_smithy_client::bounds::SmithyConnector;
use aws_smithy_http::result::SdkError;
use cloud::{
    error::{Error, KmsError, OtherError, Result},
    kms::{Config, CryptographyType, DataKeyPair, EncryptedKey, KeyId, KmsProvider, PlainKey},
};
use futures::executor::block_on;

use crate::util;

const AWS_KMS_DATA_KEY_SPEC: DataKeySpec = DataKeySpec::Aes256;

pub const ENCRYPTION_VENDOR_NAME_AWS_KMS: &str = "AWS";

pub struct AwsKms {
    client: Client,
    current_key_id: KeyId,
    region: String,
    endpoint: String,
}

impl std::fmt::Debug for AwsKms {
    fn fmt(&self, f: &mut std::fmt::Formatter<'_>) -> std::fmt::Result {
        let kms_client = KmsClientDebug {
            region: self.region.clone(),
            endpoint: self.endpoint.clone(),
        };
        f.debug_struct("AwsKms")
            .field("client", &kms_client)
            .field("current_key_id", &self.current_key_id)
            .finish()
    }
}

impl AwsKms {
    fn new_with_creds_connector<Creds, Conn>(
        config: Config,
        connector: Conn,
        credentials_provider: Creds,
    ) -> Result<AwsKms>
    where
        Conn: SmithyConnector + 'static,
        Creds: ProvideCredentials + 'static,
    {
        let mut loader = aws_config::from_env().credentials_provider(credentials_provider);
        loader = util::configure_region(
            loader,
            &config.location.region,
            !config.location.endpoint.is_empty(),
        )?;
        loader = util::configure_endpoint(loader, &config.location.endpoint);
        loader = loader.http_connector(connector);

        let sdk_config = block_on(loader.load());
        let client = Client::new(&sdk_config);

        Ok(AwsKms {
            client,
            current_key_id: config.key_id,
            region: config.location.region,
            endpoint: config.location.endpoint,
        })
    }

    pub fn new(config: Config) -> Result<AwsKms> {
        let conn = util::new_http_conn();
        let creds = util::new_credentials_provider();

        Self::new_with_creds_connector(config, conn, creds)
    }
}

#[async_trait]
impl KmsProvider for AwsKms {
    fn name(&self) -> &str {
        ENCRYPTION_VENDOR_NAME_AWS_KMS
    }

    // On decrypt failure, the rule is to return WrongMasterKey error in case it is
    // possible that a wrong master key has been used, or other error otherwise.
    async fn decrypt_data_key(&self, data_key: &EncryptedKey) -> Result<Vec<u8>> {
        self.client
            .decrypt()
            .ciphertext_blob(Blob::new(data_key.clone().into_inner()))
            .key_id(self.current_key_id.deref().clone())
            .send()
            .await
            .map_err(classify_decrypt_error)
            .map(|response| response.plaintext().unwrap().as_ref().to_vec())
    }

    async fn generate_data_key(&self) -> Result<DataKeyPair> {
        self.client
            .generate_data_key()
            .key_id(self.current_key_id.deref().clone())
            .key_spec(AWS_KMS_DATA_KEY_SPEC)
            .send()
            .await
            .map_err(classify_generate_data_key_error)
            .and_then(|response| {
                let ciphertext_key = response.ciphertext_blob().unwrap().as_ref().to_vec();
                let plaintext_key = response.plaintext().unwrap().as_ref().to_vec();
                Ok(DataKeyPair {
                    encrypted: EncryptedKey::new(ciphertext_key)?,
                    plaintext: PlainKey::new(plaintext_key, CryptographyType::AesGcm256)?,
                })
            })
    }
}

// aws-sdk errors Display implementation just gives the cause message and
// discards the type. This is really bad when the cause message is empty!
// Use Debug instead: this will show both
pub struct FixSdkErrorDisplay<E: std::fmt::Debug + std::error::Error + Send + Sync + 'static>(
    SdkError<E>,
);
impl<E: std::error::Error + Send + Sync + 'static> std::fmt::Debug for FixSdkErrorDisplay<E> {
    fn fmt(&self, f: &mut std::fmt::Formatter<'_>) -> std::fmt::Result {
        write!(f, "{:?}", self.0)
    }
}
impl<E: std::error::Error + Send + Sync + 'static> std::fmt::Display for FixSdkErrorDisplay<E> {
    fn fmt(&self, f: &mut std::fmt::Formatter<'_>) -> std::fmt::Result {
        write!(f, "{:?}", self.0)
    }
}
impl<E: std::error::Error + Send + Sync + 'static> std::error::Error for FixSdkErrorDisplay<E> {}

<<<<<<< HEAD
fn classify_generate_data_key_error(err: SdkError<GenerateDataKeyError>) -> Error {
    if let SdkError::ServiceError(service_err) = &err {
        match &service_err.err() {
            GenerateDataKeyError::NotFoundException(_) => Error::ApiNotFound(err.into()),
            GenerateDataKeyError::InvalidKeyUsageException(_) => {
                Error::KmsError(KmsError::Other(err.into()))
            }
            GenerateDataKeyError::DependencyTimeoutException(_) => Error::ApiTimeout(err.into()),
            GenerateDataKeyError::KmsInternalException(_) => Error::ApiInternal(err.into()),
            _ => Error::KmsError(KmsError::Other(FixSdkErrorDisplay(err).into())),
=======
fn classify_generate_data_key_error(err: RusotoError<GenerateDataKeyError>) -> Error {
    if let RusotoError::Service(e) = &err {
        match &e {
            GenerateDataKeyError::NotFound(_) => Error::ApiNotFound(err.into()),
            GenerateDataKeyError::InvalidKeyUsage(_) => {
                Error::KmsError(KmsError::Other(OtherError::from_box(err.into())))
            }
            GenerateDataKeyError::DependencyTimeout(_) => Error::ApiTimeout(err.into()),
            GenerateDataKeyError::KMSInternal(_) => Error::ApiInternal(err.into()),
            _ => Error::KmsError(KmsError::Other(OtherError::from_box(
                FixRusotoErrorDisplay(err).into(),
            ))),
>>>>>>> 419dacd0
        }
    } else {
        classify_error(err)
    }
}

fn classify_decrypt_error(err: SdkError<DecryptError>) -> Error {
    if let SdkError::ServiceError(service_err) = &err {
        match &service_err.err() {
            DecryptError::IncorrectKeyException(_) | DecryptError::NotFoundException(_) => {
                Error::KmsError(KmsError::WrongMasterKey(err.into()))
            }
<<<<<<< HEAD
            DecryptError::DependencyTimeoutException(_) => Error::ApiTimeout(err.into()),
            DecryptError::KmsInternalException(_) => Error::ApiInternal(err.into()),
            _ => Error::KmsError(KmsError::Other(FixSdkErrorDisplay(err).into())),
=======
            DecryptError::DependencyTimeout(_) => Error::ApiTimeout(err.into()),
            DecryptError::KMSInternal(_) => Error::ApiInternal(err.into()),
            _ => Error::KmsError(KmsError::Other(OtherError::from_box(
                FixRusotoErrorDisplay(err).into(),
            ))),
>>>>>>> 419dacd0
        }
    } else {
        classify_error(err)
    }
}

fn classify_error<E: std::error::Error + Send + Sync + 'static>(err: SdkError<E>) -> Error {
    let src = std::error::Error::source(&err).unwrap();
    match &err {
<<<<<<< HEAD
        SdkError::DispatchFailure(_) => Error::ApiTimeout(err.into()),
        SdkError::ConstructionFailure(_)
            if src.is::<SigningStageError>() || src.is::<CredentialsStageError>() =>
        {
            Error::ApiAuthentication(err.into())
        }
        e if util::is_retryable(e) => Error::ApiInternal(err.into()),
        _ => Error::KmsError(KmsError::Other(FixSdkErrorDisplay(err).into())),
=======
        RusotoError::HttpDispatch(_) => Error::ApiTimeout(err.into()),
        RusotoError::Credentials(_) => Error::ApiAuthentication(err.into()),
        e if e.is_retryable() => Error::ApiInternal(err.into()),
        _ => Error::KmsError(KmsError::Other(OtherError::from_box(
            FixRusotoErrorDisplay(err).into(),
        ))),
>>>>>>> 419dacd0
    }
}

struct KmsClientDebug {
    region: String,
    endpoint: String,
}

impl std::fmt::Debug for KmsClientDebug {
    fn fmt(&self, f: &mut std::fmt::Formatter<'_>) -> std::fmt::Result {
        f.debug_struct("KmsClient")
            .field("region", &self.region)
            .field("endpoint", &self.endpoint)
            .finish()
    }
}

#[cfg(test)]
mod tests {
    use aws_sdk_kms::config::Credentials;
    use aws_smithy_client::test_connection::TestConnection;
    use aws_smithy_http::body::SdkBody;
    use cloud::kms::Location;
    use http::Uri;

    use super::*;

    #[tokio::test]
    async fn test_aws_kms() {
        let magic_contents = b"5678" as &[u8];
        let key_contents = vec![1u8; 32];
        let config = Config {
            key_id: KeyId::new("test_key_id".to_string()).unwrap(),
            vendor: String::new(),
            location: Location {
                region: "cn-north-1".to_string(),
                endpoint: String::new(),
            },
            azure: None,
            gcp: None,
        };

        let resp = format!(
            "{{\"KeyId\": \"test_key_id\", \"Plaintext\": \"{}\", \"CiphertextBlob\": \"{}\" }}",
            base64::encode(key_contents.clone()),
            base64::encode(magic_contents)
        );

        let conn = TestConnection::new(vec![(
            http::Request::builder()
                .method("POST")
                .uri(Uri::from_static("https://kms.cn-north-1.amazonaws.com.cn/"))
                .body(SdkBody::from(
                    "{\"KeyId\":\"test_key_id\",\"KeySpec\":\"AES_256\"}",
                ))
                .unwrap(),
            http::Response::builder().status(200).body(resp).unwrap(),
        )]);

        let creds = Credentials::from_keys("abc", "xyz", None);

        let aws_kms =
            AwsKms::new_with_creds_connector(config.clone(), conn.clone(), creds.clone()).unwrap();

        let data_key = aws_kms.generate_data_key().await.unwrap();

        assert_eq!(
            data_key.encrypted,
            EncryptedKey::new(magic_contents.to_vec()).unwrap()
        );
        assert_eq!(*data_key.plaintext, key_contents);

        conn.assert_requests_match(&[]);

        let req = format!(
            "{{\"KeyId\":\"test_key_id\",\"CiphertextBlob\":\"{}\"}}",
            base64::encode(data_key.encrypted.clone().into_inner())
        );

        let resp = format!(
            "{{\"KeyId\": \"test_key_id\", \"Plaintext\": \"{}\", \"EncryptionAlgorithm\": \"SYMMETRIC_DEFAULT\" }}",
            base64::encode(key_contents.clone()),
        );

        let conn = TestConnection::new(vec![(
            http::Request::builder()
                .uri(Uri::from_static("https://kms.cn-north-1.amazonaws.com.cn/"))
                .body(SdkBody::from(req))
                .unwrap(),
            http::Response::builder().status(200).body(resp).unwrap(),
        )]);

        let aws_kms = AwsKms::new_with_creds_connector(config, conn.clone(), creds).unwrap();

        let plaintext = aws_kms.decrypt_data_key(&data_key.encrypted).await.unwrap();
        assert_eq!(plaintext, key_contents);

        conn.assert_requests_match(&[]);
    }

    #[tokio::test]
    async fn test_kms_wrong_key_id() {
        let config = Config {
            key_id: KeyId::new("test_key_id".to_string()).unwrap(),
            vendor: String::new(),
            location: Location {
                region: "cn-north-1".to_string(),
                endpoint: String::new(),
            },
            azure: None,
            gcp: None,
        };

        let enc_key = EncryptedKey::new(b"invalid".to_vec()).unwrap();

        let req = format!(
            "{{\"KeyId\":\"test_key_id\",\"CiphertextBlob\":\"{}\"}}",
            base64::encode(enc_key.clone().into_inner())
        );

        // IncorrectKeyException
        //
        // HTTP Status Code: 400
        // Json, see:
        // https://docs.aws.amazon.com/kms/latest/APIReference/API_Decrypt.html#API_Decrypt_Errors
        let conn = TestConnection::new(vec![(
            http::Request::builder()
                .uri(Uri::from_static("https://kms.cn-north-1.amazonaws.com.cn/"))
                .body(SdkBody::from(req))
                .unwrap(),
            http::Response::builder()
                .status(400)
                .body(
                    r#"{
                        "__type": "IncorrectKeyException",
                        "Message": "mock"
                    }"#,
                )
                .unwrap(),
        )]);

        let creds = Credentials::from_keys("abc", "xyz", None);

        let aws_kms = AwsKms::new_with_creds_connector(config, conn.clone(), creds).unwrap();
        let fut = aws_kms.decrypt_data_key(&enc_key);

        match fut.await {
            Err(Error::KmsError(KmsError::WrongMasterKey(_))) => (),
            other => panic!("{:?}", other),
        }

        conn.assert_requests_match(&[]);
    }

    #[tokio::test]
    #[cfg(FALSE)]
    // FIXME: enable this (or move this to an integration test)
    async fn test_aws_kms_localstack() {
        let config = Config {
            key_id: KeyId::new("cbf4ef24-982d-4fd3-a75b-b95aaec84860".to_string()).unwrap(),
            vendor: String::new(),
            location: Location {
                region: "us-east-1".to_string(),
                endpoint: "http://localhost:4566".to_string(),
            },
        };

        let creds =
            Credentials::from_keys("testUser".to_string(), "testAccessKey".to_string(), None);
        let aws_kms =
            AwsKms::new_with_creds_connector(config, util::new_http_conn(), creds).unwrap();

        let data_key = aws_kms.generate_data_key().await.unwrap();
        let plaintext = aws_kms.decrypt_data_key(&data_key.encrypted).await.unwrap();

        assert_eq!(plaintext, data_key.plaintext.into_inner());
    }
}<|MERGE_RESOLUTION|>--- conflicted
+++ resolved
@@ -20,7 +20,7 @@
 };
 use futures::executor::block_on;
 
-use crate::util;
+use crate::util::{self, is_retryable};
 
 const AWS_KMS_DATA_KEY_SPEC: DataKeySpec = DataKeySpec::Aes256;
 
@@ -140,31 +140,17 @@
 }
 impl<E: std::error::Error + Send + Sync + 'static> std::error::Error for FixSdkErrorDisplay<E> {}
 
-<<<<<<< HEAD
 fn classify_generate_data_key_error(err: SdkError<GenerateDataKeyError>) -> Error {
     if let SdkError::ServiceError(service_err) = &err {
         match &service_err.err() {
             GenerateDataKeyError::NotFoundException(_) => Error::ApiNotFound(err.into()),
             GenerateDataKeyError::InvalidKeyUsageException(_) => {
-                Error::KmsError(KmsError::Other(err.into()))
+                // Error::KmsError(KmsError::Other(err.into()))
+             Error::KmsError(KmsError::Other(OtherError::new(is_retryable(&err), FixSdkErrorDisplay(err).into())))
             }
             GenerateDataKeyError::DependencyTimeoutException(_) => Error::ApiTimeout(err.into()),
             GenerateDataKeyError::KmsInternalException(_) => Error::ApiInternal(err.into()),
-            _ => Error::KmsError(KmsError::Other(FixSdkErrorDisplay(err).into())),
-=======
-fn classify_generate_data_key_error(err: RusotoError<GenerateDataKeyError>) -> Error {
-    if let RusotoError::Service(e) = &err {
-        match &e {
-            GenerateDataKeyError::NotFound(_) => Error::ApiNotFound(err.into()),
-            GenerateDataKeyError::InvalidKeyUsage(_) => {
-                Error::KmsError(KmsError::Other(OtherError::from_box(err.into())))
-            }
-            GenerateDataKeyError::DependencyTimeout(_) => Error::ApiTimeout(err.into()),
-            GenerateDataKeyError::KMSInternal(_) => Error::ApiInternal(err.into()),
-            _ => Error::KmsError(KmsError::Other(OtherError::from_box(
-                FixRusotoErrorDisplay(err).into(),
-            ))),
->>>>>>> 419dacd0
+            _ => Error::KmsError(KmsError::Other(OtherError::new(is_retryable(&err), FixSdkErrorDisplay(err).into()))),
         }
     } else {
         classify_error(err)
@@ -177,17 +163,9 @@
             DecryptError::IncorrectKeyException(_) | DecryptError::NotFoundException(_) => {
                 Error::KmsError(KmsError::WrongMasterKey(err.into()))
             }
-<<<<<<< HEAD
             DecryptError::DependencyTimeoutException(_) => Error::ApiTimeout(err.into()),
             DecryptError::KmsInternalException(_) => Error::ApiInternal(err.into()),
-            _ => Error::KmsError(KmsError::Other(FixSdkErrorDisplay(err).into())),
-=======
-            DecryptError::DependencyTimeout(_) => Error::ApiTimeout(err.into()),
-            DecryptError::KMSInternal(_) => Error::ApiInternal(err.into()),
-            _ => Error::KmsError(KmsError::Other(OtherError::from_box(
-                FixRusotoErrorDisplay(err).into(),
-            ))),
->>>>>>> 419dacd0
+            _ => Error::KmsError(KmsError::Other(OtherError::new(is_retryable(&err), FixSdkErrorDisplay(err).into()))),
         }
     } else {
         classify_error(err)
@@ -197,23 +175,13 @@
 fn classify_error<E: std::error::Error + Send + Sync + 'static>(err: SdkError<E>) -> Error {
     let src = std::error::Error::source(&err).unwrap();
     match &err {
-<<<<<<< HEAD
         SdkError::DispatchFailure(_) => Error::ApiTimeout(err.into()),
         SdkError::ConstructionFailure(_)
             if src.is::<SigningStageError>() || src.is::<CredentialsStageError>() =>
         {
             Error::ApiAuthentication(err.into())
         }
-        e if util::is_retryable(e) => Error::ApiInternal(err.into()),
-        _ => Error::KmsError(KmsError::Other(FixSdkErrorDisplay(err).into())),
-=======
-        RusotoError::HttpDispatch(_) => Error::ApiTimeout(err.into()),
-        RusotoError::Credentials(_) => Error::ApiAuthentication(err.into()),
-        e if e.is_retryable() => Error::ApiInternal(err.into()),
-        _ => Error::KmsError(KmsError::Other(OtherError::from_box(
-            FixRusotoErrorDisplay(err).into(),
-        ))),
->>>>>>> 419dacd0
+        _ => Error::KmsError(KmsError::Other(OtherError::new(is_retryable(&err), FixSdkErrorDisplay(err).into()))),
     }
 }
 
