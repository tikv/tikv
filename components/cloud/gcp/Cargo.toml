[package]
name = "gcp"
version = "0.0.1"
edition = "2018"
publish = false

[features]
default = ["protobuf-codec"]
protobuf-codec = [
    "kvproto/protobuf-codec",
    "cloud/protobuf-codec",
    "tikv_util/protobuf-codec",
]
prost-codec = [
    "kvproto/prost-codec",
    "cloud/prost-codec",
    "tikv_util/prost-codec",
]

[dependencies]
futures-util = { version = "0.3", default-features = false, features = ["io"] }
http = "0.2.0"
<<<<<<< HEAD
hyper = "0.14"
hyper-tls = "0.5"
kvproto = { rev = "73468940541b2e801cb5f9739cd0cf6465889e72", git = "https://github.com/pingcap/kvproto.git", default-features = false }
=======
hyper = "0.13.3"
hyper-tls = "0.4.1"
kvproto = { rev = "7a046020d1c091638e1e8aba623c8c1e8962219d", git = "https://github.com/pingcap/kvproto.git", default-features = false }
>>>>>>> 2e8b1623
slog = { version = "2.3", features = ["max_level_trace", "release_max_level_debug"] }
# better to not use slog-global, but pass in the logger
slog-global = { version = "0.1", git = "https://github.com/breeswish/slog-global.git", rev = "d592f88e4dbba5eb439998463054f1a44fbf17b9" }
tame-gcs = { version = "0.10", features = ["async-multipart"] }
tame-oauth = "0.4.7"
cloud = { path = "../", default-features = false }
tikv_util = { path = "../../tikv_util", default-features = false }
tokio = { version = "1.5", features = ["time"] }
url = "2.0"

[dev-dependencies]
matches = "0.1.8"<|MERGE_RESOLUTION|>--- conflicted
+++ resolved
@@ -20,15 +20,9 @@
 [dependencies]
 futures-util = { version = "0.3", default-features = false, features = ["io"] }
 http = "0.2.0"
-<<<<<<< HEAD
 hyper = "0.14"
 hyper-tls = "0.5"
-kvproto = { rev = "73468940541b2e801cb5f9739cd0cf6465889e72", git = "https://github.com/pingcap/kvproto.git", default-features = false }
-=======
-hyper = "0.13.3"
-hyper-tls = "0.4.1"
 kvproto = { rev = "7a046020d1c091638e1e8aba623c8c1e8962219d", git = "https://github.com/pingcap/kvproto.git", default-features = false }
->>>>>>> 2e8b1623
 slog = { version = "2.3", features = ["max_level_trace", "release_max_level_debug"] }
 # better to not use slog-global, but pass in the logger
 slog-global = { version = "0.1", git = "https://github.com/breeswish/slog-global.git", rev = "d592f88e4dbba5eb439998463054f1a44fbf17b9" }
