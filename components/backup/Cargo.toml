--- conflicted
+++ resolved
@@ -18,6 +18,7 @@
   "keys/protobuf-codec",
   "kvproto/protobuf-codec",
   "raft/protobuf-codec",
+  "raftstore/protobuf-codec",
   "tidb_query/protobuf-codec",
   "tikv/protobuf-codec",
   "txn_types/protobuf-codec",
@@ -30,10 +31,18 @@
   "keys/prost-codec",
   "kvproto/prost-codec",
   "raft/prost-codec",
+  "raftstore/prost-codec",
   "tidb_query/prost-codec",
   "tikv/prost-codec",
   "txn_types/prost-codec",
 ]
+tcmalloc = ["tikv/tcmalloc"]
+jemalloc = ["tikv/jemalloc"]
+mimalloc = ["tikv/mimalloc"]
+portable = ["tikv/portable"]
+sse = ["tikv/sse"]
+mem-profiling = ["tikv/mem-profiling"]
+failpoints = ["tikv/failpoints"]
 
 [dependencies]
 crc64fast = "0.1"
@@ -50,12 +59,9 @@
 kvproto = { git = "https://github.com/pingcap/kvproto.git", default-features = false }
 lazy_static = "1.3"
 raft = { version = "0.6.0-alpha", default-features = false }
-<<<<<<< HEAD
-=======
 raftstore = { path = "../raftstore", default-features = false }
 serde = "1.0"
 serde_derive = "1.0"
->>>>>>> 882c7d37
 slog = { version = "2.3", features = ["max_level_trace", "release_max_level_debug"] }
 # better to not use slog-global, but pass in the logger
 slog-global = { version = "0.1", git = "https://github.com/breeswish/slog-global.git", rev = "0e23a5baff302a9d7bccd85f8f31e43339c2f2c1" }
@@ -77,22 +83,5 @@
 rand = "0.7"
 tempfile = "3.0"
 test_util = { path = "../test_util" }
-<<<<<<< HEAD
 test_raftstore = { path = "../test_raftstore", default-features = false }
-uuid = { version = "0.7", features = [ "serde", "v4" ] }
-=======
-test_raftstore = { path = "../test_raftstore" }
-uuid = { version = "0.7", features = [ "serde", "v4" ] }
-futures-executor = "0.3"
-
-[features]
-prost-codec = ["tikv/prost-codec", "raftstore/prost-codec"]
-protobuf-codec = ["tikv/protobuf-codec", "raftstore/protobuf-codec"]
-tcmalloc = ["tikv/tcmalloc"]
-jemalloc = ["tikv/jemalloc"]
-mimalloc = ["tikv/mimalloc"]
-portable = ["tikv/portable"]
-sse = ["tikv/sse"]
-mem-profiling = ["tikv/mem-profiling"]
-failpoints = ["tikv/failpoints"]
->>>>>>> 882c7d37
+uuid = { version = "0.7", features = [ "serde", "v4" ] }