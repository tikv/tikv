[package]
name = "backup"
version = "0.0.1"
edition = "2018"
publish = false

[features]
default = ["test-engine-kv-rocksdb", "test-engine-raft-raft-engine", "cloud-aws", "cloud-gcp", "cloud-azure"]
cloud-aws = ["external_storage_export/cloud-aws"]
cloud-gcp = ["external_storage_export/cloud-gcp"]
cloud-azure = ["external_storage_export/cloud-azure"]
cloud-storage-grpc = ["external_storage_export/cloud-storage-grpc"]
cloud-storage-dylib = ["external_storage_export/cloud-storage-dylib"]
test-engine-kv-rocksdb = [
  "tikv/test-engine-kv-rocksdb"
]
test-engine-raft-raft-engine = [
  "tikv/test-engine-raft-raft-engine"
]
test-engines-rocksdb = [
  "tikv/test-engines-rocksdb",
]
test-engines-panic = [
  "tikv/test-engines-panic",
]
tcmalloc = ["tikv/tcmalloc"]
jemalloc = ["tikv/jemalloc"]
mimalloc = ["tikv/mimalloc"]
snmalloc = ["tikv/snmalloc"]
portable = ["tikv/portable"]
sse = ["tikv/sse"]
mem-profiling = ["tikv/mem-profiling"]
failpoints = ["tikv/failpoints"]

[dependencies]
api_version = { path = "../api_version", default-features = false }
async-channel = "1.4"
collections = { path = "../collections" }
concurrency_manager = { path = "../concurrency_manager", default-features = false }
crc64fast = "0.1"
encryption = { path = "../encryption", default-features = false }
engine_rocks = { path = "../engine_rocks", default-features = false }
engine_traits = { path = "../engine_traits", default-features = false }
error_code = { path = "../error_code", default-features = false }
external_storage = { path = "../external_storage", default-features = false }
external_storage_export = { path = "../external_storage/export", default-features = false }
file_system = { path = "../file_system", default-features = false }
<<<<<<< HEAD
encryption = { path = "../encryption", default-features = false }
=======
>>>>>>> 51dc281f
futures = "0.3"
futures-util = { version = "0.3", default-features = false, features = ["io"] }
grpcio = { version = "0.10", default-features = false, features = ["openssl-vendored", "protobuf-codec"] }
hex = "0.4"
keys = { path = "../keys", default-features = false }
kvproto = { git = "https://github.com/pingcap/kvproto.git" }
lazy_static = "1.3"
log_wrappers = { path = "../log_wrappers" }
online_config = { path = "../online_config" }
pd_client = { path = "../pd_client", default-features = false }
prometheus = { version = "0.13", default-features = false, features = ["nightly"] }
raft = { version = "0.7.0", default-features = false, features = ["protobuf-codec"] }
raftstore = { path = "../raftstore", default-features = false }
security = { path = "../security", default-features = false }
serde = "1.0"
serde_derive = "1.0"
slog = { version = "2.3", features = ["max_level_trace", "release_max_level_debug"] }
# better to not use slog-global, but pass in the logger
slog-global = { version = "0.1", git = "https://github.com/breeswish/slog-global.git", rev = "d592f88e4dbba5eb439998463054f1a44fbf17b9" }
thiserror = "1.0"
tidb_query_common = { path = "../tidb_query_common", default-features = false }
tikv = { path = "../../", default-features = false }
tikv_alloc = { path = "../tikv_alloc" }
tikv_util = { path = "../tikv_util", default-features = false }
tokio = { version = "1.5", features = ["rt-multi-thread"] }
tokio-stream = "0.1"
txn_types = { path = "../txn_types", default-features = false }
yatp = { git = "https://github.com/tikv/yatp.git", branch = "master" }

[dev-dependencies]
rand = "0.8"
tempfile = "3.0"
tokio = { version = "1.5", features = ["time", "macros"] }<|MERGE_RESOLUTION|>--- conflicted
+++ resolved
@@ -45,10 +45,6 @@
 external_storage = { path = "../external_storage", default-features = false }
 external_storage_export = { path = "../external_storage/export", default-features = false }
 file_system = { path = "../file_system", default-features = false }
-<<<<<<< HEAD
-encryption = { path = "../encryption", default-features = false }
-=======
->>>>>>> 51dc281f
 futures = "0.3"
 futures-util = { version = "0.3", default-features = false, features = ["io"] }
 grpcio = { version = "0.10", default-features = false, features = ["openssl-vendored", "protobuf-codec"] }
