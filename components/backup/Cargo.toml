--- conflicted
+++ resolved
@@ -102,11 +102,8 @@
 collections = { path = "../collections" }
 txn_types = { path = "../txn_types", default-features = false }
 yatp = { git = "https://github.com/tikv/yatp.git", branch = "master" }
-<<<<<<< HEAD
 tokio = { version = "1.5", features = ["rt-multi-thread"] }
-=======
 crossbeam = "0.8"
->>>>>>> 37368311
 
 [dev-dependencies]
 rand = "0.8"
