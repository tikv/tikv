[package]
name = "backup"
version = "0.0.1"
edition = "2018"
publish = false

[[test]]
name = "integrations"
path = "tests/integrations/mod.rs"

[features]
default = ["protobuf-codec"]
protobuf-codec = [
  "engine/protobuf-codec",
  "engine_rocks/protobuf-codec",
  "external_storage/protobuf-codec",
  "grpcio/protobuf-codec",
  "keys/protobuf-codec",
  "kvproto/protobuf-codec",
  "raft/protobuf-codec",
  "tidb_query/protobuf-codec",
  "tikv/protobuf-codec",
  "txn_types/protobuf-codec",
]
prost-codec = [
  "engine/prost-codec",
  "engine_rocks/prost-codec",
  "external_storage/prost-codec",
  "grpcio/prost-codec",
  "keys/prost-codec",
  "kvproto/prost-codec",
  "raft/prost-codec",
  "tidb_query/prost-codec",
  "tikv/prost-codec",
  "txn_types/prost-codec",
]

[dependencies]
futures-util = { version = "0.3", default-features = false, features = ["io", "io-compat"] }
crc64fast = "0.1"
engine = { path = "../engine", default-features = false }
engine_rocks = { path = "../engine_rocks", default-features = false }
engine_traits = { path = "../engine_traits" }
external_storage = { path = "../external_storage", default-features = false }
failure = "0.1"
futures = "0.1"
grpcio = { version = "0.5.0-alpha.5", features = [ "openssl-vendored" ], default-features = false }
hex = "0.3"
keys = { path = "../keys", default-features = false }
kvproto = { git = "https://github.com/pingcap/kvproto.git", default-features = false }
lazy_static = "1.3"
raft = { version = "0.6.0-alpha", default-features = false }
slog = { version = "2.3", features = ["max_level_trace", "release_max_level_debug"] }
# better to not use slog-global, but pass in the logger
slog-global = { version = "0.1", git = "https://github.com/breeswish/slog-global.git", rev = "0e23a5baff302a9d7bccd85f8f31e43339c2f2c1" }
tidb_query = { path = "../tidb_query", default-features = false }
tikv = { path = "../../", default-features = false }
tikv_alloc = { path = "../tikv_alloc" }
tikv_util = { path = "../tikv_util" }
tokio-threadpool = "0.1"
txn_types = { path = "../txn_types", default-features = false }

[dependencies.prometheus]
git = "https://github.com/pingcap/rust-prometheus.git"
rev = "d919ccd35976b9b84b8d03c07138c1cc05a36087"
default-features = false
features = ["nightly", "push", "process"]

[dev-dependencies]
rand = "0.7"
tempfile = "3.0"
test_util = { path = "../test_util" }
<<<<<<< HEAD
test_raftstore = { path = "../test_raftstore", default-features = false }
uuid = { version = "0.7", features = [ "serde", "v4" ] }
=======
test_raftstore = { path = "../test_raftstore" }
uuid = { version = "0.7", features = [ "serde", "v4" ] }
futures-executor = "0.3"

[features]
protobuf-codec = ["kvproto/protobuf-codec", "external_storage/protobuf-codec"]
prost-codec = ["kvproto/prost-codec", "external_storage/prost-codec"]
>>>>>>> a2d66b81
<|MERGE_RESOLUTION|>--- conflicted
+++ resolved
@@ -36,7 +36,6 @@
 ]
 
 [dependencies]
-futures-util = { version = "0.3", default-features = false, features = ["io", "io-compat"] }
 crc64fast = "0.1"
 engine = { path = "../engine", default-features = false }
 engine_rocks = { path = "../engine_rocks", default-features = false }
@@ -44,6 +43,7 @@
 external_storage = { path = "../external_storage", default-features = false }
 failure = "0.1"
 futures = "0.1"
+futures-util = { version = "0.3", default-features = false, features = ["io", "io-compat"] }
 grpcio = { version = "0.5.0-alpha.5", features = [ "openssl-vendored" ], default-features = false }
 hex = "0.3"
 keys = { path = "../keys", default-features = false }
@@ -67,18 +67,9 @@
 features = ["nightly", "push", "process"]
 
 [dev-dependencies]
+futures-executor = "0.3"
 rand = "0.7"
 tempfile = "3.0"
 test_util = { path = "../test_util" }
-<<<<<<< HEAD
 test_raftstore = { path = "../test_raftstore", default-features = false }
-uuid = { version = "0.7", features = [ "serde", "v4" ] }
-=======
-test_raftstore = { path = "../test_raftstore" }
-uuid = { version = "0.7", features = [ "serde", "v4" ] }
-futures-executor = "0.3"
-
-[features]
-protobuf-codec = ["kvproto/protobuf-codec", "external_storage/protobuf-codec"]
-prost-codec = ["kvproto/prost-codec", "external_storage/prost-codec"]
->>>>>>> a2d66b81
+uuid = { version = "0.7", features = [ "serde", "v4" ] }