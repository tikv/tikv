--- conflicted
+++ resolved
@@ -63,11 +63,9 @@
 txn_types = { path = "../txn_types", default-features = false }
 yatp = { git = "https://github.com/tikv/yatp.git", branch = "master" }
 tokio = { version = "1.5", features = ["rt-multi-thread"] }
-<<<<<<< HEAD
 tokio-stream = "0.1"
 async-channel = "1.4"
-=======
->>>>>>> c121e22f
+
 
 [dev-dependencies]
 rand = "0.8"
