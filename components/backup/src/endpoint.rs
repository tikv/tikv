--- conflicted
+++ resolved
@@ -748,24 +748,6 @@
 
         self.pool.borrow_mut().spawn(async move {
             let _with_io_type = WithIOType::new(IOType::Export);
-
-<<<<<<< HEAD
-=======
-            // Check if we can open external storage.
-            let backend = match create_storage(&request.backend, config) {
-                Ok(backend) => backend,
-                Err(err) => {
-                    error_unknown!(?err; "backup create storage failed");
-                    let mut response = BackupResponse::default();
-                    response.set_error(crate::Error::Io(err).into());
-                    if let Err(err) = tx.unbounded_send(response) {
-                        error_unknown!(?err; "backup failed to send response");
-                    }
-                    return;
-                }
-            };
-
->>>>>>> 5552758d
             let storage = LimitedStorage {
                 limiter: request.limiter,
                 storage: backend,
