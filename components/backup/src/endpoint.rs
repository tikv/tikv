--- conflicted
+++ resolved
@@ -1676,12 +1676,7 @@
                 dst_user_key.as_encoded(),
                 dst_value,
             );
-<<<<<<< HEAD
-            let ret = engine.put(&ctx, key, value);
-            ret.unwrap();
-=======
             engine.put(&ctx, key, value).unwrap();
->>>>>>> f96c6601
             i += 1;
         }
         // flush to disk so that read requests can be traced by TiKV limiter.
