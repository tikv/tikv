// Copyright 2019 TiKV Project Authors. Licensed under Apache-2.0.

use std::borrow::Cow;
use std::cell::RefCell;
use std::f64::INFINITY;
use std::sync::atomic::*;
use std::sync::*;
use std::time::{SystemTime, UNIX_EPOCH};
use std::{fmt, thread};

use concurrency_manager::ConcurrencyManager;
use engine_rocks::raw::DB;
use engine_traits::{name_to_cf, CfName, SstCompressionType};
use external_storage::{BackendConfig, HdfsConfig};
use external_storage_export::{create_storage, ExternalStorage};
use file_system::{IOType, WithIOType};
use futures::channel::mpsc::*;
use futures::Future;
use kvproto::brpb::*;
use kvproto::encryptionpb::EncryptionMethod;
use kvproto::kvrpcpb::{Context, IsolationLevel};
use kvproto::metapb::*;
use online_config::OnlineConfig;
use raft::StateRole;
use raftstore::coprocessor::RegionInfoProvider;
use raftstore::store::util::find_peer;
use tikv::config::BackupConfig;
use tikv::storage::kv::{CursorBuilder, Engine, ScanMode, SnapContext};
use tikv::storage::mvcc::Error as MvccError;
use tikv::storage::txn::{
    EntryBatch, Error as TxnError, SnapshotStore, TxnEntryScanner, TxnEntryStore,
};
use tikv::storage::Statistics;
use tikv_util::time::{Instant, Limiter};
use tikv_util::worker::Runnable;
use tikv_util::{box_err, debug, error, error_unknown, impl_display_as_debug, info, warn};
use tokio::io::Result as TokioResult;
use tokio::runtime::Runtime;
use txn_types::{Key, Lock, TimeStamp};

use crate::metrics::*;
<<<<<<< HEAD
use crate::writer::{BackupWriterBuilder, CfNameWrap};
=======
use crate::softlimit::{SoftLimit, SoftLimitByCpu};
use crate::writer::BackupWriterBuilder;
>>>>>>> 37368311
use crate::Error;
use crate::*;

const BACKUP_BATCH_LIMIT: usize = 1024;

#[derive(Clone)]
struct Request {
    start_key: Vec<u8>,
    end_key: Vec<u8>,
    start_ts: TimeStamp,
    end_ts: TimeStamp,
    limiter: Limiter,
    backend: StorageBackend,
    cancel: Arc<AtomicBool>,
    is_raw_kv: bool,
    cf: CfName,
    compression_type: CompressionType,
    compression_level: i32,
    cipher: CipherInfo,
}

/// Backup Task.
pub struct Task {
    request: Request,
    pub(crate) resp: UnboundedSender<BackupResponse>,
}

impl_display_as_debug!(Task);

impl fmt::Debug for Task {
    fn fmt(&self, f: &mut fmt::Formatter<'_>) -> fmt::Result {
        f.debug_struct("BackupTask")
            .field("start_ts", &self.request.start_ts)
            .field("end_ts", &self.request.end_ts)
            .field(
                "start_key",
                &log_wrappers::Value::key(&self.request.start_key),
            )
            .field("end_key", &log_wrappers::Value::key(&self.request.end_key))
            .field("is_raw_kv", &self.request.is_raw_kv)
            .field("cf", &self.request.cf)
            .finish()
    }
}

#[derive(Clone)]
struct LimitedStorage {
    limiter: Limiter,
    storage: Arc<dyn ExternalStorage>,
}

impl Task {
    /// Create a backup task based on the given backup request.
    pub fn new(
        req: BackupRequest,
        resp: UnboundedSender<BackupResponse>,
    ) -> Result<(Task, Arc<AtomicBool>)> {
        let cancel = Arc::new(AtomicBool::new(false));

        let speed_limit = req.get_rate_limit();
        let limiter = Limiter::new(if speed_limit > 0 {
            speed_limit as f64
        } else {
            INFINITY
        });
        let cf = name_to_cf(req.get_cf()).ok_or_else(|| crate::Error::InvalidCf {
            cf: req.get_cf().to_owned(),
        })?;

        let task = Task {
            request: Request {
                start_key: req.get_start_key().to_owned(),
                end_key: req.get_end_key().to_owned(),
                start_ts: req.get_start_version().into(),
                end_ts: req.get_end_version().into(),
                backend: req.get_storage_backend().clone(),
                limiter,
                cancel: cancel.clone(),
                is_raw_kv: req.get_is_raw_kv(),
                cf,
                compression_type: req.get_compression_type(),
                compression_level: req.get_compression_level(),
                cipher: req.cipher_info.unwrap_or_else(|| {
                    let mut cipher = CipherInfo::default();
                    cipher.set_cipher_type(EncryptionMethod::Plaintext);
                    cipher
                }),
            },
            resp,
        };
        Ok((task, cancel))
    }

    /// Check whether the task is canceled.
    pub fn has_canceled(&self) -> bool {
        self.request.cancel.load(Ordering::SeqCst)
    }
}

#[derive(Debug)]
pub struct BackupRange {
    start_key: Option<Key>,
    end_key: Option<Key>,
    region: Region,
    leader: Peer,
    is_raw_kv: bool,
    cf: CfName,
}

impl BackupRange {
    /// Get entries from the scanner and save them to storage
    async fn backup<E: Engine>(
        &self,
        writer_builder: BackupWriterBuilder,
        engine: E,
        concurrency_manager: ConcurrencyManager,
        backup_ts: TimeStamp,
        begin_ts: TimeStamp,
        storage: &LimitedStorage,
    ) -> Result<(Vec<File>, Statistics)> {
        assert!(!self.is_raw_kv);

        let mut ctx = Context::default();
        ctx.set_region_id(self.region.get_id());
        ctx.set_region_epoch(self.region.get_region_epoch().to_owned());
        ctx.set_peer(self.leader.clone());

        // Update max_ts and check the in-memory lock table before getting the snapshot
        concurrency_manager.update_max_ts(backup_ts);
        concurrency_manager
            .read_range_check(
                self.start_key.as_ref(),
                self.end_key.as_ref(),
                |key, lock| {
                    Lock::check_ts_conflict(
                        Cow::Borrowed(lock),
                        key,
                        backup_ts,
                        &Default::default(),
                    )
                },
            )
            .map_err(MvccError::from)
            .map_err(TxnError::from)?;

        // Currently backup always happens on the leader, so we don't need
        // to set key ranges and start ts to check.
        assert!(!ctx.get_replica_read());
        let snap_ctx = SnapContext {
            pb_ctx: &ctx,
            ..Default::default()
        };

        let start_snapshot = Instant::now();
        let snapshot = match engine.snapshot(snap_ctx) {
            Ok(s) => s,
            Err(e) => {
                error!(?e; "backup snapshot failed");
                return Err(e.into());
            }
        };
        BACKUP_RANGE_HISTOGRAM_VEC
            .with_label_values(&["snapshot"])
            .observe(start_snapshot.saturating_elapsed().as_secs_f64());
        let snap_store = SnapshotStore::new(
            snapshot,
            backup_ts,
            IsolationLevel::Si,
            false, /* fill_cache */
            Default::default(),
            false,
        );
        let start_key = self.start_key.clone();
        let end_key = self.end_key.clone();
        // Incremental backup needs to output delete records.
        let incremental = !begin_ts.is_zero();
        let mut scanner = snap_store
            .entry_scanner(start_key, end_key, begin_ts, incremental)
            .unwrap();

        let start_scan = Instant::now();
        let mut files: Vec<File> = Vec::with_capacity(2);
        let mut batch = EntryBatch::with_capacity(BACKUP_BATCH_LIMIT);
        let mut last_key = self
            .start_key
            .clone()
            .map_or_else(Vec::new, |k| k.into_raw().unwrap());
        let mut cur_key = self
            .end_key
            .clone()
            .map_or_else(Vec::new, |k| k.into_raw().unwrap());
        let mut writer = writer_builder.build(last_key.clone())?;
        loop {
            if let Err(e) = scanner.scan_entries(&mut batch) {
                error!(?e; "backup scan entries failed");
                return Err(e.into());
            };
            if batch.is_empty() {
                break;
            }
            debug!("backup scan entries"; "len" => batch.len());

            let entries = batch.drain();
            if writer.need_split_keys() {
                let res = {
                    entries.as_slice().get(0).map_or_else(
                        || Err(Error::Other(box_err!("get entry error"))),
                        |x| match x.to_key() {
                            Ok(k) => {
                                cur_key = k.into_raw().unwrap();
                                writer_builder.build(cur_key.clone())
                            }
                            Err(e) => {
                                error!(?e; "backup save file failed");
                                Err(Error::Other(box_err!("Decode error: {:?}", e)))
                            }
                        },
                    )
                };
                match writer.save(&storage.storage).await {
                    Ok(mut split_files) => {
                        for file in split_files.iter_mut() {
                            file.set_start_key(last_key.clone());
                            file.set_end_key(cur_key.clone());
                        }
                        last_key = cur_key.clone();
                        files.append(&mut split_files);
                    }
                    Err(e) => {
                        error_unknown!(?e; "backup save file failed");
                        return Err(e);
                    }
                }
                match res {
                    Ok(w) => {
                        writer = w;
                    }
                    Err(e) => {
                        error_unknown!(?e; "backup writer failed");
                        return Err(e);
                    }
                }
            }

            // Build sst files.
            if let Err(e) = writer.write(entries, true) {
                error_unknown!(?e; "backup build sst failed");
                return Err(e);
            }
        }
        BACKUP_RANGE_HISTOGRAM_VEC
            .with_label_values(&["scan"])
            .observe(start_scan.saturating_elapsed().as_secs_f64());

        drop(snap_store);
        if writer.need_flush_keys() {
            match writer.save(&storage.storage).await {
                Ok(mut split_files) => {
                    cur_key = self
                        .end_key
                        .clone()
                        .map_or_else(Vec::new, |k| k.into_raw().unwrap());
                    for file in split_files.iter_mut() {
                        file.set_start_key(last_key.clone());
                        file.set_end_key(cur_key.clone());
                    }
                    files.append(&mut split_files);
                }
                Err(e) => {
                    error_unknown!(?e; "backup save file failed");
                    return Err(e);
                }
            }
        }

        let stat = scanner.take_statistics();
        Ok((files, stat))
    }

    fn backup_raw<E: Engine>(
        &self,
        writer: &mut BackupRawKVWriter,
        engine: &E,
    ) -> Result<Statistics> {
        assert!(self.is_raw_kv);

        let mut ctx = Context::default();
        ctx.set_region_id(self.region.get_id());
        ctx.set_region_epoch(self.region.get_region_epoch().to_owned());
        ctx.set_peer(self.leader.clone());
        let snap_ctx = SnapContext {
            pb_ctx: &ctx,
            ..Default::default()
        };
        let snapshot = match engine.snapshot(snap_ctx) {
            Ok(s) => s,
            Err(e) => {
                error!(?e; "backup raw kv snapshot failed");
                return Err(e.into());
            }
        };
        let start = Instant::now();
        let mut statistics = Statistics::default();
        let cfstatistics = statistics.mut_cf_statistics(self.cf);
        let mut cursor = CursorBuilder::new(&snapshot, self.cf)
            .range(None, self.end_key.clone())
            .scan_mode(ScanMode::Forward)
            .build()?;
        if let Some(begin) = self.start_key.clone() {
            if !cursor.seek(&begin, cfstatistics)? {
                return Ok(statistics);
            }
        } else if !cursor.seek_to_first(cfstatistics) {
            return Ok(statistics);
        }
        let mut batch = vec![];
        loop {
            while cursor.valid()? && batch.len() < BACKUP_BATCH_LIMIT {
                batch.push(Ok((
                    cursor.key(cfstatistics).to_owned(),
                    cursor.value(cfstatistics).to_owned(),
                )));
                cursor.next(cfstatistics);
            }
            if batch.is_empty() {
                break;
            }
            debug!("backup scan raw kv entries"; "len" => batch.len());
            // Build sst files.
            if let Err(e) = writer.write(batch.drain(..), false) {
                error_unknown!(?e; "backup raw kv build sst failed");
                return Err(e);
            }
        }
        BACKUP_RANGE_HISTOGRAM_VEC
            .with_label_values(&["raw_scan"])
            .observe(start.saturating_elapsed().as_secs_f64());
        Ok(statistics)
    }

    async fn backup_raw_kv_to_file<E: Engine>(
        &self,
        engine: E,
        db: Arc<DB>,
        storage: &LimitedStorage,
        file_name: String,
        cf: CfNameWrap,
        compression_type: Option<SstCompressionType>,
        compression_level: i32,
        cipher: CipherInfo,
    ) -> Result<(Vec<File>, Statistics)> {
        let mut writer = match BackupRawKVWriter::new(
            db,
            &file_name,
            cf,
            storage.limiter.clone(),
            compression_type,
            compression_level,
            cipher,
        ) {
            Ok(w) => w,
            Err(e) => {
                error_unknown!(?e; "backup writer failed");
                return Err(e);
            }
        };
        let stat = match self.backup_raw(&mut writer, &engine) {
            Ok(s) => s,
            Err(e) => return Err(e),
        };
        // Save sst files to storage.
        match writer.save(&storage.storage).await {
            Ok(files) => Ok((files, stat)),
            Err(e) => {
                error_unknown!(?e; "backup save file failed");
                Err(e)
            }
        }
    }
}

#[derive(Clone)]
pub struct ConfigManager(Arc<RwLock<BackupConfig>>);

impl online_config::ConfigManager for ConfigManager {
    fn dispatch(&mut self, change: online_config::ConfigChange) -> online_config::Result<()> {
        self.0.write().unwrap().update(change);
        Ok(())
    }
}

#[cfg(test)]
impl ConfigManager {
    fn set_num_threads(&self, num_threads: usize) {
        self.0.write().unwrap().num_threads = num_threads;
    }
}

struct SoftLimitKeeper {
    limit: SoftLimit,
}

impl SoftLimitKeeper {
    fn run(config: ConfigManager) -> Self {
        let BackupConfig {
            num_threads,
            auto_tune_remain_threads,
            ..
        } = *config.0.read().unwrap();
        let mut cpu_quota = SoftLimitByCpu::with_remain(auto_tune_remain_threads);
        let limit = SoftLimit::new(num_threads);
        BACKUP_SOFTLIMIT_GAUGE.set(limit.current_cap() as _);
        let limit_cloned = limit.clone();
        thread::Builder::new()
            .name("backup.softlimit_keeper".to_owned())
            .spawn(move || {
                loop {
                    let BackupConfig {
                        enable_auto_tune,
                        auto_tune_refresh_interval: auto_tune_refresh_gap,
                        num_threads,
                        auto_tune_remain_threads,
                        ..
                    } = *config.0.read().unwrap();
                    cpu_quota.set_remain(auto_tune_remain_threads);
                    if !enable_auto_tune {
                        if let Err(e) = limit_cloned.resize(num_threads) {
                            error!("failed to resize the soft limit to num-threads, backup may be restricted unexpectly.";
                                "current_limit" => %limit_cloned.current_cap(),
                                "error" => %e
                            );
                        }
                    } else if let Err(e) = cpu_quota.exec_over_with_exclude(&limit_cloned, |s| s.contains("bkwkr")) {
                        error!("error during appling the soft limit for backup."; "err" => %e);
                    }
                    BACKUP_SOFTLIMIT_GAUGE.set(limit_cloned.current_cap() as _);
                    thread::sleep(auto_tune_refresh_gap.0);
                }
            })
            // should never fail.
            .unwrap();
        Self { limit }
    }

    fn limit(&self) -> SoftLimit {
        self.limit.clone()
    }
}

/// The endpoint of backup.
///
/// It coordinates backup tasks and dispatches them to different workers.
pub struct Endpoint<E: Engine, R: RegionInfoProvider + Clone + 'static> {
    store_id: u64,
    pool: RefCell<ControlThreadPool>,
    db: Arc<DB>,
    config_manager: ConfigManager,
    concurrency_manager: ConcurrencyManager,
    softlimit: SoftLimitKeeper,

    pub(crate) engine: E,
    pub(crate) region_info: R,
}

/// The progress of a backup task
pub struct Progress<R: RegionInfoProvider> {
    store_id: u64,
    next_start: Option<Key>,
    end_key: Option<Key>,
    region_info: R,
    finished: bool,
    is_raw_kv: bool,
    cf: CfName,
}

impl<R: RegionInfoProvider> Progress<R> {
    fn new(
        store_id: u64,
        next_start: Option<Key>,
        end_key: Option<Key>,
        region_info: R,
        is_raw_kv: bool,
        cf: CfName,
    ) -> Self {
        Progress {
            store_id,
            next_start,
            end_key,
            region_info,
            finished: false,
            is_raw_kv,
            cf,
        }
    }

    /// Forward the progress by `ranges` BackupRanges
    ///
    /// The size of the returned BackupRanges should <= `ranges`
    fn forward(&mut self, limit: usize) -> Vec<BackupRange> {
        if self.finished {
            return Vec::new();
        }
        let store_id = self.store_id;
        let (tx, rx) = mpsc::channel();
        let start_key_ = self
            .next_start
            .clone()
            .map_or_else(Vec::new, |k| k.into_encoded());

        let start_key = self.next_start.clone();
        let end_key = self.end_key.clone();
        let raw_kv = self.is_raw_kv;
        let cf_name = self.cf;
        let res = self.region_info.seek_region(
            &start_key_,
            Box::new(move |iter| {
                let mut count = 0;
                for info in iter {
                    let region = &info.region;
                    if end_key.is_some() {
                        let end_slice = end_key.as_ref().unwrap().as_encoded().as_slice();
                        if end_slice <= region.get_start_key() {
                            // We have reached the end.
                            // The range is defined as [start, end) so break if
                            // region start key is greater or equal to end key.
                            break;
                        }
                    }
                    if info.role == StateRole::Leader {
                        let ekey = get_min_end_key(end_key.as_ref(), region);
                        let skey = get_max_start_key(start_key.as_ref(), region);
                        assert!(!(skey == ekey && ekey.is_some()), "{:?} {:?}", skey, ekey);
                        let leader = find_peer(region, store_id).unwrap().to_owned();
                        let backup_range = BackupRange {
                            start_key: skey,
                            end_key: ekey,
                            region: region.clone(),
                            leader,
                            is_raw_kv: raw_kv,
                            cf: cf_name,
                        };
                        tx.send(backup_range).unwrap();
                        count += 1;
                        if count >= limit {
                            break;
                        }
                    }
                }
            }),
        );
        if let Err(e) = res {
            // TODO: handle error.
            error!(?e; "backup seek region failed");
        }

        let branges: Vec<_> = rx.iter().collect();
        if let Some(b) = branges.last() {
            // The region's end key is empty means it is the last
            // region, we need to set the `finished` flag here in case
            // we run with `next_start` set to None
            if b.region.get_end_key().is_empty() || b.end_key == self.end_key {
                self.finished = true;
            }
            self.next_start = b.end_key.clone();
        } else {
            self.finished = true;
        }
        branges
    }
}

struct ControlThreadPool {
    size: usize,
    workers: Option<Arc<Runtime>>,
}

impl ControlThreadPool {
    fn new() -> Self {
        ControlThreadPool {
            size: 0,
            workers: None,
        }
    }

    fn spawn<F>(&mut self, func: F)
    where
        F: Future<Output = ()> + Send + 'static,
    {
        let workers = self.workers.as_ref().unwrap();
        let w = workers.clone();
        workers.spawn(async move {
            func.await;
            // Debug service requires jobs in the old thread pool continue to run even after
            // the pool is recreated. So the pool needs to be ref counted and dropped after
            // task has finished.
            drop(w);
        });
    }

    /// Create a standard tokio runtime
    /// (which allows io and time reactor, involve thread memory accessor),
    /// use `bkwkr` as the thread name.
    fn create_tokio_runtime(thread_count: usize) -> TokioResult<Runtime> {
        tokio::runtime::Builder::new_multi_thread()
            .thread_name("bkwkr")
            .enable_io()
            .enable_time()
            .on_thread_start(|| {
                tikv_alloc::add_thread_memory_accessor();
            })
            .on_thread_stop(|| {
                tikv_alloc::remove_thread_memory_accessor();
            })
            .worker_threads(thread_count)
            .build()
    }

    /// Lazily adjust the thread pool's size
    ///
    /// Resizing if the thread pool need to expend or there
    /// are too many idle threads. Otherwise do nothing.
    fn adjust_with(&mut self, new_size: usize) {
        if self.size >= new_size && self.size - new_size <= 10 {
            return;
        }
        let workers = Arc::new(
            Self::create_tokio_runtime(new_size)
                .expect("failed to create tokio runtime for backup worker."),
        );
        let _ = self.workers.replace(workers);
        self.size = new_size;
        BACKUP_THREAD_POOL_SIZE_GAUGE.set(new_size as i64);
    }
}

impl<E: Engine, R: RegionInfoProvider + Clone + 'static> Endpoint<E, R> {
    pub fn new(
        store_id: u64,
        engine: E,
        region_info: R,
        db: Arc<DB>,
        config: BackupConfig,
        concurrency_manager: ConcurrencyManager,
    ) -> Endpoint<E, R> {
        let config_manager = ConfigManager(Arc::new(RwLock::new(config)));
        let softlimit = SoftLimitKeeper::run(config_manager.clone());
        Endpoint {
            store_id,
            engine,
            region_info,
            pool: RefCell::new(ControlThreadPool::new()),
            db,
            softlimit,
            config_manager,
            concurrency_manager,
        }
    }

    pub fn get_config_manager(&self) -> ConfigManager {
        self.config_manager.clone()
    }

    fn spawn_backup_worker(
        &self,
        prs: Arc<Mutex<Progress<R>>>,
        request: Request,
        tx: UnboundedSender<BackupResponse>,
    ) {
        let start_ts = request.start_ts;
        let end_ts = request.end_ts;
        let backup_ts = request.end_ts;
        let engine = self.engine.clone();
        let db = self.db.clone();
        let store_id = self.store_id;
        let concurrency_manager = self.concurrency_manager.clone();
        let batch_size = self.config_manager.0.read().unwrap().batch_size;
        let sst_max_size = self.config_manager.0.read().unwrap().sst_max_size.0;
        let config = BackendConfig {
            hdfs_config: HdfsConfig {
                hadoop_home: self.config_manager.0.read().unwrap().hadoop.home.clone(),
                linux_user: self
                    .config_manager
                    .0
                    .read()
                    .unwrap()
                    .hadoop
                    .linux_user
                    .clone(),
            },
        };

<<<<<<< HEAD
        // TODO: make it async.
        self.pool.borrow_mut().spawn(async move {
=======
        let limit = self.softlimit.limit();
        self.pool.borrow_mut().spawn(move || {
            tikv_alloc::add_thread_memory_accessor();
>>>>>>> 37368311
            let _with_io_type = WithIOType::new(IOType::Export);

            // Check if we can open external storage.
            let backend = match create_storage(&request.backend, config) {
                Ok(backend) => backend,
                Err(err) => {
                    error_unknown!(?err; "backup create storage failed");
                    let mut response = BackupResponse::default();
                    response.set_error(crate::Error::Io(err).into());
                    if let Err(err) = tx.unbounded_send(response) {
                        error_unknown!(?err; "backup failed to send response");
                    }
                    return;
                }
            };

            let storage = LimitedStorage {
                limiter: request.limiter,
                storage: Arc::new(backend),
            };

            loop {
                let (batch, is_raw_kv, cf) = {
                    // Release lock as soon as possible.
                    // It is critical to speed up backup, otherwise workers are
                    // blocked by each other.
                    let mut progress = prs.lock().unwrap();
                    let batch = progress.forward(batch_size);
                    if batch.is_empty() {
                        return;
                    }
                    (batch, progress.is_raw_kv, progress.cf)
                };

                for brange in batch {
<<<<<<< HEAD
                    let engine = engine.clone();
=======
                    let guard = limit.guard();
                    if let Err(e) = guard {
                        warn!("failed to retrieve limit guard."; "err" => %e);
                    }
>>>>>>> 37368311
                    if request.cancel.load(Ordering::SeqCst) {
                        warn!("backup task has canceled"; "range" => ?brange);
                        return;
                    }
                    // TODO: make file_name unique and short
                    let key = brange.start_key.clone().and_then(|k| {
                        // use start_key sha256 instead of start_key to avoid file name too long os error
                        let input = if is_raw_kv {
                            k.into_encoded()
                        } else {
                            k.into_raw().unwrap()
                        };
                        file_system::sha256(&input).ok().map(hex::encode)
                    });
                    let name = backup_file_name(store_id, &brange.region, key);
                    let ct = to_sst_compression_type(request.compression_type);

                    let (res, start_key, end_key) = if is_raw_kv {
                        let result = brange
                            .backup_raw_kv_to_file(
                                engine,
                                db.clone(),
                                &storage,
                                name,
                                cf.into(),
                                ct,
                                request.compression_level,
<<<<<<< HEAD
                            )
                            .await;
                        (
                            result,
=======
                                request.cipher.clone(),
                            ),
>>>>>>> 37368311
                            brange.start_key.map_or_else(Vec::new, |k| k.into_encoded()),
                            brange.end_key.map_or_else(Vec::new, |k| k.into_encoded()),
                        )
                    } else {
                        let writer_builder = BackupWriterBuilder::new(
                            store_id,
                            storage.limiter.clone(),
                            brange.region.clone(),
                            db.clone(),
                            ct,
                            request.compression_level,
                            sst_max_size,
                            request.cipher.clone(),
                        );
                        let result = brange
                            .backup(
                                writer_builder,
                                engine,
                                concurrency_manager.clone(),
                                backup_ts,
                                start_ts,
                                &storage,
                            )
                            .await;
                        (
                            result,
                            brange
                                .start_key
                                .map_or_else(Vec::new, |k| k.into_raw().unwrap()),
                            brange
                                .end_key
                                .map_or_else(Vec::new, |k| k.into_raw().unwrap()),
                        )
                    };

                    let mut response = BackupResponse::default();
                    match res {
                        Err(e) => {
                            error_unknown!(?e; "backup region failed";
                                "region" => ?brange.region,
                                "start_key" => &log_wrappers::Value::key(&start_key),
                                "end_key" => &log_wrappers::Value::key(&end_key),
                            );
                            response.set_error(e.into());
                        }
                        Ok((mut files, stat)) => {
                            debug!("backup region finish";
                            "region" => ?brange.region,
                            "start_key" => &log_wrappers::Value::key(&start_key),
                            "end_key" => &log_wrappers::Value::key(&end_key),
                            "details" => ?stat);

                            for file in files.iter_mut() {
                                if is_raw_kv {
                                    file.set_start_key(start_key.clone());
                                    file.set_end_key(end_key.clone());
                                }
                                file.set_start_version(start_ts.into_inner());
                                file.set_end_version(end_ts.into_inner());
                            }
                            response.set_files(files.into());
                        }
                    }
                    response.set_start_key(start_key);
                    response.set_end_key(end_key);

                    if let Err(e) = tx.unbounded_send(response) {
                        error_unknown!(?e; "backup failed to send response");
                        return;
                    }
                }
            }
        });
    }

    pub fn handle_backup_task(&self, task: Task) {
        let Task { request, resp } = task;
        let is_raw_kv = request.is_raw_kv;
        let start_key = if request.start_key.is_empty() {
            None
        } else {
            // TODO: if is_raw_kv is written everywhere. It need to be simplified.
            if is_raw_kv {
                Some(Key::from_encoded(request.start_key.clone()))
            } else {
                Some(Key::from_raw(&request.start_key))
            }
        };
        let end_key = if request.end_key.is_empty() {
            None
        } else if is_raw_kv {
            Some(Key::from_encoded(request.end_key.clone()))
        } else {
            Some(Key::from_raw(&request.end_key))
        };

        let prs = Arc::new(Mutex::new(Progress::new(
            self.store_id,
            start_key,
            end_key,
            self.region_info.clone(),
            is_raw_kv,
            request.cf,
        )));
        let concurrency = self.config_manager.0.read().unwrap().num_threads;
        self.pool.borrow_mut().adjust_with(concurrency);
        for _ in 0..concurrency {
            self.spawn_backup_worker(prs.clone(), request.clone(), resp.clone());
        }
    }
}

impl<E: Engine, R: RegionInfoProvider + Clone + 'static> Runnable for Endpoint<E, R> {
    type Task = Task;

    fn run(&mut self, task: Task) {
        if task.has_canceled() {
            warn!("backup task has canceled"; "task" => %task);
            return;
        }
        info!("run backup task"; "task" => %task);
        self.handle_backup_task(task);
    }
}

/// Get the min end key from the given `end_key` and `Region`'s end key.
fn get_min_end_key(end_key: Option<&Key>, region: &Region) -> Option<Key> {
    let region_end = if region.get_end_key().is_empty() {
        None
    } else {
        Some(Key::from_encoded_slice(region.get_end_key()))
    };
    if region.get_end_key().is_empty() {
        end_key.cloned()
    } else if end_key.is_none() {
        region_end
    } else {
        let end_slice = end_key.as_ref().unwrap().as_encoded().as_slice();
        if end_slice < region.get_end_key() {
            end_key.cloned()
        } else {
            region_end
        }
    }
}

/// Get the max start key from the given `start_key` and `Region`'s start key.
fn get_max_start_key(start_key: Option<&Key>, region: &Region) -> Option<Key> {
    let region_start = if region.get_start_key().is_empty() {
        None
    } else {
        Some(Key::from_encoded_slice(region.get_start_key()))
    };
    if start_key.is_none() {
        region_start
    } else {
        let start_slice = start_key.as_ref().unwrap().as_encoded().as_slice();
        if start_slice < region.get_start_key() {
            region_start
        } else {
            start_key.cloned()
        }
    }
}

/// Construct an backup file name based on the given store id, region, range start key and local unix timestamp.
/// A name consists with five parts: store id, region_id, a epoch version, the hash of range start key and timestamp.
/// range start key is used to keep the unique file name for file, to handle different tables exists on the same region.
/// local unix timestamp is used to keep the unique file name for file, to handle receive the same request after connection reset.
pub fn backup_file_name(store_id: u64, region: &Region, key: Option<String>) -> String {
    let start = SystemTime::now();
    let since_the_epoch = start
        .duration_since(UNIX_EPOCH)
        .expect("Time went backwards");
    match key {
        Some(k) => format!(
            "{}_{}_{}_{}_{}",
            store_id,
            region.get_id(),
            region.get_region_epoch().get_version(),
            k,
            since_the_epoch.as_millis()
        ),
        None => format!(
            "{}_{}_{}",
            store_id,
            region.get_id(),
            region.get_region_epoch().get_version()
        ),
    }
}

// convert BackupCompresionType to rocks db DBCompressionType
fn to_sst_compression_type(ct: CompressionType) -> Option<SstCompressionType> {
    match ct {
        CompressionType::Lz4 => Some(SstCompressionType::Lz4),
        CompressionType::Snappy => Some(SstCompressionType::Snappy),
        CompressionType::Zstd => Some(SstCompressionType::Zstd),
        CompressionType::Unknown => None,
    }
}

#[cfg(test)]
pub mod tests {
    use std::fs;
    use std::path::{Path, PathBuf};
    use std::time::Duration;

    use engine_traits::MiscExt;
    use external_storage_export::{make_local_backend, make_noop_backend};
    use file_system::{IOOp, IORateLimiter};
    use futures::executor::block_on;
    use futures::stream::StreamExt;
    use kvproto::metapb;
    use raftstore::coprocessor::RegionCollector;
    use raftstore::coprocessor::Result as CopResult;
    use raftstore::coprocessor::SeekRegionCallback;
    use raftstore::store::util::new_peer;
    use rand::Rng;
    use tempfile::TempDir;
    use tikv::storage::txn::tests::{must_commit, must_prewrite_put};
    use tikv::storage::{RocksEngine, TestEngineBuilder};
    use tikv_util::config::ReadableSize;
    use tokio::time;
    use txn_types::SHORT_VALUE_MAX_LEN;

    use super::*;

    #[derive(Clone)]
    pub struct MockRegionInfoProvider {
        regions: Arc<Mutex<RegionCollector>>,
        cancel: Option<Arc<AtomicBool>>,
    }

    impl MockRegionInfoProvider {
        pub fn new() -> Self {
            MockRegionInfoProvider {
                regions: Arc::new(Mutex::new(RegionCollector::new())),
                cancel: None,
            }
        }
        pub fn set_regions(&self, regions: Vec<(Vec<u8>, Vec<u8>, u64)>) {
            let mut map = self.regions.lock().unwrap();
            for (mut start_key, mut end_key, id) in regions {
                if !start_key.is_empty() {
                    start_key = Key::from_raw(&start_key).into_encoded();
                }
                if !end_key.is_empty() {
                    end_key = Key::from_raw(&end_key).into_encoded();
                }
                let mut r = metapb::Region::default();
                r.set_id(id);
                r.set_start_key(start_key.clone());
                r.set_end_key(end_key);
                r.mut_peers().push(new_peer(1, 1));
                map.create_region(r, StateRole::Leader);
            }
        }
        fn canecl_on_seek(&mut self, cancel: Arc<AtomicBool>) {
            self.cancel = Some(cancel);
        }
    }

    impl RegionInfoProvider for MockRegionInfoProvider {
        fn seek_region(&self, from: &[u8], callback: SeekRegionCallback) -> CopResult<()> {
            let from = from.to_vec();
            let regions = self.regions.lock().unwrap();
            if let Some(c) = self.cancel.as_ref() {
                c.store(true, Ordering::SeqCst);
            }
            regions.handle_seek_region(from, callback);
            Ok(())
        }
    }

    pub fn new_endpoint() -> (TempDir, Endpoint<RocksEngine, MockRegionInfoProvider>) {
        new_endpoint_with_limiter(None)
    }

    pub fn new_endpoint_with_limiter(
        limiter: Option<Arc<IORateLimiter>>,
    ) -> (TempDir, Endpoint<RocksEngine, MockRegionInfoProvider>) {
        let temp = TempDir::new().unwrap();
        let rocks = TestEngineBuilder::new()
            .path(temp.path())
            .cfs(&[
                engine_traits::CF_DEFAULT,
                engine_traits::CF_LOCK,
                engine_traits::CF_WRITE,
            ])
            .io_rate_limiter(limiter)
            .build()
            .unwrap();
        let concurrency_manager = ConcurrencyManager::new(1.into());
        let db = rocks.get_rocksdb().get_sync_db();
        (
            temp,
            Endpoint::new(
                1,
                rocks,
                MockRegionInfoProvider::new(),
                db,
                BackupConfig {
                    num_threads: 4,
                    batch_size: 8,
                    sst_max_size: ReadableSize::mb(144),
                    ..Default::default()
                },
                concurrency_manager,
            ),
        )
    }

    pub fn check_response<F>(rx: UnboundedReceiver<BackupResponse>, check: F)
    where
        F: FnOnce(Option<BackupResponse>),
    {
        let rx = rx.fuse();
        let (resp, rx) = block_on(rx.into_future());
        check(resp);
        let (none, _rx) = block_on(rx.into_future());
        assert!(none.is_none(), "{:?}", none);
    }

    fn make_unique_dir(path: &Path) -> PathBuf {
        let uid: u64 = rand::thread_rng().gen();
        let tmp_suffix = format!("{:016x}", uid);
        let unique = path.join(tmp_suffix);
        fs::create_dir_all(&unique).unwrap();
        unique
    }

    #[test]
    fn test_control_thread_pool_adjust_keep_tasks() {
        use std::thread::sleep;

        let counter = Arc::new(AtomicU32::new(0));
        let mut pool = ControlThreadPool::new();
        pool.adjust_with(3);

        for i in 0..8 {
            let ctr = counter.clone();
            pool.spawn(async move {
                time::sleep(Duration::from_millis(100)).await;
                ctr.fetch_or(1 << i, Ordering::SeqCst);
            });
        }

        sleep(Duration::from_millis(150));
        pool.adjust_with(4);

        for i in 8..16 {
            let ctr = counter.clone();
            pool.spawn(async move {
                time::sleep(Duration::from_millis(100)).await;
                ctr.fetch_or(1 << i, Ordering::SeqCst);
            });
        }

        sleep(Duration::from_millis(250));
        assert_eq!(counter.load(Ordering::SeqCst), 0xffff);
    }

    #[test]
    fn test_seek_range() {
        let (_tmp, endpoint) = new_endpoint();

        endpoint.region_info.set_regions(vec![
            (b"".to_vec(), b"1".to_vec(), 1),
            (b"1".to_vec(), b"2".to_vec(), 2),
            (b"3".to_vec(), b"4".to_vec(), 3),
            (b"7".to_vec(), b"9".to_vec(), 4),
            (b"9".to_vec(), b"".to_vec(), 5),
        ]);
        // Test seek backup range.
        let test_seek_backup_range =
            |start_key: &[u8], end_key: &[u8], expect: Vec<(&[u8], &[u8])>| {
                let start_key = if start_key.is_empty() {
                    None
                } else {
                    Some(Key::from_raw(start_key))
                };
                let end_key = if end_key.is_empty() {
                    None
                } else {
                    Some(Key::from_raw(end_key))
                };
                let mut prs = Progress::new(
                    endpoint.store_id,
                    start_key,
                    end_key,
                    endpoint.region_info.clone(),
                    false,
                    engine_traits::CF_DEFAULT,
                );

                let mut ranges = Vec::with_capacity(expect.len());
                while ranges.len() != expect.len() {
                    let n = (rand::random::<usize>() % 3) + 1;
                    let mut r = prs.forward(n);
                    // The returned backup ranges should <= n
                    assert!(r.len() <= n);

                    if r.is_empty() {
                        // if return a empty vec then the progress is finished
                        assert_eq!(
                            ranges.len(),
                            expect.len(),
                            "got {:?}, expect {:?}",
                            ranges,
                            expect
                        );
                    }
                    ranges.append(&mut r);
                }

                for (a, b) in ranges.into_iter().zip(expect) {
                    assert_eq!(
                        a.start_key.map_or_else(Vec::new, |k| k.into_raw().unwrap()),
                        b.0
                    );
                    assert_eq!(
                        a.end_key.map_or_else(Vec::new, |k| k.into_raw().unwrap()),
                        b.1
                    );
                }
            };

        // Test whether responses contain correct range.
        #[allow(clippy::blocks_in_if_conditions)]
        let test_handle_backup_task_range =
            |start_key: &[u8], end_key: &[u8], expect: Vec<(&[u8], &[u8])>| {
                let tmp = TempDir::new().unwrap();
                let backend = make_local_backend(tmp.path());
                let (tx, rx) = unbounded();
                let task = Task {
                    request: Request {
                        start_key: start_key.to_vec(),
                        end_key: end_key.to_vec(),
                        start_ts: 1.into(),
                        end_ts: 1.into(),
                        backend,
                        limiter: Limiter::new(INFINITY),
                        cancel: Arc::default(),
                        is_raw_kv: false,
                        cf: engine_traits::CF_DEFAULT,
                        compression_type: CompressionType::Unknown,
                        compression_level: 0,
                        cipher: CipherInfo::default(),
                    },
                    resp: tx,
                };
                endpoint.handle_backup_task(task);
                let resps: Vec<_> = block_on(rx.collect());
                for a in &resps {
                    assert!(
                        expect
                            .iter()
                            .any(|b| { a.get_start_key() == b.0 && a.get_end_key() == b.1 }),
                        "{:?} {:?}",
                        resps,
                        expect
                    );
                }
                assert_eq!(resps.len(), expect.len());
            };

        // Backup range from case.0 to case.1,
        // the case.2 is the expected results.
        type Case<'a> = (&'a [u8], &'a [u8], Vec<(&'a [u8], &'a [u8])>);

        let case: Vec<Case> = vec![
            (b"", b"1", vec![(b"", b"1")]),
            (b"", b"2", vec![(b"", b"1"), (b"1", b"2")]),
            (b"1", b"2", vec![(b"1", b"2")]),
            (b"1", b"3", vec![(b"1", b"2")]),
            (b"1", b"4", vec![(b"1", b"2"), (b"3", b"4")]),
            (b"4", b"6", vec![]),
            (b"4", b"5", vec![]),
            (b"2", b"7", vec![(b"3", b"4")]),
            (b"7", b"8", vec![(b"7", b"8")]),
            (b"3", b"", vec![(b"3", b"4"), (b"7", b"9"), (b"9", b"")]),
            (b"5", b"", vec![(b"7", b"9"), (b"9", b"")]),
            (b"7", b"", vec![(b"7", b"9"), (b"9", b"")]),
            (b"8", b"91", vec![(b"8", b"9"), (b"9", b"91")]),
            (b"8", b"", vec![(b"8", b"9"), (b"9", b"")]),
            (
                b"",
                b"",
                vec![
                    (b"", b"1"),
                    (b"1", b"2"),
                    (b"3", b"4"),
                    (b"7", b"9"),
                    (b"9", b""),
                ],
            ),
        ];
        for (start_key, end_key, ranges) in case {
            test_seek_backup_range(start_key, end_key, ranges.clone());
            test_handle_backup_task_range(start_key, end_key, ranges);
        }
    }

    #[test]
    fn test_handle_backup_task() {
        let limiter = Arc::new(IORateLimiter::new_for_test());
        let stats = limiter.statistics().unwrap();
        let (tmp, endpoint) = new_endpoint_with_limiter(Some(limiter));
        let engine = endpoint.engine.clone();

        endpoint
            .region_info
            .set_regions(vec![(b"".to_vec(), b"5".to_vec(), 1)]);

        let mut ts = TimeStamp::new(1);
        let mut alloc_ts = || *ts.incr();
        let mut backup_tss = vec![];
        // Multi-versions for key 0..9.
        for len in &[SHORT_VALUE_MAX_LEN - 1, SHORT_VALUE_MAX_LEN * 2] {
            for i in 0..10u8 {
                let start = alloc_ts();
                let commit = alloc_ts();
                let key = format!("{}", i);
                must_prewrite_put(
                    &engine,
                    key.as_bytes(),
                    &vec![i; *len],
                    key.as_bytes(),
                    start,
                );
                must_commit(&engine, key.as_bytes(), start, commit);
                backup_tss.push((alloc_ts(), len));
            }
        }
        // flush to disk so that read requests can be traced by TiKV limiter.
        engine
            .get_rocksdb()
            .flush_cf(engine_traits::CF_DEFAULT, true /*sync*/)
            .unwrap();
        engine
            .get_rocksdb()
            .flush_cf(engine_traits::CF_WRITE, true /*sync*/)
            .unwrap();

        // TODO: check key number for each snapshot.
        let limiter = Limiter::new(10.0 * 1024.0 * 1024.0 /* 10 MB/s */);
        for (ts, len) in backup_tss {
            stats.reset();
            let mut req = BackupRequest::default();
            req.set_start_key(vec![]);
            req.set_end_key(vec![b'5']);
            req.set_start_version(0);
            req.set_end_version(ts.into_inner());
            let (tx, rx) = unbounded();

            let tmp1 = make_unique_dir(tmp.path());
            req.set_storage_backend(make_local_backend(&tmp1));
            if len % 2 == 0 {
                req.set_rate_limit(10 * 1024 * 1024);
            }
            let (mut task, _) = Task::new(req, tx).unwrap();
            if len % 2 == 0 {
                // Make sure the rate limiter is set.
                assert!(task.request.limiter.speed_limit().is_finite());
                // Share the same rate limiter.
                task.request.limiter = limiter.clone();
            }
            endpoint.handle_backup_task(task);
            let (resp, rx) = block_on(rx.into_future());
            let resp = resp.unwrap();
            assert!(!resp.has_error(), "{:?}", resp);
            let file_len = if *len <= SHORT_VALUE_MAX_LEN { 1 } else { 2 };
            let files = resp.get_files();
            info!("{:?}", files);
            assert_eq!(
                files.len(),
                file_len, /* default and write */
                "{:?}",
                resp
            );
            let (none, _rx) = block_on(rx.into_future());
            assert!(none.is_none(), "{:?}", none);
            assert_eq!(stats.fetch(IOType::Export, IOOp::Write), 0);
            assert_ne!(stats.fetch(IOType::Export, IOOp::Read), 0);
        }
    }

    #[test]
    fn test_scan_error() {
        let (tmp, endpoint) = new_endpoint();
        let engine = endpoint.engine.clone();

        endpoint
            .region_info
            .set_regions(vec![(b"".to_vec(), b"5".to_vec(), 1)]);

        let mut ts: TimeStamp = 1.into();
        let mut alloc_ts = || *ts.incr();
        let start = alloc_ts();
        let key = format!("{}", start);
        must_prewrite_put(
            &engine,
            key.as_bytes(),
            key.as_bytes(),
            key.as_bytes(),
            start,
        );

        let now = alloc_ts();
        let mut req = BackupRequest::default();
        req.set_start_key(vec![]);
        req.set_end_key(vec![b'5']);
        req.set_start_version(now.into_inner());
        req.set_end_version(now.into_inner());
        req.set_concurrency(4);
        let tmp1 = make_unique_dir(tmp.path());
        req.set_storage_backend(make_local_backend(&tmp1));
        let (tx, rx) = unbounded();
        let (task, _) = Task::new(req.clone(), tx).unwrap();
        endpoint.handle_backup_task(task);
        check_response(rx, |resp| {
            let resp = resp.unwrap();
            assert!(resp.get_error().has_kv_error(), "{:?}", resp);
            assert!(resp.get_error().get_kv_error().has_locked(), "{:?}", resp);
            assert_eq!(resp.get_files().len(), 0, "{:?}", resp);
        });

        // Commit the perwrite.
        let commit = alloc_ts();
        must_commit(&engine, key.as_bytes(), start, commit);

        // Test whether it can correctly convert not leader to region error.
        engine.trigger_not_leader();
        let now = alloc_ts();
        req.set_start_version(now.into_inner());
        req.set_end_version(now.into_inner());
        let tmp2 = make_unique_dir(tmp.path());
        req.set_storage_backend(make_local_backend(&tmp2));
        let (tx, rx) = unbounded();
        let (task, _) = Task::new(req, tx).unwrap();
        endpoint.handle_backup_task(task);
        check_response(rx, |resp| {
            let resp = resp.unwrap();
            assert!(resp.get_error().has_region_error(), "{:?}", resp);
            assert!(
                resp.get_error().get_region_error().has_not_leader(),
                "{:?}",
                resp
            );
        });
    }

    #[test]
    fn test_cancel() {
        let (temp, mut endpoint) = new_endpoint();
        let engine = endpoint.engine.clone();

        endpoint
            .region_info
            .set_regions(vec![(b"".to_vec(), b"5".to_vec(), 1)]);

        let mut ts: TimeStamp = 1.into();
        let mut alloc_ts = || *ts.incr();
        let start = alloc_ts();
        let key = format!("{}", start);
        must_prewrite_put(
            &engine,
            key.as_bytes(),
            key.as_bytes(),
            key.as_bytes(),
            start,
        );
        // Commit the perwrite.
        let commit = alloc_ts();
        must_commit(&engine, key.as_bytes(), start, commit);

        let now = alloc_ts();
        let mut req = BackupRequest::default();
        req.set_start_key(vec![]);
        req.set_end_key(vec![]);
        req.set_start_version(now.into_inner());
        req.set_end_version(now.into_inner());
        req.set_concurrency(4);
        req.set_storage_backend(make_local_backend(temp.path()));

        // Cancel the task before starting the task.
        let (tx, rx) = unbounded();
        let (task, cancel) = Task::new(req.clone(), tx).unwrap();
        // Cancel the task.
        cancel.store(true, Ordering::SeqCst);
        endpoint.handle_backup_task(task);
        check_response(rx, |resp| {
            assert!(resp.is_none());
        });

        // Cancel the task during backup.
        let (tx, rx) = unbounded();
        let (task, cancel) = Task::new(req, tx).unwrap();
        endpoint.region_info.canecl_on_seek(cancel);
        endpoint.handle_backup_task(task);
        check_response(rx, |resp| {
            assert!(resp.is_none());
        });
    }

    #[test]
    fn test_busy() {
        let (_tmp, endpoint) = new_endpoint();
        let engine = endpoint.engine.clone();

        endpoint
            .region_info
            .set_regions(vec![(b"".to_vec(), b"5".to_vec(), 1)]);

        let mut req = BackupRequest::default();
        req.set_start_key(vec![]);
        req.set_end_key(vec![]);
        req.set_start_version(1);
        req.set_end_version(1);
        req.set_concurrency(4);
        req.set_storage_backend(make_noop_backend());

        let (tx, rx) = unbounded();
        let (task, _) = Task::new(req, tx).unwrap();
        // Pause the engine 6 seconds to trigger Timeout error.
        // The Timeout error is translated to server is busy.
        engine.pause(Duration::from_secs(6));
        endpoint.handle_backup_task(task);
        check_response(rx, |resp| {
            let resp = resp.unwrap();
            assert!(resp.get_error().has_region_error(), "{:?}", resp);
            assert!(
                resp.get_error().get_region_error().has_server_is_busy(),
                "{:?}",
                resp
            );
        });
    }

    #[test]
    fn test_adjust_thread_pool_size() {
        let (_tmp, endpoint) = new_endpoint();
        endpoint
            .region_info
            .set_regions(vec![(b"".to_vec(), b"".to_vec(), 1)]);

        let mut req = BackupRequest::default();
        req.set_start_key(vec![]);
        req.set_end_key(vec![]);
        req.set_start_version(1);
        req.set_end_version(1);
        req.set_storage_backend(make_noop_backend());

        let (tx, _) = unbounded();

        // expand thread pool is needed
        endpoint.get_config_manager().set_num_threads(15);
        let (task, _) = Task::new(req.clone(), tx.clone()).unwrap();
        endpoint.handle_backup_task(task);
        assert!(endpoint.pool.borrow().size == 15);

        // shrink thread pool only if there are too many idle threads
        endpoint.get_config_manager().set_num_threads(10);
        let (task, _) = Task::new(req.clone(), tx.clone()).unwrap();
        endpoint.handle_backup_task(task);
        assert!(endpoint.pool.borrow().size == 15);

        endpoint.get_config_manager().set_num_threads(3);
        let (task, _) = Task::new(req, tx).unwrap();
        endpoint.handle_backup_task(task);
        assert!(endpoint.pool.borrow().size == 3);
    }
}<|MERGE_RESOLUTION|>--- conflicted
+++ resolved
@@ -39,12 +39,9 @@
 use txn_types::{Key, Lock, TimeStamp};
 
 use crate::metrics::*;
-<<<<<<< HEAD
 use crate::writer::{BackupWriterBuilder, CfNameWrap};
-=======
 use crate::softlimit::{SoftLimit, SoftLimitByCpu};
 use crate::writer::BackupWriterBuilder;
->>>>>>> 37368311
 use crate::Error;
 use crate::*;
 
@@ -736,14 +733,7 @@
             },
         };
 
-<<<<<<< HEAD
-        // TODO: make it async.
         self.pool.borrow_mut().spawn(async move {
-=======
-        let limit = self.softlimit.limit();
-        self.pool.borrow_mut().spawn(move || {
-            tikv_alloc::add_thread_memory_accessor();
->>>>>>> 37368311
             let _with_io_type = WithIOType::new(IOType::Export);
 
             // Check if we can open external storage.
@@ -779,14 +769,11 @@
                 };
 
                 for brange in batch {
-<<<<<<< HEAD
                     let engine = engine.clone();
-=======
                     let guard = limit.guard();
                     if let Err(e) = guard {
                         warn!("failed to retrieve limit guard."; "err" => %e);
                     }
->>>>>>> 37368311
                     if request.cancel.load(Ordering::SeqCst) {
                         warn!("backup task has canceled"; "range" => ?brange);
                         return;
@@ -814,15 +801,11 @@
                                 cf.into(),
                                 ct,
                                 request.compression_level,
-<<<<<<< HEAD
+                                request.cipher.clone(),
                             )
                             .await;
                         (
                             result,
-=======
-                                request.cipher.clone(),
-                            ),
->>>>>>> 37368311
                             brange.start_key.map_or_else(Vec::new, |k| k.into_encoded()),
                             brange.end_key.map_or_else(Vec::new, |k| k.into_encoded()),
                         )
