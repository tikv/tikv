// Copyright 2019 TiKV Project Authors. Licensed under Apache-2.0.

use std::borrow::Cow;
use std::cell::RefCell;
use std::fmt;
use std::sync::atomic::*;
use std::sync::{mpsc, Arc, Mutex, RwLock};
use std::time::{SystemTime, UNIX_EPOCH};

use async_channel::SendError;
use concurrency_manager::ConcurrencyManager;
use engine_rocks::raw::DB;
use engine_traits::{name_to_cf, CfName, SstCompressionType};
use external_storage::{BackendConfig, HdfsConfig};
use external_storage_export::{create_storage, ExternalStorage};
use file_system::IOType;
use futures::channel::mpsc::*;
use futures::Future;
use kvproto::brpb::*;
use kvproto::encryptionpb::EncryptionMethod;
use kvproto::kvrpcpb::{ApiVersion, Context, IsolationLevel};
use kvproto::metapb::*;
use online_config::OnlineConfig;

use raft::StateRole;
use raftstore::coprocessor::RegionInfoProvider;
use raftstore::store::util::find_peer;
use tikv::config::BackupConfig;
use tikv::storage::kv::{CursorBuilder, Engine, ScanMode, SnapContext};
use tikv::storage::mvcc::Error as MvccError;
use tikv::storage::txn::{
    EntryBatch, Error as TxnError, SnapshotStore, TxnEntryScanner, TxnEntryStore,
};
use tikv::storage::Statistics;
use tikv_util::time::{Instant, Limiter};
use tikv_util::worker::Runnable;
use tikv_util::{box_err, debug, error, error_unknown, impl_display_as_debug, info, warn};
use tokio::io::Result as TokioResult;
use tokio::runtime::Runtime;
use txn_types::{Key, Lock, TimeStamp};

use crate::metrics::*;
use crate::softlimit::{SoftLimit, SoftLimitByCpu};
use crate::writer::{BackupWriterBuilder, CfNameWrap};
use crate::Error;
use crate::*;

const BACKUP_BATCH_LIMIT: usize = 1024;

#[derive(Clone)]
struct Request {
    start_key: Vec<u8>,
    end_key: Vec<u8>,
    start_ts: TimeStamp,
    end_ts: TimeStamp,
    limiter: Limiter,
    backend: StorageBackend,
    cancel: Arc<AtomicBool>,
    is_raw_kv: bool,
    cf: CfName,
    compression_type: CompressionType,
    compression_level: i32,
    cipher: CipherInfo,
}

/// Backup Task.
pub struct Task {
    request: Request,
    pub(crate) resp: UnboundedSender<BackupResponse>,
}

impl_display_as_debug!(Task);

impl fmt::Debug for Task {
    fn fmt(&self, f: &mut fmt::Formatter<'_>) -> fmt::Result {
        f.debug_struct("BackupTask")
            .field("start_ts", &self.request.start_ts)
            .field("end_ts", &self.request.end_ts)
            .field(
                "start_key",
                &log_wrappers::Value::key(&self.request.start_key),
            )
            .field("end_key", &log_wrappers::Value::key(&self.request.end_key))
            .field("is_raw_kv", &self.request.is_raw_kv)
            .field("cf", &self.request.cf)
            .finish()
    }
}

#[derive(Clone)]
struct LimitedStorage {
    limiter: Limiter,
    storage: Arc<dyn ExternalStorage>,
}

impl Task {
    /// Create a backup task based on the given backup request.
    pub fn new(
        req: BackupRequest,
        resp: UnboundedSender<BackupResponse>,
    ) -> Result<(Task, Arc<AtomicBool>)> {
        let cancel = Arc::new(AtomicBool::new(false));

        let speed_limit = req.get_rate_limit();
        let limiter = Limiter::new(if speed_limit > 0 {
            speed_limit as f64
        } else {
            f64::INFINITY
        });
        let cf = name_to_cf(req.get_cf()).ok_or_else(|| crate::Error::InvalidCf {
            cf: req.get_cf().to_owned(),
        })?;

        let task = Task {
            request: Request {
                start_key: req.get_start_key().to_owned(),
                end_key: req.get_end_key().to_owned(),
                start_ts: req.get_start_version().into(),
                end_ts: req.get_end_version().into(),
                backend: req.get_storage_backend().clone(),
                limiter,
                cancel: cancel.clone(),
                is_raw_kv: req.get_is_raw_kv(),
                cf,
                compression_type: req.get_compression_type(),
                compression_level: req.get_compression_level(),
                cipher: req.cipher_info.unwrap_or_else(|| {
                    let mut cipher = CipherInfo::default();
                    cipher.set_cipher_type(EncryptionMethod::Plaintext);
                    cipher
                }),
            },
            resp,
        };
        Ok((task, cancel))
    }

    /// Check whether the task is canceled.
    pub fn has_canceled(&self) -> bool {
        self.request.cancel.load(Ordering::SeqCst)
    }
}

#[derive(Debug)]
pub struct BackupRange {
    start_key: Option<Key>,
    end_key: Option<Key>,
    region: Region,
    leader: Peer,
    is_raw_kv: bool,
    cf: CfName,
}

/// The generic saveable writer. for generic `InMemBackupFiles`.
/// Maybe what we really need is make Writer a trait...
enum KvWriter {
    Txn(BackupWriter),
    Raw(BackupRawKVWriter),
}

impl std::fmt::Debug for KvWriter {
    fn fmt(&self, f: &mut fmt::Formatter<'_>) -> fmt::Result {
        match self {
            Self::Txn(_) => f.debug_tuple("Txn").finish(),
            Self::Raw(_) => f.debug_tuple("Raw").finish(),
        }
    }
}

impl KvWriter {
    async fn save(self, storage: &dyn ExternalStorage) -> Result<Vec<File>> {
        match self {
            Self::Txn(writer) => writer.save(storage).await,
            Self::Raw(writer) => writer.save(storage).await,
        }
    }

    fn need_flush_keys(&self) -> bool {
        match self {
            Self::Txn(writer) => writer.need_flush_keys(),
            Self::Raw(_) => true,
        }
    }
}

#[derive(Debug)]
struct InMemBackupFiles {
    files: KvWriter,
    start_key: Vec<u8>,
    end_key: Vec<u8>,
    start_version: TimeStamp,
    end_version: TimeStamp,
    region: Region,
}

async fn save_backup_file_worker(
    rx: async_channel::Receiver<InMemBackupFiles>,
    tx: UnboundedSender<BackupResponse>,
    storage: Arc<dyn ExternalStorage>,
) {
    while let Ok(msg) = rx.recv().await {
        let files = if msg.files.need_flush_keys() {
            match msg.files.save(&storage).await {
                Ok(mut split_files) => {
                    for file in split_files.iter_mut() {
                        file.set_start_key(msg.start_key.clone());
                        file.set_end_key(msg.end_key.clone());
                        file.set_start_version(msg.start_version.into_inner());
                        file.set_end_version(msg.end_version.into_inner());
                    }
                    Ok(split_files)
                }
                Err(e) => {
                    error_unknown!(?e; "backup save file failed");
                    Err(e)
                }
            }
        } else {
            Ok(vec![])
        };
        let mut response = BackupResponse::default();
        match files {
            Err(e) => {
                error_unknown!(?e; "backup region failed";
                    "region" => ?msg.region,
                    "start_key" => &log_wrappers::Value::key(&msg.start_key),
                    "end_key" => &log_wrappers::Value::key(&msg.end_key),
                );
                response.set_error(e.into());
            }
            Ok(files) => {
                response.set_files(files.into());
            }
        }
        response.set_start_key(msg.start_key.clone());
        response.set_end_key(msg.end_key.clone());
        if let Err(e) = tx.unbounded_send(response) {
            error_unknown!(?e; "backup failed to send response"; "region" => ?msg.region,
            "start_key" => &log_wrappers::Value::key(&msg.start_key),
            "end_key" => &log_wrappers::Value::key(&msg.end_key),);
            if e.is_disconnected() {
                return;
            }
        }
    }
}

/// Send the save task to the save worker.
/// Record the wait time at the same time.
async fn send_to_worker_with_metrics(
    tx: &async_channel::Sender<InMemBackupFiles>,
    files: InMemBackupFiles,
) -> std::result::Result<(), SendError<InMemBackupFiles>> {
    let files = match tx.try_send(files) {
        Ok(_) => return Ok(()),
        Err(e) => e.into_inner(),
    };
    let begin = Instant::now();
    tx.send(files).await?;
    BACKUP_SCAN_WAIT_FOR_WRITER_HISTOGRAM.observe(begin.saturating_elapsed_secs());
    Ok(())
}

impl BackupRange {
    /// Get entries from the scanner and save them to storage
    async fn backup<E: Engine>(
        &self,
        writer_builder: BackupWriterBuilder,
        engine: E,
        concurrency_manager: ConcurrencyManager,
        backup_ts: TimeStamp,
        begin_ts: TimeStamp,
        saver: async_channel::Sender<InMemBackupFiles>,
    ) -> Result<Statistics> {
        assert!(!self.is_raw_kv);

        let mut ctx = Context::default();
        ctx.set_region_id(self.region.get_id());
        ctx.set_region_epoch(self.region.get_region_epoch().to_owned());
        ctx.set_peer(self.leader.clone());

        // Update max_ts and check the in-memory lock table before getting the snapshot
        concurrency_manager.update_max_ts(backup_ts);
        concurrency_manager
            .read_range_check(
                self.start_key.as_ref(),
                self.end_key.as_ref(),
                |key, lock| {
                    Lock::check_ts_conflict(
                        Cow::Borrowed(lock),
                        key,
                        backup_ts,
                        &Default::default(),
                    )
                },
            )
            .map_err(MvccError::from)
            .map_err(TxnError::from)?;

        // Currently backup always happens on the leader, so we don't need
        // to set key ranges and start ts to check.
        assert!(!ctx.get_replica_read());
        let snap_ctx = SnapContext {
            pb_ctx: &ctx,
            ..Default::default()
        };

        let start_snapshot = Instant::now();
        let snapshot = match engine.snapshot(snap_ctx) {
            Ok(s) => s,
            Err(e) => {
                error!(?e; "backup snapshot failed");
                return Err(e.into());
            }
        };
        BACKUP_RANGE_HISTOGRAM_VEC
            .with_label_values(&["snapshot"])
            .observe(start_snapshot.saturating_elapsed().as_secs_f64());
        let snap_store = SnapshotStore::new(
            snapshot,
            backup_ts,
            IsolationLevel::Si,
            false, /* fill_cache */
            Default::default(),
            Default::default(),
            false,
        );
        let start_key = self.start_key.clone();
        let end_key = self.end_key.clone();
        // Incremental backup needs to output delete records.
        let incremental = !begin_ts.is_zero();
        let mut scanner = snap_store
            .entry_scanner(start_key, end_key, begin_ts, incremental)
            .unwrap();

        let start_scan = Instant::now();
        let mut batch = EntryBatch::with_capacity(BACKUP_BATCH_LIMIT);
        let mut next_file_start_key = self
            .start_key
            .clone()
            .map_or_else(Vec::new, |k| k.into_raw().unwrap());
        let mut writer = writer_builder.build(next_file_start_key.clone())?;
        loop {
            if let Err(e) = scanner.scan_entries(&mut batch) {
                error!(?e; "backup scan entries failed");
                return Err(e.into());
            };
            if batch.is_empty() {
                break;
            }
            debug!("backup scan entries"; "len" => batch.len());

            let entries = batch.drain();
            if writer.need_split_keys() {
                let this_end_key = entries.as_slice().get(0).map_or_else(
                    || Err(Error::Other(box_err!("get entry error: nothing in batch"))),
                    |x| {
                        x.to_key().map(|k| k.into_raw().unwrap()).map_err(|e| {
                            error!(?e; "backup save file failed");
                            Error::Other(box_err!("Decode error: {:?}", e))
                        })
                    },
                )?;
                let this_start_key = next_file_start_key.clone();
                let msg = InMemBackupFiles {
                    files: KvWriter::Txn(writer),
                    start_key: this_start_key,
                    end_key: this_end_key.clone(),
                    start_version: begin_ts,
                    end_version: backup_ts,
                    region: self.region.clone(),
                };
                send_to_worker_with_metrics(&saver, msg).await?;
                next_file_start_key = this_end_key;
                writer = writer_builder
                    .build(next_file_start_key.clone())
                    .map_err(|e| {
                        error_unknown!(?e; "backup writer failed");
                        e
                    })?;
            }

            // Build sst files.
            if let Err(e) = writer.write(entries, true) {
                error_unknown!(?e; "backup build sst failed");
                return Err(e);
            }
        }
        drop(snap_store);
        let stat = scanner.take_statistics();
        let take = start_scan.saturating_elapsed_secs();
        if take > 30.0 {
            warn!("backup scan takes long time.";
                "take(s)" => %take,
                "region" => ?self.region,
                "start_key" => %redact_option_key(&self.start_key),
                "end_key" => %redact_option_key(&self.end_key),
                "stat" => ?stat,
            );
        }
        BACKUP_RANGE_HISTOGRAM_VEC
            .with_label_values(&["scan"])
            .observe(take);

        let msg = InMemBackupFiles {
            files: KvWriter::Txn(writer),
            start_key: next_file_start_key,
            end_key: self
                .end_key
                .clone()
                .map_or_else(Vec::new, |k| k.into_raw().unwrap()),
            start_version: begin_ts,
            end_version: backup_ts,
            region: self.region.clone(),
        };
        send_to_worker_with_metrics(&saver, msg).await?;

        Ok(stat)
    }

    fn backup_raw<E: Engine>(
        &self,
        writer: &mut BackupRawKVWriter,
        engine: &E,
    ) -> Result<Statistics> {
        assert!(self.is_raw_kv);

        let mut ctx = Context::default();
        ctx.set_region_id(self.region.get_id());
        ctx.set_region_epoch(self.region.get_region_epoch().to_owned());
        ctx.set_peer(self.leader.clone());
        let snap_ctx = SnapContext {
            pb_ctx: &ctx,
            ..Default::default()
        };
        let snapshot = match engine.snapshot(snap_ctx) {
            Ok(s) => s,
            Err(e) => {
                error!(?e; "backup raw kv snapshot failed");
                return Err(e.into());
            }
        };
        let start = Instant::now();
        let mut statistics = Statistics::default();
        let cfstatistics = statistics.mut_cf_statistics(self.cf);
        let mut cursor = CursorBuilder::new(&snapshot, self.cf)
            .range(None, self.end_key.clone())
            .scan_mode(ScanMode::Forward)
            .build()?;
        if let Some(begin) = self.start_key.clone() {
            if !cursor.seek(&begin, cfstatistics)? {
                return Ok(statistics);
            }
        } else if !cursor.seek_to_first(cfstatistics) {
            return Ok(statistics);
        }
        let mut batch = vec![];
        loop {
            while cursor.valid()? && batch.len() < BACKUP_BATCH_LIMIT {
                batch.push(Ok((
                    cursor.key(cfstatistics).to_owned(),
                    cursor.value(cfstatistics).to_owned(),
                )));
                cursor.next(cfstatistics);
            }
            if batch.is_empty() {
                break;
            }
            debug!("backup scan raw kv entries"; "len" => batch.len());
            // Build sst files.
            if let Err(e) = writer.write(batch.drain(..), false) {
                error_unknown!(?e; "backup raw kv build sst failed");
                return Err(e);
            }
        }
        BACKUP_RANGE_HISTOGRAM_VEC
            .with_label_values(&["raw_scan"])
            .observe(start.saturating_elapsed().as_secs_f64());
        Ok(statistics)
    }

    async fn backup_raw_kv_to_file<E: Engine>(
        &self,
        engine: E,
        db: Arc<DB>,
        storage: &LimitedStorage,
        file_name: String,
        cf: CfNameWrap,
        compression_type: Option<SstCompressionType>,
        compression_level: i32,
        cipher: CipherInfo,
        saver_tx: async_channel::Sender<InMemBackupFiles>,
    ) -> Result<Statistics> {
        let mut writer = match BackupRawKVWriter::new(
            db,
            &file_name,
            cf,
            storage.limiter.clone(),
            compression_type,
            compression_level,
            cipher,
        ) {
            Ok(w) => w,
            Err(e) => {
                error_unknown!(?e; "backup writer failed");
                return Err(e);
            }
        };
        let stat = match self.backup_raw(&mut writer, &engine) {
            Ok(s) => s,
            Err(e) => return Err(e),
        };
        let start_key = self
            .start_key
            .clone()
            .map(Key::into_encoded)
            .unwrap_or_default();
        let end_key = self
            .end_key
            .clone()
            .map(Key::into_encoded)
            .unwrap_or_default();
        let msg = InMemBackupFiles {
            files: KvWriter::Raw(writer),
            start_key,
            end_key,
            start_version: TimeStamp::zero(),
            end_version: TimeStamp::zero(),
            region: self.region.clone(),
        };
        send_to_worker_with_metrics(&saver_tx, msg).await?;
        Ok(stat)
    }
}

#[derive(Clone)]
pub struct ConfigManager(Arc<RwLock<BackupConfig>>);

impl online_config::ConfigManager for ConfigManager {
    fn dispatch(&mut self, change: online_config::ConfigChange) -> online_config::Result<()> {
        self.0.write().unwrap().update(change);
        Ok(())
    }
}

#[cfg(test)]
impl ConfigManager {
    fn set_num_threads(&self, num_threads: usize) {
        self.0.write().unwrap().num_threads = num_threads;
    }
}

#[derive(Clone)]
struct SoftLimitKeeper {
    limit: SoftLimit,
    config: ConfigManager,
}

impl SoftLimitKeeper {
    fn new(config: ConfigManager) -> Self {
        let BackupConfig { num_threads, .. } = *config.0.read().unwrap();
        let limit = SoftLimit::new(num_threads);
        BACKUP_SOFTLIMIT_GAUGE.set(limit.current_cap() as _);
        Self { limit, config }
    }

    /// run the soft limit keeper at background.
    async fn run(self) {
        let mut cpu_quota =
            SoftLimitByCpu::with_remain(self.config.0.read().unwrap().auto_tune_remain_threads);
        loop {
            let BackupConfig {
                enable_auto_tune,
                auto_tune_refresh_interval,
                num_threads,
                auto_tune_remain_threads,
                ..
            } = *self.config.0.read().unwrap();
            cpu_quota.set_remain(auto_tune_remain_threads);
            if !enable_auto_tune {
                if let Err(e) = self.limit.resize(num_threads).await {
                    error!("failed to resize the soft limit to num-threads, backup may be restricted unexpectly.";
                        "current_limit" => %self.limit.current_cap(),
                        "error" => %e
                    );
                }
            } else if let Err(e) = cpu_quota
                .exec_over_with_exclude(&self.limit, |s| s.contains("bkwkr"))
                .await
            {
                error!("error during appling the soft limit for backup."; "err" => %e);
            }
            BACKUP_SOFTLIMIT_GAUGE.set(self.limit.current_cap() as _);
            tokio::time::sleep(auto_tune_refresh_interval.0).await;
        }
    }

    fn limit(&self) -> SoftLimit {
        self.limit.clone()
    }
}

/// The endpoint of backup.
///
/// It coordinates backup tasks and dispatches them to different workers.
pub struct Endpoint<E: Engine, R: RegionInfoProvider + Clone + 'static> {
    store_id: u64,
    pool: RefCell<ControlThreadPool>,
    io_pool: Runtime,
    db: Arc<DB>,
    config_manager: ConfigManager,
    concurrency_manager: ConcurrencyManager,
    softlimit: SoftLimitKeeper,
    api_version: ApiVersion,

    pub(crate) engine: E,
    pub(crate) region_info: R,
}

/// The progress of a backup task
pub struct Progress<R: RegionInfoProvider> {
    store_id: u64,
    next_start: Option<Key>,
    end_key: Option<Key>,
    region_info: R,
    finished: bool,
    is_raw_kv: bool,
    cf: CfName,
}

impl<R: RegionInfoProvider> Progress<R> {
    fn new(
        store_id: u64,
        next_start: Option<Key>,
        end_key: Option<Key>,
        region_info: R,
        is_raw_kv: bool,
        cf: CfName,
    ) -> Self {
        Progress {
            store_id,
            next_start,
            end_key,
            region_info,
            finished: false,
            is_raw_kv,
            cf,
        }
    }

    /// Forward the progress by `ranges` BackupRanges
    ///
    /// The size of the returned BackupRanges should <= `ranges`
    fn forward(&mut self, limit: usize) -> Vec<BackupRange> {
        if self.finished {
            return Vec::new();
        }
        let store_id = self.store_id;
        let (tx, rx) = mpsc::channel();
        let start_key_ = self
            .next_start
            .clone()
            .map_or_else(Vec::new, |k| k.into_encoded());

        let start_key = self.next_start.clone();
        let end_key = self.end_key.clone();
        let raw_kv = self.is_raw_kv;
        let cf_name = self.cf;
        let res = self.region_info.seek_region(
            &start_key_,
            Box::new(move |iter| {
                let mut count = 0;
                for info in iter {
                    let region = &info.region;
                    if end_key.is_some() {
                        let end_slice = end_key.as_ref().unwrap().as_encoded().as_slice();
                        if end_slice <= region.get_start_key() {
                            // We have reached the end.
                            // The range is defined as [start, end) so break if
                            // region start key is greater or equal to end key.
                            break;
                        }
                    }
                    if info.role == StateRole::Leader {
                        let ekey = get_min_end_key(end_key.as_ref(), region);
                        let skey = get_max_start_key(start_key.as_ref(), region);
                        assert!(!(skey == ekey && ekey.is_some()), "{:?} {:?}", skey, ekey);
                        let leader = find_peer(region, store_id).unwrap().to_owned();
                        let backup_range = BackupRange {
                            start_key: skey,
                            end_key: ekey,
                            region: region.clone(),
                            leader,
                            is_raw_kv: raw_kv,
                            cf: cf_name,
                        };
                        tx.send(backup_range).unwrap();
                        count += 1;
                        if count >= limit {
                            break;
                        }
                    }
                }
            }),
        );
        if let Err(e) = res {
            // TODO: handle error.
            error!(?e; "backup seek region failed");
        }

        let branges: Vec<_> = rx.iter().collect();
        if let Some(b) = branges.last() {
            // The region's end key is empty means it is the last
            // region, we need to set the `finished` flag here in case
            // we run with `next_start` set to None
            if b.region.get_end_key().is_empty() || b.end_key == self.end_key {
                self.finished = true;
            }
            self.next_start = b.end_key.clone();
        } else {
            self.finished = true;
        }
        branges
    }
}

struct ControlThreadPool {
    size: usize,
    workers: Option<Runtime>,
}

impl ControlThreadPool {
    fn new() -> Self {
        ControlThreadPool {
            size: 0,
            workers: None,
        }
    }

    fn spawn<F>(&self, func: F)
    where
        F: Future<Output = ()> + Send + 'static,
    {
        let workers = self
            .workers
            .as_ref()
            .expect("ControlThreadPool: please call adjust_with() before spawn()");
        workers.spawn(func);
    }

    /// Lazily adjust the thread pool's size
    ///
    /// Resizing if the thread pool need to expend or there
    /// are too many idle threads. Otherwise do nothing.
    fn adjust_with(&mut self, new_size: usize) {
        if self.size >= new_size && self.size - new_size <= 10 {
            return;
        }
        // TODO: after tokio supports adjusting thread pool size(https://github.com/tokio-rs/tokio/issues/3329),
        //   adapt it.
        if let Some(wkrs) = self.workers.take() {
            wkrs.shutdown_background();
        }
        let workers = create_tokio_runtime(new_size, "bkwkr")
            .expect("failed to create tokio runtime for backup worker.");
        self.workers = Some(workers);
        self.size = new_size;
        BACKUP_THREAD_POOL_SIZE_GAUGE.set(new_size as i64);
    }
}

/// Create a standard tokio runtime
//  (which allows io and time reactor, involve thread memory accessor),
/// and set the io type to `IOType::Export`.
fn create_tokio_runtime(thread_count: usize, thread_name: &str) -> TokioResult<Runtime> {
    tokio::runtime::Builder::new_multi_thread()
        .thread_name(thread_name)
        .enable_io()
        .enable_time()
        .on_thread_start(|| {
            tikv_alloc::add_thread_memory_accessor();
            file_system::set_io_type(IOType::Export);
        })
        .on_thread_stop(|| {
            tikv_alloc::remove_thread_memory_accessor();
        })
        .worker_threads(thread_count)
        .build()
}

impl<E: Engine, R: RegionInfoProvider + Clone + 'static> Endpoint<E, R> {
    pub fn new(
        store_id: u64,
        engine: E,
        region_info: R,
        db: Arc<DB>,
        config: BackupConfig,
        concurrency_manager: ConcurrencyManager,
        api_version: ApiVersion,
    ) -> Endpoint<E, R> {
        let pool = ControlThreadPool::new();
        let rt = create_tokio_runtime(config.io_thread_size, "backup-io").unwrap();
        let config_manager = ConfigManager(Arc::new(RwLock::new(config)));
        let softlimit = SoftLimitKeeper::new(config_manager.clone());
        rt.spawn(softlimit.clone().run());
        Endpoint {
            store_id,
            engine,
            region_info,
            pool: RefCell::new(pool),
            db,
            io_pool: rt,
            softlimit,
            config_manager,
            concurrency_manager,
            api_version,
        }
    }

    pub fn get_config_manager(&self) -> ConfigManager {
        self.config_manager.clone()
    }

    fn get_hdfs_config(&self) -> BackendConfig {
        BackendConfig {
            hdfs_config: HdfsConfig {
                hadoop_home: self.config_manager.0.read().unwrap().hadoop.home.clone(),
                linux_user: self
                    .config_manager
                    .0
                    .read()
                    .unwrap()
                    .hadoop
                    .linux_user
                    .clone(),
            },
        }
    }

    fn spawn_backup_worker(
        &self,
        prs: Arc<Mutex<Progress<R>>>,
        request: Request,
        saver_tx: async_channel::Sender<InMemBackupFiles>,
        resp_tx: UnboundedSender<BackupResponse>,
        backend: Arc<dyn ExternalStorage>,
    ) {
        let start_ts = request.start_ts;
        let backup_ts = request.end_ts;
        let engine = self.engine.clone();
        let db = self.db.clone();
        let store_id = self.store_id;
        let concurrency_manager = self.concurrency_manager.clone();
        let batch_size = self.config_manager.0.read().unwrap().batch_size;
        let sst_max_size = self.config_manager.0.read().unwrap().sst_max_size.0;
        let limit = self.softlimit.limit();
        let api_version = self.api_version;

        self.pool.borrow_mut().spawn(async move {
            let storage = LimitedStorage {
                limiter: request.limiter,
                storage: backend,
            };

            loop {
                // when get the guard, release it until we finish scanning a batch, 
                // because if we were suspended during scanning, 
                // the region info have higher possibility to change (then we must compensate that by the fine-grained backup).
                let guard = limit.guard().await;
                if let Err(e) = guard {
                    warn!("failed to retrieve limit guard, omitting."; "err" => %e);
                };
                let (batch, is_raw_kv, cf) = {
                    // Release lock as soon as possible.
                    // It is critical to speed up backup, otherwise workers are
                    // blocked by each other.
                    //
                    // If we use [tokio::sync::Mutex] here, until we give back the control flow to the scheduler
                    // or tasks waiting for the lock won't be waked up due to the characteristic of the runtime...
                    //
                    // The worst case is when using `noop` backend:
                    // the task seems never yielding and in fact the backup would executing sequentially.
                    //
                    // Anyway, even tokio itself doesn't recommend to use it unless the lock guard needs to be `Send`.
                    // (See https://tokio.rs/tokio/tutorial/shared-state)
                    // Use &mut and mark the type for making rust-analyzer happy.
                    let progress: &mut Progress<_> = &mut prs.lock().unwrap();
                    let batch = progress.forward(batch_size);
                    if batch.is_empty() {
                        return;
                    }
                    (batch, progress.is_raw_kv, progress.cf)
                };

                for brange in batch {
                    // wake up the scheduler for each loop for awaking tasks waiting for some lock or channels.
                    // because the softlimit permit is held by current task, there isn't risk of being suspended for long time.
                    tokio::task::yield_now().await;
                    let engine = engine.clone();
                    if request.cancel.load(Ordering::SeqCst) {
                        warn!("backup task has canceled"; "range" => ?brange);
                        return;
                    }
                    // TODO: make file_name unique and short
                    let key = brange.start_key.clone().and_then(|k| {
                        // use start_key sha256 instead of start_key to avoid file name too long os error
                        let input = if is_raw_kv {
                            k.into_encoded()
                        } else {
                            k.into_raw().unwrap()
                        };
                        file_system::sha256(&input).ok().map(hex::encode)
                    });
                    let name = backup_file_name(store_id, &brange.region, key);
                    let ct = to_sst_compression_type(request.compression_type);

                    let stat = if is_raw_kv {
                        brange
                            .backup_raw_kv_to_file(
                                engine,
                                db.clone(),
                                &storage,
                                name,
                                cf.into(),
                                ct,
                                request.compression_level,
                                request.cipher.clone(),
                                saver_tx.clone(),
                            )
                            .await
                    } else {
                        let writer_builder = BackupWriterBuilder::new(
                            store_id,
                            storage.limiter.clone(),
                            brange.region.clone(),
                            db.clone(),
                            ct,
                            request.compression_level,
                            sst_max_size,
                            request.cipher.clone(),
                        );
                        brange
                            .backup(
                                writer_builder,
                                engine,
                                concurrency_manager.clone(),
                                backup_ts,
                                start_ts,
                                saver_tx.clone(),
                            )
                            .await
                    };
                    match stat {
                        Err(err) => {
                            error_unknown!(%err; "error during backup"; "region" => ?brange.region,);
                            let mut resp = BackupResponse::new();
                            resp.set_error(err.into());
                            if let Err(err) =  resp_tx.unbounded_send(resp) {
                                warn!("failed to send response"; "err" => ?err)
                            }
                        }
                        Ok(stat) => {
                            // TODO: maybe add the stat to metrics?
                            debug!("backup region finish";
                            "region" => ?brange.region,
                            "details" => ?stat);
                        }
                    }
<<<<<<< HEAD
                    response.set_start_key(start_key);
                    response.set_end_key(end_key);
                    response.set_api_version(api_version);

                    if let Err(e) = tx.unbounded_send(response) {
                        error_unknown!(?e; "backup failed to send response");
                        return;
                    }
=======
>>>>>>> 205e1b8f
                }
            }
        });
    }

    pub fn handle_backup_task(&self, task: Task) {
        let Task { request, resp } = task;
        let is_raw_kv = request.is_raw_kv;
        let start_key = if request.start_key.is_empty() {
            None
        } else {
            // TODO: if is_raw_kv is written everywhere. It need to be simplified.
            if is_raw_kv {
                Some(Key::from_encoded(request.start_key.clone()))
            } else {
                Some(Key::from_raw(&request.start_key))
            }
        };
        let end_key = if request.end_key.is_empty() {
            None
        } else if is_raw_kv {
            Some(Key::from_encoded(request.end_key.clone()))
        } else {
            Some(Key::from_raw(&request.end_key))
        };

        let prs = Arc::new(Mutex::new(Progress::new(
            self.store_id,
            start_key,
            end_key,
            self.region_info.clone(),
            is_raw_kv,
            request.cf,
        )));
        let backend = match create_storage(&request.backend, self.get_hdfs_config()) {
            Ok(backend) => backend,
            Err(err) => {
                error_unknown!(?err; "backup create storage failed");
                let mut response = BackupResponse::default();
                response.set_error(crate::Error::Io(err).into());
                if let Err(err) = resp.unbounded_send(response) {
                    error_unknown!(?err; "backup failed to send response");
                }
                return;
            }
        };
        let backend = Arc::<dyn ExternalStorage>::from(backend);
        let concurrency = self.config_manager.0.read().unwrap().num_threads;
        self.pool.borrow_mut().adjust_with(concurrency);
        // make the buffer small enough to implement back pressure.
        let (tx, rx) = async_channel::bounded(1);
        for _ in 0..concurrency {
            self.spawn_backup_worker(
                prs.clone(),
                request.clone(),
                tx.clone(),
                resp.clone(),
                backend.clone(),
            );
            self.io_pool.spawn(save_backup_file_worker(
                rx.clone(),
                resp.clone(),
                backend.clone(),
            ));
        }
    }
}

impl<E: Engine, R: RegionInfoProvider + Clone + 'static> Runnable for Endpoint<E, R> {
    type Task = Task;

    fn run(&mut self, task: Task) {
        if task.has_canceled() {
            warn!("backup task has canceled"; "task" => %task);
            return;
        }
        info!("run backup task"; "task" => %task);
        self.handle_backup_task(task);
    }
}

/// Get the min end key from the given `end_key` and `Region`'s end key.
fn get_min_end_key(end_key: Option<&Key>, region: &Region) -> Option<Key> {
    let region_end = if region.get_end_key().is_empty() {
        None
    } else {
        Some(Key::from_encoded_slice(region.get_end_key()))
    };
    if region.get_end_key().is_empty() {
        end_key.cloned()
    } else if end_key.is_none() {
        region_end
    } else {
        let end_slice = end_key.as_ref().unwrap().as_encoded().as_slice();
        if end_slice < region.get_end_key() {
            end_key.cloned()
        } else {
            region_end
        }
    }
}

/// Get the max start key from the given `start_key` and `Region`'s start key.
fn get_max_start_key(start_key: Option<&Key>, region: &Region) -> Option<Key> {
    let region_start = if region.get_start_key().is_empty() {
        None
    } else {
        Some(Key::from_encoded_slice(region.get_start_key()))
    };
    if start_key.is_none() {
        region_start
    } else {
        let start_slice = start_key.as_ref().unwrap().as_encoded().as_slice();
        if start_slice < region.get_start_key() {
            region_start
        } else {
            start_key.cloned()
        }
    }
}

/// Construct an backup file name based on the given store id, region, range start key and local unix timestamp.
/// A name consists with five parts: store id, region_id, a epoch version, the hash of range start key and timestamp.
/// range start key is used to keep the unique file name for file, to handle different tables exists on the same region.
/// local unix timestamp is used to keep the unique file name for file, to handle receive the same request after connection reset.
pub fn backup_file_name(store_id: u64, region: &Region, key: Option<String>) -> String {
    let start = SystemTime::now();
    let since_the_epoch = start
        .duration_since(UNIX_EPOCH)
        .expect("Time went backwards");
    match key {
        Some(k) => format!(
            "{}_{}_{}_{}_{}",
            store_id,
            region.get_id(),
            region.get_region_epoch().get_version(),
            k,
            since_the_epoch.as_millis()
        ),
        None => format!(
            "{}_{}_{}",
            store_id,
            region.get_id(),
            region.get_region_epoch().get_version()
        ),
    }
}

// convert BackupCompresionType to rocks db DBCompressionType
fn to_sst_compression_type(ct: CompressionType) -> Option<SstCompressionType> {
    match ct {
        CompressionType::Lz4 => Some(SstCompressionType::Lz4),
        CompressionType::Snappy => Some(SstCompressionType::Snappy),
        CompressionType::Zstd => Some(SstCompressionType::Zstd),
        CompressionType::Unknown => None,
    }
}

/// warp a Option<Key> to the redact wrapper.
fn redact_option_key(key: &Option<Key>) -> log_wrappers::Value<'_> {
    match key {
        None => log_wrappers::Value::key(b""),
        Some(key) => log_wrappers::Value::key(key.as_encoded().as_slice()),
    }
}

#[cfg(test)]
pub mod tests {
    use std::fs;
    use std::path::{Path, PathBuf};
    use std::time::Duration;

    use engine_traits::MiscExt;
    use external_storage_export::{make_local_backend, make_noop_backend};
    use file_system::{IOOp, IORateLimiter};
    use futures::executor::block_on;
    use futures::stream::StreamExt;
    use kvproto::metapb;
    use raftstore::coprocessor::RegionCollector;
    use raftstore::coprocessor::Result as CopResult;
    use raftstore::coprocessor::SeekRegionCallback;
    use raftstore::store::util::new_peer;
    use rand::Rng;
    use std::sync::Mutex;
    use tempfile::TempDir;
    use tikv::storage::txn::tests::{must_commit, must_prewrite_put};
    use tikv::storage::{RocksEngine, TestEngineBuilder};
    use tikv_util::config::ReadableSize;
    use tokio::time;
    use txn_types::SHORT_VALUE_MAX_LEN;

    use super::*;

    #[derive(Clone)]
    pub struct MockRegionInfoProvider {
        regions: Arc<Mutex<RegionCollector>>,
        cancel: Option<Arc<AtomicBool>>,
    }

    impl MockRegionInfoProvider {
        pub fn new() -> Self {
            MockRegionInfoProvider {
                regions: Arc::new(Mutex::new(RegionCollector::new())),
                cancel: None,
            }
        }
        pub fn set_regions(&self, regions: Vec<(Vec<u8>, Vec<u8>, u64)>) {
            let mut map = self.regions.lock().unwrap();
            for (mut start_key, mut end_key, id) in regions {
                if !start_key.is_empty() {
                    start_key = Key::from_raw(&start_key).into_encoded();
                }
                if !end_key.is_empty() {
                    end_key = Key::from_raw(&end_key).into_encoded();
                }
                let mut r = metapb::Region::default();
                r.set_id(id);
                r.set_start_key(start_key.clone());
                r.set_end_key(end_key);
                r.mut_peers().push(new_peer(1, 1));
                map.create_region(r, StateRole::Leader);
            }
        }
        fn canecl_on_seek(&mut self, cancel: Arc<AtomicBool>) {
            self.cancel = Some(cancel);
        }
    }

    impl RegionInfoProvider for MockRegionInfoProvider {
        fn seek_region(&self, from: &[u8], callback: SeekRegionCallback) -> CopResult<()> {
            let from = from.to_vec();
            let regions = self.regions.lock().unwrap();
            if let Some(c) = self.cancel.as_ref() {
                c.store(true, Ordering::SeqCst);
            }
            regions.handle_seek_region(from, callback);
            Ok(())
        }
    }

    pub fn new_endpoint() -> (TempDir, Endpoint<RocksEngine, MockRegionInfoProvider>) {
        new_endpoint_with_limiter(None)
    }

    pub fn new_endpoint_with_limiter(
        limiter: Option<Arc<IORateLimiter>>,
    ) -> (TempDir, Endpoint<RocksEngine, MockRegionInfoProvider>) {
        let temp = TempDir::new().unwrap();
        let rocks = TestEngineBuilder::new()
            .path(temp.path())
            .cfs(&[
                engine_traits::CF_DEFAULT,
                engine_traits::CF_LOCK,
                engine_traits::CF_WRITE,
            ])
            .io_rate_limiter(limiter)
            .build()
            .unwrap();
        let concurrency_manager = ConcurrencyManager::new(1.into());
        let db = rocks.get_rocksdb().get_sync_db();
        (
            temp,
            Endpoint::new(
                1,
                rocks,
                MockRegionInfoProvider::new(),
                db,
                BackupConfig {
                    num_threads: 4,
                    batch_size: 8,
                    sst_max_size: ReadableSize::mb(144),
                    ..Default::default()
                },
                concurrency_manager,
                ApiVersion::V1,
            ),
        )
    }

    pub fn check_response<F>(rx: UnboundedReceiver<BackupResponse>, check: F)
    where
        F: FnOnce(Option<BackupResponse>),
    {
        let rx = rx.fuse();
        let (resp, rx) = block_on(rx.into_future());
        check(resp);
        let (none, _rx) = block_on(rx.into_future());
        assert!(none.is_none(), "{:?}", none);
    }

    fn make_unique_dir(path: &Path) -> PathBuf {
        let uid: u64 = rand::thread_rng().gen();
        let tmp_suffix = format!("{:016x}", uid);
        let unique = path.join(tmp_suffix);
        fs::create_dir_all(&unique).unwrap();
        unique
    }

    #[test]
    fn test_control_thread_pool_adjust_keep_tasks() {
        use std::thread::sleep;

        let counter = Arc::new(AtomicU32::new(0));
        let mut pool = ControlThreadPool::new();
        pool.adjust_with(3);

        for i in 0..8 {
            let ctr = counter.clone();
            pool.spawn(async move {
                time::sleep(Duration::from_millis(100)).await;
                ctr.fetch_or(1 << i, Ordering::SeqCst);
            });
        }

        sleep(Duration::from_millis(150));
        pool.adjust_with(4);

        for i in 8..16 {
            let ctr = counter.clone();
            pool.spawn(async move {
                time::sleep(Duration::from_millis(100)).await;
                ctr.fetch_or(1 << i, Ordering::SeqCst);
            });
        }

        sleep(Duration::from_millis(250));
        assert_eq!(counter.load(Ordering::SeqCst), 0xffff);
    }

    #[test]
    fn test_seek_range() {
        let (_tmp, endpoint) = new_endpoint();

        endpoint.region_info.set_regions(vec![
            (b"".to_vec(), b"1".to_vec(), 1),
            (b"1".to_vec(), b"2".to_vec(), 2),
            (b"3".to_vec(), b"4".to_vec(), 3),
            (b"7".to_vec(), b"9".to_vec(), 4),
            (b"9".to_vec(), b"".to_vec(), 5),
        ]);
        // Test seek backup range.
        let test_seek_backup_range =
            |start_key: &[u8], end_key: &[u8], expect: Vec<(&[u8], &[u8])>| {
                let start_key = if start_key.is_empty() {
                    None
                } else {
                    Some(Key::from_raw(start_key))
                };
                let end_key = if end_key.is_empty() {
                    None
                } else {
                    Some(Key::from_raw(end_key))
                };
                let mut prs = Progress::new(
                    endpoint.store_id,
                    start_key,
                    end_key,
                    endpoint.region_info.clone(),
                    false,
                    engine_traits::CF_DEFAULT,
                );

                let mut ranges = Vec::with_capacity(expect.len());
                while ranges.len() != expect.len() {
                    let n = (rand::random::<usize>() % 3) + 1;
                    let mut r = prs.forward(n);
                    // The returned backup ranges should <= n
                    assert!(r.len() <= n);

                    if r.is_empty() {
                        // if return a empty vec then the progress is finished
                        assert_eq!(
                            ranges.len(),
                            expect.len(),
                            "got {:?}, expect {:?}",
                            ranges,
                            expect
                        );
                    }
                    ranges.append(&mut r);
                }

                for (a, b) in ranges.into_iter().zip(expect) {
                    assert_eq!(
                        a.start_key.map_or_else(Vec::new, |k| k.into_raw().unwrap()),
                        b.0
                    );
                    assert_eq!(
                        a.end_key.map_or_else(Vec::new, |k| k.into_raw().unwrap()),
                        b.1
                    );
                }
            };

        // Test whether responses contain correct range.
        #[allow(clippy::blocks_in_if_conditions)]
        let test_handle_backup_task_range =
            |start_key: &[u8], end_key: &[u8], expect: Vec<(&[u8], &[u8])>| {
                let tmp = TempDir::new().unwrap();
                let backend = make_local_backend(tmp.path());
                let (tx, rx) = unbounded();
                let task = Task {
                    request: Request {
                        start_key: start_key.to_vec(),
                        end_key: end_key.to_vec(),
                        start_ts: 1.into(),
                        end_ts: 1.into(),
                        backend,
                        limiter: Limiter::new(f64::INFINITY),
                        cancel: Arc::default(),
                        is_raw_kv: false,
                        cf: engine_traits::CF_DEFAULT,
                        compression_type: CompressionType::Unknown,
                        compression_level: 0,
                        cipher: CipherInfo::default(),
                    },
                    resp: tx,
                };
                endpoint.handle_backup_task(task);
                let resps: Vec<_> = block_on(rx.collect());
                for a in &resps {
                    assert!(
                        expect
                            .iter()
                            .any(|b| { a.get_start_key() == b.0 && a.get_end_key() == b.1 }),
                        "{:?} {:?}",
                        resps,
                        expect
                    );
                }
                assert_eq!(resps.len(), expect.len(), "{:?} {:?}", start_key, end_key);
            };

        // Backup range from case.0 to case.1,
        // the case.2 is the expected results.
        type Case<'a> = (&'a [u8], &'a [u8], Vec<(&'a [u8], &'a [u8])>);

        let case: Vec<Case<'_>> = vec![
            (b"", b"1", vec![(b"", b"1")]),
            (b"", b"2", vec![(b"", b"1"), (b"1", b"2")]),
            (b"1", b"2", vec![(b"1", b"2")]),
            (b"1", b"3", vec![(b"1", b"2")]),
            (b"1", b"4", vec![(b"1", b"2"), (b"3", b"4")]),
            (b"4", b"6", vec![]),
            (b"4", b"5", vec![]),
            (b"2", b"7", vec![(b"3", b"4")]),
            (b"7", b"8", vec![(b"7", b"8")]),
            (b"3", b"", vec![(b"3", b"4"), (b"7", b"9"), (b"9", b"")]),
            (b"5", b"", vec![(b"7", b"9"), (b"9", b"")]),
            (b"7", b"", vec![(b"7", b"9"), (b"9", b"")]),
            (b"8", b"91", vec![(b"8", b"9"), (b"9", b"91")]),
            (b"8", b"", vec![(b"8", b"9"), (b"9", b"")]),
            (
                b"",
                b"",
                vec![
                    (b"", b"1"),
                    (b"1", b"2"),
                    (b"3", b"4"),
                    (b"7", b"9"),
                    (b"9", b""),
                ],
            ),
        ];
        for (start_key, end_key, ranges) in case {
            test_seek_backup_range(start_key, end_key, ranges.clone());
            test_handle_backup_task_range(start_key, end_key, ranges);
        }
    }

    #[test]
    fn test_handle_backup_task() {
        let limiter = Arc::new(IORateLimiter::new_for_test());
        let stats = limiter.statistics().unwrap();
        let (tmp, endpoint) = new_endpoint_with_limiter(Some(limiter));
        let engine = endpoint.engine.clone();

        endpoint
            .region_info
            .set_regions(vec![(b"".to_vec(), b"5".to_vec(), 1)]);

        let mut ts = TimeStamp::new(1);
        let mut alloc_ts = || *ts.incr();
        let mut backup_tss = vec![];
        // Multi-versions for key 0..9.
        for len in &[SHORT_VALUE_MAX_LEN - 1, SHORT_VALUE_MAX_LEN * 2] {
            for i in 0..10u8 {
                let start = alloc_ts();
                let commit = alloc_ts();
                let key = format!("{}", i);
                must_prewrite_put(
                    &engine,
                    key.as_bytes(),
                    &vec![i; *len],
                    key.as_bytes(),
                    start,
                );
                must_commit(&engine, key.as_bytes(), start, commit);
                backup_tss.push((alloc_ts(), len));
            }
        }
        // flush to disk so that read requests can be traced by TiKV limiter.
        engine
            .get_rocksdb()
            .flush_cf(engine_traits::CF_DEFAULT, true /*sync*/)
            .unwrap();
        engine
            .get_rocksdb()
            .flush_cf(engine_traits::CF_WRITE, true /*sync*/)
            .unwrap();

        // TODO: check key number for each snapshot.
        let limiter = Limiter::new(10.0 * 1024.0 * 1024.0 /* 10 MB/s */);
        for (ts, len) in backup_tss {
            stats.reset();
            let mut req = BackupRequest::default();
            req.set_start_key(vec![]);
            req.set_end_key(vec![b'5']);
            req.set_start_version(0);
            req.set_end_version(ts.into_inner());
            let (tx, rx) = unbounded();

            let tmp1 = make_unique_dir(tmp.path());
            req.set_storage_backend(make_local_backend(&tmp1));
            if len % 2 == 0 {
                req.set_rate_limit(10 * 1024 * 1024);
            }
            let (mut task, _) = Task::new(req, tx).unwrap();
            if len % 2 == 0 {
                // Make sure the rate limiter is set.
                assert!(task.request.limiter.speed_limit().is_finite());
                // Share the same rate limiter.
                task.request.limiter = limiter.clone();
            }
            endpoint.handle_backup_task(task);
            let (resp, rx) = block_on(rx.into_future());
            let resp = resp.unwrap();
            assert!(!resp.has_error(), "{:?}", resp);
            let file_len = if *len <= SHORT_VALUE_MAX_LEN { 1 } else { 2 };
            let files = resp.get_files();
            info!("{:?}", files);
            assert_eq!(
                files.len(),
                file_len, /* default and write */
                "{:?}",
                resp
            );
            let (none, _rx) = block_on(rx.into_future());
            assert!(none.is_none(), "{:?}", none);
            assert_eq!(stats.fetch(IOType::Export, IOOp::Write), 0);
            assert_ne!(stats.fetch(IOType::Export, IOOp::Read), 0);
        }
    }

    #[test]
    fn test_scan_error() {
        let (tmp, endpoint) = new_endpoint();
        let engine = endpoint.engine.clone();

        endpoint
            .region_info
            .set_regions(vec![(b"".to_vec(), b"5".to_vec(), 1)]);

        let mut ts: TimeStamp = 1.into();
        let mut alloc_ts = || *ts.incr();
        let start = alloc_ts();
        let key = format!("{}", start);
        must_prewrite_put(
            &engine,
            key.as_bytes(),
            key.as_bytes(),
            key.as_bytes(),
            start,
        );

        let now = alloc_ts();
        let mut req = BackupRequest::default();
        req.set_start_key(vec![]);
        req.set_end_key(vec![b'5']);
        req.set_start_version(now.into_inner());
        req.set_end_version(now.into_inner());
        req.set_concurrency(4);
        let tmp1 = make_unique_dir(tmp.path());
        req.set_storage_backend(make_local_backend(&tmp1));
        let (tx, rx) = unbounded();
        let (task, _) = Task::new(req.clone(), tx).unwrap();
        endpoint.handle_backup_task(task);
        check_response(rx, |resp| {
            let resp = resp.unwrap();
            assert!(resp.get_error().has_kv_error(), "{:?}", resp);
            assert!(resp.get_error().get_kv_error().has_locked(), "{:?}", resp);
            assert_eq!(resp.get_files().len(), 0, "{:?}", resp);
        });

        // Commit the perwrite.
        let commit = alloc_ts();
        must_commit(&engine, key.as_bytes(), start, commit);

        // Test whether it can correctly convert not leader to region error.
        engine.trigger_not_leader();
        let now = alloc_ts();
        req.set_start_version(now.into_inner());
        req.set_end_version(now.into_inner());
        let tmp2 = make_unique_dir(tmp.path());
        req.set_storage_backend(make_local_backend(&tmp2));
        let (tx, rx) = unbounded();
        let (task, _) = Task::new(req, tx).unwrap();
        endpoint.handle_backup_task(task);
        check_response(rx, |resp| {
            let resp = resp.unwrap();
            assert!(resp.get_error().has_region_error(), "{:?}", resp);
            assert!(
                resp.get_error().get_region_error().has_not_leader(),
                "{:?}",
                resp
            );
        });
    }

    #[test]
    fn test_cancel() {
        let (temp, mut endpoint) = new_endpoint();
        let engine = endpoint.engine.clone();

        endpoint
            .region_info
            .set_regions(vec![(b"".to_vec(), b"5".to_vec(), 1)]);

        let mut ts: TimeStamp = 1.into();
        let mut alloc_ts = || *ts.incr();
        let start = alloc_ts();
        let key = format!("{}", start);
        must_prewrite_put(
            &engine,
            key.as_bytes(),
            key.as_bytes(),
            key.as_bytes(),
            start,
        );
        // Commit the perwrite.
        let commit = alloc_ts();
        must_commit(&engine, key.as_bytes(), start, commit);

        let now = alloc_ts();
        let mut req = BackupRequest::default();
        req.set_start_key(vec![]);
        req.set_end_key(vec![]);
        req.set_start_version(now.into_inner());
        req.set_end_version(now.into_inner());
        req.set_concurrency(4);
        req.set_storage_backend(make_local_backend(temp.path()));

        // Cancel the task before starting the task.
        let (tx, rx) = unbounded();
        let (task, cancel) = Task::new(req.clone(), tx).unwrap();
        // Cancel the task.
        cancel.store(true, Ordering::SeqCst);
        endpoint.handle_backup_task(task);
        check_response(rx, |resp| {
            assert!(resp.is_none());
        });

        // Cancel the task during backup.
        let (tx, rx) = unbounded();
        let (task, cancel) = Task::new(req, tx).unwrap();
        endpoint.region_info.canecl_on_seek(cancel);
        endpoint.handle_backup_task(task);
        check_response(rx, |resp| {
            assert!(resp.is_none());
        });
    }

    #[test]
    fn test_busy() {
        let (_tmp, endpoint) = new_endpoint();
        let engine = endpoint.engine.clone();

        endpoint
            .region_info
            .set_regions(vec![(b"".to_vec(), b"5".to_vec(), 1)]);

        let mut req = BackupRequest::default();
        req.set_start_key(vec![]);
        req.set_end_key(vec![]);
        req.set_start_version(1);
        req.set_end_version(1);
        req.set_concurrency(4);
        req.set_storage_backend(make_noop_backend());

        let (tx, rx) = unbounded();
        let (task, _) = Task::new(req, tx).unwrap();
        // Pause the engine 6 seconds to trigger Timeout error.
        // The Timeout error is translated to server is busy.
        engine.pause(Duration::from_secs(6));
        endpoint.handle_backup_task(task);
        check_response(rx, |resp| {
            let resp = resp.unwrap();
            assert!(resp.get_error().has_region_error(), "{:?}", resp);
            assert!(
                resp.get_error().get_region_error().has_server_is_busy(),
                "{:?}",
                resp
            );
        });
    }

    #[test]
    fn test_adjust_thread_pool_size() {
        let (_tmp, endpoint) = new_endpoint();
        endpoint
            .region_info
            .set_regions(vec![(b"".to_vec(), b"".to_vec(), 1)]);

        let mut req = BackupRequest::default();
        req.set_start_key(vec![]);
        req.set_end_key(vec![]);
        req.set_start_version(1);
        req.set_end_version(1);
        req.set_storage_backend(make_noop_backend());

        let (tx, rx) = unbounded();

        // expand thread pool is needed
        endpoint.get_config_manager().set_num_threads(15);
        let (task, _) = Task::new(req.clone(), tx.clone()).unwrap();
        endpoint.handle_backup_task(task);
        assert!(endpoint.pool.borrow().size == 15);

        // shrink thread pool only if there are too many idle threads
        endpoint.get_config_manager().set_num_threads(10);
        let (task, _) = Task::new(req.clone(), tx.clone()).unwrap();
        endpoint.handle_backup_task(task);
        assert!(endpoint.pool.borrow().size == 15);

        endpoint.get_config_manager().set_num_threads(3);
        let (task, _) = Task::new(req, tx).unwrap();
        endpoint.handle_backup_task(task);
        assert!(endpoint.pool.borrow().size == 3);

        // make sure all tasks can finish properly.
        let responses = block_on(rx.collect::<Vec<_>>());
        assert_eq!(responses.len(), 3);

        // for testing whether dropping the pool before all tasks finished causes panic.
        // but the panic must be checked manually... (It may panic at tokio runtime threads...)
        let mut pool = ControlThreadPool::new();
        pool.adjust_with(1);
        pool.spawn(async { tokio::time::sleep(Duration::from_millis(100)).await });
        pool.adjust_with(2);
        drop(pool);
        std::thread::sleep(Duration::from_millis(150));
    }
}<|MERGE_RESOLUTION|>--- conflicted
+++ resolved
@@ -197,6 +197,7 @@
     rx: async_channel::Receiver<InMemBackupFiles>,
     tx: UnboundedSender<BackupResponse>,
     storage: Arc<dyn ExternalStorage>,
+    api_version: ApiVersion
 ) {
     while let Ok(msg) = rx.recv().await {
         let files = if msg.files.need_flush_keys() {
@@ -234,6 +235,7 @@
         }
         response.set_start_key(msg.start_key.clone());
         response.set_end_key(msg.end_key.clone());
+        response.set_api_version(api_version);
         if let Err(e) = tx.unbounded_send(response) {
             error_unknown!(?e; "backup failed to send response"; "region" => ?msg.region,
             "start_key" => &log_wrappers::Value::key(&msg.start_key),
@@ -854,7 +856,6 @@
         let batch_size = self.config_manager.0.read().unwrap().batch_size;
         let sst_max_size = self.config_manager.0.read().unwrap().sst_max_size.0;
         let limit = self.softlimit.limit();
-        let api_version = self.api_version;
 
         self.pool.borrow_mut().spawn(async move {
             let storage = LimitedStorage {
@@ -966,17 +967,6 @@
                             "details" => ?stat);
                         }
                     }
-<<<<<<< HEAD
-                    response.set_start_key(start_key);
-                    response.set_end_key(end_key);
-                    response.set_api_version(api_version);
-
-                    if let Err(e) = tx.unbounded_send(response) {
-                        error_unknown!(?e; "backup failed to send response");
-                        return;
-                    }
-=======
->>>>>>> 205e1b8f
                 }
             }
         });
@@ -1040,6 +1030,7 @@
                 rx.clone(),
                 resp.clone(),
                 backend.clone(),
+                self.api_version,
             ));
         }
     }
