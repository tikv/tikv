--- conflicted
+++ resolved
@@ -49,7 +49,10 @@
 
 use crate::{
     Error,
-    metrics::*,
+    metrics::{
+        BACKUP_RAW_EXPIRED_COUNT, BACKUP_SCAN_WAIT_FOR_WRITER_HISTOGRAM, BACKUP_SOFTLIMIT_GAUGE,
+        BACKUP_THREAD_POOL_SIZE_GAUGE, *,
+    },
     softlimit::{CpuStatistics, SoftLimit, SoftLimitByCpu},
     utils::KeyValueCodec,
     writer::{BackupWriterBuilder, CfNameWrap},
@@ -312,7 +315,7 @@
     };
     let begin = Instant::now();
     tx.send(files).await?;
-    backup_scan_wait_for_writer_histogram().observe(begin.saturating_elapsed_secs());
+    BACKUP_SCAN_WAIT_FOR_WRITER_HISTOGRAM.observe(begin.saturating_elapsed_secs());
     Ok(())
 }
 
@@ -379,18 +382,14 @@
         }
 
         let start_snapshot = Instant::now();
-        let snapshot = match engine.snapshot() {
+        let snapshot = match engine.snapshot(snap_ctx) {
             Ok(s) => s,
             Err(e) => {
                 warn!("backup snapshot failed"; "err" => ?e, "ctx" => ?ctx);
                 return Err(e.into());
             }
         };
-<<<<<<< HEAD
-        backup_range_histogram_vec()
-=======
-        &BACKUP_RANGE_HISTOGRAM_VEC
->>>>>>> 72bb133d
+        BACKUP_RANGE_HISTOGRAM_VEC
             .with_label_values(&["snapshot"])
             .observe(start_snapshot.saturating_elapsed().as_secs_f64());
 
@@ -482,11 +481,7 @@
                 "stat" => ?stat,
             );
         }
-<<<<<<< HEAD
-        backup_range_histogram_vec()
-=======
-        &BACKUP_RANGE_HISTOGRAM_VEC
->>>>>>> 72bb133d
+        BACKUP_RANGE_HISTOGRAM_VEC
             .with_label_values(&["scan"])
             .observe(take);
 
@@ -562,11 +557,7 @@
                 return Err(e);
             }
         }
-<<<<<<< HEAD
-        backup_range_histogram_vec()
-=======
-        &BACKUP_RANGE_HISTOGRAM_VEC
->>>>>>> 72bb133d
+        BACKUP_RANGE_HISTOGRAM_VEC
             .with_label_values(&["raw_scan"])
             .observe(start.saturating_elapsed().as_secs_f64());
         Ok(statistics)
@@ -610,7 +601,7 @@
             pb_ctx: &ctx,
             ..Default::default()
         };
-        let engine_snapshot = match engine.snapshot() {
+        let engine_snapshot = match engine.snapshot(snap_ctx) {
             Ok(s) => s,
             Err(e) => {
                 warn!("backup raw kv snapshot failed"; "err" => ?e, "ctx" => ?ctx);
@@ -675,7 +666,7 @@
     fn new(config: ConfigManager) -> Self {
         let BackupConfig { num_threads, .. } = *config.0.read().unwrap();
         let limit = SoftLimit::new(num_threads);
-        backup_softlimit_gauge().set(limit.current_cap() as _);
+        BACKUP_SOFTLIMIT_GAUGE.set(limit.current_cap() as _);
         Self { limit, config }
     }
 
@@ -719,7 +710,7 @@
             Error::Other(box_err!("failed to resize softlimit: {}", err))
         })?;
 
-        backup_softlimit_gauge().set(self.limit.current_cap() as _);
+        BACKUP_SOFTLIMIT_GAUGE.set(self.limit.current_cap() as _);
         Ok(())
     }
 
@@ -911,7 +902,7 @@
             config.num_threads,
             "bkwkr",
             Box::new(utils::create_tokio_runtime),
-            Box::new(|new_size| backup_thread_pool_size_gauge().set(new_size as i64)),
+            Box::new(|new_size| BACKUP_THREAD_POOL_SIZE_GAUGE.set(new_size as i64)),
         );
         let rt = utils::create_tokio_runtime(config.io_thread_size, "backup-io").unwrap();
         let config_manager = ConfigManager(Arc::new(RwLock::new(config)));
@@ -1090,7 +1081,7 @@
                             }
                         }
                         Ok(stat) => {
-                            backup_raw_expired_count().inc_by(stat.data.raw_value_tombstone as u64);
+                            BACKUP_RAW_EXPIRED_COUNT.inc_by(stat.data.raw_value_tombstone as u64);
                             // TODO: maybe add the stat to metrics?
                             debug!("backup region finish";
                             "region" => ?brange.region,
@@ -1551,7 +1542,7 @@
             3,
             "bkwkr",
             Box::new(utils::create_tokio_runtime),
-            Box::new(|new_size: usize| backup_thread_pool_size_gauge().set(new_size as i64)),
+            Box::new(|new_size: usize| BACKUP_THREAD_POOL_SIZE_GAUGE.set(new_size as i64)),
         );
 
         for i in 0..8 {
@@ -2457,7 +2448,7 @@
         if test_ttl {
             std::thread::sleep(Duration::from_secs(2)); // wait for ttl expired
         }
-        let original_expire_cnt = backup_raw_expired_count().get();
+        let original_expire_cnt = BACKUP_RAW_EXPIRED_COUNT.get();
         req.set_start_key(backup_start.clone());
         req.set_end_key(backup_end.clone());
         req.set_is_raw_kv(true);
@@ -2478,7 +2469,7 @@
             return false;
         }
 
-        let current_expire_cnt = backup_raw_expired_count().get();
+        let current_expire_cnt = BACKUP_RAW_EXPIRED_COUNT.get();
         let expect_expire_cnt = if test_ttl {
             original_expire_cnt + ttl_expire_cnt
         } else {
@@ -2775,7 +2766,7 @@
             1,
             "bkwkr",
             Box::new(utils::create_tokio_runtime),
-            Box::new(|new_size: usize| backup_thread_pool_size_gauge().set(new_size as i64)),
+            Box::new(|new_size: usize| BACKUP_THREAD_POOL_SIZE_GAUGE.set(new_size as i64)),
         );
         pool.spawn(async { tokio::time::sleep(Duration::from_millis(100)).await });
         pool.adjust_with(2);
