--- conflicted
+++ resolved
@@ -8,12 +8,8 @@
 use std::sync::*;
 use std::time::*;
 
-<<<<<<< HEAD
-use engine::{name_to_cf, CfName, IterOption, DATA_KEY_PREFIX_LEN, DB};
-=======
 use engine::{IterOption, DATA_KEY_PREFIX_LEN, DB};
 use engine_traits::{name_to_cf, CfName};
->>>>>>> 0247486b
 use external_storage::*;
 use futures::lazy;
 use futures::prelude::Future;
@@ -873,11 +869,7 @@
                     end_key,
                     endpoint.region_info.clone(),
                     false,
-<<<<<<< HEAD
-                    engine::CF_DEFAULT,
-=======
                     engine_traits::CF_DEFAULT,
->>>>>>> 0247486b
                 );
 
                 let mut ranges = Vec::with_capacity(expect.len());
@@ -933,11 +925,7 @@
                     concurrency: 4,
                     cancel: Arc::default(),
                     is_raw_kv: false,
-<<<<<<< HEAD
-                    cf: engine::CF_DEFAULT,
-=======
                     cf: engine_traits::CF_DEFAULT,
->>>>>>> 0247486b
                 };
                 endpoint.handle_backup_task(task);
                 let resps: Vec<_> = rx.collect().wait().unwrap();
