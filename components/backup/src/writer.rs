// Copyright 2019 TiKV Project Authors. Licensed under Apache-2.0.

use std::sync::Arc;
use std::time::Instant;

use engine::{CF_DEFAULT, CF_WRITE, DB};
use engine_rocks::{RocksEngine, RocksSstWriter, RocksSstWriterBuilder};
use engine_traits::{ExternalSstFileInfo, SstWriter, SstWriterBuilder};
use external_storage::ExternalStorage;
use futures_util::io::AllowStdIo;
use kvproto::backup::File;
use tikv::coprocessor::checksum_crc64_xor;
use tikv::storage::txn::TxnEntry;
<<<<<<< HEAD
use tikv_util::{self, box_err};
use txn_types::KvPair;
=======
use tikv_util::{self, box_err, file::Sha256Reader, time::Limiter};
>>>>>>> a9be441b

use crate::metrics::*;
use crate::{Error, Result};

struct Writer {
    writer: RocksSstWriter,
    total_kvs: u64,
    total_bytes: u64,
    checksum: u64,
    digest: crc64fast::Digest,
}

impl Writer {
    fn new(writer: RocksSstWriter) -> Self {
        Writer {
            writer,
            total_kvs: 0,
            total_bytes: 0,
            checksum: 0,
            digest: crc64fast::Digest::new(),
        }
    }

    fn write(&mut self, key: &[u8], value: &[u8]) -> Result<()> {
        // HACK: The actual key stored in TiKV is called
        // data_key and always prefix a `z`. But iterator strips
        // it, we need to add the prefix manually.
        let data_key_write = keys::data_key(key);
        self.writer.put(&data_key_write, value)?;
        Ok(())
    }

    fn update_with(&mut self, entry: TxnEntry, need_checksum: bool) -> Result<()> {
        self.total_kvs += 1;
        if need_checksum {
            let (k, v) = entry
                .into_kvpair()
                .map_err(|err| Error::Other(box_err!("Decode error: {:?}", err)))?;
            self.total_bytes += (k.len() + v.len()) as u64;
            self.checksum = checksum_crc64_xor(self.checksum, self.digest.clone(), &k, &v);
        }
        Ok(())
    }
    fn update_raw_with(&mut self, key: &[u8], value: &[u8], need_checksum: bool) -> Result<()> {
        self.total_kvs += 1;
        self.total_bytes += (key.len() + value.len()) as u64;
        if need_checksum {
            self.checksum = checksum_crc64_xor(self.checksum, self.digest.clone(), key, value);
        }
        Ok(())
    }

    fn save_and_build_file(
        self,
        name: &str,
        cf: &'static str,
        limiter: Limiter,
        storage: &dyn ExternalStorage,
    ) -> Result<File> {
        let (sst_info, sst_reader) = self.writer.finish_read()?;
        BACKUP_RANGE_SIZE_HISTOGRAM_VEC
            .with_label_values(&[cf])
            .observe(sst_info.file_size() as f64);
        let file_name = format!("{}_{}.sst", name, cf);

        let reader = Sha256Reader::new(sst_reader)
            .map_err(|e| Error::Other(box_err!("Sha256 error: {:?}", e)))?;
        let mut reader = limiter.limit(AllowStdIo::new(reader));
        storage.write(&file_name, &mut reader)?;
        let sha256 = reader
            .into_inner()
            .into_inner()
            .hash()
            .map_err(|e| Error::Other(box_err!("Sha256 error: {:?}", e)))?;

        let mut file = File::default();
        file.set_name(file_name);
        file.set_sha256(sha256);
        file.set_crc64xor(self.checksum);
        file.set_total_kvs(self.total_kvs);
        file.set_total_bytes(self.total_bytes);
        Ok(file)
    }

    fn is_empty(&self) -> bool {
        self.total_kvs == 0
    }
}

/// A writer writes txn entries into SST files.
pub struct BackupWriter {
    name: String,
    default: Writer,
    write: Writer,
    limiter: Limiter,
}

impl BackupWriter {
    /// Create a new BackupWriter.
    pub fn new(db: Arc<DB>, name: &str, limiter: Limiter) -> Result<BackupWriter> {
        let default = RocksSstWriterBuilder::new()
            .set_in_memory(true)
            .set_cf(CF_DEFAULT)
            .set_db(RocksEngine::from_ref(&db))
            .build(name)?;
        let write = RocksSstWriterBuilder::new()
            .set_in_memory(true)
            .set_cf(CF_WRITE)
            .set_db(RocksEngine::from_ref(&db))
            .build(name)?;
        let name = name.to_owned();
        Ok(BackupWriter {
            name,
            default: Writer::new(default),
            write: Writer::new(write),
            limiter,
        })
    }

    /// Write entries to buffered SST files.
    pub fn write<I>(&mut self, entries: I, need_checksum: bool) -> Result<()>
    where
        I: Iterator<Item = TxnEntry>,
    {
        for e in entries {
            let mut value_in_default = false;
            match &e {
                TxnEntry::Commit { default, write } => {
                    // Default may be empty if value is small.
                    if !default.0.is_empty() {
                        self.default.write(&default.0, &default.1)?;
                        value_in_default = true;
                    }
                    assert!(!write.0.is_empty());
                    self.write.write(&write.0, &write.1)?;
                }
                TxnEntry::Prewrite { .. } => {
                    return Err(Error::Other("prewrite is not supported".into()));
                }
            }
            if value_in_default {
                self.default.update_with(e, need_checksum)?;
            } else {
                self.write.update_with(e, need_checksum)?;
            }
        }
        Ok(())
    }

    /// Save buffered SST files to the given external storage.
    pub fn save(self, storage: &dyn ExternalStorage) -> Result<Vec<File>> {
        let start = Instant::now();
        let mut files = Vec::with_capacity(2);
        let write_written = !self.write.is_empty() || !self.default.is_empty();
        if !self.default.is_empty() {
            // Save default cf contents.
            let default = self.default.save_and_build_file(
                &self.name,
                CF_DEFAULT,
                self.limiter.clone(),
                storage,
            )?;
            files.push(default);
        }
        if write_written {
            // Save write cf contents.
            let write = self.write.save_and_build_file(
                &self.name,
                CF_WRITE,
                self.limiter.clone(),
                storage,
            )?;
            files.push(write);
        }
        BACKUP_RANGE_HISTOGRAM_VEC
            .with_label_values(&["save"])
            .observe(start.elapsed().as_secs_f64());
        Ok(files)
    }
}

/// A writer writes Raw kv into SST files.
pub struct BackupRawKVWriter {
    name: String,
    cf: String,
    writer: Writer,
    limiter: Option<Arc<RocksIOLimiter>>,
}

impl BackupRawKVWriter {
    /// Create a new BackupRawKVWriter.
    pub fn new(
        db: Arc<DB>,
        name: &str,
        cf: &str,
        limiter: Option<Arc<RocksIOLimiter>>,
    ) -> Result<BackupRawKVWriter> {
        let writer = RocksSstWriterBuilder::new()
            .set_in_memory(true)
            .set_cf(super::endpoint::rawkv_cf(cf)?)
            .set_db(RocksEngine::from_ref(&db))
            .build(name)?;
        Ok(BackupRawKVWriter {
            name: name.to_owned(),
            cf: cf.to_owned(),
            writer: Writer::new(writer),
            limiter,
        })
    }

    /// Write Kv_pair to buffered SST files.
    pub fn write<I>(&mut self, kv_pairs: I, need_checksum: bool) -> Result<()>
    where
        I: Iterator<Item = Result<KvPair>>,
    {
        for kv_pair in kv_pairs {
            let (k, v) = match kv_pair {
                Ok(s) => s,
                Err(e) => {
                    error!("write raw kv"; "error" => ?e);
                    return Err(Error::Other("occur an error when written raw kv".into()));
                }
            };

            assert!(!k.is_empty());
            self.writer.write(&k, &v)?;
            self.writer.update_raw_with(&k, &v, need_checksum)?;
        }
        Ok(())
    }

    /// Save buffered SST files to the given external storage.
    pub fn save(self, storage: &dyn ExternalStorage) -> Result<Vec<File>> {
        let start = Instant::now();
        let mut files = Vec::with_capacity(1);
        let mut buf = Vec::new();
        if !self.writer.is_empty() {
            let file = self.writer.save_and_build_file(
                &self.name,
                super::endpoint::rawkv_cf(&self.cf)?,
                &mut buf,
                self.limiter.clone(),
                storage,
            )?;
            files.push(file);
        }
        BACKUP_RANGE_HISTOGRAM_VEC
            .with_label_values(&["save_raw"])
            .observe(start.elapsed().as_secs_f64());
        Ok(files)
    }
}

#[cfg(test)]
mod tests {
    use super::*;
    use engine::Iterable;
    use std::collections::BTreeMap;
    use std::f64::INFINITY;
    use std::path::Path;
    use tempfile::TempDir;
    use tikv::storage::TestEngineBuilder;

    type CfKvs<'a> = (engine::CfName, &'a [(&'a [u8], &'a [u8])]);

    fn check_sst(ssts: &[(engine::CfName, &Path)], kvs: &[CfKvs]) {
        let temp = TempDir::new().unwrap();
        let rocks = TestEngineBuilder::new()
            .path(temp.path())
            .cfs(&[engine::CF_DEFAULT, engine::CF_WRITE])
            .build()
            .unwrap();
        let db = rocks.get_rocksdb();

        let opt = engine::rocks::IngestExternalFileOptions::new();
        for (cf, sst) in ssts {
            let handle = db.cf_handle(cf).unwrap();
            db.ingest_external_file_cf(handle, &opt, &[sst.to_str().unwrap()])
                .unwrap();
        }
        for (cf, kv) in kvs {
            let mut map = BTreeMap::new();
            db.scan_cf(
                cf,
                keys::DATA_MIN_KEY,
                keys::DATA_MAX_KEY,
                false,
                |key, value| {
                    map.insert(key.to_owned(), value.to_owned());
                    Ok(true)
                },
            )
            .unwrap();
            assert_eq!(map.len(), kv.len(), "{:?} {:?}", map, kv);
            for (k, v) in *kv {
                assert_eq!(&v.to_vec(), map.get(&k.to_vec()).unwrap());
            }
        }
    }

    #[test]
    fn test_writer() {
        let temp = TempDir::new().unwrap();
        let rocks = TestEngineBuilder::new()
            .path(temp.path())
            .cfs(&[engine::CF_DEFAULT, engine::CF_LOCK, engine::CF_WRITE])
            .build()
            .unwrap();
        let db = rocks.get_rocksdb();
        let backend = external_storage::make_local_backend(temp.path());
        let storage = external_storage::create_storage(&backend).unwrap();

        // Test empty file.
        let mut writer = BackupWriter::new(db.clone(), "foo", Limiter::new(INFINITY)).unwrap();
        writer.write(vec![].into_iter(), false).unwrap();
        assert!(writer.save(&storage).unwrap().is_empty());

        // Test write only txn.
        let mut writer = BackupWriter::new(db.clone(), "foo1", Limiter::new(INFINITY)).unwrap();
        writer
            .write(
                vec![TxnEntry::Commit {
                    default: (vec![], vec![]),
                    write: (vec![b'a'], vec![b'a']),
                }]
                .into_iter(),
                false,
            )
            .unwrap();
        let files = writer.save(&storage).unwrap();
        assert_eq!(files.len(), 1);
        check_sst(
            &[(engine::CF_WRITE, &temp.path().join(files[0].get_name()))],
            &[(engine::CF_WRITE, &[(&keys::data_key(&[b'a']), &[b'a'])])],
        );

        // Test write and default.
        let mut writer = BackupWriter::new(db, "foo2", Limiter::new(INFINITY)).unwrap();
        writer
            .write(
                vec![TxnEntry::Commit {
                    default: (vec![b'a'], vec![b'a']),
                    write: (vec![b'a'], vec![b'a']),
                }]
                .into_iter(),
                false,
            )
            .unwrap();
        let files = writer.save(&storage).unwrap();
        assert_eq!(files.len(), 2);
        check_sst(
            &[
                (engine::CF_DEFAULT, &temp.path().join(files[0].get_name())),
                (engine::CF_WRITE, &temp.path().join(files[1].get_name())),
            ],
            &[
                (engine::CF_DEFAULT, &[(&keys::data_key(&[b'a']), &[b'a'])]),
                (engine::CF_WRITE, &[(&keys::data_key(&[b'a']), &[b'a'])]),
            ],
        );
    }
}<|MERGE_RESOLUTION|>--- conflicted
+++ resolved
@@ -11,12 +11,8 @@
 use kvproto::backup::File;
 use tikv::coprocessor::checksum_crc64_xor;
 use tikv::storage::txn::TxnEntry;
-<<<<<<< HEAD
-use tikv_util::{self, box_err};
+use tikv_util::{self, box_err, file::Sha256Reader, time::Limiter};
 use txn_types::KvPair;
-=======
-use tikv_util::{self, box_err, file::Sha256Reader, time::Limiter};
->>>>>>> a9be441b
 
 use crate::metrics::*;
 use crate::{Error, Result};
@@ -203,17 +199,12 @@
     name: String,
     cf: String,
     writer: Writer,
-    limiter: Option<Arc<RocksIOLimiter>>,
+    limiter: Limiter,
 }
 
 impl BackupRawKVWriter {
     /// Create a new BackupRawKVWriter.
-    pub fn new(
-        db: Arc<DB>,
-        name: &str,
-        cf: &str,
-        limiter: Option<Arc<RocksIOLimiter>>,
-    ) -> Result<BackupRawKVWriter> {
+    pub fn new(db: Arc<DB>, name: &str, cf: &str, limiter: Limiter) -> Result<BackupRawKVWriter> {
         let writer = RocksSstWriterBuilder::new()
             .set_in_memory(true)
             .set_cf(super::endpoint::rawkv_cf(cf)?)
@@ -252,12 +243,10 @@
     pub fn save(self, storage: &dyn ExternalStorage) -> Result<Vec<File>> {
         let start = Instant::now();
         let mut files = Vec::with_capacity(1);
-        let mut buf = Vec::new();
         if !self.writer.is_empty() {
             let file = self.writer.save_and_build_file(
                 &self.name,
                 super::endpoint::rawkv_cf(&self.cf)?,
-                &mut buf,
                 self.limiter.clone(),
                 storage,
             )?;
