// Copyright 2019 TiKV Project Authors. Licensed under Apache-2.0.

use std::sync::LazyLock;
use prometheus::*;

// When adding new metrics, remember to update in the grafana dashboard, for
// example update the tikv_details.dashboard.py.

pub static BACKUP_RANGE_HISTOGRAM_VEC: LazyLock<HistogramVec> = LazyLock::new(|| {
  register_histogram_vec!(
    "tikv_backup_range_duration_seconds",
    "Bucketed histogram of backup range duration",
    &["type"],
    exponential_buckets(0.01, 2.0, 16).unwrap()
  )
  .unwrap()
});

pub static BACKUP_RANGE_SIZE_HISTOGRAM_VEC: LazyLock<HistogramVec> = LazyLock::new(|| {
  register_histogram_vec!(
    "tikv_backup_range_size_bytes",
    "Bucketed histogram of backup range size",
    &["cf"],
    exponential_buckets((4 * (1 << 10)) as f64, 2.0, 20).unwrap()
  )
  .unwrap()
});

pub static BACKUP_THREAD_POOL_SIZE_GAUGE: LazyLock<IntGauge> = LazyLock::new(|| {
  register_int_gauge!(
    "tikv_backup_thread_pool_size",
    "Total size of backup thread pool"
  )
  .unwrap()
});

pub static BACKUP_RANGE_ERROR_VEC: LazyLock<IntCounterVec> = LazyLock::new(|| {
  register_int_counter_vec!(
    "tikv_backup_error_counter",
    "Total number of backup errors",
    &["error"]
  )
  .unwrap()
});

pub static BACKUP_SOFTLIMIT_GAUGE: LazyLock<IntGauge> = LazyLock::new(|| {
  register_int_gauge!(
    "tikv_backup_softlimit",
    "Soft limit applied to the backup thread pool."
  )
  .unwrap()
});

pub static BACKUP_SCAN_WAIT_FOR_WRITER_HISTOGRAM: LazyLock<Histogram> = LazyLock::new(|| {
  register_histogram!(
    "tikv_backup_scan_wait_for_writer_seconds",
    "The time backup scanner wait for available writer."
  )
  .unwrap()
});

pub static BACKUP_SCAN_KV_COUNT: LazyLock<IntCounterVec> = LazyLock::new(|| {
  register_int_counter_vec!(
    "tikv_backup_scan_kv_count",
    "total number of kvs backed up",
    &["cf"],
  )
  .unwrap()
});

pub static BACKUP_SCAN_KV_SIZE: LazyLock<IntCounterVec> = LazyLock::new(|| {
  register_int_counter_vec!(
    "tikv_backup_scan_kv_size_bytes",
    "Total size of kvs backed up",
    &["cf"],
  )
  .unwrap()
});

pub static BACKUP_RAW_EXPIRED_COUNT: LazyLock<IntCounter> = LazyLock::new(|| {
  register_int_counter!(
    "tikv_backup_raw_expired_count",
    "Total number of rawkv expired during scan",
  )
  .unwrap()
});
<<<<<<< HEAD

#[inline]
pub fn backup_range_histogram_vec() -> &'static HistogramVec {
  &BACKUP_RANGE_HISTOGRAM_VEC
}

#[inline]
pub fn backup_range_size_histogram_vec() -> &'static HistogramVec {
  &BACKUP_RANGE_SIZE_HISTOGRAM_VEC
}

#[inline]
pub fn backup_thread_pool_size_gauge() -> &'static IntGauge {
  &BACKUP_THREAD_POOL_SIZE_GAUGE
}

#[inline]
pub fn backup_range_error_vec() -> &'static IntCounterVec {
  &BACKUP_RANGE_ERROR_VEC
}

#[inline]
pub fn backup_softlimit_gauge() -> &'static IntGauge {
  &BACKUP_SOFTLIMIT_GAUGE
}

#[inline]
pub fn backup_scan_wait_for_writer_histogram() -> &'static Histogram {
  &BACKUP_SCAN_WAIT_FOR_WRITER_HISTOGRAM
}

#[inline]
pub fn backup_scan_kv_count() -> &'static IntCounterVec {
  &BACKUP_SCAN_KV_COUNT
}

#[inline]
pub fn backup_scan_kv_size() -> &'static IntCounterVec {
  &BACKUP_SCAN_KV_SIZE
}

#[inline]
pub fn backup_raw_expired_count() -> &'static IntCounter {
  &BACKUP_RAW_EXPIRED_COUNT
}
=======
>>>>>>> 72bb133d
<|MERGE_RESOLUTION|>--- conflicted
+++ resolved
@@ -1,134 +1,87 @@
 // Copyright 2019 TiKV Project Authors. Licensed under Apache-2.0.
 
 use std::sync::LazyLock;
+
 use prometheus::*;
 
 // When adding new metrics, remember to update in the grafana dashboard, for
 // example update the tikv_details.dashboard.py.
 
 pub static BACKUP_RANGE_HISTOGRAM_VEC: LazyLock<HistogramVec> = LazyLock::new(|| {
-  register_histogram_vec!(
-    "tikv_backup_range_duration_seconds",
-    "Bucketed histogram of backup range duration",
-    &["type"],
-    exponential_buckets(0.01, 2.0, 16).unwrap()
-  )
-  .unwrap()
+    register_histogram_vec!(
+        "tikv_backup_range_duration_seconds",
+        "Bucketed histogram of backup range duration",
+        &["type"],
+        exponential_buckets(0.01, 2.0, 16).unwrap()
+    )
+    .unwrap()
 });
 
 pub static BACKUP_RANGE_SIZE_HISTOGRAM_VEC: LazyLock<HistogramVec> = LazyLock::new(|| {
-  register_histogram_vec!(
-    "tikv_backup_range_size_bytes",
-    "Bucketed histogram of backup range size",
-    &["cf"],
-    exponential_buckets((4 * (1 << 10)) as f64, 2.0, 20).unwrap()
-  )
-  .unwrap()
+    register_histogram_vec!(
+        "tikv_backup_range_size_bytes",
+        "Bucketed histogram of backup range size",
+        &["cf"],
+        exponential_buckets((4 * (1 << 10)) as f64, 2.0, 20).unwrap()
+    )
+    .unwrap()
 });
 
 pub static BACKUP_THREAD_POOL_SIZE_GAUGE: LazyLock<IntGauge> = LazyLock::new(|| {
-  register_int_gauge!(
-    "tikv_backup_thread_pool_size",
-    "Total size of backup thread pool"
-  )
-  .unwrap()
+    register_int_gauge!(
+        "tikv_backup_thread_pool_size",
+        "Total size of backup thread pool"
+    )
+    .unwrap()
 });
 
 pub static BACKUP_RANGE_ERROR_VEC: LazyLock<IntCounterVec> = LazyLock::new(|| {
-  register_int_counter_vec!(
-    "tikv_backup_error_counter",
-    "Total number of backup errors",
-    &["error"]
-  )
-  .unwrap()
+    register_int_counter_vec!(
+        "tikv_backup_error_counter",
+        "Total number of backup errors",
+        &["error"]
+    )
+    .unwrap()
 });
 
 pub static BACKUP_SOFTLIMIT_GAUGE: LazyLock<IntGauge> = LazyLock::new(|| {
-  register_int_gauge!(
-    "tikv_backup_softlimit",
-    "Soft limit applied to the backup thread pool."
-  )
-  .unwrap()
+    register_int_gauge!(
+        "tikv_backup_softlimit",
+        "Soft limit applied to the backup thread pool."
+    )
+    .unwrap()
 });
 
 pub static BACKUP_SCAN_WAIT_FOR_WRITER_HISTOGRAM: LazyLock<Histogram> = LazyLock::new(|| {
-  register_histogram!(
-    "tikv_backup_scan_wait_for_writer_seconds",
-    "The time backup scanner wait for available writer."
-  )
-  .unwrap()
+    register_histogram!(
+        "tikv_backup_scan_wait_for_writer_seconds",
+        "The time backup scanner wait for available writer."
+    )
+    .unwrap()
 });
 
 pub static BACKUP_SCAN_KV_COUNT: LazyLock<IntCounterVec> = LazyLock::new(|| {
-  register_int_counter_vec!(
-    "tikv_backup_scan_kv_count",
-    "total number of kvs backed up",
-    &["cf"],
-  )
-  .unwrap()
+    register_int_counter_vec!(
+        "tikv_backup_scan_kv_count",
+        "Total number of kvs backed up",
+        &["cf"],
+    )
+    .unwrap()
 });
 
 pub static BACKUP_SCAN_KV_SIZE: LazyLock<IntCounterVec> = LazyLock::new(|| {
-  register_int_counter_vec!(
-    "tikv_backup_scan_kv_size_bytes",
-    "Total size of kvs backed up",
-    &["cf"],
-  )
-  .unwrap()
+    register_int_counter_vec!(
+        "tikv_backup_scan_kv_size_bytes",
+        "Total size of kvs backed up",
+        &["cf"],
+    )
+    .unwrap()
 });
 
 pub static BACKUP_RAW_EXPIRED_COUNT: LazyLock<IntCounter> = LazyLock::new(|| {
-  register_int_counter!(
-    "tikv_backup_raw_expired_count",
-    "Total number of rawkv expired during scan",
-  )
-  .unwrap()
-});
-<<<<<<< HEAD
-
-#[inline]
-pub fn backup_range_histogram_vec() -> &'static HistogramVec {
-  &BACKUP_RANGE_HISTOGRAM_VEC
-}
-
-#[inline]
-pub fn backup_range_size_histogram_vec() -> &'static HistogramVec {
-  &BACKUP_RANGE_SIZE_HISTOGRAM_VEC
-}
-
-#[inline]
-pub fn backup_thread_pool_size_gauge() -> &'static IntGauge {
-  &BACKUP_THREAD_POOL_SIZE_GAUGE
-}
-
-#[inline]
-pub fn backup_range_error_vec() -> &'static IntCounterVec {
-  &BACKUP_RANGE_ERROR_VEC
-}
-
-#[inline]
-pub fn backup_softlimit_gauge() -> &'static IntGauge {
-  &BACKUP_SOFTLIMIT_GAUGE
-}
-
-#[inline]
-pub fn backup_scan_wait_for_writer_histogram() -> &'static Histogram {
-  &BACKUP_SCAN_WAIT_FOR_WRITER_HISTOGRAM
-}
-
-#[inline]
-pub fn backup_scan_kv_count() -> &'static IntCounterVec {
-  &BACKUP_SCAN_KV_COUNT
-}
-
-#[inline]
-pub fn backup_scan_kv_size() -> &'static IntCounterVec {
-  &BACKUP_SCAN_KV_SIZE
-}
-
-#[inline]
-pub fn backup_raw_expired_count() -> &'static IntCounter {
-  &BACKUP_RAW_EXPIRED_COUNT
-}
-=======
->>>>>>> 72bb133d
+    register_int_counter!(
+        "tikv_backup_raw_expired_count",
+        "Total number of rawkv expired during scan",
+    )
+    .unwrap()
+});