[package]
name = "engine_panic"
version = "0.0.1"
description = "An example TiKV storage engine that does nothing but panic"
edition = "2018"
publish = false

[features]
protobuf-codec = [
  "raft/protobuf-codec",
  "kvproto/protobuf-codec",
]
prost-codec = [
  "raft/prost-codec",
  "kvproto/prost-codec",
]

[dependencies]
engine_traits = { path = "../engine_traits" }
tikv_alloc = { path = "../tikv_alloc" }
# FIXME: Remove this dep from the engine_traits interface
tikv_util = { path = "../tikv_util" }
<<<<<<< HEAD
kvproto = { git = "https://github.com/pingcap/kvproto.git", default-features = false }
raft = { version = "0.6.0-alpha", default-features = false }
=======
txn_types = { path = "../txn_types" }
>>>>>>> 0a871eef
<|MERGE_RESOLUTION|>--- conflicted
+++ resolved
@@ -20,9 +20,6 @@
 tikv_alloc = { path = "../tikv_alloc" }
 # FIXME: Remove this dep from the engine_traits interface
 tikv_util = { path = "../tikv_util" }
-<<<<<<< HEAD
 kvproto = { git = "https://github.com/pingcap/kvproto.git", default-features = false }
 raft = { version = "0.6.0-alpha", default-features = false }
-=======
-txn_types = { path = "../txn_types" }
->>>>>>> 0a871eef
+txn_types = { path = "../txn_types" }