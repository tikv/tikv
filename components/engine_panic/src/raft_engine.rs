// Copyright 2020 TiKV Project Authors. Licensed under Apache-2.0.

use engine_traits::{
    util::FlushedSeqno, Error, RaftEngine, RaftEngineDebug, RaftEngineReadOnly, RaftLogBatch,
    Result,
};
use kvproto::{
    metapb::Region,
    raft_serverpb::{
<<<<<<< HEAD
        RaftApplyState, RaftLocalState, RegionLocalState, RegionSequenceNumberRelation, StoreIdent,
=======
        RaftApplyState, RaftLocalState, RegionLocalState, StoreIdent, StoreRecoverState,
>>>>>>> 585763a3
    },
};
use raft::eraftpb::Entry;

use crate::{engine::PanicEngine, write_batch::PanicWriteBatch};

impl RaftEngineReadOnly for PanicEngine {
    fn get_raft_state(&self, raft_group_id: u64) -> Result<Option<RaftLocalState>> {
        panic!()
    }

    fn get_entry(&self, raft_group_id: u64, index: u64) -> Result<Option<Entry>> {
        panic!()
    }

    fn fetch_entries_to(
        &self,
        region_id: u64,
        low: u64,
        high: u64,
        max_size: Option<usize>,
        buf: &mut Vec<Entry>,
    ) -> Result<usize> {
        panic!()
    }

    fn get_all_entries_to(&self, region_id: u64, buf: &mut Vec<Entry>) -> Result<()> {
        panic!()
    }

    fn is_empty(&self) -> Result<bool> {
        panic!()
    }

    fn get_store_ident(&self) -> Result<Option<StoreIdent>> {
        panic!()
    }

    fn get_prepare_bootstrap_region(&self) -> Result<Option<Region>> {
        panic!()
    }

    fn get_region_state(&self, raft_group_id: u64) -> Result<Option<RegionLocalState>> {
        panic!()
    }

    fn get_apply_state(&self, raft_group_id: u64) -> Result<Option<RaftApplyState>> {
        panic!()
    }

<<<<<<< HEAD
    fn get_seqno_relation(
        &self,
        raft_group_id: u64,
        seqno: u64,
    ) -> Result<Option<RegionSequenceNumberRelation>> {
        panic!()
    }

    fn get_flushed_seqno(&self) -> Result<Option<FlushedSeqno>> {
        panic!()
    }

    fn get_apply_snapshot_state(
        &self,
        raft_group_id: u64,
    ) -> Result<Option<(RegionLocalState, RaftApplyState)>> {
=======
    fn get_recover_state(&self) -> Result<Option<StoreRecoverState>> {
>>>>>>> 585763a3
        panic!()
    }
}

impl RaftEngineDebug for PanicEngine {
    fn scan_entries<F>(&self, _: u64, _: F) -> Result<()>
    where
        F: FnMut(&Entry) -> Result<bool>,
    {
        panic!()
    }

    fn dump_all_data(&self, _: u64) -> <Self as RaftEngine>::LogBatch {
        panic!()
    }
}

impl RaftEngine for PanicEngine {
    type LogBatch = PanicWriteBatch;

    fn log_batch(&self, capacity: usize) -> Self::LogBatch {
        panic!()
    }

    fn sync(&self) -> Result<()> {
        panic!()
    }

    fn consume(&self, batch: &mut Self::LogBatch, sync_log: bool) -> Result<usize> {
        panic!()
    }

    fn consume_and_shrink(
        &self,
        batch: &mut Self::LogBatch,
        sync_log: bool,
        max_capacity: usize,
        shrink_to: usize,
    ) -> Result<usize> {
        panic!()
    }

    fn clean(
        &self,
        raft_group_id: u64,
        first_index: u64,
        state: &RaftLocalState,
        batch: &mut Self::LogBatch,
    ) -> Result<()> {
        panic!()
    }

    fn append(&self, raft_group_id: u64, entries: Vec<Entry>) -> Result<usize> {
        panic!()
    }

    fn put_raft_state(&self, raft_group_id: u64, state: &RaftLocalState) -> Result<()> {
        panic!()
    }

    fn gc(&self, raft_group_id: u64, mut from: u64, to: u64) -> Result<usize> {
        panic!()
    }

    fn need_manual_purge(&self) -> bool {
        panic!()
    }

    fn manual_purge(&self) -> Result<Vec<u64>> {
        panic!()
    }

    fn flush_metrics(&self, instance: &str) {
        panic!()
    }

    fn reset_statistics(&self) {
        panic!()
    }

    fn dump_stats(&self) -> Result<String> {
        panic!()
    }

    fn get_engine_size(&self) -> Result<u64> {
        panic!()
    }

    fn put_store_ident(&self, ident: &StoreIdent) -> Result<()> {
        panic!()
    }

    fn for_each_raft_group<E, F>(&self, f: &mut F) -> std::result::Result<(), E>
    where
        F: FnMut(u64) -> std::result::Result<(), E>,
        E: From<Error>,
    {
        panic!()
    }

<<<<<<< HEAD
    fn recover_from_raft_db(&self) -> Result<Option<u64>> {
        panic!()
    }

    fn put_recover_from_raft_db(&self, seqno: u64) -> Result<()> {
        panic!()
    }

    fn scan_seqno_relations<F>(
        &self,
        raft_group_id: u64,
        start: Option<u64>,
        end: Option<u64>,
        f: F,
    ) -> Result<()>
    where
        F: FnMut(u64, &RegionSequenceNumberRelation) -> bool,
    {
        panic!()
    }

    fn put_flushed_seqno(&self, flushed_seqno: &FlushedSeqno) -> Result<()> {
=======
    fn put_recover_state(&self, state: &StoreRecoverState) -> Result<()> {
>>>>>>> 585763a3
        panic!()
    }
}

impl RaftLogBatch for PanicWriteBatch {
    fn append(&mut self, raft_group_id: u64, entries: Vec<Entry>) -> Result<()> {
        panic!()
    }

    fn cut_logs(&mut self, raft_group_id: u64, from: u64, to: u64) {
        panic!()
    }

    fn put_raft_state(&mut self, raft_group_id: u64, state: &RaftLocalState) -> Result<()> {
        panic!()
    }

    fn persist_size(&self) -> usize {
        panic!()
    }

    fn is_empty(&self) -> bool {
        panic!()
    }

    fn merge(&mut self, _: Self) -> Result<()> {
        panic!()
    }

    fn put_store_ident(&mut self, ident: &StoreIdent) -> Result<()> {
        panic!()
    }

    fn put_prepare_bootstrap_region(&mut self, region: &Region) -> Result<()> {
        panic!()
    }

    fn remove_prepare_bootstrap_region(&mut self) -> Result<()> {
        panic!()
    }

    fn put_region_state(&mut self, raft_group_id: u64, state: &RegionLocalState) -> Result<()> {
        panic!()
    }

    fn put_apply_state(&mut self, raft_group_id: u64, state: &RaftApplyState) -> Result<()> {
        panic!()
    }

    fn put_seqno_relation(
        &mut self,
        raft_group_id: u64,
        relation: &RegionSequenceNumberRelation,
    ) -> Result<()> {
        panic!()
    }

    fn put_apply_snapshot_state(
        &mut self,
        raft_group_id: u64,
        region_state: &RegionLocalState,
        apply_state: &RaftApplyState,
    ) -> Result<()> {
        panic!()
    }

    fn delete_apply_snapshot_state(&mut self, raft_group_id: u64) -> Result<()> {
        panic!()
    }

    fn delete_seqno_relation(&mut self, raft_group_id: u64, seqno: u64) -> Result<()> {
        panic!()
    }

    fn delete_apply_state(&mut self, raft_group_id: u64) -> Result<()> {
        panic!()
    }
}<|MERGE_RESOLUTION|>--- conflicted
+++ resolved
@@ -7,11 +7,8 @@
 use kvproto::{
     metapb::Region,
     raft_serverpb::{
-<<<<<<< HEAD
         RaftApplyState, RaftLocalState, RegionLocalState, RegionSequenceNumberRelation, StoreIdent,
-=======
-        RaftApplyState, RaftLocalState, RegionLocalState, StoreIdent, StoreRecoverState,
->>>>>>> 585763a3
+        StoreRecoverState,
     },
 };
 use raft::eraftpb::Entry;
@@ -62,7 +59,10 @@
         panic!()
     }
 
-<<<<<<< HEAD
+    fn get_recover_state(&self) -> Result<Option<StoreRecoverState>> {
+        panic!()
+    }
+
     fn get_seqno_relation(
         &self,
         raft_group_id: u64,
@@ -79,9 +79,6 @@
         &self,
         raft_group_id: u64,
     ) -> Result<Option<(RegionLocalState, RaftApplyState)>> {
-=======
-    fn get_recover_state(&self) -> Result<Option<StoreRecoverState>> {
->>>>>>> 585763a3
         panic!()
     }
 }
@@ -182,12 +179,7 @@
         panic!()
     }
 
-<<<<<<< HEAD
-    fn recover_from_raft_db(&self) -> Result<Option<u64>> {
-        panic!()
-    }
-
-    fn put_recover_from_raft_db(&self, seqno: u64) -> Result<()> {
+    fn put_recover_state(&self, state: &StoreRecoverState) -> Result<()> {
         panic!()
     }
 
@@ -205,9 +197,6 @@
     }
 
     fn put_flushed_seqno(&self, flushed_seqno: &FlushedSeqno) -> Result<()> {
-=======
-    fn put_recover_state(&self, state: &StoreRecoverState) -> Result<()> {
->>>>>>> 585763a3
         panic!()
     }
 }
