// Copyright 2019 TiKV Project Authors. Licensed under Apache-2.0.

use engine_traits::{Mutable, Result, WriteBatch, WriteBatchExt, WriteOptions};

use crate::engine::PanicEngine;

impl WriteBatchExt for PanicEngine {
    type WriteBatch = PanicWriteBatch;

    const WRITE_BATCH_MAX_KEYS: usize = 1;

    fn write_batch(&self) -> Self::WriteBatch {
        panic!()
    }
    fn write_batch_with_cap(&self, cap: usize) -> Self::WriteBatch {
        panic!()
    }
}

pub struct PanicWriteBatch;

impl WriteBatch for PanicWriteBatch {
<<<<<<< HEAD
    fn write_opt(&self, _: &WriteOptions) -> Result<u64> {
=======
    fn write_opt(&mut self, _: &WriteOptions) -> Result<()> {
>>>>>>> 58fa80e0
        panic!()
    }

    fn data_size(&self) -> usize {
        panic!()
    }
    fn count(&self) -> usize {
        panic!()
    }
    fn is_empty(&self) -> bool {
        panic!()
    }
    fn should_write_to_engine(&self) -> bool {
        panic!()
    }

    fn clear(&mut self) {
        panic!()
    }
    fn set_save_point(&mut self) {
        panic!()
    }
    fn pop_save_point(&mut self) -> Result<()> {
        panic!()
    }
    fn rollback_to_save_point(&mut self) -> Result<()> {
        panic!()
    }
    fn merge(&mut self, src: Self) -> Result<()> {
        panic!()
    }
}

impl Mutable for PanicWriteBatch {
    fn put(&mut self, key: &[u8], value: &[u8]) -> Result<()> {
        panic!()
    }
    fn put_cf(&mut self, cf: &str, key: &[u8], value: &[u8]) -> Result<()> {
        panic!()
    }

    fn delete(&mut self, key: &[u8]) -> Result<()> {
        panic!()
    }
    fn delete_cf(&mut self, cf: &str, key: &[u8]) -> Result<()> {
        panic!()
    }
    fn delete_range(&mut self, begin_key: &[u8], end_key: &[u8]) -> Result<()> {
        panic!()
    }
    fn delete_range_cf(&mut self, cf: &str, begin_key: &[u8], end_key: &[u8]) -> Result<()> {
        panic!()
    }
}<|MERGE_RESOLUTION|>--- conflicted
+++ resolved
@@ -20,11 +20,7 @@
 pub struct PanicWriteBatch;
 
 impl WriteBatch for PanicWriteBatch {
-<<<<<<< HEAD
-    fn write_opt(&self, _: &WriteOptions) -> Result<u64> {
-=======
-    fn write_opt(&mut self, _: &WriteOptions) -> Result<()> {
->>>>>>> 58fa80e0
+    fn write_opt(&mut self, _: &WriteOptions) -> Result<u64> {
         panic!()
     }
 
