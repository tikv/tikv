// Copyright 2020 TiKV Project Authors. Licensed under Apache-2.0.

use engine_traits::{DeleteStrategy, MiscExt, Range, Result, StatisticsReporter};

use crate::engine::PanicEngine;

pub struct PanicReporter;

impl StatisticsReporter<PanicEngine> for PanicReporter {
    fn new(name: &str) -> Self {
        panic!()
    }

    fn collect(&mut self, engine: &PanicEngine) {
        panic!()
    }

    fn flush(&mut self) {
        panic!()
    }
}

impl MiscExt for PanicEngine {
<<<<<<< HEAD
    type StatisticsReporter = PanicReporter;

    fn flush_cfs(&self, wait: bool) -> Result<()> {
=======
    fn flush_cfs(&self, cfs: &[&str], wait: bool) -> Result<()> {
>>>>>>> 77e48965
        panic!()
    }

    fn flush_cf(&self, cf: &str, wait: bool) -> Result<()> {
        panic!()
    }

    fn delete_ranges_cf(
        &self,
        cf: &str,
        strategy: DeleteStrategy,
        ranges: &[Range<'_>],
    ) -> Result<()> {
        panic!()
    }

    fn get_approximate_memtable_stats_cf(&self, cf: &str, range: &Range<'_>) -> Result<(u64, u64)> {
        panic!()
    }

    fn ingest_maybe_slowdown_writes(&self, cf: &str) -> Result<bool> {
        panic!()
    }

    fn get_engine_used_size(&self) -> Result<u64> {
        panic!()
    }

    fn path(&self) -> &str {
        panic!()
    }

    fn sync_wal(&self) -> Result<()> {
        panic!()
    }

    fn exists(path: &str) -> bool {
        panic!()
    }

    fn dump_stats(&self) -> Result<String> {
        panic!()
    }

    fn get_latest_sequence_number(&self) -> u64 {
        panic!()
    }

    fn get_oldest_snapshot_sequence_number(&self) -> Option<u64> {
        panic!()
    }

    fn get_total_sst_files_size_cf(&self, cf: &str) -> Result<Option<u64>> {
        panic!()
    }

    fn get_range_entries_and_versions(
        &self,
        cf: &str,
        start: &[u8],
        end: &[u8],
    ) -> Result<Option<(u64, u64)>> {
        panic!()
    }

    fn is_stalled_or_stopped(&self) -> bool {
        panic!()
    }
}<|MERGE_RESOLUTION|>--- conflicted
+++ resolved
@@ -21,13 +21,9 @@
 }
 
 impl MiscExt for PanicEngine {
-<<<<<<< HEAD
     type StatisticsReporter = PanicReporter;
 
-    fn flush_cfs(&self, wait: bool) -> Result<()> {
-=======
     fn flush_cfs(&self, cfs: &[&str], wait: bool) -> Result<()> {
->>>>>>> 77e48965
         panic!()
     }
 
