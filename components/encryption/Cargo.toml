[package]
name = "encryption"
version = "0.0.1"
edition = "2018"
publish = false

[features]
protobuf-codec = ["kvproto/protobuf-codec"]
prost-codec = ["kvproto/prost-codec"]

[dependencies]
byteorder = "1.2"
crc32fast = "1.2"
engine_traits = { path = "../engine_traits" }
failure = "0.1"
hex = "0.4.2"
kvproto = { git = "https://github.com/pingcap/kvproto.git", default-features = false }
openssl = "0.10"
protobuf = "2.8"
rand = "0.7"
serde = "1.0"
serde_derive = "1.0"
slog = { version = "2.3", features = ["max_level_trace", "release_max_level_debug"] }
# better to not use slog-global, but pass in the logger
slog-global = { version = "0.1", git = "https://github.com/breeswish/slog-global.git", rev = "0e23a5baff302a9d7bccd85f8f31e43339c2f2c1" }
tikv_alloc = { path = "../tikv_alloc" }
<<<<<<< HEAD
failure = "0.1"
openssl = "0.10"
byteorder = "1.2"
protobuf = "2.8"
crc32fast = "1.2"
engine_traits = { path = "../engine_traits" }
rusoto_core = "0.43.0"
rusoto_kms = { version = "0.43.0", features = ["serialize_structs"] }
rusoto_credential = "0.43.0"
rusoto_util = { path = "../rusoto_util" }
configuration = { path = "../configuration" }
serde_derive = "1.0"
serde = "1.0"
bytes = "0.4"
tokio = { version = "0.2", features = ["time", "rt-core"] }
futures = "0.3"

[dev-dependencies]
tempfile = "3.1"
hex =  "0.3"
rusoto_mock = "0.43.0"
rust-ini = "0.14.0"
structopt = "0.3"
=======
tikv_util = { path = "../tikv_util" }

[dev-dependencies]
matches = "0.1.8"
tempfile = "3.1"
>>>>>>> 4d1c3a5c
<|MERGE_RESOLUTION|>--- conflicted
+++ resolved
@@ -24,34 +24,19 @@
 # better to not use slog-global, but pass in the logger
 slog-global = { version = "0.1", git = "https://github.com/breeswish/slog-global.git", rev = "0e23a5baff302a9d7bccd85f8f31e43339c2f2c1" }
 tikv_alloc = { path = "../tikv_alloc" }
-<<<<<<< HEAD
-failure = "0.1"
-openssl = "0.10"
-byteorder = "1.2"
-protobuf = "2.8"
-crc32fast = "1.2"
-engine_traits = { path = "../engine_traits" }
+tikv_util = { path = "../tikv_util" }
 rusoto_core = "0.43.0"
 rusoto_kms = { version = "0.43.0", features = ["serialize_structs"] }
 rusoto_credential = "0.43.0"
 rusoto_util = { path = "../rusoto_util" }
-configuration = { path = "../configuration" }
-serde_derive = "1.0"
-serde = "1.0"
 bytes = "0.4"
 tokio = { version = "0.2", features = ["time", "rt-core"] }
 futures = "0.3"
 
 [dev-dependencies]
+matches = "0.1.8"
 tempfile = "3.1"
 hex =  "0.3"
 rusoto_mock = "0.43.0"
 rust-ini = "0.14.0"
-structopt = "0.3"
-=======
-tikv_util = { path = "../tikv_util" }
-
-[dev-dependencies]
-matches = "0.1.8"
-tempfile = "3.1"
->>>>>>> 4d1c3a5c
+structopt = "0.3"