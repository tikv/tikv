--- conflicted
+++ resolved
@@ -14,12 +14,9 @@
 crc32fast = "1.2"
 engine_traits = { path = "../engine_traits" }
 failure = "0.1"
-<<<<<<< HEAD
 lazy_static = "1.3"
 prometheus = { version = "0.8", features = ["nightly"] }
-=======
 futures-util = { version = "0.3", default-features = false, features = ["std", "io"] }
->>>>>>> 0cbcba62
 hex = "0.4.2"
 kvproto = { git = "https://github.com/pingcap/kvproto.git", default-features = false }
 openssl = "0.10"
