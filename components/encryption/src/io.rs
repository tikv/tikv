// Copyright 2020 TiKV Project Authors. Licensed under Apache-2.0.

use std::{
    io::{Error as IoError, ErrorKind, Read, Result as IoResult, Seek, SeekFrom, Write},
    pin::Pin,
};

use file_system::File;
use futures_util::{
    io::AsyncRead,
    task::{Context, Poll},
};
use kvproto::encryptionpb::EncryptionMethod;
use openssl::symm::{Cipher as OCipher, Crypter as OCrypter, Mode};
use tikv_util::box_err;

use crate::{Iv, Result};

const AES_BLOCK_SIZE: usize = 16;
const MAX_INPLACE_CRYPTION_SIZE: usize = 1024 * 1024;

/// Encrypt content as data being read.
pub struct EncrypterReader<R>(CrypterReader<R>);

impl<R> EncrypterReader<R> {
    pub fn new(
        reader: R,
        method: EncryptionMethod,
        key: &[u8],
        iv: Iv,
    ) -> Result<EncrypterReader<R>> {
        Ok(EncrypterReader(CrypterReader::new(
            reader,
            method,
            key,
            Mode::Encrypt,
            iv,
        )?))
    }
}

impl<R: Read> Read for EncrypterReader<R> {
    #[inline]
    fn read(&mut self, buf: &mut [u8]) -> IoResult<usize> {
        self.0.read(buf)
    }
}

impl<R: Seek> Seek for EncrypterReader<R> {
    #[inline]
    fn seek(&mut self, pos: SeekFrom) -> IoResult<u64> {
        self.0.seek(pos)
    }
}

impl<R: AsyncRead + Unpin> AsyncRead for EncrypterReader<R> {
    #[inline]
    fn poll_read(
        self: Pin<&mut Self>,
        cx: &mut Context<'_>,
        buf: &mut [u8],
    ) -> Poll<IoResult<usize>> {
        unsafe { self.map_unchecked_mut(|r| &mut r.0) }.poll_read(cx, buf)
    }
}

/// Decrypt content as data being read.
pub struct DecrypterReader<R>(CrypterReader<R>);

impl<R> DecrypterReader<R> {
    pub fn new(
        reader: R,
        method: EncryptionMethod,
        key: &[u8],
        iv: Iv,
    ) -> Result<DecrypterReader<R>> {
        Ok(DecrypterReader(CrypterReader::new(
            reader,
            method,
            key,
            Mode::Decrypt,
            iv,
        )?))
    }
}

impl<R: Read> Read for DecrypterReader<R> {
    #[inline]
    fn read(&mut self, buf: &mut [u8]) -> IoResult<usize> {
        self.0.read(buf)
    }
}

impl<R: Seek> Seek for DecrypterReader<R> {
    #[inline]
    fn seek(&mut self, pos: SeekFrom) -> IoResult<u64> {
        self.0.seek(pos)
    }
}

impl<R: AsyncRead + Unpin> AsyncRead for DecrypterReader<R> {
    #[inline]
    fn poll_read(
        self: Pin<&mut Self>,
        cx: &mut Context<'_>,
        buf: &mut [u8],
    ) -> Poll<IoResult<usize>> {
        unsafe { self.map_unchecked_mut(|r| &mut r.0) }.poll_read(cx, buf)
    }
}

/// Encrypt content as data being written.
pub struct EncrypterWriter<W>(CrypterWriter<W>);

impl<W> EncrypterWriter<W> {
    pub fn new(
        writer: W,
        method: EncryptionMethod,
        key: &[u8],
        iv: Iv,
    ) -> Result<EncrypterWriter<W>> {
        Ok(EncrypterWriter(CrypterWriter::new(
            writer,
            method,
            key,
            Mode::Encrypt,
            iv,
        )?))
    }

    #[inline]
    pub fn finalize(self) -> IoResult<W> {
        self.0.finalize()
    }

    #[inline]
    pub fn inner(&self) -> &W {
        &self.0.writer
    }

    #[inline]
    pub fn inner_mut(&mut self) -> &mut W {
        &mut self.0.writer
    }
}

impl<W: Write> Write for EncrypterWriter<W> {
    #[inline]
    fn write(&mut self, buf: &[u8]) -> IoResult<usize> {
        self.0.write(buf)
    }

    #[inline]
    fn flush(&mut self) -> IoResult<()> {
        self.0.flush()
    }
}

impl<W: Seek> Seek for EncrypterWriter<W> {
    #[inline]
    fn seek(&mut self, pos: SeekFrom) -> IoResult<u64> {
        self.0.seek(pos)
    }
}

impl EncrypterWriter<File> {
    #[inline]
    pub fn sync_all(&self) -> IoResult<()> {
        self.0.sync_all()
    }
}

/// Decrypt content as data being written.
pub struct DecrypterWriter<W>(CrypterWriter<W>);

impl<W> DecrypterWriter<W> {
    pub fn new(
        writer: W,
        method: EncryptionMethod,
        key: &[u8],
        iv: Iv,
    ) -> Result<DecrypterWriter<W>> {
        Ok(DecrypterWriter(CrypterWriter::new(
            writer,
            method,
            key,
            Mode::Decrypt,
            iv,
        )?))
    }

    #[inline]
    pub fn finalize(self) -> IoResult<W> {
        self.0.finalize()
    }
}

impl<W: Write> Write for DecrypterWriter<W> {
    #[inline]
    fn write(&mut self, buf: &[u8]) -> IoResult<usize> {
        self.0.write(buf)
    }

    #[inline]
    fn flush(&mut self) -> IoResult<()> {
        self.0.flush()
    }
}

impl<W: Seek> Seek for DecrypterWriter<W> {
    #[inline]
    fn seek(&mut self, pos: SeekFrom) -> IoResult<u64> {
        self.0.seek(pos)
    }
}

impl DecrypterWriter<File> {
    #[inline]
    pub fn sync_all(&self) -> IoResult<()> {
        self.0.sync_all()
    }
}

/// Implementation of EncrypterReader and DecrypterReader.
struct CrypterReader<R> {
    reader: R,
    crypter: Option<CrypterCore>,
}

impl<R> CrypterReader<R> {
    pub fn new(
        reader: R,
        method: EncryptionMethod,
        key: &[u8],
        mode: Mode,
        iv: Iv,
    ) -> Result<CrypterReader<R>> {
        Ok(Self {
            reader,
            crypter: if method != EncryptionMethod::Plaintext {
                Some(CrypterCore::new(method, key, mode, iv)?)
            } else {
                None
            },
        })
    }
}

impl<R: Read> Read for CrypterReader<R> {
    #[inline]
    fn read(&mut self, buf: &mut [u8]) -> IoResult<usize> {
        let count = self.reader.read(buf)?;
        if let Some(crypter) = self.crypter.as_mut() {
            crypter.do_crypter_in_place(&mut buf[..count])?;
        }
        Ok(count)
    }
}

impl<R: Seek> Seek for CrypterReader<R> {
    #[inline]
    fn seek(&mut self, pos: SeekFrom) -> IoResult<u64> {
        let offset = self.reader.seek(pos)?;
        if let Some(crypter) = self.crypter.as_mut() {
            crypter.reset_crypter(offset)?;
        }
        Ok(offset)
    }
}

impl<R: AsyncRead + Unpin> AsyncRead for CrypterReader<R> {
    #[inline]
    fn poll_read(
        self: Pin<&mut Self>,
        cx: &mut Context<'_>,
        buf: &mut [u8],
    ) -> Poll<IoResult<usize>> {
        let inner = Pin::into_inner(self);
        let poll = Pin::new(&mut inner.reader).poll_read(cx, buf);
        let read_count = match poll {
            Poll::Ready(Ok(read_count)) if read_count > 0 => read_count,
            _ => return poll,
        };
        if let Some(crypter) = inner.crypter.as_mut() {
            if let Err(e) = crypter.do_crypter_in_place(&mut buf[..read_count]) {
                return Poll::Ready(Err(e));
            }
        }
        Poll::Ready(Ok(read_count))
    }
}

/// Implementation of EncrypterWriter and DecrypterWriter.
struct CrypterWriter<W> {
    writer: W,
    crypter: Option<CrypterCore>,
}

impl<W> CrypterWriter<W> {
    pub fn new(
        writer: W,
        method: EncryptionMethod,
        key: &[u8],
        mode: Mode,
        iv: Iv,
    ) -> Result<CrypterWriter<W>> {
        Ok(Self {
            writer,
            crypter: if method != EncryptionMethod::Plaintext {
                Some(CrypterCore::new(method, key, mode, iv)?)
            } else {
                None
            },
        })
    }

    /// Finalize the internal writer and encrypter and return the writer.
    #[inline]
    pub fn finalize(mut self) -> IoResult<W> {
        if let Some(crypter) = self.crypter.as_mut() {
            crypter.finalize()?;
        }
        Ok(self.writer)
    }
}

impl<W: Write> Write for CrypterWriter<W> {
    #[inline]
    fn write(&mut self, buf: &[u8]) -> IoResult<usize> {
        if let Some(crypter) = self.crypter.as_mut() {
            let crypted = crypter.do_crypter(buf)?;
            debug_assert!(crypted.len() == buf.len());
            self.writer.write(crypted)
        } else {
            self.writer.write(buf)
        }
    }

    #[inline]
    fn flush(&mut self) -> IoResult<()> {
        self.writer.flush()
    }
}

impl<W: Seek> Seek for CrypterWriter<W> {
    #[inline]
    fn seek(&mut self, pos: SeekFrom) -> IoResult<u64> {
        let offset = self.writer.seek(pos)?;
        if let Some(crypter) = self.crypter.as_mut() {
            crypter.reset_crypter(offset)?;
        }
        Ok(offset)
    }
}

impl CrypterWriter<File> {
    #[inline]
    pub fn sync_all(&self) -> IoResult<()> {
        self.writer.sync_all()
    }
}

pub fn create_aes_ctr_crypter(
    method: EncryptionMethod,
    key: &[u8],
    mode: Mode,
    iv: Iv,
) -> Result<(OCipher, OCrypter)> {
    match iv {
        Iv::Ctr(_) => {}
        _ => return Err(box_err!("mismatched IV type")),
    }
    let cipher = match method {
        EncryptionMethod::Aes128Ctr => OCipher::aes_128_ctr(),
        EncryptionMethod::Aes192Ctr => OCipher::aes_192_ctr(),
        EncryptionMethod::Aes256Ctr => OCipher::aes_256_ctr(),
<<<<<<< HEAD
        _ => {
            return Err(box_err!("init crypter while encryption is not enabled"));
        }
=======
        EncryptionMethod::Sm4Ctr => OCipher::sm4_ctr(),
>>>>>>> cfe62ba9
    };
    let crypter = OCrypter::new(cipher, mode, key, Some(iv.as_slice()))?;
    Ok((cipher, crypter))
}

struct CrypterCore {
    method: EncryptionMethod,
    key: Vec<u8>,
    mode: Mode,
    initial_iv: Iv,
    crypter: Option<OCrypter>,
    block_size: usize,

    buffer: Vec<u8>,
}

impl CrypterCore {
    pub fn new(method: EncryptionMethod, key: &[u8], mode: Mode, iv: Iv) -> Result<Self> {
        crate::verify_encryption_config(method, key)?;
        Ok(CrypterCore {
            method,
            key: key.to_owned(),
            mode,
            crypter: None,
            block_size: 0,
            initial_iv: iv,
            buffer: Vec::new(),
        })
    }

    fn reset_buffer(&mut self, size: usize) {
        // OCrypter require the output buffer to have block_size extra bytes, or it will panic.
        self.buffer.resize(size + self.block_size, 0);
    }

    pub fn reset_crypter(&mut self, offset: u64) -> IoResult<()> {
        let mut iv = self.initial_iv;
        iv.add_offset(offset / AES_BLOCK_SIZE as u64)?;
        let (cipher, mut crypter) = create_aes_ctr_crypter(self.method, &self.key, self.mode, iv)?;
        // Pretend reading the partial block to properly update Iv.
        let partial_offset = offset as usize % AES_BLOCK_SIZE;
        let partial_block = vec![0; partial_offset];
        self.reset_buffer(partial_offset);
        let crypter_count = crypter.update(&partial_block, &mut self.buffer)?;
        if crypter_count != partial_offset {
            return Err(IoError::new(
                ErrorKind::Other,
                format!(
                    "crypter output size mismatch, expect {} vs actual {}",
                    partial_offset, crypter_count,
                ),
            ));
        }
        self.crypter = Some(crypter);
        self.block_size = cipher.block_size();
        Ok(())
    }

    /// For simplicity, the following implementation rely on the fact that OpenSSL always
    /// return exact same size as input in CTR mode. If it is not true in the future, or we
    /// want to support other counter modes, this code needs to be updated.
    pub fn do_crypter_in_place(&mut self, buf: &mut [u8]) -> IoResult<()> {
        if self.crypter.is_none() {
            self.reset_crypter(0)?;
        }
        let count = buf.len();
        self.reset_buffer(std::cmp::min(count, MAX_INPLACE_CRYPTION_SIZE));
        let crypter = self.crypter.as_mut().unwrap();
        let mut encrypted = 0;
        while encrypted < count {
            let target = std::cmp::min(count, encrypted + MAX_INPLACE_CRYPTION_SIZE);
            debug_assert!(self.buffer.len() >= target - encrypted);
            let crypter_count = crypter.update(&buf[encrypted..target], &mut self.buffer)?;
            if crypter_count != target - encrypted {
                return Err(IoError::new(
                    ErrorKind::Other,
                    format!(
                        "crypter output size mismatch, expect {} vs actual {}",
                        target - encrypted,
                        crypter_count,
                    ),
                ));
            }
            buf[encrypted..target].copy_from_slice(&self.buffer[..crypter_count]);
            encrypted += crypter_count;
        }
        Ok(())
    }

    pub fn do_crypter(&mut self, buf: &[u8]) -> IoResult<&[u8]> {
        if self.crypter.is_none() {
            self.reset_crypter(0)?;
        }
        let count = buf.len();
        self.reset_buffer(count);
        let crypter = self.crypter.as_mut().unwrap();
        let crypter_count = crypter.update(buf, &mut self.buffer)?;
        if crypter_count != count {
            return Err(IoError::new(
                ErrorKind::Other,
                format!(
                    "crypter output size mismatch, expect {} vs actual {}",
                    count, crypter_count,
                ),
            ));
        }
        Ok(&self.buffer[..count])
    }

    pub fn finalize(&mut self) -> IoResult<()> {
        if self.crypter.is_some() {
            self.reset_buffer(0);
            // The CrypterWriter current only support crypters that always return the same
            // amount of data. This is true for CTR mode.
            assert!(
                self.crypter.as_mut().unwrap().finalize(&mut self.buffer)? == 0,
                "unsupported encryption"
            );
        }
        Ok(())
    }
}

#[cfg(test)]
mod tests {
    use std::{cmp::min, io::Cursor};

    use byteorder::{BigEndian, ByteOrder};
    use futures::AsyncReadExt;
    use rand::{rngs::OsRng, RngCore};

    use super::*;
    use crate::crypter;

    fn generate_data_key(method: EncryptionMethod) -> Vec<u8> {
        let key_length = crypter::get_method_key_length(method);
        let mut key = vec![0; key_length];
        OsRng.fill_bytes(&mut key);
        key
    }

    #[test]
    fn test_decrypt_encrypted_text() {
        let methods = [
            EncryptionMethod::Plaintext,
            EncryptionMethod::Aes128Ctr,
            EncryptionMethod::Aes192Ctr,
            EncryptionMethod::Aes256Ctr,
            EncryptionMethod::Sm4Ctr,
        ];
        let ivs = [
            Iv::new_ctr(),
            // Iv overflow
            Iv::from_slice(&{
                let mut v = vec![0; 16];
                BigEndian::write_u128(&mut v, u128::MAX);
                v
            })
            .unwrap(),
            Iv::from_slice(&{
                let mut v = vec![0; 16];
                BigEndian::write_u64(&mut v[8..16], u64::MAX);
                v
            })
            .unwrap(),
        ];
        for method in methods {
            for iv in ivs {
                let key = generate_data_key(method);

                let mut plaintext = vec![0; 1024];
                OsRng.fill_bytes(&mut plaintext);
                let buf = Vec::with_capacity(1024);
                let mut encrypter = EncrypterWriter::new(buf, method, &key, iv).unwrap();
                encrypter.write_all(&plaintext).unwrap();

                let buf = encrypter.finalize().unwrap();
                // Make sure it's properly encrypted.
                if method != EncryptionMethod::Plaintext {
                    assert_ne!(buf, plaintext);
                } else {
                    assert_eq!(buf, plaintext);
                }
                let buf_reader = std::io::Cursor::new(buf);
                let mut decrypter = DecrypterReader::new(buf_reader, method, &key, iv).unwrap();
                let mut piece = vec![0; 5];
                // Read the first two blocks randomly.
                for i in 0..31 {
                    assert_eq!(decrypter.seek(SeekFrom::Start(i as u64)).unwrap(), i as u64);
                    assert_eq!(decrypter.read(&mut piece).unwrap(), piece.len());
                    assert_eq!(piece, plaintext[i..i + piece.len()]);
                }
                // Read the rest of the data sequentially.
                let mut cursor = 32;
                assert_eq!(
                    decrypter.seek(SeekFrom::Start(cursor as u64)).unwrap(),
                    cursor as u64
                );
                while cursor + piece.len() <= plaintext.len() {
                    assert_eq!(decrypter.read(&mut piece).unwrap(), piece.len());
                    assert_eq!(piece, plaintext[cursor..cursor + piece.len()]);
                    cursor += piece.len();
                }
                let tail = plaintext.len() - cursor;
                assert_eq!(decrypter.read(&mut piece).unwrap(), tail);
                assert_eq!(piece[..tail], plaintext[cursor..cursor + tail]);
            }
        }
    }

    #[test]
    fn test_encrypt_then_decrypt_read_plaintext() {
        let methods = [
            EncryptionMethod::Plaintext,
            EncryptionMethod::Aes128Ctr,
            EncryptionMethod::Aes192Ctr,
            EncryptionMethod::Aes256Ctr,
            EncryptionMethod::Sm4Ctr,
        ];
        let mut plaintext = vec![0; 10240];
        OsRng.fill_bytes(&mut plaintext);
        let offsets = [1024, 1024 + 1, 10240 - 1, 10240, 10240 + 1];
        let sizes = [1024, 10240];
        for method in methods {
            let key = generate_data_key(method);
            let readable_text = std::io::Cursor::new(plaintext.clone());
            let iv = Iv::new_ctr();
            let encrypter = EncrypterReader::new(readable_text, method, &key, iv).unwrap();
            let mut decrypter = DecrypterReader::new(encrypter, method, &key, iv).unwrap();
            let mut read = vec![0; 10240];
            for offset in offsets {
                for size in sizes {
                    assert_eq!(
                        decrypter.seek(SeekFrom::Start(offset as u64)).unwrap(),
                        offset as u64
                    );
                    let actual_size = std::cmp::min(plaintext.len().saturating_sub(offset), size);
                    assert_eq!(decrypter.read(&mut read[..size]).unwrap(), actual_size);
                    if actual_size > 0 {
                        assert_eq!(read[..actual_size], plaintext[offset..offset + actual_size]);
                    }
                }
            }
        }
    }

    #[test]
    fn test_encrypt_then_decrypt_write_plaintext() {
        let methods = [
            EncryptionMethod::Plaintext,
            EncryptionMethod::Aes128Ctr,
            EncryptionMethod::Aes192Ctr,
            EncryptionMethod::Aes256Ctr,
            EncryptionMethod::Sm4Ctr,
        ];
        let mut plaintext = vec![0; 10240];
        OsRng.fill_bytes(&mut plaintext);
        let offsets = [1024, 1024 + 1, 10240 - 1];
        let sizes = [1024, 8000];
        let written = vec![0; 10240];
        for method in methods {
            let key = generate_data_key(method);
            let writable_text = std::io::Cursor::new(written.clone());
            let iv = Iv::new_ctr();
            let encrypter = EncrypterWriter::new(writable_text, method, &key, iv).unwrap();
            let mut decrypter = DecrypterWriter::new(encrypter, method, &key, iv).unwrap();
            // First write full data.
            assert_eq!(decrypter.seek(SeekFrom::Start(0)).unwrap(), 0);
            assert_eq!(decrypter.write(&plaintext).unwrap(), plaintext.len());
            // Then overwrite specific locations.
            for offset in offsets {
                for size in sizes {
                    assert_eq!(
                        decrypter.seek(SeekFrom::Start(offset as u64)).unwrap(),
                        offset as u64
                    );
                    let size = std::cmp::min(plaintext.len().saturating_sub(offset), size);
                    assert_eq!(
                        decrypter.write(&plaintext[offset..offset + size]).unwrap(),
                        size
                    );
                }
            }
            let written = decrypter
                .finalize()
                .unwrap()
                .finalize()
                .unwrap()
                .into_inner();
            assert_eq!(plaintext, written);
        }
    }

    struct MockCursorReader {
        cursor: Cursor<Vec<u8>>,
        read_maxsize_once: usize,
    }

    impl MockCursorReader {
        fn new(buff: &mut [u8], size_once: usize) -> MockCursorReader {
            Self {
                cursor: Cursor::new(buff.to_vec()),
                read_maxsize_once: size_once,
            }
        }
    }

    impl AsyncRead for MockCursorReader {
        fn poll_read(
            mut self: Pin<&mut Self>,
            _cx: &mut Context<'_>,
            buf: &mut [u8],
        ) -> Poll<IoResult<usize>> {
            let len = min(self.read_maxsize_once, buf.len());
            let r = self.cursor.read(&mut buf[..len]);
            assert!(r.is_ok());
            Poll::Ready(IoResult::Ok(r.unwrap()))
        }
    }

    async fn test_poll_read() {
        let methods = [
            EncryptionMethod::Plaintext,
            EncryptionMethod::Aes128Ctr,
            EncryptionMethod::Aes192Ctr,
            EncryptionMethod::Aes256Ctr,
            EncryptionMethod::Sm4Ctr,
        ];
        let iv = Iv::new_ctr();
        let mut plain_text = vec![0; 10240];
        OsRng.fill_bytes(&mut plain_text);

        for method in methods {
            let key = generate_data_key(method);
            // encrypt plaintext into encrypt_text
            let read_once = 16;
            let mut encrypt_reader = EncrypterReader::new(
                MockCursorReader::new(&mut plain_text[..], read_once),
                method,
                &key[..],
                iv,
            )
            .unwrap();
            let mut encrypt_text = [0; 20480];
            let mut encrypt_read_len = 0;

            loop {
                let s = encrypt_reader
                    .read(&mut encrypt_text[encrypt_read_len..])
                    .await;
                assert!(s.is_ok());
                let read_len = s.unwrap();
                if read_len == 0 {
                    break;
                }
                encrypt_read_len += read_len;
            }

            if method == EncryptionMethod::Plaintext {
                assert_eq!(encrypt_text[..encrypt_read_len], plain_text);
            } else {
                assert_ne!(encrypt_text[..encrypt_read_len], plain_text);
            }

            // decrypt encrypt_text into decrypt_text
            let mut decrypt_text = [0; 20480];
            let mut decrypt_read_len = 0;
            let read_once = 20;
            let mut decrypt_reader = DecrypterReader::new(
                MockCursorReader::new(&mut encrypt_text[..encrypt_read_len], read_once),
                method,
                &key[..],
                iv,
            )
            .unwrap();

            loop {
                let s = decrypt_reader
                    .read(&mut decrypt_text[decrypt_read_len..])
                    .await;
                assert!(s.is_ok());
                let read_len = s.unwrap();
                if read_len == 0 {
                    break;
                }
                decrypt_read_len += read_len;
            }

            assert_eq!(decrypt_text[..decrypt_read_len], plain_text);
        }
    }

    #[test]
    fn test_async_read() {
        futures::executor::block_on(test_poll_read());
    }
}<|MERGE_RESOLUTION|>--- conflicted
+++ resolved
@@ -371,16 +371,13 @@
         _ => return Err(box_err!("mismatched IV type")),
     }
     let cipher = match method {
+        EncryptionMethod::Unknown | EncryptionMethod::Plaintext => {
+            return Err(box_err!("init crypter while encryption is not enabled"));
+        }
         EncryptionMethod::Aes128Ctr => OCipher::aes_128_ctr(),
         EncryptionMethod::Aes192Ctr => OCipher::aes_192_ctr(),
         EncryptionMethod::Aes256Ctr => OCipher::aes_256_ctr(),
-<<<<<<< HEAD
-        _ => {
-            return Err(box_err!("init crypter while encryption is not enabled"));
-        }
-=======
         EncryptionMethod::Sm4Ctr => OCipher::sm4_ctr(),
->>>>>>> cfe62ba9
     };
     let crypter = OCrypter::new(cipher, mode, key, Some(iv.as_slice()))?;
     Ok((cipher, crypter))
