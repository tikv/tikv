// Copyright 2020 TiKV Project Authors. Licensed under Apache-2.0.

use std::{
    io::{Error as IoError, ErrorKind, Read, Result as IoResult, Seek, SeekFrom, Write},
    pin::Pin,
    task::ready,
};

use file_system::File;
use futures_util::{
    io::AsyncRead,
    task::{Context, Poll},
    AsyncWrite,
};
use kvproto::encryptionpb::EncryptionMethod;
use openssl::symm::{Cipher as OCipher, Crypter as OCrypter, Mode};
use tikv_util::box_err;

use crate::{Iv, Result};

const AES_BLOCK_SIZE: usize = 16;
const MAX_INPLACE_CRYPTION_SIZE: usize = 1024 * 1024;

/// Encrypt content as data being read.
pub struct EncrypterReader<R>(CrypterReader<R>);

impl<R> EncrypterReader<R> {
    pub fn new(
        reader: R,
        method: EncryptionMethod,
        key: &[u8],
        iv: Iv,
    ) -> Result<EncrypterReader<R>> {
        Ok(EncrypterReader(CrypterReader::new(
            reader,
            method,
            key,
            Mode::Encrypt,
            iv,
        )?))
    }
}

impl<R: Read> Read for EncrypterReader<R> {
    #[inline]
    fn read(&mut self, buf: &mut [u8]) -> IoResult<usize> {
        self.0.read(buf)
    }
}

impl<R: Seek> Seek for EncrypterReader<R> {
    #[inline]
    fn seek(&mut self, pos: SeekFrom) -> IoResult<u64> {
        self.0.seek(pos)
    }
}

impl<R: AsyncRead + Unpin> AsyncRead for EncrypterReader<R> {
    #[inline]
    fn poll_read(
        self: Pin<&mut Self>,
        cx: &mut Context<'_>,
        buf: &mut [u8],
    ) -> Poll<IoResult<usize>> {
        unsafe { self.map_unchecked_mut(|r| &mut r.0) }.poll_read(cx, buf)
    }
}

/// Decrypt content as data being read.
pub struct DecrypterReader<R>(CrypterReader<R>);

impl<R> DecrypterReader<R> {
    pub fn new(
        reader: R,
        method: EncryptionMethod,
        key: &[u8],
        iv: Iv,
    ) -> Result<DecrypterReader<R>> {
        Ok(DecrypterReader(CrypterReader::new(
            reader,
            method,
            key,
            Mode::Decrypt,
            iv,
        )?))
    }

    pub fn inner(&self) -> &R {
        &self.0.reader
    }
}

impl<R: Read> Read for DecrypterReader<R> {
    #[inline]
    fn read(&mut self, buf: &mut [u8]) -> IoResult<usize> {
        self.0.read(buf)
    }
}

impl<R: Seek> Seek for DecrypterReader<R> {
    #[inline]
    fn seek(&mut self, pos: SeekFrom) -> IoResult<u64> {
        self.0.seek(pos)
    }
}

impl<R: AsyncRead + Unpin> AsyncRead for DecrypterReader<R> {
    #[inline]
    fn poll_read(
        self: Pin<&mut Self>,
        cx: &mut Context<'_>,
        buf: &mut [u8],
    ) -> Poll<IoResult<usize>> {
        unsafe { self.map_unchecked_mut(|r| &mut r.0) }.poll_read(cx, buf)
    }
}

/// Encrypt content as data being written.
pub struct EncrypterWriter<W>(CrypterWriter<W>);

impl<W> EncrypterWriter<W> {
    pub fn new(
        writer: W,
        method: EncryptionMethod,
        key: &[u8],
        iv: Iv,
    ) -> Result<EncrypterWriter<W>> {
        Ok(EncrypterWriter(CrypterWriter::new(
            writer,
            method,
            key,
            Mode::Encrypt,
            iv,
        )?))
    }

    #[inline]
    pub fn finalize(self) -> IoResult<W> {
        self.0.finalize()
    }

    #[inline]
    pub fn inner(&self) -> &W {
        &self.0.writer
    }

    #[inline]
    pub fn inner_mut(&mut self) -> &mut W {
        &mut self.0.writer
    }
}

impl<W: Write> Write for EncrypterWriter<W> {
    #[inline]
    fn write(&mut self, buf: &[u8]) -> IoResult<usize> {
        self.0.write(buf)
    }

    #[inline]
    fn flush(&mut self) -> IoResult<()> {
        self.0.flush()
    }
}

impl<W: Seek> Seek for EncrypterWriter<W> {
    #[inline]
    fn seek(&mut self, pos: SeekFrom) -> IoResult<u64> {
        self.0.seek(pos)
    }
}

impl EncrypterWriter<File> {
    #[inline]
    pub fn sync_all(&self) -> IoResult<()> {
        self.0.sync_all()
    }
}

// SAFETY: all callings to `Pin::map_unchecked_mut` are trivial projection.
impl<W: AsyncWrite> AsyncWrite for DecrypterWriter<W> {
    fn poll_write(self: Pin<&mut Self>, cx: &mut Context<'_>, buf: &[u8]) -> Poll<IoResult<usize>> {
        unsafe { self.map_unchecked_mut(|this| &mut this.0) }.poll_write(cx, buf)
    }

    fn poll_flush(self: Pin<&mut Self>, cx: &mut Context<'_>) -> Poll<IoResult<()>> {
        unsafe { self.map_unchecked_mut(|this| &mut this.0) }.poll_flush(cx)
    }

    fn poll_close(self: Pin<&mut Self>, cx: &mut Context<'_>) -> Poll<IoResult<()>> {
        unsafe { self.map_unchecked_mut(|this| &mut this.0) }.poll_close(cx)
    }
}

// SAFETY: all callings to `Pin::map_unchecked_mut` are trivial projection.
impl<W: AsyncWrite> AsyncWrite for EncrypterWriter<W> {
    fn poll_write(self: Pin<&mut Self>, cx: &mut Context<'_>, buf: &[u8]) -> Poll<IoResult<usize>> {
        unsafe { self.map_unchecked_mut(|this| &mut this.0) }.poll_write(cx, buf)
    }

    fn poll_flush(self: Pin<&mut Self>, cx: &mut Context<'_>) -> Poll<IoResult<()>> {
        unsafe { self.map_unchecked_mut(|this| &mut this.0) }.poll_flush(cx)
    }

    fn poll_close(self: Pin<&mut Self>, cx: &mut Context<'_>) -> Poll<IoResult<()>> {
        unsafe { self.map_unchecked_mut(|this| &mut this.0) }.poll_close(cx)
    }
}

/// Decrypt content as data being written.
pub struct DecrypterWriter<W>(CrypterWriter<W>);

impl<W> DecrypterWriter<W> {
    pub fn new(
        writer: W,
        method: EncryptionMethod,
        key: &[u8],
        iv: Iv,
    ) -> Result<DecrypterWriter<W>> {
        Ok(DecrypterWriter(CrypterWriter::new(
            writer,
            method,
            key,
            Mode::Decrypt,
            iv,
        )?))
    }

    #[inline]
    pub fn finalize(self) -> IoResult<W> {
        self.0.finalize()
    }
}

impl<W: Write> Write for DecrypterWriter<W> {
    #[inline]
    fn write(&mut self, buf: &[u8]) -> IoResult<usize> {
        self.0.write(buf)
    }

    #[inline]
    fn flush(&mut self) -> IoResult<()> {
        self.0.flush()
    }
}

impl<W: Seek> Seek for DecrypterWriter<W> {
    #[inline]
    fn seek(&mut self, pos: SeekFrom) -> IoResult<u64> {
        self.0.seek(pos)
    }
}

impl DecrypterWriter<File> {
    #[inline]
    pub fn sync_all(&self) -> IoResult<()> {
        self.0.sync_all()
    }
}

/// Implementation of EncrypterReader and DecrypterReader.
struct CrypterReader<R> {
    reader: R,
    crypter: Option<CrypterCore>,
}

impl<R> CrypterReader<R> {
    pub fn new(
        reader: R,
        method: EncryptionMethod,
        key: &[u8],
        mode: Mode,
        iv: Iv,
    ) -> Result<CrypterReader<R>> {
        Ok(Self {
            reader,
            crypter: if method != EncryptionMethod::Plaintext {
                Some(CrypterCore::new(method, key, mode, iv)?)
            } else {
                None
            },
        })
    }
}

impl<R: Read> Read for CrypterReader<R> {
    #[inline]
    fn read(&mut self, buf: &mut [u8]) -> IoResult<usize> {
        let count = self.reader.read(buf)?;
        if let Some(crypter) = self.crypter.as_mut() {
            if let Err(e) = crypter.do_crypter_in_place(&mut buf[..count]) {
                // FIXME: We can't recover from this without rollback `reader` to old offset.
                // But that requires `Seek` which requires a wider refactor of user code.
                panic!("`do_crypter_in_place` failed: {:?}", e);
            }
        }
        Ok(count)
    }
}

impl<R: Seek> Seek for CrypterReader<R> {
    #[inline]
    fn seek(&mut self, pos: SeekFrom) -> IoResult<u64> {
        let offset = self.reader.seek(pos)?;
        if let Some(crypter) = self.crypter.as_mut() {
            crypter.reset_crypter(offset)?;
        }
        Ok(offset)
    }
}

impl<R: AsyncRead + Unpin> AsyncRead for CrypterReader<R> {
    #[inline]
    fn poll_read(
        self: Pin<&mut Self>,
        cx: &mut Context<'_>,
        buf: &mut [u8],
    ) -> Poll<IoResult<usize>> {
        let inner = Pin::into_inner(self);
        let poll = Pin::new(&mut inner.reader).poll_read(cx, buf);
        let read_count = match poll {
            Poll::Ready(Ok(read_count)) if read_count > 0 => read_count,
            _ => return poll,
        };
        if let Some(crypter) = inner.crypter.as_mut() {
            if let Err(e) = crypter.do_crypter_in_place(&mut buf[..read_count]) {
                // FIXME: We can't recover from this without rollback `reader` to old offset.
                // But that requires `Seek` which requires a wider refactor of user code.
                panic!("`do_crypter_in_place` failed: {:?}", e);
            }
        }
        Poll::Ready(Ok(read_count))
    }
}

/// Implementation of EncrypterWriter and DecrypterWriter.
struct CrypterWriter<W> {
    writer: W,
    crypter: Option<CrypterCore>,
}

impl<W> CrypterWriter<W> {
    pub fn new(
        writer: W,
        method: EncryptionMethod,
        key: &[u8],
        mode: Mode,
        iv: Iv,
    ) -> Result<CrypterWriter<W>> {
        Ok(Self {
            writer,
            crypter: if method != EncryptionMethod::Plaintext {
                Some(CrypterCore::new(method, key, mode, iv)?)
            } else {
                None
            },
        })
    }

    /// Finalize the internal writer and encrypter and return the writer.
    #[inline]
    pub fn finalize(mut self) -> IoResult<W> {
        if let Some(crypter) = self.crypter.as_mut() {
            crypter.finalize()?;
        }
        Ok(self.writer)
    }
}

impl<W: Write> Write for CrypterWriter<W> {
    #[inline]
    fn write(&mut self, buf: &[u8]) -> IoResult<usize> {
        if let Some(crypter) = self.crypter.as_mut() {
            let crypted = crypter.do_crypter(buf)?;
            debug_assert!(crypted.len() == buf.len());
            let r = self.writer.write(crypted);
            let missing = buf.len() - r.as_ref().unwrap_or(&0);
            crypter.lazy_reset_crypter(crypter.offset - missing as u64);
            r
        } else {
            self.writer.write(buf)
        }
    }

    #[inline]
    fn flush(&mut self) -> IoResult<()> {
        self.writer.flush()
    }
}

impl<W: Seek> Seek for CrypterWriter<W> {
    #[inline]
    fn seek(&mut self, pos: SeekFrom) -> IoResult<u64> {
        let offset = self.writer.seek(pos)?;
        if let Some(crypter) = self.crypter.as_mut() {
            crypter.reset_crypter(offset)?;
        }
        Ok(offset)
    }
}

impl<W: AsyncWrite> AsyncWrite for CrypterWriter<W> {
    fn poll_write(self: Pin<&mut Self>, cx: &mut Context<'_>, buf: &[u8]) -> Poll<IoResult<usize>> {
        // SAFETY: trivial projection.
        let (mut writer, crypt) = unsafe {
            let this = self.get_unchecked_mut();
            (Pin::new_unchecked(&mut this.writer), &mut this.crypter)
        };
        let crypter = match crypt.as_mut() {
            Some(crypter) => crypter,
            None => {
                return writer.poll_write(cx, buf);
            }
        };

        // All encrypted content must be written. The write uses an internal buffer to
        // store the encrypted content. For async writing, the write may be
        // suspended. We need a status to record whether we have already encrypted
        // something.
        loop {
            match crypter.async_write {
                AsyncWriteState::Consuming { count } => {
                    let res = ready!(writer.as_mut().poll_write(cx, &crypter.buffer[..count]));
                    crypter.async_write = AsyncWriteState::Idle;

                    // We need to reset the status on failed or partial write.
<<<<<<< HEAD
                    let n = res.unwrap_or(0);
=======
                    let n = *res.as_ref().unwrap_or(&0);
>>>>>>> f7ccc072
                    if n < count {
                        let missing = count - n;
                        let new_offset = crypter.offset - missing as u64;
                        // Match the behavior of sync `write`. Rollback offset for partital writes.
                        // NOTE: it is also possible to have the semantic of `write_all` or
                        // `BufWriter`.
                        crypter.lazy_reset_crypter(new_offset);
                    }
<<<<<<< HEAD
=======
                    res?;
>>>>>>> f7ccc072
                    return Ok(n).into();
                }
                AsyncWriteState::Idle => {
                    let buf = crypter.do_crypter(buf)?;
                    let count = buf.len();
                    crypter.async_write = AsyncWriteState::Consuming { count };
                }
            }
        }
    }

    fn poll_flush(self: Pin<&mut Self>, cx: &mut Context<'_>) -> Poll<IoResult<()>> {
        let writer = unsafe { Pin::new_unchecked(&mut self.get_unchecked_mut().writer) };
        AsyncWrite::poll_flush(writer, cx)
    }

    fn poll_close(self: Pin<&mut Self>, cx: &mut Context<'_>) -> Poll<IoResult<()>> {
        // SAFETY: trivial projection.
        let writer = unsafe { Pin::new_unchecked(&mut self.get_unchecked_mut().writer) };
        AsyncWrite::poll_close(writer, cx)
    }
}

impl CrypterWriter<File> {
    #[inline]
    pub fn sync_all(&self) -> IoResult<()> {
        self.writer.sync_all()
    }
}

pub fn create_aes_ctr_crypter(
    method: EncryptionMethod,
    key: &[u8],
    mode: Mode,
    iv: Iv,
) -> Result<(OCipher, OCrypter)> {
    match iv {
        Iv::Ctr(_) => {}
        _ => return Err(box_err!("mismatched IV type")),
    }
    let cipher = match method {
        EncryptionMethod::Unknown | EncryptionMethod::Plaintext => {
            return Err(box_err!("init crypter while encryption is not enabled"));
        }
        EncryptionMethod::Aes128Ctr => OCipher::aes_128_ctr(),
        EncryptionMethod::Aes192Ctr => OCipher::aes_192_ctr(),
        EncryptionMethod::Aes256Ctr => OCipher::aes_256_ctr(),
        EncryptionMethod::Sm4Ctr => {
            #[cfg(feature = "sm4")]
            {
                OCipher::sm4_ctr()
            }
            #[cfg(not(feature = "sm4"))]
            {
                return Err(box_err!(
                    "sm4-ctr is not supported by dynamically linked openssl"
                ));
            }
        }
    };
    let crypter = OCrypter::new(cipher, mode, key, Some(iv.as_slice()))?;
    Ok((cipher, crypter))
}

struct CrypterCore {
    method: EncryptionMethod,
    key: Vec<u8>,
    mode: Mode,
    initial_iv: Iv,

    // Used to ensure the atomicity of operation over a chunk of data. Only advance it when
    // operation succeeds.
    offset: u64,
    crypter: Option<OCrypter>,
    block_size: usize,

    buffer: Vec<u8>,

    async_write: AsyncWriteState,
}

#[derive(PartialEq, Eq, Debug)]
enum AsyncWriteState {
    Consuming { count: usize },
    Idle,
}

impl CrypterCore {
    pub fn new(method: EncryptionMethod, key: &[u8], mode: Mode, iv: Iv) -> Result<Self> {
        crate::verify_encryption_config(method, key)?;
        Ok(CrypterCore {
            method,
            key: key.to_owned(),
            mode,
            initial_iv: iv,
            offset: 0,
            crypter: None,
            block_size: 0,
            buffer: Vec::new(),
            async_write: AsyncWriteState::Idle,
        })
    }

    fn reset_buffer(&mut self, size: usize) {
        // OCrypter require the output buffer to have block_size extra bytes, or it will
        // panic.
        self.buffer.resize(size + self.block_size, 0);
    }

    // Delay the reset to future operations that use crypter. Guarantees those
    // operations can only succeed after crypter is properly reset.
    pub fn lazy_reset_crypter(&mut self, offset: u64) {
        if self.offset != offset {
            self.crypter.take();
            self.offset = offset;
        }
    }

    // It has the same guarantee as `lazy_reset_crypter`. In addition, it attempts
    // to reset immediately and returns any error.
    pub fn reset_crypter(&mut self, offset: u64) -> IoResult<()> {
        let mut iv = self.initial_iv;
        iv.add_offset(offset / AES_BLOCK_SIZE as u64)?;
        let (cipher, mut crypter) = create_aes_ctr_crypter(self.method, &self.key, self.mode, iv)?;
        // Pretend reading the partial block to properly update Iv.
        let partial_offset = offset as usize % AES_BLOCK_SIZE;
        let partial_block = vec![0; partial_offset];
        self.reset_buffer(partial_offset);
        let crypter_count = crypter.update(&partial_block, &mut self.buffer)?;
        if crypter_count != partial_offset {
            self.lazy_reset_crypter(offset);
            return Err(IoError::new(
                ErrorKind::Other,
                format!(
                    "crypter output size mismatch, expect {} vs actual {}",
                    partial_offset, crypter_count,
                ),
            ));
        }
        self.offset = offset;
        self.crypter = Some(crypter);
        self.block_size = cipher.block_size();
        Ok(())
    }

    /// For simplicity, the following implementation rely on the fact that
    /// OpenSSL always return exact same size as input in CTR mode. If it is
    /// not true in the future, or we want to support other counter modes,
    /// this code needs to be updated.
    pub fn do_crypter_in_place(&mut self, buf: &mut [u8]) -> IoResult<()> {
        if self.crypter.is_none() {
            self.reset_crypter(self.offset)?;
        }
        let count = buf.len();
        self.reset_buffer(std::cmp::min(count, MAX_INPLACE_CRYPTION_SIZE));
        let crypter = self.crypter.as_mut().unwrap();
        let mut encrypted = 0;
        while encrypted < count {
            let target = std::cmp::min(count, encrypted + MAX_INPLACE_CRYPTION_SIZE);
            debug_assert!(self.buffer.len() >= target - encrypted);
            let crypter_count = crypter.update(&buf[encrypted..target], &mut self.buffer)?;
            if crypter_count != target - encrypted {
                self.crypter.take();
                return Err(IoError::new(
                    ErrorKind::Other,
                    format!(
                        "crypter output size mismatch, expect {} vs actual {}",
                        target - encrypted,
                        crypter_count,
                    ),
                ));
            }
            buf[encrypted..target].copy_from_slice(&self.buffer[..crypter_count]);
            encrypted += crypter_count;
        }
        self.offset += count as u64;
        Ok(())
    }

    pub fn do_crypter(&mut self, buf: &[u8]) -> IoResult<&[u8]> {
        assert_eq!(
            self.async_write,
            AsyncWriteState::Idle,
            concat!(
                "unreachable: try to override the encrypted content when there is pending async writing.",
                "(canceled future? concurrency call to `write`?)"
            )
        );

        if self.crypter.is_none() {
            self.reset_crypter(self.offset)?;
        }
        let count = buf.len();
        self.reset_buffer(count);
        let crypter = self.crypter.as_mut().unwrap();
        let crypter_count = crypter.update(buf, &mut self.buffer)?;
        if crypter_count != count {
            self.crypter.take();
            return Err(IoError::new(
                ErrorKind::Other,
                format!(
                    "crypter output size mismatch, expect {} vs actual {}",
                    count, crypter_count,
                ),
            ));
        }
        self.offset += count as u64;
        Ok(&self.buffer[..count])
    }

    pub fn finalize(&mut self) -> IoResult<()> {
        if self.crypter.is_some() {
            self.reset_buffer(0);
            // The CrypterWriter current only support crypters that always return the same
            // amount of data. This is true for CTR mode.
            assert!(
                self.crypter.as_mut().unwrap().finalize(&mut self.buffer)? == 0,
                "unsupported encryption"
            );
        }
        Ok(())
    }
}

#[cfg(test)]
mod tests {
    use std::{cmp::min, io::Cursor, task::Waker};

    use byteorder::{BigEndian, ByteOrder};
    use matches::assert_matches;
    use openssl::rand;

    use super::*;
    use crate::manager::generate_data_key;

    struct DecoratedCursor {
        cursor: Cursor<Vec<u8>>,
        read_size: usize,
        inject_write_err: Option<Box<dyn FnMut() -> std::io::Result<()>>>,
    }

    impl DecoratedCursor {
        fn new(buff: Vec<u8>, read_size: usize) -> DecoratedCursor {
            Self {
                cursor: Cursor::new(buff.to_vec()),
                read_size,
                inject_write_err: None,
            }
        }

        fn into_inner(self) -> Vec<u8> {
            self.cursor.into_inner()
        }
    }

    impl AsyncRead for DecoratedCursor {
        fn poll_read(
            mut self: Pin<&mut Self>,
            _: &mut Context<'_>,
            buf: &mut [u8],
        ) -> Poll<IoResult<usize>> {
            let len = min(self.read_size, buf.len());
            Poll::Ready(self.cursor.read(&mut buf[..len]))
        }
    }

    impl AsyncWrite for DecoratedCursor {
        fn poll_write(
            mut self: Pin<&mut Self>,
            _cx: &mut Context<'_>,
            buf: &[u8],
        ) -> Poll<IoResult<usize>> {
<<<<<<< HEAD
=======
            if let Some(err_func) = &mut self.inject_write_err {
                err_func()?;
            }
>>>>>>> f7ccc072
            let max_size = self.read_size;
            let n = self
                .cursor
                .get_mut()
                .write(&buf[..buf.len().min(max_size)])?;
            Ok(n).into()
        }

        fn poll_flush(self: Pin<&mut Self>, _cx: &mut Context<'_>) -> Poll<IoResult<()>> {
            Ok(()).into()
        }

        fn poll_close(self: Pin<&mut Self>, _cx: &mut Context<'_>) -> Poll<IoResult<()>> {
            Ok(()).into()
        }
    }

    impl Read for DecoratedCursor {
        fn read(&mut self, buf: &mut [u8]) -> IoResult<usize> {
            let len = min(self.read_size, buf.len());
            self.cursor.read(&mut buf[..len])
        }
    }

    impl Write for DecoratedCursor {
        fn write(&mut self, buf: &[u8]) -> IoResult<usize> {
            let len = min(self.read_size, buf.len());
            self.cursor.write(&buf[0..len])
        }
        fn flush(&mut self) -> IoResult<()> {
            self.cursor.flush()
        }
    }

    impl Seek for DecoratedCursor {
        fn seek(&mut self, s: SeekFrom) -> IoResult<u64> {
            self.cursor.seek(s)
        }
    }

    #[test]
    fn test_decrypt_encrypted_text() {
        let methods = [
            EncryptionMethod::Plaintext,
            EncryptionMethod::Aes128Ctr,
            EncryptionMethod::Aes192Ctr,
            EncryptionMethod::Aes256Ctr,
            EncryptionMethod::Sm4Ctr,
        ];
        let ivs = [
            Iv::new_ctr().unwrap(),
            // Iv overflow
            Iv::from_slice(&{
                let mut v = vec![0; 16];
                BigEndian::write_u128(&mut v, u128::MAX);
                v
            })
            .unwrap(),
            Iv::from_slice(&{
                let mut v = vec![0; 16];
                BigEndian::write_u64(&mut v[8..16], u64::MAX);
                v
            })
            .unwrap(),
        ];
        for method in methods {
            for iv in ivs {
                let (_, key) = generate_data_key(method).unwrap();

                let mut plaintext = vec![0; 1024];
                rand::rand_bytes(&mut plaintext).unwrap();
                let mut encrypter = EncrypterWriter::new(
                    DecoratedCursor::new(plaintext.clone(), 1),
                    method,
                    &key,
                    iv,
                )
                .unwrap();
                encrypter.write_all(&plaintext).unwrap();

                let encrypted = encrypter.finalize().unwrap().into_inner();
                // Make sure it's properly encrypted.
                if method != EncryptionMethod::Plaintext {
                    assert_ne!(encrypted, plaintext);
                } else {
                    assert_eq!(encrypted, plaintext);
                }
                let mut decrypter =
                    DecrypterReader::new(DecoratedCursor::new(encrypted, 1), method, &key, iv)
                        .unwrap();
                let mut piece = vec![0; 5];
                // Read the first two blocks randomly.
                for i in 0..31 {
                    assert_eq!(decrypter.seek(SeekFrom::Start(i as u64)).unwrap(), i as u64);
                    decrypter.read_exact(&mut piece).unwrap();
                    assert_eq!(piece, plaintext[i..i + piece.len()]);
                }
                // Read the rest of the data sequentially.
                let mut cursor = 32;
                assert_eq!(
                    decrypter.seek(SeekFrom::Start(cursor as u64)).unwrap(),
                    cursor as u64
                );
                while cursor + piece.len() <= plaintext.len() {
                    decrypter.read_exact(&mut piece).unwrap();
                    assert_eq!(piece, plaintext[cursor..cursor + piece.len()]);
                    cursor += piece.len();
                }
                let tail = plaintext.len() - cursor;
                let mut short_piece = vec![0; tail];
                decrypter.read_exact(&mut short_piece).unwrap();
                assert_eq!(short_piece[..], plaintext[cursor..cursor + tail]);
            }
        }
    }

    #[test]
    fn test_encrypt_then_decrypt_read_plaintext() {
        let methods = [
            EncryptionMethod::Plaintext,
            EncryptionMethod::Aes128Ctr,
            EncryptionMethod::Aes192Ctr,
            EncryptionMethod::Aes256Ctr,
            EncryptionMethod::Sm4Ctr,
        ];
        let mut plaintext = vec![0; 10240];
        rand::rand_bytes(&mut plaintext).unwrap();
        let offsets = [1024, 1024 + 1, 10240 - 1, 10240, 10240 + 1];
        let sizes = [1024, 10240];
        for method in methods {
            let (_, key) = generate_data_key(method).unwrap();
            let iv = Iv::new_ctr().unwrap();
            let encrypter =
                EncrypterReader::new(DecoratedCursor::new(plaintext.clone(), 1), method, &key, iv)
                    .unwrap();
            let mut decrypter = DecrypterReader::new(encrypter, method, &key, iv).unwrap();
            let mut read = vec![0; 10240];
            for offset in offsets {
                for size in sizes {
                    assert_eq!(
                        decrypter.seek(SeekFrom::Start(offset as u64)).unwrap(),
                        offset as u64
                    );
                    let actual_size = std::cmp::min(plaintext.len().saturating_sub(offset), size);
                    decrypter.read_exact(&mut read[..actual_size]).unwrap();
                    if actual_size > 0 {
                        assert_eq!(read[..actual_size], plaintext[offset..offset + actual_size]);
                    }
                }
            }
        }
    }

    #[test]
    fn test_encrypt_then_decrypt_write_plaintext() {
        let methods = [
            EncryptionMethod::Plaintext,
            EncryptionMethod::Aes128Ctr,
            EncryptionMethod::Aes192Ctr,
            EncryptionMethod::Aes256Ctr,
            EncryptionMethod::Sm4Ctr,
        ];
        let mut plaintext = vec![0; 10240];
        rand::rand_bytes(&mut plaintext).unwrap();
        let offsets = [1024, 1024 + 1, 10240 - 1];
        let sizes = [1024, 8000];
        let written = vec![0; 10240];
        for method in methods {
            let (_, key) = generate_data_key(method).unwrap();
            let iv = Iv::new_ctr().unwrap();
            let encrypter =
                EncrypterWriter::new(DecoratedCursor::new(written.clone(), 1), method, &key, iv)
                    .unwrap();
            let mut decrypter = DecrypterWriter::new(encrypter, method, &key, iv).unwrap();
            // First write full data.
            assert_eq!(decrypter.seek(SeekFrom::Start(0)).unwrap(), 0);
            decrypter.write_all(&plaintext).unwrap();
            // Then overwrite specific locations.
            for offset in offsets {
                for size in sizes {
                    assert_eq!(
                        decrypter.seek(SeekFrom::Start(offset as u64)).unwrap(),
                        offset as u64
                    );
                    let size = std::cmp::min(plaintext.len().saturating_sub(offset), size);
                    decrypter
                        .write_all(&plaintext[offset..offset + size])
                        .unwrap();
                }
            }
            let written = decrypter
                .finalize()
                .unwrap()
                .finalize()
                .unwrap()
                .into_inner();
            assert_eq!(plaintext, written);
        }
    }

    async fn test_poll_read() {
        use futures::AsyncReadExt;
        let methods = [
            EncryptionMethod::Plaintext,
            EncryptionMethod::Aes128Ctr,
            EncryptionMethod::Aes192Ctr,
            EncryptionMethod::Aes256Ctr,
            EncryptionMethod::Sm4Ctr,
        ];
        let iv = Iv::new_ctr().unwrap();
        let mut plain_text = vec![0; 10240];
        rand::rand_bytes(&mut plain_text).unwrap();

        for method in methods {
            let (_, key) = generate_data_key(method).unwrap();
            // encrypt plaintext into encrypt_text
            let read_once = 16;
            let mut encrypt_reader = EncrypterReader::new(
                DecoratedCursor::new(plain_text.clone(), read_once),
                method,
                &key[..],
                iv,
            )
            .unwrap();
            let mut encrypt_text = vec![0; 20480];
            let mut encrypt_read_len = 0;

            loop {
                let read_len =
                    AsyncReadExt::read(&mut encrypt_reader, &mut encrypt_text[encrypt_read_len..])
                        .await
                        .unwrap();
                if read_len == 0 {
                    break;
                }
                encrypt_read_len += read_len;
            }

            encrypt_text.truncate(encrypt_read_len);
            if method == EncryptionMethod::Plaintext {
                assert_eq!(encrypt_text, plain_text);
            } else {
                assert_ne!(encrypt_text, plain_text);
            }

            // decrypt encrypt_text into decrypt_text
            let mut decrypt_text = vec![0; 20480];
            let mut decrypt_read_len = 0;
            let read_once = 20;
            let mut decrypt_reader = DecrypterReader::new(
                DecoratedCursor::new(encrypt_text.clone(), read_once),
                method,
                &key[..],
                iv,
            )
            .unwrap();

            loop {
                let read_len =
                    AsyncReadExt::read(&mut decrypt_reader, &mut decrypt_text[decrypt_read_len..])
                        .await
                        .unwrap();
                if read_len == 0 {
                    break;
                }
                decrypt_read_len += read_len;
            }

            decrypt_text.truncate(decrypt_read_len);
            assert_eq!(decrypt_text, plain_text);
        }
    }

    async fn test_async_write() {
        use futures_util::AsyncWriteExt;

        let methods = [
            EncryptionMethod::Plaintext,
            EncryptionMethod::Aes128Ctr,
            EncryptionMethod::Aes192Ctr,
            EncryptionMethod::Aes256Ctr,
            #[cfg(feature = "sm4")]
            EncryptionMethod::Sm4Ctr,
        ];
        let iv = Iv::new_ctr().unwrap();
        let size = 128;
        let mut plain_text = vec![0; size];
        rand::rand_bytes(&mut plain_text).unwrap();

        for method in methods {
            let key = generate_data_key(method).unwrap().1;
            let pipe = DecoratedCursor::new(vec![], 17);
            let mut writer = EncrypterWriter::new(pipe, method, &key, iv).unwrap();
            AsyncWriteExt::write_all(&mut writer, plain_text.as_slice())
                .await
                .unwrap();
            futures_util::AsyncWriteExt::flush(&mut writer)
                .await
                .unwrap();
            let enc_buf = writer.finalize().unwrap().cursor.into_inner();
            if method == EncryptionMethod::Plaintext {
                assert_eq!(enc_buf, plain_text);
            } else {
                assert_ne!(enc_buf, plain_text);
            }
            let dec_pipe = DecoratedCursor::new(vec![], 15);
            let mut writer = DecrypterWriter::new(dec_pipe, method, &key, iv).unwrap();
            AsyncWriteExt::write_all(&mut writer, enc_buf.as_slice())
                .await
                .unwrap();
            futures_util::AsyncWriteExt::flush(&mut writer)
                .await
                .unwrap();
            let dec_buf = writer.finalize().unwrap().cursor.into_inner();
            assert_eq!(plain_text, dec_buf);
        }
    }

    #[test]
    #[should_panic(
        expected = "try to override the encrypted content when there is pending async writing."
    )]
    fn test_abort_poll() {
        struct YieldOnce<R>(R, bool);
        impl<R: AsyncWrite + Unpin> AsyncWrite for YieldOnce<R> {
            fn poll_write(
                self: Pin<&mut Self>,
                cx: &mut Context<'_>,
                buf: &[u8],
            ) -> Poll<IoResult<usize>> {
                if self.1 {
                    self.get_mut().1 = false;
                    cx.waker().wake_by_ref();
                    Poll::Pending
                } else {
                    Pin::new(&mut self.get_mut().0).poll_write(cx, buf)
                }
            }

            fn poll_flush(self: Pin<&mut Self>, cx: &mut Context<'_>) -> Poll<IoResult<()>> {
                Pin::new(&mut self.get_mut().0).poll_flush(cx)
            }

            fn poll_close(self: Pin<&mut Self>, cx: &mut Context<'_>) -> Poll<IoResult<()>> {
                Pin::new(&mut self.get_mut().0).poll_close(cx)
            }
        }
        impl<R: Write> Write for YieldOnce<R> {
            fn write(&mut self, buf: &[u8]) -> IoResult<usize> {
                self.0.write(buf)
            }

            fn flush(&mut self) -> IoResult<()> {
                Ok(())
            }
        }
        impl<R> YieldOnce<R> {
            fn new(r: R) -> Self {
                Self(r, true)
            }
        }

        let iv = Iv::new_ctr().unwrap();
        let method = EncryptionMethod::Aes256Ctr;
        let size = 128;
        let plain_text = vec![0; size];
        let buf = DecoratedCursor::new(vec![], size);
        let key = generate_data_key(method).unwrap().1;
        let mut wt = EncrypterWriter::new(YieldOnce::new(buf), method, &key, iv).unwrap();
        let waker = Waker::noop();
        let mut cx = Context::from_waker(&waker);
        assert_matches!(
            Pin::new(&mut wt).poll_write(&mut cx, &plain_text[..size / 2]),
            Poll::Pending
        );
        std::io::Write::write(&mut wt.0, &plain_text[size / 2..]).unwrap();
    }

<<<<<<< HEAD
=======
    async fn test_failure() {
        use futures_util::AsyncWriteExt;

        let methods = [
            EncryptionMethod::Plaintext,
            EncryptionMethod::Aes128Ctr,
            EncryptionMethod::Aes192Ctr,
            EncryptionMethod::Aes256Ctr,
            #[cfg(feature = "sm4")]
            EncryptionMethod::Sm4Ctr,
        ];
        let iv = Iv::new_ctr().unwrap();
        let size = 128;
        let mut plain_text = vec![0; size];
        rand::rand_bytes(&mut plain_text).unwrap();

        for method in methods {
            let key = generate_data_key(method).unwrap().1;
            let mut pipe = DecoratedCursor::new(vec![], 17);
            pipe.inject_write_err = Some(Box::new(move || {
                Err(std::io::Error::new(
                    std::io::ErrorKind::InvalidData,
                    "injected error",
                ))
            }));
            let mut writer = EncrypterWriter::new(pipe, method, &key, iv).unwrap();
            let err = AsyncWriteExt::write_all(&mut writer, plain_text.as_slice())
                .await
                .unwrap_err();
            assert_eq!(err.to_string(), "injected error")
        }
    }

>>>>>>> f7ccc072
    #[test]
    fn test_async() {
        futures::executor::block_on(async {
            test_poll_read().await;
            test_async_write().await;
<<<<<<< HEAD
=======
            test_failure().await;
>>>>>>> f7ccc072
        });
    }
}<|MERGE_RESOLUTION|>--- conflicted
+++ resolved
@@ -423,11 +423,7 @@
                     crypter.async_write = AsyncWriteState::Idle;
 
                     // We need to reset the status on failed or partial write.
-<<<<<<< HEAD
-                    let n = res.unwrap_or(0);
-=======
                     let n = *res.as_ref().unwrap_or(&0);
->>>>>>> f7ccc072
                     if n < count {
                         let missing = count - n;
                         let new_offset = crypter.offset - missing as u64;
@@ -436,10 +432,7 @@
                         // `BufWriter`.
                         crypter.lazy_reset_crypter(new_offset);
                     }
-<<<<<<< HEAD
-=======
                     res?;
->>>>>>> f7ccc072
                     return Ok(n).into();
                 }
                 AsyncWriteState::Idle => {
@@ -712,12 +705,9 @@
             _cx: &mut Context<'_>,
             buf: &[u8],
         ) -> Poll<IoResult<usize>> {
-<<<<<<< HEAD
-=======
             if let Some(err_func) = &mut self.inject_write_err {
                 err_func()?;
             }
->>>>>>> f7ccc072
             let max_size = self.read_size;
             let n = self
                 .cursor
@@ -1096,8 +1086,6 @@
         std::io::Write::write(&mut wt.0, &plain_text[size / 2..]).unwrap();
     }
 
-<<<<<<< HEAD
-=======
     async fn test_failure() {
         use futures_util::AsyncWriteExt;
 
@@ -1131,16 +1119,12 @@
         }
     }
 
->>>>>>> f7ccc072
     #[test]
     fn test_async() {
         futures::executor::block_on(async {
             test_poll_read().await;
             test_async_write().await;
-<<<<<<< HEAD
-=======
             test_failure().await;
->>>>>>> f7ccc072
         });
     }
 }