--- conflicted
+++ resolved
@@ -631,11 +631,7 @@
                 ),
             ));
         }
-<<<<<<< HEAD
-        self.buffed_length = count;
-=======
         self.offset += count as u64;
->>>>>>> 0e3c1bb4
         Ok(&self.buffer[..count])
     }
 
@@ -883,58 +879,6 @@
         }
     }
 
-<<<<<<< HEAD
-    struct ThrottledBufPipe {
-        cursor: Cursor<Vec<u8>>,
-        read_maxsize_once: usize,
-    }
-
-    impl ThrottledBufPipe {
-        fn new(buff: &[u8], size_once: usize) -> ThrottledBufPipe {
-            Self {
-                cursor: Cursor::new(buff.to_vec()),
-                read_maxsize_once: size_once,
-            }
-        }
-    }
-
-    impl AsyncRead for ThrottledBufPipe {
-        fn poll_read(
-            mut self: Pin<&mut Self>,
-            _cx: &mut Context<'_>,
-            buf: &mut [u8],
-        ) -> Poll<IoResult<usize>> {
-            let len = min(self.read_maxsize_once, buf.len());
-            let r = self.cursor.read(&mut buf[..len]).unwrap();
-            Poll::Ready(IoResult::Ok(r))
-        }
-    }
-
-    impl AsyncWrite for ThrottledBufPipe {
-        fn poll_write(
-            mut self: Pin<&mut Self>,
-            _cx: &mut Context<'_>,
-            buf: &[u8],
-        ) -> Poll<IoResult<usize>> {
-            let max_size = self.read_maxsize_once;
-            let n = self
-                .cursor
-                .get_mut()
-                .write(&buf[..buf.len().min(max_size)])?;
-            Ok(n).into()
-        }
-
-        fn poll_flush(self: Pin<&mut Self>, _cx: &mut Context<'_>) -> Poll<IoResult<()>> {
-            Ok(()).into()
-        }
-
-        fn poll_close(self: Pin<&mut Self>, _cx: &mut Context<'_>) -> Poll<IoResult<()>> {
-            Ok(()).into()
-        }
-    }
-
-=======
->>>>>>> 0e3c1bb4
     async fn test_poll_read() {
         use futures::AsyncReadExt;
         let methods = [
@@ -953,11 +897,7 @@
             // encrypt plaintext into encrypt_text
             let read_once = 16;
             let mut encrypt_reader = EncrypterReader::new(
-<<<<<<< HEAD
-                ThrottledBufPipe::new(&plain_text[..], read_once),
-=======
                 DecoratedCursor::new(plain_text.clone(), read_once),
->>>>>>> 0e3c1bb4
                 method,
                 &key[..],
                 iv,
@@ -989,11 +929,7 @@
             let mut decrypt_read_len = 0;
             let read_once = 20;
             let mut decrypt_reader = DecrypterReader::new(
-<<<<<<< HEAD
-                ThrottledBufPipe::new(&encrypt_text[..encrypt_read_len], read_once),
-=======
                 DecoratedCursor::new(encrypt_text.clone(), read_once),
->>>>>>> 0e3c1bb4
                 method,
                 &key[..],
                 iv,
