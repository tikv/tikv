--- conflicted
+++ resolved
@@ -1,41 +1,26 @@
 // Copyright 2020 TiKV Project Authors. Licensed under Apache-2.0.
 
+use std::fs::File;
+use std::io::Read;
 use std::path::Path;
 
 use kvproto::encryptionpb::{EncryptedContent, EncryptionMethod};
 
-<<<<<<< HEAD
 use super::{Backend, MemBackend};
-use crate::{Iv, Result};
-=======
-use super::metadata::*;
-use super::Backend;
-use crate::crypter::{self, AesCtrCrypter, Iv};
-use crate::{Error, Result};
-
-use std::fs::File;
-use std::io::Read;
-use std::path::Path;
->>>>>>> 4d1c3a5c
+use crate::{crypter, Error, Iv, Result};
 
 pub struct FileBackend {
     mem_backend: MemBackend,
 }
 
 impl FileBackend {
-<<<<<<< HEAD
     pub fn new(method: EncryptionMethod, key_path: &Path) -> Result<FileBackend> {
-        let key = std::fs::read(key_path)?;
-        let mem_backend = MemBackend::new(method, key)?;
-        Ok(FileBackend { mem_backend })
-=======
-    pub fn new<P: AsRef<Path>>(method: EncryptionMethod, path: P) -> Result<FileBackend> {
         let key = match method {
             EncryptionMethod::Unknown => return Err(Error::UnknownEncryption),
             EncryptionMethod::Plaintext => vec![],
             _ => {
                 let key_len = crypter::get_method_key_length(method);
-                let mut file = File::open(path)?;
+                let mut file = File::open(key_path)?;
                 // Check file size to avoid reading a gigantic file accidentally.
                 let file_len = file.metadata()?.len() as usize;
                 if file_len != key_len * 2 + 1 {
@@ -69,68 +54,9 @@
                 })?
             }
         };
-        Ok(FileBackend { method, key })
-    }
 
-    fn encrypt_content(&self, plaintext: &[u8], iv: Iv) -> Result<EncryptedContent> {
-        let mut content = EncryptedContent::default();
-        let iv_value = iv.as_slice().to_vec();
-        content
-            .mut_metadata()
-            .insert(MetadataKey::Iv.as_str().to_owned(), iv_value);
-        let method_value = encode_ecryption_method(self.method)?;
-        content.mut_metadata().insert(
-            MetadataKey::EncryptionMethod.as_str().to_owned(),
-            method_value,
-        );
-        let checksum = sha256(plaintext)?;
-        content
-            .mut_metadata()
-            .insert(MetadataKey::PlaintextSha256.as_str().to_owned(), checksum);
-        let key = &self.key;
-        let ciphertext = AesCtrCrypter::new(self.method, key, iv).encrypt(plaintext)?;
-        content.set_content(ciphertext);
-        Ok(content)
-    }
-
-    fn decrypt_content(&self, content: &EncryptedContent) -> Result<Vec<u8>> {
-        let key = &self.key;
-        let iv_value = content
-            .get_metadata()
-            .get(MetadataKey::Iv.as_str())
-            .ok_or_else(|| {
-                Error::Other(format!("metadata {} not found", MetadataKey::Iv.as_str()).into())
-            })?;
-        let method_value = content
-            .get_metadata()
-            .get(MetadataKey::EncryptionMethod.as_str())
-            .ok_or_else(|| {
-                Error::Other(
-                    format!(
-                        "metadata {} not found",
-                        MetadataKey::EncryptionMethod.as_str()
-                    )
-                    .into(),
-                )
-            })?;
-        let iv = Iv::from(iv_value.as_slice());
-        let method = decode_ecryption_method(method_value)?;
-        let checksum = content
-            .get_metadata()
-            .get(MetadataKey::PlaintextSha256.as_str())
-            .ok_or_else(|| Error::WrongMasterKey("sha256 checksum not found".to_owned().into()))?;
-        let ciphertext = content.get_content();
-        // For CTR modes, wrong master key would not lead to decrypt error, so we do not convert
-        // the underlying error to a WrongMasterKey error. Need to reconsider if we later support
-        // other encryption types.
-        let plaintext = AesCtrCrypter::new(method, key, iv).decrypt(ciphertext)?;
-        if *checksum != sha256(&plaintext)? {
-            return Err(Error::WrongMasterKey(
-                "sha256 checksum mismatch".to_owned().into(),
-            ));
-        }
-        Ok(plaintext)
->>>>>>> 4d1c3a5c
+        let mem_backend = MemBackend::new(method, key)?;
+        Ok(FileBackend { mem_backend })
     }
 }
 
@@ -155,6 +81,8 @@
     use matches::assert_matches;
     use std::{fs::File, io::Write, path::PathBuf};
     use tempfile::TempDir;
+
+    use super::super::metadata::MetadataKey;
 
     use super::*;
     use crate::*;
@@ -182,25 +110,14 @@
         )
         .unwrap();
 
-<<<<<<< HEAD
-        let tmp = tempfile::TempDir::new().unwrap();
-        let key_path = tmp.path().join("key");
-        std::fs::write(&key_path, &key).unwrap();
+        let (key_path, _tmp_key_dir) = create_key_file("key");
         let backend = FileBackend::new(EncryptionMethod::Aes256Ctr, &key_path).unwrap();
-=======
-        let (key_path, _tmp_key_dir) = create_key_file("key");
-        let backend = FileBackend::new(EncryptionMethod::Aes256Ctr, key_path).unwrap();
 
         let iv = Vec::from_hex("f0f1f2f3f4f5f6f7f8f9fafbfcfdfeff").unwrap();
->>>>>>> 4d1c3a5c
         let iv = Iv::from(iv.as_slice());
         let encrypted_content = backend.mem_backend.encrypt_content(&pt, iv).unwrap();
         assert_eq!(encrypted_content.get_content(), ct.as_slice());
-<<<<<<< HEAD
         let plaintext = backend.decrypt(&encrypted_content).unwrap();
-        assert_eq!(plaintext, pt);
-=======
-        let plaintext = backend.decrypt_content(&encrypted_content).unwrap();
         assert_eq!(plaintext, pt);
     }
 
@@ -209,10 +126,10 @@
         let pt = vec![1u8, 2, 3];
 
         let (key_path, _tmp_key_dir) = create_key_file("key");
-        let backend = FileBackend::new(EncryptionMethod::Aes256Ctr, key_path).unwrap();
+        let backend = FileBackend::new(EncryptionMethod::Aes256Ctr, &key_path).unwrap();
 
         let encrypted_content = backend.encrypt(&pt).unwrap();
-        let plaintext = backend.decrypt_content(&encrypted_content).unwrap();
+        let plaintext = backend.decrypt(&encrypted_content).unwrap();
         assert_eq!(plaintext, pt);
 
         // Must checksum mismatch
@@ -222,7 +139,7 @@
             .get_mut(MetadataKey::PlaintextSha256.as_str())
             .unwrap()[0] += 1;
         assert_matches!(
-            backend.decrypt_content(&encrypted_content1).unwrap_err(),
+            backend.decrypt(&encrypted_content1).unwrap_err(),
             Error::WrongMasterKey(_)
         );
 
@@ -232,9 +149,8 @@
             .mut_metadata()
             .remove(MetadataKey::PlaintextSha256.as_str());
         assert_matches!(
-            backend.decrypt_content(&encrypted_content2).unwrap_err(),
+            backend.decrypt(&encrypted_content2).unwrap_err(),
             Error::WrongMasterKey(_)
         );
->>>>>>> 4d1c3a5c
     }
 }