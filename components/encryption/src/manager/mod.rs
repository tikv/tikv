// Copyright 2020 TiKV Project Authors. Licensed under Apache-2.0.

use std::{
    io::{Error as IoError, ErrorKind, Result as IoResult},
    path::{Path, PathBuf},
    sync::{
        atomic::{AtomicU64, Ordering},
        Arc, Mutex,
    },
    thread::JoinHandle,
    time::{Duration, SystemTime, UNIX_EPOCH},
};

use crossbeam::channel::{self, select, tick};
use engine_traits::{
    EncryptionKeyManager, EncryptionMethod as EtEncryptionMethod, FileEncryptionInfo,
};
use fail::fail_point;
use file_system::File;
use kvproto::encryptionpb::{DataKey, EncryptionMethod, FileDictionary, FileInfo, KeyDictionary};
use protobuf::Message;
use tikv_util::{box_err, debug, error, info, sys::thread::StdThreadBuildWrapper, thd_name, warn};

use crate::{
    config::EncryptionConfig,
    crypter::{self, Iv},
    encrypted_file::EncryptedFile,
    file_dict_file::FileDictionaryFile,
    io::{DecrypterReader, EncrypterWriter},
    master_key::Backend,
    metrics::*,
    Error, Result,
};

const KEY_DICT_NAME: &str = "key.dict";
const FILE_DICT_NAME: &str = "file.dict";
const ROTATE_CHECK_PERIOD: u64 = 600; // 10min

struct Dicts {
    // Maps data file paths to key id and metadata. This file is stored as plaintext.
    file_dict: Mutex<FileDictionary>,
    file_dict_file: Mutex<FileDictionaryFile>,
    // Maps data key id to data keys, together with metadata. Also stores the data
    // key id used to encrypt the encryption file dictionary. The content is encrypted
    // using master key.
    key_dict: Mutex<KeyDictionary>,
    // Thread-safe version of current_key_id. Only when writing back to key_dict,
    // write it back to `key_dict`. Reader should always use this atomic, instead of
    // key_dict.current_key_id, since the latter can reflect an update-in-progress key.
    current_key_id: AtomicU64,
    rotation_period: Duration,
    base: PathBuf,
}

impl Dicts {
    fn new(
        path: &str,
        rotation_period: Duration,
        enable_file_dictionary_log: bool,
        file_dictionary_rewrite_threshold: u64,
    ) -> Result<Dicts> {
        Ok(Dicts {
            file_dict: Mutex::new(FileDictionary::default()),
            file_dict_file: Mutex::new(FileDictionaryFile::new(
                Path::new(path),
                FILE_DICT_NAME,
                enable_file_dictionary_log,
                file_dictionary_rewrite_threshold,
            )?),
            key_dict: Mutex::new(KeyDictionary {
                current_key_id: 0,
                ..Default::default()
            }),
            current_key_id: AtomicU64::new(0),
            rotation_period,
            base: Path::new(path).to_owned(),
        })
    }

    fn open(
        path: &str,
        rotation_period: Duration,
        master_key: &dyn Backend,
        enable_file_dictionary_log: bool,
        file_dictionary_rewrite_threshold: u64,
    ) -> Result<Option<Dicts>> {
        let base = Path::new(path);

        // File dict is saved in plaintext.
        let log_content = FileDictionaryFile::open(
            base,
            FILE_DICT_NAME,
            enable_file_dictionary_log,
            file_dictionary_rewrite_threshold,
            false,
        );

        let key_file = EncryptedFile::new(base, KEY_DICT_NAME);
        let key_bytes = key_file.read(master_key);

        match (log_content, key_bytes) {
            // Both files are found.
            (Ok((file_dict_file, file_dict)), Ok(key_bytes)) => {
                info!("encryption: found both of key dictionary and file dictionary.");
                let mut key_dict = KeyDictionary::default();
                key_dict.merge_from_bytes(&key_bytes)?;
                let current_key_id = AtomicU64::new(key_dict.current_key_id);

                ENCRYPTION_DATA_KEY_GAUGE.set(key_dict.keys.len() as _);
                ENCRYPTION_FILE_NUM_GAUGE.set(file_dict.files.len() as _);

                Ok(Some(Dicts {
                    file_dict: Mutex::new(file_dict),
                    file_dict_file: Mutex::new(file_dict_file),
                    key_dict: Mutex::new(key_dict),
                    current_key_id,
                    rotation_period,
                    base: base.to_owned(),
                }))
            }
            // If neither files are found, encryption was never enabled.
            (Err(Error::Io(file_err)), Err(Error::Io(key_err)))
                if file_err.kind() == ErrorKind::NotFound
                    && key_err.kind() == ErrorKind::NotFound =>
            {
                info!("encryption: none of key dictionary and file dictionary are found.");
                Ok(None)
            }
            (Ok((file_dict_file, file_dict)), Err(Error::Io(key_err)))
                if key_err.kind() == ErrorKind::NotFound && file_dict.files.is_empty() =>
            {
                std::fs::remove_file(file_dict_file.file_path())?;
                info!("encryption: file dict is empty and none of key dictionary are found.");
                Ok(None)
            }
            // ...else, return either error.
            (file_dict_file, key_bytes) => {
                if let Err(key_err) = key_bytes {
                    error!("encryption: failed to load key dictionary.");
                    Err(key_err)
                } else {
                    error!("encryption: failed to load file dictionary.");
                    Err(file_dict_file.unwrap_err())
                }
            }
        }
    }

    fn save_key_dict(&self, master_key: &dyn Backend) -> Result<()> {
        let file = EncryptedFile::new(&self.base, KEY_DICT_NAME);
        let (keys_len, key_bytes) = {
            let mut key_dict = self.key_dict.lock().unwrap();
            if !master_key.is_secure() {
                for value in key_dict.keys.values_mut() {
                    value.was_exposed = true
                }
            }
            let keys_len = key_dict.keys.len() as _;
            let key_bytes = key_dict.write_to_bytes()?;
            (keys_len, key_bytes)
        };
        file.write(&key_bytes, master_key)?;

        ENCRYPTION_FILE_SIZE_GAUGE
            .with_label_values(&["key_dictionary"])
            .set(key_bytes.len() as _);
        ENCRYPTION_DATA_KEY_GAUGE.set(keys_len);

        Ok(())
    }

    fn current_data_key(&self) -> (u64, DataKey) {
        let key_dict = self.key_dict.lock().unwrap();
        let current_key_id = self.current_key_id.load(Ordering::SeqCst);
        (
            current_key_id,
            key_dict
                .keys
                .get(&current_key_id)
                .cloned()
                .unwrap_or_else(|| {
                    panic!(
                        "current data key not found! Number of keys {}",
                        key_dict.keys.len()
                    );
                }),
        )
    }

    fn get_file(&self, fname: &str) -> Option<FileInfo> {
        let dict = self.file_dict.lock().unwrap();
        dict.files.get(fname).cloned()
    }

    fn new_file(&self, fname: &str, method: EncryptionMethod) -> Result<FileInfo> {
        let mut file_dict_file = self.file_dict_file.lock().unwrap();
        let iv = Iv::new_ctr();
        let file = FileInfo {
            iv: iv.as_slice().to_vec(),
            key_id: self.current_key_id.load(Ordering::SeqCst),
            method,
            ..Default::default()
        };
        let file_num = {
            let mut file_dict = self.file_dict.lock().unwrap();
            file_dict.files.insert(fname.to_owned(), file.clone());
            file_dict.files.len() as _
        };

        file_dict_file.insert(fname, &file)?;
        ENCRYPTION_FILE_NUM_GAUGE.set(file_num);

        if method != EncryptionMethod::Plaintext {
            debug!("new encrypted file";
                  "fname" => fname,
                  "method" => format!("{:?}", method),
                  "iv" => hex::encode(iv.as_slice()));
        } else {
            debug!("new plaintext file"; "fname" => fname);
        }
        Ok(file)
    }

    // If the file does not exist, return Ok(())
    // In either case the intent that the file not exist is achieved.
    fn delete_file(&self, fname: &str) -> Result<()> {
        let mut file_dict_file = self.file_dict_file.lock().unwrap();
        let (file, file_num) = {
            let mut file_dict = self.file_dict.lock().unwrap();

            match file_dict.files.remove(fname) {
                Some(file_info) => {
                    let file_num = file_dict.files.len() as _;
                    (file_info, file_num)
                }
                None => {
                    // Could be a plaintext file not tracked by file dictionary.
                    info!("delete untracked plaintext file"; "fname" => fname);
                    return Ok(());
                }
            }
        };

        file_dict_file.remove(fname)?;
        ENCRYPTION_FILE_NUM_GAUGE.set(file_num);
        if file.method != EncryptionMethod::Plaintext {
            debug!("delete encrypted file"; "fname" => fname);
        } else {
            debug!("delete plaintext file"; "fname" => fname);
        }
        Ok(())
    }

    fn link_file(&self, src_fname: &str, dst_fname: &str) -> Result<Option<()>> {
        let mut file_dict_file = self.file_dict_file.lock().unwrap();
        let (method, file, file_num) = {
            let mut file_dict = self.file_dict.lock().unwrap();
            let file = match file_dict.files.get(src_fname) {
                Some(file_info) => file_info.clone(),
                None => {
                    // Could be a plaintext file not tracked by file dictionary.
                    info!("link untracked plaintext file"; "src" => src_fname, "dst" => dst_fname);
                    return Ok(None);
                }
            };
            // When an encrypted file exists in the file system, the file_dict must have
            // info about this file. But the opposite is not true, this is because the
            // actual file operation and file_dict operation are not atomic.
            check_stale_file_exist(dst_fname, &mut file_dict, &mut file_dict_file)?;
            let method = file.method;
            file_dict.files.insert(dst_fname.to_owned(), file.clone());
            let file_num = file_dict.files.len() as _;
            (method, file, file_num)
        };
        file_dict_file.insert(dst_fname, &file)?;
        ENCRYPTION_FILE_NUM_GAUGE.set(file_num);

        if method != EncryptionMethod::Plaintext {
            info!("link encrypted file"; "src" => src_fname, "dst" => dst_fname);
        } else {
            info!("link plaintext file"; "src" => src_fname, "dst" => dst_fname);
        }
        Ok(Some(()))
    }

    fn rotate_key(&self, key_id: u64, key: DataKey, master_key: &dyn Backend) -> Result<()> {
        info!("encryption: rotate data key."; "key_id" => key_id);
        {
            let mut key_dict = self.key_dict.lock().unwrap();
            key_dict.keys.insert(key_id, key);
            key_dict.current_key_id = key_id;
        };

        // re-encrypt key dict file.
        self.save_key_dict(master_key)?;
        // Update current data key id.
        self.current_key_id.store(key_id, Ordering::SeqCst);
        Ok(())
    }

    fn maybe_rotate_data_key(
        &self,
        method: EncryptionMethod,
        master_key: &dyn Backend,
    ) -> Result<()> {
        let now = SystemTime::now();
        // 0 means it's a new key dict
        if self.current_key_id.load(Ordering::SeqCst) != 0 {
            // It's not a new dict, then check current data key
            // creation time.
            let (_, key) = self.current_data_key();
            // Generate a new data key if
            //   1. encryption method is not the same, or
            //   2. the current data key was exposed and the new master key is secure.
            if method == key.method && !(key.was_exposed && master_key.is_secure()) {
                let creation_time = UNIX_EPOCH + Duration::from_secs(key.creation_time);
                match now.duration_since(creation_time) {
                    Ok(duration) => {
                        if self.rotation_period > duration {
                            debug!("current data key creation time is within rotation period";
                                "now" => ?now, "creation_time" => ?creation_time);
                            return Ok(());
                        }
                    }
                    Err(e) => {
                        warn!("data key rotate duraion overflow, generate a new data key";
                            "now" => ?now, "creation_time" => ?creation_time, "error" => ?e);
                    }
                }
            }
        }

        let duration = now.duration_since(UNIX_EPOCH).unwrap();
        let creation_time = duration.as_secs();

        let (key_id, key) = generate_data_key(method);
        let data_key = DataKey {
            key,
            method,
            creation_time,
            was_exposed: false,
            ..Default::default()
        };
        self.rotate_key(key_id, data_key, master_key)
    }
}

fn check_stale_file_exist(
    fname: &str,
    file_dict: &mut FileDictionary,
    file_dict_file: &mut FileDictionaryFile,
) -> Result<()> {
    if file_dict.files.get(fname).is_some() {
        if Path::new(fname).exists() {
            return Err(Error::Io(IoError::new(
                ErrorKind::AlreadyExists,
                format!("file already exists, {}", fname),
            )));
        }
        info!(
            "Clean stale file information in file dictionary: {:?}",
            fname
        );
        file_dict_file.remove(fname)?;
        let _ = file_dict.files.remove(fname);
    }
    Ok(())
}

fn run_background_rotate_work(
    dict: Arc<Dicts>,
    method: EncryptionMethod,
    master_key: &dyn Backend,
    terminal_recv: channel::Receiver<()>,
) {
    let check_period = std::cmp::min(
        Duration::from_secs(ROTATE_CHECK_PERIOD),
        dict.rotation_period,
    );

    loop {
        select! {
            recv(tick(check_period)) -> _ => {
                info!("Try to rotate data key, current method:{:?}", method);
                dict.maybe_rotate_data_key(method, master_key)
                    .expect("Rotating key operation encountered error in the background worker");
            },
            recv(terminal_recv) -> _ => {
                info!("Key rotate worker has been cancelled.");
                break
            },
        }
    }
}

fn generate_data_key(method: EncryptionMethod) -> (u64, Vec<u8>) {
    use rand::{rngs::OsRng, RngCore};

    let key_id = OsRng.next_u64();
    let key_length = crypter::get_method_key_length(method);
    let mut key = vec![0; key_length];
    OsRng.fill_bytes(&mut key);
    (key_id, key)
}

pub struct DataKeyManager {
    dicts: Arc<Dicts>,
    method: EncryptionMethod,
    rotate_terminal: channel::Sender<()>,
    background_worker: Option<JoinHandle<()>>,
}

#[derive(Debug)]
pub struct DataKeyManagerArgs {
    pub method: EncryptionMethod,
    pub rotation_period: Duration,
    pub enable_file_dictionary_log: bool,
    pub file_dictionary_rewrite_threshold: u64,
    pub dict_path: String,
}

impl DataKeyManagerArgs {
    pub fn from_encryption_config(
        dict_path: &str,
        config: &EncryptionConfig,
    ) -> DataKeyManagerArgs {
        DataKeyManagerArgs {
            dict_path: dict_path.to_string(),
            method: config.data_encryption_method,
            rotation_period: config.data_key_rotation_period.into(),
            enable_file_dictionary_log: config.enable_file_dictionary_log,
            file_dictionary_rewrite_threshold: config.file_dictionary_rewrite_threshold,
        }
    }
}

#[allow(clippy::large_enum_variant)]
enum LoadDicts {
    EncryptionDisabled,
    WrongMasterKey(Box<dyn std::error::Error + Send + Sync + 'static>),
    Loaded(Dicts),
}

impl DataKeyManager {
    #[cfg(test)]
    fn new_previous_loaded(
        master_key: Box<dyn Backend>,
        previous_master_key: Box<dyn Backend>,
        args: DataKeyManagerArgs,
    ) -> Result<Option<DataKeyManager>> {
        Self::new(master_key, Box::new(move || Ok(previous_master_key)), args)
    }

    pub fn new(
        master_key: Box<dyn Backend>,
        previous_master_key: Box<dyn FnOnce() -> Result<Box<dyn Backend>>>,
        args: DataKeyManagerArgs,
    ) -> Result<Option<DataKeyManager>> {
        let dicts = match Self::load_dicts(&*master_key, &args)? {
            LoadDicts::Loaded(dicts) => dicts,
            LoadDicts::EncryptionDisabled => return Ok(None),
            LoadDicts::WrongMasterKey(err) => {
                Self::load_previous_dicts(&*master_key, &*(previous_master_key()?), &args, err)?
            }
        };
        Ok(Some(Self::from_dicts(dicts, args.method, master_key)?))
    }

    /// Will block file operation for a considerable amount of time. Only used
    /// for debugging purpose.
    pub fn retain_encrypted_files(&self, f: impl Fn(&str) -> bool) {
        let mut dict = self.dicts.file_dict.lock().unwrap();
        let mut file_dict_file = self.dicts.file_dict_file.lock().unwrap();
        dict.files.retain(|fname, info| {
            if info.method != EncryptionMethod::Plaintext {
                let retain = f(fname);
                if !retain {
                    file_dict_file.remove(fname).unwrap();
                }
                retain
            } else {
                false
            }
        });
    }

    fn load_dicts(master_key: &dyn Backend, args: &DataKeyManagerArgs) -> Result<LoadDicts> {
        if args.method != EncryptionMethod::Plaintext && !master_key.is_secure() {
            return Err(box_err!(
                "encryption is to enable but master key is either absent or insecure."
            ));
        }
        match (
            Dicts::open(
                &args.dict_path,
                args.rotation_period,
                master_key,
                args.enable_file_dictionary_log,
                args.file_dictionary_rewrite_threshold,
            ),
            args.method,
        ) {
            // Encryption is disabled.
            (Ok(None), EncryptionMethod::Plaintext) => {
                info!("encryption is disabled.");
                Ok(LoadDicts::EncryptionDisabled)
            }
            // Encryption is being enabled.
            (Ok(None), _) => {
                info!("encryption is being enabled. method = {:?}", args.method);
                Ok(LoadDicts::Loaded(Dicts::new(
                    &args.dict_path,
                    args.rotation_period,
                    args.enable_file_dictionary_log,
                    args.file_dictionary_rewrite_threshold,
                )?))
            }
            // Encryption was enabled and master key didn't change.
            (Ok(Some(dicts)), _) => {
                info!("encryption is enabled. method = {:?}", args.method);
                Ok(LoadDicts::Loaded(dicts))
            }
            // Failed to decrypt the dictionaries using master key. Could be master key being
            // rotated. Try the previous master key.
            (Err(Error::WrongMasterKey(e_current)), _) => Ok(LoadDicts::WrongMasterKey(e_current)),
            // Error.
            (Err(e), _) => Err(e),
        }
    }

    fn load_previous_dicts(
        master_key: &dyn Backend,
        previous_master_key: &dyn Backend,
        args: &DataKeyManagerArgs,
        e_current: Box<dyn std::error::Error + Send + Sync + 'static>,
    ) -> Result<Dicts> {
        warn!(
            "failed to open encryption metadata using master key. \
                could be master key being rotated. \
                current master key: {:?}, previous master key: {:?}",
            master_key, previous_master_key
        );
        let dicts = Dicts::open(
            &args.dict_path,
            args.rotation_period,
            previous_master_key,
            args.enable_file_dictionary_log,
            args.file_dictionary_rewrite_threshold,
        )
        .map_err(|e| {
            if let Error::WrongMasterKey(e_previous) = e {
                Error::BothMasterKeyFail(e_current, e_previous)
            } else {
                e
            }
        })?
        .ok_or_else(|| {
            Error::Other(box_err!(
                "Fallback to previous master key but find dictionaries to be empty."
            ))
        })?;
        // Rewrite key_dict after replace master key.
        dicts.save_key_dict(master_key)?;

        info!("encryption: persisted result after replace master key.");
        Ok(dicts)
    }

    fn from_dicts(
        dicts: Dicts,
        method: EncryptionMethod,
        master_key: Box<dyn Backend>,
    ) -> Result<DataKeyManager> {
        dicts.maybe_rotate_data_key(method, &*master_key)?;
        let dicts = Arc::new(dicts);
        let dict_clone = dicts.clone();
        let (rotate_terminal, rx) = channel::bounded(1);
        let background_worker = std::thread::Builder::new()
            .name(thd_name!("enc:key"))
            .spawn_wrapper(move || {
                run_background_rotate_work(dict_clone, method, &*master_key, rx);
            })?;

        ENCRYPTION_INITIALIZED_GAUGE.set(1);

        Ok(DataKeyManager {
            dicts,
            method,
            rotate_terminal,
            background_worker: Some(background_worker),
        })
    }

    pub fn create_file_for_write<P: AsRef<Path>>(&self, path: P) -> Result<EncrypterWriter<File>> {
        let file_writer = File::create(&path)?;
        self.open_file_with_writer(path, file_writer, true /* create */)
    }

    pub fn open_file_with_writer<P: AsRef<Path>, W: std::io::Write>(
        &self,
        path: P,
        writer: W,
        create: bool,
    ) -> Result<EncrypterWriter<W>> {
        let fname = path.as_ref().to_str().ok_or_else(|| {
            Error::Other(box_err!(
                "failed to convert path to string {:?}",
                path.as_ref()
            ))
        })?;
        let file = if create {
            self.new_file(fname)?
        } else {
            self.get_file(fname)?
        };
        EncrypterWriter::new(
            writer,
            crypter::from_engine_encryption_method(file.method),
            &file.key,
            if file.method == EtEncryptionMethod::Plaintext {
                debug_assert!(file.iv.is_empty());
                Iv::Empty
            } else {
                Iv::from_slice(&file.iv)?
            },
        )
    }

    pub fn open_file_for_read<P: AsRef<Path>>(&self, path: P) -> Result<DecrypterReader<File>> {
        let file_reader = File::open(&path)?;
        self.open_file_with_reader(path, file_reader)
    }

    pub fn open_file_with_reader<P: AsRef<Path>, R>(
        &self,
        path: P,
        reader: R,
    ) -> Result<DecrypterReader<R>> {
        let fname = path.as_ref().to_str().ok_or_else(|| {
            Error::Other(box_err!(
                "failed to convert path to string {:?}",
                path.as_ref()
            ))
        })?;
        let file = self.get_file(fname)?;
        DecrypterReader::new(
            reader,
            crypter::from_engine_encryption_method(file.method),
            &file.key,
            if file.method == EtEncryptionMethod::Plaintext {
                debug_assert!(file.iv.is_empty());
                Iv::Empty
            } else {
                Iv::from_slice(&file.iv)?
            },
        )
    }

    pub fn dump_key_dict(
        backend: Box<dyn Backend>,
        dict_path: &str,
        key_ids: Option<Vec<u64>>,
    ) -> Result<()> {
        let dict_file = EncryptedFile::new(Path::new(dict_path), KEY_DICT_NAME);
        let dict_bytes = dict_file.read(backend.as_ref())?;
        let mut dict = KeyDictionary::default();
        dict.merge_from_bytes(&dict_bytes)?;
        if let Some(key_ids) = key_ids {
            for key_id in key_ids {
                if let Some(key) = dict.keys.get(&key_id) {
                    println!("{}: {:?}", key_id, key);
                }
            }
        } else {
            println!("current key id: {}", dict.current_key_id);
            for (key_id, key) in dict.keys.iter() {
                println!("{}: {:?}", key_id, key);
            }
        }
        Ok(())
    }

    pub fn dump_file_dict(dict_path: &str, file_path: Option<&str>) -> Result<()> {
        let (_, file_dict) = FileDictionaryFile::open(
            dict_path,
            FILE_DICT_NAME,
            true, // enable_file_dictionary_log
            1,
            true, // skip_rewrite
        )?;
        if let Some(file_path) = file_path {
            if let Some(info) = file_dict.files.get(file_path) {
                println!("{}: {:?}", file_path, info);
            }
        } else {
            for (path, info) in file_dict.files.iter() {
                println!("{}: {:?}", path, info);
            }
        }
        Ok(())
    }

    fn get_file_exists(&self, fname: &str) -> IoResult<Option<FileEncryptionInfo>> {
        let (method, key_id, iv) = {
            match self.dicts.get_file(fname) {
                Some(file) => (file.method, file.key_id, file.iv),
                None => return Ok(None),
            }
        };
        // Fail if key is specified but not found.
        let key = if method as i32 == EncryptionMethod::Plaintext as i32 {
            vec![]
        } else {
            match self.dicts.key_dict.lock().unwrap().keys.get(&key_id) {
                Some(k) => k.key.clone(),
                None => {
                    return Err(IoError::new(
                        ErrorKind::NotFound,
                        format!("key not found for id {}", key_id),
                    ));
                }
            }
        };
        let encrypted_file = FileEncryptionInfo {
            key,
            method: crypter::to_engine_encryption_method(method),
            iv,
        };
        Ok(Some(encrypted_file))
    }
}

impl Drop for DataKeyManager {
    fn drop(&mut self) {
        if let Err(e) = self.rotate_terminal.send(()) {
            info!("failed to terminate background rotation, are we shutting down?"; "err" => %e);
        }
        if let Some(Err(e)) = self.background_worker.take().map(|w| w.join()) {
            info!("failed to join background rotation, are we shutting down?"; "err" => ?e);
        }
    }
}

impl EncryptionKeyManager for DataKeyManager {
    // Get key to open existing file.
    fn get_file(&self, fname: &str) -> IoResult<FileEncryptionInfo> {
        match self.get_file_exists(fname) {
            Ok(Some(result)) => Ok(result),
            Ok(None) => {
                // Return Plaintext if file is not found
                // RocksDB requires this
                let file = FileInfo::default();
                let method = EncryptionMethod::Plaintext;
                Ok(FileEncryptionInfo {
                    key: vec![],
                    method: crypter::to_engine_encryption_method(method),
                    iv: file.iv,
                })
            }
            Err(err) => Err(err),
        }
    }

    fn new_file(&self, fname: &str) -> IoResult<FileEncryptionInfo> {
        let (_, data_key) = self.dicts.current_data_key();
        let key = data_key.get_key().to_owned();
        let file = self.dicts.new_file(fname, self.method)?;
        let encrypted_file = FileEncryptionInfo {
            key,
            method: crypter::to_engine_encryption_method(file.method),
            iv: file.get_iv().to_owned(),
        };
        Ok(encrypted_file)
    }

    fn delete_file(&self, fname: &str) -> IoResult<()> {
        fail_point!("key_manager_fails_before_delete_file", |_| IoResult::Err(
            std::io::ErrorKind::Other.into()
        ));
        self.dicts.delete_file(fname)?;
        Ok(())
    }

    fn link_file(&self, src_fname: &str, dst_fname: &str) -> IoResult<()> {
        self.dicts.link_file(src_fname, dst_fname)?;
        Ok(())
    }
}

#[cfg(test)]
mod tests {
    use engine_traits::EncryptionMethod as EtEncryptionMethod;
    use file_system::{remove_file, File};
    use matches::assert_matches;
    use tempfile::TempDir;
    use test_util::create_test_key_file;

    use super::*;
    use crate::master_key::{
        tests::{decrypt_called, encrypt_called, MockBackend},
        FileBackend, PlaintextBackend,
    };

    lazy_static::lazy_static! {
        static ref LOCK_FOR_GAUGE: Mutex<i32> = Mutex::new(1);
    }

    fn new_mock_backend() -> Box<MockBackend> {
        Box::new(MockBackend::default())
    }

    fn new_key_manager_def(
        tmp_dir: &tempfile::TempDir,
        method: Option<EncryptionMethod>,
    ) -> Result<DataKeyManager> {
        let master_backend = new_mock_backend() as Box<dyn Backend>;
        let mut args = def_data_key_args(tmp_dir);
        if let Some(method) = method {
            args.method = method;
        }
        match DataKeyManager::new_previous_loaded(
            master_backend,
            Box::new(MockBackend::default()),
            args,
        ) {
            Ok(None) => panic!("expected encryption"),
            Ok(Some(dkm)) => Ok(dkm),
            Err(e) => Err(e),
        }
    }

    fn def_data_key_args(tmp_dir: &tempfile::TempDir) -> DataKeyManagerArgs {
        DataKeyManagerArgs {
            method: EncryptionMethod::Aes256Ctr,
            rotation_period: Duration::from_secs(60),
            enable_file_dictionary_log: true,
            file_dictionary_rewrite_threshold: 2,
            dict_path: tmp_dir.path().as_os_str().to_str().unwrap().to_string(),
        }
    }

    // TODO(yiwu): use the similar method in test_util crate instead.
    fn new_mock_key_manager(
        tmp_dir: &tempfile::TempDir,
        method: Option<EncryptionMethod>,
        master_backend: Box<MockBackend>,
        previous_key: Box<MockBackend>,
    ) -> Result<DataKeyManager> {
        let mut args = def_data_key_args(tmp_dir);
        if let Some(method) = method {
            args.method = method;
        }
        match DataKeyManager::new_previous_loaded(master_backend, previous_key, args) {
            Ok(None) => panic!("expected encryption"),
            Ok(Some(dkm)) => Ok(dkm),
            Err(e) => Err(e),
        }
    }

    fn new_key_manager(
        tmp_dir: &tempfile::TempDir,
        method: Option<EncryptionMethod>,
        master_backend: Box<dyn Backend>,
        previous_key: Box<dyn Backend>,
    ) -> Result<DataKeyManager> {
        let mut args = def_data_key_args(tmp_dir);
        if let Some(method) = method {
            args.method = method;
        }
        match DataKeyManager::new_previous_loaded(master_backend, previous_key, args) {
            Ok(None) => panic!("expected encryption"),
            Ok(Some(dkm)) => Ok(dkm),
            Err(e) => Err(e),
        }
    }

    fn create_key_file(name: &str) -> (PathBuf, TempDir) {
        let tmp_dir = TempDir::new().unwrap();
        let path = tmp_dir.path().join(name);
        create_test_key_file(path.to_str().unwrap());
        (path, tmp_dir)
    }

    #[test]
    fn test_key_manager_encryption_enable_disable() {
        let _guard = LOCK_FOR_GAUGE.lock().unwrap();
        // encryption not enabled.
        let tmp_dir = tempfile::TempDir::new().unwrap();
        let mut args = def_data_key_args(&tmp_dir);
        args.method = EncryptionMethod::Plaintext;
        let dkm = DataKeyManager::new(
            new_mock_backend(),
            Box::new(|| Ok(new_mock_backend())),
            args,
        )
        .unwrap();
        assert!(dkm.is_none());

        // encryption being enabled.
        let manager = new_key_manager_def(&tmp_dir, Some(EncryptionMethod::Aes256Ctr)).unwrap();
        let foo1 = manager.new_file("foo").unwrap();
        drop(manager);

        // encryption was enabled. reopen.
        let manager = new_key_manager_def(&tmp_dir, Some(EncryptionMethod::Aes256Ctr)).unwrap();
        let foo2 = manager.get_file("foo").unwrap();
        assert_eq!(foo1, foo2);
        drop(manager);

        // disable encryption.
        let manager = new_key_manager_def(&tmp_dir, Some(EncryptionMethod::Plaintext)).unwrap();
        let foo3 = manager.get_file("foo").unwrap();
        assert_eq!(foo1, foo3);
        let bar = manager.new_file("bar").unwrap();
        assert_eq!(bar.method, EtEncryptionMethod::Plaintext);
    }

    // When enabling encryption, using insecure master key is not allowed.
    #[test]
    fn test_key_manager_disallow_plaintext_metadata() {
        let _guard = LOCK_FOR_GAUGE.lock().unwrap();
        let tmp_dir = tempfile::TempDir::new().unwrap();
        let manager = new_key_manager(
            &tmp_dir,
            Some(EncryptionMethod::Aes256Ctr),
            Box::new(PlaintextBackend::default()),
            new_mock_backend() as Box<dyn Backend>,
        );
        manager.err().unwrap();
    }

    // If master_key is the wrong key, fallback to previous_master_key.
    #[test]
    fn test_key_manager_rotate_master_key() {
        let _guard = LOCK_FOR_GAUGE.lock().unwrap();

        // create initial dictionaries.
        let tmp_dir = tempfile::TempDir::new().unwrap();
        let manager = new_key_manager_def(&tmp_dir, None).unwrap();
        let info1 = manager.new_file("foo").unwrap();
        drop(manager);

        let mut current_key = Box::new(MockBackend {
            is_wrong_master_key: true,
            ..Default::default()
        });
        current_key.track("current".to_string());
        let mut previous_key = new_mock_backend();
        previous_key.track("previous".to_string());
        assert_eq!(encrypt_called("current"), 0);
        assert_eq!(encrypt_called("previous"), 0);
        assert_eq!(decrypt_called("current"), 0);
        assert_eq!(decrypt_called("previous"), 0);
        let manager = new_mock_key_manager(&tmp_dir, None, current_key, previous_key).unwrap();
        let info2 = manager.get_file("foo").expect("get file foo");
        assert_eq!(info1, info2);
        assert_eq!(encrypt_called("current"), 1);
        assert_eq!(encrypt_called("previous"), 0);
        assert_eq!(decrypt_called("current"), 1);
        assert_eq!(decrypt_called("previous"), 1);
        assert_eq!(ENCRYPTION_INITIALIZED_GAUGE.get(), 1);
        assert_eq!(ENCRYPTION_FILE_NUM_GAUGE.get(), 1);
    }

    #[test]
    fn test_key_manager_rotate_master_key_rewrite_failure() {
        let _guard = LOCK_FOR_GAUGE.lock().unwrap();
        // create initial dictionaries.
        let tmp_dir = tempfile::TempDir::new().unwrap();
        let manager = new_key_manager_def(&tmp_dir, None).unwrap();
        manager.new_file("foo").unwrap();
        drop(manager);

        let mut current_key = Box::new(MockBackend {
            is_wrong_master_key: true,
            encrypt_fail: true,
            ..MockBackend::default()
        });
        current_key.track("current".to_string());
        let mut previous_key = new_mock_backend();
        previous_key.track("previous".to_string());
        let manager = new_mock_key_manager(&tmp_dir, None, current_key, previous_key);
        assert!(manager.is_err());
        assert_eq!(encrypt_called("current"), 1);
        assert_eq!(encrypt_called("previous"), 0);
        assert_eq!(decrypt_called("current"), 1);
        assert_eq!(decrypt_called("previous"), 1);
        assert_eq!(ENCRYPTION_INITIALIZED_GAUGE.get(), 1);
        assert_eq!(ENCRYPTION_FILE_NUM_GAUGE.get(), 1);
    }

    #[test]
    fn test_key_manager_both_master_key_fail() {
        // create initial dictionaries.
        let _guard = LOCK_FOR_GAUGE.lock().unwrap();
        let tmp_dir = tempfile::TempDir::new().unwrap();
        let manager = new_key_manager_def(&tmp_dir, None).unwrap();
        manager.new_file("foo").unwrap();
        drop(manager);

        let master_key = Box::new(MockBackend {
            is_wrong_master_key: true,
            ..Default::default()
        });
        let previous_master_key = Box::new(MockBackend {
            is_wrong_master_key: true,
            ..Default::default()
        });
        let manager = new_mock_key_manager(&tmp_dir, None, master_key, previous_master_key);
        assert_matches!(manager.err(), Some(Error::BothMasterKeyFail(_, _)));
    }

    #[test]
    fn test_key_manager_key_dict_missing() {
        // create initial dictionaries.
        let _guard = LOCK_FOR_GAUGE.lock().unwrap();
        let tmp_dir = tempfile::TempDir::new().unwrap();
        let manager = new_key_manager_def(&tmp_dir, None).unwrap();
        manager.new_file("foo").unwrap();
        drop(manager);

        remove_file(tmp_dir.path().join(KEY_DICT_NAME)).unwrap();
        let manager = new_key_manager_def(&tmp_dir, None);
        assert!(manager.is_err());
    }

    #[test]
    fn test_key_manager_file_dict_missing() {
        // create initial dictionaries.
        let _guard = LOCK_FOR_GAUGE.lock().unwrap();
        let tmp_dir = tempfile::TempDir::new().unwrap();
        let manager = new_key_manager_def(&tmp_dir, None).unwrap();
        manager.new_file("foo").unwrap();
        drop(manager);

        remove_file(tmp_dir.path().join(FILE_DICT_NAME)).unwrap();
        let manager = new_key_manager_def(&tmp_dir, None);
        assert!(manager.is_err());
    }

    #[test]
    fn test_key_manager_create_get_delete() {
        let _guard = LOCK_FOR_GAUGE.lock().unwrap();
        let tmp_dir = tempfile::TempDir::new().unwrap();
        let manager = new_key_manager_def(&tmp_dir, None).unwrap();

        let new_file = manager.new_file("foo").unwrap();
        let get_file = manager.get_file("foo").unwrap();
        assert_eq!(new_file, get_file);
        manager.delete_file("foo").unwrap();
        manager.delete_file("foo").unwrap();
        manager.delete_file("foo1").unwrap();

        // Must be plaintext if file not found.
        assert_eq!(manager.get_file_exists("foo").unwrap(), None,);

        let manager = new_key_manager_def(&tmp_dir, Some(EncryptionMethod::Aes192Ctr)).unwrap();
        assert_eq!(manager.get_file_exists("foo").unwrap(), None,);

        // Must fail if key is specified but not found.
        let file = FileInfo {
            method: EncryptionMethod::Aes192Ctr as _,
            key_id: 7, // Not exists
            ..Default::default()
        };
        manager
            .dicts
            .file_dict
            .lock()
            .unwrap()
            .files
            .insert("foo".to_owned(), file);
        assert_eq!(
            manager.get_file_exists("foo").unwrap_err().kind(),
            ErrorKind::NotFound,
        );
    }

    #[test]
    fn test_key_manager_link() {
        let _guard = LOCK_FOR_GAUGE.lock().unwrap();
        let tmp_dir = tempfile::TempDir::new().unwrap();
        let file_foo1 = tmp_dir.path().join("foo1");
        let _ = File::create(&file_foo1).unwrap();
        let foo1_path = file_foo1.as_path().to_str().unwrap();

        let manager = new_key_manager_def(&tmp_dir, None).unwrap();

        let file = manager.new_file("foo").unwrap();
        manager.link_file("foo", foo1_path).unwrap();

        // Must be the same.
        let file1 = manager.get_file(foo1_path).unwrap();
        assert_eq!(file1, file);

        manager.link_file("not exists", "not exists1").unwrap();
        // Target file already exists.
        manager.new_file("foo2").unwrap();
        // Here we create a temp file "foo1" to make the `link_file` return an error.
        assert_eq!(
            manager.link_file("foo2", foo1_path).unwrap_err().kind(),
            ErrorKind::AlreadyExists,
        )
    }

    #[test]
    fn test_key_manager_rename() {
        let _guard = LOCK_FOR_GAUGE.lock().unwrap();
        let tmp_dir = tempfile::TempDir::new().unwrap();
        let manager = new_key_manager_def(&tmp_dir, Some(EncryptionMethod::Aes192Ctr)).unwrap();
        let file = manager.new_file("foo").unwrap();

        manager.link_file("foo", "foo1").unwrap();
        manager.delete_file("foo").unwrap();

        // Must be the same.
        let file1 = manager.get_file("foo1").unwrap();
        assert_eq!(file1, file);

        manager.link_file("foo", "foo2").unwrap();
        manager.delete_file("foo").unwrap();

        assert_eq!(manager.get_file_exists("foo").unwrap(), None);
        assert_eq!(manager.get_file_exists("foo2").unwrap(), None);
    }

    #[test]
    fn test_key_manager_rotate() {
        let _guard = LOCK_FOR_GAUGE.lock().unwrap();
        let tmp_dir = tempfile::TempDir::new().unwrap();
        let manager = new_key_manager_def(&tmp_dir, None).unwrap();
        let (key_id, key) = {
            let (id, k) = manager.dicts.current_data_key();
            (id, k)
        };

        // Do not rotate.
        let master_key = MockBackend::default();
        manager
            .dicts
            .maybe_rotate_data_key(manager.method, &master_key)
            .unwrap();
        let (current_key_id1, current_key1) = {
            let (id, k) = manager.dicts.current_data_key();
            (id, k)
        };
        assert_eq!(current_key_id1, key_id);
        assert_eq!(current_key1, key);

        // Change rotation period to a smaller value, must rotate.
        unsafe {
            let ptr: *mut Dicts = manager.dicts.as_ref() as *const Dicts as *mut Dicts;
            let mut dict = Box::from_raw(ptr);
            dict.rotation_period = Duration::from_millis(1);
            Box::leak(dict);
        }
        std::thread::sleep(Duration::from_secs(1));
        manager
            .dicts
            .maybe_rotate_data_key(manager.method, &master_key)
            .unwrap();
        let (current_key_id2, current_key2) = {
            let (id, k) = manager.dicts.current_data_key();
            (id, k)
        };
        assert_ne!(current_key_id2, key_id);
        assert_ne!(current_key2, key);
    }

    #[test]
    fn test_key_manager_persistence() {
        let _guard = LOCK_FOR_GAUGE.lock().unwrap();
        let tmp_dir = tempfile::TempDir::new().unwrap();
        let manager = new_key_manager_def(&tmp_dir, None).unwrap();

        // Create a file and a datakey.
        manager.new_file("foo").unwrap();

        let files = manager.dicts.file_dict.lock().unwrap().clone();
        let keys = manager.dicts.key_dict.lock().unwrap().clone();

        // Close and re-open.
        drop(manager);
        let manager1 = new_key_manager_def(&tmp_dir, None).unwrap();

        let files1 = manager1.dicts.file_dict.lock().unwrap().clone();
        let keys1 = manager1.dicts.key_dict.lock().unwrap().clone();
        assert_eq!(files, files1);
        assert_eq!(keys, keys1);
    }

    #[test]
    fn test_key_manager_rotate_on_key_expose() {
        let _guard = LOCK_FOR_GAUGE.lock().unwrap();
        let (key_path, _tmp_key_dir) = create_key_file("key");
        let master_key_backend =
            Box::new(FileBackend::new(key_path.as_path()).unwrap()) as Box<dyn Backend>;
        let tmp_dir = tempfile::TempDir::new().unwrap();
        let previous = new_mock_backend() as Box<dyn Backend>;
        let manager = new_key_manager(&tmp_dir, None, master_key_backend, previous).unwrap();
        let (key_id, key) = {
            let (id, k) = manager.dicts.current_data_key();
            (id, k)
        };

        let master_key_backend =
            Box::new(FileBackend::new(key_path.as_path()).unwrap()) as Box<dyn Backend>;
        // Do not rotate.
        manager
            .dicts
            .maybe_rotate_data_key(manager.method, &*master_key_backend)
            .unwrap();
        let (current_key_id1, current_key1) = {
            let (id, k) = manager.dicts.current_data_key();
            (id, k)
        };
        assert_eq!(current_key_id1, key_id);
        assert_eq!(current_key1, key);

        // Expose the current data key and must rotate.
        manager
            .dicts
            .key_dict
            .lock()
            .unwrap()
            .keys
            .get_mut(&current_key_id1)
            .unwrap()
            .was_exposed = true;
        manager
            .dicts
            .maybe_rotate_data_key(manager.method, &*master_key_backend)
            .unwrap();
        let (current_key_id2, current_key2) = {
            let (id, k) = manager.dicts.current_data_key();
            (id, k)
        };
        assert_ne!(current_key_id2, key_id);
        assert_ne!(current_key2, key);
    }

    #[test]
    fn test_expose_keys_on_insecure_backend() {
        let _guard = LOCK_FOR_GAUGE.lock().unwrap();
        let (key_path, _tmp_key_dir) = create_key_file("key");
        let file_backend = FileBackend::new(key_path.as_path()).unwrap();
        let master_key_backend = Box::new(file_backend);
        let tmp_dir = tempfile::TempDir::new().unwrap();
        let previous = new_mock_backend() as Box<dyn Backend>;
        let manager = new_key_manager(&tmp_dir, None, master_key_backend, previous).unwrap();

        let file_backend = FileBackend::new(key_path.as_path()).unwrap();
        let master_key_backend = Box::new(file_backend);
        for i in 0..100 {
            manager
                .dicts
                .rotate_key(i, DataKey::default(), &*master_key_backend)
                .unwrap();
        }
        for value in manager.dicts.key_dict.lock().unwrap().keys.values() {
            assert!(!value.was_exposed);
        }

        // Change it insecure backend and save dicts,
        // must set expose for all keys.
        let insecure = PlaintextBackend::default();
        manager
            .dicts
            .rotate_key(100, DataKey::default(), &insecure)
            .unwrap();

        let mut count = 0;
        for value in manager.dicts.key_dict.lock().unwrap().keys.values() {
            count += 1;
            assert!(value.was_exposed);
        }
        assert!(count >= 101);
    }

    #[test]
    fn test_master_key_failure_and_succeed() {
        let _guard = LOCK_FOR_GAUGE.lock().unwrap();
        let tmp_dir = tempfile::TempDir::new().unwrap();

        let wrong_key = Box::new(MockBackend {
            is_wrong_master_key: true,
            encrypt_fail: true,
            ..MockBackend::default()
        });
        let right_key = Box::new(MockBackend {
            is_wrong_master_key: true,
            encrypt_fail: false,
            ..MockBackend::default()
        });
        let previous = Box::new(PlaintextBackend::default()) as Box<dyn Backend>;

        let result = new_key_manager(&tmp_dir, None, wrong_key, previous);
        // When the master key is invalid, the key manager left a empty file dict and
        // return errors.
        assert!(result.is_err());
        let previous = Box::new(PlaintextBackend::default()) as Box<dyn Backend>;
<<<<<<< HEAD
        let result = new_key_manager(&tmp_dir, None, right_key, previous);
        result.unwrap();
=======
        new_key_manager(&tmp_dir, None, right_key, previous).unwrap();
>>>>>>> f96c6601
    }

    #[test]
    fn test_plaintext_encrypter_writer() {
        use std::io::{Read, Write};

        let _guard = LOCK_FOR_GAUGE.lock().unwrap();
        let (key_path, _tmp_key_dir) = create_key_file("key");
        let master_key_backend =
            Box::new(FileBackend::new(key_path.as_path()).unwrap()) as Box<dyn Backend>;
        let tmp_dir = tempfile::TempDir::new().unwrap();
        let previous = new_mock_backend() as Box<dyn Backend>;
        let manager = new_key_manager(&tmp_dir, None, master_key_backend, previous).unwrap();
        let path = tmp_dir.path().join("nonencyrpted");
        let content = "I'm exposed.".to_string();
        {
            let raw = File::create(&path).unwrap();
            let mut f = manager
                .open_file_with_writer(&path, raw, false /* create */)
                .unwrap();
            f.write_all(content.as_bytes()).unwrap();
            f.sync_all().unwrap();
        }
        {
            let mut buffer = String::new();
            let mut f = File::open(&path).unwrap();
            assert_eq!(f.read_to_string(&mut buffer).unwrap(), content.len());
            assert_eq!(buffer, content);
        }
        {
            let mut buffer = String::new();
            let mut f = manager.open_file_for_read(&path).unwrap();
            assert_eq!(f.read_to_string(&mut buffer).unwrap(), content.len());
            assert_eq!(buffer, content);
        }
    }
}<|MERGE_RESOLUTION|>--- conflicted
+++ resolved
@@ -494,7 +494,7 @@
             Dicts::open(
                 &args.dict_path,
                 args.rotation_period,
-                master_key,
+                &*master_key,
                 args.enable_file_dictionary_log,
                 args.file_dictionary_rewrite_threshold,
             ),
@@ -560,7 +560,7 @@
             ))
         })?;
         // Rewrite key_dict after replace master key.
-        dicts.save_key_dict(master_key)?;
+        dicts.save_key_dict(&*master_key)?;
 
         info!("encryption: persisted result after replace master key.");
         Ok(dicts)
@@ -1299,12 +1299,7 @@
         // return errors.
         assert!(result.is_err());
         let previous = Box::new(PlaintextBackend::default()) as Box<dyn Backend>;
-<<<<<<< HEAD
-        let result = new_key_manager(&tmp_dir, None, right_key, previous);
-        result.unwrap();
-=======
         new_key_manager(&tmp_dir, None, right_key, previous).unwrap();
->>>>>>> f96c6601
     }
 
     #[test]
