// Copyright 2020 TiKV Project Authors. Licensed under Apache-2.0.

use std::fs::File;
use std::io::{Error as IoError, ErrorKind, Result as IoResult};
use std::path::{Path, PathBuf};
use std::sync::{atomic::AtomicU64, atomic::Ordering, Arc, Mutex};
use std::thread::JoinHandle;
use std::time::{Duration, SystemTime, UNIX_EPOCH};

use crossbeam::channel::{self, select, tick};
use engine_traits::{EncryptionKeyManager, FileEncryptionInfo};
use kvproto::encryptionpb::{DataKey, EncryptionMethod, FileDictionary, FileInfo, KeyDictionary};
use protobuf::Message;

use crate::config::EncryptionConfig;
#[cfg(test)]
use crate::config::MasterKeyConfig;

use crate::crypter::{self, compat, Iv};
use crate::encrypted_file::EncryptedFile;
use crate::file_dict_file::FileDictionaryFile;
use crate::io::EncrypterWriter;
use crate::master_key::{create_backend, Backend};
use crate::metrics::*;
use crate::{Error, Result};

const KEY_DICT_NAME: &str = "key.dict";
const FILE_DICT_NAME: &str = "file.dict";
const ROTATE_CHECK_PERIOD: u64 = 600; // 10min

struct Dicts {
    // Maps data file paths to key id and metadata. This file is stored as plaintext.
    file_dict: Mutex<FileDictionary>,
    file_dict_file: Mutex<FileDictionaryFile>,
    // Maps data key id to data keys, together with metadata. Also stores the data
    // key id used to encrypt the encryption file dictionary. The content is encrypted
    // using master key.
    key_dict: Mutex<KeyDictionary>,
    // Thread-safe version of current_key_id. Only when writing back to key_dict,
    // write it back to `key_dict`. Reader should always use this atomic, instead of
    // key_dict.current_key_id, since the latter can reflect an update-in-progress key.
    current_key_id: AtomicU64,
    rotation_period: Duration,
    base: PathBuf,
}

impl Dicts {
    fn new(
        path: &str,
        rotation_period: Duration,
        enable_file_dictionary_log: bool,
        file_dictionary_rewrite_threshold: u64,
    ) -> Result<Dicts> {
        Ok(Dicts {
            file_dict: Mutex::new(FileDictionary::default()),
            file_dict_file: Mutex::new(FileDictionaryFile::new(
                Path::new(path).to_owned(),
                FILE_DICT_NAME,
                enable_file_dictionary_log,
                file_dictionary_rewrite_threshold,
            )?),
            key_dict: Mutex::new(KeyDictionary {
                current_key_id: 0,
                ..Default::default()
            }),
            current_key_id: AtomicU64::new(0),
            rotation_period,
            base: Path::new(path).to_owned(),
        })
    }

    fn open(
        path: &str,
        rotation_period: Duration,
        master_key: &dyn Backend,
        enable_file_dictionary_log: bool,
        file_dictionary_rewrite_threshold: u64,
    ) -> Result<Option<Dicts>> {
        let base = Path::new(path);

        // File dict is saved in plaintext.
        let log_content = FileDictionaryFile::open(
            base,
            FILE_DICT_NAME,
            enable_file_dictionary_log,
            file_dictionary_rewrite_threshold,
            false,
        );

        let key_file = EncryptedFile::new(base, KEY_DICT_NAME);
        let key_bytes = key_file.read(master_key);

        match (log_content, key_bytes) {
            // Both files are found.
            (Ok((file_dict_file, file_dict)), Ok(key_bytes)) => {
                info!("encryption: found both of key dictionary and file dictionary.");
                let mut key_dict = KeyDictionary::default();
                key_dict.merge_from_bytes(&key_bytes)?;
                let current_key_id = AtomicU64::new(key_dict.current_key_id);

                ENCRYPTION_DATA_KEY_GAUGE.set(key_dict.keys.len() as _);
                ENCRYPTION_FILE_NUM_GAUGE.set(file_dict.files.len() as _);

                Ok(Some(Dicts {
                    file_dict: Mutex::new(file_dict),
                    file_dict_file: Mutex::new(file_dict_file),
                    key_dict: Mutex::new(key_dict),
                    current_key_id,
                    rotation_period,
                    base: base.to_owned(),
                }))
            }
            // If neither files are found, encryption was never enabled.
            (Err(Error::Io(file_err)), Err(Error::Io(key_err)))
                if file_err.kind() == ErrorKind::NotFound
                    && key_err.kind() == ErrorKind::NotFound =>
            {
                info!("encryption: none of key dictionary and file dictionary are found.");
                Ok(None)
            }
            // ...else, return either error.
            (file_dict_file, key_bytes) => {
                if let Err(key_err) = key_bytes {
                    error!("encryption: failed to load key dictionary.");
                    Err(key_err)
                } else {
                    error!("encryption: failed to load file dictionary.");
                    Err(file_dict_file.unwrap_err())
                }
            }
        }
    }

    fn save_key_dict(&self, master_key: &dyn Backend) -> Result<()> {
        let file = EncryptedFile::new(&self.base, KEY_DICT_NAME);
        let (keys_len, key_bytes) = {
            let mut key_dict = self.key_dict.lock().unwrap();
            if !master_key.is_secure() {
                for value in key_dict.keys.values_mut() {
                    value.was_exposed = true
                }
            }
            let keys_len = key_dict.keys.len() as _;
            let key_bytes = key_dict.write_to_bytes()?;
            (keys_len, key_bytes)
        };
        file.write(&key_bytes, master_key)?;

        ENCRYPTION_FILE_SIZE_GAUGE
            .with_label_values(&["key_dictionary"])
            .set(key_bytes.len() as _);
        ENCRYPTION_DATA_KEY_GAUGE.set(keys_len);

        Ok(())
    }

    fn current_data_key(&self) -> (u64, DataKey) {
        let key_dict = self.key_dict.lock().unwrap();
        let current_key_id = self.current_key_id.load(Ordering::SeqCst);
        (
            current_key_id,
            key_dict
                .keys
                .get(&current_key_id)
                .cloned()
                .unwrap_or_else(|| {
                    panic!(
                        "current data key not found! Number of keys {}",
                        key_dict.keys.len()
                    );
                }),
        )
    }

    fn get_file(&self, fname: &str) -> Option<FileInfo> {
        let dict = self.file_dict.lock().unwrap();
        dict.files.get(fname).cloned()
    }

    fn new_file(&self, fname: &str, method: EncryptionMethod) -> Result<FileInfo> {
        let mut file_dict_file = self.file_dict_file.lock().unwrap();
        let iv = Iv::new_ctr();
        let mut file = FileInfo::default();
        file.iv = iv.as_slice().to_vec();
        file.key_id = self.current_key_id.load(Ordering::SeqCst);
        file.method = compat(method);
        let file_num = {
            let mut file_dict = self.file_dict.lock().unwrap();
            file_dict.files.insert(fname.to_owned(), file.clone());
            file_dict.files.len() as _
        };

        file_dict_file.insert(fname, &file)?;
        ENCRYPTION_FILE_NUM_GAUGE.set(file_num);

        if method != EncryptionMethod::Plaintext {
            info!("new encrypted file"; 
                  "fname" => fname, 
                  "method" => format!("{:?}", method), 
                  "iv" => hex::encode(iv.as_slice()));
        } else {
            info!("new plaintext file"; "fname" => fname);
        }
        Ok(file)
    }

    // If the file does not exist, return Ok(())
    // In either case the intent that the file not exist is achieved.
    fn delete_file(&self, fname: &str) -> Result<()> {
        let mut file_dict_file = self.file_dict_file.lock().unwrap();
        let (file, file_num) = {
            let mut file_dict = self.file_dict.lock().unwrap();

            match file_dict.files.remove(fname) {
                Some(file_info) => {
                    let file_num = file_dict.files.len() as _;
                    (file_info, file_num)
                }
                None => {
                    // Could be a plaintext file not tracked by file dictionary.
                    info!("delete untracked plaintext file"; "fname" => fname);
                    return Ok(());
                }
            }
        };

        file_dict_file.remove(fname)?;
        ENCRYPTION_FILE_NUM_GAUGE.set(file_num);
        if file.method != compat(EncryptionMethod::Plaintext) {
            info!("delete encrypted file"; "fname" => fname);
        } else {
            info!("delete plaintext file"; "fname" => fname);
        }
        Ok(())
    }

    fn link_file(&self, src_fname: &str, dst_fname: &str) -> Result<Option<()>> {
        let mut file_dict_file = self.file_dict_file.lock().unwrap();
        let (method, file, file_num) = {
            let mut file_dict = self.file_dict.lock().unwrap();
            let file = match file_dict.files.get(src_fname) {
                Some(file_info) => file_info.clone(),
                None => {
                    // Could be a plaintext file not tracked by file dictionary.
                    info!("link untracked plaintext file"; "src" => src_fname, "dst" => dst_fname);
                    return Ok(None);
                }
            };
            // When an encrypted file exists in the file system, the file_dict must have info about
            // this file. But the opposite is not true, this is because the actual file operation
            // and file_dict operation are not atomic.
            check_stale_file_exist(dst_fname, &mut file_dict, &mut file_dict_file)?;
            let method = file.method;
            file_dict.files.insert(dst_fname.to_owned(), file.clone());
            let file_num = file_dict.files.len() as _;
            (method, file, file_num)
        };
        file_dict_file.insert(dst_fname, &file)?;
        ENCRYPTION_FILE_NUM_GAUGE.set(file_num);

        if method != compat(EncryptionMethod::Plaintext) {
            info!("link encrypted file"; "src" => src_fname, "dst" => dst_fname);
        } else {
            info!("link plaintext file"; "src" => src_fname, "dst" => dst_fname);
        }
        Ok(Some(()))
    }

    fn rotate_key(&self, key_id: u64, key: DataKey, master_key: &dyn Backend) -> Result<()> {
        info!("encryption: rotate data key."; "key_id" => key_id);
        {
            let mut key_dict = self.key_dict.lock().unwrap();
            key_dict.keys.insert(key_id, key);
            key_dict.current_key_id = key_id;
        };

        // re-encrypt key dict file.
        self.save_key_dict(master_key)?;
        // Update current data key id.
        self.current_key_id.store(key_id, Ordering::SeqCst);
        Ok(())
    }

    fn maybe_rotate_data_key(
        &self,
        method: EncryptionMethod,
        master_key: &dyn Backend,
    ) -> Result<()> {
        let now = SystemTime::now();
        // 0 means it's a new key dict
        if self.current_key_id.load(Ordering::SeqCst) != 0 {
            // It's not a new dict, then check current data key
            // creation time.
            let (_, key) = self.current_data_key();
            // Generate a new data key if
            //   1. encryption method is not the same, or
            //   2. the current data key was exposed and the new master key is secure.
            if compat(method) == key.method && !(key.was_exposed && master_key.is_secure()) {
                let creation_time = UNIX_EPOCH + Duration::from_secs(key.creation_time);
                match now.duration_since(creation_time) {
                    Ok(duration) => {
                        if self.rotation_period > duration {
                            debug!("current data key creation time is within rotation period";
                                "now" => ?now, "creation_time" => ?creation_time);
                            return Ok(());
                        }
                    }
                    Err(e) => {
                        warn!("data key rotate duraion overflow, generate a new data key";
                            "now" => ?now, "creation_time" => ?creation_time, "error" => ?e);
                    }
                }
            }
        }

        let duration = now.duration_since(UNIX_EPOCH).unwrap();
        let creation_time = duration.as_secs();

        let (key_id, key) = generate_data_key(method);
        let mut data_key = DataKey::default();
        data_key.key = key;
        data_key.method = compat(method);
        data_key.creation_time = creation_time;
        data_key.was_exposed = false;
        self.rotate_key(key_id, data_key, master_key)
    }
}

fn check_stale_file_exist(
    fname: &str,
    file_dict: &mut FileDictionary,
    file_dict_file: &mut FileDictionaryFile,
) -> Result<()> {
    if file_dict.files.get(fname).is_some() {
        if Path::new(fname).exists() {
            return Err(Error::Io(IoError::new(
                ErrorKind::AlreadyExists,
                format!("file already exists, {}", fname),
            )));
        }
        info!(
            "Clean stale file information in file dictionary: {:?}",
            fname
        );
        file_dict_file.remove(fname)?;
        let _ = file_dict.files.remove(fname);
    }
    Ok(())
}

fn run_background_rotate_work(
    dict: Arc<Dicts>,
    method: EncryptionMethod,
    master_key: &dyn Backend,
    terminal_recv: channel::Receiver<()>,
) {
    let check_period = std::cmp::min(
        Duration::from_secs(ROTATE_CHECK_PERIOD),
        dict.rotation_period,
    );

    loop {
        select! {
            recv(tick(check_period)) -> _ => {
                info!("Try to rotate data key, current method:{:?}", method);
                dict.maybe_rotate_data_key(method, master_key)
                    .expect("Rotating key operation encountered error in the background worker");
            },
            recv(terminal_recv) -> _ => {
                info!("Key rotate worker has been cancelled.");
                break
            },
        }
    }
}

fn generate_data_key(method: EncryptionMethod) -> (u64, Vec<u8>) {
    use rand::{rngs::OsRng, RngCore};

    let key_id = OsRng.next_u64();
    let key_length = crypter::get_method_key_length(method);
    let mut key = vec![0; key_length];
    OsRng.fill_bytes(&mut key);
    (key_id, key)
}

pub struct DataKeyManager {
    dicts: Arc<Dicts>,
    method: EncryptionMethod,
    rotate_terminal: channel::Sender<()>,
    background_worker: Option<JoinHandle<()>>,
}

#[derive(Debug)]
pub struct DataKeyManagerArgs {
    pub method: EncryptionMethod,
    pub rotation_period: Duration,
    pub enable_file_dictionary_log: bool,
    pub file_dictionary_rewrite_threshold: u64,
    pub dict_path: String,
}

#[allow(clippy::large_enum_variant)]
enum LoadDicts {
    EncryptionDisabled,
    WrongMasterKey(Box<dyn std::error::Error + Send + Sync + 'static>),
    Loaded(Dicts),
}

impl DataKeyManager {
<<<<<<< HEAD
    pub fn encryption_method(&self) -> engine_traits::EncryptionMethod {
        crypter::encryption_method_to_db_encryption_method(self.method)
    }

    pub fn from_config(
        config: &EncryptionConfig,
        dict_path: &str,
=======
    pub fn new(
        master_key: Box<dyn Backend>,
        previous_master_key: &dyn Backend,
        args: DataKeyManagerArgs,
>>>>>>> d9405c71
    ) -> Result<Option<DataKeyManager>> {
        let dicts = match Self::load_dicts(&*master_key, &args)? {
            LoadDicts::Loaded(dicts) => dicts,
            LoadDicts::EncryptionDisabled => return Ok(None),
            LoadDicts::WrongMasterKey(err) => {
                Self::load_previous_dicts(&*master_key, &*previous_master_key, &args, err)?
            }
        };
        Ok(Some(Self::from_dicts(dicts, args.method, master_key)?))
    }

    pub fn from_config(
        config: &EncryptionConfig,
        dict_path: &str,
    ) -> Result<Option<DataKeyManager>> {
        let master_key = create_backend(&config.master_key).map_err(|e| {
            error!("failed to access master key, {}", e);
            e
        })?;
        let args = DataKeyManagerArgs {
            dict_path: dict_path.to_string(),
            method: config.data_encryption_method,
            rotation_period: config.data_key_rotation_period.into(),
            enable_file_dictionary_log: config.enable_file_dictionary_log,
            file_dictionary_rewrite_threshold: config.file_dictionary_rewrite_threshold,
        };
        let dicts = match Self::load_dicts(&*master_key, &args)? {
            LoadDicts::Loaded(dicts) => dicts,
            LoadDicts::EncryptionDisabled => return Ok(None),
            LoadDicts::WrongMasterKey(err) => {
                let previous_master_key = create_backend(&config.previous_master_key)?;
                Self::load_previous_dicts(&*master_key, &*previous_master_key, &args, err)?
            }
        };
        Ok(Some(Self::from_dicts(dicts, args.method, master_key)?))
    }

    fn load_dicts(master_key: &dyn Backend, args: &DataKeyManagerArgs) -> Result<LoadDicts> {
        if args.method != EncryptionMethod::Plaintext && !master_key.is_secure() {
            return Err(box_err!(
                "encryption is to enable but master key is either absent or insecure."
            ));
        }
        match (
            Dicts::open(
                &args.dict_path,
                args.rotation_period,
                &*master_key,
                args.enable_file_dictionary_log,
                args.file_dictionary_rewrite_threshold,
            ),
            args.method,
        ) {
            // Encryption is disabled.
            (Ok(None), EncryptionMethod::Plaintext) => {
                info!("encryption is disabled.");
                Ok(LoadDicts::EncryptionDisabled)
            }
            // Encryption is being enabled.
            (Ok(None), _) => {
                info!("encryption is being enabled. method = {:?}", args.method);
                Ok(LoadDicts::Loaded(Dicts::new(
                    &args.dict_path,
                    args.rotation_period,
                    args.enable_file_dictionary_log,
                    args.file_dictionary_rewrite_threshold,
                )?))
            }
            // Encryption was enabled and master key didn't change.
            (Ok(Some(dicts)), _) => {
                info!("encryption is enabled. method = {:?}", args.method);
                Ok(LoadDicts::Loaded(dicts))
            }
            // Failed to decrypt the dictionaries using master key. Could be master key being
            // rotated. Try the previous master key.
            (Err(Error::WrongMasterKey(e_current)), _) => Ok(LoadDicts::WrongMasterKey(e_current)),
            // Error.
            (Err(e), _) => Err(e),
        }
    }

    fn load_previous_dicts(
        master_key: &dyn Backend,
        previous_master_key: &dyn Backend,
        args: &DataKeyManagerArgs,
        e_current: Box<dyn std::error::Error + Send + Sync + 'static>,
    ) -> Result<Dicts> {
        warn!(
            "failed to open encryption metadata using master key. \
                could be master key being rotated. \
                current master key: {:?}, previous master key: {:?}",
            master_key, previous_master_key
        );
        let dicts = Dicts::open(
            &args.dict_path,
            args.rotation_period,
            previous_master_key,
            args.enable_file_dictionary_log,
            args.file_dictionary_rewrite_threshold,
        )
        .map_err(|e| {
            if let Error::WrongMasterKey(e_previous) = e {
                Error::BothMasterKeyFail(e_current, e_previous)
            } else {
                e
            }
        })?
        .ok_or_else(|| {
            Error::Other(box_err!(
                "Fallback to previous master key but find dictionaries to be empty."
            ))
        })?;
        // Rewrite key_dict after replace master key.
        dicts.save_key_dict(&*master_key)?;

        info!("encryption: persisted result after replace master key.");
        Ok(dicts)
    }

    fn from_dicts(
        dicts: Dicts,
        method: EncryptionMethod,
        master_key: Box<dyn Backend>,
    ) -> Result<DataKeyManager> {
        dicts.maybe_rotate_data_key(method, &*master_key)?;
        let dicts = Arc::new(dicts);
        let dict_clone = dicts.clone();
        let (rotate_terminal, rx) = channel::bounded(1);
        let background_worker = std::thread::Builder::new()
            .name(thd_name!("enc:key"))
            .spawn(move || {
                run_background_rotate_work(dict_clone, method, &*master_key, rx);
            })?;

        ENCRYPTION_INITIALIZED_GAUGE.set(1);

        Ok(DataKeyManager {
            dicts,
            method,
            rotate_terminal,
            background_worker: Some(background_worker),
        })
    }

    pub fn create_file<P: AsRef<Path>>(&self, path: P) -> Result<EncrypterWriter<File>> {
        let fname = path.as_ref().to_str().ok_or_else(|| {
            Error::Other(box_err!(
                "failed to convert path to string {:?}",
                path.as_ref()
            ))
        })?;
        let file = self.new_file(fname)?;
        let file_writer = File::create(path)?;
        EncrypterWriter::new(
            file_writer,
            crypter::encryption_method_from_db_encryption_method(file.method),
            &file.key,
            Iv::from_slice(&file.iv)?,
        )
    }

    pub fn dump_key_dict(
        config: &EncryptionConfig,
        dict_path: &str,
        key_ids: Option<Vec<u64>>,
    ) -> Result<()> {
        let dict_file = EncryptedFile::new(Path::new(dict_path), KEY_DICT_NAME);
        // Here we don't trigger master key rotation and don't care about
        // config.previous_master_key.
        let backend = create_backend(&config.master_key)?;
        let dict_bytes = dict_file.read(backend.as_ref())?;
        let mut dict = KeyDictionary::default();
        dict.merge_from_bytes(&dict_bytes)?;
        if let Some(key_ids) = key_ids {
            for key_id in key_ids {
                if let Some(key) = dict.keys.get(&key_id) {
                    println!("{}: {:?}", key_id, key);
                }
            }
        } else {
            println!("current key id: {}", dict.current_key_id);
            for (key_id, key) in dict.keys.iter() {
                println!("{}: {:?}", key_id, key);
            }
        }
        Ok(())
    }

    pub fn dump_file_dict(dict_path: &str, file_path: Option<&str>) -> Result<()> {
        let (_, file_dict) = FileDictionaryFile::open(
            dict_path,
            FILE_DICT_NAME,
            true, /*enable_file_dictionary_log*/
            1,
            true, /*skip_rewrite*/
        )?;
        if let Some(file_path) = file_path {
            if let Some(info) = file_dict.files.get(file_path) {
                println!("{}: {:?}", file_path, info);
            }
        } else {
            for (path, info) in file_dict.files.iter() {
                println!("{}: {:?}", path, info);
            }
        }
        Ok(())
    }

    fn get_file_exists(&self, fname: &str) -> IoResult<Option<FileEncryptionInfo>> {
        let (method, key_id, iv) = {
            match self.dicts.get_file(fname) {
                Some(file) => (file.method, file.key_id, file.iv),
                None => return Ok(None),
            }
        };
        // Fail if key is specified but not found.
        let key = if method as i32 == EncryptionMethod::Plaintext as i32 {
            vec![]
        } else {
            match self.dicts.key_dict.lock().unwrap().keys.get(&key_id) {
                Some(k) => k.key.clone(),
                None => {
                    return Err(IoError::new(
                        ErrorKind::NotFound,
                        format!("key not found for id {}", key_id),
                    ));
                }
            }
        };
        let encrypted_file = FileEncryptionInfo {
            key,
            method: crypter::encryption_method_to_db_encryption_method(method),
            iv,
        };
        Ok(Some(encrypted_file))
    }
}

impl Drop for DataKeyManager {
    fn drop(&mut self) {
        self.rotate_terminal
            .send(())
            .expect("DataKeyManager drop send");
        self.background_worker
            .take()
            .expect("DataKeyManager worker take")
            .join()
            .expect("DataKeyManager worker join");
    }
}

impl EncryptionKeyManager for DataKeyManager {
    // Get key to open existing file.
    fn get_file(&self, fname: &str) -> IoResult<FileEncryptionInfo> {
        match self.get_file_exists(fname) {
            Ok(Some(result)) => Ok(result),
            Ok(None) => {
                // Return Plaintext if file is not found
                // RocksDB requires this
                let file = FileInfo::default();
                let method = compat(EncryptionMethod::Plaintext);
                Ok(FileEncryptionInfo {
                    key: vec![],
                    method: crypter::encryption_method_to_db_encryption_method(method),
                    iv: file.iv,
                })
            }
            Err(err) => Err(err),
        }
    }

    fn new_file(&self, fname: &str) -> IoResult<FileEncryptionInfo> {
        let (_, data_key) = self.dicts.current_data_key();
        let key = data_key.get_key().to_owned();
        let file = self.dicts.new_file(fname, self.method)?;
        let encrypted_file = FileEncryptionInfo {
            key,
            method: crypter::encryption_method_to_db_encryption_method(file.method),
            iv: file.get_iv().to_owned(),
        };
        Ok(encrypted_file)
    }

    fn delete_file(&self, fname: &str) -> IoResult<()> {
        fail_point!("key_manager_fails_before_delete_file", |_| IoResult::Err(
            std::io::ErrorKind::Other.into()
        ));
        self.dicts.delete_file(fname)?;
        Ok(())
    }

    fn link_file(&self, src_fname: &str, dst_fname: &str) -> IoResult<()> {
        let _ = self.dicts.link_file(src_fname, dst_fname)?;
        // For now we ignore file not found.
        // TODO: propagate it back up as an Option.
        Ok(())
    }
}

#[cfg(test)]
mod tests {
    use super::*;
    use crate::config::FileConfig;
    use crate::master_key::tests::{decrypt_called, encrypt_called, MockBackend};
    use crate::master_key::PlaintextBackend;

    use engine_traits::EncryptionMethod as DBEncryptionMethod;
    use matches::assert_matches;
    use std::{
        fs::{remove_file, File},
        io::Write,
    };
    use tempfile::TempDir;

    fn new_mock_backend() -> Box<MockBackend> {
        Box::new(MockBackend::default())
    }

    fn new_key_manager_def(
        tmp_dir: &tempfile::TempDir,
        method: Option<EncryptionMethod>,
    ) -> Result<DataKeyManager> {
        let master_backend = new_mock_backend() as Box<dyn Backend>;
        let mut args = def_data_key_args(tmp_dir);
        if let Some(method) = method {
            args.method = method;
        }
        match DataKeyManager::new(master_backend, &MockBackend::default(), args) {
            Ok(None) => panic!("expected encryption"),
            Ok(Some(dkm)) => Ok(dkm),
            Err(e) => Err(e),
        }
    }

    fn def_data_key_args(tmp_dir: &tempfile::TempDir) -> DataKeyManagerArgs {
        DataKeyManagerArgs {
            method: EncryptionMethod::Aes256Ctr,
            rotation_period: Duration::from_secs(60),
            enable_file_dictionary_log: true,
            file_dictionary_rewrite_threshold: 2,
            dict_path: tmp_dir.path().as_os_str().to_str().unwrap().to_string(),
        }
    }

    // TODO(yiwu): use the similar method in test_util crate instead.
    fn new_mock_key_manager(
        tmp_dir: &tempfile::TempDir,
        method: Option<EncryptionMethod>,
        master_backend: Box<MockBackend>,
        previous_key: &MockBackend,
    ) -> Result<DataKeyManager> {
        let mut args = def_data_key_args(tmp_dir);
        if let Some(method) = method {
            args.method = method;
        }
        match DataKeyManager::new(master_backend, previous_key, args) {
            Ok(None) => panic!("expected encryption"),
            Ok(Some(dkm)) => Ok(dkm),
            Err(e) => Err(e),
        }
    }

    fn new_key_manager(
        tmp_dir: &tempfile::TempDir,
        method: Option<EncryptionMethod>,
        master_backend: Box<dyn Backend>,
        previous_key: &dyn Backend,
    ) -> Result<DataKeyManager> {
        let mut args = def_data_key_args(tmp_dir);
        if let Some(method) = method {
            args.method = method;
        }
        match DataKeyManager::new(master_backend, previous_key, args) {
            Ok(None) => panic!("expected encryption"),
            Ok(Some(dkm)) => Ok(dkm),
            Err(e) => Err(e),
        }
    }

    // TODO(yiwu): use the similar method in test_util crate instead.
    fn create_key_file(name: &str) -> (PathBuf, TempDir) {
        let tmp_dir = TempDir::new().unwrap();
        let path = tmp_dir.path().join(name);
        let mut file = File::create(path.clone()).unwrap();
        file.write_all(b"603deb1015ca71be2b73aef0857d77811f352c073b6108d72d9810a30914dff4\n")
            .unwrap();
        (path, tmp_dir)
    }

    #[test]
    fn test_key_manager_encryption_enable_disable() {
        // encryption not enabled.
        let tmp_dir = tempfile::TempDir::new().unwrap();
        let mut args = def_data_key_args(&tmp_dir);
        args.method = EncryptionMethod::Plaintext;
        let dkm = DataKeyManager::new(new_mock_backend(), &*new_mock_backend(), args).unwrap();
        assert!(dkm.is_none());

        // encryption being enabled.
        let manager = new_key_manager_def(&tmp_dir, Some(EncryptionMethod::Aes256Ctr)).unwrap();
        let foo1 = manager.new_file("foo").unwrap();
        drop(manager);

        // encryption was enabled. reopen.
        let manager = new_key_manager_def(&tmp_dir, Some(EncryptionMethod::Aes256Ctr)).unwrap();
        let foo2 = manager.get_file("foo").unwrap();
        assert_eq!(foo1, foo2);
        drop(manager);

        // disable encryption.
        let manager = new_key_manager_def(&tmp_dir, Some(EncryptionMethod::Plaintext)).unwrap();
        let foo3 = manager.get_file("foo").unwrap();
        assert_eq!(foo1, foo3);
        let bar = manager.new_file("bar").unwrap();
        assert_eq!(bar.method, DBEncryptionMethod::Plaintext);
    }

    // When enabling encryption, using insecure master key is not allowed.
    #[test]
    fn test_key_manager_disallow_plaintext_metadata() {
        let tmp_dir = tempfile::TempDir::new().unwrap();
        let manager = new_key_manager(
            &tmp_dir,
            Some(EncryptionMethod::Aes256Ctr),
            create_backend(&MasterKeyConfig::Plaintext).unwrap(),
            &*(new_mock_backend() as Box<dyn Backend>),
        );
        manager.err().unwrap();
    }

    // If master_key is the wrong key, fallback to previous_master_key.
    #[test]
    fn test_key_manager_rotate_master_key() {
        // create initial dictionaries.
        let tmp_dir = tempfile::TempDir::new().unwrap();
        let manager = new_key_manager_def(&tmp_dir, None).unwrap();
        let info1 = manager.new_file("foo").unwrap();
        drop(manager);

        let mut current_key = Box::new(MockBackend {
            is_wrong_master_key: true,
            ..Default::default()
        });
        current_key.track("current".to_string());
        let mut previous_key = new_mock_backend();
        previous_key.track("previous".to_string());
        assert_eq!(encrypt_called("current"), 0);
        assert_eq!(encrypt_called("previous"), 0);
        assert_eq!(decrypt_called("current"), 0);
        assert_eq!(decrypt_called("previous"), 0);
        let manager = new_mock_key_manager(&tmp_dir, None, current_key, &*previous_key).unwrap();
        let info2 = manager.get_file("foo").expect("get file foo");
        assert_eq!(info1, info2);
        assert_eq!(encrypt_called("current"), 1);
        assert_eq!(encrypt_called("previous"), 0);
        assert_eq!(decrypt_called("current"), 1);
        assert_eq!(decrypt_called("previous"), 1);
        assert_eq!(ENCRYPTION_INITIALIZED_GAUGE.get(), 1);
        assert_eq!(ENCRYPTION_FILE_NUM_GAUGE.get(), 1);
    }

    #[test]
    fn test_key_manager_rotate_master_key_rewrite_failure() {
        // create initial dictionaries.
        let tmp_dir = tempfile::TempDir::new().unwrap();
        let manager = new_key_manager_def(&tmp_dir, None).unwrap();
        manager.new_file("foo").unwrap();
        drop(manager);

        let mut current_key = Box::new(MockBackend {
            is_wrong_master_key: true,
            encrypt_fail: true,
            ..MockBackend::default()
        });
        current_key.track("current".to_string());
        let mut previous_key = new_mock_backend();
        previous_key.track("previous".to_string());
        let manager = new_mock_key_manager(&tmp_dir, None, current_key, &previous_key);
        assert!(manager.is_err());
        assert_eq!(encrypt_called("current"), 1);
        assert_eq!(encrypt_called("previous"), 0);
        assert_eq!(decrypt_called("current"), 1);
        assert_eq!(decrypt_called("previous"), 1);
        assert_eq!(ENCRYPTION_INITIALIZED_GAUGE.get(), 1);
        assert_eq!(ENCRYPTION_FILE_NUM_GAUGE.get(), 1);
    }

    #[test]
    fn test_key_manager_both_master_key_fail() {
        // create initial dictionaries.
        let tmp_dir = tempfile::TempDir::new().unwrap();
        let manager = new_key_manager_def(&tmp_dir, None).unwrap();
        manager.new_file("foo").unwrap();
        drop(manager);

        let master_key = Box::new(MockBackend {
            is_wrong_master_key: true,
            ..Default::default()
        });
        let previous_master_key = Box::new(MockBackend {
            is_wrong_master_key: true,
            ..Default::default()
        });
        let manager = new_mock_key_manager(&tmp_dir, None, master_key, &*previous_master_key);
        assert_matches!(manager.err(), Some(Error::BothMasterKeyFail(_, _)));
    }

    #[test]
    fn test_key_manager_key_dict_missing() {
        // create initial dictionaries.
        let tmp_dir = tempfile::TempDir::new().unwrap();
        let manager = new_key_manager_def(&tmp_dir, None).unwrap();
        manager.new_file("foo").unwrap();
        drop(manager);

        remove_file(tmp_dir.path().join(KEY_DICT_NAME)).unwrap();
        let manager = new_key_manager_def(&tmp_dir, None);
        assert!(manager.is_err());
    }

    #[test]
    fn test_key_manager_file_dict_missing() {
        // create initial dictionaries.
        let tmp_dir = tempfile::TempDir::new().unwrap();
        let manager = new_key_manager_def(&tmp_dir, None).unwrap();
        manager.new_file("foo").unwrap();
        drop(manager);

        remove_file(tmp_dir.path().join(FILE_DICT_NAME)).unwrap();
        let manager = new_key_manager_def(&tmp_dir, None);
        assert!(manager.is_err());
    }

    #[test]
    fn test_key_manager_create_get_delete() {
        let tmp_dir = tempfile::TempDir::new().unwrap();
        let manager = new_key_manager_def(&tmp_dir, None).unwrap();

        let new_file = manager.new_file("foo").unwrap();
        let get_file = manager.get_file("foo").unwrap();
        assert_eq!(new_file, get_file);
        manager.delete_file("foo").unwrap();
        manager.delete_file("foo").unwrap();
        manager.delete_file("foo1").unwrap();

        // Must be plaintext if file not found.
        assert_eq!(manager.get_file_exists("foo").unwrap(), None,);

        let manager = new_key_manager_def(&tmp_dir, Some(EncryptionMethod::Aes192Ctr)).unwrap();
        assert_eq!(manager.get_file_exists("foo").unwrap(), None,);

        // Must fail if key is specified but not found.
        let mut file = FileInfo::default();
        file.method = EncryptionMethod::Aes192Ctr as _;
        file.key_id = 7; // Not exists.
        manager
            .dicts
            .file_dict
            .lock()
            .unwrap()
            .files
            .insert("foo".to_owned(), file);
        assert_eq!(
            manager.get_file_exists("foo").unwrap_err().kind(),
            ErrorKind::NotFound,
        );
    }

    #[test]
    fn test_key_manager_link() {
        let tmp_dir = tempfile::TempDir::new().unwrap();
        let file_foo1 = tmp_dir.path().join("foo1");
        let _ = std::fs::File::create(&file_foo1).unwrap();
        let foo1_path = file_foo1.as_path().to_str().unwrap();

        let manager = new_key_manager_def(&tmp_dir, None).unwrap();

        let file = manager.new_file("foo").unwrap();
        manager.link_file("foo", foo1_path).unwrap();

        // Must be the same.
        let file1 = manager.get_file(foo1_path).unwrap();
        assert_eq!(file1, file);

        manager.link_file("not exists", "not exists1").unwrap();
        // Target file already exists.
        manager.new_file("foo2").unwrap();
        // Here we create a temp file "foo1" to make the `link_file` return an error.
        assert_eq!(
            manager.link_file("foo2", foo1_path).unwrap_err().kind(),
            ErrorKind::AlreadyExists,
        )
    }

    #[test]
    fn test_key_manager_rename() {
        let tmp_dir = tempfile::TempDir::new().unwrap();
        let manager = new_key_manager_def(&tmp_dir, Some(EncryptionMethod::Aes192Ctr)).unwrap();
        let file = manager.new_file("foo").unwrap();

        manager.link_file("foo", "foo1").unwrap();
        manager.delete_file("foo").unwrap();

        // Must be the same.
        let file1 = manager.get_file("foo1").unwrap();
        assert_eq!(file1, file);

        manager.link_file("foo", "foo2").unwrap();
        manager.delete_file("foo").unwrap();

        assert_eq!(manager.get_file_exists("foo").unwrap(), None);
        assert_eq!(manager.get_file_exists("foo2").unwrap(), None);
    }

    #[test]
    fn test_key_manager_rotate() {
        let tmp_dir = tempfile::TempDir::new().unwrap();
        let manager = new_key_manager_def(&tmp_dir, None).unwrap();
        let (key_id, key) = {
            let (id, k) = manager.dicts.current_data_key();
            (id, k)
        };

        // Do not rotate.
        let master_key = MockBackend::default();
        manager
            .dicts
            .maybe_rotate_data_key(manager.method, &master_key)
            .unwrap();
        let (current_key_id1, current_key1) = {
            let (id, k) = manager.dicts.current_data_key();
            (id, k)
        };
        assert_eq!(current_key_id1, key_id);
        assert_eq!(current_key1, key);

        // Change rotation period to a smaller value, must rotate.
        unsafe {
            let ptr: *mut Dicts = manager.dicts.as_ref() as *const Dicts as *mut Dicts;
            let mut dict = Box::from_raw(ptr);
            dict.rotation_period = Duration::from_millis(1);
            Box::leak(dict);
        }
        std::thread::sleep(Duration::from_secs(1));
        manager
            .dicts
            .maybe_rotate_data_key(manager.method, &master_key)
            .unwrap();
        let (current_key_id2, current_key2) = {
            let (id, k) = manager.dicts.current_data_key();
            (id, k)
        };
        assert_ne!(current_key_id2, key_id);
        assert_ne!(current_key2, key);
    }

    #[test]
    fn test_key_manager_persistence() {
        let tmp_dir = tempfile::TempDir::new().unwrap();
        let manager = new_key_manager_def(&tmp_dir, None).unwrap();

        // Create a file and a datakey.
        manager.new_file("foo").unwrap();

        let files = manager.dicts.file_dict.lock().unwrap().clone();
        let keys = manager.dicts.key_dict.lock().unwrap().clone();

        // Close and re-open.
        drop(manager);
        let manager1 = new_key_manager_def(&tmp_dir, None).unwrap();

        let files1 = manager1.dicts.file_dict.lock().unwrap().clone();
        let keys1 = manager1.dicts.key_dict.lock().unwrap().clone();
        assert_eq!(files, files1);
        assert_eq!(keys, keys1);
    }

    #[test]
    fn test_key_manager_rotate_on_key_expose() {
        let (key_path, _tmp_key_dir) = create_key_file("key");
        let master_key = MasterKeyConfig::File {
            config: FileConfig {
                path: key_path.to_str().unwrap().to_owned(),
            },
        };
        let master_key_backend = create_backend(&master_key).unwrap();
        let tmp_dir = tempfile::TempDir::new().unwrap();
        let previous = new_mock_backend() as Box<dyn Backend>;
        let manager = new_key_manager(&tmp_dir, None, master_key_backend, &*previous).unwrap();
        let (key_id, key) = {
            let (id, k) = manager.dicts.current_data_key();
            (id, k)
        };

        let master_key_backend = create_backend(&master_key).unwrap();
        // Do not rotate.
        manager
            .dicts
            .maybe_rotate_data_key(manager.method, &*master_key_backend)
            .unwrap();
        let (current_key_id1, current_key1) = {
            let (id, k) = manager.dicts.current_data_key();
            (id, k)
        };
        assert_eq!(current_key_id1, key_id);
        assert_eq!(current_key1, key);

        // Expose the current data key and must rotate.
        manager
            .dicts
            .key_dict
            .lock()
            .unwrap()
            .keys
            .get_mut(&current_key_id1)
            .unwrap()
            .was_exposed = true;
        manager
            .dicts
            .maybe_rotate_data_key(manager.method, &*master_key_backend)
            .unwrap();
        let (current_key_id2, current_key2) = {
            let (id, k) = manager.dicts.current_data_key();
            (id, k)
        };
        assert_ne!(current_key_id2, key_id);
        assert_ne!(current_key2, key);
    }

    #[test]
    fn test_expose_keys_on_insecure_backend() {
        let (key_path, _tmp_key_dir) = create_key_file("key");
        let master_key = MasterKeyConfig::File {
            config: FileConfig {
                path: key_path.to_str().unwrap().to_owned(),
            },
        };

        let master_key_backend = create_backend(&master_key).unwrap();
        let tmp_dir = tempfile::TempDir::new().unwrap();
        let previous = new_mock_backend() as Box<dyn Backend>;
        let manager = new_key_manager(&tmp_dir, None, master_key_backend, &*previous).unwrap();

        let master_key_backend = create_backend(&master_key).unwrap();
        for i in 0..100 {
            manager
                .dicts
                .rotate_key(i, DataKey::default(), &*master_key_backend)
                .unwrap();
        }
        for value in manager.dicts.key_dict.lock().unwrap().keys.values() {
            assert!(!value.was_exposed);
        }

        // Change it insecure backend and save dicts,
        // must set expose for all keys.
        let insecure = PlaintextBackend::default();
        manager
            .dicts
            .rotate_key(100, DataKey::default(), &insecure)
            .unwrap();

        let mut count = 0;
        for value in manager.dicts.key_dict.lock().unwrap().keys.values() {
            count += 1;
            assert!(value.was_exposed);
        }
        assert!(count >= 101);
    }
}<|MERGE_RESOLUTION|>--- conflicted
+++ resolved
@@ -408,20 +408,16 @@
 }
 
 impl DataKeyManager {
-<<<<<<< HEAD
     pub fn encryption_method(&self) -> engine_traits::EncryptionMethod {
         crypter::encryption_method_to_db_encryption_method(self.method)
     }
-
-    pub fn from_config(
-        config: &EncryptionConfig,
-        dict_path: &str,
-=======
+}
+
+impl DataKeyManager {
     pub fn new(
         master_key: Box<dyn Backend>,
         previous_master_key: &dyn Backend,
         args: DataKeyManagerArgs,
->>>>>>> d9405c71
     ) -> Result<Option<DataKeyManager>> {
         let dicts = match Self::load_dicts(&*master_key, &args)? {
             LoadDicts::Loaded(dicts) => dicts,
