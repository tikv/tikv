// Copyright 2020 TiKV Project Authors. Licensed under Apache-2.0.

use byteorder::{BigEndian, ByteOrder};
use derive_more::Deref;
use engine_traits::EncryptionMethod as DBEncryptionMethod;
use kvproto::encryptionpb::EncryptionMethod;
use openssl::symm::{self, Cipher as OCipher};
use rand::{rngs::OsRng, RngCore};
use tikv_util::{box_err, impl_display_as_debug};

use crate::{Error, Result};

pub fn encryption_method_to_db_encryption_method(method: EncryptionMethod) -> DBEncryptionMethod {
    match method {
        EncryptionMethod::Plaintext => DBEncryptionMethod::Plaintext,
        EncryptionMethod::Aes128Ctr => DBEncryptionMethod::Aes128Ctr,
        EncryptionMethod::Aes192Ctr => DBEncryptionMethod::Aes192Ctr,
        EncryptionMethod::Aes256Ctr => DBEncryptionMethod::Aes256Ctr,
<<<<<<< HEAD
        _ => DBEncryptionMethod::Unknown,
=======
        EncryptionMethod::Sm4Ctr => DBEncryptionMethod::Sm4Ctr,
        EncryptionMethod::Unknown => DBEncryptionMethod::Unknown,
>>>>>>> cfe62ba9
    }
}

pub fn encryption_method_from_db_encryption_method(method: DBEncryptionMethod) -> EncryptionMethod {
    match method {
        DBEncryptionMethod::Plaintext => EncryptionMethod::Plaintext,
        DBEncryptionMethod::Aes128Ctr => EncryptionMethod::Aes128Ctr,
        DBEncryptionMethod::Aes192Ctr => EncryptionMethod::Aes192Ctr,
        DBEncryptionMethod::Aes256Ctr => EncryptionMethod::Aes256Ctr,
<<<<<<< HEAD
        _ => EncryptionMethod::Unknown,
=======
        DBEncryptionMethod::Sm4Ctr => EncryptionMethod::Sm4Ctr,
        DBEncryptionMethod::Unknown => EncryptionMethod::Unknown,
>>>>>>> cfe62ba9
    }
}

pub fn compat(method: EncryptionMethod) -> EncryptionMethod {
    method
}

pub fn get_method_key_length(method: EncryptionMethod) -> usize {
    match method {
        EncryptionMethod::Plaintext => 0,
        EncryptionMethod::Aes128Ctr => 16,
        EncryptionMethod::Aes192Ctr => 24,
        EncryptionMethod::Aes256Ctr => 32,
        EncryptionMethod::Sm4Ctr => 16,
        unknown => panic!("bad EncryptionMethod {:?}", unknown),
    }
}

// IV's the length should be 12 btyes for GCM mode.
const GCM_IV_12: usize = 12;
// IV's the length should be 16 btyes for CTR mode.
const CTR_IV_16: usize = 16;

#[derive(Debug, Clone, Copy)]
pub enum Iv {
    Gcm([u8; GCM_IV_12]),
    Ctr([u8; CTR_IV_16]),
    Empty,
}

impl Iv {
    /// Generate a random IV for AES-GCM.
    pub fn new_gcm() -> Iv {
        let mut iv = [0u8; GCM_IV_12];
        OsRng.fill_bytes(&mut iv);
        Iv::Gcm(iv)
    }

    /// Generate a random IV for AES-CTR.
    pub fn new_ctr() -> Iv {
        let mut iv = [0u8; CTR_IV_16];
        OsRng.fill_bytes(&mut iv);
        Iv::Ctr(iv)
    }

    pub fn from_slice(src: &[u8]) -> Result<Iv> {
        if src.len() == CTR_IV_16 {
            let mut iv = [0; CTR_IV_16];
            iv.copy_from_slice(src);
            Ok(Iv::Ctr(iv))
        } else if src.len() == GCM_IV_12 {
            let mut iv = [0; GCM_IV_12];
            iv.copy_from_slice(src);
            Ok(Iv::Gcm(iv))
        } else {
            Err(box_err!(
                "Nonce + Counter must be 12/16 bytes, {}",
                src.len()
            ))
        }
    }

    pub fn as_slice(&self) -> &[u8] {
        match self {
            Iv::Ctr(iv) => iv,
            Iv::Gcm(iv) => iv,
            Iv::Empty => &[],
        }
    }

    pub fn add_offset(&mut self, offset: u64) -> Result<()> {
        match self {
            Iv::Ctr(iv) => {
                let v = BigEndian::read_u128(iv);
                BigEndian::write_u128(iv, v.wrapping_add(offset as u128));
                Ok(())
            }
            Iv::Gcm(_) => Err(box_err!("offset addition is not supported for GCM mode")),
            Iv::Empty => Err(box_err!("empty Iv")),
        }
    }
}

// The length GCM tag must be 16 bytes.
const GCM_TAG_LEN: usize = 16;

pub struct AesGcmTag([u8; GCM_TAG_LEN]);

impl<'a> From<&'a [u8]> for AesGcmTag {
    fn from(src: &'a [u8]) -> AesGcmTag {
        assert!(src.len() >= GCM_TAG_LEN, "AES GCM tag must be 16 bytes");
        let mut tag = [0; GCM_TAG_LEN];
        tag.copy_from_slice(src);
        AesGcmTag(tag)
    }
}

impl AesGcmTag {
    pub fn as_slice(&self) -> &[u8] {
        &self.0
    }
}

/// An Aes256-GCM crypter.
pub struct AesGcmCrypter<'k> {
    iv: Iv,
    key: &'k PlainKey,
}

impl<'k> AesGcmCrypter<'k> {
    /// The key length of `AesGcmCrypter` is 32 bytes.
    pub const KEY_LEN: usize = 32;

    pub fn new(key: &'k PlainKey, iv: Iv) -> AesGcmCrypter<'k> {
        AesGcmCrypter { iv, key }
    }

    pub fn encrypt(&self, pt: &[u8]) -> Result<(Vec<u8>, AesGcmTag)> {
        let cipher = OCipher::aes_256_gcm();
        let mut tag = AesGcmTag([0u8; GCM_TAG_LEN]);
        let ciphertext = symm::encrypt_aead(
            cipher,
            &self.key.0,
            Some(self.iv.as_slice()),
            &[], /* AAD */
            pt,
            &mut tag.0,
        )?;
        Ok((ciphertext, tag))
    }

    pub fn decrypt(&self, ct: &[u8], tag: AesGcmTag) -> Result<Vec<u8>> {
        let cipher = OCipher::aes_256_gcm();
        let plaintext = symm::decrypt_aead(
            cipher,
            &self.key.0,
            Some(self.iv.as_slice()),
            &[], /* AAD */
            ct,
            &tag.0,
        )?;
        Ok(plaintext)
    }
}

pub fn verify_encryption_config(method: EncryptionMethod, key: &[u8]) -> Result<()> {
    if method == EncryptionMethod::Unknown {
        return Err(Error::UnknownEncryption);
    }
    if method != EncryptionMethod::Plaintext {
        let key_len = get_method_key_length(method);
        if key.len() != key_len {
            return Err(box_err!(
                "unexpected key length, expected {} vs actual {}",
                key_len,
                key.len()
            ));
        }
    }
    Ok(())
}

// PlainKey is a newtype used to mark a vector a plaintext key.
// It requires the vec to be a valid AesGcmCrypter key.
#[derive(Deref)]
pub struct PlainKey(Vec<u8>);

impl PlainKey {
    pub fn new(key: Vec<u8>) -> Result<Self> {
        if key.len() != AesGcmCrypter::KEY_LEN {
            return Err(box_err!(
                "encryption method and key length mismatch, expect {} get {}",
                AesGcmCrypter::KEY_LEN,
                key.len()
            ));
        }
        Ok(Self(key))
    }
}

// Don't expose the key in a debug print
impl std::fmt::Debug for PlainKey {
    fn fmt(&self, f: &mut std::fmt::Formatter<'_>) -> std::fmt::Result {
        f.debug_tuple("PlainKey")
            .field(&"REDACTED".to_string())
            .finish()
    }
}

// Don't expose the key in a display print
impl_display_as_debug!(PlainKey);

#[cfg(test)]
mod tests {
    use hex::FromHex;

    use super::*;

    #[test]
    fn test_iv() {
        let mut ivs = Vec::with_capacity(100);
        for c in 0..100 {
            if c % 2 == 0 {
                ivs.push(Iv::new_ctr());
            } else {
                ivs.push(Iv::new_gcm());
            }
        }
        ivs.dedup_by(|a, b| a.as_slice() == b.as_slice());
        assert_eq!(ivs.len(), 100);

        for iv in ivs {
            let iv1 = Iv::from_slice(iv.as_slice()).unwrap();
            assert_eq!(iv.as_slice(), iv1.as_slice());
        }
    }

    #[test]
    fn test_ase_256_gcm() {
        // See more http://csrc.nist.gov/groups/STM/cavp/documents/mac/gcmtestvectors.zip
        //
        // [Keylen = 256]
        // [IVlen = 96]
        // [PTlen = 256]
        // [AADlen = 0]
        // [Taglen = 128]
        //
        // Count = 0
        // Key = c3d99825f2181f4808acd2068eac7441a65bd428f14d2aab43fefc0129091139
        // IV = cafabd9672ca6c79a2fbdc22
        // CT = 84e5f23f95648fa247cb28eef53abec947dbf05ac953734618111583840bd980
        // AAD =
        // Tag = 79651c875f7941793d42bbd0af1cce7c
        // PT = 25431587e9ecffc7c37f8d6d52a9bc3310651d46fb0e3bad2726c8f2db653749

        let pt = "25431587e9ecffc7c37f8d6d52a9bc3310651d46fb0e3bad2726c8f2db653749";
        let ct = "84e5f23f95648fa247cb28eef53abec947dbf05ac953734618111583840bd980";
        let key = "c3d99825f2181f4808acd2068eac7441a65bd428f14d2aab43fefc0129091139";
        let iv = "cafabd9672ca6c79a2fbdc22";
        let tag = "79651c875f7941793d42bbd0af1cce7c";

        let pt = Vec::from_hex(pt).unwrap();
        let ct = Vec::from_hex(ct).unwrap();
        let key = PlainKey::new(Vec::from_hex(key).unwrap()).unwrap();
        let iv = Iv::from_slice(Vec::from_hex(iv).unwrap().as_slice()).unwrap();
        let tag = Vec::from_hex(tag).unwrap();

        let crypter = AesGcmCrypter::new(&key, iv);
        let (ciphertext, gcm_tag) = crypter.encrypt(&pt).unwrap();
        assert_eq!(ciphertext, ct, "{}", hex::encode(&ciphertext));
        assert_eq!(gcm_tag.0.to_vec(), tag, "{}", hex::encode(&gcm_tag.0));
        let plaintext = crypter.decrypt(&ct, gcm_tag).unwrap();
        assert_eq!(plaintext, pt, "{}", hex::encode(&plaintext));

        // Fail to decrypt with a wrong tag.
        crypter
            .decrypt(&ct, AesGcmTag([0u8; GCM_TAG_LEN]))
            .unwrap_err();
    }
}<|MERGE_RESOLUTION|>--- conflicted
+++ resolved
@@ -16,12 +16,8 @@
         EncryptionMethod::Aes128Ctr => DBEncryptionMethod::Aes128Ctr,
         EncryptionMethod::Aes192Ctr => DBEncryptionMethod::Aes192Ctr,
         EncryptionMethod::Aes256Ctr => DBEncryptionMethod::Aes256Ctr,
-<<<<<<< HEAD
-        _ => DBEncryptionMethod::Unknown,
-=======
         EncryptionMethod::Sm4Ctr => DBEncryptionMethod::Sm4Ctr,
         EncryptionMethod::Unknown => DBEncryptionMethod::Unknown,
->>>>>>> cfe62ba9
     }
 }
 
@@ -31,12 +27,8 @@
         DBEncryptionMethod::Aes128Ctr => EncryptionMethod::Aes128Ctr,
         DBEncryptionMethod::Aes192Ctr => EncryptionMethod::Aes192Ctr,
         DBEncryptionMethod::Aes256Ctr => EncryptionMethod::Aes256Ctr,
-<<<<<<< HEAD
-        _ => EncryptionMethod::Unknown,
-=======
         DBEncryptionMethod::Sm4Ctr => EncryptionMethod::Sm4Ctr,
         DBEncryptionMethod::Unknown => EncryptionMethod::Unknown,
->>>>>>> cfe62ba9
     }
 }
 
