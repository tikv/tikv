// Copyright 2020 TiKV Project Authors. Licensed under Apache-2.0.

use engine_traits::EncryptionMethod as DBEncryptionMethod;
use kvproto::encryptionpb::EncryptionMethod;
use openssl::symm::{self, Cipher as OCipher};
use rand::{rngs::OsRng, RngCore};

use crate::{Error, Result};

#[cfg(not(feature = "prost-codec"))]
pub fn encryption_method_to_db_encryption_method(method: EncryptionMethod) -> DBEncryptionMethod {
    match method {
        EncryptionMethod::Plaintext => DBEncryptionMethod::Plaintext,
        EncryptionMethod::Aes128Ctr => DBEncryptionMethod::Aes128Ctr,
        EncryptionMethod::Aes192Ctr => DBEncryptionMethod::Aes192Ctr,
        EncryptionMethod::Aes256Ctr => DBEncryptionMethod::Aes256Ctr,
        EncryptionMethod::Unknown => DBEncryptionMethod::Unknown,
    }
}

pub fn encryption_method_from_db_encryption_method(method: DBEncryptionMethod) -> EncryptionMethod {
    match method {
        DBEncryptionMethod::Plaintext => EncryptionMethod::Plaintext,
        DBEncryptionMethod::Aes128Ctr => EncryptionMethod::Aes128Ctr,
        DBEncryptionMethod::Aes192Ctr => EncryptionMethod::Aes192Ctr,
        DBEncryptionMethod::Aes256Ctr => EncryptionMethod::Aes256Ctr,
        DBEncryptionMethod::Unknown => EncryptionMethod::Unknown,
    }
}

#[cfg(not(feature = "prost-codec"))]
pub fn compat(method: EncryptionMethod) -> EncryptionMethod {
    method
}

#[cfg(feature = "prost-codec")]
pub fn encryption_method_to_db_encryption_method(
    method: i32, /* EncryptionMethod */
) -> DBEncryptionMethod {
    match method {
        1/* EncryptionMethod::Plaintext */ => DBEncryptionMethod::Plaintext,
        2/* EncryptionMethod::Aes128Ctr */ => DBEncryptionMethod::Aes128Ctr,
        3/* EncryptionMethod::Aes192Ctr */ => DBEncryptionMethod::Aes192Ctr,
        4/* EncryptionMethod::Aes256Ctr */ => DBEncryptionMethod::Aes256Ctr,
        _/* EncryptionMethod::Unknown */ => DBEncryptionMethod::Unknown,
    }
}

#[cfg(feature = "prost-codec")]
pub fn compat(method: EncryptionMethod) -> i32 {
    match method {
        EncryptionMethod::Unknown => 0,
        EncryptionMethod::Plaintext => 1,
        EncryptionMethod::Aes128Ctr => 2,
        EncryptionMethod::Aes192Ctr => 3,
        EncryptionMethod::Aes256Ctr => 4,
    }
}

pub fn get_method_key_length(method: EncryptionMethod) -> usize {
    match method {
        EncryptionMethod::Plaintext => 0,
        EncryptionMethod::Aes128Ctr => 16,
        EncryptionMethod::Aes192Ctr => 24,
        EncryptionMethod::Aes256Ctr => 32,
        unknown => panic!("bad EncryptionMethod {:?}", unknown),
    }
}

<<<<<<< HEAD
// IV's the length should be 12 btyes for GCM mode.
const GCM_IV_12: usize = 12;
// IV's the length should be 16 btyes for CTR mode.
const CTR_IV_16: usize = 16;
=======
pub fn verify_encryption_config(method: EncryptionMethod, key: &[u8]) -> Result<()> {
    if method == EncryptionMethod::Unknown {
        return Err(Error::UnknownEncryption);
    }
    if method != EncryptionMethod::Plaintext {
        let key_len = get_method_key_length(method);
        if key.len() != key_len {
            return Err(Error::Other(
                format!(
                    "unexpected key length, expected {} vs actual {}",
                    key_len,
                    key.len()
                )
                .into(),
            ));
        }
    }
    Ok(())
}

pub enum Cipher {
    Plaintext,
    AesCtr(OCipher),
}

impl From<EncryptionMethod> for Cipher {
    fn from(method: EncryptionMethod) -> Cipher {
        match method {
            EncryptionMethod::Plaintext => Cipher::Plaintext,
            EncryptionMethod::Aes128Ctr => Cipher::AesCtr(OCipher::aes_128_ctr()),
            EncryptionMethod::Aes192Ctr => Cipher::AesCtr(OCipher::aes_192_ctr()),
            EncryptionMethod::Aes256Ctr => Cipher::AesCtr(OCipher::aes_256_ctr()),
            unknown => panic!("bad EncryptionMethod {:?}", unknown),
        }
    }
}

// IV as an AES input, the length must be 16 btyes.
const IV_LEN: usize = 16;
>>>>>>> 79350198

#[derive(Debug, Clone, Copy)]
pub enum Iv {
    Gcm([u8; GCM_IV_12]),
    Ctr([u8; CTR_IV_16]),
}

impl Iv {
<<<<<<< HEAD
    /// Generate a random IV for AES-GCM.
    pub fn new_gcm() -> Iv {
        let mut iv = [0u8; GCM_IV_12];
        OsRng.fill_bytes(&mut iv);
        Iv::Gcm(iv)
    }

    /// Generate a random IV for AES-CTR.
    pub fn new_ctr() -> Iv {
        let mut iv = [0u8; CTR_IV_16];
        OsRng.fill_bytes(&mut iv);
        Iv::Ctr(iv)
    }

    pub fn from_slice(src: &[u8]) -> Result<Iv> {
        if src.len() == CTR_IV_16 {
            let mut iv = [0; CTR_IV_16];
            iv.copy_from_slice(src);
            Ok(Iv::Ctr(iv))
        } else if src.len() == GCM_IV_12 {
            let mut iv = [0; GCM_IV_12];
            iv.copy_from_slice(src);
            Ok(Iv::Gcm(iv))
        } else {
            Err(box_err!(
                "Nonce + Counter must be 12/16 bytes, {}",
                src.len()
            ))
        }
    }

    pub fn as_slice(&self) -> &[u8] {
        match self {
            Iv::Ctr(iv) => iv,
            Iv::Gcm(iv) => iv,
        }
    }
}

// The length GCM tag must be 16 btyes.
const GCM_TAG_LEN: usize = 16;
=======
    /// Generate a nonce and a counter randomly.
    pub fn new() -> Iv {
        use rand::{rngs::OsRng, RngCore};
>>>>>>> 79350198

pub struct AesGcmTag([u8; GCM_TAG_LEN]);

impl<'a> From<&'a [u8]> for AesGcmTag {
    fn from(src: &'a [u8]) -> AesGcmTag {
        assert!(src.len() >= GCM_TAG_LEN, "AES GCM tag must be 16 bytes");
        let mut tag = [0; GCM_TAG_LEN];
        tag.copy_from_slice(src);
        AesGcmTag(tag)
    }

    pub fn as_slice(&self) -> &[u8; IV_LEN] {
        &self.iv
    }

    pub fn from_slice(iv: &[u8]) -> Result<Iv> {
        if iv.len() != IV_LEN {
            return Err(Error::Other(
                format!(
                    "iv length mismatch, expected {} vs actual {}",
                    IV_LEN,
                    iv.len()
                )
                .into(),
            ));
        }
        let mut iv_copy = [0u8; IV_LEN];
        iv_copy.copy_from_slice(iv);
        Ok(Iv { iv: iv_copy })
    }
}

impl AesGcmTag {
    pub fn as_slice(&self) -> &[u8] {
        &self.0
    }
}

/// An Aes256-GCM crypter.
pub struct AesGcmCrypter<'k> {
    iv: Iv,
    key: &'k [u8],
}

impl<'k> AesGcmCrypter<'k> {
    /// The key length of `AesGcmCrypter` is 32 bytes.
    pub const KEY_LEN: usize = 32;

    pub fn new(key: &'k [u8], iv: Iv) -> AesGcmCrypter<'k> {
        AesGcmCrypter { iv, key }
    }

    pub fn encrypt(&self, pt: &[u8]) -> Result<(Vec<u8>, AesGcmTag)> {
        let cipher = OCipher::aes_256_gcm();
        let mut tag = AesGcmTag([0u8; GCM_TAG_LEN]);
        let ciphertext = symm::encrypt_aead(
            cipher,
            self.key,
            Some(self.iv.as_slice()),
            &[], /* AAD */
            &pt,
            &mut tag.0,
        )?;
        Ok((ciphertext, tag))
    }

    pub fn decrypt(&self, ct: &[u8], tag: AesGcmTag) -> Result<Vec<u8>> {
        let cipher = OCipher::aes_256_gcm();
        let plaintext = symm::decrypt_aead(
            cipher,
            self.key,
            Some(self.iv.as_slice()),
            &[], /* AAD */
            &ct,
            &tag.0,
        )?;
        Ok(plaintext)
    }
}

#[cfg(test)]
mod tests {
    use hex::FromHex;

    use super::*;

    #[test]
    fn test_iv() {
        let mut ivs = Vec::with_capacity(100);
        for c in 0..100 {
            if c % 2 == 0 {
                ivs.push(Iv::new_ctr());
            } else {
                ivs.push(Iv::new_gcm());
            }
        }
        ivs.dedup_by(|a, b| a.as_slice() == b.as_slice());
        assert_eq!(ivs.len(), 100);

        for iv in ivs {
            let iv1 = Iv::from_slice(&iv.as_slice()[..]).unwrap();
            assert_eq!(iv.as_slice(), iv1.as_slice());
        }
    }

    #[test]
    fn test_ase_256_gcm() {
        // See more http://csrc.nist.gov/groups/STM/cavp/documents/mac/gcmtestvectors.zip
        //
        // [Keylen = 256]
        // [IVlen = 96]
        // [PTlen = 256]
        // [AADlen = 0]
        // [Taglen = 128]
        //
        // Count = 0
        // Key = c3d99825f2181f4808acd2068eac7441a65bd428f14d2aab43fefc0129091139
        // IV = cafabd9672ca6c79a2fbdc22
        // CT = 84e5f23f95648fa247cb28eef53abec947dbf05ac953734618111583840bd980
        // AAD =
        // Tag = 79651c875f7941793d42bbd0af1cce7c
        // PT = 25431587e9ecffc7c37f8d6d52a9bc3310651d46fb0e3bad2726c8f2db653749

        let pt = "25431587e9ecffc7c37f8d6d52a9bc3310651d46fb0e3bad2726c8f2db653749";
        let ct = "84e5f23f95648fa247cb28eef53abec947dbf05ac953734618111583840bd980";
        let key = "c3d99825f2181f4808acd2068eac7441a65bd428f14d2aab43fefc0129091139";
        let iv = "cafabd9672ca6c79a2fbdc22";
        let tag = "79651c875f7941793d42bbd0af1cce7c";

        let pt = Vec::from_hex(pt).unwrap();
        let ct = Vec::from_hex(ct).unwrap();
        let key = Vec::from_hex(key).unwrap();
<<<<<<< HEAD
        let iv = Iv::from_slice(Vec::from_hex(iv).unwrap().as_slice()).unwrap();
        let tag = Vec::from_hex(tag).unwrap();

        let crypter = AesGcmCrypter::new(&key, iv);
        let (ciphertext, gcm_tag) = crypter.encrypt(&pt).unwrap();
=======
        let iv = Vec::from_hex(iv).unwrap();

        let crypter = AesCtrCrypter::new(method, &key, Iv::from_slice(&iv).unwrap());
        let ciphertext = crypter.encrypt(&pt).unwrap();
>>>>>>> 79350198
        assert_eq!(ciphertext, ct, "{}", hex::encode(&ciphertext));
        assert_eq!(gcm_tag.0.to_vec(), tag, "{}", hex::encode(&gcm_tag.0));
        let plaintext = crypter.decrypt(&ct, gcm_tag).unwrap();
        assert_eq!(plaintext, pt, "{}", hex::encode(&plaintext));

        // Fail to decrypt with a wrong tag.
        crypter
            .decrypt(&ct, AesGcmTag([0u8; GCM_TAG_LEN]))
            .unwrap_err();
    }
}<|MERGE_RESOLUTION|>--- conflicted
+++ resolved
@@ -67,52 +67,10 @@
     }
 }
 
-<<<<<<< HEAD
 // IV's the length should be 12 btyes for GCM mode.
 const GCM_IV_12: usize = 12;
 // IV's the length should be 16 btyes for CTR mode.
 const CTR_IV_16: usize = 16;
-=======
-pub fn verify_encryption_config(method: EncryptionMethod, key: &[u8]) -> Result<()> {
-    if method == EncryptionMethod::Unknown {
-        return Err(Error::UnknownEncryption);
-    }
-    if method != EncryptionMethod::Plaintext {
-        let key_len = get_method_key_length(method);
-        if key.len() != key_len {
-            return Err(Error::Other(
-                format!(
-                    "unexpected key length, expected {} vs actual {}",
-                    key_len,
-                    key.len()
-                )
-                .into(),
-            ));
-        }
-    }
-    Ok(())
-}
-
-pub enum Cipher {
-    Plaintext,
-    AesCtr(OCipher),
-}
-
-impl From<EncryptionMethod> for Cipher {
-    fn from(method: EncryptionMethod) -> Cipher {
-        match method {
-            EncryptionMethod::Plaintext => Cipher::Plaintext,
-            EncryptionMethod::Aes128Ctr => Cipher::AesCtr(OCipher::aes_128_ctr()),
-            EncryptionMethod::Aes192Ctr => Cipher::AesCtr(OCipher::aes_192_ctr()),
-            EncryptionMethod::Aes256Ctr => Cipher::AesCtr(OCipher::aes_256_ctr()),
-            unknown => panic!("bad EncryptionMethod {:?}", unknown),
-        }
-    }
-}
-
-// IV as an AES input, the length must be 16 btyes.
-const IV_LEN: usize = 16;
->>>>>>> 79350198
 
 #[derive(Debug, Clone, Copy)]
 pub enum Iv {
@@ -121,7 +79,6 @@
 }
 
 impl Iv {
-<<<<<<< HEAD
     /// Generate a random IV for AES-GCM.
     pub fn new_gcm() -> Iv {
         let mut iv = [0u8; GCM_IV_12];
@@ -163,11 +120,6 @@
 
 // The length GCM tag must be 16 btyes.
 const GCM_TAG_LEN: usize = 16;
-=======
-    /// Generate a nonce and a counter randomly.
-    pub fn new() -> Iv {
-        use rand::{rngs::OsRng, RngCore};
->>>>>>> 79350198
 
 pub struct AesGcmTag([u8; GCM_TAG_LEN]);
 
@@ -177,26 +129,6 @@
         let mut tag = [0; GCM_TAG_LEN];
         tag.copy_from_slice(src);
         AesGcmTag(tag)
-    }
-
-    pub fn as_slice(&self) -> &[u8; IV_LEN] {
-        &self.iv
-    }
-
-    pub fn from_slice(iv: &[u8]) -> Result<Iv> {
-        if iv.len() != IV_LEN {
-            return Err(Error::Other(
-                format!(
-                    "iv length mismatch, expected {} vs actual {}",
-                    IV_LEN,
-                    iv.len()
-                )
-                .into(),
-            ));
-        }
-        let mut iv_copy = [0u8; IV_LEN];
-        iv_copy.copy_from_slice(iv);
-        Ok(Iv { iv: iv_copy })
     }
 }
 
@@ -246,6 +178,23 @@
         )?;
         Ok(plaintext)
     }
+}
+
+pub fn verify_encryption_config(method: EncryptionMethod, key: &[u8]) -> Result<()> {
+    if method == EncryptionMethod::Unknown {
+        return Err(Error::UnknownEncryption);
+    }
+    if method != EncryptionMethod::Plaintext {
+        let key_len = get_method_key_length(method);
+        if key.len() != key_len {
+            return Err(box_err!(
+                "unexpected key length, expected {} vs actual {}",
+                key_len,
+                key.len()
+            ));
+        }
+    }
+    Ok(())
 }
 
 #[cfg(test)]
@@ -300,18 +249,11 @@
         let pt = Vec::from_hex(pt).unwrap();
         let ct = Vec::from_hex(ct).unwrap();
         let key = Vec::from_hex(key).unwrap();
-<<<<<<< HEAD
         let iv = Iv::from_slice(Vec::from_hex(iv).unwrap().as_slice()).unwrap();
         let tag = Vec::from_hex(tag).unwrap();
 
         let crypter = AesGcmCrypter::new(&key, iv);
         let (ciphertext, gcm_tag) = crypter.encrypt(&pt).unwrap();
-=======
-        let iv = Vec::from_hex(iv).unwrap();
-
-        let crypter = AesCtrCrypter::new(method, &key, Iv::from_slice(&iv).unwrap());
-        let ciphertext = crypter.encrypt(&pt).unwrap();
->>>>>>> 79350198
         assert_eq!(ciphertext, ct, "{}", hex::encode(&ciphertext));
         assert_eq!(gcm_tag.0.to_vec(), tag, "{}", hex::encode(&gcm_tag.0));
         let plaintext = crypter.decrypt(&ct, gcm_tag).unwrap();
