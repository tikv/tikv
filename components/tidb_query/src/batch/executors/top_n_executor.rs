--- conflicted
+++ resolved
@@ -222,22 +222,14 @@
         if self.heap.len() < self.n {
             // HeapItemUnsafe must be checked valid to compare in advance, or else it may
             // panic inside BinaryHeap.
-<<<<<<< HEAD
-            row.cmp_with_field_type(&row)?;
-=======
             row.cmp_sort_key(&row)?;
->>>>>>> 0247486b
 
             // Push into heap when heap is not full.
             self.heap.push(row);
         } else {
             // Swap the greatest row in the heap if this row is smaller than that row.
             let mut greatest_row = self.heap.peek_mut().unwrap();
-<<<<<<< HEAD
-            if row.cmp_with_field_type(&greatest_row)? == Ordering::Less {
-=======
             if row.cmp_sort_key(&greatest_row)? == Ordering::Less {
->>>>>>> 0247486b
                 *greatest_row = row;
             }
         }
@@ -406,11 +398,7 @@
         &vec_buf[offset_begin..offset_end]
     }
 
-<<<<<<< HEAD
-    fn cmp_with_field_type(&self, other: &Self) -> Result<Ordering> {
-=======
     fn cmp_sort_key(&self, other: &Self) -> Result<Ordering> {
->>>>>>> 0247486b
         // Only debug assert because this function is called pretty frequently.
         debug_assert_eq!(self.get_order_is_desc(), other.get_order_is_desc());
 
@@ -428,11 +416,7 @@
 
             // There is panic inside, but will never panic, since the data type of corresponding
             // column should be consistent for each `HeapItemUnsafe`.
-<<<<<<< HEAD
-            let ord = lhs.cmp_with_collation(
-=======
             let ord = lhs.cmp_sort_key(
->>>>>>> 0247486b
                 &rhs,
                 order_exprs_field_type[column_idx].as_accessor().collation(),
             )?;
@@ -455,11 +439,7 @@
 /// So make sure that it is valid before putting it into a heap.
 impl Ord for HeapItemUnsafe {
     fn cmp(&self, other: &Self) -> Ordering {
-<<<<<<< HEAD
-        self.cmp_with_field_type(other).unwrap()
-=======
         self.cmp_sort_key(other).unwrap()
->>>>>>> 0247486b
     }
 }
 
