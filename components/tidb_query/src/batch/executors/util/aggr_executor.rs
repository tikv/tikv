// Copyright 2019 TiKV Project Authors. Licensed under Apache-2.0.

//! Concept:
//!
//! ```ignore
//! SELECT COUNT(1), COUNT(COL) FROM TABLE GROUP BY COL+1, COL2
//!        ^^^^^     ^^^^^                                         : Aggregate Functions
//!              ^         ^^^                                     : Aggregate Function Expressions
//!                                                 ^^^^^  ^^^^    : Group By Expressions
//! ```
//!
//! The SQL above has 2 GROUP BY columns, so we say it's *group by cardinality* is 2.
//!
//! In the result:
//!
//! ```ignore
//!     COUNT(1)     COUNT(COL)         COL+1      COL2
//!     1            1                  1          1            <--- Each row is the result
//!     1            2                  1          1            <--- of a group
//!
//!     ^^^^^^^^^    ^^^^^^^^^^^                                : Aggregate Result Column
//!                                     ^^^^^^     ^^^^^        : Group By Column
//! ```
//!
//! Some aggregate function output multiple results, for example, `AVG(Int)` output two results:
//! count and sum. In this case we say that the result of `AVG(Int)` has a *cardinality* of 2.
//!

use std::convert::TryFrom;
use std::sync::Arc;

use tidb_query_datatype::{EvalType, FieldTypeAccessor};
use tipb::{Expr, FieldType};

use crate::aggr_fn::*;
use crate::batch::interface::*;
use crate::codec::batch::{LazyBatchColumn, LazyBatchColumnVec};
use crate::codec::data_type::*;
use crate::expr::{EvalConfig, EvalContext};
use crate::rpn_expr::RpnExpression;
use crate::storage::IntervalRange;
use crate::Result;

pub trait AggregationExecutorImpl<Src: BatchExecutor>: Send {
    /// Accepts entities without any group by columns and modifies them optionally.
    ///
    /// Implementors should modify the `schema` entity when there are group by columns.
    ///
    /// This function will be called only once.
    fn prepare_entities(&mut self, entities: &mut Entities<Src>);

    /// Processes a set of columns which are emitted from the underlying executor.
    ///
    /// Implementors should update the aggregate function states according to the data of
    /// these columns.
    fn process_batch_input(
        &mut self,
        entities: &mut Entities<Src>,
        input_physical_columns: LazyBatchColumnVec,
        input_logical_rows: &[usize],
    ) -> Result<()>;

    /// Returns the current number of groups.
    ///
    /// Note that this number can be inaccurate because it is a hint for the capacity of the vector.
    fn groups_len(&self) -> usize;

    /// Iterates aggregate function states for each available group.
    ///
    /// Implementors should call `iteratee` for each group with the aggregate function states of
    /// that group as the argument.
    ///
    /// Implementors may return the content of each group as extra columns in the return value
    /// if there are group by columns.
    ///
    /// Implementors should not iterate the same group multiple times for the same partial
    /// input data.
    fn iterate_available_groups(
        &mut self,
        entities: &mut Entities<Src>,
        src_is_drained: bool,
        iteratee: impl FnMut(&mut Entities<Src>, &[Box<dyn AggrFunctionState>]) -> Result<()>,
    ) -> Result<Vec<LazyBatchColumn>>;

    /// Returns whether we can now output partial aggregate results when the source is not drained.
    ///
    /// This method is called only when the source is not drained because aggregate result is always
    /// ready if the source is drained and no error occurs.
    fn is_partial_results_ready(&self) -> bool;
}

/// Some common data that need to be accessed by both `AggregationExecutor`
/// and `AggregationExecutorImpl`.
pub struct Entities<Src: BatchExecutor> {
    pub src: Src,
    pub context: EvalContext,

    /// The schema of the aggregation executor. It consists of aggregate result columns and
    /// group by columns.
    pub schema: Vec<FieldType>,

    /// The aggregate function.
    pub each_aggr_fn: Vec<Box<dyn AggrFunction>>,

    /// The (output result) cardinality of each aggregate function.
    pub each_aggr_cardinality: Vec<usize>,

    /// The (input) expression of each aggregate function.
    pub each_aggr_exprs: Vec<RpnExpression>,

    /// The eval type of the result columns of all aggregate functions. One aggregate function
    /// may have multiple result columns.
    pub all_result_column_types: Vec<EvalType>,
}

/// A shared executor implementation for simple aggregation, hash aggregation and
/// stream aggregation. Implementation differences are further given via `AggregationExecutorImpl`.
pub struct AggregationExecutor<Src: BatchExecutor, I: AggregationExecutorImpl<Src>> {
    imp: I,
    is_ended: bool,
    entities: Entities<Src>,
}

impl<Src: BatchExecutor, I: AggregationExecutorImpl<Src>> AggregationExecutor<Src, I> {
    pub fn new(
        mut imp: I,
        src: Src,
        config: Arc<EvalConfig>,
        aggr_defs: Vec<Expr>,
        aggr_def_parser: impl AggrDefinitionParser,
    ) -> Result<Self> {
        let aggr_fn_len = aggr_defs.len();
        let src_schema = src.schema();

        let mut schema = Vec::with_capacity(aggr_fn_len * 2);
        let mut each_aggr_fn = Vec::with_capacity(aggr_fn_len);
        let mut each_aggr_cardinality = Vec::with_capacity(aggr_fn_len);
        let mut each_aggr_exprs = Vec::with_capacity(aggr_fn_len);
        let mut ctx = EvalContext::new(config.clone());

        for aggr_def in aggr_defs {
            let schema_len = schema.len();
            let each_aggr_exprs_len = each_aggr_exprs.len();

            let aggr_fn = aggr_def_parser.parse(
                aggr_def,
                &mut ctx,
                src_schema,
                &mut schema,
                &mut each_aggr_exprs,
            )?;

            assert!(schema.len() > schema_len);
            // Currently only support 1 parameter aggregate functions, so let's simply assert it.
            assert_eq!(each_aggr_exprs.len(), each_aggr_exprs_len + 1);

            each_aggr_fn.push(aggr_fn);
            each_aggr_cardinality.push(schema.len() - schema_len);
        }

        let all_result_column_types = schema
            .iter()
            .map(|ft| {
                // The unwrap is fine because aggregate function parser should never return an
                // eval type that we cannot process later. If we made a mistake there, then we
                // should panic.
                EvalType::try_from(ft.as_accessor().tp()).unwrap()
            })
            .collect();

        let mut entities = Entities {
            src,
            context: EvalContext::new(config),
            schema,
            each_aggr_fn,
            each_aggr_cardinality,
            each_aggr_exprs,
            all_result_column_types,
        };
        imp.prepare_entities(&mut entities);

        Ok(Self {
            imp,
            is_ended: false,
            entities,
        })
    }

    /// Returns partial results of aggregation if available and whether the source is drained
    #[inline]
    fn handle_next_batch(&mut self) -> Result<(Option<LazyBatchColumnVec>, bool)> {
        // Use max batch size from the beginning because aggregation
        // always needs to calculate over all data.
        let src_result = self
            .entities
            .src
            .next_batch(crate::batch::runner::BATCH_MAX_SIZE);

        self.entities.context.warnings = src_result.warnings;

        // When there are errors in the underlying executor, there must be no aggregate output.
        // Thus we even don't need to update the aggregate function state and can return directly.
        let src_is_drained = src_result.is_drained?;

        // Consume all data from the underlying executor. We directly return when there are errors
        // for the same reason as above.
        if !src_result.logical_rows.is_empty() {
            self.imp.process_batch_input(
                &mut self.entities,
                src_result.physical_columns,
                &src_result.logical_rows,
            )?;
        }

        // aggregate result is always available when source is drained
        let result = if src_is_drained || self.imp.is_partial_results_ready() {
            Some(self.aggregate_partial_results(src_is_drained)?)
        } else {
            None
        };
        Ok((result, src_is_drained))
    }

    /// Generates aggregation results of available groups.
    fn aggregate_partial_results(&mut self, src_is_drained: bool) -> Result<LazyBatchColumnVec> {
        let groups_len = self.imp.groups_len();
        let mut all_result_columns: Vec<_> = self
            .entities
            .all_result_column_types
            .iter()
            .map(|eval_type| VectorValue::with_capacity(groups_len, *eval_type))
            .collect();

        // Pull aggregate results of each available group
        let group_by_columns = self.imp.iterate_available_groups(
            &mut self.entities,
            src_is_drained,
            |entities, states| {
                assert_eq!(states.len(), entities.each_aggr_cardinality.len());

                let mut offset = 0;
                for (state, result_cardinality) in
                    states.iter().zip(&entities.each_aggr_cardinality)
                {
                    assert!(*result_cardinality > 0);

                    state.push_result(
                        &mut entities.context,
                        &mut all_result_columns[offset..offset + *result_cardinality],
                    )?;

                    offset += *result_cardinality;
                }

                Ok(())
            },
        )?;

        // The return columns consist of aggregate result columns and group by columns.
        let columns: Vec<_> = all_result_columns
            .into_iter()
            .map(|c| LazyBatchColumn::Decoded(c))
            .chain(group_by_columns)
            .collect();
        let ret = LazyBatchColumnVec::from(columns);
        ret.assert_columns_equal_length();
        Ok(ret)
    }
}

impl<Src: BatchExecutor, I: AggregationExecutorImpl<Src>> BatchExecutor
    for AggregationExecutor<Src, I>
{
    type StorageStats = Src::StorageStats;

    #[inline]
    fn schema(&self) -> &[FieldType] {
        self.entities.schema.as_slice()
    }

    #[inline]
    fn next_batch(&mut self, _scan_rows: usize) -> BatchExecuteResult {
        assert!(!self.is_ended);

        let result = self.handle_next_batch();

        match result {
            Err(e) => {
                // When there are error, we can just return empty data.
                self.is_ended = true;
                BatchExecuteResult {
                    physical_columns: LazyBatchColumnVec::empty(),
                    logical_rows: Vec::new(),
                    warnings: self.entities.context.take_warnings(),
                    is_drained: Err(e),
                }
            }
            Ok((data, src_is_drained)) => {
                self.is_ended = src_is_drained;
                let logical_columns = data.unwrap_or_else(LazyBatchColumnVec::empty);
                let logical_rows = (0..logical_columns.rows_len()).collect();
                BatchExecuteResult {
                    physical_columns: logical_columns,
                    logical_rows,
                    warnings: self.entities.context.take_warnings(),
                    is_drained: Ok(src_is_drained),
                }
            }
        }
    }

    #[inline]
    fn collect_exec_stats(&mut self, dest: &mut ExecuteStats) {
        self.entities.src.collect_exec_stats(dest);
    }

    #[inline]
    fn collect_storage_stats(&mut self, dest: &mut Self::StorageStats) {
        self.entities.src.collect_storage_stats(dest);
    }

    #[inline]
    fn take_scanned_range(&mut self) -> IntervalRange {
        self.entities.src.take_scanned_range()
    }
}

/// Shared test facilities for different aggregation executors.
#[cfg(test)]
pub mod tests {
    use tidb_query_codegen::AggrFunction;
<<<<<<< HEAD
    use tidb_query_datatype::builder::FieldTypeBuilder;
    use tidb_query_datatype::{Collation, FieldTypeTp};
=======
    use tidb_query_datatype::{Collation, FieldTypeAccessor, FieldTypeTp};
    use tipb::FieldType;
>>>>>>> 079a806e

    use crate::aggr_fn::*;
    use crate::batch::executors::util::mock_executor::MockExecutor;
    use crate::batch::interface::*;
    use crate::codec::batch::LazyBatchColumnVec;
    use crate::codec::data_type::*;
    use crate::expr::{EvalContext, EvalWarnings};
    use crate::Result;

    #[derive(Debug, AggrFunction)]
    #[aggr_function(state = AggrFnUnreachableState)]
    pub struct AggrFnUnreachable;

    #[derive(Debug)]
    pub struct AggrFnUnreachableState;

    impl ConcreteAggrFunctionState for AggrFnUnreachableState {
        type ParameterType = Real;

        fn update_concrete(
            &mut self,
            _ctx: &mut EvalContext,
            _value: &Option<Self::ParameterType>,
        ) -> Result<()> {
            unreachable!()
        }

        fn push_result(&self, _ctx: &mut EvalContext, _target: &mut [VectorValue]) -> Result<()> {
            unreachable!()
        }
    }

    /// Builds an executor that will return these logical data:
    ///
    /// == Schema ==
    /// Col0(Real)   Col1(Real)  Col2(Bytes) Col3(Int)  Col4(Bytes-utf8_general_ci)
    /// == Call #1 ==
    /// NULL         1.0         abc         1          aa
    /// 7.0          2.0         NULL        NULL       aaa
    /// NULL         NULL        ""          NULL       áá
    /// NULL         4.5         HelloWorld  NULL       NULL
    /// == Call #2 ==
    /// == Call #3 ==
    /// 1.5          4.5         aaaaa       5          ááá
    /// (drained)
    pub fn make_src_executor_1() -> MockExecutor {
        let mut col4: FieldType = FieldTypeTp::VarString.into();
        col4.set_collation(Collation::Utf8GeneralCi);
        MockExecutor::new(
            vec![
                FieldTypeTp::Double.into(),
                FieldTypeTp::Double.into(),
                FieldTypeTp::VarString.into(),
                FieldTypeTp::LongLong.into(),
<<<<<<< HEAD
                FieldTypeBuilder::new()
                    .tp(FieldTypeTp::VarString)
                    .collation(Collation::Utf8Mb4GeneralCi)
                    .into(),
=======
                col4,
>>>>>>> 079a806e
            ],
            vec![
                BatchExecuteResult {
                    physical_columns: LazyBatchColumnVec::from(vec![
                        VectorValue::Real(vec![
                            None,
                            None,
                            None,
                            Real::new(-5.0).ok(),
                            Real::new(7.0).ok(),
                        ]),
                        VectorValue::Real(vec![
                            None,
                            Real::new(4.5).ok(),
                            Real::new(1.0).ok(),
                            None,
                            Real::new(2.0).ok(),
                        ]),
                        VectorValue::Bytes(vec![
                            Some(vec![]),
                            Some(b"HelloWorld".to_vec()),
                            Some(b"abc".to_vec()),
                            None,
                            None,
                        ]),
                        VectorValue::Int(vec![None, None, Some(1), Some(10), None]),
                        VectorValue::Bytes(vec![
                            Some("áá".as_bytes().to_vec()),
                            None,
                            Some(b"aa".to_vec()),
                            Some("ááá".as_bytes().to_vec()),
                            Some(b"aaa".to_vec()),
                        ]),
                    ]),
                    logical_rows: vec![2, 4, 0, 1],
                    warnings: EvalWarnings::default(),
                    is_drained: Ok(false),
                },
                BatchExecuteResult {
                    physical_columns: LazyBatchColumnVec::from(vec![
                        VectorValue::Real(vec![None]),
                        VectorValue::Real(vec![Real::new(-10.0).ok()]),
                        VectorValue::Bytes(vec![Some(b"foo".to_vec())]),
                        VectorValue::Int(vec![None]),
                        VectorValue::Bytes(vec![None]),
                    ]),
                    logical_rows: Vec::new(),
                    warnings: EvalWarnings::default(),
                    is_drained: Ok(false),
                },
                BatchExecuteResult {
                    physical_columns: LazyBatchColumnVec::from(vec![
                        VectorValue::Real(vec![Real::new(5.5).ok(), Real::new(1.5).ok()]),
                        VectorValue::Real(vec![None, Real::new(4.5).ok()]),
                        VectorValue::Bytes(vec![None, Some(b"aaaaa".to_vec())]),
                        VectorValue::Int(vec![None, Some(5)]),
                        VectorValue::Bytes(vec![
                            Some("áá".as_bytes().to_vec()),
                            Some("ááá".as_bytes().to_vec()),
                        ]),
                    ]),
                    logical_rows: vec![1],
                    warnings: EvalWarnings::default(),
                    is_drained: Ok(true),
                },
            ],
        )
    }
}<|MERGE_RESOLUTION|>--- conflicted
+++ resolved
@@ -329,13 +329,8 @@
 #[cfg(test)]
 pub mod tests {
     use tidb_query_codegen::AggrFunction;
-<<<<<<< HEAD
     use tidb_query_datatype::builder::FieldTypeBuilder;
     use tidb_query_datatype::{Collation, FieldTypeTp};
-=======
-    use tidb_query_datatype::{Collation, FieldTypeAccessor, FieldTypeTp};
-    use tipb::FieldType;
->>>>>>> 079a806e
 
     use crate::aggr_fn::*;
     use crate::batch::executors::util::mock_executor::MockExecutor;
@@ -390,14 +385,10 @@
                 FieldTypeTp::Double.into(),
                 FieldTypeTp::VarString.into(),
                 FieldTypeTp::LongLong.into(),
-<<<<<<< HEAD
                 FieldTypeBuilder::new()
                     .tp(FieldTypeTp::VarString)
                     .collation(Collation::Utf8Mb4GeneralCi)
                     .into(),
-=======
-                col4,
->>>>>>> 079a806e
             ],
             vec![
                 BatchExecuteResult {
