// Copyright 2019 TiKV Project Authors. Licensed under Apache-2.0.

use std::sync::Arc;

use kvproto::coprocessor::KeyRange;
use protobuf::Message;
use tikv_util::deadline::Deadline;
use tipb::{self, ExecType, ExecutorExecutionSummary};
use tipb::{Chunk, DagRequest, EncodeType, SelectResponse, StreamResponse};

use super::executors::*;
use super::interface::{BatchExecutor, ExecuteStats};
use crate::execute_stats::*;
<<<<<<< HEAD
use crate::expr::{EvalConfig, EvalWarnings};
=======
use crate::expr::{EvalConfig, EvalContext};
>>>>>>> 4ff5c85b
use crate::metrics::*;
use crate::storage::{IntervalRange, Storage};
use crate::Result;

// TODO: The value is chosen according to some very subjective experience, which is not tuned
// carefully. We need to benchmark to find a best value. Also we may consider accepting this value
// from TiDB side.
const BATCH_INITIAL_SIZE: usize = 32;

// TODO: This value is chosen based on MonetDB/X100's research without our own benchmarks.
pub const BATCH_MAX_SIZE: usize = 1024;

// TODO: Maybe there can be some better strategy. Needs benchmarks and tunes.
const BATCH_GROW_FACTOR: usize = 2;

pub struct BatchExecutorsRunner<SS> {
    /// The deadline of this handler. For each check point (e.g. each iteration) we need to check
    /// whether or not the deadline is exceeded and break the process if so.
    // TODO: Deprecate it using a better deadline mechanism.
    deadline: Deadline,

    out_most_executor: Box<dyn BatchExecutor<StorageStats = SS>>,

    /// The offset of the columns need to be outputted. For example, TiDB may only needs a subset
    /// of the columns in the result so that unrelated columns don't need to be encoded and
    /// returned back.
    output_offsets: Vec<u32>,

    config: Arc<EvalConfig>,

    /// Whether or not execution summary need to be collected.
    collect_exec_summary: bool,

    exec_stats: ExecuteStats,

    /// Minimum rows to return in batch stream mode.
    stream_min_rows_each_iter: usize,

    /// `batch_size` in stream mode. When calling `next_batch(batch_size)`,
    /// Scanner will fetch `batch_size` physical rows. This variable will be initialized as `BATCH_INITIAL_SIZE`.
    stream_batch_size: usize,

    /// The encoding method for the response.
    /// Possible encoding methods are:
    /// 1. default: result is encoded row by row using datum format.
    /// 2. chunk: result is encoded column by column using chunk format.
    encode_type: EncodeType,
}

// We assign a dummy type `()` so that we can omit the type when calling `check_supported`.
impl BatchExecutorsRunner<()> {
    /// Given a list of executor descriptors and checks whether all executor descriptors can
    /// be used to build batch executors.
    pub fn check_supported(exec_descriptors: &[tipb::Executor]) -> Result<()> {
        for ed in exec_descriptors {
            match ed.get_tp() {
                ExecType::TypeTableScan => {
                    let descriptor = ed.get_tbl_scan();
                    BatchTableScanExecutor::check_supported(&descriptor)
                        .map_err(|e| other_err!("BatchTableScanExecutor: {}", e))?;
                }
                ExecType::TypeIndexScan => {
                    let descriptor = ed.get_idx_scan();
                    BatchIndexScanExecutor::check_supported(&descriptor)
                        .map_err(|e| other_err!("BatchIndexScanExecutor: {}", e))?;
                }
                ExecType::TypeSelection => {
                    let descriptor = ed.get_selection();
                    BatchSelectionExecutor::check_supported(&descriptor)
                        .map_err(|e| other_err!("BatchSelectionExecutor: {}", e))?;
                }
                ExecType::TypeAggregation | ExecType::TypeStreamAgg
                    if ed.get_aggregation().get_group_by().is_empty() =>
                {
                    let descriptor = ed.get_aggregation();
                    BatchSimpleAggregationExecutor::check_supported(&descriptor)
                        .map_err(|e| other_err!("BatchSimpleAggregationExecutor: {}", e))?;
                }
                ExecType::TypeAggregation => {
                    let descriptor = ed.get_aggregation();
                    if BatchFastHashAggregationExecutor::check_supported(&descriptor).is_err() {
                        BatchSlowHashAggregationExecutor::check_supported(&descriptor)
                            .map_err(|e| other_err!("BatchSlowHashAggregationExecutor: {}", e))?;
                    }
                }
                ExecType::TypeStreamAgg => {
                    // Note: We won't check whether the source of stream aggregation is in order.
                    //       It is undefined behavior if the source is unordered.
                    let descriptor = ed.get_aggregation();
                    BatchStreamAggregationExecutor::check_supported(&descriptor)
                        .map_err(|e| other_err!("BatchStreamAggregationExecutor: {}", e))?;
                }
                ExecType::TypeLimit => {}
                ExecType::TypeTopN => {
                    let descriptor = ed.get_top_n();
                    BatchTopNExecutor::check_supported(&descriptor)
                        .map_err(|e| other_err!("BatchTopNExecutor: {}", e))?;
                }
            }
        }

        Ok(())
    }
}

pub fn build_executors<S: Storage + 'static, C: ExecSummaryCollector + 'static>(
    executor_descriptors: Vec<tipb::Executor>,
    storage: S,
    ranges: Vec<KeyRange>,
    config: Arc<EvalConfig>,
    is_streaming: bool,
) -> Result<Box<dyn BatchExecutor<StorageStats = S::Statistics>>> {
    let mut executor_descriptors = executor_descriptors.into_iter();
    let mut first_ed = executor_descriptors
        .next()
        .ok_or_else(|| other_err!("No executors"))?;

    let mut executor: Box<dyn BatchExecutor<StorageStats = S::Statistics>>;
    let mut summary_slot_index = 0;

    match first_ed.get_tp() {
        ExecType::TypeTableScan => {
            // TODO: Use static metrics.
            COPR_EXECUTOR_COUNT
                .with_label_values(&["batch_table_scan"])
                .inc();

            let mut descriptor = first_ed.take_tbl_scan();
            let columns_info = descriptor.take_columns().into();
            executor = Box::new(
                BatchTableScanExecutor::new(
                    storage,
                    config.clone(),
                    columns_info,
                    ranges,
                    descriptor.get_desc(),
                    is_streaming,
                )?
                .with_summary_collector(C::new(summary_slot_index)),
            );
        }
        ExecType::TypeIndexScan => {
            COPR_EXECUTOR_COUNT
                .with_label_values(&["batch_index_scan"])
                .inc();

            let mut descriptor = first_ed.take_idx_scan();
            let columns_info = descriptor.take_columns().into();
            executor = Box::new(
                BatchIndexScanExecutor::new(
                    storage,
                    config.clone(),
                    columns_info,
                    ranges,
                    descriptor.get_desc(),
                    descriptor.get_unique(),
                    is_streaming,
                )?
                .with_summary_collector(C::new(summary_slot_index)),
            );
        }
        _ => {
            return Err(other_err!(
                "Unexpected first executor {:?}",
                first_ed.get_tp()
            ));
        }
    }

    for mut ed in executor_descriptors {
        summary_slot_index += 1;

        let new_executor: Box<dyn BatchExecutor<StorageStats = S::Statistics>> = match ed.get_tp() {
            ExecType::TypeSelection => {
                COPR_EXECUTOR_COUNT
                    .with_label_values(&["batch_selection"])
                    .inc();

                Box::new(
                    BatchSelectionExecutor::new(
                        config.clone(),
                        executor,
                        ed.take_selection().take_conditions().into(),
                    )?
                    .with_summary_collector(C::new(summary_slot_index)),
                )
            }
            ExecType::TypeAggregation | ExecType::TypeStreamAgg
                if ed.get_aggregation().get_group_by().is_empty() =>
            {
                COPR_EXECUTOR_COUNT
                    .with_label_values(&["batch_simple_aggr"])
                    .inc();

                Box::new(
                    BatchSimpleAggregationExecutor::new(
                        config.clone(),
                        executor,
                        ed.mut_aggregation().take_agg_func().into(),
                    )?
                    .with_summary_collector(C::new(summary_slot_index)),
                )
            }
            ExecType::TypeAggregation => {
                if BatchFastHashAggregationExecutor::check_supported(&ed.get_aggregation()).is_ok()
                {
                    COPR_EXECUTOR_COUNT
                        .with_label_values(&["batch_fast_hash_aggr"])
                        .inc();

                    Box::new(
                        BatchFastHashAggregationExecutor::new(
                            config.clone(),
                            executor,
                            ed.mut_aggregation().take_group_by().into(),
                            ed.mut_aggregation().take_agg_func().into(),
                        )?
                        .with_summary_collector(C::new(summary_slot_index)),
                    )
                } else {
                    COPR_EXECUTOR_COUNT
                        .with_label_values(&["batch_slow_hash_aggr"])
                        .inc();

                    Box::new(
                        BatchSlowHashAggregationExecutor::new(
                            config.clone(),
                            executor,
                            ed.mut_aggregation().take_group_by().into(),
                            ed.mut_aggregation().take_agg_func().into(),
                        )?
                        .with_summary_collector(C::new(summary_slot_index)),
                    )
                }
            }
            ExecType::TypeStreamAgg => {
                COPR_EXECUTOR_COUNT
                    .with_label_values(&["batch_stream_aggr"])
                    .inc();

                Box::new(
                    BatchStreamAggregationExecutor::new(
                        config.clone(),
                        executor,
                        ed.mut_aggregation().take_group_by().into(),
                        ed.mut_aggregation().take_agg_func().into(),
                    )?
                    .with_summary_collector(C::new(summary_slot_index)),
                )
            }
            ExecType::TypeLimit => {
                COPR_EXECUTOR_COUNT
                    .with_label_values(&["batch_limit"])
                    .inc();

                Box::new(
                    BatchLimitExecutor::new(executor, ed.get_limit().get_limit() as usize)?
                        .with_summary_collector(C::new(summary_slot_index)),
                )
            }
            ExecType::TypeTopN => {
                COPR_EXECUTOR_COUNT
                    .with_label_values(&["batch_top_n"])
                    .inc();

                let mut d = ed.take_top_n();
                let order_bys = d.get_order_by().len();
                let mut order_exprs_def = Vec::with_capacity(order_bys);
                let mut order_is_desc = Vec::with_capacity(order_bys);
                for mut item in d.take_order_by().into_iter() {
                    order_exprs_def.push(item.take_expr());
                    order_is_desc.push(item.get_desc());
                }

                Box::new(
                    BatchTopNExecutor::new(
                        config.clone(),
                        executor,
                        order_exprs_def,
                        order_is_desc,
                        d.get_limit() as usize,
                    )?
                    .with_summary_collector(C::new(summary_slot_index)),
                )
            }
            _ => {
                return Err(other_err!(
                    "Unexpected non-first executor {:?}",
                    ed.get_tp()
                ));
            }
        };
        executor = new_executor;
    }

    Ok(executor)
}

impl<SS: 'static> BatchExecutorsRunner<SS> {
    pub fn from_request<S: Storage<Statistics = SS> + 'static>(
        mut req: DagRequest,
        ranges: Vec<KeyRange>,
        storage: S,
        deadline: Deadline,

        stream_min_rows_each_iter: usize,
        // To activate `is_scanned_range_aware` in scanner
        is_streaming: bool,
    ) -> Result<Self> {
        let executors_len = req.get_executors().len();
        let collect_exec_summary = req.get_collect_execution_summaries();
        let config = Arc::new(EvalConfig::from_request(&req)?);
        let encode_type = req.get_encode_type();

        let out_most_executor = if collect_exec_summary {
            build_executors::<_, ExecSummaryCollectorEnabled>(
                req.take_executors().into(),
                storage,
                ranges,
                config.clone(),
                is_streaming,
            )?
        } else {
            build_executors::<_, ExecSummaryCollectorDisabled>(
                req.take_executors().into(),
                storage,
                ranges,
                config.clone(),
                is_streaming,
            )?
        };

        // Check output offsets
        let output_offsets = req.take_output_offsets();
        let schema_len = out_most_executor.schema().len();
        for offset in &output_offsets {
            if (*offset as usize) >= schema_len {
                return Err(other_err!(
                    "Invalid output offset (schema has {} columns, access index {})",
                    schema_len,
                    offset
                ));
            }
        }

        let exec_stats = ExecuteStats::new(if collect_exec_summary {
            executors_len
        } else {
            0 // Avoid allocation for executor summaries when it is not needed
        });

        Ok(Self {
            deadline,
            out_most_executor,
            output_offsets,
            config,
            collect_exec_summary,
            exec_stats,
            stream_min_rows_each_iter,
            stream_batch_size: BATCH_INITIAL_SIZE,
            encode_type,
        })
    }

    pub fn handle_request(&mut self) -> Result<SelectResponse> {
        let mut chunks = vec![];
        let mut batch_size = BATCH_INITIAL_SIZE;
        let mut warnings = self.config.new_eval_warnings();
        let mut ctx = EvalContext::new(self.config.clone());

        loop {
            self.deadline.check()?;

            let mut result = self.out_most_executor.next_batch(batch_size);

            let is_drained;

            // Check error first, because it means that we should directly respond error.
            match result.is_drained {
                Err(e) => return Err(e),
                Ok(f) => is_drained = f,
            }

            // We will only get warnings limited by max_warning_count. Note that in future we
            // further want to ignore warnings from unused rows. See TODOs in the `result.warnings`
            // field.
            warnings.merge(&mut result.warnings);

            // Notice that logical rows len == 0 doesn't mean that it is drained.
            if !result.logical_rows.is_empty() {
                assert_eq!(
                    result.physical_columns.columns_len(),
                    self.out_most_executor.schema().len()
                );
                let mut chunk = Chunk::default();
                {
                    let data = chunk.mut_rows_data();
                    // Although `schema()` can be deeply nested, it is ok since we process data in
                    // batch.
                    match self.encode_type {
                        EncodeType::TypeChunk => {
                            self.encode_type = EncodeType::TypeChunk;
                            data.reserve(result.physical_columns.maximum_encoded_size_chunk(
                                &result.logical_rows,
                                &self.output_offsets,
                            )?);
                            result.physical_columns.encode_chunk(
                                &result.logical_rows,
                                &self.output_offsets,
                                self.out_most_executor.schema(),
                                data,
                                &mut ctx,
                            )?;
                        }
                        _ => {
                            // For the default or unsupported encode type, use datum format.
                            self.encode_type = EncodeType::TypeDefault;
                            data.reserve(result.physical_columns.maximum_encoded_size(
                                &result.logical_rows,
                                &self.output_offsets,
                            )?);
                            result.physical_columns.encode(
                                &result.logical_rows,
                                &self.output_offsets,
                                self.out_most_executor.schema(),
                                data,
                                &mut ctx,
                            )?;
                        }
                    }
                    chunks.push(chunk);
                }
            }

            if is_drained {
                self.out_most_executor
                    .collect_exec_stats(&mut self.exec_stats);

                let mut sel_resp = SelectResponse::default();
                sel_resp.set_chunks(chunks.into());
                sel_resp.set_encode_type(self.encode_type);

                // TODO: output_counts should not be i64. Let's fix it in Coprocessor DAG V2.
                sel_resp.set_output_counts(
                    self.exec_stats
                        .scanned_rows_per_range
                        .iter()
                        .map(|v| *v as i64)
                        .collect(),
                );

                if self.collect_exec_summary {
                    let summaries = self
                        .exec_stats
                        .summary_per_executor
                        .iter()
                        .map(|summary| {
                            let mut ret = ExecutorExecutionSummary::default();
                            ret.set_num_iterations(summary.num_iterations as u64);
                            ret.set_num_produced_rows(summary.num_produced_rows as u64);
                            ret.set_time_processed_ns(summary.time_processed_ns as u64);
                            ret
                        })
                        .collect::<Vec<_>>();
                    sel_resp.set_execution_summaries(summaries.into());
                }

                sel_resp.set_warnings(warnings.warnings.into());
                sel_resp.set_warning_count(warnings.warning_cnt as i64);

                // In case of this function is called multiple times.
                self.exec_stats.clear();

                return Ok(sel_resp);
            }

            // Grow batch size
            grow_batch_size(&mut batch_size);
        }
    }

    pub fn collect_storage_stats(&mut self, dest: &mut SS) {
        self.out_most_executor.collect_storage_stats(dest);
    }

    pub fn handle_streaming_request(
        &mut self,
    ) -> Result<(Option<(StreamResponse, IntervalRange)>, bool)> {
        let mut warnings = self.config.new_eval_warnings();

        let (mut record_len, mut is_drained) = (0, false);
        let mut chunk = Chunk::default();
        let mut batch_data: Vec<u8> = vec![];

        // record count less than batch size and is not drained
        while record_len < self.stream_min_rows_each_iter && !is_drained {
            let (drained, len) = self.internal_handle_request(
                true,
                self.stream_batch_size,
                &mut chunk,
                &mut batch_data,
                &mut warnings,
            )?;
            record_len += len;
            is_drained = drained;

            // Grow batch size
            grow_batch_size(&mut self.stream_batch_size)
        }

        if !is_drained || record_len > 0 {
            let range = self.out_most_executor.take_scanned_range();
            return self
                .make_stream_response(chunk, warnings)
                .map(|r| (Some((r, range)), is_drained));
        }
        Ok((None, true))
    }

    fn make_stream_response(
        &mut self,
        chunk: Chunk,
        warnings: EvalWarnings,
    ) -> Result<StreamResponse> {
        self.out_most_executor
            .collect_exec_stats(&mut self.exec_stats);

        let mut s_resp = StreamResponse::default();
        s_resp.set_data(box_try!(chunk.write_to_bytes()));

        s_resp.set_output_counts(
            self.exec_stats
                .scanned_rows_per_range
                .iter()
                .map(|v| *v as i64)
                .collect(),
        );

        s_resp.set_warnings(warnings.warnings.into());
        s_resp.set_warning_count(warnings.warning_cnt as i64);

        self.exec_stats.clear();

        Ok(s_resp)
    }

    fn internal_handle_request(
        &mut self,
        is_streaming: bool,
        batch_size: usize,
        chunk: &mut Chunk,
        batch_data: &mut Vec<u8>,
        warnings: &mut EvalWarnings,
    ) -> Result<(bool, usize)> {
        let mut record_len = 0;

        self.deadline.check()?;

        let mut result = self.out_most_executor.next_batch(batch_size);

        let is_drained = result.is_drained?;

        if !result.logical_rows.is_empty() {
            assert_eq!(
                result.physical_columns.columns_len(),
                self.out_most_executor.schema().len()
            );
            {
                let data = chunk.mut_rows_data();
                // Although `schema()` can be deeply nested, it is ok since we process data in
                // batch.
                if is_streaming || self.encode_type == EncodeType::TypeDefault {
                    data.reserve(
                        result
                            .physical_columns
                            .maximum_encoded_size(&result.logical_rows, &self.output_offsets)?,
                    );
                    result.physical_columns.encode(
                        &result.logical_rows,
                        &self.output_offsets,
                        self.out_most_executor.schema(),
                        data,
                    )?;
                } else {
                    data.reserve(
                        result.physical_columns.maximum_encoded_size_arrow(
                            &result.logical_rows,
                            &self.output_offsets,
                        )?,
                    );
                    result.physical_columns.encode_arrow(
                        &result.logical_rows,
                        &self.output_offsets,
                        self.out_most_executor.schema(),
                        data,
                        &self.config.tz,
                    )?;
                    batch_data.extend_from_slice(data);
                }
            }
            record_len += result.logical_rows.len();
        }

        warnings.merge(&mut result.warnings);
        Ok((is_drained, record_len))
    }
}

#[inline]
fn grow_batch_size(batch_size: &mut usize) {
    if *batch_size < BATCH_MAX_SIZE {
        *batch_size *= BATCH_GROW_FACTOR;
        if *batch_size > BATCH_MAX_SIZE {
            *batch_size = BATCH_MAX_SIZE
        }
    }
}<|MERGE_RESOLUTION|>--- conflicted
+++ resolved
@@ -11,11 +11,7 @@
 use super::executors::*;
 use super::interface::{BatchExecutor, ExecuteStats};
 use crate::execute_stats::*;
-<<<<<<< HEAD
-use crate::expr::{EvalConfig, EvalWarnings};
-=======
-use crate::expr::{EvalConfig, EvalContext};
->>>>>>> 4ff5c85b
+use crate::expr::{EvalConfig, EvalContext, EvalWarnings};
 use crate::metrics::*;
 use crate::storage::{IntervalRange, Storage};
 use crate::Result;
@@ -509,7 +505,7 @@
         let (mut record_len, mut is_drained) = (0, false);
         let mut chunk = Chunk::default();
         let mut batch_data: Vec<u8> = vec![];
-
+        let mut ctx = EvalContext::new(self.config.clone());
         // record count less than batch size and is not drained
         while record_len < self.stream_min_rows_each_iter && !is_drained {
             let (drained, len) = self.internal_handle_request(
@@ -518,6 +514,7 @@
                 &mut chunk,
                 &mut batch_data,
                 &mut warnings,
+                &mut ctx,
             )?;
             record_len += len;
             is_drained = drained;
@@ -569,6 +566,7 @@
         chunk: &mut Chunk,
         batch_data: &mut Vec<u8>,
         warnings: &mut EvalWarnings,
+        ctx: &mut EvalContext,
     ) -> Result<(bool, usize)> {
         let mut record_len = 0;
 
@@ -598,20 +596,21 @@
                         &self.output_offsets,
                         self.out_most_executor.schema(),
                         data,
+                        ctx,
                     )?;
                 } else {
                     data.reserve(
-                        result.physical_columns.maximum_encoded_size_arrow(
+                        result.physical_columns.maximum_encoded_size_chunk(
                             &result.logical_rows,
                             &self.output_offsets,
                         )?,
                     );
-                    result.physical_columns.encode_arrow(
+                    result.physical_columns.encode_chunk(
                         &result.logical_rows,
                         &self.output_offsets,
                         self.out_most_executor.schema(),
                         data,
-                        &self.config.tz,
+                        ctx,
                     )?;
                     batch_data.extend_from_slice(data);
                 }
