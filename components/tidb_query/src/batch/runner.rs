// Copyright 2019 TiKV Project Authors. Licensed under Apache-2.0.

use std::convert::TryFrom;
use std::sync::Arc;
use std::time::{Duration, Instant};

use kvproto::coprocessor::KeyRange;
use tidb_query_datatype::{EvalType, FieldTypeAccessor};
use tikv_util::deadline::Deadline;
use tipb::{self, ExecType, ExecutorExecutionSummary, FieldType};
use tipb::{Chunk, DagRequest, EncodeType, SelectResponse};
use tokio::sync::Semaphore;
use yatp::task::future::reschedule;

use super::executors::*;
use super::interface::{BatchExecutor, ExecuteStats};
use crate::error::EvaluateError;
use crate::expr::{EvalConfig, EvalContext};
use crate::metrics::*;
use crate::storage::Storage;
use crate::Result;

// TODO: The value is chosen according to some very subjective experience, which is not tuned
// carefully. We need to benchmark to find a best value. Also we may consider accepting this value
// from TiDB side.
const BATCH_INITIAL_SIZE: usize = 32;

// TODO: This value is chosen based on MonetDB/X100's research without our own benchmarks.
pub const BATCH_MAX_SIZE: usize = 1024;

// TODO: Maybe there can be some better strategy. Needs benchmarks and tunes.
const BATCH_GROW_FACTOR: usize = 2;

/// Batch executors are run in coroutines. `MAX_TIME_SLICE` is the maximum time a coroutine
/// can run without being yielded.
const MAX_TIME_SLICE: Duration = Duration::from_millis(1);

pub struct BatchExecutorsRunner<SS> {
    /// The deadline of this handler. For each check point (e.g. each iteration) we need to check
    /// whether or not the deadline is exceeded and break the process if so.
    // TODO: Deprecate it using a better deadline mechanism.
    deadline: Deadline,

<<<<<<< HEAD
    /// Unlike `deadline`, `execution_time_limit` limits the time used on this handler, excluding
    /// all waiting time.
    execution_time_limit: Option<Duration>,

=======
    /// The time allowed to be used on this handler without getting a semaphore permit.
    execution_time_limit: Option<Duration>,

    /// The coprocessor semaphore which limits concurrent running jobs.
    semaphore: Option<Arc<Semaphore>>,

>>>>>>> 0247486b
    out_most_executor: Box<dyn BatchExecutor<StorageStats = SS>>,

    /// The offset of the columns need to be outputted. For example, TiDB may only needs a subset
    /// of the columns in the result so that unrelated columns don't need to be encoded and
    /// returned back.
    output_offsets: Vec<u32>,

    config: Arc<EvalConfig>,

    /// Whether or not execution summary need to be collected.
    collect_exec_summary: bool,

    exec_stats: ExecuteStats,

    /// The encoding method for the response.
    /// Possible encoding methods are:
    /// 1. default: result is encoded row by row using datum format.
    /// 2. chunk: result is encoded column by column using chunk format.
    encode_type: EncodeType,
}

// We assign a dummy type `()` so that we can omit the type when calling `check_supported`.
impl BatchExecutorsRunner<()> {
    /// Given a list of executor descriptors and checks whether all executor descriptors can
    /// be used to build batch executors.
    pub fn check_supported(exec_descriptors: &[tipb::Executor]) -> Result<()> {
        for ed in exec_descriptors {
            match ed.get_tp() {
                ExecType::TypeTableScan => {
                    let descriptor = ed.get_tbl_scan();
                    BatchTableScanExecutor::check_supported(&descriptor)
                        .map_err(|e| other_err!("BatchTableScanExecutor: {}", e))?;
                }
                ExecType::TypeIndexScan => {
                    let descriptor = ed.get_idx_scan();
                    BatchIndexScanExecutor::check_supported(&descriptor)
                        .map_err(|e| other_err!("BatchIndexScanExecutor: {}", e))?;
                }
                ExecType::TypeSelection => {
                    let descriptor = ed.get_selection();
                    BatchSelectionExecutor::check_supported(&descriptor)
                        .map_err(|e| other_err!("BatchSelectionExecutor: {}", e))?;
                }
                ExecType::TypeAggregation | ExecType::TypeStreamAgg
                    if ed.get_aggregation().get_group_by().is_empty() =>
                {
                    let descriptor = ed.get_aggregation();
                    BatchSimpleAggregationExecutor::check_supported(&descriptor)
                        .map_err(|e| other_err!("BatchSimpleAggregationExecutor: {}", e))?;
                }
                ExecType::TypeAggregation => {
                    let descriptor = ed.get_aggregation();
                    if BatchFastHashAggregationExecutor::check_supported(&descriptor).is_err() {
                        BatchSlowHashAggregationExecutor::check_supported(&descriptor)
                            .map_err(|e| other_err!("BatchSlowHashAggregationExecutor: {}", e))?;
                    }
                }
                ExecType::TypeStreamAgg => {
                    // Note: We won't check whether the source of stream aggregation is in order.
                    //       It is undefined behavior if the source is unordered.
                    let descriptor = ed.get_aggregation();
                    BatchStreamAggregationExecutor::check_supported(&descriptor)
                        .map_err(|e| other_err!("BatchStreamAggregationExecutor: {}", e))?;
                }
                ExecType::TypeLimit => {}
                ExecType::TypeTopN => {
                    let descriptor = ed.get_top_n();
                    BatchTopNExecutor::check_supported(&descriptor)
                        .map_err(|e| other_err!("BatchTopNExecutor: {}", e))?;
                }
            }
        }

        Ok(())
    }
}

#[inline]
fn is_arrow_encodable(schema: &[FieldType]) -> bool {
    schema
        .iter()
        .all(|schema| EvalType::try_from(schema.as_accessor().tp()).is_ok())
}

pub fn build_executors<S: Storage + 'static>(
    executor_descriptors: Vec<tipb::Executor>,
    storage: S,
    ranges: Vec<KeyRange>,
    config: Arc<EvalConfig>,
) -> Result<Box<dyn BatchExecutor<StorageStats = S::Statistics>>> {
    let mut executor_descriptors = executor_descriptors.into_iter();
    let mut first_ed = executor_descriptors
        .next()
        .ok_or_else(|| other_err!("No executors"))?;

    let mut executor: Box<dyn BatchExecutor<StorageStats = S::Statistics>>;
    let mut summary_slot_index = 0;

    match first_ed.get_tp() {
        ExecType::TypeTableScan => {
            EXECUTOR_COUNT_METRICS.with(|m| m.batch_table_scan.inc());

            let mut descriptor = first_ed.take_tbl_scan();
            let columns_info = descriptor.take_columns().into();
            executor = Box::new(
                BatchTableScanExecutor::new(
                    storage,
                    config.clone(),
                    columns_info,
                    ranges,
                    descriptor.get_desc(),
                )?
                .collect_summary(summary_slot_index),
            );
        }
        ExecType::TypeIndexScan => {
            EXECUTOR_COUNT_METRICS.with(|m| m.batch_index_scan.inc());

            let mut descriptor = first_ed.take_idx_scan();
            let columns_info = descriptor.take_columns().into();
            executor = Box::new(
                BatchIndexScanExecutor::new(
                    storage,
                    config.clone(),
                    columns_info,
                    ranges,
                    descriptor.get_desc(),
                    descriptor.get_unique(),
                )?
                .collect_summary(summary_slot_index),
            );
        }
        _ => {
            return Err(other_err!(
                "Unexpected first executor {:?}",
                first_ed.get_tp()
            ));
        }
    }

    for mut ed in executor_descriptors {
        summary_slot_index += 1;

        let new_executor: Box<dyn BatchExecutor<StorageStats = S::Statistics>> = match ed.get_tp() {
            ExecType::TypeSelection => {
                EXECUTOR_COUNT_METRICS.with(|m| m.batch_selection.inc());

                Box::new(
                    BatchSelectionExecutor::new(
                        config.clone(),
                        executor,
                        ed.take_selection().take_conditions().into(),
                    )?
                    .collect_summary(summary_slot_index),
                )
            }
            ExecType::TypeAggregation | ExecType::TypeStreamAgg
                if ed.get_aggregation().get_group_by().is_empty() =>
            {
                EXECUTOR_COUNT_METRICS.with(|m| m.batch_simple_aggr.inc());

                Box::new(
                    BatchSimpleAggregationExecutor::new(
                        config.clone(),
                        executor,
                        ed.mut_aggregation().take_agg_func().into(),
                    )?
                    .collect_summary(summary_slot_index),
                )
            }
            ExecType::TypeAggregation => {
                if BatchFastHashAggregationExecutor::check_supported(&ed.get_aggregation()).is_ok()
                {
                    EXECUTOR_COUNT_METRICS.with(|m| m.batch_fast_hash_aggr.inc());

                    Box::new(
                        BatchFastHashAggregationExecutor::new(
                            config.clone(),
                            executor,
                            ed.mut_aggregation().take_group_by().into(),
                            ed.mut_aggregation().take_agg_func().into(),
                        )?
                        .collect_summary(summary_slot_index),
                    )
                } else {
                    EXECUTOR_COUNT_METRICS.with(|m| m.batch_slow_hash_aggr.inc());

                    Box::new(
                        BatchSlowHashAggregationExecutor::new(
                            config.clone(),
                            executor,
                            ed.mut_aggregation().take_group_by().into(),
                            ed.mut_aggregation().take_agg_func().into(),
                        )?
                        .collect_summary(summary_slot_index),
                    )
                }
            }
            ExecType::TypeStreamAgg => {
                EXECUTOR_COUNT_METRICS.with(|m| m.batch_stream_aggr.inc());

                Box::new(
                    BatchStreamAggregationExecutor::new(
                        config.clone(),
                        executor,
                        ed.mut_aggregation().take_group_by().into(),
                        ed.mut_aggregation().take_agg_func().into(),
                    )?
                    .collect_summary(summary_slot_index),
                )
            }
            ExecType::TypeLimit => {
                EXECUTOR_COUNT_METRICS.with(|m| m.batch_limit.inc());

                Box::new(
                    BatchLimitExecutor::new(executor, ed.get_limit().get_limit() as usize)?
                        .collect_summary(summary_slot_index),
                )
            }
            ExecType::TypeTopN => {
                EXECUTOR_COUNT_METRICS.with(|m| m.batch_top_n.inc());

                let mut d = ed.take_top_n();
                let order_bys = d.get_order_by().len();
                let mut order_exprs_def = Vec::with_capacity(order_bys);
                let mut order_is_desc = Vec::with_capacity(order_bys);
                for mut item in d.take_order_by().into_iter() {
                    order_exprs_def.push(item.take_expr());
                    order_is_desc.push(item.get_desc());
                }

                Box::new(
                    BatchTopNExecutor::new(
                        config.clone(),
                        executor,
                        order_exprs_def,
                        order_is_desc,
                        d.get_limit() as usize,
                    )?
                    .collect_summary(summary_slot_index),
                )
            }
            _ => {
                return Err(other_err!(
                    "Unexpected non-first executor {:?}",
                    ed.get_tp()
                ));
            }
        };
        executor = new_executor;
    }

    EXECUTOR_COUNT_METRICS.with(|m| m.may_flush_all());

    Ok(executor)
}

impl<SS: 'static> BatchExecutorsRunner<SS> {
    pub fn from_request<S: Storage<Statistics = SS> + 'static>(
        mut req: DagRequest,
        ranges: Vec<KeyRange>,
        storage: S,
        deadline: Deadline,
        execution_time_limit: Option<Duration>,
        semaphore: Option<Arc<Semaphore>>,
    ) -> Result<Self> {
        let executors_len = req.get_executors().len();
        let collect_exec_summary = req.get_collect_execution_summaries();
        let config = Arc::new(EvalConfig::from_request(&req)?);

        let out_most_executor =
            build_executors(req.take_executors().into(), storage, ranges, config.clone())?;

        let encode_type = if !is_arrow_encodable(out_most_executor.schema()) {
            EncodeType::TypeDefault
        } else {
            req.get_encode_type()
        };

        // Check output offsets
        let output_offsets = req.take_output_offsets();
        let schema_len = out_most_executor.schema().len();
        for offset in &output_offsets {
            if (*offset as usize) >= schema_len {
                return Err(other_err!(
                    "Invalid output offset (schema has {} columns, access index {})",
                    schema_len,
                    offset
                ));
            }
        }

        let exec_stats = ExecuteStats::new(executors_len);

        Ok(Self {
            deadline,
<<<<<<< HEAD
            execution_time_limit: None,
=======
            execution_time_limit,
            semaphore,
>>>>>>> 0247486b
            out_most_executor,
            output_offsets,
            config,
            collect_exec_summary,
            exec_stats,
            encode_type,
        })
    }

    pub async fn handle_request(&mut self) -> Result<SelectResponse> {
        let mut chunks = vec![];
        let mut batch_size = BATCH_INITIAL_SIZE;
        let mut warnings = self.config.new_eval_warnings();
        let mut ctx = EvalContext::new(self.config.clone());

        let mut total_execution_time = Duration::default();
        let mut time_slice_start = Instant::now();
        let mut semaphore_permit = None;
        loop {
            let time_slice_len = time_slice_start.elapsed();
<<<<<<< HEAD
            // Check whether we should cancel the execution because it tends to take a long time
            // while not having a permit from the coprocessor semaphore
            if let Some(limit) = self.execution_time_limit {
                if total_execution_time + time_slice_len > limit {
                    return Err(EvaluateError::ExecutionTimeLimitExceeded.into());
=======
            // If `execution_time_limit` and `semaphore` are not `None`, it means the task failed
            // to acquire a semaphore permit so it can only execute for a short time.
            if let (Some(limit), Some(semaphore), None) = (
                self.execution_time_limit,
                &self.semaphore,
                &semaphore_permit,
            ) {
                if total_execution_time + time_slice_len > limit {
                    // If time limit exceeds, the task needs a semaphore before continue.
                    semaphore_permit = Some(semaphore.acquire().await);
                    COPR_ACQUIRE_SEMAPHORE_TYPE.acquired_heavy.inc();
>>>>>>> 0247486b
                }
            }
            // Check whether we should yield from the execution
            if time_slice_len > MAX_TIME_SLICE {
                reschedule().await;
                total_execution_time += time_slice_len;
                time_slice_start = Instant::now();
            }

            self.deadline.check()?;

            let mut result = self.out_most_executor.next_batch(batch_size);

            let is_drained;

            // Check error first, because it means that we should directly respond error.
            match result.is_drained {
                Err(e) => return Err(e),
                Ok(f) => is_drained = f,
            }

            // We will only get warnings limited by max_warning_count. Note that in future we
            // further want to ignore warnings from unused rows. See TODOs in the `result.warnings`
            // field.
            warnings.merge(&mut result.warnings);

            // Notice that logical rows len == 0 doesn't mean that it is drained.
            if !result.logical_rows.is_empty() {
                assert_eq!(
                    result.physical_columns.columns_len(),
                    self.out_most_executor.schema().len()
                );
                let mut chunk = Chunk::default();
                {
                    let data = chunk.mut_rows_data();
                    // Although `schema()` can be deeply nested, it is ok since we process data in
                    // batch.
                    match self.encode_type {
                        EncodeType::TypeChunk => {
                            self.encode_type = EncodeType::TypeChunk;
                            data.reserve(result.physical_columns.maximum_encoded_size_chunk(
                                &result.logical_rows,
                                &self.output_offsets,
                            ));
                            result.physical_columns.encode_chunk(
                                &result.logical_rows,
                                &self.output_offsets,
                                self.out_most_executor.schema(),
                                data,
                                &mut ctx,
                            )?;
                        }
                        _ => {
                            // For the default or unsupported encode type, use datum format.
                            self.encode_type = EncodeType::TypeDefault;
                            data.reserve(
                                result.physical_columns.maximum_encoded_size(
                                    &result.logical_rows,
                                    &self.output_offsets,
                                ),
                            );
                            result.physical_columns.encode(
                                &result.logical_rows,
                                &self.output_offsets,
                                self.out_most_executor.schema(),
                                data,
                                &mut ctx,
                            )?;
                        }
                    }
                    chunks.push(chunk);
                }
            }

            if is_drained {
                self.out_most_executor
                    .collect_exec_stats(&mut self.exec_stats);

                let mut sel_resp = SelectResponse::default();
                sel_resp.set_chunks(chunks.into());
                sel_resp.set_encode_type(self.encode_type);

                // TODO: output_counts should not be i64. Let's fix it in Coprocessor DAG V2.
                sel_resp.set_output_counts(
                    self.exec_stats
                        .scanned_rows_per_range
                        .iter()
                        .map(|v| *v as i64)
                        .collect(),
                );

                if self.collect_exec_summary {
                    let summaries = self
                        .exec_stats
                        .summary_per_executor
                        .iter()
                        .map(|summary| {
                            let mut ret = ExecutorExecutionSummary::default();
                            ret.set_num_iterations(summary.num_iterations as u64);
                            ret.set_num_produced_rows(summary.num_produced_rows as u64);
                            ret.set_time_processed_ns(summary.time_processed_ns as u64);
                            ret
                        })
                        .collect::<Vec<_>>();
                    sel_resp.set_execution_summaries(summaries.into());
                }

                sel_resp.set_warnings(warnings.warnings.into());
                sel_resp.set_warning_count(warnings.warning_cnt as i64);

                // In case of this function is called multiple times.
                self.exec_stats.clear();

                return Ok(sel_resp);
            }

            // Grow batch size
            if batch_size < BATCH_MAX_SIZE {
                batch_size *= BATCH_GROW_FACTOR;
                if batch_size > BATCH_MAX_SIZE {
                    batch_size = BATCH_MAX_SIZE
                }
            }
        }
    }

    pub fn set_execution_time_limit(&mut self, execution_time_limit: Option<Duration>) {
        self.execution_time_limit = execution_time_limit;
    }

    pub fn collect_storage_stats(&mut self, dest: &mut SS) {
        self.out_most_executor.collect_storage_stats(dest);
    }
}

#[cfg(test)]
mod tests {
    use super::*;
    use crate::batch::interface::BatchExecuteResult;
    use crate::codec::batch::LazyBatchColumnVec;
<<<<<<< HEAD
    use crate::error::{Error, ErrorInner, EvaluateError};
    use crate::expr::EvalWarnings;
    use crate::storage::IntervalRange;
    use futures::executor::block_on;
=======
    use crate::expr::EvalWarnings;
    use crate::storage::IntervalRange;
    use futures::executor::block_on;
    use std::sync::mpsc;
    use std::thread;
>>>>>>> 0247486b

    pub struct MockExecutor {
        left_batch_count: usize,
        batch_duration: Duration,
    }

    impl MockExecutor {
        fn new(batch_count: usize, batch_duration: Duration) -> Self {
            MockExecutor {
                left_batch_count: batch_count,
                batch_duration,
            }
        }
    }

    impl BatchExecutor for MockExecutor {
        type StorageStats = ();

        fn schema(&self) -> &[FieldType] {
            &[]
        }

        fn next_batch(&mut self, _scan_rows: usize) -> BatchExecuteResult {
            std::thread::sleep(self.batch_duration);
            self.left_batch_count -= 1;
            BatchExecuteResult {
                physical_columns: LazyBatchColumnVec::empty(),
                logical_rows: vec![],
                warnings: EvalWarnings::default(),
                is_drained: Ok(self.left_batch_count == 0),
            }
        }

        fn collect_exec_stats(&mut self, _dest: &mut ExecuteStats) {}

        fn collect_storage_stats(&mut self, _dest: &mut Self::StorageStats) {}

        fn take_scanned_range(&mut self) -> IntervalRange {
            unimplemented!()
        }
    }

    #[test]
    fn test_execution_time_limit() {
<<<<<<< HEAD
        // Exceed the limit
        let mut runner = BatchExecutorsRunner {
            deadline: Deadline::from_now(Duration::from_secs(60)),
            execution_time_limit: Some(Duration::from_millis(5)),
=======
        let semaphore = Arc::new(Semaphore::new(1));
        // Exceed the limit
        let runner_gen = |execution_time_limit, semaphore| BatchExecutorsRunner {
            deadline: Deadline::from_now(Duration::from_secs(60)),
            execution_time_limit,
            semaphore,
>>>>>>> 0247486b
            out_most_executor: Box::new(MockExecutor::new(10, Duration::from_millis(1))),
            output_offsets: vec![],
            config: Arc::new(EvalConfig::default_for_test()),
            collect_exec_summary: false,
            exec_stats: ExecuteStats::new(1),
            encode_type: EncodeType::TypeDefault,
        };
<<<<<<< HEAD
        match block_on(runner.handle_request()) {
            Err(Error(box ErrorInner::Evaluate(EvaluateError::ExecutionTimeLimitExceeded))) => {}
            _ => panic!("should return ExecutionTimeLimitExceeded error"),
        }

        // Not exceed the limit
        runner.execution_time_limit = Some(Duration::from_secs(1));
        runner.out_most_executor = Box::new(MockExecutor::new(10, Duration::from_millis(5)));
        assert!(block_on(runner.handle_request()).is_ok());

        // Unlimited
        runner.execution_time_limit = None;
        runner.out_most_executor = Box::new(MockExecutor::new(10, Duration::from_millis(5)));
        assert!(block_on(runner.handle_request()).is_ok());
=======

        let mut runner = runner_gen(Some(Duration::from_millis(5)), Some(semaphore.clone()));
        let permit = semaphore.try_acquire().unwrap();
        let (tx, rx) = mpsc::channel();
        thread::spawn(move || {
            let res = block_on(runner.handle_request());
            tx.send(res).unwrap();
        });
        assert!(rx.recv_timeout(Duration::from_millis(200)).is_err());
        drop(permit);
        assert!(rx.recv_timeout(Duration::from_millis(500)).unwrap().is_ok());

        // Not exceed the limit
        let mut runner = runner_gen(Some(Duration::from_secs(1)), Some(semaphore.clone()));
        runner.out_most_executor = Box::new(MockExecutor::new(10, Duration::from_millis(5)));
        let _permit = semaphore.try_acquire().unwrap();
        let (tx, rx) = mpsc::channel();
        thread::spawn(move || {
            let res = block_on(runner.handle_request());
            tx.send(res).unwrap();
        });
        assert!(rx.recv_timeout(Duration::from_millis(500)).unwrap().is_ok());

        // Unlimited
        let mut runner = runner_gen(None, None);
        let (tx, rx) = mpsc::channel();
        thread::spawn(move || {
            let res = block_on(runner.handle_request());
            tx.send(res).unwrap();
        });
        assert!(rx.recv_timeout(Duration::from_millis(500)).unwrap().is_ok());
>>>>>>> 0247486b
    }
}<|MERGE_RESOLUTION|>--- conflicted
+++ resolved
@@ -14,7 +14,6 @@
 
 use super::executors::*;
 use super::interface::{BatchExecutor, ExecuteStats};
-use crate::error::EvaluateError;
 use crate::expr::{EvalConfig, EvalContext};
 use crate::metrics::*;
 use crate::storage::Storage;
@@ -41,19 +40,12 @@
     // TODO: Deprecate it using a better deadline mechanism.
     deadline: Deadline,
 
-<<<<<<< HEAD
-    /// Unlike `deadline`, `execution_time_limit` limits the time used on this handler, excluding
-    /// all waiting time.
-    execution_time_limit: Option<Duration>,
-
-=======
     /// The time allowed to be used on this handler without getting a semaphore permit.
     execution_time_limit: Option<Duration>,
 
     /// The coprocessor semaphore which limits concurrent running jobs.
     semaphore: Option<Arc<Semaphore>>,
 
->>>>>>> 0247486b
     out_most_executor: Box<dyn BatchExecutor<StorageStats = SS>>,
 
     /// The offset of the columns need to be outputted. For example, TiDB may only needs a subset
@@ -350,12 +342,8 @@
 
         Ok(Self {
             deadline,
-<<<<<<< HEAD
-            execution_time_limit: None,
-=======
             execution_time_limit,
             semaphore,
->>>>>>> 0247486b
             out_most_executor,
             output_offsets,
             config,
@@ -376,13 +364,6 @@
         let mut semaphore_permit = None;
         loop {
             let time_slice_len = time_slice_start.elapsed();
-<<<<<<< HEAD
-            // Check whether we should cancel the execution because it tends to take a long time
-            // while not having a permit from the coprocessor semaphore
-            if let Some(limit) = self.execution_time_limit {
-                if total_execution_time + time_slice_len > limit {
-                    return Err(EvaluateError::ExecutionTimeLimitExceeded.into());
-=======
             // If `execution_time_limit` and `semaphore` are not `None`, it means the task failed
             // to acquire a semaphore permit so it can only execute for a short time.
             if let (Some(limit), Some(semaphore), None) = (
@@ -394,7 +375,6 @@
                     // If time limit exceeds, the task needs a semaphore before continue.
                     semaphore_permit = Some(semaphore.acquire().await);
                     COPR_ACQUIRE_SEMAPHORE_TYPE.acquired_heavy.inc();
->>>>>>> 0247486b
                 }
             }
             // Check whether we should yield from the execution
@@ -535,18 +515,11 @@
     use super::*;
     use crate::batch::interface::BatchExecuteResult;
     use crate::codec::batch::LazyBatchColumnVec;
-<<<<<<< HEAD
-    use crate::error::{Error, ErrorInner, EvaluateError};
-    use crate::expr::EvalWarnings;
-    use crate::storage::IntervalRange;
-    use futures::executor::block_on;
-=======
     use crate::expr::EvalWarnings;
     use crate::storage::IntervalRange;
     use futures::executor::block_on;
     use std::sync::mpsc;
     use std::thread;
->>>>>>> 0247486b
 
     pub struct MockExecutor {
         left_batch_count: usize,
@@ -591,19 +564,12 @@
 
     #[test]
     fn test_execution_time_limit() {
-<<<<<<< HEAD
-        // Exceed the limit
-        let mut runner = BatchExecutorsRunner {
-            deadline: Deadline::from_now(Duration::from_secs(60)),
-            execution_time_limit: Some(Duration::from_millis(5)),
-=======
         let semaphore = Arc::new(Semaphore::new(1));
         // Exceed the limit
         let runner_gen = |execution_time_limit, semaphore| BatchExecutorsRunner {
             deadline: Deadline::from_now(Duration::from_secs(60)),
             execution_time_limit,
             semaphore,
->>>>>>> 0247486b
             out_most_executor: Box::new(MockExecutor::new(10, Duration::from_millis(1))),
             output_offsets: vec![],
             config: Arc::new(EvalConfig::default_for_test()),
@@ -611,22 +577,6 @@
             exec_stats: ExecuteStats::new(1),
             encode_type: EncodeType::TypeDefault,
         };
-<<<<<<< HEAD
-        match block_on(runner.handle_request()) {
-            Err(Error(box ErrorInner::Evaluate(EvaluateError::ExecutionTimeLimitExceeded))) => {}
-            _ => panic!("should return ExecutionTimeLimitExceeded error"),
-        }
-
-        // Not exceed the limit
-        runner.execution_time_limit = Some(Duration::from_secs(1));
-        runner.out_most_executor = Box::new(MockExecutor::new(10, Duration::from_millis(5)));
-        assert!(block_on(runner.handle_request()).is_ok());
-
-        // Unlimited
-        runner.execution_time_limit = None;
-        runner.out_most_executor = Box::new(MockExecutor::new(10, Duration::from_millis(5)));
-        assert!(block_on(runner.handle_request()).is_ok());
-=======
 
         let mut runner = runner_gen(Some(Duration::from_millis(5)), Some(semaphore.clone()));
         let permit = semaphore.try_acquire().unwrap();
@@ -658,6 +608,5 @@
             tx.send(res).unwrap();
         });
         assert!(rx.recv_timeout(Duration::from_millis(500)).unwrap().is_ok());
->>>>>>> 0247486b
     }
 }