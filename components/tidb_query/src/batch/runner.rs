--- conflicted
+++ resolved
@@ -365,13 +365,10 @@
         let mut chunks = vec![];
         let mut batch_size = BATCH_INITIAL_SIZE;
         let mut warnings = self.config.new_eval_warnings();
-<<<<<<< HEAD
+        let mut ctx = EvalContext::new(self.config.clone());
         let mut last_pending = Instant::now();
         // TODO: make it configurable
         const YIELD_DUR: Duration = Duration::from_millis(1);
-=======
-        let mut ctx = EvalContext::new(self.config.clone());
->>>>>>> 1999eaf8
 
         loop {
             self.deadline.check()?;
