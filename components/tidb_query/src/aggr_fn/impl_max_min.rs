// Copyright 2019 TiKV Project Authors. Licensed under Apache-2.0.

use std::cmp::Ordering;
use std::convert::TryFrom;

use tidb_query_codegen::AggrFunction;
use tidb_query_datatype::{EvalType, FieldTypeAccessor};
use tipb::{Expr, ExprType, FieldType};

use crate::codec::data_type::*;
use crate::expr::EvalContext;
use crate::rpn_expr::{RpnExpression, RpnExpressionBuilder};
use crate::Result;

/// A trait for MAX/MIN aggregation functions
pub trait Extremum: Clone + std::fmt::Debug + Send + Sync + 'static {
    const TP: ExprType;
    const ORD: Ordering;
}

#[derive(Debug, Clone, Copy)]
pub struct Max;

#[derive(Debug, Clone, Copy)]
pub struct Min;

impl Extremum for Max {
    const TP: ExprType = ExprType::Max;
    const ORD: Ordering = Ordering::Less;
}

impl Extremum for Min {
    const TP: ExprType = ExprType::Min;
    const ORD: Ordering = Ordering::Greater;
}

/// The parser for `MAX/MIN` aggregate functions.
pub struct AggrFnDefinitionParserExtremum<T: Extremum>(std::marker::PhantomData<T>);

impl<T: Extremum> AggrFnDefinitionParserExtremum<T> {
    pub fn new() -> Self {
        Self(std::marker::PhantomData)
    }
}

impl<T: Extremum> super::AggrDefinitionParser for AggrFnDefinitionParserExtremum<T> {
    fn check_supported(&self, aggr_def: &Expr) -> Result<()> {
        assert_eq!(aggr_def.get_tp(), T::TP);
        super::util::check_aggr_exp_supported_one_child(aggr_def)
    }

    fn parse(
        &self,
        mut aggr_def: Expr,
        ctx: &mut EvalContext,
        // We use the same structure for all data types, so this parameter is not needed.
        src_schema: &[FieldType],
        out_schema: &mut Vec<FieldType>,
        out_exp: &mut Vec<RpnExpression>,
    ) -> Result<Box<dyn super::AggrFunction>> {
        assert_eq!(aggr_def.get_tp(), T::TP);
        let child = aggr_def.take_children().into_iter().next().unwrap();
        let eval_type = EvalType::try_from(child.get_field_type().as_accessor().tp()).unwrap();

        let out_ft = aggr_def.take_field_type();
        let out_et = box_try!(EvalType::try_from(out_ft.as_accessor().tp()));

        if out_et != eval_type {
            return Err(other_err!(
                "Unexpected return field type {}",
                out_ft.as_accessor().tp()
            ));
        }

        // `MAX/MIN` outputs one column which has the same type with its child
        out_schema.push(out_ft);
        out_exp.push(RpnExpressionBuilder::build_from_expr_tree(
            child,
            ctx,
            src_schema.len(),
        )?);

        match_template_evaluable! {
            TT, match eval_type {
                EvalType::TT => Ok(Box::new(AggFnExtremum::<TT, T>::new()))
            }
        }
    }
}

/// The MAX/MIN aggregate functions.
#[derive(Debug, AggrFunction)]
#[aggr_function(state = AggFnStateExtremum::<T>::new(self.ord))]
pub struct AggFnExtremum<T, E>
where
    T: Evaluable + Ord,
    E: Extremum,
    VectorValue: VectorValueExt<T>,
{
    _phantom: std::marker::PhantomData<(T, E)>,
    ord: Ordering,
}

impl<T, E> AggFnExtremum<T, E>
where
    T: Evaluable + Ord,
    E: Extremum,
    VectorValue: VectorValueExt<T>,
{
    fn new() -> Self {
        Self {
            _phantom: std::marker::PhantomData,
            ord: E::ORD,
        }
    }
}

/// The state of the MAX/MIN aggregate function.
#[derive(Debug)]
pub struct AggFnStateExtremum<T>
where
    T: Evaluable + Ord,
    VectorValue: VectorValueExt<T>,
{
    ord: Ordering,
    extremum: Option<T>,
}

impl<T> AggFnStateExtremum<T>
where
    T: Evaluable + Ord,
    VectorValue: VectorValueExt<T>,
{
    pub fn new(ord: Ordering) -> Self {
        Self {
            ord,
            extremum: None,
        }
    }
}

impl<T> super::ConcreteAggrFunctionState for AggFnStateExtremum<T>
where
    T: Evaluable + Ord,
    VectorValue: VectorValueExt<T>,
{
    type ParameterType = T;

    #[inline]
    fn update_concrete(
        &mut self,
        _ctx: &mut EvalContext,
        value: &Option<Self::ParameterType>,
    ) -> Result<()> {
        if value.is_some() && (self.extremum.is_none() || self.extremum.cmp(value) == self.ord) {
            self.extremum = value.clone();
        }
        Ok(())
    }

    #[inline]
    fn push_result(&self, _ctx: &mut EvalContext, target: &mut [VectorValue]) -> Result<()> {
        target[0].push(self.extremum.clone());
        Ok(())
    }
}

<<<<<<< HEAD
// #[cfg(test)]
// mod tests {
//     use tidb_query_datatype::EvalType;
//     use tipb_helper::ExprDefBuilder;

//     use super::*;
//     use crate::aggr_fn::parser::AggrDefinitionParser;
//     use crate::aggr_fn::AggrFunction;
//     use crate::codec::batch::{LazyBatchColumn, LazyBatchColumnVec};
//     use tidb_query_datatype::{FieldTypeAccessor, FieldTypeTp};

//     #[test]
//     fn test_max() {
//         let mut ctx = EvalContext::default();
//         let function = AggFnExtremum::<Int, Max>::new();
//         let mut state = function.create_state();

//         let mut result = [VectorValue::with_capacity(0, EvalType::Int)];

//         state.push_result(&mut ctx, &mut result).unwrap();
//         assert_eq!(result[0].as_int_slice(), &[None]);

//         state.update(&mut ctx, &Option::<Int>::None).unwrap();
//         result[0].clear();
//         state.push_result(&mut ctx, &mut result).unwrap();
//         assert_eq!(result[0].as_int_slice(), &[None]);

//         state.update(&mut ctx, &Some(7i64)).unwrap();
//         result[0].clear();
//         state.push_result(&mut ctx, &mut result).unwrap();
//         assert_eq!(result[0].as_int_slice(), &[Some(7)]);

//         state.update(&mut ctx, &Some(4i64)).unwrap();
//         result[0].clear();
//         state.push_result(&mut ctx, &mut result).unwrap();
//         assert_eq!(result[0].as_int_slice(), &[Some(7)]);

//         state.update_repeat(&mut ctx, &Some(20), 10).unwrap();
//         state
//             .update_repeat(&mut ctx, &Option::<Int>::None, 7)
//             .unwrap();

//         result[0].clear();
//         state.push_result(&mut ctx, &mut result).unwrap();
//         assert_eq!(result[0].as_int_slice(), &[Some(20)]);

//         // update vector
//         state.update(&mut ctx, &Some(7i64)).unwrap();
//         state
//             .update_vector(&mut ctx, &[Some(21i64), None, Some(22i64)], &[0, 1, 2])
//             .unwrap();
//         result[0].clear();
//         state.push_result(&mut ctx, &mut result).unwrap();
//         assert_eq!(result[0].as_int_slice(), &[Some(22)]);

//         state.update(&mut ctx, &Some(40i64)).unwrap();
//         result[0].clear();
//         state.push_result(&mut ctx, &mut result).unwrap();
//         assert_eq!(result[0].as_int_slice(), &[Some(40)]);
//     }

//     #[test]
//     fn test_min() {
//         let mut ctx = EvalContext::default();
//         let function = AggFnExtremum::<Int, Min>::new();
//         let mut state = function.create_state();

//         let mut result = [VectorValue::with_capacity(0, EvalType::Int)];

//         state.push_result(&mut ctx, &mut result).unwrap();
//         assert_eq!(result[0].as_int_slice(), &[None]);

//         state.update(&mut ctx, &Option::<Int>::None).unwrap();
//         result[0].clear();
//         state.push_result(&mut ctx, &mut result).unwrap();
//         assert_eq!(result[0].as_int_slice(), &[None]);

//         state.update(&mut ctx, &Some(100i64)).unwrap();
//         result[0].clear();
//         state.push_result(&mut ctx, &mut result).unwrap();
//         assert_eq!(result[0].as_int_slice(), &[Some(100)]);

//         state.update(&mut ctx, &Some(90i64)).unwrap();
//         result[0].clear();
//         state.push_result(&mut ctx, &mut result).unwrap();
//         assert_eq!(result[0].as_int_slice(), &[Some(90)]);

//         state.update_repeat(&mut ctx, &Some(80), 10).unwrap();
//         state
//             .update_repeat(&mut ctx, &Option::<Int>::None, 10)
//             .unwrap();

//         result[0].clear();
//         state.push_result(&mut ctx, &mut result).unwrap();
//         assert_eq!(result[0].as_int_slice(), &[Some(80)]);

//         // update vector
//         state.update(&mut ctx, &Some(70i64)).unwrap();
//         state
//             .update_vector(&mut ctx, &[Some(69i64), None, Some(68i64)], &[0, 1, 2])
//             .unwrap();
//         result[0].clear();
//         state.push_result(&mut ctx, &mut result).unwrap();
//         assert_eq!(result[0].as_int_slice(), &[Some(68)]);

//         state.update(&mut ctx, &Some(2i64)).unwrap();
//         result[0].clear();
//         state.push_result(&mut ctx, &mut result).unwrap();
//         assert_eq!(result[0].as_int_slice(), &[Some(2)]);

//         state.update(&mut ctx, &Some(-1i64)).unwrap();
//         result[0].clear();
//         state.push_result(&mut ctx, &mut result).unwrap();
//         assert_eq!(result[0].as_int_slice(), &[Some(-1i64)]);
//     }

//     #[test]
//     fn test_integration() {
//         let max_parser = AggrFnDefinitionParserExtremum::<Max>::new();
//         let min_parser = AggrFnDefinitionParserExtremum::<Min>::new();

//         let max = ExprDefBuilder::aggr_func(ExprType::Max, FieldTypeTp::LongLong)
//             .push_child(ExprDefBuilder::column_ref(0, FieldTypeTp::LongLong))
//             .build();
//         max_parser.check_supported(&max).unwrap();

//         let min = ExprDefBuilder::aggr_func(ExprType::Min, FieldTypeTp::LongLong)
//             .push_child(ExprDefBuilder::column_ref(0, FieldTypeTp::LongLong))
//             .build();
//         min_parser.check_supported(&min).unwrap();

//         let src_schema = [FieldTypeTp::LongLong.into()];
//         let mut columns = LazyBatchColumnVec::from(vec![{
//             let mut col = LazyBatchColumn::decoded_with_capacity_and_tp(0, EvalType::Int);
//             col.mut_decoded().push_int(Some(10000));
//             col.mut_decoded().push_int(Some(1));
//             col.mut_decoded().push_int(Some(23));
//             col.mut_decoded().push_int(Some(42));
//             col.mut_decoded().push_int(Some(-10000));
//             col.mut_decoded().push_int(None);
//             col.mut_decoded().push_int(Some(99));
//             col.mut_decoded().push_int(Some(-1));
//             col
//         }]);
//         let logical_rows = vec![3, 2, 6, 5, 1, 7];

//         let mut schema = vec![];
//         let mut exp = vec![];

//         let max_fn = max_parser
//             .parse(max, &Tz::utc(), &src_schema, &mut schema, &mut exp)
//             .unwrap();
//         assert_eq!(schema.len(), 1);
//         assert_eq!(schema[0].as_accessor().tp(), FieldTypeTp::LongLong);
//         assert_eq!(exp.len(), 1);

//         let min_fn = min_parser
//             .parse(min, &Tz::utc(), &src_schema, &mut schema, &mut exp)
//             .unwrap();
//         assert_eq!(schema.len(), 2);
//         assert_eq!(schema[1].as_accessor().tp(), FieldTypeTp::LongLong);
//         assert_eq!(exp.len(), 2);

//         let mut ctx = EvalContext::default();
//         let mut max_state = max_fn.create_state();
//         let mut min_state = min_fn.create_state();

//         let mut aggr_result = [VectorValue::with_capacity(0, EvalType::Int)];

//         // max
//         {
//             let max_result = exp[0]
//                 .eval(&mut ctx, &src_schema, &mut columns, &logical_rows, 6)
//                 .unwrap();
//             let max_result = max_result.vector_value().unwrap();
//             let max_slice: &[Option<Int>] = max_result.as_ref().as_ref();
//             max_state
//                 .update_vector(&mut ctx, max_slice, max_result.logical_rows())
//                 .unwrap();
//             max_state.push_result(&mut ctx, &mut aggr_result).unwrap();
//         }

//         // min
//         {
//             let min_result = exp[0]
//                 .eval(&mut ctx, &src_schema, &mut columns, &logical_rows, 6)
//                 .unwrap();
//             let min_result = min_result.vector_value().unwrap();
//             let min_slice: &[Option<Int>] = min_result.as_ref().as_ref();
//             min_state
//                 .update_vector(&mut ctx, min_slice, min_result.logical_rows())
//                 .unwrap();
//             min_state.push_result(&mut ctx, &mut aggr_result).unwrap();
//         }

//         assert_eq!(aggr_result[0].as_int_slice(), &[Some(99), Some(-1i64),]);
//     }

//     #[test]
//     fn test_illegal_request() {
//         let expr = ExprDefBuilder::aggr_func(ExprType::Max, FieldTypeTp::Double) // Expect LongLong but give Real
//             .push_child(ExprDefBuilder::column_ref(0, FieldTypeTp::LongLong))
//             .build();
//         AggrFnDefinitionParserExtremum::<Max>::new()
//             .check_supported(&expr)
//             .unwrap();

//         let src_schema = [FieldTypeTp::LongLong.into()];
//         let mut schema = vec![];
//         let mut exp = vec![];
//         AggrFnDefinitionParserExtremum::<Max>::new()
//             .parse(expr, &Tz::utc(), &src_schema, &mut schema, &mut exp)
//             .unwrap_err();
//     }
// }
=======
#[cfg(test)]
mod tests {
    use tidb_query_datatype::EvalType;
    use tipb_helper::ExprDefBuilder;

    use super::*;
    use crate::aggr_fn::parser::AggrDefinitionParser;
    use crate::aggr_fn::AggrFunction;
    use crate::codec::batch::{LazyBatchColumn, LazyBatchColumnVec};
    use tidb_query_datatype::{FieldTypeAccessor, FieldTypeTp};

    #[test]
    fn test_max() {
        let mut ctx = EvalContext::default();
        let function = AggFnExtremum::<Int, Max>::new();
        let mut state = function.create_state();

        let mut result = [VectorValue::with_capacity(0, EvalType::Int)];

        state.push_result(&mut ctx, &mut result).unwrap();
        assert_eq!(result[0].as_int_slice(), &[None]);

        state.update(&mut ctx, &Option::<Int>::None).unwrap();
        result[0].clear();
        state.push_result(&mut ctx, &mut result).unwrap();
        assert_eq!(result[0].as_int_slice(), &[None]);

        state.update(&mut ctx, &Some(7i64)).unwrap();
        result[0].clear();
        state.push_result(&mut ctx, &mut result).unwrap();
        assert_eq!(result[0].as_int_slice(), &[Some(7)]);

        state.update(&mut ctx, &Some(4i64)).unwrap();
        result[0].clear();
        state.push_result(&mut ctx, &mut result).unwrap();
        assert_eq!(result[0].as_int_slice(), &[Some(7)]);

        state.update_repeat(&mut ctx, &Some(20), 10).unwrap();
        state
            .update_repeat(&mut ctx, &Option::<Int>::None, 7)
            .unwrap();

        result[0].clear();
        state.push_result(&mut ctx, &mut result).unwrap();
        assert_eq!(result[0].as_int_slice(), &[Some(20)]);

        // update vector
        state.update(&mut ctx, &Some(7i64)).unwrap();
        state
            .update_vector(&mut ctx, &[Some(21i64), None, Some(22i64)], &[0, 1, 2])
            .unwrap();
        result[0].clear();
        state.push_result(&mut ctx, &mut result).unwrap();
        assert_eq!(result[0].as_int_slice(), &[Some(22)]);

        state.update(&mut ctx, &Some(40i64)).unwrap();
        result[0].clear();
        state.push_result(&mut ctx, &mut result).unwrap();
        assert_eq!(result[0].as_int_slice(), &[Some(40)]);
    }

    #[test]
    fn test_min() {
        let mut ctx = EvalContext::default();
        let function = AggFnExtremum::<Int, Min>::new();
        let mut state = function.create_state();

        let mut result = [VectorValue::with_capacity(0, EvalType::Int)];

        state.push_result(&mut ctx, &mut result).unwrap();
        assert_eq!(result[0].as_int_slice(), &[None]);

        state.update(&mut ctx, &Option::<Int>::None).unwrap();
        result[0].clear();
        state.push_result(&mut ctx, &mut result).unwrap();
        assert_eq!(result[0].as_int_slice(), &[None]);

        state.update(&mut ctx, &Some(100i64)).unwrap();
        result[0].clear();
        state.push_result(&mut ctx, &mut result).unwrap();
        assert_eq!(result[0].as_int_slice(), &[Some(100)]);

        state.update(&mut ctx, &Some(90i64)).unwrap();
        result[0].clear();
        state.push_result(&mut ctx, &mut result).unwrap();
        assert_eq!(result[0].as_int_slice(), &[Some(90)]);

        state.update_repeat(&mut ctx, &Some(80), 10).unwrap();
        state
            .update_repeat(&mut ctx, &Option::<Int>::None, 10)
            .unwrap();

        result[0].clear();
        state.push_result(&mut ctx, &mut result).unwrap();
        assert_eq!(result[0].as_int_slice(), &[Some(80)]);

        // update vector
        state.update(&mut ctx, &Some(70i64)).unwrap();
        state
            .update_vector(&mut ctx, &[Some(69i64), None, Some(68i64)], &[0, 1, 2])
            .unwrap();
        result[0].clear();
        state.push_result(&mut ctx, &mut result).unwrap();
        assert_eq!(result[0].as_int_slice(), &[Some(68)]);

        state.update(&mut ctx, &Some(2i64)).unwrap();
        result[0].clear();
        state.push_result(&mut ctx, &mut result).unwrap();
        assert_eq!(result[0].as_int_slice(), &[Some(2)]);

        state.update(&mut ctx, &Some(-1i64)).unwrap();
        result[0].clear();
        state.push_result(&mut ctx, &mut result).unwrap();
        assert_eq!(result[0].as_int_slice(), &[Some(-1i64)]);
    }

    #[test]
    fn test_integration() {
        let max_parser = AggrFnDefinitionParserExtremum::<Max>::new();
        let min_parser = AggrFnDefinitionParserExtremum::<Min>::new();

        let max = ExprDefBuilder::aggr_func(ExprType::Max, FieldTypeTp::LongLong)
            .push_child(ExprDefBuilder::column_ref(0, FieldTypeTp::LongLong))
            .build();
        max_parser.check_supported(&max).unwrap();

        let min = ExprDefBuilder::aggr_func(ExprType::Min, FieldTypeTp::LongLong)
            .push_child(ExprDefBuilder::column_ref(0, FieldTypeTp::LongLong))
            .build();
        min_parser.check_supported(&min).unwrap();

        let src_schema = [FieldTypeTp::LongLong.into()];
        let mut columns = LazyBatchColumnVec::from(vec![{
            let mut col = LazyBatchColumn::decoded_with_capacity_and_tp(0, EvalType::Int);
            col.mut_decoded().push_int(Some(10000));
            col.mut_decoded().push_int(Some(1));
            col.mut_decoded().push_int(Some(23));
            col.mut_decoded().push_int(Some(42));
            col.mut_decoded().push_int(Some(-10000));
            col.mut_decoded().push_int(None);
            col.mut_decoded().push_int(Some(99));
            col.mut_decoded().push_int(Some(-1));
            col
        }]);
        let logical_rows = vec![3, 2, 6, 5, 1, 7];

        let mut schema = vec![];
        let mut exp = vec![];

        let mut ctx = EvalContext::default();
        let max_fn = max_parser
            .parse(max, &mut ctx, &src_schema, &mut schema, &mut exp)
            .unwrap();
        assert_eq!(schema.len(), 1);
        assert_eq!(schema[0].as_accessor().tp(), FieldTypeTp::LongLong);
        assert_eq!(exp.len(), 1);

        let min_fn = min_parser
            .parse(min, &mut ctx, &src_schema, &mut schema, &mut exp)
            .unwrap();
        assert_eq!(schema.len(), 2);
        assert_eq!(schema[1].as_accessor().tp(), FieldTypeTp::LongLong);
        assert_eq!(exp.len(), 2);

        let mut ctx = EvalContext::default();
        let mut max_state = max_fn.create_state();
        let mut min_state = min_fn.create_state();

        let mut aggr_result = [VectorValue::with_capacity(0, EvalType::Int)];

        // max
        {
            let max_result = exp[0]
                .eval(&mut ctx, &src_schema, &mut columns, &logical_rows, 6)
                .unwrap();
            let max_result = max_result.vector_value().unwrap();
            let max_slice: &[Option<Int>] = max_result.as_ref().as_ref();
            max_state
                .update_vector(&mut ctx, max_slice, max_result.logical_rows())
                .unwrap();
            max_state.push_result(&mut ctx, &mut aggr_result).unwrap();
        }

        // min
        {
            let min_result = exp[0]
                .eval(&mut ctx, &src_schema, &mut columns, &logical_rows, 6)
                .unwrap();
            let min_result = min_result.vector_value().unwrap();
            let min_slice: &[Option<Int>] = min_result.as_ref().as_ref();
            min_state
                .update_vector(&mut ctx, min_slice, min_result.logical_rows())
                .unwrap();
            min_state.push_result(&mut ctx, &mut aggr_result).unwrap();
        }

        assert_eq!(aggr_result[0].as_int_slice(), &[Some(99), Some(-1i64),]);
    }

    #[test]
    fn test_illegal_request() {
        let expr = ExprDefBuilder::aggr_func(ExprType::Max, FieldTypeTp::Double) // Expect LongLong but give Real
            .push_child(ExprDefBuilder::column_ref(0, FieldTypeTp::LongLong))
            .build();
        AggrFnDefinitionParserExtremum::<Max>::new()
            .check_supported(&expr)
            .unwrap();

        let src_schema = [FieldTypeTp::LongLong.into()];
        let mut schema = vec![];
        let mut exp = vec![];
        let mut ctx = EvalContext::default();
        AggrFnDefinitionParserExtremum::<Max>::new()
            .parse(expr, &mut ctx, &src_schema, &mut schema, &mut exp)
            .unwrap_err();
    }
}
>>>>>>> 4fa25f8f
<|MERGE_RESOLUTION|>--- conflicted
+++ resolved
@@ -165,7 +165,6 @@
     }
 }
 
-<<<<<<< HEAD
 // #[cfg(test)]
 // mod tests {
 //     use tidb_query_datatype::EvalType;
@@ -315,15 +314,16 @@
 //         let mut schema = vec![];
 //         let mut exp = vec![];
 
+//         let mut ctx = EvalContext::default();
 //         let max_fn = max_parser
-//             .parse(max, &Tz::utc(), &src_schema, &mut schema, &mut exp)
+//             .parse(max, &mut ctx, &src_schema, &mut schema, &mut exp)
 //             .unwrap();
 //         assert_eq!(schema.len(), 1);
 //         assert_eq!(schema[0].as_accessor().tp(), FieldTypeTp::LongLong);
 //         assert_eq!(exp.len(), 1);
 
 //         let min_fn = min_parser
-//             .parse(min, &Tz::utc(), &src_schema, &mut schema, &mut exp)
+//             .parse(min, &mut ctx, &src_schema, &mut schema, &mut exp)
 //             .unwrap();
 //         assert_eq!(schema.len(), 2);
 //         assert_eq!(schema[1].as_accessor().tp(), FieldTypeTp::LongLong);
@@ -376,227 +376,9 @@
 //         let src_schema = [FieldTypeTp::LongLong.into()];
 //         let mut schema = vec![];
 //         let mut exp = vec![];
+//         let mut ctx = EvalContext::default();
 //         AggrFnDefinitionParserExtremum::<Max>::new()
-//             .parse(expr, &Tz::utc(), &src_schema, &mut schema, &mut exp)
+//             .parse(expr, &mut ctx, &src_schema, &mut schema, &mut exp)
 //             .unwrap_err();
 //     }
-// }
-=======
-#[cfg(test)]
-mod tests {
-    use tidb_query_datatype::EvalType;
-    use tipb_helper::ExprDefBuilder;
-
-    use super::*;
-    use crate::aggr_fn::parser::AggrDefinitionParser;
-    use crate::aggr_fn::AggrFunction;
-    use crate::codec::batch::{LazyBatchColumn, LazyBatchColumnVec};
-    use tidb_query_datatype::{FieldTypeAccessor, FieldTypeTp};
-
-    #[test]
-    fn test_max() {
-        let mut ctx = EvalContext::default();
-        let function = AggFnExtremum::<Int, Max>::new();
-        let mut state = function.create_state();
-
-        let mut result = [VectorValue::with_capacity(0, EvalType::Int)];
-
-        state.push_result(&mut ctx, &mut result).unwrap();
-        assert_eq!(result[0].as_int_slice(), &[None]);
-
-        state.update(&mut ctx, &Option::<Int>::None).unwrap();
-        result[0].clear();
-        state.push_result(&mut ctx, &mut result).unwrap();
-        assert_eq!(result[0].as_int_slice(), &[None]);
-
-        state.update(&mut ctx, &Some(7i64)).unwrap();
-        result[0].clear();
-        state.push_result(&mut ctx, &mut result).unwrap();
-        assert_eq!(result[0].as_int_slice(), &[Some(7)]);
-
-        state.update(&mut ctx, &Some(4i64)).unwrap();
-        result[0].clear();
-        state.push_result(&mut ctx, &mut result).unwrap();
-        assert_eq!(result[0].as_int_slice(), &[Some(7)]);
-
-        state.update_repeat(&mut ctx, &Some(20), 10).unwrap();
-        state
-            .update_repeat(&mut ctx, &Option::<Int>::None, 7)
-            .unwrap();
-
-        result[0].clear();
-        state.push_result(&mut ctx, &mut result).unwrap();
-        assert_eq!(result[0].as_int_slice(), &[Some(20)]);
-
-        // update vector
-        state.update(&mut ctx, &Some(7i64)).unwrap();
-        state
-            .update_vector(&mut ctx, &[Some(21i64), None, Some(22i64)], &[0, 1, 2])
-            .unwrap();
-        result[0].clear();
-        state.push_result(&mut ctx, &mut result).unwrap();
-        assert_eq!(result[0].as_int_slice(), &[Some(22)]);
-
-        state.update(&mut ctx, &Some(40i64)).unwrap();
-        result[0].clear();
-        state.push_result(&mut ctx, &mut result).unwrap();
-        assert_eq!(result[0].as_int_slice(), &[Some(40)]);
-    }
-
-    #[test]
-    fn test_min() {
-        let mut ctx = EvalContext::default();
-        let function = AggFnExtremum::<Int, Min>::new();
-        let mut state = function.create_state();
-
-        let mut result = [VectorValue::with_capacity(0, EvalType::Int)];
-
-        state.push_result(&mut ctx, &mut result).unwrap();
-        assert_eq!(result[0].as_int_slice(), &[None]);
-
-        state.update(&mut ctx, &Option::<Int>::None).unwrap();
-        result[0].clear();
-        state.push_result(&mut ctx, &mut result).unwrap();
-        assert_eq!(result[0].as_int_slice(), &[None]);
-
-        state.update(&mut ctx, &Some(100i64)).unwrap();
-        result[0].clear();
-        state.push_result(&mut ctx, &mut result).unwrap();
-        assert_eq!(result[0].as_int_slice(), &[Some(100)]);
-
-        state.update(&mut ctx, &Some(90i64)).unwrap();
-        result[0].clear();
-        state.push_result(&mut ctx, &mut result).unwrap();
-        assert_eq!(result[0].as_int_slice(), &[Some(90)]);
-
-        state.update_repeat(&mut ctx, &Some(80), 10).unwrap();
-        state
-            .update_repeat(&mut ctx, &Option::<Int>::None, 10)
-            .unwrap();
-
-        result[0].clear();
-        state.push_result(&mut ctx, &mut result).unwrap();
-        assert_eq!(result[0].as_int_slice(), &[Some(80)]);
-
-        // update vector
-        state.update(&mut ctx, &Some(70i64)).unwrap();
-        state
-            .update_vector(&mut ctx, &[Some(69i64), None, Some(68i64)], &[0, 1, 2])
-            .unwrap();
-        result[0].clear();
-        state.push_result(&mut ctx, &mut result).unwrap();
-        assert_eq!(result[0].as_int_slice(), &[Some(68)]);
-
-        state.update(&mut ctx, &Some(2i64)).unwrap();
-        result[0].clear();
-        state.push_result(&mut ctx, &mut result).unwrap();
-        assert_eq!(result[0].as_int_slice(), &[Some(2)]);
-
-        state.update(&mut ctx, &Some(-1i64)).unwrap();
-        result[0].clear();
-        state.push_result(&mut ctx, &mut result).unwrap();
-        assert_eq!(result[0].as_int_slice(), &[Some(-1i64)]);
-    }
-
-    #[test]
-    fn test_integration() {
-        let max_parser = AggrFnDefinitionParserExtremum::<Max>::new();
-        let min_parser = AggrFnDefinitionParserExtremum::<Min>::new();
-
-        let max = ExprDefBuilder::aggr_func(ExprType::Max, FieldTypeTp::LongLong)
-            .push_child(ExprDefBuilder::column_ref(0, FieldTypeTp::LongLong))
-            .build();
-        max_parser.check_supported(&max).unwrap();
-
-        let min = ExprDefBuilder::aggr_func(ExprType::Min, FieldTypeTp::LongLong)
-            .push_child(ExprDefBuilder::column_ref(0, FieldTypeTp::LongLong))
-            .build();
-        min_parser.check_supported(&min).unwrap();
-
-        let src_schema = [FieldTypeTp::LongLong.into()];
-        let mut columns = LazyBatchColumnVec::from(vec![{
-            let mut col = LazyBatchColumn::decoded_with_capacity_and_tp(0, EvalType::Int);
-            col.mut_decoded().push_int(Some(10000));
-            col.mut_decoded().push_int(Some(1));
-            col.mut_decoded().push_int(Some(23));
-            col.mut_decoded().push_int(Some(42));
-            col.mut_decoded().push_int(Some(-10000));
-            col.mut_decoded().push_int(None);
-            col.mut_decoded().push_int(Some(99));
-            col.mut_decoded().push_int(Some(-1));
-            col
-        }]);
-        let logical_rows = vec![3, 2, 6, 5, 1, 7];
-
-        let mut schema = vec![];
-        let mut exp = vec![];
-
-        let mut ctx = EvalContext::default();
-        let max_fn = max_parser
-            .parse(max, &mut ctx, &src_schema, &mut schema, &mut exp)
-            .unwrap();
-        assert_eq!(schema.len(), 1);
-        assert_eq!(schema[0].as_accessor().tp(), FieldTypeTp::LongLong);
-        assert_eq!(exp.len(), 1);
-
-        let min_fn = min_parser
-            .parse(min, &mut ctx, &src_schema, &mut schema, &mut exp)
-            .unwrap();
-        assert_eq!(schema.len(), 2);
-        assert_eq!(schema[1].as_accessor().tp(), FieldTypeTp::LongLong);
-        assert_eq!(exp.len(), 2);
-
-        let mut ctx = EvalContext::default();
-        let mut max_state = max_fn.create_state();
-        let mut min_state = min_fn.create_state();
-
-        let mut aggr_result = [VectorValue::with_capacity(0, EvalType::Int)];
-
-        // max
-        {
-            let max_result = exp[0]
-                .eval(&mut ctx, &src_schema, &mut columns, &logical_rows, 6)
-                .unwrap();
-            let max_result = max_result.vector_value().unwrap();
-            let max_slice: &[Option<Int>] = max_result.as_ref().as_ref();
-            max_state
-                .update_vector(&mut ctx, max_slice, max_result.logical_rows())
-                .unwrap();
-            max_state.push_result(&mut ctx, &mut aggr_result).unwrap();
-        }
-
-        // min
-        {
-            let min_result = exp[0]
-                .eval(&mut ctx, &src_schema, &mut columns, &logical_rows, 6)
-                .unwrap();
-            let min_result = min_result.vector_value().unwrap();
-            let min_slice: &[Option<Int>] = min_result.as_ref().as_ref();
-            min_state
-                .update_vector(&mut ctx, min_slice, min_result.logical_rows())
-                .unwrap();
-            min_state.push_result(&mut ctx, &mut aggr_result).unwrap();
-        }
-
-        assert_eq!(aggr_result[0].as_int_slice(), &[Some(99), Some(-1i64),]);
-    }
-
-    #[test]
-    fn test_illegal_request() {
-        let expr = ExprDefBuilder::aggr_func(ExprType::Max, FieldTypeTp::Double) // Expect LongLong but give Real
-            .push_child(ExprDefBuilder::column_ref(0, FieldTypeTp::LongLong))
-            .build();
-        AggrFnDefinitionParserExtremum::<Max>::new()
-            .check_supported(&expr)
-            .unwrap();
-
-        let src_schema = [FieldTypeTp::LongLong.into()];
-        let mut schema = vec![];
-        let mut exp = vec![];
-        let mut ctx = EvalContext::default();
-        AggrFnDefinitionParserExtremum::<Max>::new()
-            .parse(expr, &mut ctx, &src_schema, &mut schema, &mut exp)
-            .unwrap_err();
-    }
-}
->>>>>>> 4fa25f8f
+// }