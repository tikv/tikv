--- conflicted
+++ resolved
@@ -146,7 +146,6 @@
     }
 }
 
-<<<<<<< HEAD
 // #[cfg(test)]
 // mod tests {
 //     use super::super::AggrFunction;
@@ -387,28 +386,28 @@
 //         let mut schema = vec![];
 //         let mut exp = vec![];
 
+//         let mut ctx = EvalContext::default();
 //         let bit_and_fn = bit_and_parser
-//             .parse(bit_and, &Tz::utc(), &src_schema, &mut schema, &mut exp)
+//             .parse(bit_and, &mut ctx, &src_schema, &mut schema, &mut exp)
 //             .unwrap();
 //         assert_eq!(schema.len(), 1);
 //         assert_eq!(schema[0].as_accessor().tp(), FieldTypeTp::LongLong);
 //         assert_eq!(exp.len(), 1);
 
 //         let bit_or_fn = bit_or_parser
-//             .parse(bit_or, &Tz::utc(), &src_schema, &mut schema, &mut exp)
+//             .parse(bit_or, &mut ctx, &src_schema, &mut schema, &mut exp)
 //             .unwrap();
 //         assert_eq!(schema.len(), 2);
 //         assert_eq!(schema[1].as_accessor().tp(), FieldTypeTp::LongLong);
 //         assert_eq!(exp.len(), 2);
 
 //         let bit_xor_fn = bit_xor_parser
-//             .parse(bit_xor, &Tz::utc(), &src_schema, &mut schema, &mut exp)
+//             .parse(bit_xor, &mut ctx, &src_schema, &mut schema, &mut exp)
 //             .unwrap();
 //         assert_eq!(schema.len(), 3);
 //         assert_eq!(schema[2].as_accessor().tp(), FieldTypeTp::LongLong);
 //         assert_eq!(exp.len(), 3);
 
-//         let mut ctx = EvalContext::default();
 //         let mut bit_and_state = bit_and_fn.create_state();
 //         let mut bit_or_state = bit_or_fn.create_state();
 //         let mut bit_xor_state = bit_xor_fn.create_state();
@@ -469,329 +468,4 @@
 //             ]
 //         );
 //     }
-// }
-=======
-#[cfg(test)]
-mod tests {
-    use super::super::AggrFunction;
-    use super::*;
-
-    use tidb_query_datatype::FieldTypeTp;
-    use tipb_helper::ExprDefBuilder;
-
-    use crate::aggr_fn::parser::AggrDefinitionParser;
-    use crate::codec::batch::{LazyBatchColumn, LazyBatchColumnVec};
-
-    #[test]
-    fn test_bit_and() {
-        let mut ctx = EvalContext::default();
-        let function = AggrFnBitOp::<BitAnd>(std::marker::PhantomData);
-        let mut state = function.create_state();
-
-        let mut result = [VectorValue::with_capacity(0, EvalType::Int)];
-
-        state.push_result(&mut ctx, &mut result).unwrap();
-        assert_eq!(
-            result[0].as_int_slice(),
-            &[Some(0xffff_ffff_ffff_ffff_u64 as i64)]
-        );
-
-        state.update(&mut ctx, &Option::<Int>::None).unwrap();
-        result[0].clear();
-        state.push_result(&mut ctx, &mut result).unwrap();
-        assert_eq!(
-            result[0].as_int_slice(),
-            &[Some(0xffff_ffff_ffff_ffff_u64 as i64)]
-        );
-
-        // 7 & 4 == 4
-        state.update(&mut ctx, &Some(7i64)).unwrap();
-        result[0].clear();
-        state.push_result(&mut ctx, &mut result).unwrap();
-        assert_eq!(result[0].as_int_slice(), &[Some(7)]);
-
-        state.update(&mut ctx, &Some(4i64)).unwrap();
-        result[0].clear();
-        state.push_result(&mut ctx, &mut result).unwrap();
-        assert_eq!(result[0].as_int_slice(), &[Some(4)]);
-
-        state.update_repeat(&mut ctx, &Some(4), 10).unwrap();
-        state
-            .update_repeat(&mut ctx, &Option::<Int>::None, 7)
-            .unwrap();
-
-        result[0].clear();
-        state.push_result(&mut ctx, &mut result).unwrap();
-        assert_eq!(result[0].as_int_slice(), &[Some(4)]);
-
-        // Reset the state
-        let mut state = function.create_state();
-        // 7 & 1 == 1
-        state.update(&mut ctx, &Some(7i64)).unwrap();
-        state
-            .update_vector(&mut ctx, &[Some(1i64), None, Some(1i64)], &[0, 1, 2])
-            .unwrap();
-        result[0].clear();
-        state.push_result(&mut ctx, &mut result).unwrap();
-        assert_eq!(result[0].as_int_slice(), &[Some(1)]);
-
-        // 7 & 1 & 2 == 0
-        state.update(&mut ctx, &Some(2i64)).unwrap();
-        result[0].clear();
-        state.push_result(&mut ctx, &mut result).unwrap();
-        assert_eq!(result[0].as_int_slice(), &[Some(0)]);
-    }
-
-    #[test]
-    fn test_bit_or() {
-        let mut ctx = EvalContext::default();
-        let function = AggrFnBitOp::<BitOr>(std::marker::PhantomData);
-        let mut state = function.create_state();
-
-        let mut result = [VectorValue::with_capacity(0, EvalType::Int)];
-
-        state.push_result(&mut ctx, &mut result).unwrap();
-        assert_eq!(result[0].as_int_slice(), &[Some(0)]);
-
-        state.update(&mut ctx, &Option::<Int>::None).unwrap();
-        result[0].clear();
-        state.push_result(&mut ctx, &mut result).unwrap();
-        assert_eq!(result[0].as_int_slice(), &[Some(0)]);
-
-        // 1 | 4 == 5
-        state.update(&mut ctx, &Some(1i64)).unwrap();
-        result[0].clear();
-        state.push_result(&mut ctx, &mut result).unwrap();
-        assert_eq!(result[0].as_int_slice(), &[Some(1)]);
-
-        state.update(&mut ctx, &Some(4i64)).unwrap();
-        result[0].clear();
-        state.push_result(&mut ctx, &mut result).unwrap();
-        assert_eq!(result[0].as_int_slice(), &[Some(5)]);
-
-        state.update_repeat(&mut ctx, &Some(8), 10).unwrap();
-        state
-            .update_repeat(&mut ctx, &Option::<Int>::None, 7)
-            .unwrap();
-
-        result[0].clear();
-        state.push_result(&mut ctx, &mut result).unwrap();
-        assert_eq!(result[0].as_int_slice(), &[Some(13)]);
-
-        // 13 | 2 == 15
-        state.update(&mut ctx, &Some(2i64)).unwrap();
-        state
-            .update_vector(&mut ctx, &[Some(2i64), None, Some(1i64)], &[0, 1, 2])
-            .unwrap();
-        result[0].clear();
-        state.push_result(&mut ctx, &mut result).unwrap();
-        assert_eq!(result[0].as_int_slice(), &[Some(15)]);
-
-        // 15 | 2 == 15
-        state.update(&mut ctx, &Some(2i64)).unwrap();
-        result[0].clear();
-        state.push_result(&mut ctx, &mut result).unwrap();
-        assert_eq!(result[0].as_int_slice(), &[Some(15)]);
-
-        // 15 | 2 | -1 == 18446744073709551615
-        state.update(&mut ctx, &Some(-1i64)).unwrap();
-        result[0].clear();
-        state.push_result(&mut ctx, &mut result).unwrap();
-        assert_eq!(
-            result[0].as_int_slice(),
-            &[Some(18446744073709551615u64 as i64)]
-        );
-    }
-
-    #[test]
-    fn test_bit_xor() {
-        let mut ctx = EvalContext::default();
-        let function = AggrFnBitOp::<BitXor>(std::marker::PhantomData);
-        let mut state = function.create_state();
-
-        let mut result = [VectorValue::with_capacity(0, EvalType::Int)];
-
-        state.push_result(&mut ctx, &mut result).unwrap();
-        assert_eq!(result[0].as_int_slice(), &[Some(0)]);
-
-        state.update(&mut ctx, &Option::<Int>::None).unwrap();
-        result[0].clear();
-        state.push_result(&mut ctx, &mut result).unwrap();
-        assert_eq!(result[0].as_int_slice(), &[Some(0)]);
-
-        // 1 ^ 5 == 4
-        state.update(&mut ctx, &Some(1i64)).unwrap();
-        result[0].clear();
-        state.push_result(&mut ctx, &mut result).unwrap();
-        assert_eq!(result[0].as_int_slice(), &[Some(1)]);
-
-        state.update(&mut ctx, &Some(5i64)).unwrap();
-        result[0].clear();
-        state.push_result(&mut ctx, &mut result).unwrap();
-        assert_eq!(result[0].as_int_slice(), &[Some(4)]);
-
-        // 1 ^ 5 ^ 8 == 12
-        state.update_repeat(&mut ctx, &Some(8), 9).unwrap();
-        state
-            .update_repeat(&mut ctx, &Option::<Int>::None, 7)
-            .unwrap();
-
-        result[0].clear();
-        state.push_result(&mut ctx, &mut result).unwrap();
-        assert_eq!(result[0].as_int_slice(), &[Some(12)]);
-
-        // Will not change due to xor even times
-        state.update_repeat(&mut ctx, &Some(9), 10).unwrap();
-        result[0].clear();
-        state.push_result(&mut ctx, &mut result).unwrap();
-        assert_eq!(result[0].as_int_slice(), &[Some(12)]);
-
-        // 1 ^ 5 ^ 8 ^ ^ 2 ^ 2 ^ 1 == 13
-        state.update(&mut ctx, &Some(2i64)).unwrap();
-        state
-            .update_vector(&mut ctx, &[Some(2i64), None, Some(1i64)], &[0, 1, 2])
-            .unwrap();
-        result[0].clear();
-        state.push_result(&mut ctx, &mut result).unwrap();
-        assert_eq!(result[0].as_int_slice(), &[Some(13)]);
-
-        // 13 ^ 2 == 15
-        state.update(&mut ctx, &Some(2i64)).unwrap();
-        result[0].clear();
-        state.push_result(&mut ctx, &mut result).unwrap();
-        assert_eq!(result[0].as_int_slice(), &[Some(15)]);
-
-        // 15 ^ 2 ^ -1 == 18446744073709551602
-        state.update(&mut ctx, &Some(2i64)).unwrap();
-        state.update(&mut ctx, &Some(-1i64)).unwrap();
-        result[0].clear();
-        state.push_result(&mut ctx, &mut result).unwrap();
-        assert_eq!(
-            result[0].as_int_slice(),
-            &[Some(18446744073709551602u64 as i64)]
-        );
-    }
-
-    #[test]
-    fn test_integration() {
-        let bit_and_parser = AggrFnDefinitionParserBitOp::<BitAnd>::new();
-        let bit_or_parser = AggrFnDefinitionParserBitOp::<BitOr>::new();
-        let bit_xor_parser = AggrFnDefinitionParserBitOp::<BitXor>::new();
-
-        let bit_and = ExprDefBuilder::aggr_func(ExprType::AggBitAnd, FieldTypeTp::LongLong)
-            .push_child(ExprDefBuilder::column_ref(0, FieldTypeTp::LongLong))
-            .build();
-        bit_and_parser.check_supported(&bit_and).unwrap();
-
-        let bit_or = ExprDefBuilder::aggr_func(ExprType::AggBitOr, FieldTypeTp::LongLong)
-            .push_child(ExprDefBuilder::column_ref(0, FieldTypeTp::LongLong))
-            .build();
-        bit_or_parser.check_supported(&bit_or).unwrap();
-
-        let bit_xor = ExprDefBuilder::aggr_func(ExprType::AggBitXor, FieldTypeTp::LongLong)
-            .push_child(ExprDefBuilder::column_ref(0, FieldTypeTp::LongLong))
-            .build();
-        bit_xor_parser.check_supported(&bit_xor).unwrap();
-
-        let src_schema = [FieldTypeTp::LongLong.into()];
-        let mut columns = LazyBatchColumnVec::from(vec![{
-            let mut col = LazyBatchColumn::decoded_with_capacity_and_tp(0, EvalType::Int);
-            col.mut_decoded().push_int(Some(1000));
-            col.mut_decoded().push_int(Some(1));
-            col.mut_decoded().push_int(Some(23));
-            col.mut_decoded().push_int(Some(42));
-            col.mut_decoded().push_int(None);
-            col.mut_decoded().push_int(Some(99));
-            col.mut_decoded().push_int(Some(-1));
-            col.mut_decoded().push_int(Some(1000));
-            col
-        }]);
-        let logical_rows = vec![6, 3, 4, 5, 1, 2];
-
-        let mut schema = vec![];
-        let mut exp = vec![];
-
-        let mut ctx = EvalContext::default();
-        let bit_and_fn = bit_and_parser
-            .parse(bit_and, &mut ctx, &src_schema, &mut schema, &mut exp)
-            .unwrap();
-        assert_eq!(schema.len(), 1);
-        assert_eq!(schema[0].as_accessor().tp(), FieldTypeTp::LongLong);
-        assert_eq!(exp.len(), 1);
-
-        let bit_or_fn = bit_or_parser
-            .parse(bit_or, &mut ctx, &src_schema, &mut schema, &mut exp)
-            .unwrap();
-        assert_eq!(schema.len(), 2);
-        assert_eq!(schema[1].as_accessor().tp(), FieldTypeTp::LongLong);
-        assert_eq!(exp.len(), 2);
-
-        let bit_xor_fn = bit_xor_parser
-            .parse(bit_xor, &mut ctx, &src_schema, &mut schema, &mut exp)
-            .unwrap();
-        assert_eq!(schema.len(), 3);
-        assert_eq!(schema[2].as_accessor().tp(), FieldTypeTp::LongLong);
-        assert_eq!(exp.len(), 3);
-
-        let mut bit_and_state = bit_and_fn.create_state();
-        let mut bit_or_state = bit_or_fn.create_state();
-        let mut bit_xor_state = bit_xor_fn.create_state();
-
-        let mut aggr_result = [VectorValue::with_capacity(0, EvalType::Int)];
-
-        // bit and
-        {
-            let bit_and_result = exp[0]
-                .eval(&mut ctx, &src_schema, &mut columns, &logical_rows, 6)
-                .unwrap();
-            let bit_and_result = bit_and_result.vector_value().unwrap();
-            let bit_and_slice: &[Option<Int>] = bit_and_result.as_ref().as_ref();
-            bit_and_state
-                .update_vector(&mut ctx, bit_and_slice, bit_and_result.logical_rows())
-                .unwrap();
-            bit_and_state
-                .push_result(&mut ctx, &mut aggr_result)
-                .unwrap();
-        }
-
-        // bit or
-        {
-            let bit_or_result = exp[1]
-                .eval(&mut ctx, &src_schema, &mut columns, &logical_rows, 6)
-                .unwrap();
-            let bit_or_result = bit_or_result.vector_value().unwrap();
-            let bit_or_slice: &[Option<Int>] = bit_or_result.as_ref().as_ref();
-            bit_or_state
-                .update_vector(&mut ctx, bit_or_slice, bit_or_result.logical_rows())
-                .unwrap();
-            bit_or_state
-                .push_result(&mut ctx, &mut aggr_result)
-                .unwrap();
-        }
-
-        // bit xor
-        {
-            let bit_xor_result = exp[2]
-                .eval(&mut ctx, &src_schema, &mut columns, &logical_rows, 6)
-                .unwrap();
-            let bit_xor_result = bit_xor_result.vector_value().unwrap();
-            let bit_xor_slice: &[Option<Int>] = bit_xor_result.as_ref().as_ref();
-            bit_xor_state
-                .update_vector(&mut ctx, bit_xor_slice, bit_xor_result.logical_rows())
-                .unwrap();
-            bit_xor_state
-                .push_result(&mut ctx, &mut aggr_result)
-                .unwrap();
-        }
-
-        assert_eq!(
-            aggr_result[0].as_int_slice(),
-            &[
-                Some(0),
-                Some(18446744073709551615u64 as i64),
-                Some(18446744073709551520u64 as i64)
-            ]
-        );
-    }
-}
->>>>>>> 4fa25f8f
+// }