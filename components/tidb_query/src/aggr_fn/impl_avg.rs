--- conflicted
+++ resolved
@@ -150,7 +150,6 @@
     }
 }
 
-<<<<<<< HEAD
 // #[cfg(test)]
 // mod tests {
 //     use super::super::AggrFunction;
@@ -234,8 +233,9 @@
 //         let mut schema = vec![];
 //         let mut exp = vec![];
 
+//         let mut ctx = EvalContext::default();
 //         let aggr_fn = AggrFnDefinitionParserAvg
-//             .parse(expr, &Tz::utc(), &src_schema, &mut schema, &mut exp)
+//             .parse(expr, &mut ctx, &src_schema, &mut schema, &mut exp)
 //             .unwrap();
 //         assert_eq!(schema.len(), 2);
 //         assert_eq!(schema[0].as_accessor().tp(), FieldTypeTp::LongLong);
@@ -278,144 +278,9 @@
 //         let src_schema = [FieldTypeTp::LongLong.into()];
 //         let mut schema = vec![];
 //         let mut exp = vec![];
+//         let mut ctx = EvalContext::default();
 //         AggrFnDefinitionParserAvg
-//             .parse(expr, &Tz::utc(), &src_schema, &mut schema, &mut exp)
+//             .parse(expr, &mut ctx, &src_schema, &mut schema, &mut exp)
 //             .unwrap_err();
 //     }
-// }
-=======
-#[cfg(test)]
-mod tests {
-    use super::super::AggrFunction;
-    use super::*;
-
-    use tidb_query_datatype::FieldTypeAccessor;
-    use tipb_helper::ExprDefBuilder;
-
-    use crate::aggr_fn::parser::AggrDefinitionParser;
-    use crate::codec::batch::{LazyBatchColumn, LazyBatchColumnVec};
-
-    #[test]
-    fn test_update() {
-        let mut ctx = EvalContext::default();
-        let function = AggrFnAvg::<Real>::new();
-        let mut state = function.create_state();
-
-        let mut result = [
-            VectorValue::with_capacity(0, EvalType::Int),
-            VectorValue::with_capacity(0, EvalType::Real),
-        ];
-        state.push_result(&mut ctx, &mut result[..]).unwrap();
-        assert_eq!(result[0].as_int_slice(), &[Some(0)]);
-        assert_eq!(result[1].as_real_slice(), &[None]);
-
-        state.update(&mut ctx, &Option::<Real>::None).unwrap();
-
-        state.push_result(&mut ctx, &mut result[..]).unwrap();
-        assert_eq!(result[0].as_int_slice(), &[Some(0), Some(0)]);
-        assert_eq!(result[1].as_real_slice(), &[None, None]);
-
-        state.update(&mut ctx, &Real::new(5.0).ok()).unwrap();
-        state.update(&mut ctx, &Option::<Real>::None).unwrap();
-        state.update(&mut ctx, &Real::new(10.0).ok()).unwrap();
-
-        state.push_result(&mut ctx, &mut result[..]).unwrap();
-        assert_eq!(result[0].as_int_slice(), &[Some(0), Some(0), Some(2)]);
-        assert_eq!(
-            result[1].as_real_slice(),
-            &[None, None, Real::new(15.0).ok()]
-        );
-
-        state
-            .update_vector(
-                &mut ctx,
-                &[Real::new(0.0).ok(), Real::new(-4.5).ok(), None],
-                &[0, 1, 2],
-            )
-            .unwrap();
-
-        state.push_result(&mut ctx, &mut result[..]).unwrap();
-        assert_eq!(
-            result[0].as_int_slice(),
-            &[Some(0), Some(0), Some(2), Some(4)]
-        );
-        assert_eq!(
-            result[1].as_real_slice(),
-            &[None, None, Real::new(15.0).ok(), Real::new(10.5).ok()]
-        );
-    }
-
-    /// AVG(IntColumn) should produce (Int, Decimal).
-    #[test]
-    fn test_integration() {
-        let expr = ExprDefBuilder::aggr_func(ExprType::Avg, FieldTypeTp::NewDecimal)
-            .push_child(ExprDefBuilder::column_ref(0, FieldTypeTp::LongLong))
-            .build();
-        AggrFnDefinitionParserAvg.check_supported(&expr).unwrap();
-
-        let src_schema = [FieldTypeTp::LongLong.into()];
-        let mut columns = LazyBatchColumnVec::from(vec![{
-            let mut col = LazyBatchColumn::decoded_with_capacity_and_tp(0, EvalType::Int);
-            col.mut_decoded().push_int(Some(100));
-            col.mut_decoded().push_int(Some(1));
-            col.mut_decoded().push_int(None);
-            col.mut_decoded().push_int(Some(42));
-            col.mut_decoded().push_int(None);
-            col
-        }]);
-
-        let mut schema = vec![];
-        let mut exp = vec![];
-
-        let mut ctx = EvalContext::default();
-        let aggr_fn = AggrFnDefinitionParserAvg
-            .parse(expr, &mut ctx, &src_schema, &mut schema, &mut exp)
-            .unwrap();
-        assert_eq!(schema.len(), 2);
-        assert_eq!(schema[0].as_accessor().tp(), FieldTypeTp::LongLong);
-        assert_eq!(schema[1].as_accessor().tp(), FieldTypeTp::NewDecimal);
-
-        assert_eq!(exp.len(), 1);
-
-        let mut state = aggr_fn.create_state();
-        let mut ctx = EvalContext::default();
-
-        let exp_result = exp[0]
-            .eval(&mut ctx, &src_schema, &mut columns, &[4, 1, 2, 3], 4)
-            .unwrap();
-        let exp_result = exp_result.vector_value().unwrap();
-        let slice: &[Option<Decimal>] = exp_result.as_ref().as_ref();
-        state
-            .update_vector(&mut ctx, slice, exp_result.logical_rows())
-            .unwrap();
-
-        let mut aggr_result = [
-            VectorValue::with_capacity(0, EvalType::Int),
-            VectorValue::with_capacity(0, EvalType::Decimal),
-        ];
-        state.push_result(&mut ctx, &mut aggr_result).unwrap();
-
-        assert_eq!(aggr_result[0].as_int_slice(), &[Some(2)]);
-        assert_eq!(
-            aggr_result[1].as_decimal_slice(),
-            &[Some(Decimal::from(43u64))]
-        );
-    }
-
-    #[test]
-    fn test_illegal_request() {
-        let expr = ExprDefBuilder::aggr_func(ExprType::Avg, FieldTypeTp::Double) // Expect NewDecimal but give Real
-            .push_child(ExprDefBuilder::column_ref(0, FieldTypeTp::LongLong)) // FIXME: This type can be incorrect as well
-            .build();
-        AggrFnDefinitionParserAvg.check_supported(&expr).unwrap();
-
-        let src_schema = [FieldTypeTp::LongLong.into()];
-        let mut schema = vec![];
-        let mut exp = vec![];
-        let mut ctx = EvalContext::default();
-        AggrFnDefinitionParserAvg
-            .parse(expr, &mut ctx, &src_schema, &mut schema, &mut exp)
-            .unwrap_err();
-    }
-}
->>>>>>> 4fa25f8f
+// }