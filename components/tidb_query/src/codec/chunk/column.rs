// Copyright 2018 TiKV Project Authors. Licensed under Apache-2.0.

use tidb_query_datatype::prelude::*;
use tidb_query_datatype::{FieldTypeFlag, FieldTypeTp};

use super::{Error, Result};
use crate::codec::mysql::decimal::DECIMAL_STRUCT_SIZE;
use crate::codec::mysql::{
    Decimal, DecimalDecoder, DecimalEncoder, Duration, DurationDecoder, DurationEncoder, Json,
    JsonDecoder, JsonEncoder, Time, TimeDecoder, TimeEncoder,
};
use crate::codec::Datum;

use codec::prelude::*;
use tikv_util::codec::number;
#[cfg(test)]
use tikv_util::codec::BytesSlice;

/// `Column` stores the same column data of multi rows in one chunk.
#[derive(Default)]
pub struct Column {
    length: usize,
    null_cnt: usize,
    null_bitmap: Vec<u8>,
    var_offsets: Vec<usize>,
    data: Vec<u8>,
    // if the data's length is fixed, fixed_len should be bigger than 0
    fixed_len: usize,
}

impl Column {
    /// Create the column with a specified type and capacity.
    pub fn new(field_type: &dyn FieldTypeAccessor, init_cap: usize) -> Column {
        match field_type.tp() {
            FieldTypeTp::Tiny
            | FieldTypeTp::Short
            | FieldTypeTp::Int24
            | FieldTypeTp::Long
            | FieldTypeTp::LongLong
            | FieldTypeTp::Year
            | FieldTypeTp::Double
            | FieldTypeTp::Duration => Column::new_fixed_len(8, init_cap),

            FieldTypeTp::Float => Column::new_fixed_len(4, init_cap),

            FieldTypeTp::Date | FieldTypeTp::DateTime | FieldTypeTp::Timestamp => {
                Column::new_fixed_len(20, init_cap)
            }
            FieldTypeTp::NewDecimal => Column::new_fixed_len(DECIMAL_STRUCT_SIZE, init_cap),
            _ => Column::new_var_len_column(init_cap),
        }
    }

    /// Get the datum of one row with the specified type.
    pub fn get_datum(&self, idx: usize, field_type: &dyn FieldTypeAccessor) -> Result<Datum> {
        if self.is_null(idx) {
            return Ok(Datum::Null);
        }
        let d = match field_type.tp() {
            FieldTypeTp::Tiny
            | FieldTypeTp::Short
            | FieldTypeTp::Int24
            | FieldTypeTp::Long
            | FieldTypeTp::LongLong
            | FieldTypeTp::Year => {
                if field_type.flag().contains(FieldTypeFlag::UNSIGNED) {
                    Datum::U64(self.get_u64(idx)?)
                } else {
                    Datum::I64(self.get_i64(idx)?)
                }
            }
            FieldTypeTp::Double => Datum::F64(self.get_f64(idx)?),
            FieldTypeTp::Float => Datum::F64(f64::from(self.get_f32(idx)?)),
            FieldTypeTp::Date | FieldTypeTp::DateTime | FieldTypeTp::Timestamp => {
                Datum::Time(self.get_time(idx)?)
            }
            FieldTypeTp::Duration => Datum::Dur(self.get_duration(idx, field_type.decimal())?),
            FieldTypeTp::NewDecimal => Datum::Dec(self.get_decimal(idx)?),
            FieldTypeTp::JSON => Datum::Json(self.get_json(idx)?),
            FieldTypeTp::Enum | FieldTypeTp::Bit | FieldTypeTp::Set => {
                return Err(box_err!(
                    "get datum with {} is not supported yet.",
                    field_type.tp()
                ));
            }
            FieldTypeTp::VarChar
            | FieldTypeTp::VarString
            | FieldTypeTp::String
            | FieldTypeTp::Blob
            | FieldTypeTp::TinyBlob
            | FieldTypeTp::MediumBlob
            | FieldTypeTp::LongBlob => Datum::Bytes(self.get_bytes(idx).to_vec()),
            _ => unreachable!(),
        };
        Ok(d)
    }

    /// Append datum to the column.
    pub fn append_datum(&mut self, data: &Datum) -> Result<()> {
        match data {
            Datum::Null => self.append_null(),
            Datum::I64(v) => self.append_i64(*v),
            Datum::U64(v) => self.append_u64(*v),
            Datum::F64(v) => self.append_f64(*v),
            Datum::Bytes(ref v) => self.append_bytes(v),
            Datum::Dec(ref v) => self.append_decimal(v),
            Datum::Dur(v) => self.append_duration(*v),
            Datum::Time(ref v) => self.append_time(v),
            Datum::Json(ref v) => self.append_json(v),
            _ => Err(box_err!("unsupported datum {:?}", data)),
        }
    }

    /// Create a column with a fixed element length.
    pub fn new_fixed_len(element_len: usize, init_cap: usize) -> Column {
        Column {
            fixed_len: element_len,
            data: Vec::with_capacity(element_len * init_cap),
            null_bitmap: Vec::with_capacity(init_cap / 8),
            ..Default::default()
        }
    }

    /// Create a column with variant element length.
    pub fn new_var_len_column(init_cap: usize) -> Column {
        let mut offsets = Vec::with_capacity(init_cap + 1);
        offsets.push(0);
        Column {
            var_offsets: offsets,
            data: Vec::with_capacity(4 * init_cap),
            null_bitmap: Vec::with_capacity(init_cap / 8),
            ..Default::default()
        }
    }

    /// Return whether the column has a fixed length or not.
    #[inline]
    fn is_fixed(&self) -> bool {
        self.fixed_len > 0
    }

    /// Reset the column
    pub fn reset(&mut self) {
        self.length = 0;
        self.null_cnt = 0;
        self.null_bitmap.clear();
        if !self.var_offsets.is_empty() {
            // The first offset is always 0, it makes slicing the data easier, we need to keep it.
            self.var_offsets.truncate(1);
        }
        self.data.clear();
    }

    /// Return whether the datum for the row is null or not.
    pub fn is_null(&self, row_idx: usize) -> bool {
        if self.null_cnt == 0 {
            return false;
        }

        if let Some(null_byte) = self.null_bitmap.get(row_idx >> 3) {
            null_byte & (1 << ((row_idx) & 7)) == 0
        } else {
            panic!("index out of range");
        }
    }

    /// Update the null bitmap and count when append a datum.
    /// `on` is false means the datum is null.
    fn append_null_bitmap(&mut self, on: bool) {
        let idx = self.length >> 3;
        if idx >= self.null_bitmap.len() {
            self.null_bitmap.push(0);
        }
        if on {
            let pos = self.length & 7;
            self.null_bitmap[idx] |= 1 << pos;
        } else {
            self.null_cnt += 1;
        }
    }

    /// Append null to the column.
    pub fn append_null(&mut self) -> Result<()> {
        self.append_null_bitmap(false);
        if self.is_fixed() {
            let len = self.fixed_len + self.data.len();
            self.data.resize(len, 0);
        } else {
            let offset = self.var_offsets[self.length];
            self.var_offsets.push(offset);
        }
        self.length += 1;
        Ok(())
    }

    /// Called when the fixed datum has been appended.
    fn finish_append_fixed(&mut self) -> Result<()> {
        self.append_null_bitmap(true);
        self.length += 1;
        self.data.resize(self.length * self.fixed_len, 0);
        Ok(())
    }

    /// Append i64 datum to the column.
    pub fn append_i64(&mut self, v: i64) -> Result<()> {
        self.data.write_i64_le(v)?;
        self.finish_append_fixed()
    }

    /// Get the i64 datum of the row in the column.
    pub fn get_i64(&self, idx: usize) -> Result<i64> {
        let start = idx * self.fixed_len;
        let end = start + self.fixed_len;
        let mut data = &self.data[start..end];
        number::decode_i64_le(&mut data).map_err(Error::from)
    }

    /// Append u64 datum to the column.
    pub fn append_u64(&mut self, v: u64) -> Result<()> {
        self.data.write_u64_le(v)?;
        self.finish_append_fixed()
    }

    /// Get the u64 datum of the row in the column.
    pub fn get_u64(&self, idx: usize) -> Result<u64> {
        let start = idx * self.fixed_len;
        let end = start + self.fixed_len;
        let mut data = &self.data[start..end];
        number::decode_u64_le(&mut data).map_err(Error::from)
    }

    /// Append a f64 datum to the column.
    pub fn append_f64(&mut self, v: f64) -> Result<()> {
<<<<<<< HEAD
        if self.fixed_len == 4 {
            self.data.encode_f32_le(v as f32)?;
        } else {
            self.data.encode_f64_le(v)?;
        }
=======
        self.data.write_f64_le(v)?;
>>>>>>> c142fa8d
        self.finish_append_fixed()
    }

    /// Get the f64 datum of the row in the column.
    pub fn get_f64(&self, idx: usize) -> Result<f64> {
        let start = idx * self.fixed_len;
        let end = start + self.fixed_len;
        let mut data = &self.data[start..end];
        number::decode_f64_le(&mut data).map_err(Error::from)
    }

    /// Get the f32 datum of the row in the column.
    pub fn get_f32(&self, idx: usize) -> Result<f32> {
        let start = idx * self.fixed_len;
        let end = start + self.fixed_len;
        let mut data = &self.data[start..end];
        number::decode_f32_le(&mut data).map_err(Error::from)
    }

    /// Called when the variant datum has been appended.
    fn finished_append_var(&mut self) -> Result<()> {
        self.append_null_bitmap(true);
        let offset = self.data.len();
        self.var_offsets.push(offset);
        self.length += 1;
        Ok(())
    }

    /// Append a bytes datum to the column.
    pub fn append_bytes(&mut self, byte: &[u8]) -> Result<()> {
        self.data.extend_from_slice(byte);
        self.finished_append_var()
    }

    /// Get the bytes datum of the row in the column.
    pub fn get_bytes(&self, idx: usize) -> &[u8] {
        let start = self.var_offsets[idx];
        let end = self.var_offsets[idx + 1];
        &self.data[start..end]
    }

    /// Append a time datum to the column.
    pub fn append_time(&mut self, t: &Time) -> Result<()> {
        self.data.encode_time(t)?;
        self.finish_append_fixed()
    }

    /// Get the time datum of the row in the column.
    pub fn get_time(&self, idx: usize) -> Result<Time> {
        let start = idx * self.fixed_len;
        let end = start + self.fixed_len;
        let mut data = &self.data[start..end];
        data.decode_time()
    }

    /// Append a duration datum to the column.
    pub fn append_duration(&mut self, d: Duration) -> Result<()> {
        self.data.encode_duration_to_chunk(d)?;
        self.finish_append_fixed()
    }

    /// Get the duration datum of the row in the column.
    pub fn get_duration(&self, idx: usize, fsp: isize) -> Result<Duration> {
        let start = idx * self.fixed_len;
        let end = start + self.fixed_len;
        let mut data = &self.data[start..end];
        data.decode_duration_from_chunk(fsp)
    }

    /// Append a decimal datum to the column.
    pub fn append_decimal(&mut self, d: &Decimal) -> Result<()> {
        self.data.encode_decimal_to_chunk(d)?;
        self.finish_append_fixed()
    }

    /// Get the decimal datum of the row in the column.
    pub fn get_decimal(&self, idx: usize) -> Result<Decimal> {
        let start = idx * self.fixed_len;
        let end = start + self.fixed_len;
        let mut data = &self.data[start..end];
        data.decode_decimal_from_chunk()
    }

    /// Append a json datum to the column.
    pub fn append_json(&mut self, j: &Json) -> Result<()> {
        self.data.encode_json(j)?;
        self.finished_append_var()
    }

    /// Get the json datum of the row in the column.
    pub fn get_json(&self, idx: usize) -> Result<Json> {
        let start = self.var_offsets[idx];
        let end = self.var_offsets[idx + 1];
        let mut data = &self.data[start..end];
        data.decode_json()
    }

    /// Return the total rows in the column.
    pub fn len(&self) -> usize {
        self.length
    }

    #[cfg(test)]
    pub fn decode(buf: &mut BytesSlice<'_>, tp: &dyn FieldTypeAccessor) -> Result<Column> {
        use tikv_util::codec::read_slice;
        let length = number::decode_u32_le(buf)? as usize;
        let mut col = Column::new(tp, length);
        col.length = length;
        col.null_cnt = number::decode_u32_le(buf)? as usize;
        let null_length = (col.length + 7) / 8 as usize;
        if col.null_cnt > 0 {
            col.null_bitmap = read_slice(buf, null_length)?.to_vec();
        } else {
            col.null_bitmap = vec![0xFF; null_length];
        }

        let data_length = if col.is_fixed() {
            col.fixed_len * col.length
        } else {
            col.var_offsets.clear();
            for _ in 0..=length {
                col.var_offsets.push(number::decode_i64_le(buf)? as usize);
            }
            col.var_offsets[col.length]
        };
        col.data = read_slice(buf, data_length)?.to_vec();
        Ok(col)
    }
}

/// `ColumnEncoder` encodes the column.
pub trait ColumnEncoder: NumberEncoder {
    fn encode_column(&mut self, col: &Column) -> Result<()> {
        // length
        self.write_u32_le(col.length as u32)?;
        // null_cnt
        self.write_u32_le(col.null_cnt as u32)?;
        // bitmap
        if col.null_cnt > 0 {
            let length = (col.length + 7) / 8;
            self.write_bytes(&col.null_bitmap[0..length])?;
        }
        // offsets
        if !col.is_fixed() {
            //let length = (col.length+1)*4;
            for v in &col.var_offsets {
<<<<<<< HEAD
                self.encode_i64_le(*v as i64)?;
=======
                self.write_i32_le(*v as i32)?;
>>>>>>> c142fa8d
            }
        }
        // data
        self.write_bytes(&col.data)?;
        Ok(())
    }
}

impl<T: BufferWriter> ColumnEncoder for T {}

#[cfg(test)]
mod tests {
    use super::*;
    use crate::codec::chunk::tests::field_type;
    use crate::codec::datum::Datum;
    use crate::codec::mysql::*;
    use std::{f64, u64};
    use tipb::FieldType;

    #[test]
    fn test_column_i64() {
        let fields = vec![
            field_type(FieldTypeTp::Tiny),
            field_type(FieldTypeTp::Short),
            field_type(FieldTypeTp::Int24),
            field_type(FieldTypeTp::Long),
            field_type(FieldTypeTp::LongLong),
            field_type(FieldTypeTp::Year),
        ];
        let data = vec![
            Datum::Null,
            Datum::I64(-1),
            Datum::I64(12),
            Datum::I64(1024),
        ];
        for field in &fields {
            let mut column = Column::new(field, data.len());
            for v in &data {
                column.append_datum(v).unwrap();
            }

            for (id, expect) in data.iter().enumerate() {
                let get = column.get_datum(id, field).unwrap();
                assert_eq!(&get, expect);
            }
        }
    }

    #[test]
    fn test_column_u64() {
        let mut fields = vec![
            field_type(FieldTypeTp::Tiny),
            field_type(FieldTypeTp::Short),
            field_type(FieldTypeTp::Int24),
            field_type(FieldTypeTp::Long),
            field_type(FieldTypeTp::LongLong),
            field_type(FieldTypeTp::Year),
        ];
        for field in &mut fields {
            field.set_flag(FieldTypeFlag::UNSIGNED.bits());
        }
        let data = vec![
            Datum::Null,
            Datum::U64(1),
            Datum::U64(u64::MIN),
            Datum::U64(u64::MAX),
        ];
        test_colum_datum(fields, data);
    }

    fn test_colum_datum(fields: Vec<FieldType>, data: Vec<Datum>) {
        for field in &fields {
            let mut column = Column::new(field, data.len());
            for v in &data {
                column.append_datum(v).unwrap();
            }
            for (id, expect) in data.iter().enumerate() {
                let get = column.get_datum(id, field).unwrap();
                assert_eq!(&get, expect);
            }
        }
    }

    #[test]
    fn test_column_f64() {
        let fields = vec![field_type(FieldTypeTp::Double)];
        let data = vec![Datum::Null, Datum::F64(f64::MIN), Datum::F64(f64::MAX)];
        test_colum_datum(fields, data);
    }

    #[test]
    fn test_column_f32() {
        let fields = vec![field_type(FieldTypeTp::Float)];
        let data = vec![
            Datum::Null,
            Datum::F64(std::f32::MIN.into()),
            Datum::F64(std::f32::MAX.into()),
        ];
        test_colum_datum(fields, data);
    }

    #[test]
    fn test_column_time() {
        let fields = vec![
            field_type(FieldTypeTp::Date),
            field_type(FieldTypeTp::DateTime),
            field_type(FieldTypeTp::Timestamp),
        ];
        let time = Time::parse_utc_datetime("2012-12-31 11:30:45", -1).unwrap();
        let data = vec![Datum::Null, Datum::Time(time)];
        test_colum_datum(fields, data);
    }

    #[test]
    fn test_column_duration() {
        let fields = vec![field_type(FieldTypeTp::Duration)];
        let duration = Duration::parse(b"10:11:12", 0).unwrap();
        let data = vec![Datum::Null, Datum::Dur(duration)];
        test_colum_datum(fields, data);
    }

    #[test]
    fn test_column_decimal() {
        let fields = vec![field_type(FieldTypeTp::NewDecimal)];
        let dec: Decimal = "1234.00".parse().unwrap();
        let data = vec![Datum::Null, Datum::Dec(dec)];
        test_colum_datum(fields, data);
    }

    #[test]
    fn test_column_json() {
        let fields = vec![field_type(FieldTypeTp::JSON)];
        let json: Json = r#"{"k1":"v1"}"#.parse().unwrap();

        let data = vec![Datum::Null, Datum::Json(json)];
        test_colum_datum(fields, data);
    }

    #[test]
    fn test_column_bytes() {
        let fields = vec![
            field_type(FieldTypeTp::VarChar),
            field_type(FieldTypeTp::VarString),
            field_type(FieldTypeTp::String),
            field_type(FieldTypeTp::Blob),
            field_type(FieldTypeTp::TinyBlob),
            field_type(FieldTypeTp::MediumBlob),
            field_type(FieldTypeTp::LongBlob),
        ];
        let data = vec![Datum::Null, Datum::Bytes(b"xxx".to_vec())];
        test_colum_datum(fields, data);
    }
}<|MERGE_RESOLUTION|>--- conflicted
+++ resolved
@@ -1,4 +1,6 @@
 // Copyright 2018 TiKV Project Authors. Licensed under Apache-2.0.
+
+use std::io::Write;
 
 use tidb_query_datatype::prelude::*;
 use tidb_query_datatype::{FieldTypeFlag, FieldTypeTp};
@@ -203,7 +205,7 @@
 
     /// Append i64 datum to the column.
     pub fn append_i64(&mut self, v: i64) -> Result<()> {
-        self.data.write_i64_le(v)?;
+        self.data.encode_i64_le(v)?;
         self.finish_append_fixed()
     }
 
@@ -217,7 +219,7 @@
 
     /// Append u64 datum to the column.
     pub fn append_u64(&mut self, v: u64) -> Result<()> {
-        self.data.write_u64_le(v)?;
+        self.data.encode_u64_le(v)?;
         self.finish_append_fixed()
     }
 
@@ -231,15 +233,11 @@
 
     /// Append a f64 datum to the column.
     pub fn append_f64(&mut self, v: f64) -> Result<()> {
-<<<<<<< HEAD
         if self.fixed_len == 4 {
-            self.data.encode_f32_le(v as f32)?;
+            self.data.write_f32_le(v as f32)?;
         } else {
-            self.data.encode_f64_le(v)?;
-        }
-=======
-        self.data.write_f64_le(v)?;
->>>>>>> c142fa8d
+            self.data.write_f64_le(v)?;
+        }
         self.finish_append_fixed()
     }
 
@@ -386,11 +384,7 @@
         if !col.is_fixed() {
             //let length = (col.length+1)*4;
             for v in &col.var_offsets {
-<<<<<<< HEAD
-                self.encode_i64_le(*v as i64)?;
-=======
-                self.write_i32_le(*v as i32)?;
->>>>>>> c142fa8d
+                self.write_i64_le(*v as i64)?;
             }
         }
         // data
