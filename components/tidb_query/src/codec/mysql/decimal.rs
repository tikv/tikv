--- conflicted
+++ resolved
@@ -16,7 +16,6 @@
 
 use crate::codec::convert::{self, ConvertTo};
 use crate::codec::data_type::*;
-use crate::codec::datum_codec::DatumPayloadDecoder;
 use crate::codec::{Error, Result, TEN_POW};
 use crate::expr::EvalContext;
 
@@ -2092,21 +2091,6 @@
 
 impl<T: BufferWriter> DecimalEncoder for T {}
 
-<<<<<<< HEAD
-pub trait DecimalPayloadDatumChunkEncoder: NumberEncoder {
-    fn write_decimal_to_chunk_by_datum_payload(&mut self, mut src_payload: &[u8]) -> Result<()> {
-        let v = &src_payload.read_datum_payload_decimal()?;
-        let data = unsafe {
-            let p = v as *const Decimal as *const u8;
-            std::slice::from_raw_parts(p, DECIMAL_STRUCT_SIZE)
-        };
-        self.write_bytes(data)?;
-        Ok(())
-    }
-}
-
-impl<T: BufferWriter> DecimalPayloadDatumChunkEncoder for T {}
-=======
 pub trait DecimalDatumPayloadChunkEncoder: NumberEncoder + DecimalEncoder {
     #[inline]
     fn write_decimal_to_chunk_by_datum_payload(&mut self, mut src_payload: &[u8]) -> Result<()> {
@@ -2116,7 +2100,6 @@
 }
 
 impl<T: BufferWriter> DecimalDatumPayloadChunkEncoder for T {}
->>>>>>> abd5dc9c
 
 // Mark as `#[inline]` since in many cases `size` is a constant.
 #[inline]
