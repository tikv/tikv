// Copyright 2016 TiKV Project Authors. Licensed under Apache-2.0.

use std::borrow::Cow;
use std::cmp::Ordering;
use std::fmt::{self, Debug, Display, Formatter};
use std::{i64, str};

use tidb_query_datatype::FieldTypeTp;
use tikv_util::codec::bytes::{self};
use tikv_util::codec::{number, BytesSlice};
use tikv_util::escape;

use super::mysql::{
    self, parse_json_path_expr, Decimal, DecimalDecoder, DecimalEncoder, Duration, Json,
    JsonDecoder, JsonEncoder, PathExpression, Time, DEFAULT_FSP, MAX_FSP,
};
use super::{Error, Result};
use crate::codec::convert::{ConvertTo, ToInt};
use crate::expr::EvalContext;
use codec::prelude::*;

pub const NIL_FLAG: u8 = 0;
pub const BYTES_FLAG: u8 = 1;
pub const COMPACT_BYTES_FLAG: u8 = 2;
pub const INT_FLAG: u8 = 3;
pub const UINT_FLAG: u8 = 4;
pub const FLOAT_FLAG: u8 = 5;
pub const DECIMAL_FLAG: u8 = 6;
pub const DURATION_FLAG: u8 = 7;
pub const VAR_INT_FLAG: u8 = 8;
pub const VAR_UINT_FLAG: u8 = 9;
pub const JSON_FLAG: u8 = 10;
pub const MAX_FLAG: u8 = 250;

pub const DATUM_DATA_NULL: &[u8; 1] = &[NIL_FLAG];

/// `Datum` stores data with different types.
#[derive(PartialEq, Clone)]
pub enum Datum {
    Null,
    I64(i64),
    U64(u64),
    F64(f64),
    Dur(Duration),
    Bytes(Vec<u8>),
    Dec(Decimal),
    Time(Time),
    Json(Json),
    Min,
    Max,
}

impl Display for Datum {
    fn fmt(&self, f: &mut Formatter<'_>) -> fmt::Result {
        match *self {
            Datum::Null => write!(f, "NULL"),
            Datum::I64(i) => write!(f, "I64({})", i),
            Datum::U64(u) => write!(f, "U64({})", u),
            Datum::F64(v) => write!(f, "F64({})", v),
            Datum::Dur(ref d) => write!(f, "Dur({})", d),
            Datum::Bytes(ref bs) => write!(f, "Bytes(\"{}\")", escape(bs)),
            Datum::Dec(ref d) => write!(f, "Dec({})", d),
            Datum::Time(ref t) => write!(f, "Time({})", t),
            Datum::Json(ref j) => write!(f, "Json({})", j.to_string()),
            Datum::Min => write!(f, "MIN"),
            Datum::Max => write!(f, "MAX"),
        }
    }
}

impl Debug for Datum {
    fn fmt(&self, f: &mut Formatter<'_>) -> fmt::Result {
        write!(f, "{}", self)
    }
}

/// `cmp_f64` compares the f64 values and returns the Ordering.
#[inline]
pub fn cmp_f64(l: f64, r: f64) -> Result<Ordering> {
    l.partial_cmp(&r)
        .ok_or_else(|| invalid_type!("{} and {} can't be compared", l, r))
}

/// `checked_add_i64`  checks and adds `r` to the `l`. Return None if the sum is negative.
#[inline]
fn checked_add_i64(l: u64, r: i64) -> Option<u64> {
    if r >= 0 {
        Some(l + r as u64)
    } else {
        l.checked_sub(r.overflowing_neg().0 as u64)
    }
}

impl Datum {
    /// `cmp` compares the datum and returns an Ordering.
    pub fn cmp(&self, ctx: &mut EvalContext, datum: &Datum) -> Result<Ordering> {
        if let Datum::Json(_) = *self {
            if let Datum::Json(_) = *datum {
            } else {
                // reverse compare when self is json while datum not.
                let order = datum.cmp(ctx, self)?;
                return Ok(order.reverse());
            }
        }

        match *datum {
            Datum::Null => match *self {
                Datum::Null => Ok(Ordering::Equal),
                _ => Ok(Ordering::Greater),
            },
            Datum::Min => match *self {
                Datum::Null => Ok(Ordering::Less),
                Datum::Min => Ok(Ordering::Equal),
                _ => Ok(Ordering::Greater),
            },
            Datum::Max => match *self {
                Datum::Max => Ok(Ordering::Equal),
                _ => Ok(Ordering::Less),
            },
            Datum::I64(i) => self.cmp_i64(ctx, i),
            Datum::U64(u) => self.cmp_u64(ctx, u),
            Datum::F64(f) => self.cmp_f64(ctx, f),
            Datum::Bytes(ref bs) => self.cmp_bytes(ctx, bs),
            Datum::Dur(d) => self.cmp_dur(ctx, d),
            Datum::Dec(ref d) => self.cmp_dec(ctx, d),
            Datum::Time(ref t) => self.cmp_time(ctx, t),
            Datum::Json(ref j) => self.cmp_json(ctx, j),
        }
    }

    fn cmp_i64(&self, ctx: &mut EvalContext, i: i64) -> Result<Ordering> {
        match *self {
            Datum::I64(ii) => Ok(ii.cmp(&i)),
            Datum::U64(u) => {
                if i < 0 || u > i64::MAX as u64 {
                    Ok(Ordering::Greater)
                } else {
                    Ok(u.cmp(&(i as u64)))
                }
            }
            _ => self.cmp_f64(ctx, i as f64),
        }
    }

    fn cmp_u64(&self, ctx: &mut EvalContext, u: u64) -> Result<Ordering> {
        match *self {
            Datum::I64(i) => {
                if i < 0 || u > i64::MAX as u64 {
                    Ok(Ordering::Less)
                } else {
                    Ok(i.cmp(&(u as i64)))
                }
            }
            Datum::U64(uu) => Ok(uu.cmp(&u)),
            _ => self.cmp_f64(ctx, u as f64),
        }
    }

    fn cmp_f64(&self, ctx: &mut EvalContext, f: f64) -> Result<Ordering> {
        match *self {
            Datum::Null | Datum::Min => Ok(Ordering::Less),
            Datum::Max => Ok(Ordering::Greater),
            Datum::I64(i) => cmp_f64(i as f64, f),
            Datum::U64(u) => cmp_f64(u as f64, f),
            Datum::F64(ff) => cmp_f64(ff, f),
            Datum::Bytes(ref bs) => cmp_f64(bs.convert(ctx)?, f),
            Datum::Dec(ref d) => cmp_f64(d.convert(ctx)?, f),
            Datum::Dur(ref d) => cmp_f64(d.to_secs_f64(), f),
            Datum::Time(ref t) => cmp_f64(t.convert(ctx)?, f),
            Datum::Json(_) => Ok(Ordering::Less),
        }
    }

    fn cmp_bytes(&self, ctx: &mut EvalContext, bs: &[u8]) -> Result<Ordering> {
        match *self {
            Datum::Null | Datum::Min => Ok(Ordering::Less),
            Datum::Max => Ok(Ordering::Greater),
            Datum::Bytes(ref bss) => Ok((bss as &[u8]).cmp(bs)),
            Datum::Dec(ref d) => {
                let s = str::from_utf8(bs)?;
                let d2 = s.parse()?;
                Ok(d.cmp(&d2))
            }
            Datum::Time(ref t) => {
                let s = str::from_utf8(bs)?;
                let t2 = Time::parse_datetime(s, DEFAULT_FSP, &ctx.cfg.tz)?;
                Ok(t.cmp(&t2))
            }
            Datum::Dur(ref d) => {
                let d2 = Duration::parse(bs, MAX_FSP)?;
                Ok(d.cmp(&d2))
            }
            _ => {
                let f: f64 = bs.convert(ctx)?;
                self.cmp_f64(ctx, f)
            }
        }
    }

    fn cmp_dec(&self, ctx: &mut EvalContext, dec: &Decimal) -> Result<Ordering> {
        match *self {
            Datum::Dec(ref d) => Ok(d.cmp(dec)),
            Datum::Bytes(ref bs) => {
                let s = str::from_utf8(bs)?;
                let d = s.parse::<Decimal>()?;
                Ok(d.cmp(dec))
            }
            _ => {
<<<<<<< HEAD
                // FIXME, here is not same as TiDB's
=======
                // FIXME: here is not same as TiDB's
>>>>>>> 3ab09d09
                let f = dec.convert(ctx)?;
                self.cmp_f64(ctx, f)
            }
        }
    }

    fn cmp_dur(&self, ctx: &mut EvalContext, d: Duration) -> Result<Ordering> {
        match *self {
            Datum::Dur(ref d2) => Ok(d2.cmp(&d)),
            Datum::Bytes(ref bs) => {
                let d2 = Duration::parse(bs, MAX_FSP)?;
                Ok(d2.cmp(&d))
            }
            _ => self.cmp_f64(ctx, d.to_secs_f64()),
        }
    }

    fn cmp_time(&self, ctx: &mut EvalContext, time: &Time) -> Result<Ordering> {
        match *self {
            Datum::Bytes(ref bs) => {
                let s = str::from_utf8(bs)?;
                let t = Time::parse_datetime(s, DEFAULT_FSP, &ctx.cfg.tz)?;
                Ok(t.cmp(time))
            }
            Datum::Time(ref t) => Ok(t.cmp(time)),
            _ => {
                let f: Decimal = time.convert(ctx)?;
                let f: f64 = f.convert(ctx)?;
                self.cmp_f64(ctx, f)
            }
        }
    }

    fn cmp_json(&self, ctx: &mut EvalContext, json: &Json) -> Result<Ordering> {
        let order = match *self {
            Datum::Json(ref j) => j.cmp(json),
            Datum::I64(d) => Json::I64(d).cmp(json),
            Datum::U64(d) => Json::U64(d).cmp(json),
            Datum::F64(d) => Json::Double(d).cmp(json),
            Datum::Dec(ref d) => {
<<<<<<< HEAD
                // FIXME, it this same as TiDB's?
=======
                // FIXME: it this same as TiDB's?
>>>>>>> 3ab09d09
                let ff = d.convert(ctx)?;
                Json::Double(ff).cmp(json)
            }
            Datum::Bytes(ref d) => {
                let data = str::from_utf8(d)?;
                Json::String(String::from(data)).cmp(json)
            }
            _ => {
                let data = self.to_string().unwrap_or_default();
                Json::String(data).cmp(json)
            }
        };
        Ok(order)
    }

    /// `into_bool` converts self to a bool.
    /// source function name is `ToBool`.
    pub fn into_bool(self, ctx: &mut EvalContext) -> Result<Option<bool>> {
        let b = match self {
            Datum::I64(i) => Some(i != 0),
            Datum::U64(u) => Some(u != 0),
            Datum::F64(f) => Some(f.round() != 0f64),
            Datum::Bytes(ref bs) => Some(
                !bs.is_empty() && <&[u8] as ConvertTo<i64>>::convert(&bs.as_slice(), ctx)? != 0,
            ),
            Datum::Time(t) => Some(!t.is_zero()),
            Datum::Dur(d) => Some(!d.is_zero()),
            Datum::Dec(d) => Some(ConvertTo::<f64>::convert(&d, ctx)?.round() != 0f64),
            Datum::Null => None,
            _ => return Err(invalid_type!("can't convert {} to bool", self)),
        };
        Ok(b)
    }

    /// `to_string` returns a string representation of the datum.
    pub fn to_string(&self) -> Result<String> {
        let s = match *self {
            Datum::I64(i) => format!("{}", i),
            Datum::U64(u) => format!("{}", u),
            Datum::F64(f) => format!("{}", f),
            Datum::Bytes(ref bs) => String::from_utf8(bs.to_vec())?,
            Datum::Time(ref t) => format!("{}", t),
            Datum::Dur(ref d) => format!("{}", d),
            Datum::Dec(ref d) => format!("{}", d),
            Datum::Json(ref d) => d.to_string(),
            ref d => return Err(invalid_type!("can't convert {} to string", d)),
        };
        Ok(s)
    }

    /// into_string convert self into a string.
    /// source function name is `ToString`.
    pub fn into_string(self) -> Result<String> {
        if let Datum::Bytes(bs) = self {
            let data = String::from_utf8(bs)?;
            Ok(data)
        } else {
            self.to_string()
        }
    }

    /// `into_f64` converts self into f64.
    /// source function name is `ToFloat64`.
    pub fn into_f64(self, ctx: &mut EvalContext) -> Result<f64> {
        match self {
            Datum::I64(i) => Ok(i as f64),
            Datum::U64(u) => Ok(u as f64),
            Datum::F64(f) => Ok(f),
            Datum::Bytes(bs) => bs.convert(ctx),
            Datum::Time(t) => t.convert(ctx),
            Datum::Dur(d) => d.convert(ctx),
            Datum::Dec(d) => d.convert(ctx),
            Datum::Json(j) => j.convert(ctx),
            _ => Err(box_err!("failed to convert {} to f64", self)),
        }
    }

    /// `into_i64` converts self into i64.
    /// source function name is `ToInt64`.
    pub fn into_i64(self, ctx: &mut EvalContext) -> Result<i64> {
        let tp = FieldTypeTp::LongLong;
        match self {
            Datum::I64(i) => Ok(i),
            Datum::U64(u) => u.to_int(ctx, tp),
            Datum::F64(f) => f.to_int(ctx, tp),
            Datum::Bytes(bs) => bs.to_int(ctx, tp),
            Datum::Time(t) => t.to_int(ctx, tp),
<<<<<<< HEAD
            // FIXME, in Datum::Dur, to_int's error handle is not same as TiDB's
            Datum::Dur(d) => d.to_int(ctx, tp),
            // FIXME, in Datum::Dec, to_int's error handle is not same as TiDB's
=======
            // FIXME: in Datum::Dur, to_int's error handle is not same as TiDB's
            Datum::Dur(d) => d.to_int(ctx, tp),
            // FIXME: in Datum::Dec, to_int's error handle is not same as TiDB's
>>>>>>> 3ab09d09
            Datum::Dec(d) => d.to_int(ctx, tp),
            Datum::Json(j) => j.to_int(ctx, tp),
            _ => Err(box_err!("failed to convert {} to i64", self)),
        }
    }

    /// Keep compatible with TiDB's `GetFloat64` function.
    #[inline]
    pub fn f64(&self) -> f64 {
        let i = self.i64();
        f64::from_bits(i as u64)
    }

    /// Keep compatible with TiDB's `GetInt64` function.
    #[inline]
    pub fn i64(&self) -> i64 {
        match *self {
            Datum::I64(i) => i,
            Datum::U64(u) => u as i64,
            Datum::F64(f) => f.to_bits() as i64,
            Datum::Dur(ref d) => d.to_nanos(),
            Datum::Time(_)
            | Datum::Bytes(_)
            | Datum::Dec(_)
            | Datum::Json(_)
            | Datum::Max
            | Datum::Min
            | Datum::Null => 0,
        }
    }

    /// Keep compatible with TiDB's `GetUint64` function.
    #[inline]
    pub fn u64(&self) -> u64 {
        self.i64() as u64
    }

    /// into_arith converts datum to appropriate datum for arithmetic computing.
    /// Keep compatible with TiDB's `CoerceArithmetic` function.
    pub fn into_arith(self, ctx: &mut EvalContext) -> Result<Datum> {
        match self {
            // MySQL will convert string to float for arithmetic operation
            Datum::Bytes(bs) => ConvertTo::<f64>::convert(&bs, ctx).map(From::from),
            Datum::Time(t) => {
                // if time has no precision, return int64
                let dec: Decimal = t.convert(ctx)?;
                if t.get_fsp() == 0 {
                    return Ok(Datum::I64(dec.as_i64().unwrap()));
                }
                Ok(Datum::Dec(dec))
            }
            Datum::Dur(d) => {
                let dec: Decimal = d.convert(ctx)?;
                if d.fsp() == 0 {
                    return Ok(Datum::I64(dec.as_i64().unwrap()));
                }
                Ok(Datum::Dec(dec))
            }
            a => Ok(a),
        }
    }

    /// Keep compatible with TiDB's `ToDecimal` function.
    /// FIXME: the `EvalContext` should be passed by caller
    pub fn into_dec(self) -> Result<Decimal> {
        match self {
            Datum::Time(t) => t.convert(&mut EvalContext::default()),
            Datum::Dur(d) => d.convert(&mut EvalContext::default()),
            d => match d.coerce_to_dec()? {
                Datum::Dec(d) => Ok(d),
                d => Err(box_err!("failed to convert {} to decimal", d)),
            },
        }
    }

    /// cast_as_json converts Datum::Bytes(bs) into Json::from_str(bs)
    /// and Datum::Null would be illegal. It would be used in cast,
    /// json_merge,json_extract,json_type
    /// mysql> SELECT CAST('null' AS JSON);
    /// +----------------------+
    /// | CAST('null' AS JSON) |
    /// +----------------------+
    /// | null                 |
    /// +----------------------+
    pub fn cast_as_json(self) -> Result<Json> {
        match self {
            Datum::Bytes(ref bs) => {
                let s = box_try!(str::from_utf8(bs));
                let json: Json = s.parse()?;
                Ok(json)
            }
            Datum::I64(d) => Ok(Json::I64(d)),
            Datum::U64(d) => Ok(Json::U64(d)),
            Datum::F64(d) => Ok(Json::Double(d)),
            Datum::Dec(d) => {
                // TODO: remove the `cast_as_json` method
                let ff = d.convert(&mut EvalContext::default())?;
                Ok(Json::Double(ff))
            }
            Datum::Json(d) => Ok(d),
            _ => {
                let s = self.into_string()?;
                Ok(Json::String(s))
            }
        }
    }

    /// into_json would convert Datum::Bytes(bs) into Json::String(bs)
    /// and convert Datum::Null into Json::None.
    /// This func would be used in json_unquote and json_modify
    pub fn into_json(self) -> Result<Json> {
        match self {
            Datum::Null => Ok(Json::None),
            Datum::Bytes(bs) => {
                let s = String::from_utf8(bs)?;
                Ok(Json::String(s))
            }
            _ => self.cast_as_json(),
        }
    }

    /// `to_json_path_expr` parses Datum::Bytes(b) to a JSON PathExpression.
    pub fn to_json_path_expr(&self) -> Result<PathExpression> {
        let v = match *self {
            Datum::Bytes(ref bs) => str::from_utf8(bs)?,
            _ => "",
        };
        parse_json_path_expr(v)
    }

    /// Try its best effort to convert into a decimal datum.
    /// source function name is `ConvertDatumToDecimal`.
    fn coerce_to_dec(self) -> Result<Datum> {
        let dec: Decimal = match self {
            Datum::I64(i) => i.into(),
            Datum::U64(u) => u.into(),
            Datum::F64(f) => {
                // FIXME: the `EvalContext` should be passed from caller
                f.convert(&mut EvalContext::default())?
            }
            Datum::Bytes(ref bs) => {
                // FIXME: the `EvalContext` should be passed from caller
                bs.convert(&mut EvalContext::default())?
            }
            d @ Datum::Dec(_) => return Ok(d),
            _ => return Err(box_err!("failed to convert {} to decimal", self)),
        };
        Ok(Datum::Dec(dec))
    }

    /// Try its best effort to convert into a f64 datum.
    fn coerce_to_f64(self, ctx: &mut EvalContext) -> Result<Datum> {
        match self {
            Datum::I64(i) => Ok(Datum::F64(i as f64)),
            Datum::U64(u) => Ok(Datum::F64(u as f64)),
            Datum::Dec(d) => Ok(Datum::F64(d.convert(ctx)?)),
            a => Ok(a),
        }
    }

    /// `coerce` changes type.
    /// If left or right is F64, changes the both to F64.
    /// Else if left or right is Decimal, changes the both to Decimal.
    /// Keep compatible with TiDB's `CoerceDatum` function.
    pub fn coerce(ctx: &mut EvalContext, left: Datum, right: Datum) -> Result<(Datum, Datum)> {
        let res = match (left, right) {
            a @ (Datum::Dec(_), Datum::Dec(_)) | a @ (Datum::F64(_), Datum::F64(_)) => a,
            (l @ Datum::F64(_), r) => (l, r.coerce_to_f64(ctx)?),
            (l, r @ Datum::F64(_)) => (l.coerce_to_f64(ctx)?, r),
            (l @ Datum::Dec(_), r) => (l, r.coerce_to_dec()?),
            (l, r @ Datum::Dec(_)) => (l.coerce_to_dec()?, r),
            p => p,
        };
        Ok(res)
    }

    /// `checked_div` computes the result of `self / d`.
    pub fn checked_div(self, ctx: &mut EvalContext, d: Datum) -> Result<Datum> {
        match (self, d) {
            (Datum::F64(f), d) => {
                let f2 = d.into_f64(ctx)?;
                if f2 == 0f64 {
                    return Ok(Datum::Null);
                }
                Ok(Datum::F64(f / f2))
            }
            (a, b) => {
                let a = a.into_dec()?;
                let b = b.into_dec()?;
                match &a / &b {
                    None => Ok(Datum::Null),
                    Some(res) => {
                        let d: Result<Decimal> = res.into();
                        d.map(Datum::Dec)
                    }
                }
            }
        }
    }

    /// Keep compatible with TiDB's `ComputePlus` function.
    pub fn checked_add(self, _: &mut EvalContext, d: Datum) -> Result<Datum> {
        let res: Datum = match (&self, &d) {
            (&Datum::I64(l), &Datum::I64(r)) => l.checked_add(r).into(),
            (&Datum::I64(l), &Datum::U64(r)) | (&Datum::U64(r), &Datum::I64(l)) => {
                checked_add_i64(r, l).into()
            }
            (&Datum::U64(l), &Datum::U64(r)) => l.checked_add(r).into(),
            (&Datum::F64(l), &Datum::F64(r)) => {
                let res = l + r;
                if !res.is_finite() {
                    Datum::Null
                } else {
                    Datum::F64(res)
                }
            }
            (&Datum::Dec(ref l), &Datum::Dec(ref r)) => {
                let dec: Result<Decimal> = (l + r).into();
                return dec.map(Datum::Dec);
            }
            (l, r) => return Err(invalid_type!("{} and {} can't be add together.", l, r)),
        };
        if let Datum::Null = res {
            return Err(box_err!("{} + {} overflow", self, d));
        }
        Ok(res)
    }

    /// `checked_minus` computes the result of `self - d`.
    pub fn checked_minus(self, _: &mut EvalContext, d: Datum) -> Result<Datum> {
        let res = match (&self, &d) {
            (&Datum::I64(l), &Datum::I64(r)) => l.checked_sub(r).into(),
            (&Datum::I64(l), &Datum::U64(r)) => {
                if l < 0 {
                    Datum::Null
                } else {
                    (l as u64).checked_sub(r).into()
                }
            }
            (&Datum::U64(l), &Datum::I64(r)) => {
                if r < 0 {
                    l.checked_add(r.overflowing_neg().0 as u64).into()
                } else {
                    l.checked_sub(r as u64).into()
                }
            }
            (&Datum::U64(l), &Datum::U64(r)) => l.checked_sub(r).into(),
            (&Datum::F64(l), &Datum::F64(r)) => return Ok(Datum::F64(l - r)),
            (&Datum::Dec(ref l), &Datum::Dec(ref r)) => {
                let dec: Result<Decimal> = (l - r).into();
                return dec.map(Datum::Dec);
            }
            (l, r) => return Err(invalid_type!("{} can't minus {}", l, r)),
        };
        if let Datum::Null = res {
            return Err(box_err!("{} - {} overflow", self, d));
        }
        Ok(res)
    }

    // `checked_mul` computes the result of a * b.
    pub fn checked_mul(self, _: &mut EvalContext, d: Datum) -> Result<Datum> {
        let res = match (&self, &d) {
            (&Datum::I64(l), &Datum::I64(r)) => l.checked_mul(r).into(),
            (&Datum::I64(l), &Datum::U64(r)) | (&Datum::U64(r), &Datum::I64(l)) => {
                if l < 0 {
                    return Err(box_err!("{} * {} overflow.", l, r));
                }
                r.checked_mul(l as u64).into()
            }
            (&Datum::U64(l), &Datum::U64(r)) => l.checked_mul(r).into(),
            (&Datum::F64(l), &Datum::F64(r)) => return Ok(Datum::F64(l * r)),
            (&Datum::Dec(ref l), &Datum::Dec(ref r)) => return Ok(Datum::Dec((l * r).unwrap())),
            (l, r) => return Err(invalid_type!("{} can't multiply {}", l, r)),
        };

        if let Datum::Null = res {
            return Err(box_err!("{} * {} overflow", self, d));
        }
        Ok(res)
    }

    // `checked_rem` computes the result of a mod b.
    pub fn checked_rem(self, _: &mut EvalContext, d: Datum) -> Result<Datum> {
        match d {
            Datum::I64(0) | Datum::U64(0) => return Ok(Datum::Null),
            Datum::F64(f) if f == 0f64 => return Ok(Datum::Null),
            _ => {}
        }
        match (self, d) {
            (Datum::I64(l), Datum::I64(r)) => Ok(Datum::I64(l % r)),
            (Datum::I64(l), Datum::U64(r)) => {
                if l < 0 {
                    Ok(Datum::I64(-((l.overflowing_neg().0 as u64 % r) as i64)))
                } else {
                    Ok(Datum::I64((l as u64 % r) as i64))
                }
            }
            (Datum::U64(l), Datum::I64(r)) => Ok(Datum::U64(l % r.overflowing_abs().0 as u64)),
            (Datum::U64(l), Datum::U64(r)) => Ok(Datum::U64(l % r)),
            (Datum::F64(l), Datum::F64(r)) => Ok(Datum::F64(l % r)),
            (Datum::Dec(l), Datum::Dec(r)) => match l % r {
                None => Ok(Datum::Null),
                Some(res) => {
                    let d: Result<Decimal> = res.into();
                    d.map(Datum::Dec)
                }
            },
            (l, r) => Err(invalid_type!("{} can't mod {}", l, r)),
        }
    }

    // `checked_int_div` computes the result of a / b, both a and b are integer.
    pub fn checked_int_div(self, _: &mut EvalContext, datum: Datum) -> Result<Datum> {
        match datum {
            Datum::I64(0) | Datum::U64(0) => return Ok(Datum::Null),
            _ => {}
        }
        match (self, datum) {
            (Datum::I64(left), Datum::I64(right)) => match left.checked_div(right) {
                None => Err(box_err!("{} intdiv {} overflow", left, right)),
                Some(res) => Ok(Datum::I64(res)),
            },
            (Datum::I64(left), Datum::U64(right)) => {
                if left < 0 {
                    if left.overflowing_neg().0 as u64 >= right {
                        Err(box_err!("{} intdiv {} overflow", left, right))
                    } else {
                        Ok(Datum::U64(0))
                    }
                } else {
                    Ok(Datum::U64(left as u64 / right))
                }
            }
            (Datum::U64(left), Datum::I64(right)) => {
                if right < 0 {
                    if left != 0 && right.overflowing_neg().0 as u64 <= left {
                        Err(box_err!("{} intdiv {} overflow", left, right))
                    } else {
                        Ok(Datum::U64(0))
                    }
                } else {
                    Ok(Datum::U64(left / right as u64))
                }
            }
            (Datum::U64(left), Datum::U64(right)) => Ok(Datum::U64(left / right)),
            (left, right) => {
                let a = left.into_dec()?;
                let b = right.into_dec()?;
                match &a / &b {
                    None => Ok(Datum::Null),
                    Some(res) => {
                        let i = res.unwrap().as_i64().unwrap();
                        Ok(Datum::I64(i))
                    }
                }
            }
        }
    }
}

impl From<bool> for Datum {
    fn from(b: bool) -> Datum {
        if b {
            Datum::I64(1)
        } else {
            Datum::I64(0)
        }
    }
}

impl<T: Into<Datum>> From<Option<T>> for Datum {
    fn from(opt: Option<T>) -> Datum {
        match opt {
            None => Datum::Null,
            Some(t) => t.into(),
        }
    }
}

impl<'a, T: Clone + Into<Datum>> From<Cow<'a, T>> for Datum {
    fn from(c: Cow<'a, T>) -> Datum {
        c.into_owned().into()
    }
}

impl From<Vec<u8>> for Datum {
    fn from(data: Vec<u8>) -> Datum {
        Datum::Bytes(data)
    }
}

impl<'a> From<&'a [u8]> for Datum {
    fn from(data: &'a [u8]) -> Datum {
        data.to_vec().into()
    }
}

impl<'a> From<Cow<'a, [u8]>> for Datum {
    fn from(data: Cow<'_, [u8]>) -> Datum {
        data.into_owned().into()
    }
}

impl From<Duration> for Datum {
    fn from(dur: Duration) -> Datum {
        Datum::Dur(dur)
    }
}

impl From<i64> for Datum {
    fn from(data: i64) -> Datum {
        Datum::I64(data)
    }
}

impl From<u64> for Datum {
    fn from(data: u64) -> Datum {
        Datum::U64(data)
    }
}

impl From<Decimal> for Datum {
    fn from(data: Decimal) -> Datum {
        Datum::Dec(data)
    }
}

impl From<Time> for Datum {
    fn from(t: Time) -> Datum {
        Datum::Time(t)
    }
}

impl From<f64> for Datum {
    fn from(data: f64) -> Datum {
        Datum::F64(data)
    }
}

impl From<Json> for Datum {
    fn from(data: Json) -> Datum {
        Datum::Json(data)
    }
}

/// `decode_datum` decodes on a datum from a byte slice generated by tidb.
pub fn decode_datum(data: &mut BytesSlice<'_>) -> Result<Datum> {
    if !data.is_empty() {
        let flag = data[0];
        *data = &data[1..];
        let datum = match flag {
            INT_FLAG => number::decode_i64(data).map(Datum::I64)?,
            UINT_FLAG => number::decode_u64(data).map(Datum::U64)?,
            BYTES_FLAG => bytes::decode_bytes(data, false).map(Datum::Bytes)?,
            COMPACT_BYTES_FLAG => bytes::decode_compact_bytes(data).map(Datum::Bytes)?,
            NIL_FLAG => Datum::Null,
            FLOAT_FLAG => number::decode_f64(data).map(Datum::F64)?,
            DURATION_FLAG => {
                let nanos = number::decode_i64(data)?;
                let dur = Duration::from_nanos(nanos, MAX_FSP)?;
                Datum::Dur(dur)
            }
            DECIMAL_FLAG => data.decode_decimal().map(Datum::Dec)?,
            VAR_INT_FLAG => number::decode_var_i64(data).map(Datum::I64)?,
            VAR_UINT_FLAG => number::decode_var_u64(data).map(Datum::U64)?,
            JSON_FLAG => data.decode_json().map(Datum::Json)?,
            f => return Err(invalid_type!("unsupported data type `{}`", f)),
        };
        Ok(datum)
    } else {
        Err(Error::unexpected_eof())
    }
}

/// `decode` decodes all datum from a byte slice generated by tidb.
pub fn decode(data: &mut BytesSlice<'_>) -> Result<Vec<Datum>> {
    let mut res = vec![];
    while !data.is_empty() {
        let v = decode_datum(data)?;
        res.push(v);
    }
    Ok(res)
}

/// `DatumEncoder` encodes the datum.
pub trait DatumEncoder:
    DecimalEncoder + JsonEncoder + CompactByteEncoder + MemComparableByteEncoder
{
    /// Encode values to buf slice.
    fn encode(&mut self, values: &[Datum], comparable: bool) -> Result<()> {
        let mut find_min = false;
        for v in values {
            if find_min {
                return Err(invalid_type!(
                    "MinValue should be the last datum.".to_owned()
                ));
            }
            match *v {
                Datum::I64(i) => {
                    if comparable {
                        self.write_u8(INT_FLAG)?;
                        self.write_i64(i)?;
                    } else {
                        self.write_u8(VAR_INT_FLAG)?;
                        self.write_var_i64(i)?;
                    }
                }
                Datum::U64(u) => {
                    if comparable {
                        self.write_u8(UINT_FLAG)?;
                        self.write_u64(u)?;
                    } else {
                        self.write_u8(VAR_UINT_FLAG)?;
                        self.write_var_u64(u)?;
                    }
                }
                Datum::Bytes(ref bs) => {
                    if comparable {
                        self.write_u8(BYTES_FLAG)?;
                        self.write_comparable_bytes(bs)?;
                    } else {
                        self.write_u8(COMPACT_BYTES_FLAG)?;
                        self.write_compact_bytes(bs)?;
                    }
                }
                Datum::F64(f) => {
                    self.write_u8(FLOAT_FLAG)?;
                    self.write_f64(f)?;
                }
                Datum::Null => self.write_u8(NIL_FLAG)?,
                Datum::Min => {
                    self.write_u8(BYTES_FLAG)?; // for backward compatibility
                    find_min = true;
                }
                Datum::Max => self.write_u8(MAX_FLAG)?,
                Datum::Time(ref t) => {
                    self.write_u8(UINT_FLAG)?;
                    self.write_u64(t.to_packed_u64())?;
                }
                Datum::Dur(ref d) => {
                    self.write_u8(DURATION_FLAG)?;
                    self.write_i64(d.to_nanos())?;
                }
                Datum::Dec(ref d) => {
                    self.write_u8(DECIMAL_FLAG)?;
                    let (prec, frac) = d.prec_and_frac();
                    self.encode_decimal(d, prec, frac)?;
                }
                Datum::Json(ref j) => {
                    self.write_u8(JSON_FLAG)?;
                    self.encode_json(j)?;
                }
            }
        }
        Ok(())
    }
}

impl<T: BufferWriter> DatumEncoder for T {}

/// Get the approximate needed buffer size of values.
///
/// This function ensures that encoded values must fit in the given buffer size.
pub fn approximate_size(values: &[Datum], comparable: bool) -> usize {
    values
        .iter()
        .map(|v| {
            1 + match *v {
                Datum::I64(_) => {
                    if comparable {
                        number::I64_SIZE
                    } else {
                        number::MAX_VAR_I64_LEN
                    }
                }
                Datum::U64(_) => {
                    if comparable {
                        number::U64_SIZE
                    } else {
                        number::MAX_VAR_U64_LEN
                    }
                }
                Datum::F64(_) => number::F64_SIZE,
                Datum::Time(_) => number::U64_SIZE,
                Datum::Dur(_) => number::I64_SIZE,
                Datum::Bytes(ref bs) => {
                    if comparable {
                        bytes::max_encoded_bytes_size(bs.len())
                    } else {
                        bs.len() + number::MAX_VAR_I64_LEN
                    }
                }
                Datum::Dec(ref d) => d.approximate_encoded_size(),
                Datum::Json(ref d) => d.binary_len(),
                Datum::Null | Datum::Min | Datum::Max => 0,
            }
        })
        .sum()
}

/// `encode` encodes a datum slice into a buffer.
/// Uses comparable to encode or not to encode a memory comparable buffer.
pub fn encode(values: &[Datum], comparable: bool) -> Result<Vec<u8>> {
    let mut buf = vec![];
    encode_to(&mut buf, values, comparable)?;
    buf.shrink_to_fit();
    Ok(buf)
}

/// `encode_key` encodes a datum slice into a memory comparable buffer as the key.
pub fn encode_key(values: &[Datum]) -> Result<Vec<u8>> {
    encode(values, true)
}

/// `encode_value` encodes a datum slice into a buffer.
pub fn encode_value(values: &[Datum]) -> Result<Vec<u8>> {
    encode(values, false)
}

/// `encode_to` encodes a datum slice and appends the buffer to a vector.
/// Uses comparable to encode a memory comparable buffer or not.
pub fn encode_to(buf: &mut Vec<u8>, values: &[Datum], comparable: bool) -> Result<()> {
    buf.reserve(approximate_size(values, comparable));
    buf.encode(values, comparable)?;
    Ok(())
}

/// Split bytes array into two part: first one is a whole datum's encoded data,
/// and the second part is the remaining data.
pub fn split_datum(buf: &[u8], desc: bool) -> Result<(&[u8], &[u8])> {
    if buf.is_empty() {
        return Err(box_err!("{} is too short", escape(buf)));
    }
    let pos = match buf[0] {
        INT_FLAG => number::I64_SIZE,
        UINT_FLAG => number::U64_SIZE,
        BYTES_FLAG => bytes::encoded_bytes_len(&buf[1..], desc),
        COMPACT_BYTES_FLAG => bytes::encoded_compact_len(&buf[1..]),
        NIL_FLAG => 0,
        FLOAT_FLAG => number::F64_SIZE,
        DURATION_FLAG => number::I64_SIZE,
        DECIMAL_FLAG => mysql::dec_encoded_len(&buf[1..])?,
        VAR_INT_FLAG => {
            let mut v = &buf[1..];
            let l = v.len();
            number::decode_var_i64(&mut v)?;
            l - v.len()
        }
        VAR_UINT_FLAG => {
            let mut v = &buf[1..];
            let l = v.len();
            number::decode_var_u64(&mut v)?;
            l - v.len()
        }
        JSON_FLAG => {
            let mut v = &buf[1..];
            let l = v.len();
            v.decode_json()?;
            l - v.len()
        }
        f => return Err(invalid_type!("unsupported data type `{}`", f)),
    };
    if buf.len() < pos + 1 {
        return Err(box_err!("{} is too short", escape(buf)));
    }
    Ok(buf.split_at(1 + pos))
}

#[cfg(test)]
mod tests {
    use super::*;
    use crate::codec::mysql::{Decimal, Duration, Time, MAX_FSP};
    use crate::expr::{EvalConfig, EvalContext};

    use std::cmp::Ordering;
    use std::slice::from_ref;
    use std::str::FromStr;
    use std::sync::Arc;
    use std::{i16, i32, i64, i8, u16, u32, u64, u8};

    fn same_type(l: &Datum, r: &Datum) -> bool {
        match (l, r) {
            (&Datum::I64(_), &Datum::I64(_))
            | (&Datum::U64(_), &Datum::U64(_))
            | (&Datum::F64(_), &Datum::F64(_))
            | (&Datum::Max, &Datum::Max)
            | (&Datum::Min, &Datum::Min)
            | (&Datum::Bytes(_), &Datum::Bytes(_))
            | (&Datum::Dur(_), &Datum::Dur(_))
            | (&Datum::Null, &Datum::Null)
            | (&Datum::Time(_), &Datum::Time(_))
            | (&Datum::Json(_), &Datum::Json(_)) => true,
            (&Datum::Dec(ref d1), &Datum::Dec(ref d2)) => d1.prec_and_frac() == d2.prec_and_frac(),
            _ => false,
        }
    }

    #[test]
    fn test_datum_codec() {
        let table = vec![
            vec![Datum::I64(1)],
            vec![Datum::F64(1.0), Datum::F64(3.15), b"123".as_ref().into()],
            vec![
                Datum::U64(1),
                Datum::F64(3.15),
                b"123".as_ref().into(),
                Datum::I64(-1),
            ],
            vec![Datum::Null],
            vec![
                Duration::from_millis(23, MAX_FSP).unwrap().into(),
                Duration::from_millis(-23, MAX_FSP).unwrap().into(),
            ],
            vec![
                Datum::U64(1),
                Datum::Dec(2.3.convert(&mut EvalContext::default()).unwrap()),
                Datum::Dec("-34".parse().unwrap()),
            ],
            vec![
                Datum::Dec("1234.00".parse().unwrap()),
                Datum::Dec("1234".parse().unwrap()),
                Datum::Dec("12.34".parse().unwrap()),
                Datum::Dec("12.340".parse().unwrap()),
                Datum::Dec("0.1234".parse().unwrap()),
                Datum::Dec("0.0".parse().unwrap()),
                Datum::Dec("0".parse().unwrap()),
                Datum::Dec("-0.0".parse().unwrap()),
                Datum::Dec("-0.0000".parse().unwrap()),
                Datum::Dec("-1234.00".parse().unwrap()),
                Datum::Dec("-1234".parse().unwrap()),
                Datum::Dec("-12.34".parse().unwrap()),
                Datum::Dec("-12.340".parse().unwrap()),
                Datum::Dec("-0.1234".parse().unwrap()),
            ],
            vec![
                Datum::Json(Json::from_str(r#"{"key":"value"}"#).unwrap()),
                Datum::Json(Json::from_str(r#"["d1","d2"]"#).unwrap()),
                Datum::Json(Json::from_str(r#"3"#).unwrap()),
                Datum::Json(Json::from_str(r#"3.0"#).unwrap()),
                Datum::Json(Json::from_str(r#"null"#).unwrap()),
                Datum::Json(Json::from_str(r#"true"#).unwrap()),
                Datum::Json(Json::from_str(r#"false"#).unwrap()),
                Datum::Json(
                    Json::from_str(
                        r#"[
                                    {
                                        "a": 1,
                                        "b": true
                                    },
                                    3,
                                    3.5,
                                    "hello, world",
                                    null,
                                    true]"#,
                    )
                    .unwrap(),
                ),
            ],
        ];
        for vs in table {
            let mut buf = encode_key(&vs).unwrap();
            let decoded = decode(&mut buf.as_slice()).unwrap();
            assert_eq!(vs, decoded);

            buf = encode_value(&vs).unwrap();
            let decoded = decode(&mut buf.as_slice()).unwrap();
            assert_eq!(vs, decoded);
        }
    }

    #[test]
    fn test_datum_cmp() {
        let tests = vec![
            (Datum::F64(-1.0), Datum::Min, Ordering::Greater),
            (Datum::F64(1.0), Datum::Max, Ordering::Less),
            (Datum::F64(1.0), Datum::F64(1.0), Ordering::Equal),
            (Datum::F64(1.0), b"1".as_ref().into(), Ordering::Equal),
            (Datum::I64(1), Datum::I64(1), Ordering::Equal),
            (Datum::I64(-1), Datum::I64(1), Ordering::Less),
            (Datum::I64(-1), b"-1".as_ref().into(), Ordering::Equal),
            (Datum::U64(1), Datum::U64(1), Ordering::Equal),
            (Datum::U64(1), Datum::I64(-1), Ordering::Greater),
            (Datum::U64(1), b"1".as_ref().into(), Ordering::Equal),
            (
                Datum::Dec(1i64.into()),
                Datum::Dec(1i64.into()),
                Ordering::Equal,
            ),
            (
                Datum::Dec(1i64.into()),
                b"2".as_ref().into(),
                Ordering::Less,
            ),
            (
                Datum::Dec(1i64.into()),
                b"0.2".as_ref().into(),
                Ordering::Greater,
            ),
            (
                Datum::Dec(1i64.into()),
                b"1".as_ref().into(),
                Ordering::Equal,
            ),
            (b"1".as_ref().into(), b"1".as_ref().into(), Ordering::Equal),
            (b"1".as_ref().into(), Datum::I64(-1), Ordering::Greater),
            (b"1".as_ref().into(), Datum::U64(1), Ordering::Equal),
            (
                b"1".as_ref().into(),
                Datum::Dec(1i64.into()),
                Ordering::Equal,
            ),
            (Datum::Null, Datum::I64(2), Ordering::Less),
            (Datum::Null, Datum::Null, Ordering::Equal),
            (false.into(), Datum::Null, Ordering::Greater),
            (false.into(), true.into(), Ordering::Less),
            (true.into(), true.into(), Ordering::Equal),
            (false.into(), false.into(), Ordering::Equal),
            (true.into(), Datum::I64(2), Ordering::Less),
            (Datum::F64(1.23), Datum::Null, Ordering::Greater),
            (Datum::F64(0.0), Datum::F64(3.45), Ordering::Less),
            (Datum::F64(354.23), Datum::F64(3.45), Ordering::Greater),
            (Datum::F64(3.452), Datum::F64(3.452), Ordering::Equal),
            (Datum::I64(432), Datum::Null, Ordering::Greater),
            (Datum::I64(-4), Datum::I64(32), Ordering::Less),
            (Datum::I64(4), Datum::I64(-32), Ordering::Greater),
            (Datum::I64(432), Datum::I64(12), Ordering::Greater),
            (Datum::I64(23), Datum::I64(128), Ordering::Less),
            (Datum::I64(123), Datum::I64(123), Ordering::Equal),
            (Datum::I64(23), Datum::I64(123), Ordering::Less),
            (Datum::I64(133), Datum::I64(183), Ordering::Less),
            (Datum::U64(123), Datum::U64(183), Ordering::Less),
            (Datum::U64(2), Datum::I64(-2), Ordering::Greater),
            (Datum::U64(2), Datum::I64(1), Ordering::Greater),
            (b"".as_ref().into(), Datum::Null, Ordering::Greater),
            (b"".as_ref().into(), b"24".as_ref().into(), Ordering::Less),
            (
                b"aasf".as_ref().into(),
                b"4".as_ref().into(),
                Ordering::Greater,
            ),
            (b"".as_ref().into(), b"".as_ref().into(), Ordering::Equal),
            (
                Duration::from_millis(34, 2).unwrap().into(),
                Datum::Null,
                Ordering::Greater,
            ),
            (
                Duration::from_millis(3340, 2).unwrap().into(),
                Duration::from_millis(29034, 2).unwrap().into(),
                Ordering::Less,
            ),
            (
                Duration::from_millis(3340, 2).unwrap().into(),
                Duration::from_millis(34, 2).unwrap().into(),
                Ordering::Greater,
            ),
            (
                Duration::from_millis(34, 2).unwrap().into(),
                Duration::from_millis(34, 2).unwrap().into(),
                Ordering::Equal,
            ),
            (
                Duration::from_millis(-34, 2).unwrap().into(),
                Datum::Null,
                Ordering::Greater,
            ),
            (
                Duration::from_millis(0, 2).unwrap().into(),
                Datum::I64(0),
                Ordering::Equal,
            ),
            (
                Duration::from_millis(3340, 2).unwrap().into(),
                Duration::from_millis(-29034, 2).unwrap().into(),
                Ordering::Greater,
            ),
            (
                Duration::from_millis(-3340, 2).unwrap().into(),
                Duration::from_millis(34, 2).unwrap().into(),
                Ordering::Less,
            ),
            (
                Duration::from_millis(34, 2).unwrap().into(),
                Duration::from_millis(-34, 2).unwrap().into(),
                Ordering::Greater,
            ),
            (
                Duration::from_millis(34, 2).unwrap().into(),
                b"-00.34".as_ref().into(),
                Ordering::Greater,
            ),
            (
                Time::parse_utc_datetime("2011-10-10 00:00:00", 0)
                    .unwrap()
                    .into(),
                Time::parse_utc_datetime("2000-12-12 11:11:11", 0)
                    .unwrap()
                    .into(),
                Ordering::Greater,
            ),
            (
                Time::parse_utc_datetime("2011-10-10 00:00:00", 0)
                    .unwrap()
                    .into(),
                b"2000-12-12 11:11:11".as_ref().into(),
                Ordering::Greater,
            ),
            (
                Time::parse_utc_datetime("2000-10-10 00:00:00", 0)
                    .unwrap()
                    .into(),
                Time::parse_utc_datetime("2001-10-10 00:00:00", 0)
                    .unwrap()
                    .into(),
                Ordering::Less,
            ),
            (
                Time::parse_utc_datetime("2000-10-10 00:00:00", 0)
                    .unwrap()
                    .into(),
                Time::parse_utc_datetime("2000-10-10 00:00:00", 0)
                    .unwrap()
                    .into(),
                Ordering::Equal,
            ),
            (
                Time::parse_utc_datetime("2000-10-10 00:00:00", 0)
                    .unwrap()
                    .into(),
                Datum::I64(20001010000000),
                Ordering::Equal,
            ),
            (
                Time::parse_utc_datetime("2000-10-10 00:00:00", 0)
                    .unwrap()
                    .into(),
                Datum::I64(0),
                Ordering::Greater,
            ),
            (
                Datum::I64(0),
                Time::parse_utc_datetime("2000-10-10 00:00:00", 0)
                    .unwrap()
                    .into(),
                Ordering::Less,
            ),
            (
                Datum::Dec("1234".parse().unwrap()),
                Datum::Dec("123400".parse().unwrap()),
                Ordering::Less,
            ),
            (
                Datum::Dec("12340".parse().unwrap()),
                Datum::Dec("123400".parse().unwrap()),
                Ordering::Less,
            ),
            (
                Datum::Dec("1234".parse().unwrap()),
                Datum::Dec("1234.5".parse().unwrap()),
                Ordering::Less,
            ),
            (
                Datum::Dec("1234".parse().unwrap()),
                Datum::Dec("1234.0000".parse().unwrap()),
                Ordering::Equal,
            ),
            (
                Datum::Dec("1234".parse().unwrap()),
                Datum::Dec("12.34".parse().unwrap()),
                Ordering::Greater,
            ),
            (
                Datum::Dec("12.34".parse().unwrap()),
                Datum::Dec("12.35".parse().unwrap()),
                Ordering::Less,
            ),
            (
                Datum::Dec("0.12".parse().unwrap()),
                Datum::Dec("0.1234".parse().unwrap()),
                Ordering::Less,
            ),
            (
                Datum::Dec("0.1234".parse().unwrap()),
                Datum::Dec("12.3400".parse().unwrap()),
                Ordering::Less,
            ),
            (
                Datum::Dec("0.1234".parse().unwrap()),
                Datum::Dec("0.1235".parse().unwrap()),
                Ordering::Less,
            ),
            (
                Datum::Dec("0.123400".parse().unwrap()),
                Datum::Dec("12.34".parse().unwrap()),
                Ordering::Less,
            ),
            (
                Datum::Dec("12.34000".parse().unwrap()),
                Datum::Dec("12.34".parse().unwrap()),
                Ordering::Equal,
            ),
            (
                Datum::Dec("0.01234".parse().unwrap()),
                Datum::Dec("0.01235".parse().unwrap()),
                Ordering::Less,
            ),
            (
                Datum::Dec("0.1234".parse().unwrap()),
                Datum::Dec("0".parse().unwrap()),
                Ordering::Greater,
            ),
            (
                Datum::Dec("0.0000".parse().unwrap()),
                Datum::Dec("0".parse().unwrap()),
                Ordering::Equal,
            ),
            (
                Datum::Dec("0.0001".parse().unwrap()),
                Datum::Dec("0".parse().unwrap()),
                Ordering::Greater,
            ),
            (
                Datum::Dec("0.0001".parse().unwrap()),
                Datum::Dec("0.0000".parse().unwrap()),
                Ordering::Greater,
            ),
            (
                Datum::Dec("0".parse().unwrap()),
                Datum::Dec("-0.0000".parse().unwrap()),
                Ordering::Equal,
            ),
            (
                Datum::Dec("-0.0001".parse().unwrap()),
                Datum::Dec("0".parse().unwrap()),
                Ordering::Less,
            ),
            (
                Datum::Dec("-0.1234".parse().unwrap()),
                Datum::Dec("0".parse().unwrap()),
                Ordering::Less,
            ),
            (
                Datum::Dec("-0.1234".parse().unwrap()),
                Datum::Dec("-0.12".parse().unwrap()),
                Ordering::Less,
            ),
            (
                Datum::Dec("-0.12".parse().unwrap()),
                Datum::Dec("-0.1234".parse().unwrap()),
                Ordering::Greater,
            ),
            (
                Datum::Dec("-0.12".parse().unwrap()),
                Datum::Dec("-0.1200".parse().unwrap()),
                Ordering::Equal,
            ),
            (
                Datum::Dec("-0.1234".parse().unwrap()),
                Datum::Dec("0.1234".parse().unwrap()),
                Ordering::Less,
            ),
            (
                Datum::Dec("-1.234".parse().unwrap()),
                Datum::Dec("-12.34".parse().unwrap()),
                Ordering::Greater,
            ),
            (
                Datum::Dec("-0.1234".parse().unwrap()),
                Datum::Dec("-12.34".parse().unwrap()),
                Ordering::Greater,
            ),
            (
                Datum::Dec("-12.34".parse().unwrap()),
                Datum::Dec("1234".parse().unwrap()),
                Ordering::Less,
            ),
            (
                Datum::Dec("-12.34".parse().unwrap()),
                Datum::Dec("-12.35".parse().unwrap()),
                Ordering::Greater,
            ),
            (
                Datum::Dec("-0.01234".parse().unwrap()),
                Datum::Dec("-0.01235".parse().unwrap()),
                Ordering::Greater,
            ),
            (
                Datum::Dec("-1234".parse().unwrap()),
                Datum::Dec("-123400".parse().unwrap()),
                Ordering::Greater,
            ),
            (
                Datum::Dec("-12340".parse().unwrap()),
                Datum::Dec("-123400".parse().unwrap()),
                Ordering::Greater,
            ),
            (Datum::Dec(100.into()), Datum::I64(1), Ordering::Greater),
            (Datum::Dec((-100).into()), Datum::I64(-1), Ordering::Less),
            (Datum::Dec((-100).into()), Datum::I64(-100), Ordering::Equal),
            (Datum::Dec(100.into()), Datum::I64(100), Ordering::Equal),
            // Test for int type decimal.
            (
                Datum::Dec((-1i64).into()),
                Datum::Dec(1i64.into()),
                Ordering::Less,
            ),
            (
                Datum::Dec(i64::MAX.into()),
                Datum::Dec(i64::MIN.into()),
                Ordering::Greater,
            ),
            (
                Datum::Dec(i64::MAX.into()),
                Datum::Dec(i32::MAX.into()),
                Ordering::Greater,
            ),
            (
                Datum::Dec(i32::MIN.into()),
                Datum::Dec(i16::MAX.into()),
                Ordering::Less,
            ),
            (
                Datum::Dec(i64::MIN.into()),
                Datum::Dec(i8::MAX.into()),
                Ordering::Less,
            ),
            (
                Datum::Dec(0i64.into()),
                Datum::Dec(i8::MAX.into()),
                Ordering::Less,
            ),
            (
                Datum::Dec(i8::MIN.into()),
                Datum::Dec(0i64.into()),
                Ordering::Less,
            ),
            (
                Datum::Dec(i16::MIN.into()),
                Datum::Dec(i16::MAX.into()),
                Ordering::Less,
            ),
            (
                Datum::Dec(1i64.into()),
                Datum::Dec((-1i64).into()),
                Ordering::Greater,
            ),
            (
                Datum::Dec(1i64.into()),
                Datum::Dec(0i64.into()),
                Ordering::Greater,
            ),
            (
                Datum::Dec((-1i64).into()),
                Datum::Dec(0i64.into()),
                Ordering::Less,
            ),
            (
                Datum::Dec(0i64.into()),
                Datum::Dec(0i64.into()),
                Ordering::Equal,
            ),
            (
                Datum::Dec(i16::MAX.into()),
                Datum::Dec(i16::MAX.into()),
                Ordering::Equal,
            ),
            // Test for uint type decimal.
            (
                Datum::Dec(0u64.into()),
                Datum::Dec(0u64.into()),
                Ordering::Equal,
            ),
            (
                Datum::Dec(1u64.into()),
                Datum::Dec(0u64.into()),
                Ordering::Greater,
            ),
            (
                Datum::Dec(0u64.into()),
                Datum::Dec(1u64.into()),
                Ordering::Less,
            ),
            (
                Datum::Dec(i8::MAX.into()),
                Datum::Dec(i16::MAX.into()),
                Ordering::Less,
            ),
            (
                Datum::Dec(u32::MAX.into()),
                Datum::Dec(i32::MAX.into()),
                Ordering::Greater,
            ),
            (
                Datum::Dec(u8::MAX.into()),
                Datum::Dec(i8::MAX.into()),
                Ordering::Greater,
            ),
            (
                Datum::Dec(u16::MAX.into()),
                Datum::Dec(i32::MAX.into()),
                Ordering::Less,
            ),
            (
                Datum::Dec(u64::MAX.into()),
                Datum::Dec(i64::MAX.into()),
                Ordering::Greater,
            ),
            (
                Datum::Dec(i64::MAX.into()),
                Datum::Dec(u32::MAX.into()),
                Ordering::Greater,
            ),
            (
                Datum::Dec(u64::MAX.into()),
                Datum::Dec(0u64.into()),
                Ordering::Greater,
            ),
            (
                Datum::Dec(0u64.into()),
                Datum::Dec(u64::MAX.into()),
                Ordering::Less,
            ),
            (
                b"abc".as_ref().into(),
                b"ab".as_ref().into(),
                Ordering::Greater,
            ),
            (b"123".as_ref().into(), Datum::I64(1234), Ordering::Less),
            (b"1".as_ref().into(), Datum::Max, Ordering::Less),
            (b"".as_ref().into(), Datum::Null, Ordering::Greater),
            (Datum::Max, Datum::Max, Ordering::Equal),
            (Datum::Max, Datum::Min, Ordering::Greater),
            (Datum::Null, Datum::Min, Ordering::Less),
            (Datum::Min, Datum::Min, Ordering::Equal),
            (
                Datum::Json(Json::from_str(r#"{"key":"value"}"#).unwrap()),
                Datum::Json(Json::from_str(r#"{"key":"value"}"#).unwrap()),
                Ordering::Equal,
            ),
            (Datum::I64(18), Datum::Json(Json::I64(18)), Ordering::Equal),
            (Datum::U64(18), Datum::Json(Json::I64(20)), Ordering::Less),
            (
                Datum::F64(1.2),
                Datum::Json(Json::Double(1.0)),
                Ordering::Greater,
            ),
            (
                Datum::Dec(i32::MIN.into()),
                Datum::Json(Json::Double(f64::from(i32::MIN))),
                Ordering::Equal,
            ),
            (
                b"hi".as_ref().into(),
                Datum::Json(Json::from_str(r#""hi""#).unwrap()),
                Ordering::Equal,
            ),
            (
                Datum::Max,
                Datum::Json(Json::from_str(r#""MAX""#).unwrap()),
                Ordering::Less,
            ),
        ];
        let mut ctx = EvalContext::default();
        for (lhs, rhs, ret) in tests {
            if ret != lhs.cmp(&mut ctx, &rhs).unwrap() {
                panic!("{:?} should be {:?} to {:?}", lhs, ret, rhs);
            }

            let rev_ret = ret.reverse();

            if rev_ret != rhs.cmp(&mut ctx, &lhs).unwrap() {
                panic!("{:?} should be {:?} to {:?}", rhs, rev_ret, lhs);
            }

            if same_type(&lhs, &rhs) {
                let lhs_bs = encode_key(from_ref(&lhs)).unwrap();
                let rhs_bs = encode_key(from_ref(&rhs)).unwrap();

                if ret != lhs_bs.cmp(&rhs_bs) {
                    panic!("{:?} should be {:?} to {:?} when encoded", lhs, ret, rhs);
                }

                let lhs_str = format!("{:?}", lhs);
                let rhs_str = format!("{:?}", rhs);
                if ret == Ordering::Equal {
                    assert_eq!(lhs_str, rhs_str);
                }
            }
        }
    }

    #[test]
    fn test_datum_to_bool() {
        let tests = vec![
            (Datum::I64(0), Some(false)),
            (Datum::I64(-1), Some(true)),
            (Datum::U64(0), Some(false)),
            (Datum::U64(1), Some(true)),
            (Datum::F64(0f64), Some(false)),
            (Datum::F64(0.4), Some(false)),
            (Datum::F64(0.5), Some(true)),
            (Datum::F64(-0.5), Some(true)),
            (Datum::F64(-0.4), Some(false)),
            (Datum::Null, None),
            (b"".as_ref().into(), Some(false)),
            (b"0.5".as_ref().into(), Some(true)),
            (b"0".as_ref().into(), Some(false)),
            (b"2".as_ref().into(), Some(true)),
            (b"abc".as_ref().into(), Some(false)),
            (
                Time::parse_utc_datetime("2011-11-10 11:11:11.999999", 6)
                    .unwrap()
                    .into(),
                Some(true),
            ),
            (
                Duration::parse(b"11:11:11.999999", MAX_FSP).unwrap().into(),
                Some(true),
            ),
            (
                Datum::Dec(0.1415926.convert(&mut EvalContext::default()).unwrap()),
                Some(false),
            ),
            (Datum::Dec(0u64.into()), Some(false)),
        ];

        let mut ctx = EvalContext::new(Arc::new(EvalConfig::default_for_test()));

        for (d, b) in tests {
            if d.clone().into_bool(&mut ctx).unwrap() != b {
                panic!("expect {:?} to be {:?}", d, b);
            }
        }
    }

    #[test]
    fn test_split_datum() {
        let table = vec![
            vec![Datum::I64(1)],
            vec![
                Datum::F64(1f64),
                Datum::F64(3.15),
                Datum::Bytes(b"123".to_vec()),
            ],
            vec![
                Datum::U64(1),
                Datum::F64(3.15),
                Datum::Bytes(b"123".to_vec()),
                Datum::I64(-1),
            ],
            vec![Datum::I64(1), Datum::I64(0)],
            vec![Datum::Null],
            vec![Datum::I64(100), Datum::U64(100)],
            vec![Datum::U64(1), Datum::U64(1)],
            vec![Datum::Dec(10.into())],
            vec![
                Datum::F64(1f64),
                Datum::F64(3.15),
                Datum::Bytes(b"123456789012345".to_vec()),
            ],
            vec![Datum::Json(Json::from_str(r#"{"key":"value"}"#).unwrap())],
            vec![
                Datum::F64(1f64),
                Datum::Json(Json::from_str(r#"{"key":"value"}"#).unwrap()),
                Datum::F64(3.15),
                Datum::Bytes(b"123456789012345".to_vec()),
            ],
        ];

        for case in table {
            let key_bs = encode_key(&case).unwrap();
            let mut buf = key_bs.as_slice();
            for exp in &case {
                let (act, rem) = split_datum(buf, false).unwrap();
                let exp_bs = encode_key(from_ref(exp)).unwrap();
                assert_eq!(exp_bs, act);
                buf = rem;
            }
            assert!(buf.is_empty());

            let value_bs = encode_value(&case).unwrap();
            let mut buf = value_bs.as_slice();
            for exp in &case {
                let (act, rem) = split_datum(buf, false).unwrap();
                let exp_bs = encode_value(from_ref(exp)).unwrap();
                assert_eq!(exp_bs, act);
                buf = rem;
            }
            assert!(buf.is_empty());
        }
    }

    #[test]
    fn test_coerce_datum() {
        let cases = vec![
            (Datum::I64(1), Datum::I64(1), Datum::I64(1), Datum::I64(1)),
            (Datum::U64(1), Datum::I64(1), Datum::U64(1), Datum::I64(1)),
            (
                Datum::U64(1),
                Datum::Dec(1.into()),
                Datum::Dec(1.into()),
                Datum::Dec(1.into()),
            ),
            (
                Datum::F64(1.0),
                Datum::Dec(1.into()),
                Datum::F64(1.0),
                Datum::F64(1.0),
            ),
            (
                Datum::F64(1.0),
                Datum::F64(1.0),
                Datum::F64(1.0),
                Datum::F64(1.0),
            ),
        ];

        let mut ctx = EvalContext::default();
        for (x, y, exp_x, exp_y) in cases {
            let (res_x, res_y) = Datum::coerce(&mut ctx, x, y).unwrap();
            assert_eq!(res_x, exp_x);
            assert_eq!(res_y, exp_y);
        }
    }

    #[test]
    fn test_cast_as_json() {
        let tests = vec![
            (Datum::I64(1), "1.0"),
            (Datum::F64(3.3), "3.3"),
            (
                Datum::Bytes(br#""Hello,world""#.to_vec()),
                r#""Hello,world""#,
            ),
            (Datum::Bytes(b"[1, 2, 3]".to_vec()), "[1, 2, 3]"),
            (Datum::Bytes(b"{}".to_vec()), "{}"),
            (Datum::I64(1), "true"),
        ];

        for (d, json) in tests {
            assert_eq!(d.cast_as_json().unwrap(), json.parse().unwrap());
        }

        let illegal_cases = vec![
            Datum::Bytes(b"hello,world".to_vec()),
            Datum::Null,
            Datum::Max,
            Datum::Min,
        ];

        for d in illegal_cases {
            assert!(d.cast_as_json().is_err());
        }
    }

    #[test]
    fn test_datum_into_json() {
        let tests = vec![
            (Datum::I64(1), "1.0"),
            (Datum::F64(3.3), "3.3"),
            (Datum::Bytes(b"Hello,world".to_vec()), r#""Hello,world""#),
            (Datum::Bytes(b"[1, 2, 3]".to_vec()), r#""[1, 2, 3]""#),
            (Datum::Null, "null"),
        ];

        for (d, json) in tests {
            assert_eq!(d.into_json().unwrap(), json.parse().unwrap());
        }

        let illegal_cases = vec![Datum::Max, Datum::Min];

        for d in illegal_cases {
            assert!(d.into_json().is_err());
        }
    }

    #[test]
    fn test_into_f64() {
        let tests = vec![
            (Datum::I64(1), f64::from(1)),
            (Datum::U64(1), f64::from(1)),
            (Datum::F64(3.3), 3.3),
            (Datum::Bytes(b"Hello,world".to_vec()), f64::from(0)),
            (Datum::Bytes(b"123".to_vec()), f64::from(123)),
            (
                Datum::Time(Time::parse_utc_datetime("2012-12-31 11:30:45", 0).unwrap()),
                20121231113045f64,
            ),
            (
                Datum::Dur(Duration::parse(b"11:30:45", 0).unwrap()),
                f64::from(113045),
            ),
            (
                Datum::Dec(Decimal::from_bytes(b"11.2").unwrap().unwrap()),
                11.2,
            ),
            (
                Datum::Json(Json::from_str(r#"false"#).unwrap()),
                f64::from(0),
            ),
        ];

        let mut ctx = EvalContext::new(Arc::new(EvalConfig::default_for_test()));
        for (d, exp) in tests {
            let got = d.into_f64(&mut ctx).unwrap();
            assert_eq!(Datum::F64(got), Datum::F64(exp));
        }
    }

    #[test]
    fn test_into_i64() {
        let tests = vec![
            (Datum::Bytes(b"0".to_vec()), 0),
            (Datum::I64(1), 1),
            (Datum::U64(1), 1),
            (Datum::F64(3.3), 3),
            (Datum::Bytes(b"100".to_vec()), 100),
            (
                Datum::Time(Time::parse_utc_datetime("2012-12-31 11:30:45.9999", 0).unwrap()),
                20121231113046,
            ),
            (
                Datum::Dur(Duration::parse(b"11:30:45.999", 0).unwrap()),
                113046,
            ),
            (
                Datum::Dec(Decimal::from_bytes(b"11.2").unwrap().unwrap()),
                11,
            ),
            (Datum::Json(Json::from_str(r#"false"#).unwrap()), 0),
        ];

        let mut ctx = EvalContext::new(Arc::new(EvalConfig::default_for_test()));
        for (d, exp) in tests {
            let d2 = d.clone();
            let got = d.into_i64(&mut ctx);
            assert!(
                got.is_ok(),
                "datum: {}, got: {:?}, expect: {}",
                d2,
                got,
                exp
            );
            let got = got.unwrap();
            assert_eq!(got, exp);
        }
    }
}<|MERGE_RESOLUTION|>--- conflicted
+++ resolved
@@ -206,11 +206,7 @@
                 Ok(d.cmp(dec))
             }
             _ => {
-<<<<<<< HEAD
-                // FIXME, here is not same as TiDB's
-=======
                 // FIXME: here is not same as TiDB's
->>>>>>> 3ab09d09
                 let f = dec.convert(ctx)?;
                 self.cmp_f64(ctx, f)
             }
@@ -251,11 +247,7 @@
             Datum::U64(d) => Json::U64(d).cmp(json),
             Datum::F64(d) => Json::Double(d).cmp(json),
             Datum::Dec(ref d) => {
-<<<<<<< HEAD
-                // FIXME, it this same as TiDB's?
-=======
                 // FIXME: it this same as TiDB's?
->>>>>>> 3ab09d09
                 let ff = d.convert(ctx)?;
                 Json::Double(ff).cmp(json)
             }
@@ -343,15 +335,9 @@
             Datum::F64(f) => f.to_int(ctx, tp),
             Datum::Bytes(bs) => bs.to_int(ctx, tp),
             Datum::Time(t) => t.to_int(ctx, tp),
-<<<<<<< HEAD
-            // FIXME, in Datum::Dur, to_int's error handle is not same as TiDB's
-            Datum::Dur(d) => d.to_int(ctx, tp),
-            // FIXME, in Datum::Dec, to_int's error handle is not same as TiDB's
-=======
             // FIXME: in Datum::Dur, to_int's error handle is not same as TiDB's
             Datum::Dur(d) => d.to_int(ctx, tp),
             // FIXME: in Datum::Dec, to_int's error handle is not same as TiDB's
->>>>>>> 3ab09d09
             Datum::Dec(d) => d.to_int(ctx, tp),
             Datum::Json(j) => j.to_int(ctx, tp),
             _ => Err(box_err!("failed to convert {} to i64", self)),
