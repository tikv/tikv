// Copyright 2019 TiKV Project Authors. Licensed under Apache-2.0.

mod utf8mb4;

pub use self::utf8mb4::*;

use std::cmp::Ordering;
<<<<<<< HEAD
=======
use std::hash::{Hash, Hasher};
use std::marker::PhantomData;
use std::ops::Deref;
>>>>>>> 59110f98

use codec::prelude::*;

use crate::codec::Result;

pub macro match_template_collator($t:tt, $($tail:tt)*) {
    match_template::match_template! {
        $t = [
            Binary => CollatorBinary,
            Utf8Mb4Bin => CollatorUtf8Mb4Bin,
            Utf8Mb4BinNoPadding => CollatorUtf8Mb4BinNoPadding,
            Utf8Mb4GeneralCi => CollatorUtf8Mb4GeneralCi,
        ],
        $($tail)*
    }
}

pub trait Charset {
    type Char: Copy + Into<u32>;

    fn decode_one(data: &[u8]) -> Option<(Self::Char, usize)>;
}

pub struct CharsetBinary;

impl Charset for CharsetBinary {
    type Char = u8;

    #[inline]
    fn decode_one(data: &[u8]) -> Option<(Self::Char, usize)> {
        if data.is_empty() {
            None
        } else {
            Some((data[0], 1))
        }
    }
}

pub trait Collator {
    type Charset: Charset;

    /// Writes the SortKey of `bstr` into `writer`.
    fn write_sort_key<W: BufferWriter>(writer: &mut W, bstr: &[u8]) -> Result<usize>;

    /// Returns the SortKey of `bstr` as an owned byte vector.
    fn sort_key(bstr: &[u8]) -> Result<Vec<u8>> {
        let mut v = Vec::default();
        Self::write_sort_key(&mut v, bstr)?;
        Ok(v)
    }

    /// Compares `a` and `b` based on their SortKey.
    fn sort_compare(a: &[u8], b: &[u8]) -> Result<Ordering>;
}

/// Collator for binary collation without padding.
pub struct CollatorBinary;

impl Collator for CollatorBinary {
    type Charset = CharsetBinary;

    #[inline]
    fn write_sort_key<W: BufferWriter>(writer: &mut W, bstr: &[u8]) -> Result<usize> {
        writer.write_bytes(bstr)?;
        Ok(bstr.len())
    }

    #[inline]
    fn sort_compare(a: &[u8], b: &[u8]) -> Result<Ordering> {
        Ok(a.cmp(b))
    }
<<<<<<< HEAD
=======

    #[inline]
    fn sort_hash<H: Hasher>(state: &mut H, bstr: &[u8]) -> Result<()> {
        bstr.hash(state);
        Ok(())
    }
}

#[derive(Debug)]
#[repr(transparent)]
pub struct SortKey<T, C: Collator>
where
    T: AsRef<[u8]>,
{
    inner: T,
    _phantom: PhantomData<C>,
}

impl<T, C: Collator> SortKey<T, C>
where
    T: AsRef<[u8]>,
{
    #[inline]
    pub fn new(inner: T) -> Result<Self> {
        C::validate(inner.as_ref())?;
        Ok(Self {
            inner,
            _phantom: PhantomData,
        })
    }

    #[inline]
    pub unsafe fn new_unchecked(inner: T) -> Result<Self> {
        Ok(Self {
            inner,
            _phantom: PhantomData,
        })
    }

    #[inline]
    pub fn into_inner(self) -> T {
        self.inner
    }
}

impl<T, C: Collator> Hash for SortKey<T, C>
where
    T: AsRef<[u8]>,
{
    #[inline]
    fn hash<H: Hasher>(&self, state: &mut H) {
        C::sort_hash(state, self.inner.as_ref()).unwrap()
    }
}

impl<T, C: Collator> PartialEq for SortKey<T, C>
where
    T: AsRef<[u8]>,
{
    #[inline]
    fn eq(&self, other: &Self) -> bool {
        C::sort_compare(&self.inner.as_ref(), &other.inner.as_ref()).unwrap()
            == std::cmp::Ordering::Equal
    }
}

impl<T, C: Collator> Eq for SortKey<T, C> where T: AsRef<[u8]> {}

impl<T, C: Collator> PartialOrd for SortKey<T, C>
where
    T: AsRef<[u8]>,
{
    #[inline]
    fn partial_cmp(&self, other: &Self) -> Option<Ordering> {
        C::sort_compare(&self.inner.as_ref(), &other.inner.as_ref()).ok()
    }
}

impl<T, C: Collator> Ord for SortKey<T, C>
where
    T: AsRef<[u8]>,
{
    #[inline]
    fn cmp(&self, other: &Self) -> Ordering {
        C::sort_compare(&self.inner.as_ref(), &other.inner.as_ref()).unwrap()
    }
}

impl<T, C: Collator> Deref for SortKey<T, C>
where
    T: AsRef<[u8]>,
{
    type Target = T;

    #[inline]
    fn deref(&self) -> &Self::Target {
        &self.inner
    }
>>>>>>> 59110f98
}<|MERGE_RESOLUTION|>--- conflicted
+++ resolved
@@ -5,12 +5,9 @@
 pub use self::utf8mb4::*;
 
 use std::cmp::Ordering;
-<<<<<<< HEAD
-=======
 use std::hash::{Hash, Hasher};
 use std::marker::PhantomData;
 use std::ops::Deref;
->>>>>>> 59110f98
 
 use codec::prelude::*;
 
@@ -52,6 +49,8 @@
 pub trait Collator {
     type Charset: Charset;
 
+    fn validate(bstr: &[u8]) -> Result<()>;
+
     /// Writes the SortKey of `bstr` into `writer`.
     fn write_sort_key<W: BufferWriter>(writer: &mut W, bstr: &[u8]) -> Result<usize>;
 
@@ -64,6 +63,11 @@
 
     /// Compares `a` and `b` based on their SortKey.
     fn sort_compare(a: &[u8], b: &[u8]) -> Result<Ordering>;
+
+    /// Hashes `bstr` based on its SortKey directly.
+    ///
+    /// WARN: `sort_hash(str) != hash(sort_key(str))`.
+    fn sort_hash<H: Hasher>(state: &mut H, bstr: &[u8]) -> Result<()>;
 }
 
 /// Collator for binary collation without padding.
@@ -71,6 +75,11 @@
 
 impl Collator for CollatorBinary {
     type Charset = CharsetBinary;
+
+    #[inline]
+    fn validate(_bstr: &[u8]) -> Result<()> {
+        Ok(())
+    }
 
     #[inline]
     fn write_sort_key<W: BufferWriter>(writer: &mut W, bstr: &[u8]) -> Result<usize> {
@@ -82,8 +91,6 @@
     fn sort_compare(a: &[u8], b: &[u8]) -> Result<Ordering> {
         Ok(a.cmp(b))
     }
-<<<<<<< HEAD
-=======
 
     #[inline]
     fn sort_hash<H: Hasher>(state: &mut H, bstr: &[u8]) -> Result<()> {
@@ -182,5 +189,4 @@
     fn deref(&self) -> &Self::Target {
         &self.inner
     }
->>>>>>> 59110f98
 }