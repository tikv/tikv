--- conflicted
+++ resolved
@@ -150,36 +150,11 @@
         output: &mut Vec<u8>,
         ctx: &mut EvalContext,
     ) -> Result<()> {
-<<<<<<< HEAD
-        let schema = schema.as_ref();
-        let output_offsets = output_offsets.as_ref();
-
-        let fields: Vec<FieldType> = output_offsets
-            .iter()
-            .map(|offset| schema[*offset as usize].clone())
-            .collect();
-
-        let mut chunk = Chunk::new(&fields, logical_rows.as_ref().len());
-        for column_idx in 0..output_offsets.len() {
-            let offset = output_offsets[column_idx] as usize;
-            let col = &mut self.columns[offset];
-            chunk.append_logical_rows(
-                ctx,
-                logical_rows.as_ref(),
-                &fields[column_idx],
-                col,
-                column_idx,
-            )?;
-        }
-
-        output.encode_chunk(&chunk).unwrap();
-=======
         for offset in output_offsets {
             let offset = *offset as usize;
             let col = &self.columns[offset];
             col.encode_chunk(logical_rows, &schema[offset], ctx, output)?;
         }
->>>>>>> abd5dc9c
         Ok(())
     }
 
