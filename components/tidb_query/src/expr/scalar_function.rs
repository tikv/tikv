// Copyright 2017 TiKV Project Authors. Licensed under Apache-2.0.

use std::borrow::Cow;
use std::usize;

use tidb_query_datatype::prelude::*;
use tidb_query_datatype::FieldTypeFlag;
use tipb::ScalarFuncSig;

use super::builtin_compare::CmpOp;
use super::{Error, EvalContext, Result, ScalarFunc};
use crate::codec::mysql::{Decimal, Duration, Json, Time};
use crate::codec::Datum;

impl ScalarFunc {
    pub fn check_args(sig: ScalarFuncSig, args: usize) -> Result<()> {
        let (min_args, max_args) = match sig {
            ScalarFuncSig::LtInt
            | ScalarFuncSig::LeInt
            | ScalarFuncSig::GtInt
            | ScalarFuncSig::GeInt
            | ScalarFuncSig::EqInt
            | ScalarFuncSig::NeInt
            | ScalarFuncSig::NullEqInt
            | ScalarFuncSig::LtReal
            | ScalarFuncSig::LeReal
            | ScalarFuncSig::GtReal
            | ScalarFuncSig::GeReal
            | ScalarFuncSig::EqReal
            | ScalarFuncSig::NeReal
            | ScalarFuncSig::NullEqReal
            | ScalarFuncSig::LtDecimal
            | ScalarFuncSig::LeDecimal
            | ScalarFuncSig::GtDecimal
            | ScalarFuncSig::GeDecimal
            | ScalarFuncSig::EqDecimal
            | ScalarFuncSig::NeDecimal
            | ScalarFuncSig::NullEqDecimal
            | ScalarFuncSig::LtString
            | ScalarFuncSig::LeString
            | ScalarFuncSig::GtString
            | ScalarFuncSig::GeString
            | ScalarFuncSig::EqString
            | ScalarFuncSig::NeString
            | ScalarFuncSig::NullEqString
            | ScalarFuncSig::LtTime
            | ScalarFuncSig::LeTime
            | ScalarFuncSig::GtTime
            | ScalarFuncSig::GeTime
            | ScalarFuncSig::EqTime
            | ScalarFuncSig::NeTime
            | ScalarFuncSig::NullEqTime
            | ScalarFuncSig::LtDuration
            | ScalarFuncSig::LeDuration
            | ScalarFuncSig::GtDuration
            | ScalarFuncSig::GeDuration
            | ScalarFuncSig::EqDuration
            | ScalarFuncSig::NeDuration
            | ScalarFuncSig::NullEqDuration
            | ScalarFuncSig::LtJson
            | ScalarFuncSig::LeJson
            | ScalarFuncSig::GtJson
            | ScalarFuncSig::GeJson
            | ScalarFuncSig::EqJson
            | ScalarFuncSig::NeJson
            | ScalarFuncSig::NullEqJson
            | ScalarFuncSig::PlusReal
            | ScalarFuncSig::PlusDecimal
            | ScalarFuncSig::PlusInt
            | ScalarFuncSig::MinusReal
            | ScalarFuncSig::MinusDecimal
            | ScalarFuncSig::MinusInt
            | ScalarFuncSig::MultiplyReal
            | ScalarFuncSig::MultiplyDecimal
            | ScalarFuncSig::MultiplyInt
            | ScalarFuncSig::MultiplyIntUnsigned
            | ScalarFuncSig::IfNullInt
            | ScalarFuncSig::IfNullReal
            | ScalarFuncSig::IfNullString
            | ScalarFuncSig::IfNullDecimal
            | ScalarFuncSig::IfNullTime
            | ScalarFuncSig::IfNullDuration
            | ScalarFuncSig::IfNullJson
            | ScalarFuncSig::Left
            | ScalarFuncSig::LeftBinary
            | ScalarFuncSig::Right
            | ScalarFuncSig::RightBinary
            | ScalarFuncSig::LogicalAnd
            | ScalarFuncSig::LogicalOr
            | ScalarFuncSig::LogicalXor
            | ScalarFuncSig::DivideDecimal
            | ScalarFuncSig::DivideReal
            | ScalarFuncSig::IntDivideInt
            | ScalarFuncSig::IntDivideDecimal
            | ScalarFuncSig::ModReal
            | ScalarFuncSig::ModDecimal
            | ScalarFuncSig::ModInt
            | ScalarFuncSig::BitAndSig
            | ScalarFuncSig::BitOrSig
            | ScalarFuncSig::BitXorSig
            | ScalarFuncSig::LeftShift
            | ScalarFuncSig::RightShift
            | ScalarFuncSig::Pow
            | ScalarFuncSig::Atan2Args
            | ScalarFuncSig::Log2Args
            | ScalarFuncSig::RegexpSig
            | ScalarFuncSig::RegexpBinarySig
            | ScalarFuncSig::RoundWithFracDec
            | ScalarFuncSig::RoundWithFracInt
            | ScalarFuncSig::RoundWithFracReal
            | ScalarFuncSig::DateFormatSig
            | ScalarFuncSig::Sha2
            | ScalarFuncSig::TruncateInt
            | ScalarFuncSig::WeekWithMode
            | ScalarFuncSig::YearWeekWithMode
            | ScalarFuncSig::TruncateReal
            | ScalarFuncSig::TruncateDecimal
            | ScalarFuncSig::Trim2Args
            | ScalarFuncSig::Substring2Args
            | ScalarFuncSig::SubstringBinary2Args
            | ScalarFuncSig::DateDiff
            | ScalarFuncSig::AddDatetimeAndDuration
            | ScalarFuncSig::AddDatetimeAndString
            | ScalarFuncSig::AddDurationAndDuration
            | ScalarFuncSig::AddDurationAndString
            | ScalarFuncSig::SubDatetimeAndDuration
            | ScalarFuncSig::SubDatetimeAndString
            | ScalarFuncSig::SubDurationAndDuration
            | ScalarFuncSig::SubDurationAndString
            | ScalarFuncSig::PeriodAdd
            | ScalarFuncSig::PeriodDiff
            | ScalarFuncSig::Strcmp
            | ScalarFuncSig::InstrBinary
            | ScalarFuncSig::Locate2Args
            | ScalarFuncSig::Instr
            | ScalarFuncSig::LocateBinary2Args => (2, 2),

            ScalarFuncSig::CastIntAsInt
            | ScalarFuncSig::CastIntAsReal
            | ScalarFuncSig::CastIntAsString
            | ScalarFuncSig::CastIntAsDecimal
            | ScalarFuncSig::CastIntAsTime
            | ScalarFuncSig::CastIntAsDuration
            | ScalarFuncSig::CastIntAsJson
            | ScalarFuncSig::CastRealAsInt
            | ScalarFuncSig::CastRealAsReal
            | ScalarFuncSig::CastRealAsString
            | ScalarFuncSig::CastRealAsDecimal
            | ScalarFuncSig::CastRealAsTime
            | ScalarFuncSig::CastRealAsDuration
            | ScalarFuncSig::CastRealAsJson
            | ScalarFuncSig::CastDecimalAsInt
            | ScalarFuncSig::CastDecimalAsReal
            | ScalarFuncSig::CastDecimalAsString
            | ScalarFuncSig::CastDecimalAsDecimal
            | ScalarFuncSig::CastDecimalAsTime
            | ScalarFuncSig::CastDecimalAsDuration
            | ScalarFuncSig::CastDecimalAsJson
            | ScalarFuncSig::CastStringAsInt
            | ScalarFuncSig::CastStringAsReal
            | ScalarFuncSig::CastStringAsString
            | ScalarFuncSig::CastStringAsDecimal
            | ScalarFuncSig::CastStringAsTime
            | ScalarFuncSig::CastStringAsDuration
            | ScalarFuncSig::CastStringAsJson
            | ScalarFuncSig::CastTimeAsInt
            | ScalarFuncSig::CastTimeAsReal
            | ScalarFuncSig::CastTimeAsString
            | ScalarFuncSig::CastTimeAsDecimal
            | ScalarFuncSig::CastTimeAsTime
            | ScalarFuncSig::CastTimeAsDuration
            | ScalarFuncSig::CastTimeAsJson
            | ScalarFuncSig::CastDurationAsInt
            | ScalarFuncSig::CastDurationAsReal
            | ScalarFuncSig::CastDurationAsString
            | ScalarFuncSig::CastDurationAsDecimal
            | ScalarFuncSig::CastDurationAsTime
            | ScalarFuncSig::CastDurationAsDuration
            | ScalarFuncSig::CastDurationAsJson
            | ScalarFuncSig::CastJsonAsInt
            | ScalarFuncSig::CastJsonAsReal
            | ScalarFuncSig::CastJsonAsString
            | ScalarFuncSig::CastJsonAsDecimal
            | ScalarFuncSig::CastJsonAsTime
            | ScalarFuncSig::CastJsonAsDuration
            | ScalarFuncSig::CastJsonAsJson
            | ScalarFuncSig::Date
            | ScalarFuncSig::LastDay
            | ScalarFuncSig::Hour
            | ScalarFuncSig::Minute
            | ScalarFuncSig::Second
            | ScalarFuncSig::MicroSecond
            | ScalarFuncSig::Month
            | ScalarFuncSig::MonthName
            | ScalarFuncSig::DayName
            | ScalarFuncSig::DayOfMonth
            | ScalarFuncSig::DayOfWeek
            | ScalarFuncSig::DayOfYear
            | ScalarFuncSig::WeekDay
            | ScalarFuncSig::WeekOfYear
            | ScalarFuncSig::Year
            | ScalarFuncSig::UnaryNotInt
            | ScalarFuncSig::UnaryNotReal
            | ScalarFuncSig::UnaryNotDecimal
            | ScalarFuncSig::UnaryMinusInt
            | ScalarFuncSig::UnaryMinusReal
            | ScalarFuncSig::UnaryMinusDecimal
            | ScalarFuncSig::IntIsTrue
            | ScalarFuncSig::IntIsFalse
            | ScalarFuncSig::IntIsNull
            | ScalarFuncSig::RealIsTrue
            | ScalarFuncSig::RealIsFalse
            | ScalarFuncSig::RealIsNull
            | ScalarFuncSig::DecimalIsTrue
            | ScalarFuncSig::DecimalIsFalse
            | ScalarFuncSig::DecimalIsNull
            | ScalarFuncSig::StringIsNull
            | ScalarFuncSig::TimeIsNull
            | ScalarFuncSig::DurationIsNull
            | ScalarFuncSig::JsonIsNull
            | ScalarFuncSig::AbsInt
            | ScalarFuncSig::AbsUInt
            | ScalarFuncSig::AbsReal
            | ScalarFuncSig::AbsDecimal
            | ScalarFuncSig::CeilReal
            | ScalarFuncSig::CeilIntToInt
            | ScalarFuncSig::CeilIntToDec
            | ScalarFuncSig::CeilDecToDec
            | ScalarFuncSig::CeilDecToInt
            | ScalarFuncSig::FloorReal
            | ScalarFuncSig::FloorIntToInt
            | ScalarFuncSig::FloorIntToDec
            | ScalarFuncSig::FloorDecToDec
            | ScalarFuncSig::FloorDecToInt
            | ScalarFuncSig::Rand
            | ScalarFuncSig::RandWithSeed
            | ScalarFuncSig::Crc32
            | ScalarFuncSig::Sign
            | ScalarFuncSig::Sqrt
            | ScalarFuncSig::Atan1Arg
            | ScalarFuncSig::Acos
            | ScalarFuncSig::Asin
            | ScalarFuncSig::Cos
            | ScalarFuncSig::Tan
            | ScalarFuncSig::Sin
            | ScalarFuncSig::JsonTypeSig
            | ScalarFuncSig::JsonUnquoteSig
            | ScalarFuncSig::Log10
            | ScalarFuncSig::Log1Arg
            | ScalarFuncSig::Log2
            | ScalarFuncSig::Ascii
            | ScalarFuncSig::CharLength
            | ScalarFuncSig::Reverse
            | ScalarFuncSig::ReverseBinary
            | ScalarFuncSig::Quote
            | ScalarFuncSig::Upper
            | ScalarFuncSig::Lower
            | ScalarFuncSig::Length
            | ScalarFuncSig::Bin
            | ScalarFuncSig::LTrim
            | ScalarFuncSig::RTrim
            | ScalarFuncSig::BitCount
            | ScalarFuncSig::BitLength
            | ScalarFuncSig::RoundReal
            | ScalarFuncSig::RoundDec
            | ScalarFuncSig::RoundInt
            | ScalarFuncSig::BitNegSig
            | ScalarFuncSig::IsIPv4
            | ScalarFuncSig::IsIPv4Compat
            | ScalarFuncSig::IsIPv4Mapped
            | ScalarFuncSig::IsIPv6
            | ScalarFuncSig::InetAton
            | ScalarFuncSig::InetNtoa
            | ScalarFuncSig::Inet6Aton
            | ScalarFuncSig::Inet6Ntoa
            | ScalarFuncSig::HexIntArg
            | ScalarFuncSig::HexStrArg
            | ScalarFuncSig::UnHex
            | ScalarFuncSig::Cot
            | ScalarFuncSig::Degrees
            | ScalarFuncSig::Sha1
            | ScalarFuncSig::Md5
            | ScalarFuncSig::Radians
            | ScalarFuncSig::Exp
            | ScalarFuncSig::Trim1Arg
            | ScalarFuncSig::FromBase64
            | ScalarFuncSig::ToBase64
            | ScalarFuncSig::WeekWithoutMode
            | ScalarFuncSig::YearWeekWithoutMode
            | ScalarFuncSig::Space
            | ScalarFuncSig::Compress
            | ScalarFuncSig::Uncompress
            | ScalarFuncSig::UncompressedLength
            | ScalarFuncSig::ToDays
            | ScalarFuncSig::FromDays
<<<<<<< HEAD
            | ScalarFuncSig::Ord
            | ScalarFuncSig::OctInt => (1, 1),
=======
            | ScalarFuncSig::OctInt
            | ScalarFuncSig::JsonDepthSig => (1, 1),
>>>>>>> e7fa36e9

            ScalarFuncSig::IfInt
            | ScalarFuncSig::IfReal
            | ScalarFuncSig::IfString
            | ScalarFuncSig::IfDecimal
            | ScalarFuncSig::IfTime
            | ScalarFuncSig::IfDuration
            | ScalarFuncSig::IfJson
            | ScalarFuncSig::LikeSig
            | ScalarFuncSig::Conv
            | ScalarFuncSig::Trim3Args
            | ScalarFuncSig::SubstringIndex
            | ScalarFuncSig::Substring3Args
            | ScalarFuncSig::SubstringBinary3Args
            | ScalarFuncSig::Lpad
            | ScalarFuncSig::LpadBinary
            | ScalarFuncSig::Rpad
            | ScalarFuncSig::RpadBinary
            | ScalarFuncSig::Locate3Args
            | ScalarFuncSig::LocateBinary3Args
            | ScalarFuncSig::Replace => (3, 3),

            ScalarFuncSig::JsonArraySig
            | ScalarFuncSig::IntAnyValue
            | ScalarFuncSig::RealAnyValue
            | ScalarFuncSig::StringAnyValue
            | ScalarFuncSig::TimeAnyValue
            | ScalarFuncSig::DecimalAnyValue
            | ScalarFuncSig::JsonAnyValue
            | ScalarFuncSig::DurationAnyValue
            | ScalarFuncSig::JsonObjectSig => (0, usize::MAX),

            ScalarFuncSig::CoalesceDecimal
            | ScalarFuncSig::CoalesceDuration
            | ScalarFuncSig::CoalesceInt
            | ScalarFuncSig::CoalesceJson
            | ScalarFuncSig::CoalesceReal
            | ScalarFuncSig::CoalesceString
            | ScalarFuncSig::CoalesceTime
            | ScalarFuncSig::CaseWhenDecimal
            | ScalarFuncSig::CaseWhenDuration
            | ScalarFuncSig::CaseWhenInt
            | ScalarFuncSig::CaseWhenJson
            | ScalarFuncSig::CaseWhenReal
            | ScalarFuncSig::CaseWhenString
            | ScalarFuncSig::Concat
            | ScalarFuncSig::ConcatWs
            | ScalarFuncSig::FieldInt
            | ScalarFuncSig::FieldReal
            | ScalarFuncSig::FieldString
            | ScalarFuncSig::CaseWhenTime => (1, usize::MAX),

            ScalarFuncSig::JsonExtractSig
            | ScalarFuncSig::JsonRemoveSig
            | ScalarFuncSig::JsonMergeSig
            | ScalarFuncSig::InInt
            | ScalarFuncSig::InReal
            | ScalarFuncSig::InString
            | ScalarFuncSig::InDecimal
            | ScalarFuncSig::InTime
            | ScalarFuncSig::InDuration
            | ScalarFuncSig::InJson
            | ScalarFuncSig::GreatestInt
            | ScalarFuncSig::GreatestReal
            | ScalarFuncSig::GreatestDecimal
            | ScalarFuncSig::GreatestString
            | ScalarFuncSig::GreatestTime
            | ScalarFuncSig::LeastInt
            | ScalarFuncSig::LeastReal
            | ScalarFuncSig::LeastDecimal
            | ScalarFuncSig::LeastString
            | ScalarFuncSig::LeastTime
            | ScalarFuncSig::IntervalInt
            | ScalarFuncSig::Elt
            | ScalarFuncSig::IntervalReal => (2, usize::MAX),

            ScalarFuncSig::JsonSetSig
            | ScalarFuncSig::JsonInsertSig
            | ScalarFuncSig::JsonReplaceSig => (3, usize::MAX),

            ScalarFuncSig::AddTimeDateTimeNull
            | ScalarFuncSig::AddTimeDurationNull
            | ScalarFuncSig::AddTimeStringNull
            | ScalarFuncSig::SubTimeDateTimeNull
            | ScalarFuncSig::SubTimeDurationNull
            | ScalarFuncSig::Pi => (0, 0),

            // unimplemented signature
            ScalarFuncSig::TruncateUint
            | ScalarFuncSig::AesDecryptIv
            | ScalarFuncSig::AesEncryptIv
            | ScalarFuncSig::Encode
            | ScalarFuncSig::Decode
            | ScalarFuncSig::SubDateStringReal
            | ScalarFuncSig::SubDateIntReal
            | ScalarFuncSig::SubDateIntDecimal
            | ScalarFuncSig::SubDateDatetimeReal
            | ScalarFuncSig::SubDateDatetimeDecimal
            | ScalarFuncSig::SubDateDurationString
            | ScalarFuncSig::SubDateDurationInt
            | ScalarFuncSig::SubDateDurationReal
            | ScalarFuncSig::SubDateDurationDecimal
            | ScalarFuncSig::AddDateStringReal
            | ScalarFuncSig::AddDateIntReal
            | ScalarFuncSig::AddDateIntDecimal
            | ScalarFuncSig::AddDateDatetimeReal
            | ScalarFuncSig::AddDateDatetimeDecimal
            | ScalarFuncSig::AddDateDurationString
            | ScalarFuncSig::AddDateDurationInt
            | ScalarFuncSig::AddDateDurationReal
            | ScalarFuncSig::AddDateDurationDecimal
            | ScalarFuncSig::CharLengthBinary
            | ScalarFuncSig::AddDateAndDuration
            | ScalarFuncSig::AddDateAndString
            | ScalarFuncSig::AddDateDatetimeInt
            | ScalarFuncSig::AddDateDatetimeString
            | ScalarFuncSig::AddDateIntInt
            | ScalarFuncSig::AddDateIntString
            | ScalarFuncSig::AddDateStringDecimal
            | ScalarFuncSig::AddDateStringInt
            | ScalarFuncSig::AddDateStringString
            | ScalarFuncSig::AddStringAndDuration
            | ScalarFuncSig::AddStringAndString
            | ScalarFuncSig::AesDecrypt
            | ScalarFuncSig::AesEncrypt
            | ScalarFuncSig::Char
            | ScalarFuncSig::ConnectionId
            | ScalarFuncSig::Convert
            | ScalarFuncSig::ConvertTz
            | ScalarFuncSig::CurrentDate
            | ScalarFuncSig::CurrentTime0Arg
            | ScalarFuncSig::CurrentTime1Arg
            | ScalarFuncSig::CurrentUser
            | ScalarFuncSig::Database
            | ScalarFuncSig::DateLiteral
            | ScalarFuncSig::DurationDurationTimeDiff
            | ScalarFuncSig::DurationStringTimeDiff
            | ScalarFuncSig::ExportSet3Arg
            | ScalarFuncSig::ExportSet4Arg
            | ScalarFuncSig::ExportSet5Arg
            | ScalarFuncSig::ExtractDatetime
            | ScalarFuncSig::ExtractDuration
            | ScalarFuncSig::FindInSet
            | ScalarFuncSig::Format
            | ScalarFuncSig::FormatWithLocale
            | ScalarFuncSig::FoundRows
            | ScalarFuncSig::FromUnixTime1Arg
            | ScalarFuncSig::FromUnixTime2Arg
            | ScalarFuncSig::GetFormat
            | ScalarFuncSig::GetParamString
            | ScalarFuncSig::GetVar
            | ScalarFuncSig::Insert
            | ScalarFuncSig::InsertBinary
            | ScalarFuncSig::LastInsertId
            | ScalarFuncSig::LastInsertIdWithId
            | ScalarFuncSig::Lock
            | ScalarFuncSig::MakeDate
            | ScalarFuncSig::MakeSet
            | ScalarFuncSig::MakeTime
            | ScalarFuncSig::NowWithArg
            | ScalarFuncSig::NowWithoutArg
            | ScalarFuncSig::NullTimeDiff
            | ScalarFuncSig::OctString
            | ScalarFuncSig::Password
            | ScalarFuncSig::Quarter
            | ScalarFuncSig::RandomBytes
            | ScalarFuncSig::ReleaseLock
            | ScalarFuncSig::Repeat
            | ScalarFuncSig::RowCount
            | ScalarFuncSig::RowSig
            | ScalarFuncSig::SecToTime
            | ScalarFuncSig::SetVar
            | ScalarFuncSig::Sleep
            | ScalarFuncSig::StringDurationTimeDiff
            | ScalarFuncSig::StringStringTimeDiff
            | ScalarFuncSig::StringTimeTimeDiff
            | ScalarFuncSig::StrToDateDate
            | ScalarFuncSig::StrToDateDatetime
            | ScalarFuncSig::StrToDateDuration
            | ScalarFuncSig::SubDateAndDuration
            | ScalarFuncSig::SubDateAndString
            | ScalarFuncSig::SubDateDatetimeInt
            | ScalarFuncSig::SubDateDatetimeString
            | ScalarFuncSig::SubDateIntInt
            | ScalarFuncSig::SubDateIntString
            | ScalarFuncSig::SubDateStringDecimal
            | ScalarFuncSig::SubDateStringInt
            | ScalarFuncSig::SubDateStringString
            | ScalarFuncSig::SubStringAndDuration
            | ScalarFuncSig::SubStringAndString
            | ScalarFuncSig::SubTimeStringNull
            | ScalarFuncSig::SysDateWithFsp
            | ScalarFuncSig::SysDateWithoutFsp
            | ScalarFuncSig::TiDbVersion
            | ScalarFuncSig::Time
            | ScalarFuncSig::TimeFormat
            | ScalarFuncSig::TimeLiteral
            | ScalarFuncSig::Timestamp1Arg
            | ScalarFuncSig::Timestamp2Args
            | ScalarFuncSig::TimestampAdd
            | ScalarFuncSig::TimestampDiff
            | ScalarFuncSig::TimestampLiteral
            | ScalarFuncSig::TimeStringTimeDiff
            | ScalarFuncSig::TimeTimeTimeDiff
            | ScalarFuncSig::TimeToSec
            | ScalarFuncSig::ToSeconds
            | ScalarFuncSig::UnixTimestampCurrent
            | ScalarFuncSig::UnixTimestampDec
            | ScalarFuncSig::UnixTimestampInt
            | ScalarFuncSig::User
            | ScalarFuncSig::UtcDate
            | ScalarFuncSig::UtcTimestampWithArg
            | ScalarFuncSig::UtcTimestampWithoutArg
            | ScalarFuncSig::UtcTimeWithArg
            | ScalarFuncSig::UtcTimeWithoutArg
            | ScalarFuncSig::Uuid
            | ScalarFuncSig::ValuesDecimal
            | ScalarFuncSig::ValuesDuration
            | ScalarFuncSig::ValuesInt
            | ScalarFuncSig::ValuesJson
            | ScalarFuncSig::ValuesReal
            | ScalarFuncSig::ValuesString
            | ScalarFuncSig::ValuesTime
            | ScalarFuncSig::Version
            | ScalarFuncSig::JsonArrayAppendSig
            | ScalarFuncSig::JsonArrayInsertSig
            | ScalarFuncSig::JsonMergePatchSig
            | ScalarFuncSig::JsonMergePreserveSig
            | ScalarFuncSig::JsonContainsPathSig
            | ScalarFuncSig::JsonPrettySig
            | ScalarFuncSig::JsonQuoteSig
            | ScalarFuncSig::JsonSearchSig
            | ScalarFuncSig::JsonStorageSizeSig
            | ScalarFuncSig::JsonKeysSig
            | ScalarFuncSig::JsonLengthSig
            | ScalarFuncSig::JsonValidJsonSig
            | ScalarFuncSig::JsonContainsSig
            | ScalarFuncSig::JsonKeys2ArgsSig
            | ScalarFuncSig::JsonValidStringSig
            | ScalarFuncSig::JsonValidOthersSig => return Err(Error::UnknownSignature(sig)),

            // PbCode is unspecified
            ScalarFuncSig::Unspecified => {
                return Err(box_err!("TiDB internal error (unspecified PbCode)"));
            }
        };
        if args < min_args || args > max_args {
            return Err(box_err!(
                "unexpected arguments: sig {:?} with {} args",
                sig,
                args
            ));
        }
        let other_checks = match sig {
            ScalarFuncSig::JsonObjectSig => args & 1 == 0,
            ScalarFuncSig::JsonSetSig
            | ScalarFuncSig::JsonInsertSig
            | ScalarFuncSig::JsonReplaceSig => args & 1 == 1,
            _ => true,
        };
        if !other_checks {
            return Err(box_err!(
                "unexpected arguments: sig {:?} with {} args",
                sig,
                args
            ));
        }
        Ok(())
    }
}

macro_rules! dispatch_call {
    (
        INT_CALLS {$($i_sig:ident => $i_func:ident $($i_arg:expr)*,)*}
        REAL_CALLS {$($r_sig:ident => $r_func:ident $($r_arg:expr)*,)*}
        DEC_CALLS {$($d_sig:ident => $d_func:ident $($d_arg:expr)*,)*}
        BYTES_CALLS {$($b_sig:ident => $b_func:ident $($b_arg:expr)*,)*}
        TIME_CALLS {$($t_sig:ident => $t_func:ident $($t_arg:expr)*,)*}
        DUR_CALLS {$($u_sig:ident => $u_func:ident $($u_arg:expr)*,)*}
        JSON_CALLS {$($j_sig:ident => $j_func:ident $($j_arg:expr)*,)*}
    ) => {
        impl ScalarFunc {
            pub fn eval_int(&self, ctx: &mut EvalContext, row: &[Datum]) -> Result<Option<i64>> {
                match self.sig {
                    $(ScalarFuncSig::$i_sig => self.$i_func(ctx, row, $($i_arg),*)),*,
                    _ => Err(Error::UnknownSignature(self.sig))
                }
            }

            pub fn eval_real(&self, ctx: &mut EvalContext, row: &[Datum]) -> Result<Option<f64>> {
                match self.sig {
                    $(ScalarFuncSig::$r_sig => self.$r_func(ctx, row, $($r_arg),*),)*
                    _ => Err(Error::UnknownSignature(self.sig))
                }
            }

            pub fn eval_decimal<'a, 'b: 'a>(
                &'b self, ctx: &mut EvalContext,
                row: &'a [Datum]
            ) -> Result<Option<Cow<'a, Decimal>>> {
                match self.sig {
                    $(ScalarFuncSig::$d_sig => self.$d_func(ctx, row, $($d_arg),*),)*
                    _ => Err(Error::UnknownSignature(self.sig))
                }
            }

            pub fn eval_bytes<'a, 'b: 'a>(
                &'b self,
                ctx: &mut EvalContext,
                row: &'a [Datum]
            ) -> Result<Option<Cow<'a, [u8]>>> {
                match self.sig {
                    $(ScalarFuncSig::$b_sig => self.$b_func(ctx, row, $($b_arg),*),)*
                    _ => Err(Error::UnknownSignature(self.sig))
                }
            }

            pub fn eval_time<'a, 'b: 'a>(
                &'b self,
                ctx: &mut EvalContext,
                row: &'a [Datum]
            ) -> Result<Option<Cow<'a, Time>>> {
                match self.sig {
                    $(ScalarFuncSig::$t_sig => self.$t_func(ctx, row, $($t_arg),*),)*
                    _ => Err(Error::UnknownSignature(self.sig))
                }
            }

            pub fn eval_duration<'a, 'b: 'a>(
                &'b self,
                ctx: &mut EvalContext,
                row: &'a [Datum]
            ) -> Result<Option<Duration>> {
                match self.sig {
                    $(ScalarFuncSig::$u_sig => self.$u_func(ctx, row, $($u_arg),*),)*
                    _ => Err(Error::UnknownSignature(self.sig))
                }
            }

            pub fn eval_json<'a, 'b: 'a>(
                &'b self,
                ctx: &mut EvalContext,
                row: &'a [Datum]
            ) -> Result<Option<Cow<'a, Json>>> {
                match self.sig {
                    $(ScalarFuncSig::$j_sig => self.$j_func(ctx, row, $($j_arg),*),)*
                    _ => Err(Error::UnknownSignature(self.sig))
                }
            }

            pub fn eval(&self, ctx: &mut EvalContext, row: &[Datum]) -> Result<Datum> {
                match self.sig {
                    $(ScalarFuncSig::$i_sig => {
                        match self.$i_func(ctx, row, $($i_arg)*) {
                            Ok(Some(i)) => {
                                if self.field_type.as_accessor().flag().contains(FieldTypeFlag::UNSIGNED) {
                                    Ok(Datum::U64(i as u64))
                                } else {
                                    Ok(Datum::I64(i))
                                }
                            }
                            Ok(None) => Ok(Datum::Null),
                            Err(e) => Err(e),
                        }
                    },)*
                    $(ScalarFuncSig::$r_sig => {
                        self.$r_func(ctx, row, $($r_arg)*).map(Datum::from)
                    })*
                    $(ScalarFuncSig::$d_sig => {
                        self.$d_func(ctx, row, $($d_arg)*).map(Datum::from)
                    })*
                    $(ScalarFuncSig::$b_sig => {
                        self.$b_func(ctx, row, $($b_arg)*).map(Datum::from)
                    })*
                    $(ScalarFuncSig::$t_sig => {
                        self.$t_func(ctx, row, $($t_arg)*).map(Datum::from)
                    })*
                    $(ScalarFuncSig::$u_sig => {
                        self.$u_func(ctx, row, $($u_arg)*).map(Datum::from)
                    })*
                    $(ScalarFuncSig::$j_sig => {
                        self.$j_func(ctx, row, $($j_arg)*).map(Datum::from)
                    })*
                    _ => unimplemented!(),
                }
            }
        }
    };
}

dispatch_call! {
    INT_CALLS {
        LtInt => compare_int CmpOp::LT,
        LeInt => compare_int CmpOp::LE,
        GtInt => compare_int CmpOp::GT,
        GeInt => compare_int CmpOp::GE,
        EqInt => compare_int CmpOp::EQ,
        NeInt => compare_int CmpOp::NE,
        NullEqInt => compare_int CmpOp::NullEQ,

        LtReal => compare_real CmpOp::LT,
        LeReal => compare_real CmpOp::LE,
        GtReal => compare_real CmpOp::GT,
        GeReal => compare_real CmpOp::GE,
        EqReal => compare_real CmpOp::EQ,
        NeReal => compare_real CmpOp::NE,
        NullEqReal => compare_real CmpOp::NullEQ,

        LtDecimal => compare_decimal CmpOp::LT,
        LeDecimal => compare_decimal CmpOp::LE,
        GtDecimal => compare_decimal CmpOp::GT,
        GeDecimal => compare_decimal CmpOp::GE,
        EqDecimal => compare_decimal CmpOp::EQ,
        NeDecimal => compare_decimal CmpOp::NE,
        NullEqDecimal => compare_decimal CmpOp::NullEQ,

        LtString => compare_string CmpOp::LT,
        LeString => compare_string CmpOp::LE,
        GtString => compare_string CmpOp::GT,
        GeString => compare_string CmpOp::GE,
        EqString => compare_string CmpOp::EQ,
        NeString => compare_string CmpOp::NE,
        NullEqString => compare_string CmpOp::NullEQ,

        LtTime => compare_time CmpOp::LT,
        LeTime => compare_time CmpOp::LE,
        GtTime => compare_time CmpOp::GT,
        GeTime => compare_time CmpOp::GE,
        EqTime => compare_time CmpOp::EQ,
        NeTime => compare_time CmpOp::NE,
        NullEqTime => compare_time CmpOp::NullEQ,

        LtDuration => compare_duration CmpOp::LT,
        LeDuration => compare_duration CmpOp::LE,
        GtDuration => compare_duration CmpOp::GT,
        GeDuration => compare_duration CmpOp::GE,
        EqDuration => compare_duration CmpOp::EQ,
        NeDuration => compare_duration CmpOp::NE,
        NullEqDuration => compare_duration CmpOp::NullEQ,

        LtJson => compare_json CmpOp::LT,
        LeJson => compare_json CmpOp::LE,
        GtJson => compare_json CmpOp::GT,
        GeJson => compare_json CmpOp::GE,
        EqJson => compare_json CmpOp::EQ,
        NeJson => compare_json CmpOp::NE,
        NullEqJson => compare_json CmpOp::NullEQ,

        CastIntAsInt => cast_int_as_int,
        CastRealAsInt => cast_real_as_int,
        CastDecimalAsInt => cast_decimal_as_int,
        CastStringAsInt => cast_str_as_int,
        CastTimeAsInt => cast_time_as_int,
        CastDurationAsInt => cast_duration_as_int,
        CastJsonAsInt => cast_json_as_int,

        InInt => in_int,
        InReal => in_real,
        InDecimal => in_decimal,
        InString => in_string,
        InTime => in_time,
        InDuration => in_duration,
        InJson => in_json,
        IntervalInt => interval_int,
        IntervalReal => interval_real,
        IntAnyValue => int_any_value,

        PlusInt => plus_int,
        MinusInt => minus_int,
        MultiplyInt => multiply_int,
        MultiplyIntUnsigned => multiply_int_unsigned,
        IntDivideInt => int_divide_int,
        IntDivideDecimal => int_divide_decimal,
        ModInt => mod_int,

        Hour => hour,
        Minute => minute,
        Second => second,
        MicroSecond => micro_second,
        Month => month,
        DayOfMonth => day_of_month,
        DayOfWeek => day_of_week,
        DayOfYear => day_of_year,
        WeekWithMode => week_with_mode,
        WeekWithoutMode => week_without_mode,
        YearWeekWithMode => year_week_with_mode,
        YearWeekWithoutMode => year_week_without_mode,
        WeekDay => week_day,
        WeekOfYear => week_of_year,
        Year => year,
        ToDays => to_days,
        DateDiff => date_diff,
        PeriodAdd => period_add,
        PeriodDiff => period_diff,

        LogicalAnd => logical_and,
        LogicalOr => logical_or,
        LogicalXor => logical_xor,

        UnaryNotInt => unary_not_int,
        UnaryNotReal => unary_not_real,
        UnaryNotDecimal => unary_not_decimal,
        UnaryMinusInt => unary_minus_int,
        IntIsNull => int_is_null,
        IntIsFalse => int_is_false,
        IntIsTrue => int_is_true,
        RealIsTrue => real_is_true,
        RealIsFalse => real_is_false,
        RealIsNull => real_is_null,
        DecimalIsNull => decimal_is_null,
        DecimalIsTrue => decimal_is_true,
        DecimalIsFalse => decimal_is_false,
        StringIsNull => string_is_null,
        TimeIsNull => time_is_null,
        DurationIsNull => duration_is_null,
        JsonIsNull => json_is_null,

        AbsInt => abs_int,
        AbsUInt => abs_uint,
        CeilIntToInt => ceil_int_to_int,
        CeilDecToInt => ceil_dec_to_int,
        FloorIntToInt => floor_int_to_int,
        FloorDecToInt => floor_dec_to_int,
        Crc32 => crc32,
        Sign => sign,

        RoundInt => round_int,
        RoundWithFracInt => round_with_frac_int,

        TruncateInt => truncate_int,

        IfNullInt => if_null_int,
        IfInt => if_int,

        CoalesceInt => coalesce_int,
        CaseWhenInt => case_when_int,
        GreatestInt => greatest_int,
        LeastInt => least_int,

        LikeSig => like,
        RegexpSig => regexp,
        RegexpBinarySig => regexp_binary,

        BitAndSig => bit_and,
        BitNegSig => bit_neg,
        BitOrSig => bit_or,
        BitXorSig => bit_xor,

        Length => length,
        Locate2Args => locate_2_args,
        Locate3Args => locate_3_args,
        LocateBinary2Args => locate_binary_2_args,
        LocateBinary3Args => locate_binary_3_args,
        BitCount => bit_count,
        FieldInt => field_int,
        FieldReal => field_real,
        FieldString => field_string,
        CharLength => char_length,
        BitLength => bit_length,
        LeftShift => left_shift,
        RightShift => right_shift,
        Ascii => ascii,
        IsIPv4 => is_ipv4,
        IsIPv4Compat => is_ipv4_compat,
        IsIPv4Mapped => is_ipv4_mapped,
        IsIPv6 => is_ipv6,
        InetAton => inet_aton,

        UncompressedLength => uncompressed_length,
        Strcmp => strcmp,
        InstrBinary => instr_binary,
        Instr => instr,
<<<<<<< HEAD
        Ord => ord,
=======
        JsonDepthSig => json_depth,
>>>>>>> e7fa36e9
    }
    REAL_CALLS {
        CastIntAsReal => cast_int_as_real,
        CastRealAsReal => cast_real_as_real,
        CastDecimalAsReal => cast_decimal_as_real,
        CastStringAsReal => cast_str_as_real,
        CastTimeAsReal => cast_time_as_real,
        CastDurationAsReal => cast_duration_as_real,
        CastJsonAsReal => cast_json_as_real,
        UnaryMinusReal => unary_minus_real,

        PlusReal => plus_real,
        MinusReal => minus_real,
        MultiplyReal => multiply_real,
        DivideReal => divide_real,
        ModReal => mod_real,

        AbsReal => abs_real,
        CeilReal => ceil_real,
        FloorReal => floor_real,
        RoundReal => round_real,
        RoundWithFracReal => round_with_frac_real,
        Pi => pi,
        Rand => rand,
        RandWithSeed => rand_with_seed,
        TruncateReal => truncate_real,
        Radians => radians,
        Exp => exp,

        RealAnyValue => real_any_value,

        IfNullReal => if_null_real,
        IfReal => if_real,

        CoalesceReal => coalesce_real,
        CaseWhenReal => case_when_real,
        Log2 => log2,
        Log10 => log10,
        Log1Arg => log_1_arg,
        Log2Args => log_2_args,
        GreatestReal => greatest_real,
        LeastReal => least_real,
        Sqrt => sqrt,
        Atan1Arg => atan_1_arg,
        Atan2Args => atan_2_args,
        Acos => acos,
        Asin => asin,
        Cos => cos,
        Tan => tan,
        Sin => sin,
        Pow => pow,
        Cot => cot,
        Degrees => degrees,
    }
    DEC_CALLS {
        CastIntAsDecimal => cast_int_as_decimal,
        CastRealAsDecimal => cast_real_as_decimal,
        CastDecimalAsDecimal => cast_decimal_as_decimal,
        CastStringAsDecimal => cast_str_as_decimal,
        CastTimeAsDecimal => cast_time_as_decimal,
        CastDurationAsDecimal => cast_duration_as_decimal,
        CastJsonAsDecimal => cast_json_as_decimal,
        UnaryMinusDecimal => unary_minus_decimal,

        PlusDecimal => plus_decimal,
        MinusDecimal => minus_decimal,
        MultiplyDecimal => multiply_decimal,
        DivideDecimal => divide_decimal,
        ModDecimal => mod_decimal,

        AbsDecimal => abs_decimal,
        CeilDecToDec => ceil_dec_to_dec,
        CeilIntToDec => cast_int_as_decimal,
        FloorDecToDec => floor_dec_to_dec,
        FloorIntToDec => cast_int_as_decimal,
        RoundDec => round_dec,
        RoundWithFracDec => round_with_frac_dec,

        DecimalAnyValue => decimal_any_value,

        TruncateDecimal => truncate_decimal,

        IfNullDecimal => if_null_decimal,
        IfDecimal => if_decimal,

        CoalesceDecimal => coalesce_decimal,
        CaseWhenDecimal => case_when_decimal,
        GreatestDecimal => greatest_decimal,
        LeastDecimal => least_decimal,
    }
    BYTES_CALLS {
        CastIntAsString => cast_int_as_str,
        CastRealAsString => cast_real_as_str,
        CastDecimalAsString => cast_decimal_as_str,
        CastStringAsString => cast_str_as_str,
        CastTimeAsString => cast_time_as_str,
        CastDurationAsString => cast_duration_as_str,
        CastJsonAsString => cast_json_as_str,

        IfNullString => if_null_string,
        IfString => if_string,

        CoalesceString => coalesce_string,
        CaseWhenString => case_when_string,
        GreatestString => greatest_string,
        LeastString => least_string,
        GreatestTime => greatest_time,
        LeastTime => least_time,
        JsonTypeSig => json_type,
        JsonUnquoteSig => json_unquote,

        Left => left,
        Right => right,
        LeftBinary => left_binary,
        RightBinary => right_binary,
        Upper => upper,
        Lower => lower,
        DateFormatSig => date_format,
        MonthName => month_name,
        DayName => day_name,
        Bin => bin,
        Concat => concat,
        Replace => replace,
        ConcatWs => concat_ws,
        LTrim => ltrim,
        RTrim => rtrim,
        Reverse => reverse,
        ReverseBinary => reverse_binary,
        HexIntArg => hex_int_arg,
        HexStrArg => hex_str_arg,
        UnHex => un_hex,
        InetNtoa => inet_ntoa,
        Inet6Aton => inet6_aton,
        Inet6Ntoa => inet6_ntoa,
        Md5 => md5,
        Sha1 => sha1,
        Sha2 => sha2,
        Elt => elt,
        FromBase64 => from_base64,
        ToBase64 => to_base64,
        Compress => compress,
        Uncompress => uncompress,
        Quote => quote,
        OctInt => oct_int,

        Conv => conv,
        Trim1Arg => trim_1_arg,
        Trim2Args => trim_2_args,
        Trim3Args => trim_3_args,
        SubstringIndex => substring_index,
        Substring2Args => substring_2_args,
        Substring3Args => substring_3_args,
        SubstringBinary2Args => substring_binary_2_args,
        SubstringBinary3Args => substring_binary_3_args,
        Space => space,
        Lpad => lpad,
        LpadBinary => lpad_binary,
        Rpad => rpad,
        RpadBinary => rpad_binary,

        StringAnyValue => string_any_value,
        AddTimeStringNull => add_time_string_null,
    }
    TIME_CALLS {
        CastIntAsTime => cast_int_as_time,
        CastRealAsTime => cast_real_as_time,
        CastDecimalAsTime => cast_decimal_as_time,
        CastStringAsTime => cast_str_as_time,
        CastTimeAsTime => cast_time_as_time,
        CastDurationAsTime => cast_duration_as_time,
        CastJsonAsTime => cast_json_as_time,

        TimeAnyValue => time_any_value,

        Date => date,
        LastDay => last_day,
        AddDatetimeAndDuration => add_datetime_and_duration,
        AddDatetimeAndString => add_datetime_and_string,
        AddTimeDateTimeNull => add_time_datetime_null,
        SubDatetimeAndDuration => sub_datetime_and_duration,
        SubDatetimeAndString => sub_datetime_and_string,
        SubTimeDateTimeNull => sub_time_datetime_null,
        FromDays => from_days,

        IfNullTime => if_null_time,
        IfTime => if_time,

        CoalesceTime => coalesce_time,
        CaseWhenTime => case_when_time,
    }
    DUR_CALLS {
        CastIntAsDuration => cast_int_as_duration,
        CastRealAsDuration => cast_real_as_duration,
        CastDecimalAsDuration => cast_decimal_as_duration,
        CastStringAsDuration => cast_str_as_duration,
        CastTimeAsDuration => cast_time_as_duration,
        CastDurationAsDuration => cast_duration_as_duration,
        CastJsonAsDuration => cast_json_as_duration,

        DurationAnyValue => duration_any_value,

        IfNullDuration => if_null_duration,
        IfDuration => if_duration,

        CoalesceDuration => coalesce_duration,
        CaseWhenDuration => case_when_duration,

        AddDurationAndDuration => add_duration_and_duration,
        AddDurationAndString => add_duration_and_string,
        AddTimeDurationNull => add_time_duration_null,

        SubDurationAndDuration => sub_duration_and_duration,
        SubDurationAndString => sub_duration_and_string,
        SubTimeDurationNull => sub_time_duration_null,
    }
    JSON_CALLS {
        CastIntAsJson => cast_int_as_json,
        CastRealAsJson => cast_real_as_json,
        CastDecimalAsJson => cast_decimal_as_json,
        CastStringAsJson => cast_str_as_json,
        CastTimeAsJson => cast_time_as_json,
        CastDurationAsJson => cast_duration_as_json,
        CastJsonAsJson => cast_json_as_json,

        CoalesceJson => coalesce_json,
        CaseWhenJson => case_when_json,

        IfJson => if_json,
        IfNullJson => if_null_json,

        JsonExtractSig => json_extract,
        JsonSetSig => json_set,
        JsonInsertSig => json_insert,
        JsonReplaceSig => json_replace,
        JsonRemoveSig => json_remove,
        JsonMergeSig => json_merge,
        JsonArraySig => json_array,
        JsonObjectSig => json_object,
        JsonAnyValue => json_any_value,
    }
}

#[cfg(test)]
mod tests {
    use crate::expr::{Error, ScalarFunc};
    use std::usize;
    use tipb::ScalarFuncSig;

    #[test]
    fn test_check_args() {
        let cases = vec![
            (
                vec![
                    ScalarFuncSig::LtInt,
                    ScalarFuncSig::LeInt,
                    ScalarFuncSig::GtInt,
                    ScalarFuncSig::GeInt,
                    ScalarFuncSig::EqInt,
                    ScalarFuncSig::NeInt,
                    ScalarFuncSig::NullEqInt,
                    ScalarFuncSig::LtReal,
                    ScalarFuncSig::LeReal,
                    ScalarFuncSig::GtReal,
                    ScalarFuncSig::GeReal,
                    ScalarFuncSig::EqReal,
                    ScalarFuncSig::NeReal,
                    ScalarFuncSig::NullEqReal,
                    ScalarFuncSig::LtDecimal,
                    ScalarFuncSig::LeDecimal,
                    ScalarFuncSig::GtDecimal,
                    ScalarFuncSig::GeDecimal,
                    ScalarFuncSig::EqDecimal,
                    ScalarFuncSig::NeDecimal,
                    ScalarFuncSig::NullEqDecimal,
                    ScalarFuncSig::LtString,
                    ScalarFuncSig::LeString,
                    ScalarFuncSig::GtString,
                    ScalarFuncSig::GeString,
                    ScalarFuncSig::EqString,
                    ScalarFuncSig::NeString,
                    ScalarFuncSig::NullEqString,
                    ScalarFuncSig::LtTime,
                    ScalarFuncSig::LeTime,
                    ScalarFuncSig::GtTime,
                    ScalarFuncSig::GeTime,
                    ScalarFuncSig::EqTime,
                    ScalarFuncSig::NeTime,
                    ScalarFuncSig::NullEqTime,
                    ScalarFuncSig::LtDuration,
                    ScalarFuncSig::LeDuration,
                    ScalarFuncSig::GtDuration,
                    ScalarFuncSig::GeDuration,
                    ScalarFuncSig::EqDuration,
                    ScalarFuncSig::NeDuration,
                    ScalarFuncSig::NullEqDuration,
                    ScalarFuncSig::LtJson,
                    ScalarFuncSig::LeJson,
                    ScalarFuncSig::GtJson,
                    ScalarFuncSig::GeJson,
                    ScalarFuncSig::EqJson,
                    ScalarFuncSig::NeJson,
                    ScalarFuncSig::NullEqJson,
                    ScalarFuncSig::PlusReal,
                    ScalarFuncSig::PlusDecimal,
                    ScalarFuncSig::PlusInt,
                    ScalarFuncSig::MinusReal,
                    ScalarFuncSig::MinusDecimal,
                    ScalarFuncSig::MinusInt,
                    ScalarFuncSig::MultiplyReal,
                    ScalarFuncSig::MultiplyDecimal,
                    ScalarFuncSig::MultiplyInt,
                    ScalarFuncSig::MultiplyIntUnsigned,
                    ScalarFuncSig::IfNullInt,
                    ScalarFuncSig::IfNullReal,
                    ScalarFuncSig::IfNullString,
                    ScalarFuncSig::IfNullDecimal,
                    ScalarFuncSig::IfNullTime,
                    ScalarFuncSig::IfNullDuration,
                    ScalarFuncSig::IfNullJson,
                    ScalarFuncSig::Left,
                    ScalarFuncSig::LeftBinary,
                    ScalarFuncSig::Right,
                    ScalarFuncSig::RightBinary,
                    ScalarFuncSig::LogicalAnd,
                    ScalarFuncSig::LogicalOr,
                    ScalarFuncSig::LogicalXor,
                    ScalarFuncSig::DivideDecimal,
                    ScalarFuncSig::DivideReal,
                    ScalarFuncSig::IntDivideInt,
                    ScalarFuncSig::IntDivideDecimal,
                    ScalarFuncSig::ModReal,
                    ScalarFuncSig::ModDecimal,
                    ScalarFuncSig::ModInt,
                    ScalarFuncSig::BitAndSig,
                    ScalarFuncSig::BitOrSig,
                    ScalarFuncSig::BitXorSig,
                    ScalarFuncSig::DateFormatSig,
                    ScalarFuncSig::LeftShift,
                    ScalarFuncSig::RightShift,
                    ScalarFuncSig::Pow,
                    ScalarFuncSig::TruncateInt,
                    ScalarFuncSig::TruncateReal,
                    ScalarFuncSig::TruncateDecimal,
                    ScalarFuncSig::Atan2Args,
                    ScalarFuncSig::Log2Args,
                    ScalarFuncSig::RoundWithFracDec,
                    ScalarFuncSig::RoundWithFracInt,
                    ScalarFuncSig::RoundWithFracReal,
                    ScalarFuncSig::Trim2Args,
                    ScalarFuncSig::Substring2Args,
                    ScalarFuncSig::SubstringBinary2Args,
                    ScalarFuncSig::Strcmp,
                    ScalarFuncSig::InstrBinary,
                    ScalarFuncSig::Instr,
                    ScalarFuncSig::AddDatetimeAndDuration,
                    ScalarFuncSig::AddDatetimeAndString,
                    ScalarFuncSig::AddDurationAndDuration,
                    ScalarFuncSig::AddDurationAndString,
                    ScalarFuncSig::SubDatetimeAndDuration,
                    ScalarFuncSig::SubDatetimeAndString,
                    ScalarFuncSig::SubDurationAndDuration,
                    ScalarFuncSig::SubDurationAndString,
                    ScalarFuncSig::PeriodAdd,
                    ScalarFuncSig::PeriodDiff,
                    ScalarFuncSig::Locate2Args,
                    ScalarFuncSig::LocateBinary2Args,
                ],
                2,
                2,
            ),
            (
                vec![
                    ScalarFuncSig::CastIntAsInt,
                    ScalarFuncSig::CastIntAsReal,
                    ScalarFuncSig::CastIntAsString,
                    ScalarFuncSig::CastIntAsDecimal,
                    ScalarFuncSig::CastIntAsTime,
                    ScalarFuncSig::CastIntAsDuration,
                    ScalarFuncSig::CastIntAsJson,
                    ScalarFuncSig::CastRealAsInt,
                    ScalarFuncSig::CastRealAsReal,
                    ScalarFuncSig::CastRealAsString,
                    ScalarFuncSig::CastRealAsDecimal,
                    ScalarFuncSig::CastRealAsTime,
                    ScalarFuncSig::CastRealAsDuration,
                    ScalarFuncSig::CastRealAsJson,
                    ScalarFuncSig::CastDecimalAsInt,
                    ScalarFuncSig::CastDecimalAsReal,
                    ScalarFuncSig::CastDecimalAsString,
                    ScalarFuncSig::CastDecimalAsDecimal,
                    ScalarFuncSig::CastDecimalAsTime,
                    ScalarFuncSig::CastDecimalAsDuration,
                    ScalarFuncSig::CastDecimalAsJson,
                    ScalarFuncSig::CastStringAsInt,
                    ScalarFuncSig::CastStringAsReal,
                    ScalarFuncSig::CastStringAsString,
                    ScalarFuncSig::CastStringAsDecimal,
                    ScalarFuncSig::CastStringAsTime,
                    ScalarFuncSig::CastStringAsDuration,
                    ScalarFuncSig::CastStringAsJson,
                    ScalarFuncSig::CastTimeAsInt,
                    ScalarFuncSig::CastTimeAsReal,
                    ScalarFuncSig::CastTimeAsString,
                    ScalarFuncSig::CastTimeAsDecimal,
                    ScalarFuncSig::CastTimeAsTime,
                    ScalarFuncSig::CastTimeAsDuration,
                    ScalarFuncSig::CastTimeAsJson,
                    ScalarFuncSig::CastDurationAsInt,
                    ScalarFuncSig::CastDurationAsReal,
                    ScalarFuncSig::CastDurationAsString,
                    ScalarFuncSig::CastDurationAsDecimal,
                    ScalarFuncSig::CastDurationAsTime,
                    ScalarFuncSig::CastDurationAsDuration,
                    ScalarFuncSig::CastDurationAsJson,
                    ScalarFuncSig::CastJsonAsInt,
                    ScalarFuncSig::CastJsonAsReal,
                    ScalarFuncSig::CastJsonAsString,
                    ScalarFuncSig::CastJsonAsDecimal,
                    ScalarFuncSig::CastJsonAsTime,
                    ScalarFuncSig::CastJsonAsDuration,
                    ScalarFuncSig::CastJsonAsJson,
                    ScalarFuncSig::Date,
                    ScalarFuncSig::LastDay,
                    ScalarFuncSig::Hour,
                    ScalarFuncSig::Minute,
                    ScalarFuncSig::Second,
                    ScalarFuncSig::MicroSecond,
                    ScalarFuncSig::Month,
                    ScalarFuncSig::MonthName,
                    ScalarFuncSig::DayName,
                    ScalarFuncSig::DayOfMonth,
                    ScalarFuncSig::DayOfWeek,
                    ScalarFuncSig::DayOfYear,
                    ScalarFuncSig::WeekDay,
                    ScalarFuncSig::WeekOfYear,
                    ScalarFuncSig::Year,
                    ScalarFuncSig::FromDays,
                    ScalarFuncSig::UnaryNotInt,
                    ScalarFuncSig::UnaryNotReal,
                    ScalarFuncSig::UnaryNotDecimal,
                    ScalarFuncSig::UnaryMinusInt,
                    ScalarFuncSig::UnaryMinusReal,
                    ScalarFuncSig::UnaryMinusDecimal,
                    ScalarFuncSig::IntIsTrue,
                    ScalarFuncSig::IntIsFalse,
                    ScalarFuncSig::IntIsNull,
                    ScalarFuncSig::RealIsTrue,
                    ScalarFuncSig::RealIsFalse,
                    ScalarFuncSig::RealIsNull,
                    ScalarFuncSig::DecimalIsTrue,
                    ScalarFuncSig::DecimalIsFalse,
                    ScalarFuncSig::DecimalIsNull,
                    ScalarFuncSig::StringIsNull,
                    ScalarFuncSig::TimeIsNull,
                    ScalarFuncSig::DurationIsNull,
                    ScalarFuncSig::JsonIsNull,
                    ScalarFuncSig::AbsInt,
                    ScalarFuncSig::AbsUInt,
                    ScalarFuncSig::AbsReal,
                    ScalarFuncSig::AbsDecimal,
                    ScalarFuncSig::CeilReal,
                    ScalarFuncSig::CeilIntToInt,
                    ScalarFuncSig::CeilIntToDec,
                    ScalarFuncSig::CeilDecToDec,
                    ScalarFuncSig::CeilDecToInt,
                    ScalarFuncSig::FloorReal,
                    ScalarFuncSig::FloorIntToInt,
                    ScalarFuncSig::FloorIntToDec,
                    ScalarFuncSig::FloorDecToDec,
                    ScalarFuncSig::FloorDecToInt,
                    ScalarFuncSig::RoundReal,
                    ScalarFuncSig::RoundDec,
                    ScalarFuncSig::RoundInt,
                    ScalarFuncSig::Rand,
                    ScalarFuncSig::RandWithSeed,
                    ScalarFuncSig::Crc32,
                    ScalarFuncSig::Sign,
                    ScalarFuncSig::Sqrt,
                    ScalarFuncSig::Atan1Arg,
                    ScalarFuncSig::Acos,
                    ScalarFuncSig::Asin,
                    ScalarFuncSig::Cos,
                    ScalarFuncSig::Tan,
                    ScalarFuncSig::Sin,
                    ScalarFuncSig::JsonTypeSig,
                    ScalarFuncSig::JsonUnquoteSig,
                    ScalarFuncSig::Ascii,
                    ScalarFuncSig::Bin,
                    ScalarFuncSig::Log10,
                    ScalarFuncSig::Log1Arg,
                    ScalarFuncSig::Log2,
                    ScalarFuncSig::BitCount,
                    ScalarFuncSig::BitLength,
                    ScalarFuncSig::BitNegSig,
                    ScalarFuncSig::CharLength,
                    ScalarFuncSig::Length,
                    ScalarFuncSig::LTrim,
                    ScalarFuncSig::RTrim,
                    ScalarFuncSig::Reverse,
                    ScalarFuncSig::ReverseBinary,
                    ScalarFuncSig::Lower,
                    ScalarFuncSig::Upper,
                    ScalarFuncSig::IsIPv4,
                    ScalarFuncSig::IsIPv4Compat,
                    ScalarFuncSig::IsIPv4Mapped,
                    ScalarFuncSig::IsIPv6,
                    ScalarFuncSig::Md5,
                    ScalarFuncSig::Sha1,
                    ScalarFuncSig::Cot,
                    ScalarFuncSig::Degrees,
                    ScalarFuncSig::Radians,
                    ScalarFuncSig::Exp,
                    ScalarFuncSig::Trim1Arg,
                    ScalarFuncSig::FromBase64,
                    ScalarFuncSig::ToBase64,
                    ScalarFuncSig::Space,
                    ScalarFuncSig::Compress,
                    ScalarFuncSig::Uncompress,
                    ScalarFuncSig::UncompressedLength,
                    ScalarFuncSig::Quote,
                    ScalarFuncSig::OctInt,
<<<<<<< HEAD
                    ScalarFuncSig::Ord,
=======
                    ScalarFuncSig::JsonDepthSig,
>>>>>>> e7fa36e9
                ],
                1,
                1,
            ),
            (
                vec![
                    ScalarFuncSig::IfInt,
                    ScalarFuncSig::IfReal,
                    ScalarFuncSig::IfString,
                    ScalarFuncSig::IfDecimal,
                    ScalarFuncSig::IfTime,
                    ScalarFuncSig::IfDuration,
                    ScalarFuncSig::IfJson,
                    ScalarFuncSig::LikeSig,
                    ScalarFuncSig::Conv,
                    ScalarFuncSig::Trim3Args,
                    ScalarFuncSig::SubstringIndex,
                    ScalarFuncSig::Substring3Args,
                    ScalarFuncSig::SubstringBinary3Args,
                    ScalarFuncSig::Lpad,
                    ScalarFuncSig::LpadBinary,
                    ScalarFuncSig::Rpad,
                    ScalarFuncSig::RpadBinary,
                    ScalarFuncSig::Locate3Args,
                    ScalarFuncSig::LocateBinary3Args,
                ],
                3,
                3,
            ),
            (
                vec![
                    ScalarFuncSig::JsonArraySig,
                    ScalarFuncSig::JsonObjectSig,
                    ScalarFuncSig::IntAnyValue,
                    ScalarFuncSig::StringAnyValue,
                    ScalarFuncSig::RealAnyValue,
                    ScalarFuncSig::JsonAnyValue,
                    ScalarFuncSig::DurationAnyValue,
                    ScalarFuncSig::TimeAnyValue,
                    ScalarFuncSig::DecimalAnyValue,
                ],
                0,
                usize::MAX,
            ),
            (
                vec![
                    ScalarFuncSig::CoalesceDecimal,
                    ScalarFuncSig::CoalesceDuration,
                    ScalarFuncSig::CoalesceInt,
                    ScalarFuncSig::CoalesceJson,
                    ScalarFuncSig::CoalesceReal,
                    ScalarFuncSig::CoalesceString,
                    ScalarFuncSig::CoalesceTime,
                    ScalarFuncSig::CaseWhenDecimal,
                    ScalarFuncSig::CaseWhenDuration,
                    ScalarFuncSig::CaseWhenInt,
                    ScalarFuncSig::CaseWhenJson,
                    ScalarFuncSig::CaseWhenReal,
                    ScalarFuncSig::CaseWhenString,
                    ScalarFuncSig::CaseWhenTime,
                    ScalarFuncSig::Concat,
                    ScalarFuncSig::ConcatWs,
                    ScalarFuncSig::FieldInt,
                    ScalarFuncSig::FieldReal,
                    ScalarFuncSig::FieldString,
                ],
                1,
                usize::MAX,
            ),
            (
                vec![
                    ScalarFuncSig::JsonExtractSig,
                    ScalarFuncSig::JsonRemoveSig,
                    ScalarFuncSig::JsonMergeSig,
                    ScalarFuncSig::InInt,
                    ScalarFuncSig::InReal,
                    ScalarFuncSig::InString,
                    ScalarFuncSig::InDecimal,
                    ScalarFuncSig::InTime,
                    ScalarFuncSig::InDuration,
                    ScalarFuncSig::InJson,
                    ScalarFuncSig::IntervalInt,
                    ScalarFuncSig::IntervalReal,
                    ScalarFuncSig::Elt,
                    ScalarFuncSig::GreatestInt,
                    ScalarFuncSig::GreatestReal,
                    ScalarFuncSig::GreatestDecimal,
                    ScalarFuncSig::GreatestString,
                    ScalarFuncSig::GreatestTime,
                    ScalarFuncSig::LeastInt,
                    ScalarFuncSig::LeastReal,
                    ScalarFuncSig::LeastDecimal,
                    ScalarFuncSig::LeastString,
                    ScalarFuncSig::LeastTime,
                ],
                2,
                usize::MAX,
            ),
            (
                vec![
                    ScalarFuncSig::JsonSetSig,
                    ScalarFuncSig::JsonInsertSig,
                    ScalarFuncSig::JsonReplaceSig,
                ],
                3,
                usize::MAX,
            ),
            (
                vec![
                    ScalarFuncSig::AddTimeDateTimeNull,
                    ScalarFuncSig::AddTimeDurationNull,
                    ScalarFuncSig::AddTimeStringNull,
                    ScalarFuncSig::SubTimeDateTimeNull,
                    ScalarFuncSig::SubTimeDurationNull,
                    ScalarFuncSig::Pi,
                ],
                0,
                0,
            ),
        ];
        for (sigs, min, max) in cases {
            for sig in sigs {
                assert!(ScalarFunc::check_args(sig, min).is_ok());
                match sig {
                    ScalarFuncSig::JsonObjectSig => {
                        assert!(ScalarFunc::check_args(sig, 3).is_err());
                    }
                    ScalarFuncSig::JsonSetSig
                    | ScalarFuncSig::JsonInsertSig
                    | ScalarFuncSig::JsonReplaceSig => {
                        assert!(ScalarFunc::check_args(sig, 4).is_err());
                    }
                    _ => assert!(ScalarFunc::check_args(sig, max).is_ok()),
                }
            }
        }

        // unimplemented signature
        let cases = vec![
            ScalarFuncSig::TruncateUint,
            ScalarFuncSig::AesDecryptIv,
            ScalarFuncSig::AesEncryptIv,
            ScalarFuncSig::Encode,
            ScalarFuncSig::Decode,
            ScalarFuncSig::SubDateStringReal,
            ScalarFuncSig::SubDateIntReal,
            ScalarFuncSig::SubDateIntDecimal,
            ScalarFuncSig::SubDateDatetimeReal,
            ScalarFuncSig::SubDateDatetimeDecimal,
            ScalarFuncSig::SubDateDurationString,
            ScalarFuncSig::SubDateDurationInt,
            ScalarFuncSig::SubDateDurationReal,
            ScalarFuncSig::SubDateDurationDecimal,
            ScalarFuncSig::AddDateStringReal,
            ScalarFuncSig::AddDateIntReal,
            ScalarFuncSig::AddDateIntDecimal,
            ScalarFuncSig::AddDateDatetimeReal,
            ScalarFuncSig::AddDateDatetimeDecimal,
            ScalarFuncSig::AddDateDurationString,
            ScalarFuncSig::AddDateDurationInt,
            ScalarFuncSig::AddDateDurationReal,
            ScalarFuncSig::AddDateDurationDecimal,
            ScalarFuncSig::CharLengthBinary,
            ScalarFuncSig::AddDateAndDuration,
            ScalarFuncSig::AddDateAndString,
            ScalarFuncSig::AddDateDatetimeInt,
            ScalarFuncSig::AddDateDatetimeString,
            ScalarFuncSig::AddDateIntInt,
            ScalarFuncSig::AddDateIntString,
            ScalarFuncSig::AddDateStringDecimal,
            ScalarFuncSig::AddDateStringInt,
            ScalarFuncSig::AddDateStringString,
            ScalarFuncSig::AddStringAndDuration,
            ScalarFuncSig::AddStringAndString,
            ScalarFuncSig::AesDecrypt,
            ScalarFuncSig::AesEncrypt,
            ScalarFuncSig::Char,
            ScalarFuncSig::ConnectionId,
            ScalarFuncSig::Convert,
            ScalarFuncSig::ConvertTz,
            ScalarFuncSig::CurrentDate,
            ScalarFuncSig::CurrentTime0Arg,
            ScalarFuncSig::CurrentTime1Arg,
            ScalarFuncSig::CurrentUser,
            ScalarFuncSig::Database,
            ScalarFuncSig::DateLiteral,
            ScalarFuncSig::DurationDurationTimeDiff,
            ScalarFuncSig::DurationStringTimeDiff,
            ScalarFuncSig::ExportSet3Arg,
            ScalarFuncSig::ExportSet4Arg,
            ScalarFuncSig::ExportSet5Arg,
            ScalarFuncSig::ExtractDatetime,
            ScalarFuncSig::ExtractDuration,
            ScalarFuncSig::FindInSet,
            ScalarFuncSig::Format,
            ScalarFuncSig::FormatWithLocale,
            ScalarFuncSig::FoundRows,
            ScalarFuncSig::FromUnixTime1Arg,
            ScalarFuncSig::FromUnixTime2Arg,
            ScalarFuncSig::GetFormat,
            ScalarFuncSig::GetParamString,
            ScalarFuncSig::GetVar,
            ScalarFuncSig::Insert,
            ScalarFuncSig::InsertBinary,
            ScalarFuncSig::LastInsertId,
            ScalarFuncSig::LastInsertIdWithId,
            ScalarFuncSig::Lock,
            ScalarFuncSig::MakeDate,
            ScalarFuncSig::MakeSet,
            ScalarFuncSig::MakeTime,
            ScalarFuncSig::NowWithArg,
            ScalarFuncSig::NowWithoutArg,
            ScalarFuncSig::NullTimeDiff,
            ScalarFuncSig::OctString,
            ScalarFuncSig::Password,
            ScalarFuncSig::Quarter,
            ScalarFuncSig::RandomBytes,
            ScalarFuncSig::ReleaseLock,
            ScalarFuncSig::Repeat,
            ScalarFuncSig::RowCount,
            ScalarFuncSig::RowSig,
            ScalarFuncSig::SecToTime,
            ScalarFuncSig::SetVar,
            ScalarFuncSig::Sleep,
            ScalarFuncSig::StringDurationTimeDiff,
            ScalarFuncSig::StringStringTimeDiff,
            ScalarFuncSig::StringTimeTimeDiff,
            ScalarFuncSig::StrToDateDate,
            ScalarFuncSig::StrToDateDatetime,
            ScalarFuncSig::StrToDateDuration,
            ScalarFuncSig::SubDateAndDuration,
            ScalarFuncSig::SubDateAndString,
            ScalarFuncSig::SubDateDatetimeInt,
            ScalarFuncSig::SubDateDatetimeString,
            ScalarFuncSig::SubDateIntInt,
            ScalarFuncSig::SubDateIntString,
            ScalarFuncSig::SubDateStringDecimal,
            ScalarFuncSig::SubDateStringInt,
            ScalarFuncSig::SubDateStringString,
            ScalarFuncSig::SubStringAndDuration,
            ScalarFuncSig::SubStringAndString,
            ScalarFuncSig::SubTimeStringNull,
            ScalarFuncSig::SysDateWithFsp,
            ScalarFuncSig::SysDateWithoutFsp,
            ScalarFuncSig::TiDbVersion,
            ScalarFuncSig::Time,
            ScalarFuncSig::TimeFormat,
            ScalarFuncSig::TimeLiteral,
            ScalarFuncSig::Timestamp1Arg,
            ScalarFuncSig::Timestamp2Args,
            ScalarFuncSig::TimestampAdd,
            ScalarFuncSig::TimestampDiff,
            ScalarFuncSig::TimestampLiteral,
            ScalarFuncSig::TimeStringTimeDiff,
            ScalarFuncSig::TimeTimeTimeDiff,
            ScalarFuncSig::TimeToSec,
            ScalarFuncSig::ToSeconds,
            ScalarFuncSig::UnixTimestampCurrent,
            ScalarFuncSig::UnixTimestampDec,
            ScalarFuncSig::UnixTimestampInt,
            ScalarFuncSig::User,
            ScalarFuncSig::UtcDate,
            ScalarFuncSig::UtcTimestampWithArg,
            ScalarFuncSig::UtcTimestampWithoutArg,
            ScalarFuncSig::UtcTimeWithArg,
            ScalarFuncSig::UtcTimeWithoutArg,
            ScalarFuncSig::Uuid,
            ScalarFuncSig::ValuesDecimal,
            ScalarFuncSig::ValuesDuration,
            ScalarFuncSig::ValuesInt,
            ScalarFuncSig::ValuesJson,
            ScalarFuncSig::ValuesReal,
            ScalarFuncSig::ValuesString,
            ScalarFuncSig::ValuesTime,
            ScalarFuncSig::Version,
        ];

        for sig in cases {
            let err = format!("{:?}", Error::UnknownSignature(sig));
            assert_eq!(
                format!("{:?}", ScalarFunc::check_args(sig, 1).unwrap_err()),
                err
            );
        }
    }
}<|MERGE_RESOLUTION|>--- conflicted
+++ resolved
@@ -293,13 +293,9 @@
             | ScalarFuncSig::UncompressedLength
             | ScalarFuncSig::ToDays
             | ScalarFuncSig::FromDays
-<<<<<<< HEAD
             | ScalarFuncSig::Ord
-            | ScalarFuncSig::OctInt => (1, 1),
-=======
             | ScalarFuncSig::OctInt
             | ScalarFuncSig::JsonDepthSig => (1, 1),
->>>>>>> e7fa36e9
 
             ScalarFuncSig::IfInt
             | ScalarFuncSig::IfReal
@@ -872,11 +868,8 @@
         Strcmp => strcmp,
         InstrBinary => instr_binary,
         Instr => instr,
-<<<<<<< HEAD
         Ord => ord,
-=======
         JsonDepthSig => json_depth,
->>>>>>> e7fa36e9
     }
     REAL_CALLS {
         CastIntAsReal => cast_int_as_real,
@@ -1398,11 +1391,8 @@
                     ScalarFuncSig::UncompressedLength,
                     ScalarFuncSig::Quote,
                     ScalarFuncSig::OctInt,
-<<<<<<< HEAD
                     ScalarFuncSig::Ord,
-=======
                     ScalarFuncSig::JsonDepthSig,
->>>>>>> e7fa36e9
                 ],
                 1,
                 1,
