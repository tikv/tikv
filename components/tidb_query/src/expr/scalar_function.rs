// Copyright 2017 TiKV Project Authors. Licensed under Apache-2.0.

use std::borrow::Cow;
use std::usize;

use tidb_query_datatype::prelude::*;
use tidb_query_datatype::FieldTypeFlag;
use tipb::ScalarFuncSig;

use super::builtin_compare::CmpOp;
use super::{Error, EvalContext, Result, ScalarFunc};
use crate::codec::mysql::{Decimal, Duration, Json, Time};
use crate::codec::Datum;

impl ScalarFunc {
    pub fn check_args(sig: ScalarFuncSig, args: usize) -> Result<()> {
        let (min_args, max_args) = match sig {
            ScalarFuncSig::LtInt
            | ScalarFuncSig::LeInt
            | ScalarFuncSig::GtInt
            | ScalarFuncSig::GeInt
            | ScalarFuncSig::EqInt
            | ScalarFuncSig::NeInt
            | ScalarFuncSig::NullEqInt
            | ScalarFuncSig::LtReal
            | ScalarFuncSig::LeReal
            | ScalarFuncSig::GtReal
            | ScalarFuncSig::GeReal
            | ScalarFuncSig::EqReal
            | ScalarFuncSig::NeReal
            | ScalarFuncSig::NullEqReal
            | ScalarFuncSig::LtDecimal
            | ScalarFuncSig::LeDecimal
            | ScalarFuncSig::GtDecimal
            | ScalarFuncSig::GeDecimal
            | ScalarFuncSig::EqDecimal
            | ScalarFuncSig::NeDecimal
            | ScalarFuncSig::NullEqDecimal
            | ScalarFuncSig::LtString
            | ScalarFuncSig::LeString
            | ScalarFuncSig::GtString
            | ScalarFuncSig::GeString
            | ScalarFuncSig::EqString
            | ScalarFuncSig::NeString
            | ScalarFuncSig::NullEqString
            | ScalarFuncSig::LtTime
            | ScalarFuncSig::LeTime
            | ScalarFuncSig::GtTime
            | ScalarFuncSig::GeTime
            | ScalarFuncSig::EqTime
            | ScalarFuncSig::NeTime
            | ScalarFuncSig::NullEqTime
            | ScalarFuncSig::LtDuration
            | ScalarFuncSig::LeDuration
            | ScalarFuncSig::GtDuration
            | ScalarFuncSig::GeDuration
            | ScalarFuncSig::EqDuration
            | ScalarFuncSig::NeDuration
            | ScalarFuncSig::NullEqDuration
            | ScalarFuncSig::LtJson
            | ScalarFuncSig::LeJson
            | ScalarFuncSig::GtJson
            | ScalarFuncSig::GeJson
            | ScalarFuncSig::EqJson
            | ScalarFuncSig::NeJson
            | ScalarFuncSig::NullEqJson
            | ScalarFuncSig::PlusReal
            | ScalarFuncSig::PlusDecimal
            | ScalarFuncSig::PlusInt
            | ScalarFuncSig::MinusReal
            | ScalarFuncSig::MinusDecimal
            | ScalarFuncSig::MinusInt
            | ScalarFuncSig::MultiplyReal
            | ScalarFuncSig::MultiplyDecimal
            | ScalarFuncSig::MultiplyInt
            | ScalarFuncSig::MultiplyIntUnsigned
            | ScalarFuncSig::IfNullInt
            | ScalarFuncSig::IfNullReal
            | ScalarFuncSig::IfNullString
            | ScalarFuncSig::IfNullDecimal
            | ScalarFuncSig::IfNullTime
            | ScalarFuncSig::IfNullDuration
            | ScalarFuncSig::IfNullJson
            | ScalarFuncSig::LeftUtf8
            | ScalarFuncSig::Left
            | ScalarFuncSig::RightUtf8
            | ScalarFuncSig::Right
            | ScalarFuncSig::LogicalAnd
            | ScalarFuncSig::LogicalOr
            | ScalarFuncSig::LogicalXor
            | ScalarFuncSig::DivideDecimal
            | ScalarFuncSig::DivideReal
            | ScalarFuncSig::IntDivideInt
            | ScalarFuncSig::IntDivideDecimal
            | ScalarFuncSig::ModReal
            | ScalarFuncSig::ModDecimal
            | ScalarFuncSig::ModInt
            | ScalarFuncSig::BitAndSig
            | ScalarFuncSig::BitOrSig
            | ScalarFuncSig::BitXorSig
            | ScalarFuncSig::LeftShift
            | ScalarFuncSig::RightShift
            | ScalarFuncSig::Pow
            | ScalarFuncSig::Atan2Args
            | ScalarFuncSig::Log2Args
            | ScalarFuncSig::RegexpUtf8Sig
            | ScalarFuncSig::RegexpSig
            | ScalarFuncSig::RoundWithFracDec
            | ScalarFuncSig::RoundWithFracInt
            | ScalarFuncSig::RoundWithFracReal
            | ScalarFuncSig::DateFormatSig
            | ScalarFuncSig::Sha2
            | ScalarFuncSig::TruncateInt
            | ScalarFuncSig::WeekWithMode
            | ScalarFuncSig::YearWeekWithMode
            | ScalarFuncSig::TruncateReal
            | ScalarFuncSig::TruncateDecimal
            | ScalarFuncSig::Trim2Args
            | ScalarFuncSig::Substring2ArgsUtf8
            | ScalarFuncSig::Substring2Args
            | ScalarFuncSig::DateDiff
            | ScalarFuncSig::AddDatetimeAndDuration
            | ScalarFuncSig::AddDatetimeAndString
            | ScalarFuncSig::AddDurationAndDuration
            | ScalarFuncSig::AddDurationAndString
            | ScalarFuncSig::SubDatetimeAndDuration
            | ScalarFuncSig::SubDatetimeAndString
            | ScalarFuncSig::SubDurationAndDuration
            | ScalarFuncSig::SubDurationAndString
            | ScalarFuncSig::PeriodAdd
            | ScalarFuncSig::PeriodDiff
            | ScalarFuncSig::Strcmp
            | ScalarFuncSig::Instr
            | ScalarFuncSig::Locate2ArgsUtf8
            | ScalarFuncSig::InstrUtf8
            | ScalarFuncSig::Locate2Args => (2, 2),

            ScalarFuncSig::CastIntAsInt
            | ScalarFuncSig::CastIntAsReal
            | ScalarFuncSig::CastIntAsString
            | ScalarFuncSig::CastIntAsDecimal
            | ScalarFuncSig::CastIntAsTime
            | ScalarFuncSig::CastIntAsDuration
            | ScalarFuncSig::CastIntAsJson
            | ScalarFuncSig::CastRealAsInt
            | ScalarFuncSig::CastRealAsReal
            | ScalarFuncSig::CastRealAsString
            | ScalarFuncSig::CastRealAsDecimal
            | ScalarFuncSig::CastRealAsTime
            | ScalarFuncSig::CastRealAsDuration
            | ScalarFuncSig::CastRealAsJson
            | ScalarFuncSig::CastDecimalAsInt
            | ScalarFuncSig::CastDecimalAsReal
            | ScalarFuncSig::CastDecimalAsString
            | ScalarFuncSig::CastDecimalAsDecimal
            | ScalarFuncSig::CastDecimalAsTime
            | ScalarFuncSig::CastDecimalAsDuration
            | ScalarFuncSig::CastDecimalAsJson
            | ScalarFuncSig::CastStringAsInt
            | ScalarFuncSig::CastStringAsReal
            | ScalarFuncSig::CastStringAsString
            | ScalarFuncSig::CastStringAsDecimal
            | ScalarFuncSig::CastStringAsTime
            | ScalarFuncSig::CastStringAsDuration
            | ScalarFuncSig::CastStringAsJson
            | ScalarFuncSig::CastTimeAsInt
            | ScalarFuncSig::CastTimeAsReal
            | ScalarFuncSig::CastTimeAsString
            | ScalarFuncSig::CastTimeAsDecimal
            | ScalarFuncSig::CastTimeAsTime
            | ScalarFuncSig::CastTimeAsDuration
            | ScalarFuncSig::CastTimeAsJson
            | ScalarFuncSig::CastDurationAsInt
            | ScalarFuncSig::CastDurationAsReal
            | ScalarFuncSig::CastDurationAsString
            | ScalarFuncSig::CastDurationAsDecimal
            | ScalarFuncSig::CastDurationAsTime
            | ScalarFuncSig::CastDurationAsDuration
            | ScalarFuncSig::CastDurationAsJson
            | ScalarFuncSig::CastJsonAsInt
            | ScalarFuncSig::CastJsonAsReal
            | ScalarFuncSig::CastJsonAsString
            | ScalarFuncSig::CastJsonAsDecimal
            | ScalarFuncSig::CastJsonAsTime
            | ScalarFuncSig::CastJsonAsDuration
            | ScalarFuncSig::CastJsonAsJson
            | ScalarFuncSig::Date
            | ScalarFuncSig::LastDay
            | ScalarFuncSig::Hour
            | ScalarFuncSig::Minute
            | ScalarFuncSig::Second
            | ScalarFuncSig::MicroSecond
            | ScalarFuncSig::Month
            | ScalarFuncSig::MonthName
            | ScalarFuncSig::DayName
            | ScalarFuncSig::DayOfMonth
            | ScalarFuncSig::DayOfWeek
            | ScalarFuncSig::DayOfYear
            | ScalarFuncSig::WeekDay
            | ScalarFuncSig::WeekOfYear
            | ScalarFuncSig::Year
            | ScalarFuncSig::UnaryNotInt
            | ScalarFuncSig::UnaryNotReal
            | ScalarFuncSig::UnaryNotDecimal
            | ScalarFuncSig::UnaryMinusInt
            | ScalarFuncSig::UnaryMinusReal
            | ScalarFuncSig::UnaryMinusDecimal
            | ScalarFuncSig::IntIsTrue
            | ScalarFuncSig::IntIsFalse
            | ScalarFuncSig::IntIsNull
            | ScalarFuncSig::RealIsTrue
            | ScalarFuncSig::RealIsFalse
            | ScalarFuncSig::RealIsNull
            | ScalarFuncSig::DecimalIsTrue
            | ScalarFuncSig::DecimalIsFalse
            | ScalarFuncSig::DecimalIsNull
            | ScalarFuncSig::StringIsNull
            | ScalarFuncSig::TimeIsNull
            | ScalarFuncSig::DurationIsNull
            | ScalarFuncSig::JsonIsNull
            | ScalarFuncSig::AbsInt
            | ScalarFuncSig::AbsUInt
            | ScalarFuncSig::AbsReal
            | ScalarFuncSig::AbsDecimal
            | ScalarFuncSig::CeilReal
            | ScalarFuncSig::CeilIntToInt
            | ScalarFuncSig::CeilIntToDec
            | ScalarFuncSig::CeilDecToDec
            | ScalarFuncSig::CeilDecToInt
            | ScalarFuncSig::FloorReal
            | ScalarFuncSig::FloorIntToInt
            | ScalarFuncSig::FloorIntToDec
            | ScalarFuncSig::FloorDecToDec
            | ScalarFuncSig::FloorDecToInt
            | ScalarFuncSig::Rand
            | ScalarFuncSig::RandWithSeedFirstGen
            | ScalarFuncSig::Crc32
            | ScalarFuncSig::Sign
            | ScalarFuncSig::Sqrt
            | ScalarFuncSig::Atan1Arg
            | ScalarFuncSig::Acos
            | ScalarFuncSig::Asin
            | ScalarFuncSig::Cos
            | ScalarFuncSig::Tan
            | ScalarFuncSig::Sin
            | ScalarFuncSig::JsonTypeSig
            | ScalarFuncSig::JsonUnquoteSig
            | ScalarFuncSig::Log10
            | ScalarFuncSig::Log1Arg
            | ScalarFuncSig::Log2
            | ScalarFuncSig::Ascii
            | ScalarFuncSig::CharLengthUtf8
            | ScalarFuncSig::CharLength
            | ScalarFuncSig::ReverseUtf8
            | ScalarFuncSig::Reverse
            | ScalarFuncSig::Quote
            | ScalarFuncSig::Upper
            | ScalarFuncSig::Lower
            | ScalarFuncSig::Length
            | ScalarFuncSig::Bin
            | ScalarFuncSig::LTrim
            | ScalarFuncSig::RTrim
            | ScalarFuncSig::BitCount
            | ScalarFuncSig::BitLength
            | ScalarFuncSig::RoundReal
            | ScalarFuncSig::RoundDec
            | ScalarFuncSig::RoundInt
            | ScalarFuncSig::BitNegSig
            | ScalarFuncSig::IsIPv4
            | ScalarFuncSig::IsIPv4Compat
            | ScalarFuncSig::IsIPv4Mapped
            | ScalarFuncSig::IsIPv6
            | ScalarFuncSig::InetAton
            | ScalarFuncSig::InetNtoa
            | ScalarFuncSig::Inet6Aton
            | ScalarFuncSig::Inet6Ntoa
            | ScalarFuncSig::HexIntArg
            | ScalarFuncSig::HexStrArg
            | ScalarFuncSig::UnHex
            | ScalarFuncSig::Cot
            | ScalarFuncSig::Degrees
            | ScalarFuncSig::Sha1
            | ScalarFuncSig::Md5
            | ScalarFuncSig::Radians
            | ScalarFuncSig::Exp
            | ScalarFuncSig::Trim1Arg
            | ScalarFuncSig::FromBase64
            | ScalarFuncSig::ToBase64
            | ScalarFuncSig::WeekWithoutMode
            | ScalarFuncSig::YearWeekWithoutMode
            | ScalarFuncSig::Space
            | ScalarFuncSig::Compress
            | ScalarFuncSig::Uncompress
            | ScalarFuncSig::UncompressedLength
            | ScalarFuncSig::ToDays
            | ScalarFuncSig::FromDays
            | ScalarFuncSig::Ord
            | ScalarFuncSig::OctInt
            | ScalarFuncSig::JsonDepthSig => (1, 1),

            ScalarFuncSig::IfInt
            | ScalarFuncSig::IfReal
            | ScalarFuncSig::IfString
            | ScalarFuncSig::IfDecimal
            | ScalarFuncSig::IfTime
            | ScalarFuncSig::IfDuration
            | ScalarFuncSig::IfJson
            | ScalarFuncSig::LikeSig
            | ScalarFuncSig::Conv
            | ScalarFuncSig::Trim3Args
            | ScalarFuncSig::SubstringIndex
            | ScalarFuncSig::Substring3ArgsUtf8
            | ScalarFuncSig::Substring3Args
            | ScalarFuncSig::LpadUtf8
            | ScalarFuncSig::Lpad
            | ScalarFuncSig::RpadUtf8
            | ScalarFuncSig::Rpad
            | ScalarFuncSig::Locate3ArgsUtf8
            | ScalarFuncSig::Locate3Args
            | ScalarFuncSig::Replace => (3, 3),

            ScalarFuncSig::JsonArraySig
            | ScalarFuncSig::IntAnyValue
            | ScalarFuncSig::RealAnyValue
            | ScalarFuncSig::StringAnyValue
            | ScalarFuncSig::TimeAnyValue
            | ScalarFuncSig::DecimalAnyValue
            | ScalarFuncSig::JsonAnyValue
            | ScalarFuncSig::DurationAnyValue
            | ScalarFuncSig::JsonObjectSig => (0, usize::MAX),

            ScalarFuncSig::CoalesceDecimal
            | ScalarFuncSig::CoalesceDuration
            | ScalarFuncSig::CoalesceInt
            | ScalarFuncSig::CoalesceJson
            | ScalarFuncSig::CoalesceReal
            | ScalarFuncSig::CoalesceString
            | ScalarFuncSig::CoalesceTime
            | ScalarFuncSig::CaseWhenDecimal
            | ScalarFuncSig::CaseWhenDuration
            | ScalarFuncSig::CaseWhenInt
            | ScalarFuncSig::CaseWhenJson
            | ScalarFuncSig::CaseWhenReal
            | ScalarFuncSig::CaseWhenString
            | ScalarFuncSig::Concat
            | ScalarFuncSig::ConcatWs
            | ScalarFuncSig::FieldInt
            | ScalarFuncSig::FieldReal
            | ScalarFuncSig::FieldString
            | ScalarFuncSig::CaseWhenTime => (1, usize::MAX),

            ScalarFuncSig::JsonExtractSig
            | ScalarFuncSig::JsonRemoveSig
            | ScalarFuncSig::JsonMergeSig
            | ScalarFuncSig::InInt
            | ScalarFuncSig::InReal
            | ScalarFuncSig::InString
            | ScalarFuncSig::InDecimal
            | ScalarFuncSig::InTime
            | ScalarFuncSig::InDuration
            | ScalarFuncSig::InJson
            | ScalarFuncSig::GreatestInt
            | ScalarFuncSig::GreatestReal
            | ScalarFuncSig::GreatestDecimal
            | ScalarFuncSig::GreatestString
            | ScalarFuncSig::GreatestTime
            | ScalarFuncSig::LeastInt
            | ScalarFuncSig::LeastReal
            | ScalarFuncSig::LeastDecimal
            | ScalarFuncSig::LeastString
            | ScalarFuncSig::LeastTime
            | ScalarFuncSig::IntervalInt
            | ScalarFuncSig::Elt
            | ScalarFuncSig::IntervalReal => (2, usize::MAX),

            ScalarFuncSig::JsonSetSig
            | ScalarFuncSig::JsonInsertSig
            | ScalarFuncSig::JsonReplaceSig => (3, usize::MAX),

            ScalarFuncSig::AddTimeDateTimeNull
            | ScalarFuncSig::AddTimeDurationNull
            | ScalarFuncSig::AddTimeStringNull
            | ScalarFuncSig::SubTimeDateTimeNull
            | ScalarFuncSig::SubTimeDurationNull
            | ScalarFuncSig::Pi => (0, 0),

            // unimplemented signature
            ScalarFuncSig::TruncateUint
            | ScalarFuncSig::AesDecryptIv
            | ScalarFuncSig::AesEncryptIv
            | ScalarFuncSig::Encode
            | ScalarFuncSig::Decode
            | ScalarFuncSig::SubDateStringReal
            | ScalarFuncSig::SubDateIntReal
            | ScalarFuncSig::SubDateIntDecimal
            | ScalarFuncSig::SubDateDatetimeReal
            | ScalarFuncSig::SubDateDatetimeDecimal
            | ScalarFuncSig::SubDateDurationString
            | ScalarFuncSig::SubDateDurationInt
            | ScalarFuncSig::SubDateDurationReal
            | ScalarFuncSig::SubDateDurationDecimal
            | ScalarFuncSig::AddDateStringReal
            | ScalarFuncSig::AddDateIntReal
            | ScalarFuncSig::AddDateIntDecimal
            | ScalarFuncSig::AddDateDatetimeReal
            | ScalarFuncSig::AddDateDatetimeDecimal
            | ScalarFuncSig::AddDateDurationString
            | ScalarFuncSig::AddDateDurationInt
            | ScalarFuncSig::AddDateDurationReal
            | ScalarFuncSig::AddDateDurationDecimal
            | ScalarFuncSig::AddDateAndDuration
            | ScalarFuncSig::AddDateAndString
            | ScalarFuncSig::AddDateDatetimeInt
            | ScalarFuncSig::AddDateDatetimeString
            | ScalarFuncSig::AddDateIntInt
            | ScalarFuncSig::AddDateIntString
            | ScalarFuncSig::AddDateStringDecimal
            | ScalarFuncSig::AddDateStringInt
            | ScalarFuncSig::AddDateStringString
            | ScalarFuncSig::AddStringAndDuration
            | ScalarFuncSig::AddStringAndString
            | ScalarFuncSig::AesDecrypt
            | ScalarFuncSig::AesEncrypt
            | ScalarFuncSig::Char
            | ScalarFuncSig::ConnectionId
            | ScalarFuncSig::Convert
            | ScalarFuncSig::ConvertTz
            | ScalarFuncSig::CurrentDate
            | ScalarFuncSig::CurrentTime0Arg
            | ScalarFuncSig::CurrentTime1Arg
            | ScalarFuncSig::CurrentUser
            | ScalarFuncSig::Database
            | ScalarFuncSig::DateLiteral
            | ScalarFuncSig::DurationDurationTimeDiff
            | ScalarFuncSig::DurationStringTimeDiff
            | ScalarFuncSig::ExportSet3Arg
            | ScalarFuncSig::ExportSet4Arg
            | ScalarFuncSig::ExportSet5Arg
            | ScalarFuncSig::ExtractDatetime
            | ScalarFuncSig::ExtractDuration
            | ScalarFuncSig::FindInSet
            | ScalarFuncSig::Format
            | ScalarFuncSig::FormatWithLocale
            | ScalarFuncSig::FoundRows
            | ScalarFuncSig::FromUnixTime1Arg
            | ScalarFuncSig::FromUnixTime2Arg
            | ScalarFuncSig::GetFormat
            | ScalarFuncSig::GetParamString
            | ScalarFuncSig::GetVar
            | ScalarFuncSig::InsertUtf8
            | ScalarFuncSig::Insert
            | ScalarFuncSig::LastInsertId
            | ScalarFuncSig::LastInsertIdWithId
            | ScalarFuncSig::Lock
            | ScalarFuncSig::MakeDate
            | ScalarFuncSig::MakeSet
            | ScalarFuncSig::MakeTime
            | ScalarFuncSig::NowWithArg
            | ScalarFuncSig::NowWithoutArg
            | ScalarFuncSig::NullTimeDiff
            | ScalarFuncSig::OctString
            | ScalarFuncSig::Password
            | ScalarFuncSig::Quarter
            | ScalarFuncSig::RandomBytes
            | ScalarFuncSig::ReleaseLock
            | ScalarFuncSig::Repeat
            | ScalarFuncSig::RowCount
            | ScalarFuncSig::RowSig
            | ScalarFuncSig::SecToTime
            | ScalarFuncSig::SetVar
            | ScalarFuncSig::Sleep
            | ScalarFuncSig::StringDurationTimeDiff
            | ScalarFuncSig::StringStringTimeDiff
            | ScalarFuncSig::StringTimeTimeDiff
            | ScalarFuncSig::StrToDateDate
            | ScalarFuncSig::StrToDateDatetime
            | ScalarFuncSig::StrToDateDuration
            | ScalarFuncSig::SubDateAndDuration
            | ScalarFuncSig::SubDateAndString
            | ScalarFuncSig::SubDateDatetimeInt
            | ScalarFuncSig::SubDateDatetimeString
            | ScalarFuncSig::SubDateIntInt
            | ScalarFuncSig::SubDateIntString
            | ScalarFuncSig::SubDateStringDecimal
            | ScalarFuncSig::SubDateStringInt
            | ScalarFuncSig::SubDateStringString
            | ScalarFuncSig::SubStringAndDuration
            | ScalarFuncSig::SubStringAndString
            | ScalarFuncSig::SubTimeStringNull
            | ScalarFuncSig::SysDateWithFsp
            | ScalarFuncSig::SysDateWithoutFsp
            | ScalarFuncSig::TiDbVersion
            | ScalarFuncSig::Time
            | ScalarFuncSig::TimeFormat
            | ScalarFuncSig::TimeLiteral
            | ScalarFuncSig::Timestamp1Arg
            | ScalarFuncSig::Timestamp2Args
            | ScalarFuncSig::TimestampAdd
            | ScalarFuncSig::TimestampDiff
            | ScalarFuncSig::TimestampLiteral
            | ScalarFuncSig::TimeStringTimeDiff
            | ScalarFuncSig::TimeTimeTimeDiff
            | ScalarFuncSig::TimeToSec
            | ScalarFuncSig::ToSeconds
            | ScalarFuncSig::UnixTimestampCurrent
            | ScalarFuncSig::UnixTimestampDec
            | ScalarFuncSig::UnixTimestampInt
            | ScalarFuncSig::User
            | ScalarFuncSig::UtcDate
            | ScalarFuncSig::UtcTimestampWithArg
            | ScalarFuncSig::UtcTimestampWithoutArg
            | ScalarFuncSig::UtcTimeWithArg
            | ScalarFuncSig::UtcTimeWithoutArg
            | ScalarFuncSig::Uuid
            | ScalarFuncSig::ValuesDecimal
            | ScalarFuncSig::ValuesDuration
            | ScalarFuncSig::ValuesInt
            | ScalarFuncSig::ValuesJson
            | ScalarFuncSig::ValuesReal
            | ScalarFuncSig::ValuesString
            | ScalarFuncSig::ValuesTime
            | ScalarFuncSig::Version
            | ScalarFuncSig::JsonArrayAppendSig
            | ScalarFuncSig::JsonArrayInsertSig
            | ScalarFuncSig::JsonMergePatchSig
            | ScalarFuncSig::JsonMergePreserveSig
            | ScalarFuncSig::JsonContainsPathSig
            | ScalarFuncSig::JsonPrettySig
            | ScalarFuncSig::JsonQuoteSig
            | ScalarFuncSig::JsonSearchSig
            | ScalarFuncSig::JsonStorageSizeSig
            | ScalarFuncSig::JsonKeysSig
            | ScalarFuncSig::JsonLengthSig
            | ScalarFuncSig::JsonValidJsonSig
            | ScalarFuncSig::JsonContainsSig
            | ScalarFuncSig::JsonKeys2ArgsSig
            | ScalarFuncSig::JsonValidStringSig
            | ScalarFuncSig::JsonValidOthersSig => return Err(Error::UnknownSignature(sig)),

            // PbCode is unspecified
            ScalarFuncSig::Unspecified => {
                return Err(box_err!("TiDB internal error (unspecified PbCode)"));
            }
        };
        if args < min_args || args > max_args {
            return Err(box_err!(
                "unexpected arguments: sig {:?} with {} args",
                sig,
                args
            ));
        }
        let other_checks = match sig {
            ScalarFuncSig::JsonObjectSig => args & 1 == 0,
            ScalarFuncSig::JsonSetSig
            | ScalarFuncSig::JsonInsertSig
            | ScalarFuncSig::JsonReplaceSig => args & 1 == 1,
            _ => true,
        };
        if !other_checks {
            return Err(box_err!(
                "unexpected arguments: sig {:?} with {} args",
                sig,
                args
            ));
        }
        Ok(())
    }
}

macro_rules! dispatch_call {
    (
        INT_CALLS {$($i_sig:ident => $i_func:ident $($i_arg:expr)*,)*}
        REAL_CALLS {$($r_sig:ident => $r_func:ident $($r_arg:expr)*,)*}
        DEC_CALLS {$($d_sig:ident => $d_func:ident $($d_arg:expr)*,)*}
        BYTES_CALLS {$($b_sig:ident => $b_func:ident $($b_arg:expr)*,)*}
        TIME_CALLS {$($t_sig:ident => $t_func:ident $($t_arg:expr)*,)*}
        DUR_CALLS {$($u_sig:ident => $u_func:ident $($u_arg:expr)*,)*}
        JSON_CALLS {$($j_sig:ident => $j_func:ident $($j_arg:expr)*,)*}
    ) => {
        impl ScalarFunc {
            pub fn eval_int(&self, ctx: &mut EvalContext, row: &[Datum]) -> Result<Option<i64>> {
                match self.sig {
                    $(ScalarFuncSig::$i_sig => self.$i_func(ctx, row, $($i_arg),*)),*,
                    _ => Err(Error::UnknownSignature(self.sig))
                }
            }

            pub fn eval_real(&self, ctx: &mut EvalContext, row: &[Datum]) -> Result<Option<f64>> {
                match self.sig {
                    $(ScalarFuncSig::$r_sig => self.$r_func(ctx, row, $($r_arg),*),)*
                    _ => Err(Error::UnknownSignature(self.sig))
                }
            }

            pub fn eval_decimal<'a, 'b: 'a>(
                &'b self, ctx: &mut EvalContext,
                row: &'a [Datum]
            ) -> Result<Option<Cow<'a, Decimal>>> {
                match self.sig {
                    $(ScalarFuncSig::$d_sig => self.$d_func(ctx, row, $($d_arg),*),)*
                    _ => Err(Error::UnknownSignature(self.sig))
                }
            }

            pub fn eval_bytes<'a, 'b: 'a>(
                &'b self,
                ctx: &mut EvalContext,
                row: &'a [Datum]
            ) -> Result<Option<Cow<'a, [u8]>>> {
                match self.sig {
                    $(ScalarFuncSig::$b_sig => self.$b_func(ctx, row, $($b_arg),*),)*
                    _ => Err(Error::UnknownSignature(self.sig))
                }
            }

            pub fn eval_time<'a, 'b: 'a>(
                &'b self,
                ctx: &mut EvalContext,
                row: &'a [Datum]
            ) -> Result<Option<Cow<'a, Time>>> {
                match self.sig {
                    $(ScalarFuncSig::$t_sig => self.$t_func(ctx, row, $($t_arg),*),)*
                    _ => Err(Error::UnknownSignature(self.sig))
                }
            }

            pub fn eval_duration<'a, 'b: 'a>(
                &'b self,
                ctx: &mut EvalContext,
                row: &'a [Datum]
            ) -> Result<Option<Duration>> {
                match self.sig {
                    $(ScalarFuncSig::$u_sig => self.$u_func(ctx, row, $($u_arg),*),)*
                    _ => Err(Error::UnknownSignature(self.sig))
                }
            }

            pub fn eval_json<'a, 'b: 'a>(
                &'b self,
                ctx: &mut EvalContext,
                row: &'a [Datum]
            ) -> Result<Option<Cow<'a, Json>>> {
                match self.sig {
                    $(ScalarFuncSig::$j_sig => self.$j_func(ctx, row, $($j_arg),*),)*
                    _ => Err(Error::UnknownSignature(self.sig))
                }
            }

            pub fn eval(&self, ctx: &mut EvalContext, row: &[Datum]) -> Result<Datum> {
                match self.sig {
                    $(ScalarFuncSig::$i_sig => {
                        match self.$i_func(ctx, row, $($i_arg)*) {
                            Ok(Some(i)) => {
                                if self.field_type.as_accessor().flag().contains(FieldTypeFlag::UNSIGNED) {
                                    Ok(Datum::U64(i as u64))
                                } else {
                                    Ok(Datum::I64(i))
                                }
                            }
                            Ok(None) => Ok(Datum::Null),
                            Err(e) => Err(e),
                        }
                    },)*
                    $(ScalarFuncSig::$r_sig => {
                        self.$r_func(ctx, row, $($r_arg)*).map(Datum::from)
                    })*
                    $(ScalarFuncSig::$d_sig => {
                        self.$d_func(ctx, row, $($d_arg)*).map(Datum::from)
                    })*
                    $(ScalarFuncSig::$b_sig => {
                        self.$b_func(ctx, row, $($b_arg)*).map(Datum::from)
                    })*
                    $(ScalarFuncSig::$t_sig => {
                        self.$t_func(ctx, row, $($t_arg)*).map(Datum::from)
                    })*
                    $(ScalarFuncSig::$u_sig => {
                        self.$u_func(ctx, row, $($u_arg)*).map(Datum::from)
                    })*
                    $(ScalarFuncSig::$j_sig => {
                        self.$j_func(ctx, row, $($j_arg)*).map(Datum::from)
                    })*
                    _ => unimplemented!(),
                }
            }
        }
    };
}

dispatch_call! {
    INT_CALLS {
        LtInt => compare_int CmpOp::LT,
        LeInt => compare_int CmpOp::LE,
        GtInt => compare_int CmpOp::GT,
        GeInt => compare_int CmpOp::GE,
        EqInt => compare_int CmpOp::EQ,
        NeInt => compare_int CmpOp::NE,
        NullEqInt => compare_int CmpOp::NullEQ,

        LtReal => compare_real CmpOp::LT,
        LeReal => compare_real CmpOp::LE,
        GtReal => compare_real CmpOp::GT,
        GeReal => compare_real CmpOp::GE,
        EqReal => compare_real CmpOp::EQ,
        NeReal => compare_real CmpOp::NE,
        NullEqReal => compare_real CmpOp::NullEQ,

        LtDecimal => compare_decimal CmpOp::LT,
        LeDecimal => compare_decimal CmpOp::LE,
        GtDecimal => compare_decimal CmpOp::GT,
        GeDecimal => compare_decimal CmpOp::GE,
        EqDecimal => compare_decimal CmpOp::EQ,
        NeDecimal => compare_decimal CmpOp::NE,
        NullEqDecimal => compare_decimal CmpOp::NullEQ,

        LtString => compare_string CmpOp::LT,
        LeString => compare_string CmpOp::LE,
        GtString => compare_string CmpOp::GT,
        GeString => compare_string CmpOp::GE,
        EqString => compare_string CmpOp::EQ,
        NeString => compare_string CmpOp::NE,
        NullEqString => compare_string CmpOp::NullEQ,

        LtTime => compare_time CmpOp::LT,
        LeTime => compare_time CmpOp::LE,
        GtTime => compare_time CmpOp::GT,
        GeTime => compare_time CmpOp::GE,
        EqTime => compare_time CmpOp::EQ,
        NeTime => compare_time CmpOp::NE,
        NullEqTime => compare_time CmpOp::NullEQ,

        LtDuration => compare_duration CmpOp::LT,
        LeDuration => compare_duration CmpOp::LE,
        GtDuration => compare_duration CmpOp::GT,
        GeDuration => compare_duration CmpOp::GE,
        EqDuration => compare_duration CmpOp::EQ,
        NeDuration => compare_duration CmpOp::NE,
        NullEqDuration => compare_duration CmpOp::NullEQ,

        LtJson => compare_json CmpOp::LT,
        LeJson => compare_json CmpOp::LE,
        GtJson => compare_json CmpOp::GT,
        GeJson => compare_json CmpOp::GE,
        EqJson => compare_json CmpOp::EQ,
        NeJson => compare_json CmpOp::NE,
        NullEqJson => compare_json CmpOp::NullEQ,

        CastIntAsInt => cast_int_as_int,
        CastRealAsInt => cast_real_as_int,
        CastDecimalAsInt => cast_decimal_as_int,
        CastStringAsInt => cast_str_as_int,
        CastTimeAsInt => cast_time_as_int,
        CastDurationAsInt => cast_duration_as_int,
        CastJsonAsInt => cast_json_as_int,

        InInt => in_int,
        InReal => in_real,
        InDecimal => in_decimal,
        InString => in_string,
        InTime => in_time,
        InDuration => in_duration,
        InJson => in_json,
        IntervalInt => interval_int,
        IntervalReal => interval_real,
        IntAnyValue => int_any_value,

        PlusInt => plus_int,
        MinusInt => minus_int,
        MultiplyInt => multiply_int,
        MultiplyIntUnsigned => multiply_int_unsigned,
        IntDivideInt => int_divide_int,
        IntDivideDecimal => int_divide_decimal,
        ModInt => mod_int,

        Hour => hour,
        Minute => minute,
        Second => second,
        MicroSecond => micro_second,
        Month => month,
        DayOfMonth => day_of_month,
        DayOfWeek => day_of_week,
        DayOfYear => day_of_year,
        WeekWithMode => week_with_mode,
        WeekWithoutMode => week_without_mode,
        YearWeekWithMode => year_week_with_mode,
        YearWeekWithoutMode => year_week_without_mode,
        WeekDay => week_day,
        WeekOfYear => week_of_year,
        Year => year,
        ToDays => to_days,
        DateDiff => date_diff,
        PeriodAdd => period_add,
        PeriodDiff => period_diff,

        LogicalAnd => logical_and,
        LogicalOr => logical_or,
        LogicalXor => logical_xor,

        UnaryNotInt => unary_not_int,
        UnaryNotReal => unary_not_real,
        UnaryNotDecimal => unary_not_decimal,
        UnaryMinusInt => unary_minus_int,
        IntIsNull => int_is_null,
        IntIsFalse => int_is_false,
        IntIsTrue => int_is_true,
        RealIsTrue => real_is_true,
        RealIsFalse => real_is_false,
        RealIsNull => real_is_null,
        DecimalIsNull => decimal_is_null,
        DecimalIsTrue => decimal_is_true,
        DecimalIsFalse => decimal_is_false,
        StringIsNull => string_is_null,
        TimeIsNull => time_is_null,
        DurationIsNull => duration_is_null,
        JsonIsNull => json_is_null,

        AbsInt => abs_int,
        AbsUInt => abs_uint,
        CeilIntToInt => ceil_int_to_int,
        CeilDecToInt => ceil_dec_to_int,
        FloorIntToInt => floor_int_to_int,
        FloorDecToInt => floor_dec_to_int,
        Crc32 => crc32,
        Sign => sign,

        RoundInt => round_int,
        RoundWithFracInt => round_with_frac_int,

        TruncateInt => truncate_int,

        IfNullInt => if_null_int,
        IfInt => if_int,

        CoalesceInt => coalesce_int,
        CaseWhenInt => case_when_int,
        GreatestInt => greatest_int,
        LeastInt => least_int,

        LikeSig => like,
        RegexpUtf8Sig => regexp_utf8,
        RegexpSig => regexp,

        BitAndSig => bit_and,
        BitNegSig => bit_neg,
        BitOrSig => bit_or,
        BitXorSig => bit_xor,

        Length => length,
        Locate2ArgsUtf8 => locate_2_args_utf8,
        Locate3ArgsUtf8 => locate_3_args_utf8,
        Locate2Args => locate_2_args,
        Locate3Args => locate_3_args,
        BitCount => bit_count,
        FieldInt => field_int,
        FieldReal => field_real,
        FieldString => field_string,
        CharLengthUtf8 => char_length_utf8,
        CharLength => char_length,
        BitLength => bit_length,
        LeftShift => left_shift,
        RightShift => right_shift,
        Ascii => ascii,
        IsIPv4 => is_ipv4,
        IsIPv4Compat => is_ipv4_compat,
        IsIPv4Mapped => is_ipv4_mapped,
        IsIPv6 => is_ipv6,
        InetAton => inet_aton,

        UncompressedLength => uncompressed_length,
        Strcmp => strcmp,
        Instr => instr,
<<<<<<< HEAD
        Ord => ord,
=======
        InstrUtf8 => instr_utf8,
>>>>>>> b005d9b2
        JsonDepthSig => json_depth,
    }
    REAL_CALLS {
        CastIntAsReal => cast_int_as_real,
        CastRealAsReal => cast_real_as_real,
        CastDecimalAsReal => cast_decimal_as_real,
        CastStringAsReal => cast_str_as_real,
        CastTimeAsReal => cast_time_as_real,
        CastDurationAsReal => cast_duration_as_real,
        CastJsonAsReal => cast_json_as_real,
        UnaryMinusReal => unary_minus_real,

        PlusReal => plus_real,
        MinusReal => minus_real,
        MultiplyReal => multiply_real,
        DivideReal => divide_real,
        ModReal => mod_real,

        AbsReal => abs_real,
        CeilReal => ceil_real,
        FloorReal => floor_real,
        RoundReal => round_real,
        RoundWithFracReal => round_with_frac_real,
        Pi => pi,
        Rand => rand,
        RandWithSeedFirstGen => rand_with_seed_first_gen,
        TruncateReal => truncate_real,
        Radians => radians,
        Exp => exp,

        RealAnyValue => real_any_value,

        IfNullReal => if_null_real,
        IfReal => if_real,

        CoalesceReal => coalesce_real,
        CaseWhenReal => case_when_real,
        Log2 => log2,
        Log10 => log10,
        Log1Arg => log_1_arg,
        Log2Args => log_2_args,
        GreatestReal => greatest_real,
        LeastReal => least_real,
        Sqrt => sqrt,
        Atan1Arg => atan_1_arg,
        Atan2Args => atan_2_args,
        Acos => acos,
        Asin => asin,
        Cos => cos,
        Tan => tan,
        Sin => sin,
        Pow => pow,
        Cot => cot,
        Degrees => degrees,
    }
    DEC_CALLS {
        CastIntAsDecimal => cast_int_as_decimal,
        CastRealAsDecimal => cast_real_as_decimal,
        CastDecimalAsDecimal => cast_decimal_as_decimal,
        CastStringAsDecimal => cast_str_as_decimal,
        CastTimeAsDecimal => cast_time_as_decimal,
        CastDurationAsDecimal => cast_duration_as_decimal,
        CastJsonAsDecimal => cast_json_as_decimal,
        UnaryMinusDecimal => unary_minus_decimal,

        PlusDecimal => plus_decimal,
        MinusDecimal => minus_decimal,
        MultiplyDecimal => multiply_decimal,
        DivideDecimal => divide_decimal,
        ModDecimal => mod_decimal,

        AbsDecimal => abs_decimal,
        CeilDecToDec => ceil_dec_to_dec,
        CeilIntToDec => cast_int_as_decimal,
        FloorDecToDec => floor_dec_to_dec,
        FloorIntToDec => cast_int_as_decimal,
        RoundDec => round_dec,
        RoundWithFracDec => round_with_frac_dec,

        DecimalAnyValue => decimal_any_value,

        TruncateDecimal => truncate_decimal,

        IfNullDecimal => if_null_decimal,
        IfDecimal => if_decimal,

        CoalesceDecimal => coalesce_decimal,
        CaseWhenDecimal => case_when_decimal,
        GreatestDecimal => greatest_decimal,
        LeastDecimal => least_decimal,
    }
    BYTES_CALLS {
        CastIntAsString => cast_int_as_str,
        CastRealAsString => cast_real_as_str,
        CastDecimalAsString => cast_decimal_as_str,
        CastStringAsString => cast_str_as_str,
        CastTimeAsString => cast_time_as_str,
        CastDurationAsString => cast_duration_as_str,
        CastJsonAsString => cast_json_as_str,

        IfNullString => if_null_string,
        IfString => if_string,

        CoalesceString => coalesce_string,
        CaseWhenString => case_when_string,
        GreatestString => greatest_string,
        LeastString => least_string,
        GreatestTime => greatest_time,
        LeastTime => least_time,
        JsonTypeSig => json_type,
        JsonUnquoteSig => json_unquote,

        LeftUtf8 => left_utf8,
        RightUtf8 => right_utf8,
        Left => left,
        Right => right,
        Upper => upper,
        Lower => lower,
        DateFormatSig => date_format,
        MonthName => month_name,
        DayName => day_name,
        Bin => bin,
        Concat => concat,
        Replace => replace,
        ConcatWs => concat_ws,
        LTrim => ltrim,
        RTrim => rtrim,
        ReverseUtf8 => reverse_utf8,
        Reverse => reverse,
        HexIntArg => hex_int_arg,
        HexStrArg => hex_str_arg,
        UnHex => un_hex,
        InetNtoa => inet_ntoa,
        Inet6Aton => inet6_aton,
        Inet6Ntoa => inet6_ntoa,
        Md5 => md5,
        Sha1 => sha1,
        Sha2 => sha2,
        Elt => elt,
        FromBase64 => from_base64,
        ToBase64 => to_base64,
        Compress => compress,
        Uncompress => uncompress,
        Quote => quote,
        OctInt => oct_int,

        Conv => conv,
        Trim1Arg => trim_1_arg,
        Trim2Args => trim_2_args,
        Trim3Args => trim_3_args,
        SubstringIndex => substring_index,
        Substring2ArgsUtf8 => substring_2_args_utf8,
        Substring3ArgsUtf8 => substring_3_args_utf8,
        Substring2Args => substring_2_args,
        Substring3Args => substring_3_args,
        Space => space,
        LpadUtf8 => lpad_utf8,
        Lpad => lpad,
        RpadUtf8 => rpad_utf8,
        Rpad => rpad,

        StringAnyValue => string_any_value,
        AddTimeStringNull => add_time_string_null,
    }
    TIME_CALLS {
        CastIntAsTime => cast_int_as_time,
        CastRealAsTime => cast_real_as_time,
        CastDecimalAsTime => cast_decimal_as_time,
        CastStringAsTime => cast_str_as_time,
        CastTimeAsTime => cast_time_as_time,
        CastDurationAsTime => cast_duration_as_time,
        CastJsonAsTime => cast_json_as_time,

        TimeAnyValue => time_any_value,

        Date => date,
        LastDay => last_day,
        AddDatetimeAndDuration => add_datetime_and_duration,
        AddDatetimeAndString => add_datetime_and_string,
        AddTimeDateTimeNull => add_time_datetime_null,
        SubDatetimeAndDuration => sub_datetime_and_duration,
        SubDatetimeAndString => sub_datetime_and_string,
        SubTimeDateTimeNull => sub_time_datetime_null,
        FromDays => from_days,

        IfNullTime => if_null_time,
        IfTime => if_time,

        CoalesceTime => coalesce_time,
        CaseWhenTime => case_when_time,
    }
    DUR_CALLS {
        CastIntAsDuration => cast_int_as_duration,
        CastRealAsDuration => cast_real_as_duration,
        CastDecimalAsDuration => cast_decimal_as_duration,
        CastStringAsDuration => cast_str_as_duration,
        CastTimeAsDuration => cast_time_as_duration,
        CastDurationAsDuration => cast_duration_as_duration,
        CastJsonAsDuration => cast_json_as_duration,

        DurationAnyValue => duration_any_value,

        IfNullDuration => if_null_duration,
        IfDuration => if_duration,

        CoalesceDuration => coalesce_duration,
        CaseWhenDuration => case_when_duration,

        AddDurationAndDuration => add_duration_and_duration,
        AddDurationAndString => add_duration_and_string,
        AddTimeDurationNull => add_time_duration_null,

        SubDurationAndDuration => sub_duration_and_duration,
        SubDurationAndString => sub_duration_and_string,
        SubTimeDurationNull => sub_time_duration_null,
    }
    JSON_CALLS {
        CastIntAsJson => cast_int_as_json,
        CastRealAsJson => cast_real_as_json,
        CastDecimalAsJson => cast_decimal_as_json,
        CastStringAsJson => cast_str_as_json,
        CastTimeAsJson => cast_time_as_json,
        CastDurationAsJson => cast_duration_as_json,
        CastJsonAsJson => cast_json_as_json,

        CoalesceJson => coalesce_json,
        CaseWhenJson => case_when_json,

        IfJson => if_json,
        IfNullJson => if_null_json,

        JsonExtractSig => json_extract,
        JsonSetSig => json_set,
        JsonInsertSig => json_insert,
        JsonReplaceSig => json_replace,
        JsonRemoveSig => json_remove,
        JsonMergeSig => json_merge,
        JsonArraySig => json_array,
        JsonObjectSig => json_object,
        JsonAnyValue => json_any_value,
    }
}

#[cfg(test)]
mod tests {
    use crate::expr::{Error, ScalarFunc};
    use std::usize;
    use tipb::ScalarFuncSig;

    #[test]
    fn test_check_args() {
        let cases = vec![
            (
                vec![
                    ScalarFuncSig::LtInt,
                    ScalarFuncSig::LeInt,
                    ScalarFuncSig::GtInt,
                    ScalarFuncSig::GeInt,
                    ScalarFuncSig::EqInt,
                    ScalarFuncSig::NeInt,
                    ScalarFuncSig::NullEqInt,
                    ScalarFuncSig::LtReal,
                    ScalarFuncSig::LeReal,
                    ScalarFuncSig::GtReal,
                    ScalarFuncSig::GeReal,
                    ScalarFuncSig::EqReal,
                    ScalarFuncSig::NeReal,
                    ScalarFuncSig::NullEqReal,
                    ScalarFuncSig::LtDecimal,
                    ScalarFuncSig::LeDecimal,
                    ScalarFuncSig::GtDecimal,
                    ScalarFuncSig::GeDecimal,
                    ScalarFuncSig::EqDecimal,
                    ScalarFuncSig::NeDecimal,
                    ScalarFuncSig::NullEqDecimal,
                    ScalarFuncSig::LtString,
                    ScalarFuncSig::LeString,
                    ScalarFuncSig::GtString,
                    ScalarFuncSig::GeString,
                    ScalarFuncSig::EqString,
                    ScalarFuncSig::NeString,
                    ScalarFuncSig::NullEqString,
                    ScalarFuncSig::LtTime,
                    ScalarFuncSig::LeTime,
                    ScalarFuncSig::GtTime,
                    ScalarFuncSig::GeTime,
                    ScalarFuncSig::EqTime,
                    ScalarFuncSig::NeTime,
                    ScalarFuncSig::NullEqTime,
                    ScalarFuncSig::LtDuration,
                    ScalarFuncSig::LeDuration,
                    ScalarFuncSig::GtDuration,
                    ScalarFuncSig::GeDuration,
                    ScalarFuncSig::EqDuration,
                    ScalarFuncSig::NeDuration,
                    ScalarFuncSig::NullEqDuration,
                    ScalarFuncSig::LtJson,
                    ScalarFuncSig::LeJson,
                    ScalarFuncSig::GtJson,
                    ScalarFuncSig::GeJson,
                    ScalarFuncSig::EqJson,
                    ScalarFuncSig::NeJson,
                    ScalarFuncSig::NullEqJson,
                    ScalarFuncSig::PlusReal,
                    ScalarFuncSig::PlusDecimal,
                    ScalarFuncSig::PlusInt,
                    ScalarFuncSig::MinusReal,
                    ScalarFuncSig::MinusDecimal,
                    ScalarFuncSig::MinusInt,
                    ScalarFuncSig::MultiplyReal,
                    ScalarFuncSig::MultiplyDecimal,
                    ScalarFuncSig::MultiplyInt,
                    ScalarFuncSig::MultiplyIntUnsigned,
                    ScalarFuncSig::IfNullInt,
                    ScalarFuncSig::IfNullReal,
                    ScalarFuncSig::IfNullString,
                    ScalarFuncSig::IfNullDecimal,
                    ScalarFuncSig::IfNullTime,
                    ScalarFuncSig::IfNullDuration,
                    ScalarFuncSig::IfNullJson,
                    ScalarFuncSig::LeftUtf8,
                    ScalarFuncSig::Left,
                    ScalarFuncSig::RightUtf8,
                    ScalarFuncSig::Right,
                    ScalarFuncSig::LogicalAnd,
                    ScalarFuncSig::LogicalOr,
                    ScalarFuncSig::LogicalXor,
                    ScalarFuncSig::DivideDecimal,
                    ScalarFuncSig::DivideReal,
                    ScalarFuncSig::IntDivideInt,
                    ScalarFuncSig::IntDivideDecimal,
                    ScalarFuncSig::ModReal,
                    ScalarFuncSig::ModDecimal,
                    ScalarFuncSig::ModInt,
                    ScalarFuncSig::BitAndSig,
                    ScalarFuncSig::BitOrSig,
                    ScalarFuncSig::BitXorSig,
                    ScalarFuncSig::DateFormatSig,
                    ScalarFuncSig::LeftShift,
                    ScalarFuncSig::RightShift,
                    ScalarFuncSig::Pow,
                    ScalarFuncSig::TruncateInt,
                    ScalarFuncSig::TruncateReal,
                    ScalarFuncSig::TruncateDecimal,
                    ScalarFuncSig::Atan2Args,
                    ScalarFuncSig::Log2Args,
                    ScalarFuncSig::RoundWithFracDec,
                    ScalarFuncSig::RoundWithFracInt,
                    ScalarFuncSig::RoundWithFracReal,
                    ScalarFuncSig::Trim2Args,
                    ScalarFuncSig::Substring2ArgsUtf8,
                    ScalarFuncSig::Substring2Args,
                    ScalarFuncSig::Strcmp,
                    ScalarFuncSig::Instr,
                    ScalarFuncSig::InstrUtf8,
                    ScalarFuncSig::AddDatetimeAndDuration,
                    ScalarFuncSig::AddDatetimeAndString,
                    ScalarFuncSig::AddDurationAndDuration,
                    ScalarFuncSig::AddDurationAndString,
                    ScalarFuncSig::SubDatetimeAndDuration,
                    ScalarFuncSig::SubDatetimeAndString,
                    ScalarFuncSig::SubDurationAndDuration,
                    ScalarFuncSig::SubDurationAndString,
                    ScalarFuncSig::PeriodAdd,
                    ScalarFuncSig::PeriodDiff,
                    ScalarFuncSig::Locate2ArgsUtf8,
                    ScalarFuncSig::Locate2Args,
                ],
                2,
                2,
            ),
            (
                vec![
                    ScalarFuncSig::CastIntAsInt,
                    ScalarFuncSig::CastIntAsReal,
                    ScalarFuncSig::CastIntAsString,
                    ScalarFuncSig::CastIntAsDecimal,
                    ScalarFuncSig::CastIntAsTime,
                    ScalarFuncSig::CastIntAsDuration,
                    ScalarFuncSig::CastIntAsJson,
                    ScalarFuncSig::CastRealAsInt,
                    ScalarFuncSig::CastRealAsReal,
                    ScalarFuncSig::CastRealAsString,
                    ScalarFuncSig::CastRealAsDecimal,
                    ScalarFuncSig::CastRealAsTime,
                    ScalarFuncSig::CastRealAsDuration,
                    ScalarFuncSig::CastRealAsJson,
                    ScalarFuncSig::CastDecimalAsInt,
                    ScalarFuncSig::CastDecimalAsReal,
                    ScalarFuncSig::CastDecimalAsString,
                    ScalarFuncSig::CastDecimalAsDecimal,
                    ScalarFuncSig::CastDecimalAsTime,
                    ScalarFuncSig::CastDecimalAsDuration,
                    ScalarFuncSig::CastDecimalAsJson,
                    ScalarFuncSig::CastStringAsInt,
                    ScalarFuncSig::CastStringAsReal,
                    ScalarFuncSig::CastStringAsString,
                    ScalarFuncSig::CastStringAsDecimal,
                    ScalarFuncSig::CastStringAsTime,
                    ScalarFuncSig::CastStringAsDuration,
                    ScalarFuncSig::CastStringAsJson,
                    ScalarFuncSig::CastTimeAsInt,
                    ScalarFuncSig::CastTimeAsReal,
                    ScalarFuncSig::CastTimeAsString,
                    ScalarFuncSig::CastTimeAsDecimal,
                    ScalarFuncSig::CastTimeAsTime,
                    ScalarFuncSig::CastTimeAsDuration,
                    ScalarFuncSig::CastTimeAsJson,
                    ScalarFuncSig::CastDurationAsInt,
                    ScalarFuncSig::CastDurationAsReal,
                    ScalarFuncSig::CastDurationAsString,
                    ScalarFuncSig::CastDurationAsDecimal,
                    ScalarFuncSig::CastDurationAsTime,
                    ScalarFuncSig::CastDurationAsDuration,
                    ScalarFuncSig::CastDurationAsJson,
                    ScalarFuncSig::CastJsonAsInt,
                    ScalarFuncSig::CastJsonAsReal,
                    ScalarFuncSig::CastJsonAsString,
                    ScalarFuncSig::CastJsonAsDecimal,
                    ScalarFuncSig::CastJsonAsTime,
                    ScalarFuncSig::CastJsonAsDuration,
                    ScalarFuncSig::CastJsonAsJson,
                    ScalarFuncSig::Date,
                    ScalarFuncSig::LastDay,
                    ScalarFuncSig::Hour,
                    ScalarFuncSig::Minute,
                    ScalarFuncSig::Second,
                    ScalarFuncSig::MicroSecond,
                    ScalarFuncSig::Month,
                    ScalarFuncSig::MonthName,
                    ScalarFuncSig::DayName,
                    ScalarFuncSig::DayOfMonth,
                    ScalarFuncSig::DayOfWeek,
                    ScalarFuncSig::DayOfYear,
                    ScalarFuncSig::WeekDay,
                    ScalarFuncSig::WeekOfYear,
                    ScalarFuncSig::Year,
                    ScalarFuncSig::FromDays,
                    ScalarFuncSig::UnaryNotInt,
                    ScalarFuncSig::UnaryNotReal,
                    ScalarFuncSig::UnaryNotDecimal,
                    ScalarFuncSig::UnaryMinusInt,
                    ScalarFuncSig::UnaryMinusReal,
                    ScalarFuncSig::UnaryMinusDecimal,
                    ScalarFuncSig::IntIsTrue,
                    ScalarFuncSig::IntIsFalse,
                    ScalarFuncSig::IntIsNull,
                    ScalarFuncSig::RealIsTrue,
                    ScalarFuncSig::RealIsFalse,
                    ScalarFuncSig::RealIsNull,
                    ScalarFuncSig::DecimalIsTrue,
                    ScalarFuncSig::DecimalIsFalse,
                    ScalarFuncSig::DecimalIsNull,
                    ScalarFuncSig::StringIsNull,
                    ScalarFuncSig::TimeIsNull,
                    ScalarFuncSig::DurationIsNull,
                    ScalarFuncSig::JsonIsNull,
                    ScalarFuncSig::AbsInt,
                    ScalarFuncSig::AbsUInt,
                    ScalarFuncSig::AbsReal,
                    ScalarFuncSig::AbsDecimal,
                    ScalarFuncSig::CeilReal,
                    ScalarFuncSig::CeilIntToInt,
                    ScalarFuncSig::CeilIntToDec,
                    ScalarFuncSig::CeilDecToDec,
                    ScalarFuncSig::CeilDecToInt,
                    ScalarFuncSig::FloorReal,
                    ScalarFuncSig::FloorIntToInt,
                    ScalarFuncSig::FloorIntToDec,
                    ScalarFuncSig::FloorDecToDec,
                    ScalarFuncSig::FloorDecToInt,
                    ScalarFuncSig::RoundReal,
                    ScalarFuncSig::RoundDec,
                    ScalarFuncSig::RoundInt,
                    ScalarFuncSig::Rand,
                    ScalarFuncSig::RandWithSeedFirstGen,
                    ScalarFuncSig::Crc32,
                    ScalarFuncSig::Sign,
                    ScalarFuncSig::Sqrt,
                    ScalarFuncSig::Atan1Arg,
                    ScalarFuncSig::Acos,
                    ScalarFuncSig::Asin,
                    ScalarFuncSig::Cos,
                    ScalarFuncSig::Tan,
                    ScalarFuncSig::Sin,
                    ScalarFuncSig::JsonTypeSig,
                    ScalarFuncSig::JsonUnquoteSig,
                    ScalarFuncSig::Ascii,
                    ScalarFuncSig::Bin,
                    ScalarFuncSig::Log10,
                    ScalarFuncSig::Log1Arg,
                    ScalarFuncSig::Log2,
                    ScalarFuncSig::BitCount,
                    ScalarFuncSig::BitLength,
                    ScalarFuncSig::BitNegSig,
                    ScalarFuncSig::CharLengthUtf8,
                    ScalarFuncSig::CharLength,
                    ScalarFuncSig::Length,
                    ScalarFuncSig::LTrim,
                    ScalarFuncSig::RTrim,
                    ScalarFuncSig::ReverseUtf8,
                    ScalarFuncSig::Reverse,
                    ScalarFuncSig::Lower,
                    ScalarFuncSig::Upper,
                    ScalarFuncSig::IsIPv4,
                    ScalarFuncSig::IsIPv4Compat,
                    ScalarFuncSig::IsIPv4Mapped,
                    ScalarFuncSig::IsIPv6,
                    ScalarFuncSig::Md5,
                    ScalarFuncSig::Sha1,
                    ScalarFuncSig::Cot,
                    ScalarFuncSig::Degrees,
                    ScalarFuncSig::Radians,
                    ScalarFuncSig::Exp,
                    ScalarFuncSig::Trim1Arg,
                    ScalarFuncSig::FromBase64,
                    ScalarFuncSig::ToBase64,
                    ScalarFuncSig::Space,
                    ScalarFuncSig::Compress,
                    ScalarFuncSig::Uncompress,
                    ScalarFuncSig::UncompressedLength,
                    ScalarFuncSig::Quote,
                    ScalarFuncSig::OctInt,
                    ScalarFuncSig::Ord,
                    ScalarFuncSig::JsonDepthSig,
                ],
                1,
                1,
            ),
            (
                vec![
                    ScalarFuncSig::IfInt,
                    ScalarFuncSig::IfReal,
                    ScalarFuncSig::IfString,
                    ScalarFuncSig::IfDecimal,
                    ScalarFuncSig::IfTime,
                    ScalarFuncSig::IfDuration,
                    ScalarFuncSig::IfJson,
                    ScalarFuncSig::LikeSig,
                    ScalarFuncSig::Conv,
                    ScalarFuncSig::Trim3Args,
                    ScalarFuncSig::SubstringIndex,
                    ScalarFuncSig::Substring3ArgsUtf8,
                    ScalarFuncSig::Substring3Args,
                    ScalarFuncSig::LpadUtf8,
                    ScalarFuncSig::Lpad,
                    ScalarFuncSig::RpadUtf8,
                    ScalarFuncSig::Rpad,
                    ScalarFuncSig::Locate3ArgsUtf8,
                    ScalarFuncSig::Locate3Args,
                ],
                3,
                3,
            ),
            (
                vec![
                    ScalarFuncSig::JsonArraySig,
                    ScalarFuncSig::JsonObjectSig,
                    ScalarFuncSig::IntAnyValue,
                    ScalarFuncSig::StringAnyValue,
                    ScalarFuncSig::RealAnyValue,
                    ScalarFuncSig::JsonAnyValue,
                    ScalarFuncSig::DurationAnyValue,
                    ScalarFuncSig::TimeAnyValue,
                    ScalarFuncSig::DecimalAnyValue,
                ],
                0,
                usize::MAX,
            ),
            (
                vec![
                    ScalarFuncSig::CoalesceDecimal,
                    ScalarFuncSig::CoalesceDuration,
                    ScalarFuncSig::CoalesceInt,
                    ScalarFuncSig::CoalesceJson,
                    ScalarFuncSig::CoalesceReal,
                    ScalarFuncSig::CoalesceString,
                    ScalarFuncSig::CoalesceTime,
                    ScalarFuncSig::CaseWhenDecimal,
                    ScalarFuncSig::CaseWhenDuration,
                    ScalarFuncSig::CaseWhenInt,
                    ScalarFuncSig::CaseWhenJson,
                    ScalarFuncSig::CaseWhenReal,
                    ScalarFuncSig::CaseWhenString,
                    ScalarFuncSig::CaseWhenTime,
                    ScalarFuncSig::Concat,
                    ScalarFuncSig::ConcatWs,
                    ScalarFuncSig::FieldInt,
                    ScalarFuncSig::FieldReal,
                    ScalarFuncSig::FieldString,
                ],
                1,
                usize::MAX,
            ),
            (
                vec![
                    ScalarFuncSig::JsonExtractSig,
                    ScalarFuncSig::JsonRemoveSig,
                    ScalarFuncSig::JsonMergeSig,
                    ScalarFuncSig::InInt,
                    ScalarFuncSig::InReal,
                    ScalarFuncSig::InString,
                    ScalarFuncSig::InDecimal,
                    ScalarFuncSig::InTime,
                    ScalarFuncSig::InDuration,
                    ScalarFuncSig::InJson,
                    ScalarFuncSig::IntervalInt,
                    ScalarFuncSig::IntervalReal,
                    ScalarFuncSig::Elt,
                    ScalarFuncSig::GreatestInt,
                    ScalarFuncSig::GreatestReal,
                    ScalarFuncSig::GreatestDecimal,
                    ScalarFuncSig::GreatestString,
                    ScalarFuncSig::GreatestTime,
                    ScalarFuncSig::LeastInt,
                    ScalarFuncSig::LeastReal,
                    ScalarFuncSig::LeastDecimal,
                    ScalarFuncSig::LeastString,
                    ScalarFuncSig::LeastTime,
                ],
                2,
                usize::MAX,
            ),
            (
                vec![
                    ScalarFuncSig::JsonSetSig,
                    ScalarFuncSig::JsonInsertSig,
                    ScalarFuncSig::JsonReplaceSig,
                ],
                3,
                usize::MAX,
            ),
            (
                vec![
                    ScalarFuncSig::AddTimeDateTimeNull,
                    ScalarFuncSig::AddTimeDurationNull,
                    ScalarFuncSig::AddTimeStringNull,
                    ScalarFuncSig::SubTimeDateTimeNull,
                    ScalarFuncSig::SubTimeDurationNull,
                    ScalarFuncSig::Pi,
                ],
                0,
                0,
            ),
        ];
        for (sigs, min, max) in cases {
            for sig in sigs {
                assert!(ScalarFunc::check_args(sig, min).is_ok());
                match sig {
                    ScalarFuncSig::JsonObjectSig => {
                        assert!(ScalarFunc::check_args(sig, 3).is_err());
                    }
                    ScalarFuncSig::JsonSetSig
                    | ScalarFuncSig::JsonInsertSig
                    | ScalarFuncSig::JsonReplaceSig => {
                        assert!(ScalarFunc::check_args(sig, 4).is_err());
                    }
                    _ => assert!(ScalarFunc::check_args(sig, max).is_ok()),
                }
            }
        }

        // unimplemented signature
        let cases = vec![
            ScalarFuncSig::TruncateUint,
            ScalarFuncSig::AesDecryptIv,
            ScalarFuncSig::AesEncryptIv,
            ScalarFuncSig::Encode,
            ScalarFuncSig::Decode,
            ScalarFuncSig::SubDateStringReal,
            ScalarFuncSig::SubDateIntReal,
            ScalarFuncSig::SubDateIntDecimal,
            ScalarFuncSig::SubDateDatetimeReal,
            ScalarFuncSig::SubDateDatetimeDecimal,
            ScalarFuncSig::SubDateDurationString,
            ScalarFuncSig::SubDateDurationInt,
            ScalarFuncSig::SubDateDurationReal,
            ScalarFuncSig::SubDateDurationDecimal,
            ScalarFuncSig::AddDateStringReal,
            ScalarFuncSig::AddDateIntReal,
            ScalarFuncSig::AddDateIntDecimal,
            ScalarFuncSig::AddDateDatetimeReal,
            ScalarFuncSig::AddDateDatetimeDecimal,
            ScalarFuncSig::AddDateDurationString,
            ScalarFuncSig::AddDateDurationInt,
            ScalarFuncSig::AddDateDurationReal,
            ScalarFuncSig::AddDateDurationDecimal,
            ScalarFuncSig::AddDateAndDuration,
            ScalarFuncSig::AddDateAndString,
            ScalarFuncSig::AddDateDatetimeInt,
            ScalarFuncSig::AddDateDatetimeString,
            ScalarFuncSig::AddDateIntInt,
            ScalarFuncSig::AddDateIntString,
            ScalarFuncSig::AddDateStringDecimal,
            ScalarFuncSig::AddDateStringInt,
            ScalarFuncSig::AddDateStringString,
            ScalarFuncSig::AddStringAndDuration,
            ScalarFuncSig::AddStringAndString,
            ScalarFuncSig::AesDecrypt,
            ScalarFuncSig::AesEncrypt,
            ScalarFuncSig::Char,
            ScalarFuncSig::ConnectionId,
            ScalarFuncSig::Convert,
            ScalarFuncSig::ConvertTz,
            ScalarFuncSig::CurrentDate,
            ScalarFuncSig::CurrentTime0Arg,
            ScalarFuncSig::CurrentTime1Arg,
            ScalarFuncSig::CurrentUser,
            ScalarFuncSig::Database,
            ScalarFuncSig::DateLiteral,
            ScalarFuncSig::DurationDurationTimeDiff,
            ScalarFuncSig::DurationStringTimeDiff,
            ScalarFuncSig::ExportSet3Arg,
            ScalarFuncSig::ExportSet4Arg,
            ScalarFuncSig::ExportSet5Arg,
            ScalarFuncSig::ExtractDatetime,
            ScalarFuncSig::ExtractDuration,
            ScalarFuncSig::FindInSet,
            ScalarFuncSig::Format,
            ScalarFuncSig::FormatWithLocale,
            ScalarFuncSig::FoundRows,
            ScalarFuncSig::FromUnixTime1Arg,
            ScalarFuncSig::FromUnixTime2Arg,
            ScalarFuncSig::GetFormat,
            ScalarFuncSig::GetParamString,
            ScalarFuncSig::GetVar,
            ScalarFuncSig::InsertUtf8,
            ScalarFuncSig::Insert,
            ScalarFuncSig::LastInsertId,
            ScalarFuncSig::LastInsertIdWithId,
            ScalarFuncSig::Lock,
            ScalarFuncSig::MakeDate,
            ScalarFuncSig::MakeSet,
            ScalarFuncSig::MakeTime,
            ScalarFuncSig::NowWithArg,
            ScalarFuncSig::NowWithoutArg,
            ScalarFuncSig::NullTimeDiff,
            ScalarFuncSig::OctString,
            ScalarFuncSig::Password,
            ScalarFuncSig::Quarter,
            ScalarFuncSig::RandomBytes,
            ScalarFuncSig::ReleaseLock,
            ScalarFuncSig::Repeat,
            ScalarFuncSig::RowCount,
            ScalarFuncSig::RowSig,
            ScalarFuncSig::SecToTime,
            ScalarFuncSig::SetVar,
            ScalarFuncSig::Sleep,
            ScalarFuncSig::StringDurationTimeDiff,
            ScalarFuncSig::StringStringTimeDiff,
            ScalarFuncSig::StringTimeTimeDiff,
            ScalarFuncSig::StrToDateDate,
            ScalarFuncSig::StrToDateDatetime,
            ScalarFuncSig::StrToDateDuration,
            ScalarFuncSig::SubDateAndDuration,
            ScalarFuncSig::SubDateAndString,
            ScalarFuncSig::SubDateDatetimeInt,
            ScalarFuncSig::SubDateDatetimeString,
            ScalarFuncSig::SubDateIntInt,
            ScalarFuncSig::SubDateIntString,
            ScalarFuncSig::SubDateStringDecimal,
            ScalarFuncSig::SubDateStringInt,
            ScalarFuncSig::SubDateStringString,
            ScalarFuncSig::SubStringAndDuration,
            ScalarFuncSig::SubStringAndString,
            ScalarFuncSig::SubTimeStringNull,
            ScalarFuncSig::SysDateWithFsp,
            ScalarFuncSig::SysDateWithoutFsp,
            ScalarFuncSig::TiDbVersion,
            ScalarFuncSig::Time,
            ScalarFuncSig::TimeFormat,
            ScalarFuncSig::TimeLiteral,
            ScalarFuncSig::Timestamp1Arg,
            ScalarFuncSig::Timestamp2Args,
            ScalarFuncSig::TimestampAdd,
            ScalarFuncSig::TimestampDiff,
            ScalarFuncSig::TimestampLiteral,
            ScalarFuncSig::TimeStringTimeDiff,
            ScalarFuncSig::TimeTimeTimeDiff,
            ScalarFuncSig::TimeToSec,
            ScalarFuncSig::ToSeconds,
            ScalarFuncSig::UnixTimestampCurrent,
            ScalarFuncSig::UnixTimestampDec,
            ScalarFuncSig::UnixTimestampInt,
            ScalarFuncSig::User,
            ScalarFuncSig::UtcDate,
            ScalarFuncSig::UtcTimestampWithArg,
            ScalarFuncSig::UtcTimestampWithoutArg,
            ScalarFuncSig::UtcTimeWithArg,
            ScalarFuncSig::UtcTimeWithoutArg,
            ScalarFuncSig::Uuid,
            ScalarFuncSig::ValuesDecimal,
            ScalarFuncSig::ValuesDuration,
            ScalarFuncSig::ValuesInt,
            ScalarFuncSig::ValuesJson,
            ScalarFuncSig::ValuesReal,
            ScalarFuncSig::ValuesString,
            ScalarFuncSig::ValuesTime,
            ScalarFuncSig::Version,
        ];

        for sig in cases {
            let err = format!("{:?}", Error::UnknownSignature(sig));
            assert_eq!(
                format!("{:?}", ScalarFunc::check_args(sig, 1).unwrap_err()),
                err
            );
        }
    }
}<|MERGE_RESOLUTION|>--- conflicted
+++ resolved
@@ -868,11 +868,8 @@
         UncompressedLength => uncompressed_length,
         Strcmp => strcmp,
         Instr => instr,
-<<<<<<< HEAD
         Ord => ord,
-=======
         InstrUtf8 => instr_utf8,
->>>>>>> b005d9b2
         JsonDepthSig => json_depth,
     }
     REAL_CALLS {
