--- conflicted
+++ resolved
@@ -2,10 +2,6 @@
 
 //! Common utility implementations for both RPN expression and normal expression.
 
-<<<<<<< HEAD
-pub mod like;
-pub mod miscellaneous;
-=======
 pub mod conv;
 pub mod like;
->>>>>>> abe5ccbf
+pub mod miscellaneous;