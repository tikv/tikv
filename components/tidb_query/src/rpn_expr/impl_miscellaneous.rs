// Copyright 2019 TiKV Project Authors. Licensed under Apache-2.0.

use std::net::{Ipv4Addr, Ipv6Addr};
use std::str::FromStr;
use tidb_query_codegen::rpn_fn;

use crate::codec::data_type::*;
use crate::Result;

use std::convert::TryFrom;
use std::net::Ipv4Addr;

const IPV6_LENGTH: usize = 16;
const PREFIX_COMPAT: [u8; 12] = [0x00; 12];

#[rpn_fn]
#[inline]
<<<<<<< HEAD
pub fn is_ipv4(addr: &Option<Bytes>) -> Result<Option<Int>> {
    Ok(match addr {
        Some(addr) => match std::str::from_utf8(addr) {
            Ok(addr) => {
                if Ipv4Addr::from_str(addr).is_ok() {
                    Some(1)
                } else {
                    Some(0)
                }
            }
            _ => Some(0),
        },
        None => Some(0),
    })
=======
pub fn inet_ntoa(arg: &Option<Int>) -> Result<Option<Bytes>> {
    Ok(arg
        .and_then(|arg| u32::try_from(arg).ok())
        .map(|arg| format!("{}", Ipv4Addr::from(arg)).into_bytes()))
>>>>>>> b3d2b525
}

#[rpn_fn]
#[inline]
pub fn is_ipv4_compat(addr: &Option<Bytes>) -> Result<Option<i64>> {
    match addr {
        Some(addr) => {
            if addr.len() != IPV6_LENGTH {
                return Ok(Some(0));
            }
            if !addr.starts_with(&PREFIX_COMPAT) {
                return Ok(Some(0));
            }
            Ok(Some(1))
        }
        None => Ok(Some(0)),
    }
}

#[rpn_fn]
#[inline]
pub fn is_ipv6(addr: &Option<Bytes>) -> Result<Option<Int>> {
    Ok(match addr {
        Some(addr) => match std::str::from_utf8(addr) {
            Ok(addr) => {
                if Ipv6Addr::from_str(addr).is_ok() {
                    Some(1)
                } else {
                    Some(0)
                }
            }
            _ => Some(0),
        },
        None => Some(0),
    })
}

#[cfg(test)]
mod tests {
    use super::*;
<<<<<<< HEAD
=======
    use crate::rpn_expr::test_util::RpnFnScalarEvaluator;
>>>>>>> b3d2b525
    use tipb::ScalarFuncSig;

    #[test]
    fn test_inet_ntoa() {
        let test_cases = vec![
            (Some(167773449), Some(Bytes::from("10.0.5.9"))),
            (Some(2063728641), Some(Bytes::from("123.2.0.1"))),
            (Some(0), Some(Bytes::from("0.0.0.0"))),
            (Some(545460846593), None),
            (Some(-1), None),
            (None, None),
            (
                Some(i64::from(u32::max_value())),
                Some(Bytes::from("255.255.255.255")),
            ),
        ];
        for (arg, expected) in test_cases {
            let output = RpnFnScalarEvaluator::new()
                .push_param(arg)
                .evaluate(ScalarFuncSig::InetNtoa)
                .unwrap();
            assert_eq!(output, expected);
        }
    }

    #[test]
    fn test_is_ipv4() {
        let cases = vec![(Some("127.0.0.1"), Some(1)), (Some("127.0.0.256"), Some(0))];

        for (input, expect) in cases {
            let input = input.map(|v| v.as_bytes().to_vec());
            let output = RpnFnScalarEvaluator::new()
                .push_param(input)
                .evaluate(ScalarFuncSig::IsIPv4)
                .unwrap();
            assert_eq!(output, expect);
        }

        let output = RpnFnScalarEvaluator::new()
            .push_param(None::<Bytes>)
            .evaluate(ScalarFuncSig::IsIPv4)
            .unwrap();
        assert_eq!(output, Some(0));
    }

    #[test]
    fn test_is_ipv4_compat() {
        let test_cases = vec![
            (
                Some(vec![
                    0x0, 0x0, 0x0, 0x0, 0x0, 0x0, 0x0, 0x0, 0x0, 0x1, 0x0, 0x0, 0x1, 0x2, 0x3, 0x4,
                ]),
                Some(0),
            ),
            (
                Some(vec![
                    0x0, 0x0, 0x0, 0x0, 0x0, 0x0, 0x0, 0x0, 0x0, 0x0, 0x0, 0x0, 0x1, 0x2, 0x3, 0x4,
                ]),
                Some(1),
            ),
            (Some(vec![0x10, 0x10, 0x10, 0x10]), Some(0)),
            (
                Some(vec![
                    0x0, 0x0, 0x0, 0x0, 0x0, 0x0, 0x0, 0x0, 0x0, 0x1, 0xff, 0xff, 0x1, 0x2, 0x3,
                    0x4,
                ]),
                Some(0),
            ),
            (Some(vec![0x0, 0x1, 0x2, 0x3, 0x4, 0x5, 0x6]), Some(0)),
            (None, Some(0)),
        ];
        for (input, expect) in test_cases {
            let output = RpnFnScalarEvaluator::new()
                .push_param(input)
                .evaluate(ScalarFuncSig::IsIPv4Compat)
                .unwrap();
            assert_eq!(output, expect);
        }
    }

    #[test]
    fn test_is_ipv6() {
        let cases = vec![
            (Some("::1"), Some(1)),
            (Some("1:2:3:4:5:6:7:10000"), Some(0)),
        ];

        for (input, expect) in cases {
            let input = input.map(|v| v.as_bytes().to_vec());
            let output = RpnFnScalarEvaluator::new()
                .push_param(input)
                .evaluate(ScalarFuncSig::IsIPv6)
                .unwrap();
            assert_eq!(output, expect);
        }

        let output = RpnFnScalarEvaluator::new()
            .push_param(None::<Bytes>)
            .evaluate(ScalarFuncSig::IsIPv6)
            .unwrap();
        assert_eq!(output, Some(0));
    }
}<|MERGE_RESOLUTION|>--- conflicted
+++ resolved
@@ -15,7 +15,6 @@
 
 #[rpn_fn]
 #[inline]
-<<<<<<< HEAD
 pub fn is_ipv4(addr: &Option<Bytes>) -> Result<Option<Int>> {
     Ok(match addr {
         Some(addr) => match std::str::from_utf8(addr) {
@@ -30,12 +29,14 @@
         },
         None => Some(0),
     })
-=======
+}
+
+#[rpn_fn]
+#[inline]
 pub fn inet_ntoa(arg: &Option<Int>) -> Result<Option<Bytes>> {
     Ok(arg
         .and_then(|arg| u32::try_from(arg).ok())
         .map(|arg| format!("{}", Ipv4Addr::from(arg)).into_bytes()))
->>>>>>> b3d2b525
 }
 
 #[rpn_fn]
@@ -76,10 +77,7 @@
 #[cfg(test)]
 mod tests {
     use super::*;
-<<<<<<< HEAD
-=======
     use crate::rpn_expr::test_util::RpnFnScalarEvaluator;
->>>>>>> b3d2b525
     use tipb::ScalarFuncSig;
 
     #[test]
