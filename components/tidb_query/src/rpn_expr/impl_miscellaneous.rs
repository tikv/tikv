// Copyright 2019 TiKV Project Authors. Licensed under Apache-2.0.

use std::convert::{TryFrom, TryInto};
use std::net::{Ipv4Addr, Ipv6Addr};
use std::str::FromStr;
use tidb_query_codegen::rpn_fn;

use crate::codec::data_type::*;
use crate::expr_util;
use crate::Result;

const IPV4_LENGTH: usize = 4;
const IPV6_LENGTH: usize = 16;
const PREFIX_COMPAT: [u8; 12] = [0x00; 12];

#[rpn_fn]
#[inline]
pub fn is_ipv4(addr: &Option<Bytes>) -> Result<Option<Int>> {
    Ok(match addr {
        Some(addr) => match std::str::from_utf8(addr) {
            Ok(addr) => {
                if Ipv4Addr::from_str(addr).is_ok() {
                    Some(1)
                } else {
                    Some(0)
                }
            }
            _ => Some(0),
        },
        None => Some(0),
    })
}

#[rpn_fn]
#[inline]
pub fn inet_ntoa(arg: &Option<Int>) -> Result<Option<Bytes>> {
    Ok(arg
        .and_then(|arg| u32::try_from(arg).ok())
        .map(|arg| format!("{}", Ipv4Addr::from(arg)).into_bytes()))
}

#[rpn_fn]
#[inline]
pub fn is_ipv4_compat(addr: &Option<Bytes>) -> Result<Option<i64>> {
    match addr {
        Some(addr) => {
            if addr.len() != IPV6_LENGTH {
                return Ok(Some(0));
            }
            if !addr.starts_with(&PREFIX_COMPAT) {
                return Ok(Some(0));
            }
            Ok(Some(1))
        }
        None => Ok(Some(0)),
    }
}

#[rpn_fn]
#[inline]
<<<<<<< HEAD
pub fn inet_aton(addr: &Option<Bytes>) -> Result<Option<i64>> {
    Ok(addr
        .as_ref()
        .map(|addr| String::from_utf8_lossy(addr))
        .and_then(expr_util::miscellaneous::inet_aton))
=======
pub fn is_ipv6(addr: &Option<Bytes>) -> Result<Option<Int>> {
    Ok(match addr {
        Some(addr) => match std::str::from_utf8(addr) {
            Ok(addr) => {
                if Ipv6Addr::from_str(addr).is_ok() {
                    Some(1)
                } else {
                    Some(0)
                }
            }
            _ => Some(0),
        },
        None => Some(0),
    })
}

#[rpn_fn]
#[inline]
pub fn inet6_ntoa(arg: &Option<Bytes>) -> Result<Option<Bytes>> {
    Ok(arg.as_ref().and_then(|s| {
        if s.len() == IPV6_LENGTH {
            let v: &[u8; 16] = s.as_slice().try_into().unwrap();
            Some(format!("{}", Ipv6Addr::from(*v)).into_bytes())
        } else if s.len() == IPV4_LENGTH {
            let v: &[u8; 4] = s.as_slice().try_into().unwrap();
            Some(format!("{}", Ipv4Addr::from(*v)).into_bytes())
        } else {
            None
        }
    }))
}

#[rpn_fn]
#[inline]
pub fn inet6_aton(input: &Option<Bytes>) -> Result<Option<Bytes>> {
    let input = match input {
        Some(input) => String::from_utf8_lossy(input),
        None => return Ok(None),
    };

    let ipv6_addr = Ipv6Addr::from_str(&input).map(|t| t.octets().to_vec());
    let ipv4_addr_eval = |_| Ipv4Addr::from_str(&input).map(|t| t.octets().to_vec());
    ipv6_addr
        .or_else(ipv4_addr_eval)
        .map(Option::Some)
        .or(Ok(None))
>>>>>>> abe5ccbf
}

#[cfg(test)]
mod tests {
    use super::*;
    use crate::rpn_expr::test_util::RpnFnScalarEvaluator;
    use tipb::ScalarFuncSig;

    #[test]
    fn test_inet_ntoa() {
        let test_cases = vec![
            (Some(167773449), Some(Bytes::from("10.0.5.9"))),
            (Some(2063728641), Some(Bytes::from("123.2.0.1"))),
            (Some(0), Some(Bytes::from("0.0.0.0"))),
            (Some(545460846593), None),
            (Some(-1), None),
            (None, None),
            (
                Some(i64::from(u32::max_value())),
                Some(Bytes::from("255.255.255.255")),
            ),
        ];
        for (arg, expected) in test_cases {
            let output = RpnFnScalarEvaluator::new()
                .push_param(arg)
                .evaluate(ScalarFuncSig::InetNtoa)
                .unwrap();
            assert_eq!(output, expected);
        }
    }

    #[test]
    fn test_is_ipv4() {
        let cases = vec![(Some("127.0.0.1"), Some(1)), (Some("127.0.0.256"), Some(0))];

        for (input, expect) in cases {
            let input = input.map(|v| v.as_bytes().to_vec());
            let output = RpnFnScalarEvaluator::new()
                .push_param(input)
                .evaluate(ScalarFuncSig::IsIPv4)
                .unwrap();
            assert_eq!(output, expect);
        }

        let output = RpnFnScalarEvaluator::new()
            .push_param(None::<Bytes>)
            .evaluate(ScalarFuncSig::IsIPv4)
            .unwrap();
        assert_eq!(output, Some(0));
    }

    #[test]
    fn test_is_ipv4_compat() {
        let test_cases = vec![
            (
                Some(vec![
                    0x0, 0x0, 0x0, 0x0, 0x0, 0x0, 0x0, 0x0, 0x0, 0x1, 0x0, 0x0, 0x1, 0x2, 0x3, 0x4,
                ]),
                Some(0),
            ),
            (
                Some(vec![
                    0x0, 0x0, 0x0, 0x0, 0x0, 0x0, 0x0, 0x0, 0x0, 0x0, 0x0, 0x0, 0x1, 0x2, 0x3, 0x4,
                ]),
                Some(1),
            ),
            (Some(vec![0x10, 0x10, 0x10, 0x10]), Some(0)),
            (
                Some(vec![
                    0x0, 0x0, 0x0, 0x0, 0x0, 0x0, 0x0, 0x0, 0x0, 0x1, 0xff, 0xff, 0x1, 0x2, 0x3,
                    0x4,
                ]),
                Some(0),
            ),
            (Some(vec![0x0, 0x1, 0x2, 0x3, 0x4, 0x5, 0x6]), Some(0)),
            (None, Some(0)),
        ];
        for (input, expect) in test_cases {
            let output = RpnFnScalarEvaluator::new()
                .push_param(input)
                .evaluate(ScalarFuncSig::IsIPv4Compat)
                .unwrap();
            assert_eq!(output, expect);
        }
    }

    #[test]
<<<<<<< HEAD
    fn test_inet_aton() {
        let test_cases = vec![
            (Some(b"0.0.0.0".to_vec()), Some(0)),
            (Some(b"255.255.255.255".to_vec()), Some(4294967295)),
            (Some(b"127.0.0.1".to_vec()), Some(2130706433)),
            (Some(b"113.14.22.3".to_vec()), Some(1896748547)),
            (Some(b"1".to_vec()), Some(1)),
            (Some(b"0.1.2".to_vec()), Some(65538)),
            (Some(b"0.1.2.3.4".to_vec()), None),
            (Some(b"0.1.2..3".to_vec()), None),
            (Some(b".0.1.2.3".to_vec()), None),
            (Some(b"0.1.2.3.".to_vec()), None),
            (Some(b"1.-2.3.4".to_vec()), None),
            (Some(b"".to_vec()), None),
            (Some(b"0.0.0.256".to_vec()), None),
            (Some(b"127.0.0,1".to_vec()), None),
=======
    fn test_is_ipv6() {
        let cases = vec![
            (Some("::1"), Some(1)),
            (Some("1:2:3:4:5:6:7:10000"), Some(0)),
        ];

        for (input, expect) in cases {
            let input = input.map(|v| v.as_bytes().to_vec());
            let output = RpnFnScalarEvaluator::new()
                .push_param(input)
                .evaluate(ScalarFuncSig::IsIPv6)
                .unwrap();
            assert_eq!(output, expect);
        }

        let output = RpnFnScalarEvaluator::new()
            .push_param(None::<Bytes>)
            .evaluate(ScalarFuncSig::IsIPv6)
            .unwrap();
        assert_eq!(output, Some(0));
    }

    #[test]
    fn test_inet6_ntoa() {
        let test_cases = vec![
            (
                Some(vec![0x00, 0x00, 0x00, 0x00]),
                Some(b"0.0.0.0".to_vec()),
            ),
            (
                Some(vec![0x0A, 0x00, 0x05, 0x09]),
                Some(b"10.0.5.9".to_vec()),
            ),
            (
                Some(vec![
                    0x00, 0x00, 0x00, 0x00, 0x00, 0x00, 0x00, 0x00, 0x00, 0x00, 0x00, 0x00, 0x01,
                    0x02, 0x03, 0x04,
                ]),
                Some(b"::1.2.3.4".to_vec()),
            ),
            (
                Some(vec![
                    0x00, 0x00, 0x00, 0x00, 0x00, 0x00, 0x00, 0x00, 0x00, 0x00, 0xFF, 0xFF, 0x01,
                    0x02, 0x03, 0x04,
                ]),
                Some(b"::ffff:1.2.3.4".to_vec()),
            ),
            (
                Some(vec![
                    0x00, 0x00, 0x00, 0x00, 0x00, 0x00, 0xFD, 0xFE, 0x5A, 0x55, 0xCA, 0xFF, 0xFE,
                    0xFA, 0x90, 0x89,
                ]),
                Some(b"::fdfe:5a55:caff:fefa:9089".to_vec()),
            ),
            (
                Some(vec![
                    0xFD, 0xFE, 0x00, 0x00, 0x00, 0x00, 0x00, 0x00, 0x5A, 0x55, 0xCA, 0xFF, 0xFE,
                    0xFA, 0x90, 0x89,
                ]),
                Some(b"fdfe::5a55:caff:fefa:9089".to_vec()),
            ),
            (
                Some(vec![
                    0x20, 0x01, 0x0d, 0xb8, 0x85, 0xa3, 0x12, 0x34, 0x56, 0x78, 0x8a, 0x2e, 0x03,
                    0x70, 0x73, 0x34,
                ]),
                Some(b"2001:db8:85a3:1234:5678:8a2e:370:7334".to_vec()),
            ),
            // missing bytes
            (Some(b"".to_vec()), None),
            // missing a byte ipv4
            (Some(vec![0x20, 0x01, 0x0d]), None),
            // missing a byte ipv6
            (
                Some(vec![
                    0x00, 0x00, 0x00, 0x00, 0x00, 0x00, 0x00, 0x00, 0x00, 0x00, 0xFF, 0xFF, 0xFF,
                    0xFF, 0xFF,
                ]),
                None,
            ),
            (None, None),
        ];

        for (input, expect) in test_cases {
            let output = RpnFnScalarEvaluator::new()
                .push_param(input)
                .evaluate(ScalarFuncSig::Inet6Ntoa)
                .unwrap();
            assert_eq!(output, expect);
        }
    }

    #[test]
    fn test_inet6_aton() {
        let test_cases = vec![
            (
                Some(b"0.0.0.0".to_vec()),
                Some(vec![0x00, 0x00, 0x00, 0x00]),
            ),
            (
                Some(b"10.0.5.9".to_vec()),
                Some(vec![0x0A, 0x00, 0x05, 0x09]),
            ),
            (
                Some(b"::1.2.3.4".to_vec()),
                Some(vec![
                    0x00, 0x00, 0x00, 0x00, 0x00, 0x00, 0x00, 0x00, 0x00, 0x00, 0x00, 0x00, 0x01,
                    0x02, 0x03, 0x04,
                ]),
            ),
            (
                Some(b"::FFFF:1.2.3.4".to_vec()),
                Some(vec![
                    0x00, 0x00, 0x00, 0x00, 0x00, 0x00, 0x00, 0x00, 0x00, 0x00, 0xFF, 0xFF, 0x01,
                    0x02, 0x03, 0x04,
                ]),
            ),
            (
                Some(b"::fdfe:5a55:caff:fefa:9089".to_vec()),
                Some(vec![
                    0x00, 0x00, 0x00, 0x00, 0x00, 0x00, 0xFD, 0xFE, 0x5A, 0x55, 0xCA, 0xFF, 0xFE,
                    0xFA, 0x90, 0x89,
                ]),
            ),
            (
                Some(b"fdfe::5a55:caff:fefa:9089".to_vec()),
                Some(vec![
                    0xFD, 0xFE, 0x00, 0x00, 0x00, 0x00, 0x00, 0x00, 0x5A, 0x55, 0xCA, 0xFF, 0xFE,
                    0xFA, 0x90, 0x89,
                ]),
            ),
            (
                Some(b"2001:0db8:85a3:0000:0000:8a2e:0370:7334".to_vec()),
                Some(vec![
                    0x20, 0x01, 0x0d, 0xb8, 0x85, 0xa3, 0x00, 0x00, 0x00, 0x00, 0x8a, 0x2e, 0x03,
                    0x70, 0x73, 0x34,
                ]),
            ),
            (Some(b"".to_vec()), None),
>>>>>>> abe5ccbf
            (None, None),
        ];

        for (input, expect) in test_cases {
            let output = RpnFnScalarEvaluator::new()
                .push_param(input)
<<<<<<< HEAD
                .evaluate(ScalarFuncSig::InetAton)
=======
                .evaluate(ScalarFuncSig::Inet6Aton)
>>>>>>> abe5ccbf
                .unwrap();
            assert_eq!(output, expect);
        }
    }
}<|MERGE_RESOLUTION|>--- conflicted
+++ resolved
@@ -58,13 +58,6 @@
 
 #[rpn_fn]
 #[inline]
-<<<<<<< HEAD
-pub fn inet_aton(addr: &Option<Bytes>) -> Result<Option<i64>> {
-    Ok(addr
-        .as_ref()
-        .map(|addr| String::from_utf8_lossy(addr))
-        .and_then(expr_util::miscellaneous::inet_aton))
-=======
 pub fn is_ipv6(addr: &Option<Bytes>) -> Result<Option<Int>> {
     Ok(match addr {
         Some(addr) => match std::str::from_utf8(addr) {
@@ -111,7 +104,15 @@
         .or_else(ipv4_addr_eval)
         .map(Option::Some)
         .or(Ok(None))
->>>>>>> abe5ccbf
+}
+
+#[rpn_fn]
+#[inline]
+pub fn inet_aton(addr: &Option<Bytes>) -> Result<Option<i64>> {
+    Ok(addr
+        .as_ref()
+        .map(|addr| String::from_utf8_lossy(addr))
+        .and_then(expr_util::miscellaneous::inet_aton))
 }
 
 #[cfg(test)]
@@ -199,7 +200,158 @@
     }
 
     #[test]
-<<<<<<< HEAD
+    fn test_is_ipv6() {
+        let cases = vec![
+            (Some("::1"), Some(1)),
+            (Some("1:2:3:4:5:6:7:10000"), Some(0)),
+        ];
+
+        for (input, expect) in cases {
+            let input = input.map(|v| v.as_bytes().to_vec());
+            let output = RpnFnScalarEvaluator::new()
+                .push_param(input)
+                .evaluate(ScalarFuncSig::IsIPv6)
+                .unwrap();
+            assert_eq!(output, expect);
+        }
+
+        let output = RpnFnScalarEvaluator::new()
+            .push_param(None::<Bytes>)
+            .evaluate(ScalarFuncSig::IsIPv6)
+            .unwrap();
+        assert_eq!(output, Some(0));
+    }
+
+    #[test]
+    fn test_inet6_ntoa() {
+        let test_cases = vec![
+            (
+                Some(vec![0x00, 0x00, 0x00, 0x00]),
+                Some(b"0.0.0.0".to_vec()),
+            ),
+            (
+                Some(vec![0x0A, 0x00, 0x05, 0x09]),
+                Some(b"10.0.5.9".to_vec()),
+            ),
+            (
+                Some(vec![
+                    0x00, 0x00, 0x00, 0x00, 0x00, 0x00, 0x00, 0x00, 0x00, 0x00, 0x00, 0x00, 0x01,
+                    0x02, 0x03, 0x04,
+                ]),
+                Some(b"::1.2.3.4".to_vec()),
+            ),
+            (
+                Some(vec![
+                    0x00, 0x00, 0x00, 0x00, 0x00, 0x00, 0x00, 0x00, 0x00, 0x00, 0xFF, 0xFF, 0x01,
+                    0x02, 0x03, 0x04,
+                ]),
+                Some(b"::ffff:1.2.3.4".to_vec()),
+            ),
+            (
+                Some(vec![
+                    0x00, 0x00, 0x00, 0x00, 0x00, 0x00, 0xFD, 0xFE, 0x5A, 0x55, 0xCA, 0xFF, 0xFE,
+                    0xFA, 0x90, 0x89,
+                ]),
+                Some(b"::fdfe:5a55:caff:fefa:9089".to_vec()),
+            ),
+            (
+                Some(vec![
+                    0xFD, 0xFE, 0x00, 0x00, 0x00, 0x00, 0x00, 0x00, 0x5A, 0x55, 0xCA, 0xFF, 0xFE,
+                    0xFA, 0x90, 0x89,
+                ]),
+                Some(b"fdfe::5a55:caff:fefa:9089".to_vec()),
+            ),
+            (
+                Some(vec![
+                    0x20, 0x01, 0x0d, 0xb8, 0x85, 0xa3, 0x12, 0x34, 0x56, 0x78, 0x8a, 0x2e, 0x03,
+                    0x70, 0x73, 0x34,
+                ]),
+                Some(b"2001:db8:85a3:1234:5678:8a2e:370:7334".to_vec()),
+            ),
+            // missing bytes
+            (Some(b"".to_vec()), None),
+            // missing a byte ipv4
+            (Some(vec![0x20, 0x01, 0x0d]), None),
+            // missing a byte ipv6
+            (
+                Some(vec![
+                    0x00, 0x00, 0x00, 0x00, 0x00, 0x00, 0x00, 0x00, 0x00, 0x00, 0xFF, 0xFF, 0xFF,
+                    0xFF, 0xFF,
+                ]),
+                None,
+            ),
+            (None, None),
+        ];
+
+        for (input, expect) in test_cases {
+            let output = RpnFnScalarEvaluator::new()
+                .push_param(input)
+                .evaluate(ScalarFuncSig::Inet6Ntoa)
+                .unwrap();
+            assert_eq!(output, expect);
+        }
+    }
+
+    #[test]
+    fn test_inet6_aton() {
+        let test_cases = vec![
+            (
+                Some(b"0.0.0.0".to_vec()),
+                Some(vec![0x00, 0x00, 0x00, 0x00]),
+            ),
+            (
+                Some(b"10.0.5.9".to_vec()),
+                Some(vec![0x0A, 0x00, 0x05, 0x09]),
+            ),
+            (
+                Some(b"::1.2.3.4".to_vec()),
+                Some(vec![
+                    0x00, 0x00, 0x00, 0x00, 0x00, 0x00, 0x00, 0x00, 0x00, 0x00, 0x00, 0x00, 0x01,
+                    0x02, 0x03, 0x04,
+                ]),
+            ),
+            (
+                Some(b"::FFFF:1.2.3.4".to_vec()),
+                Some(vec![
+                    0x00, 0x00, 0x00, 0x00, 0x00, 0x00, 0x00, 0x00, 0x00, 0x00, 0xFF, 0xFF, 0x01,
+                    0x02, 0x03, 0x04,
+                ]),
+            ),
+            (
+                Some(b"::fdfe:5a55:caff:fefa:9089".to_vec()),
+                Some(vec![
+                    0x00, 0x00, 0x00, 0x00, 0x00, 0x00, 0xFD, 0xFE, 0x5A, 0x55, 0xCA, 0xFF, 0xFE,
+                    0xFA, 0x90, 0x89,
+                ]),
+            ),
+            (
+                Some(b"fdfe::5a55:caff:fefa:9089".to_vec()),
+                Some(vec![
+                    0xFD, 0xFE, 0x00, 0x00, 0x00, 0x00, 0x00, 0x00, 0x5A, 0x55, 0xCA, 0xFF, 0xFE,
+                    0xFA, 0x90, 0x89,
+                ]),
+            ),
+            (
+                Some(b"2001:0db8:85a3:0000:0000:8a2e:0370:7334".to_vec()),
+                Some(vec![
+                    0x20, 0x01, 0x0d, 0xb8, 0x85, 0xa3, 0x00, 0x00, 0x00, 0x00, 0x8a, 0x2e, 0x03,
+                    0x70, 0x73, 0x34,
+                ]),
+            ),
+            (Some(b"".to_vec()), None),
+            (None, None),
+        ];
+
+        for (input, expect) in test_cases {
+            let output = RpnFnScalarEvaluator::new()
+                .push_param(input)
+                .evaluate(ScalarFuncSig::Inet6Aton)
+                .unwrap();
+            assert_eq!(output, expect);
+        }
+    }
+
+    #[test]
     fn test_inet_aton() {
         let test_cases = vec![
             (Some(b"0.0.0.0".to_vec()), Some(0)),
@@ -216,158 +368,13 @@
             (Some(b"".to_vec()), None),
             (Some(b"0.0.0.256".to_vec()), None),
             (Some(b"127.0.0,1".to_vec()), None),
-=======
-    fn test_is_ipv6() {
-        let cases = vec![
-            (Some("::1"), Some(1)),
-            (Some("1:2:3:4:5:6:7:10000"), Some(0)),
-        ];
-
-        for (input, expect) in cases {
-            let input = input.map(|v| v.as_bytes().to_vec());
-            let output = RpnFnScalarEvaluator::new()
-                .push_param(input)
-                .evaluate(ScalarFuncSig::IsIPv6)
-                .unwrap();
-            assert_eq!(output, expect);
-        }
-
-        let output = RpnFnScalarEvaluator::new()
-            .push_param(None::<Bytes>)
-            .evaluate(ScalarFuncSig::IsIPv6)
-            .unwrap();
-        assert_eq!(output, Some(0));
-    }
-
-    #[test]
-    fn test_inet6_ntoa() {
-        let test_cases = vec![
-            (
-                Some(vec![0x00, 0x00, 0x00, 0x00]),
-                Some(b"0.0.0.0".to_vec()),
-            ),
-            (
-                Some(vec![0x0A, 0x00, 0x05, 0x09]),
-                Some(b"10.0.5.9".to_vec()),
-            ),
-            (
-                Some(vec![
-                    0x00, 0x00, 0x00, 0x00, 0x00, 0x00, 0x00, 0x00, 0x00, 0x00, 0x00, 0x00, 0x01,
-                    0x02, 0x03, 0x04,
-                ]),
-                Some(b"::1.2.3.4".to_vec()),
-            ),
-            (
-                Some(vec![
-                    0x00, 0x00, 0x00, 0x00, 0x00, 0x00, 0x00, 0x00, 0x00, 0x00, 0xFF, 0xFF, 0x01,
-                    0x02, 0x03, 0x04,
-                ]),
-                Some(b"::ffff:1.2.3.4".to_vec()),
-            ),
-            (
-                Some(vec![
-                    0x00, 0x00, 0x00, 0x00, 0x00, 0x00, 0xFD, 0xFE, 0x5A, 0x55, 0xCA, 0xFF, 0xFE,
-                    0xFA, 0x90, 0x89,
-                ]),
-                Some(b"::fdfe:5a55:caff:fefa:9089".to_vec()),
-            ),
-            (
-                Some(vec![
-                    0xFD, 0xFE, 0x00, 0x00, 0x00, 0x00, 0x00, 0x00, 0x5A, 0x55, 0xCA, 0xFF, 0xFE,
-                    0xFA, 0x90, 0x89,
-                ]),
-                Some(b"fdfe::5a55:caff:fefa:9089".to_vec()),
-            ),
-            (
-                Some(vec![
-                    0x20, 0x01, 0x0d, 0xb8, 0x85, 0xa3, 0x12, 0x34, 0x56, 0x78, 0x8a, 0x2e, 0x03,
-                    0x70, 0x73, 0x34,
-                ]),
-                Some(b"2001:db8:85a3:1234:5678:8a2e:370:7334".to_vec()),
-            ),
-            // missing bytes
-            (Some(b"".to_vec()), None),
-            // missing a byte ipv4
-            (Some(vec![0x20, 0x01, 0x0d]), None),
-            // missing a byte ipv6
-            (
-                Some(vec![
-                    0x00, 0x00, 0x00, 0x00, 0x00, 0x00, 0x00, 0x00, 0x00, 0x00, 0xFF, 0xFF, 0xFF,
-                    0xFF, 0xFF,
-                ]),
-                None,
-            ),
             (None, None),
         ];
 
         for (input, expect) in test_cases {
             let output = RpnFnScalarEvaluator::new()
                 .push_param(input)
-                .evaluate(ScalarFuncSig::Inet6Ntoa)
-                .unwrap();
-            assert_eq!(output, expect);
-        }
-    }
-
-    #[test]
-    fn test_inet6_aton() {
-        let test_cases = vec![
-            (
-                Some(b"0.0.0.0".to_vec()),
-                Some(vec![0x00, 0x00, 0x00, 0x00]),
-            ),
-            (
-                Some(b"10.0.5.9".to_vec()),
-                Some(vec![0x0A, 0x00, 0x05, 0x09]),
-            ),
-            (
-                Some(b"::1.2.3.4".to_vec()),
-                Some(vec![
-                    0x00, 0x00, 0x00, 0x00, 0x00, 0x00, 0x00, 0x00, 0x00, 0x00, 0x00, 0x00, 0x01,
-                    0x02, 0x03, 0x04,
-                ]),
-            ),
-            (
-                Some(b"::FFFF:1.2.3.4".to_vec()),
-                Some(vec![
-                    0x00, 0x00, 0x00, 0x00, 0x00, 0x00, 0x00, 0x00, 0x00, 0x00, 0xFF, 0xFF, 0x01,
-                    0x02, 0x03, 0x04,
-                ]),
-            ),
-            (
-                Some(b"::fdfe:5a55:caff:fefa:9089".to_vec()),
-                Some(vec![
-                    0x00, 0x00, 0x00, 0x00, 0x00, 0x00, 0xFD, 0xFE, 0x5A, 0x55, 0xCA, 0xFF, 0xFE,
-                    0xFA, 0x90, 0x89,
-                ]),
-            ),
-            (
-                Some(b"fdfe::5a55:caff:fefa:9089".to_vec()),
-                Some(vec![
-                    0xFD, 0xFE, 0x00, 0x00, 0x00, 0x00, 0x00, 0x00, 0x5A, 0x55, 0xCA, 0xFF, 0xFE,
-                    0xFA, 0x90, 0x89,
-                ]),
-            ),
-            (
-                Some(b"2001:0db8:85a3:0000:0000:8a2e:0370:7334".to_vec()),
-                Some(vec![
-                    0x20, 0x01, 0x0d, 0xb8, 0x85, 0xa3, 0x00, 0x00, 0x00, 0x00, 0x8a, 0x2e, 0x03,
-                    0x70, 0x73, 0x34,
-                ]),
-            ),
-            (Some(b"".to_vec()), None),
->>>>>>> abe5ccbf
-            (None, None),
-        ];
-
-        for (input, expect) in test_cases {
-            let output = RpnFnScalarEvaluator::new()
-                .push_param(input)
-<<<<<<< HEAD
                 .evaluate(ScalarFuncSig::InetAton)
-=======
-                .evaluate(ScalarFuncSig::Inet6Aton)
->>>>>>> abe5ccbf
                 .unwrap();
             assert_eq!(output, expect);
         }
