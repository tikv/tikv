--- conflicted
+++ resolved
@@ -26,57 +26,7 @@
     let from = box_try!(EvalType::try_from(from_field_type.as_accessor().tp()));
     let to = box_try!(EvalType::try_from(to_field_type.as_accessor().tp()));
     let func_meta = match (from, to) {
-<<<<<<< HEAD
-        //  any as real
-        (EvalType::Int, EvalType::Real) => {
-            let fu = from_field_type.is_unsigned();
-            let ru = to_field_type.is_unsigned();
-            match (fu, ru) {
-                (true, _) => cast_unsigned_int_as_signed_or_unsigned_real_fn_meta(),
-                (false, false) => cast_signed_int_as_signed_real_fn_meta(),
-                (false, true) => cast_signed_int_as_unsigned_real_fn_meta(),
-            }
-        }
-        (EvalType::Real, EvalType::Real) => {
-            if !to_field_type.is_unsigned() {
-                cast_real_as_signed_real_fn_meta()
-            } else {
-                cast_real_as_unsigned_real_fn_meta()
-            }
-        }
-        (EvalType::Bytes, EvalType::Real) => {
-            if !from_field_type.is_unsigned() {
-                cast_string_as_signed_real_fn_meta()
-            } else {
-                cast_string_as_unsigned_real_fn_meta()
-            }
-        }
-        (EvalType::Decimal, EvalType::Real) => {
-            if !to_field_type.is_unsigned() {
-                cast_any_as_any_fn_meta::<Decimal, Real>()
-            } else {
-                cast_decimal_as_unsigned_real_fn_meta()
-            }
-        }
-        (EvalType::DateTime, EvalType::Real) => cast_any_as_any_fn_meta::<DateTime, Real>(),
-        (EvalType::Duration, EvalType::Real) => cast_any_as_any_fn_meta::<Duration, Real>(),
-        (EvalType::Json, EvalType::Real) => cast_any_as_any_fn_meta::<Json, Real>(),
-
-        (EvalType::Int, EvalType::Decimal) => {
-            if !from_field_type.is_unsigned() && !to_field_type.is_unsigned() {
-                cast_any_as_decimal_fn_meta::<Int>()
-            } else {
-                cast_uint_as_decimal_fn_meta()
-            }
-        }
-        (EvalType::Bytes, EvalType::Decimal) => cast_any_as_decimal_fn_meta::<Bytes>(),
-        (EvalType::Real, EvalType::Decimal) => cast_any_as_decimal_fn_meta::<Real>(),
-        (EvalType::DateTime, EvalType::Decimal) => cast_any_as_decimal_fn_meta::<DateTime>(),
-        (EvalType::Duration, EvalType::Decimal) => cast_any_as_decimal_fn_meta::<Duration>(),
-        (EvalType::Json, EvalType::Decimal) => cast_any_as_decimal_fn_meta::<Json>(),
-=======
         // any as int
->>>>>>> 3ab09d09
         (EvalType::Int, EvalType::Int) => {
             if !from_field_type.is_unsigned() && to_field_type.is_unsigned() {
                 cast_signed_int_as_unsigned_int_fn_meta()
@@ -217,57 +167,6 @@
     implicit_args.get(0) == Some(&ScalarValue::Int(Some(1)))
 }
 
-<<<<<<< HEAD
-// cast any as real, some cast functions reuse `cast_any_as_any`
-//
-// cast_decimal_as_signed_real -> cast_any_as_any<Decimal, Real>
-// cast_time_as_real -> cast_any_as_any<Time, Real>
-// cast_duration_as_real -> cast_any_as_any<Duration, Real>
-// cast_json_as_real -> by cast_any_as_any<Json, Real>
-
-#[rpn_fn]
-#[inline]
-fn cast_signed_int_as_signed_real(val: &Option<Int>) -> Result<Option<Real>> {
-    match val {
-        None => Ok(None),
-        Some(val) => Ok(Real::new(*val as f64).ok()),
-    }
-}
-
-#[rpn_fn(capture = [extra])]
-#[inline]
-fn cast_signed_int_as_unsigned_real(
-    extra: &RpnFnCallExtra,
-    val: &Option<Int>,
-) -> Result<Option<Real>> {
-    match val {
-        None => Ok(None),
-        Some(val) => {
-            if in_union(extra.implicit_args) && *val < 0 {
-                Ok(Some(Real::zero()))
-            } else {
-                // FIXME, TiDB here may has bug, fix this after fix TiDB's
-                Ok(Real::new(*val as u64 as f64).ok())
-            }
-        }
-    }
-}
-
-// because we needn't to consider if uint overflow upper boundary of signed real,
-// so we can merge uint to signed/unsigned real in one function
-#[rpn_fn]
-#[inline]
-fn cast_unsigned_int_as_signed_or_unsigned_real(val: &Option<Int>) -> Result<Option<Real>> {
-    match val {
-        None => Ok(None),
-        Some(val) => Ok(Real::new(*val as u64 as f64).ok()),
-    }
-}
-
-#[rpn_fn]
-#[inline]
-fn cast_real_as_signed_real(val: &Option<Real>) -> Result<Option<Real>> {
-=======
 // cast any as int/uint, some cast functions reuse `cast_any_as_any`
 //
 // - cast_real_as_int -> cast_any_as_any<Real, Int>
@@ -298,28 +197,12 @@
 #[rpn_fn]
 #[inline]
 fn cast_int_as_int_others(val: &Option<Int>) -> Result<Option<Int>> {
->>>>>>> 3ab09d09
     match val {
         None => Ok(None),
         Some(val) => Ok(Some(*val)),
     }
 }
 
-<<<<<<< HEAD
-#[rpn_fn(capture = [extra])]
-#[inline]
-fn cast_real_as_unsigned_real(
-    extra: &RpnFnCallExtra<'_>,
-    val: &Option<Real>,
-) -> Result<Option<Real>> {
-    match val {
-        None => Ok(None),
-        Some(val) => {
-            if in_union(extra.implicit_args) && val.into_inner() < 0f64 {
-                Ok(Some(Real::zero()))
-            } else {
-                Ok(Some(*val))
-=======
 #[rpn_fn(capture = [ctx, extra])]
 #[inline]
 fn cast_real_as_uint(
@@ -341,7 +224,6 @@
                 //  So I don't change ours' behavior here.
                 let val: u64 = val.convert(ctx)?;
                 Ok(Some(val as i64))
->>>>>>> 3ab09d09
             }
         }
     }
@@ -349,21 +231,6 @@
 
 #[rpn_fn(capture = [ctx, extra])]
 #[inline]
-<<<<<<< HEAD
-fn cast_string_as_signed_real(
-    ctx: &mut EvalContext,
-    extra: &RpnFnCallExtra,
-    val: &Option<Bytes>,
-) -> Result<Option<Real>> {
-    match val {
-        None => Ok(None),
-        Some(val) => {
-            // FIXME, in TiDB's builtinCastStringAsRealSig, if val is IsBinaryLiteral,
-            //  then return evalReal directly
-            let r: f64 = val.convert(ctx)?;
-            let r = produce_float_with_specified_tp(ctx, extra.ret_field_type, r)?;
-            Ok(Real::new(r).ok())
-=======
 fn cast_string_as_int_or_uint(
     ctx: &mut EvalContext,
     extra: &RpnFnCallExtra<'_>,
@@ -420,51 +287,12 @@
                     }
                 }
             }
->>>>>>> 3ab09d09
         }
     }
 }
 
 #[rpn_fn(capture = [ctx, extra])]
 #[inline]
-<<<<<<< HEAD
-fn cast_string_as_unsigned_real(
-    ctx: &mut EvalContext,
-    extra: &RpnFnCallExtra,
-    val: &Option<Bytes>,
-) -> Result<Option<Real>> {
-    match val {
-        None => Ok(None),
-        Some(val) => {
-            // FIXME, in TiDB's builtinCastStringAsRealSig, if val is IsBinaryLiteral,
-            //  then return evalReal directly
-            let mut r: f64 = val.convert(ctx)?;
-            if in_union(extra.implicit_args) && r < 0f64 {
-                r = 0f64;
-            }
-            let r = produce_float_with_specified_tp(ctx, extra.ret_field_type, r)?;
-            Ok(Real::new(r).ok())
-        }
-    }
-}
-
-#[rpn_fn(capture = [ctx, extra])]
-#[inline]
-fn cast_decimal_as_unsigned_real(
-    ctx: &mut EvalContext,
-    extra: &RpnFnCallExtra<'_>,
-    val: &Option<Decimal>,
-) -> Result<Option<Real>> {
-    match val {
-        None => Ok(None),
-        Some(val) => {
-            if in_union(extra.implicit_args) && val.is_negative() {
-                Ok(Some(Real::zero()))
-            } else {
-                // FIXME, here TiDB's may has bug, fix this after fix TiDB's
-                Ok(Some(val.convert(ctx)?))
-            }
-=======
 fn cast_decimal_as_uint(
     ctx: &mut EvalContext,
     extra: &RpnFnCallExtra<'_>,
@@ -492,7 +320,6 @@
         Some(j) => {
             let r: u64 = j.convert(ctx)?;
             Ok(Some(r as i64))
->>>>>>> 3ab09d09
         }
     }
 }
@@ -559,19 +386,6 @@
     }
 }
 
-<<<<<<< HEAD
-#[rpn_fn]
-#[inline]
-fn cast_uint_as_int(val: &Option<Int>) -> Result<Option<i64>> {
-    match val {
-        None => Ok(None),
-        Some(val) => {
-            // the val is uint, so it will never < 0,
-            // then we needn't to check whether in_union.
-            //
-            // needn't to call convert_uint_as_int
-            Ok(Some(*val as i64))
-=======
 /// The implementation for push down signature `CastIntAsReal` from unsigned integer.
 #[rpn_fn(capture = [extra])]
 #[inline]
@@ -586,7 +400,6 @@
             }
             let val = *val as u64;
             Ok(Real::new(val as f64).ok())
->>>>>>> 3ab09d09
         }
     }
 }
@@ -731,11 +544,7 @@
 mod tests {
     use super::Result;
     use crate::codec::data_type::{Decimal, Int, Real, ScalarValue};
-<<<<<<< HEAD
-    use crate::codec::error::{ERR_DATA_OUT_OF_RANGE, ERR_TRUNCATE_WRONG_VALUE};
-=======
     use crate::codec::error::*;
->>>>>>> 3ab09d09
     use crate::codec::mysql::{Duration, Json, Time};
     use crate::expr::Flag;
     use crate::expr::{EvalConfig, EvalContext};
@@ -745,11 +554,7 @@
     use std::collections::BTreeMap;
     use std::fmt::{Debug, Formatter};
     use std::sync::Arc;
-<<<<<<< HEAD
-    use std::{f32, f64, i64, u64};
-=======
     use std::{f64, i64, u64};
->>>>>>> 3ab09d09
     use tidb_query_datatype::{FieldTypeFlag, UNSPECIFIED_LENGTH};
 
     #[test]
@@ -857,23 +662,6 @@
         ft
     }
 
-<<<<<<< HEAD
-    fn make_ret_field_type_2(unsigned: bool, flen: isize, decimal: isize) -> FieldType {
-        let mut ft = if unsigned {
-            let mut ft = FieldType::default();
-            ft.as_mut_accessor().set_flag(FieldTypeFlag::UNSIGNED);
-            ft
-        } else {
-            FieldType::default()
-        };
-        let fta = ft.as_mut_accessor();
-        fta.set_flen(flen);
-        fta.set_decimal(decimal);
-        ft
-    }
-
-=======
->>>>>>> 3ab09d09
     fn make_extra<'a>(
         ret_field_type: &'a FieldType,
         implicit_args: &'a [ScalarValue],
@@ -897,15 +685,7 @@
 
     fn check_overflow(ctx: &EvalContext, overflow: bool, log: &str) {
         if overflow {
-<<<<<<< HEAD
-            assert_eq!(
-                ctx.warnings.warning_cnt, 1,
-                "{}, {:?}",
-                log, ctx.warnings.warnings
-            );
-=======
             assert_eq!(ctx.warnings.warning_cnt, 1, "{}", log);
->>>>>>> 3ab09d09
             assert_eq!(
                 ctx.warnings.warnings[0].get_code(),
                 ERR_DATA_OUT_OF_RANGE,
@@ -928,8 +708,6 @@
         }
     }
 
-<<<<<<< HEAD
-=======
     fn check_warning_2(ctx: &EvalContext, err_code: Vec<i32>, log: &str) {
         assert_eq!(
             ctx.warnings.warning_cnt,
@@ -949,7 +727,6 @@
         }
     }
 
->>>>>>> 3ab09d09
     fn check_result<R: Debug + PartialEq>(expect: Option<&R>, res: &Result<Option<R>>, log: &str) {
         assert!(res.is_ok(), "{}", log);
         let res = res.as_ref().unwrap();
@@ -972,23 +749,6 @@
     // then should not set ctx with overflow_as_warning/truncated_as_warning flag,
     // and then if there is unexpected overflow/truncate,
     // then we will find them in `unwrap`
-<<<<<<< HEAD
-
-    #[test]
-    fn tes_signed_int_as_signed_real() {
-        test_none_with_nothing(cast_signed_int_as_signed_real);
-
-        let cs: Vec<(i64, f64)> = vec![
-            // (input, expect)
-            (i64::MIN, i64::MIN as f64),
-            (0, 0f64),
-            (i64::MAX, i64::MAX as f64),
-        ];
-
-        for (input, expect) in cs {
-            let r = cast_signed_int_as_signed_real(&Some(input));
-            let r = r.map(|x| x.map(|x| x.into_inner()));
-=======
     #[test]
     fn test_int_as_int_others() {
         test_none_with_nothing(cast_int_as_int_others);
@@ -999,43 +759,12 @@
         ];
         for (input, expect) in cs {
             let r = cast_int_as_int_others(&Some(input));
->>>>>>> 3ab09d09
             let log = make_log(&input, &expect, &r);
             check_result(Some(&expect), &r, log.as_str());
         }
     }
 
     #[test]
-<<<<<<< HEAD
-    fn test_signed_int_as_unsigned_real() {
-        test_none_with_extra(cast_signed_int_as_unsigned_real);
-
-        let cs: Vec<(i64, f64, bool)> = vec![
-            // (input, expect, in_union)
-
-            // TODO, add test case of negative int to unsigned real without in_union
-            // (i64::MIN, i64::MIN as u64 as f64, false),
-
-            // not in union
-            (i64::MAX, i64::MAX as f64, false),
-            (0, 0f64, false),
-            // in union
-            (i64::MIN, 0f64, true),
-            (-1, 0f64, true),
-            (i64::MAX, i64::MAX as f64, true),
-            (0, 0f64, true),
-        ];
-        for (input, expect, in_union) in cs {
-            let ia = make_implicit_args(in_union);
-            let rft = make_ret_field_type(true);
-            let extra = make_extra(&rft, &ia);
-            let r = cast_signed_int_as_unsigned_real(&extra, &Some(input));
-            let r = r.map(|x| x.map(|x| x.into_inner()));
-            let log = format!(
-                "input: {}, expect: {}, in_union: {}",
-                input, expect, in_union
-            );
-=======
     fn test_signed_int_as_unsigned_int() {
         test_none_with_extra(cast_signed_int_as_unsigned_int);
 
@@ -1059,28 +788,11 @@
             let r = cast_signed_int_as_unsigned_int(&extra, &Some(input));
             let r = r.map(|x| x.map(|x| x as u64));
             let log = make_log(&input, &expect, &r);
->>>>>>> 3ab09d09
             check_result(Some(&expect), &r, log.as_str());
         }
     }
 
     #[test]
-<<<<<<< HEAD
-    fn test_unsigned_int_as_signed_or_unsigned_real() {
-        test_none_with_nothing(cast_unsigned_int_as_signed_or_unsigned_real);
-
-        let cs = vec![
-            // (input, expect)
-            (0, 0f64),
-            (u64::MAX, u64::MAX as f64),
-            (i64::MAX as u64, i64::MAX as u64 as f64),
-        ];
-        for (input, expect) in cs {
-            let r = cast_unsigned_int_as_signed_or_unsigned_real(&Some(input as i64));
-            let r = r.map(|x| x.map(|x| x.into_inner()));
-            let log = make_log(&input, &expect, &r);
-            check_result(Some(&expect), &r, log.as_str());
-=======
     fn test_real_as_int() {
         test_none_with_ctx(cast_any_as_any::<Real, Int>);
 
@@ -1103,137 +815,10 @@
             let log = make_log(&input, &result, &r);
             check_result(Some(&result), &r, log.as_str());
             check_overflow(&ctx, overflow, log.as_str());
->>>>>>> 3ab09d09
         }
     }
 
     #[test]
-<<<<<<< HEAD
-    fn test_real_as_signed_real() {
-        test_none_with_nothing(cast_real_as_signed_real);
-
-        let cs = vec![
-            // (input, expect)
-            (f64::from(f32::MIN), f64::from(f32::MIN)),
-            (f64::from(f32::MAX), f64::from(f32::MAX)),
-            (f64::MIN, f64::MIN),
-            (0f64, 0f64),
-            (f64::MAX, f64::MAX),
-            (i64::MIN as f64, i64::MIN as f64),
-            (i64::MAX as f64, i64::MAX as f64),
-            (u64::MAX as f64, u64::MAX as f64),
-        ];
-        for (input, expect) in cs {
-            let r = cast_real_as_signed_real(&Real::new(input).ok());
-            let r = r.map(|x| x.map(|x| x.into_inner()));
-            let log = make_log(&input, &expect, &r);
-            check_result(Some(&expect), &r, log.as_str());
-        }
-    }
-
-    #[test]
-    fn test_real_as_unsigned_real() {
-        let cs = vec![
-            // (input, expect, in_union)
-            // not in union
-            // TODO, add test case of negative real to unsigned real
-            // (-1.0, -1.0, false),
-            // (i64::MIN as f64, i64::MIN as f64, false),
-            // (f64::MIN, f64::MIN, false),
-            (u64::MIN as f64, u64::MIN as f64, false),
-            (1.0, 1.0, false),
-            (i64::MAX as f64, i64::MAX as f64, false),
-            (u64::MAX as f64, u64::MAX as f64, false),
-            (f64::MAX, f64::MAX, false),
-            // in union
-            (-1.0, 0.0, true),
-            (i64::MIN as f64, 0.0, true),
-            (u64::MIN as f64, 0.0, true),
-            (f64::MIN, 0.0, true),
-            (1.0, 1.0, true),
-            (i64::MAX as f64, i64::MAX as f64, true),
-            (u64::MAX as f64, u64::MAX as f64, true),
-            (f64::MAX, f64::MAX, true),
-        ];
-
-        for (input, expect, in_union) in cs {
-            let ia = make_implicit_args(in_union);
-            let rft = make_ret_field_type(true);
-            let extra = make_extra(&rft, &ia);
-            let r = cast_real_as_unsigned_real(&extra, &Real::new(input).ok());
-            let r = r.map(|x| x.map(|x| x.into_inner()));
-            let log = format!(
-                "input: {}, expect: {}, in_union: {}",
-                input, expect, in_union
-            );
-            check_result(Some(&expect), &r, log.as_str());
-        }
-    }
-
-    #[test]
-    fn test_string_as_signed_real() {
-        test_none_with_ctx_and_extra(cast_string_as_signed_real);
-
-        let ul = UNSPECIFIED_LENGTH;
-        let cs: Vec<(String, f64, isize, isize, bool, bool)> = vec![
-            // (input, expect, flen, decimal, truncated, overflow)
-            // no special flen and decimal
-            (String::from("99999999"), 99999999f64, ul, ul, false, false),
-            (String::from("1234abc"), 1234f64, ul, ul, true, false),
-            (String::from("-1234abc"), -1234f64, ul, ul, true, false),
-            (
-                (0..400).map(|_| '9').collect::<String>(),
-                f64::MAX,
-                ul,
-                ul,
-                true,
-                false,
-            ),
-            (
-                (0..401)
-                    .map(|x| if x == 0 { '-' } else { '9' })
-                    .collect::<String>(),
-                f64::MIN,
-                ul,
-                ul,
-                true,
-                false,
-            ),
-            // with special flen and decimal
-            (String::from("99999999"), 99999999f64, 8, 0, false, false),
-            (String::from("99999999"), 99999999f64, 9, 0, false, false),
-            (String::from("99999999"), 9999999f64, 7, 0, false, true),
-            (String::from("99999999"), 999999.99, 8, 2, false, true),
-            (String::from("1234abc"), 0.9f64, 1, 1, true, true),
-            (String::from("-1234abc"), -0.9f64, 1, 1, true, true),
-        ];
-
-        for (input, expect, flen, decimal, truncated, overflow) in cs {
-            let mut ctx = make_ctx(true, true, false);
-            let ia = make_implicit_args(false);
-            let rft = make_ret_field_type_2(false, flen, decimal);
-            let extra = make_extra(&rft, &ia);
-            let r = cast_string_as_signed_real(&mut ctx, &extra, &Some(input.clone().into_bytes()));
-            let r = r.map(|x| x.map(|x| x.into_inner()));
-            let log = format!(
-                "input: {}, expect: {}, flen: {}, decimal: {}, expect_truncated: {}, expect_overflow: {}",
-                input.as_str(), expect, flen, decimal, truncated, overflow
-            );
-            check_result(Some(&expect), &r, log.as_str());
-            match (truncated, overflow) {
-                (true, true) => {
-                    assert_eq!(ctx.warnings.warning_cnt, 2, "{}", log.as_str());
-                    let a = ctx.warnings.warnings[0].get_code();
-                    let b = ctx.warnings.warnings[1].get_code();
-                    let (a, b) = if a > b { (b, a) } else { (a, b) };
-                    assert_eq!(a, ERR_TRUNCATE_WRONG_VALUE, "{}", log.as_str());
-                    assert_eq!(b, ERR_DATA_OUT_OF_RANGE, "{}", log.as_str());
-                }
-                (true, false) => check_warning(&ctx, Some(ERR_TRUNCATE_WRONG_VALUE), log.as_str()),
-                (false, true) => check_overflow(&ctx, true, log.as_str()),
-                _ => (),
-            }
-=======
     fn test_real_as_uint() {
         test_none_with_ctx_and_extra(cast_real_as_uint);
 
@@ -1301,294 +886,10 @@
             let log = make_log(&input, &expect, &r);
             check_result(Some(&expect), &r, log.as_str());
             check_overflow(&ctx, overflow, log.as_str())
->>>>>>> 3ab09d09
         }
     }
 
     #[test]
-<<<<<<< HEAD
-    fn test_string_as_unsigned_real() {
-        test_none_with_ctx_and_extra(cast_string_as_unsigned_real);
-
-        let ul = UNSPECIFIED_LENGTH;
-        let cs: Vec<(String, f64, isize, isize, bool, bool, bool)> = vec![
-            // (input, expect, flen, decimal, truncated, overflow, in_union)
-
-            // not in union
-            (
-                String::from("99999999"),
-                99999999f64,
-                ul,
-                ul,
-                false,
-                false,
-                false,
-            ),
-            (String::from("1234abc"), 1234f64, ul, ul, true, false, false),
-            (
-                (0..400).map(|_| '9').collect::<String>(),
-                f64::MAX,
-                ul,
-                ul,
-                true,
-                false,
-                false,
-            ),
-            (
-                String::from("99999999"),
-                99999999f64,
-                8,
-                0,
-                false,
-                false,
-                false,
-            ),
-            (
-                String::from("99999999"),
-                9999999.9,
-                8,
-                1,
-                false,
-                true,
-                false,
-            ),
-            (
-                String::from("99999999"),
-                999999.99,
-                8,
-                2,
-                false,
-                true,
-                false,
-            ),
-            (String::from("99999999"), 999999.9, 7, 1, false, true, false),
-            (String::from("1234abc"), 1234.0, 4, 0, true, false, false),
-            (String::from("1234abc"), 999.9, 4, 1, true, true, false),
-            (String::from("1234abc"), 99.99, 4, 2, true, true, false),
-            (String::from("1234abc"), 99.9, 3, 1, true, true, false),
-            (String::from("1234abc"), 9.999, 4, 3, true, true, false),
-            (
-                String::from("99999999"),
-                99999999f64,
-                8,
-                0,
-                false,
-                false,
-                false,
-            ),
-            (
-                String::from("99999999"),
-                9999999.9,
-                8,
-                1,
-                false,
-                true,
-                false,
-            ),
-            (
-                String::from("99999999"),
-                999999.99,
-                8,
-                2,
-                false,
-                true,
-                false,
-            ),
-            (String::from("99999999"), 999999.9, 7, 1, false, true, false),
-            (String::from("1234abc"), 1234.0, 4, 0, true, false, false),
-            (String::from("1234abc"), 999.9, 4, 1, true, true, false),
-            (String::from("1234abc"), 99.99, 4, 2, true, true, false),
-            (String::from("1234abc"), 99.9, 3, 1, true, true, false),
-            (String::from("1234abc"), 9.999, 4, 3, true, true, false),
-            (
-                (0..400).map(|_| '9').collect::<String>(),
-                f64::MAX,
-                ul,
-                ul,
-                true,
-                false,
-                false,
-            ),
-            (
-                (0..400).map(|_| '9').collect::<String>(),
-                9999999999.0,
-                10,
-                0,
-                true,
-                true,
-                false,
-            ),
-            (
-                (0..400).map(|_| '9').collect::<String>(),
-                999999999.9,
-                10,
-                1,
-                true,
-                true,
-                false,
-            ),
-            // TODO
-            // (
-            //     (0..401)
-            //         .map(|x| if x == 0 { '-' } else { '9' })
-            //         .collect::<String>(),
-            //     0f64, ul, ul, true, true, false,
-            // ),
-            // (
-            //     String::from("-1234abc"), 0f64, ul, ul,
-            //     true, true, false,
-            // ),
-            // (String::from("-1234abc"), 0.0, 4, 0, true, true, false),
-            // (String::from("-1234abc"), 0.0, 4, 1, true, true, false),
-            // (String::from("-1234abc"), 0.0, 4, 2, true, true, false),
-            // (String::from("-1234abc"), 0.0, 3, 1, true, true, false),
-            // (String::from("-1234abc"), 0.0, 4, 3, true, true, false),
-
-            // in union
-            // in union and neg
-            (String::from("-190"), 0f64, ul, ul, false, false, true),
-            (String::from("-10abc"), 0f64, ul, ul, true, false, true),
-            (String::from("-1234abc"), 0.0, ul, ul, true, false, true),
-        ];
-
-        for (input, expect, flen, decimal, truncated, overflow, in_union) in cs {
-            let mut ctx = make_ctx(true, true, false);
-            let ia = make_implicit_args(in_union);
-            let rft = make_ret_field_type_2(true, flen, decimal);
-            let extra = make_extra(&rft, &ia);
-
-            let p = Some(input.clone().into_bytes());
-            let r = cast_string_as_unsigned_real(&mut ctx, &extra, &p);
-            let r = r.map(|x| x.map(|x| x.into_inner()));
-
-            let log = format!(
-                "input: {}, expect: {}, flen: {}, decimal: {}, expect_truncated: {}, expect_overflow: {}, in_union: {}",
-                input.as_str(), expect, flen, decimal, truncated, overflow, in_union
-            );
-
-            check_result(Some(&expect), &r, log.as_str());
-            match (truncated, overflow) {
-                (true, true) => {
-                    assert_eq!(ctx.warnings.warning_cnt, 2, "{}", log.as_str());
-                    let a = ctx.warnings.warnings[0].get_code();
-                    let b = ctx.warnings.warnings[1].get_code();
-                    let (a, b) = if a > b { (b, a) } else { (a, b) };
-                    assert_eq!(a, ERR_TRUNCATE_WRONG_VALUE, "{}", log.as_str());
-                    assert_eq!(b, ERR_DATA_OUT_OF_RANGE, "{}", log.as_str());
-                }
-                (true, false) => check_warning(&ctx, Some(ERR_TRUNCATE_WRONG_VALUE), log.as_str()),
-                (false, true) => check_overflow(&ctx, true, log.as_str()),
-                _ => (),
-            }
-        }
-
-        // not in union, neg
-        let cs: Vec<(String, f64, isize, isize, Vec<i32>)> = vec![
-            (
-                (0..401)
-                    .map(|x| if x == 0 { '-' } else { '9' })
-                    .collect::<String>(),
-                0f64,
-                ul,
-                ul,
-                vec![ERR_TRUNCATE_WRONG_VALUE, ERR_DATA_OUT_OF_RANGE],
-            ),
-            (
-                String::from("-1234abc"),
-                0f64,
-                ul,
-                ul,
-                vec![ERR_TRUNCATE_WRONG_VALUE, ERR_DATA_OUT_OF_RANGE],
-            ),
-            (
-                String::from("-1234abc"),
-                0.0,
-                4,
-                0,
-                vec![ERR_TRUNCATE_WRONG_VALUE, ERR_DATA_OUT_OF_RANGE],
-            ),
-            // the case below has 3 warning
-            // 1. from getValidFloatPrefix, because of `-1234abc`'s `abc`, (ERR_TRUNCATE_WRONG_VALUE)
-            // 2. from ProduceFloatWithSpecifiedTp, because of TruncateFloat (ERR_DATA_OUT_OF_RANGE)
-            // 3. from ProduceFloatWithSpecifiedTp, because of unsigned but negative (ERR_DATA_OUT_OF_RANGE)
-            (
-                String::from("-1234abc"),
-                0.0,
-                4,
-                1,
-                vec![
-                    ERR_TRUNCATE_WRONG_VALUE,
-                    ERR_DATA_OUT_OF_RANGE,
-                    ERR_DATA_OUT_OF_RANGE,
-                ],
-            ),
-            (
-                String::from("-1234abc"),
-                0.0,
-                4,
-                2,
-                vec![
-                    ERR_TRUNCATE_WRONG_VALUE,
-                    ERR_DATA_OUT_OF_RANGE,
-                    ERR_DATA_OUT_OF_RANGE,
-                ],
-            ),
-            (
-                String::from("-1234abc"),
-                0.0,
-                3,
-                1,
-                vec![
-                    ERR_TRUNCATE_WRONG_VALUE,
-                    ERR_DATA_OUT_OF_RANGE,
-                    ERR_DATA_OUT_OF_RANGE,
-                ],
-            ),
-            (
-                String::from("-1234abc"),
-                0.0,
-                4,
-                3,
-                vec![
-                    ERR_TRUNCATE_WRONG_VALUE,
-                    ERR_DATA_OUT_OF_RANGE,
-                    ERR_DATA_OUT_OF_RANGE,
-                ],
-            ),
-        ];
-        for (input, expect, flen, decimal, err_codes) in cs {
-            let mut ctx = make_ctx(true, true, false);
-            let ia = make_implicit_args(false);
-            let rft = make_ret_field_type_2(true, flen, decimal);
-            let extra = make_extra(&rft, &ia);
-
-            let p = Some(input.clone().into_bytes());
-            let r = cast_string_as_unsigned_real(&mut ctx, &extra, &p);
-            let r = r.map(|x| x.map(|x| x.into_inner()));
-            let log = format!(
-                "input: {}, expect: {}, flen: {}, decimal: {}, err_code: {:?}",
-                input.as_str(),
-                expect,
-                flen,
-                decimal,
-                err_codes
-            );
-            check_result(Some(&expect), &r, log.as_str());
-            assert_eq!(
-                ctx.warnings.warning_cnt,
-                err_codes.len(),
-                "{}",
-                log.as_str()
-            );
-            for (idx, err) in err_codes.iter().enumerate() {
-                assert_eq!(
-                    ctx.warnings.warnings[idx].get_code(),
-                    *err,
-                    "{}",
-                    log.as_str()
-                )
-            }
-=======
     fn test_string_as_int_or_uint() {
         test_none_with_ctx_and_extra(cast_string_as_int_or_uint);
 
@@ -1770,71 +1071,10 @@
             let log = make_log(&input, &expect, &r);
             check_result(Some(&expect), &r, log.as_str());
             check_warning(&ctx, err_code, log.as_str());
->>>>>>> 3ab09d09
         }
     }
 
     #[test]
-<<<<<<< HEAD
-    fn test_decimal_as_signed_real() {
-        test_none_with_ctx(cast_any_as_any::<Decimal, Int>);
-
-        // because decimal can always be represent by signed real,
-        // so we needn't to check whether get truncated err.
-        let cs = vec![
-            // (input, expect)
-            (Decimal::from_f64(-10.0).unwrap(), -10.0),
-            (Decimal::from_f64(i64::MIN as f64).unwrap(), i64::MIN as f64),
-            (Decimal::from_f64(i64::MAX as f64).unwrap(), i64::MAX as f64),
-            (Decimal::from_f64(u64::MAX as f64).unwrap(), u64::MAX as f64),
-        ];
-        for (input, expect) in cs {
-            let mut ctx = make_ctx(false, false, false);
-            let r = cast_any_as_any::<Decimal, Real>(&mut ctx, &Some(input.clone()));
-            let r = r.map(|x| x.map(|x| x.into_inner()));
-            let log = make_log(&input, &expect, &r);
-            check_result(Some(&expect), &r, log.as_str());
-        }
-    }
-
-    #[test]
-    fn test_decimal_as_unsigned_real() {
-        test_none_with_ctx_and_extra(cast_decimal_as_unsigned_real);
-
-        let cs: Vec<(Decimal, f64, bool, bool)> = vec![
-            // (origin, expect, in_union, overflow)
-            // not in union
-            (Decimal::from(0), 0.0, false, false),
-            (
-                Decimal::from(9223372036854775807u64),
-                9223372036854775807.0,
-                false,
-                false,
-            ),
-            (
-                Decimal::from_bytes(b"9223372036854775809")
-                    .unwrap()
-                    .unwrap(),
-                9223372036854775809.0,
-                false,
-                false,
-            ),
-            // TODO, add test case for negative decimal to unsigned real
-
-            // in union
-            (Decimal::from(-1023), 0f64, true, false),
-            (Decimal::from(-10), 0f64, true, false),
-            (Decimal::from(i64::MIN), 0f64, true, false),
-            (Decimal::from(1023), 1023.0, true, false),
-            (Decimal::from(10), 10.0, true, false),
-            (Decimal::from(i64::MAX), i64::MAX as f64, true, false),
-            (Decimal::from(u64::MAX), u64::MAX as f64, true, false),
-            (
-                Decimal::from(1844674407370955161u64),
-                1844674407370955161u64 as f64,
-                true,
-                false,
-=======
     fn test_decimal_as_uint() {
         test_none_with_ctx_and_extra(cast_decimal_as_uint);
         // in_union
@@ -1891,35 +1131,11 @@
                 Decimal::from_bytes(b"-10").unwrap().unwrap(),
                 0,
                 Some(ERR_TRUNCATE_WRONG_VALUE),
->>>>>>> 3ab09d09
             ),
             (
                 Decimal::from_bytes(b"18446744073709551616")
                     .unwrap()
                     .unwrap(),
-<<<<<<< HEAD
-                // 18446744073709551616 - u64::MAX==1,
-                // but u64::MAX as f64 == 18446744073709551616
-                u64::MAX as f64,
-                true,
-                false,
-            ),
-        ];
-
-        for (input, expect, in_union, overflow) in cs {
-            let mut ctx = make_ctx(true, false, false);
-            let ia = make_implicit_args(in_union);
-            let rft = make_ret_field_type(true);
-            let extra = make_extra(&rft, &ia);
-            let r = cast_decimal_as_unsigned_real(&mut ctx, &extra, &Some(input.clone()));
-            let r = r.map(|x| x.map(|x| x.into_inner()));
-            let log = format!(
-                "input: {}, expect: {}, in_union: {}, expect_overflow: {}, result: {:?}",
-                input, expect, in_union, overflow, r
-            );
-            check_result(Some(&expect), &r, log.as_str());
-            check_overflow(&ctx, overflow, log.as_str());
-=======
                 u64::MAX,
                 Some(ERR_TRUNCATE_WRONG_VALUE),
             ),
@@ -1936,40 +1152,10 @@
             let log = make_log(&input, &expect, &r);
             check_result(Some(&expect), &r, log.as_str());
             check_warning(&ctx, err_code, log.as_str());
->>>>>>> 3ab09d09
         }
     }
 
     #[test]
-<<<<<<< HEAD
-    fn test_time_as_real() {
-        test_none_with_ctx(cast_any_as_any::<Time, Real>);
-
-        // TODO, add more test case
-        let cs = vec![
-            (
-                Time::parse_utc_datetime("2000-01-01T12:13:14.6666", 6).unwrap(),
-                20000101121314.666600,
-            ),
-            (
-                Time::parse_utc_datetime("2000-01-01T12:13:14.6666", 0).unwrap(),
-                20000101121315.0,
-            ),
-            (
-                Time::parse_utc_datetime("2000-01-01T12:13:14.6666", 3).unwrap(),
-                20000101121314.667,
-            ),
-            (
-                Time::parse_utc_datetime("2000-01-01T12:13:14.6666", 4).unwrap(),
-                20000101121314.6666,
-            ),
-        ];
-
-        for (input, expect) in cs {
-            let mut ctx = make_ctx(false, false, false);
-            let r = cast_any_as_any::<Time, Real>(&mut ctx, &Some(input.clone()));
-            let r = r.map(|x| x.map(|x| x.into_inner()));
-=======
     fn test_time_as_int_and_uint() {
         // TODO: add more test case
         // TODO: add test that make cast_any_as_any::<Time, Int> returning truncated error
@@ -1994,28 +1180,12 @@
         for (input, expect) in cs {
             let mut ctx = EvalContext::default();
             let r = cast_any_as_any::<Time, Int>(&mut ctx, &Some(input.clone()));
->>>>>>> 3ab09d09
             let log = make_log(&input, &expect, &r);
             check_result(Some(&expect), &r, log.as_str());
         }
     }
 
     #[test]
-<<<<<<< HEAD
-    fn test_duration_as_real() {
-        // TODO, add more test case
-        let cs = vec![
-            // (input, expect)
-            (Duration::parse(b"17:51:04.78", 2).unwrap(), 175104.78),
-            (Duration::parse(b"-17:51:04.78", 2).unwrap(), -175104.78),
-            (Duration::parse(b"17:51:04.78", 0).unwrap(), 175105.0),
-            (Duration::parse(b"-17:51:04.78", 0).unwrap(), -175105.0),
-        ];
-        for (input, expect) in cs {
-            let mut ctx = make_ctx(false, false, false);
-            let r = cast_any_as_any::<Duration, Real>(&mut ctx, &Some(input));
-            let r = r.map(|x| x.map(|x| x.into_inner()));
-=======
     fn test_duration_as_int() {
         // TODO: add more test case
         let cs: Vec<(Duration, i64)> = vec![
@@ -2028,52 +1198,12 @@
         for (input, expect) in cs {
             let mut ctx = make_ctx(true, false, false);
             let r = cast_any_as_any::<Duration, Int>(&mut ctx, &Some(input));
->>>>>>> 3ab09d09
             let log = make_log(&input, &expect, &r);
             check_result(Some(&expect), &r, log.as_str());
         }
     }
 
     #[test]
-<<<<<<< HEAD
-    fn test_json_as_real() {
-        let cs: Vec<(Json, f64, Option<i32>)> = vec![
-            // (input, expect, err_code)
-            (Json::Object(BTreeMap::default()), 0f64, None),
-            (Json::Array(vec![]), 0f64, None),
-            (Json::I64(10), 10f64, None),
-            (Json::I64(i64::MAX), i64::MAX as f64, None),
-            (Json::I64(i64::MIN), i64::MIN as f64, None),
-            (Json::U64(0), 0f64, None),
-            (Json::U64(u64::MAX), u64::MAX as f64, None),
-            (Json::Double(f64::MAX), f64::MAX, None),
-            (Json::Double(f64::MIN), f64::MIN, None),
-            (Json::String(String::from("10.0")), 10.0, None),
-            (Json::String(String::from("-10.0")), -10.0, None),
-            (Json::Boolean(true), 1f64, None),
-            (Json::Boolean(false), 0f64, None),
-            (Json::None, 0f64, None),
-            (
-                Json::String((0..500).map(|_| '9').collect::<String>()),
-                f64::MAX,
-                Some(ERR_TRUNCATE_WRONG_VALUE),
-            ),
-            (
-                Json::String(
-                    (0..500)
-                        .map(|x| if x == 0 { '-' } else { '9' })
-                        .collect::<String>(),
-                ),
-                f64::MIN,
-                Some(ERR_TRUNCATE_WRONG_VALUE),
-            ),
-        ];
-
-        for (input, expect, err_code) in cs {
-            let mut ctx = make_ctx(false, true, false);
-            let r = cast_any_as_any::<Json, Real>(&mut ctx, &Some(input.clone()));
-            let r = r.map(|x| x.map(|x| x.into_inner()));
-=======
     fn test_json_as_int() {
         test_none_with_ctx(cast_any_as_any::<Json, Int>);
 
@@ -2184,7 +1314,6 @@
             let mut ctx = make_ctx(true, true, true);
             let r = cast_json_as_uint(&mut ctx, &Some(input.clone()));
             let r = r.map(|x| x.map(|x| x as u64));
->>>>>>> 3ab09d09
             let log = make_log(&input, &expect, &r);
             check_result(Some(&expect), &r, log.as_str());
             check_warning(&ctx, err_code, log.as_str());
