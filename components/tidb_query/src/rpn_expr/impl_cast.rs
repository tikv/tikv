--- conflicted
+++ resolved
@@ -113,7 +113,6 @@
         (EvalType::Duration, EvalType::Bytes) => cast_any_as_string_fn_meta::<Duration>(),
         (EvalType::Json, EvalType::Bytes) => cast_any_as_any_fn_meta::<Json, Bytes>(),
 
-<<<<<<< HEAD
         // any as decimal
         (EvalType::Int, EvalType::Decimal) => {
             let fu = from_field_type.is_unsigned();
@@ -142,7 +141,7 @@
         (EvalType::DateTime, EvalType::Decimal) => cast_any_as_decimal_fn_meta::<DateTime>(),
         (EvalType::Duration, EvalType::Decimal) => cast_any_as_decimal_fn_meta::<Duration>(),
         (EvalType::Json, EvalType::Decimal) => cast_any_as_decimal_fn_meta::<Json>(),
-=======
+
         // any as duration
         (EvalType::Int, EvalType::Duration) => cast_int_as_duration_fn_meta(),
         (EvalType::Real, EvalType::Duration) => cast_real_as_duration_fn_meta(),
@@ -151,7 +150,6 @@
         (EvalType::DateTime, EvalType::Duration) => cast_time_as_duration_fn_meta(),
         (EvalType::Duration, EvalType::Duration) => cast_duration_as_duration_fn_meta(),
         (EvalType::Json, EvalType::Duration) => cast_json_as_duration_fn_meta(),
->>>>>>> 4d5d3873
 
         // any as json
         (EvalType::Int, EvalType::Json) => {
@@ -174,27 +172,6 @@
         (EvalType::Duration, EvalType::Json) => cast_any_as_any_fn_meta::<Duration, Json>(),
         (EvalType::Json, EvalType::Json) => cast_json_as_json_fn_meta(),
 
-<<<<<<< HEAD
-        (EvalType::Int, EvalType::Duration) => cast_int_as_duration_fn_meta(),
-        (EvalType::Real, EvalType::Duration) => cast_real_as_duration_fn_meta(),
-        (EvalType::Bytes, EvalType::Duration) => cast_bytes_as_duration_fn_meta(),
-        (EvalType::Decimal, EvalType::Duration) => cast_decimal_as_duration_fn_meta(),
-        (EvalType::DateTime, EvalType::Duration) => cast_any_as_any_fn_meta::<DateTime, Duration>(),
-        (EvalType::Json, EvalType::Duration) => cast_json_as_duration_fn_meta(),
-=======
-        (EvalType::Int, EvalType::Decimal) => {
-            if !from_field_type.is_unsigned() && !to_field_type.is_unsigned() {
-                cast_any_as_decimal_fn_meta::<Int>()
-            } else {
-                cast_uint_as_decimal_fn_meta()
-            }
-        }
-        (EvalType::Bytes, EvalType::Decimal) => cast_any_as_decimal_fn_meta::<Bytes>(),
-        (EvalType::Real, EvalType::Decimal) => cast_any_as_decimal_fn_meta::<Real>(),
-        (EvalType::DateTime, EvalType::Decimal) => cast_any_as_decimal_fn_meta::<DateTime>(),
-        (EvalType::Duration, EvalType::Decimal) => cast_any_as_decimal_fn_meta::<Duration>(),
-        (EvalType::Json, EvalType::Decimal) => cast_any_as_decimal_fn_meta::<Json>(),
->>>>>>> 4d5d3873
         _ => return Err(other_err!("Unsupported cast from {} to {}", from, to)),
     };
     Ok(func_meta)
@@ -641,9 +618,183 @@
     Ok(Some(res))
 }
 
-<<<<<<< HEAD
 // cast any as decimal, some cast functions reuse `cast_any_as_decimal`
-=======
+//
+// - cast_signed_int_as_signed_decimal -> cast_any_as_decimal<Int>
+// - cast_string_as_signed_decimal -> cast_any_as_decimal<Bytes>
+// - cast_time_as_decimal -> cast_any_as_decimal<Time>
+// - cast_duration_as_decimal -> cast_any_as_decimal<Duration>
+// - cast_json_as_decimal -> cast_any_as_decimal<Json>
+
+// because uint's upper bound is smaller than signed decimal's upper bound
+// so we can merge cast uint as signed/unsigned decimal in this function
+#[rpn_fn(capture = [ctx, extra])]
+#[inline]
+fn cast_unsigned_int_as_signed_or_unsigned_decimal(
+    ctx: &mut EvalContext,
+    extra: &RpnFnCallExtra,
+    val: &Option<i64>,
+) -> Result<Option<Decimal>> {
+    match val {
+        None => Ok(None),
+        Some(val) => {
+            let dec = Decimal::from(*val as u64);
+            Ok(Some(produce_dec_with_specified_tp(
+                ctx,
+                dec,
+                extra.ret_field_type,
+            )?))
+        }
+    }
+}
+
+#[rpn_fn(capture = [ctx, extra])]
+#[inline]
+fn cast_signed_int_as_unsigned_decimal(
+    ctx: &mut EvalContext,
+    extra: &RpnFnCallExtra<'_>,
+    val: &Option<i64>,
+) -> Result<Option<Decimal>> {
+    match val {
+        None => Ok(None),
+        Some(val) => {
+            let dec = if in_union(extra.implicit_args) && *val < 0 {
+                Decimal::zero()
+            } else {
+                // FIXME: here TiDB has bug, fix this after fix TiDB's
+                // if val is >=0, then val as u64 is ok,
+                // if val <0, there may be bug here.
+                Decimal::from(*val as u64)
+            };
+            Ok(Some(produce_dec_with_specified_tp(
+                ctx,
+                dec,
+                extra.ret_field_type,
+            )?))
+        }
+    }
+}
+
+// FIXME: here TiDB may has bug, fix this after fix TiDB's
+#[rpn_fn(capture = [ctx, extra])]
+#[inline]
+fn cast_real_as_decimal(
+    ctx: &mut EvalContext,
+    extra: &RpnFnCallExtra,
+    val: &Option<Real>,
+) -> Result<Option<Decimal>> {
+    match val {
+        None => Ok(None),
+        Some(val) => {
+            let val = val.into_inner();
+            let res = if in_union(extra.implicit_args) && val < 0f64 {
+                Decimal::zero()
+            } else {
+                Decimal::from_f64(val)?
+            };
+            Ok(Some(produce_dec_with_specified_tp(
+                ctx,
+                res,
+                extra.ret_field_type,
+            )?))
+        }
+    }
+}
+
+#[rpn_fn(capture = [ctx, extra])]
+#[inline]
+fn cast_string_as_unsigned_decimal(
+    ctx: &mut EvalContext,
+    extra: &RpnFnCallExtra,
+    val: &Option<Bytes>,
+) -> Result<Option<Decimal>> {
+    match val {
+        None => Ok(None),
+        Some(val) => {
+            // FIXME: in TiDB, if the param IsBinaryLiteral, then return the result of `evalDecimal` directly
+            let d: Decimal = val.convert(ctx)?;
+            let d = if in_union(extra.implicit_args) && d.is_negative() {
+                Decimal::zero()
+            } else {
+                d
+            };
+            // FIXME: how to make a negative decimal value to unsigned decimal value
+            Ok(Some(produce_dec_with_specified_tp(
+                ctx,
+                d,
+                extra.ret_field_type,
+            )?))
+        }
+    }
+}
+
+#[rpn_fn(capture = [ctx, extra])]
+#[inline]
+fn cast_decimal_as_signed_decimal(
+    ctx: &mut EvalContext,
+    extra: &RpnFnCallExtra,
+    val: &Option<Decimal>,
+) -> Result<Option<Decimal>> {
+    match val {
+        None => Ok(None),
+        Some(val) => {
+            let val = val.clone();
+            Ok(Some(produce_dec_with_specified_tp(
+                ctx,
+                val,
+                extra.ret_field_type,
+            )?))
+        }
+    }
+}
+
+#[rpn_fn(capture = [ctx, extra])]
+#[inline]
+fn cast_decimal_as_unsigned_decimal(
+    ctx: &mut EvalContext,
+    extra: &RpnFnCallExtra,
+    val: &Option<Decimal>,
+) -> Result<Option<Decimal>> {
+    match val {
+        None => Ok(None),
+        Some(val) => {
+            let res = if in_union(extra.implicit_args) && val.is_negative() {
+                Decimal::zero()
+            } else {
+                // FIXME: here TiDB may has bug, fix this after fix TiDB's
+                // FIXME: how to make a unsigned decimal from negative decimal
+                val.clone()
+            };
+            Ok(Some(produce_dec_with_specified_tp(
+                ctx,
+                res,
+                extra.ret_field_type,
+            )?))
+        }
+    }
+}
+
+// FIXME: for cast_int_as_decimal, TiDB's impl has bug, fix this after fixed TiDB's
+#[rpn_fn(capture = [ctx, extra])]
+#[inline]
+fn cast_any_as_decimal<From: Evaluable + ConvertTo<Decimal>>(
+    ctx: &mut EvalContext,
+    extra: &RpnFnCallExtra<'_>,
+    val: &Option<From>,
+) -> Result<Option<Decimal>> {
+    match val {
+        None => Ok(None),
+        Some(val) => {
+            let dec: Decimal = val.convert(ctx)?;
+            Ok(Some(produce_dec_with_specified_tp(
+                ctx,
+                dec,
+                extra.ret_field_type,
+            )?))
+        }
+    }
+}
+
 // cast any as duration, no cast functions reuse `cast_any_as_any`
 
 #[rpn_fn(capture = [ctx, extra])]
@@ -756,184 +907,6 @@
 cast_as_duration!(Json, cast_json_as_duration, val.unquote()?.as_bytes());
 
 // cast any as json, some cast functions reuse `cast_any_as_any`
->>>>>>> 4d5d3873
-//
-// - cast_signed_int_as_signed_decimal -> cast_any_as_decimal<Int>
-// - cast_string_as_signed_decimal -> cast_any_as_decimal<Bytes>
-// - cast_time_as_decimal -> cast_any_as_decimal<Time>
-// - cast_duration_as_decimal -> cast_any_as_decimal<Duration>
-// - cast_json_as_decimal -> cast_any_as_decimal<Json>
-
-// because uint's upper bound is smaller than signed decimal's upper bound
-// so we can merge cast uint as signed/unsigned decimal in this function
-#[rpn_fn(capture = [ctx, extra])]
-#[inline]
-fn cast_unsigned_int_as_signed_or_unsigned_decimal(
-    ctx: &mut EvalContext,
-    extra: &RpnFnCallExtra,
-    val: &Option<i64>,
-) -> Result<Option<Decimal>> {
-    match val {
-        None => Ok(None),
-        Some(val) => {
-            let dec = Decimal::from(*val as u64);
-            Ok(Some(produce_dec_with_specified_tp(
-                ctx,
-                dec,
-                extra.ret_field_type,
-            )?))
-        }
-    }
-}
-
-#[rpn_fn(capture = [ctx, extra])]
-#[inline]
-fn cast_signed_int_as_unsigned_decimal(
-    ctx: &mut EvalContext,
-    extra: &RpnFnCallExtra<'_>,
-    val: &Option<i64>,
-) -> Result<Option<Decimal>> {
-    match val {
-        None => Ok(None),
-        Some(val) => {
-            let dec = if in_union(extra.implicit_args) && *val < 0 {
-                Decimal::zero()
-            } else {
-                // FIXME: here TiDB has bug, fix this after fix TiDB's
-                // if val is >=0, then val as u64 is ok,
-                // if val <0, there may be bug here.
-                Decimal::from(*val as u64)
-            };
-            Ok(Some(produce_dec_with_specified_tp(
-                ctx,
-                dec,
-                extra.ret_field_type,
-            )?))
-        }
-    }
-}
-
-// FIXME: here TiDB may has bug, fix this after fix TiDB's
-#[rpn_fn(capture = [ctx, extra])]
-#[inline]
-fn cast_real_as_decimal(
-    ctx: &mut EvalContext,
-    extra: &RpnFnCallExtra,
-    val: &Option<Real>,
-) -> Result<Option<Decimal>> {
-    match val {
-        None => Ok(None),
-        Some(val) => {
-            let val = val.into_inner();
-            let res = if in_union(extra.implicit_args) && val < 0f64 {
-                Decimal::zero()
-            } else {
-                Decimal::from_f64(val)?
-            };
-            Ok(Some(produce_dec_with_specified_tp(
-                ctx,
-                res,
-                extra.ret_field_type,
-            )?))
-        }
-    }
-}
-
-#[rpn_fn(capture = [ctx, extra])]
-#[inline]
-fn cast_string_as_unsigned_decimal(
-    ctx: &mut EvalContext,
-    extra: &RpnFnCallExtra,
-    val: &Option<Bytes>,
-) -> Result<Option<Decimal>> {
-    match val {
-        None => Ok(None),
-        Some(val) => {
-            // FIXME: in TiDB, if the param IsBinaryLiteral, then return the result of `evalDecimal` directly
-            let d: Decimal = val.convert(ctx)?;
-            let d = if in_union(extra.implicit_args) && d.is_negative() {
-                Decimal::zero()
-            } else {
-                d
-            };
-            // FIXME: how to make a negative decimal value to unsigned decimal value
-            Ok(Some(produce_dec_with_specified_tp(
-                ctx,
-                d,
-                extra.ret_field_type,
-            )?))
-        }
-    }
-}
-
-#[rpn_fn(capture = [ctx, extra])]
-#[inline]
-fn cast_decimal_as_signed_decimal(
-    ctx: &mut EvalContext,
-    extra: &RpnFnCallExtra,
-    val: &Option<Decimal>,
-) -> Result<Option<Decimal>> {
-    match val {
-        None => Ok(None),
-        Some(val) => {
-            let val = val.clone();
-            Ok(Some(produce_dec_with_specified_tp(
-                ctx,
-                val,
-                extra.ret_field_type,
-            )?))
-        }
-    }
-}
-
-#[rpn_fn(capture = [ctx, extra])]
-#[inline]
-fn cast_decimal_as_unsigned_decimal(
-    ctx: &mut EvalContext,
-    extra: &RpnFnCallExtra,
-    val: &Option<Decimal>,
-) -> Result<Option<Decimal>> {
-    match val {
-        None => Ok(None),
-        Some(val) => {
-            let res = if in_union(extra.implicit_args) && val.is_negative() {
-                Decimal::zero()
-            } else {
-                // FIXME: here TiDB may has bug, fix this after fix TiDB's
-                // FIXME: how to make a unsigned decimal from negative decimal
-                val.clone()
-            };
-            Ok(Some(produce_dec_with_specified_tp(
-                ctx,
-                res,
-                extra.ret_field_type,
-            )?))
-        }
-    }
-}
-
-// FIXME: for cast_int_as_decimal, TiDB's impl has bug, fix this after fixed TiDB's
-#[rpn_fn(capture = [ctx, extra])]
-#[inline]
-fn cast_any_as_decimal<From: Evaluable + ConvertTo<Decimal>>(
-    ctx: &mut EvalContext,
-    extra: &RpnFnCallExtra<'_>,
-    val: &Option<From>,
-) -> Result<Option<Decimal>> {
-    match val {
-        None => Ok(None),
-        Some(val) => {
-            let dec: Decimal = val.convert(ctx)?;
-            Ok(Some(produce_dec_with_specified_tp(
-                ctx,
-                dec,
-                extra.ret_field_type,
-            )?))
-        }
-    }
-}
-
-// cast any as json, some cast functions reuse `cast_any_as_any`
 //
 // - cast_int_as_json -> cast_any_as_any<Int, Json>
 // - cast_real_as_json -> cast_any_as_any<Real, Json>
@@ -1009,25 +982,19 @@
 
 #[cfg(test)]
 mod tests {
-<<<<<<< HEAD
     use super::Result;
     use crate::codec::convert::produce_dec_with_specified_tp;
-    use crate::codec::data_type::{Bytes, Decimal, Int, Real, ScalarValue};
-    use crate::codec::error::*;
-    use crate::codec::mysql::charset::*;
-    use crate::codec::mysql::decimal::{max_decimal, max_or_min_dec};
-    use crate::codec::mysql::{Duration, Json, RoundMode, Time, TimeType};
-=======
-    use crate::codec::data_type::ScalarValue;
-    use crate::codec::data_type::{Bytes, Int, Real};
+    use crate::codec::data_type::{Bytes, Int, Real, ScalarValue};
     use crate::codec::error::{
         ERR_DATA_OUT_OF_RANGE, ERR_DATA_TOO_LONG, ERR_TRUNCATE_WRONG_VALUE, ERR_UNKNOWN,
         WARN_DATA_TRUNCATED,
     };
     use crate::codec::mysql::charset::*;
-    use crate::codec::mysql::{Decimal, Duration, Json, Time, TimeType, MAX_FSP, MIN_FSP};
+    use crate::codec::mysql::decimal::{max_decimal, max_or_min_dec};
+    use crate::codec::mysql::{
+        Decimal, Duration, Json, RoundMode, Time, TimeType, MAX_FSP, MIN_FSP,
+    };
     use crate::codec::Error;
->>>>>>> 4d5d3873
     use crate::expr::Flag;
     use crate::expr::{EvalConfig, EvalContext};
     use crate::rpn_expr::impl_cast::*;
@@ -1183,7 +1150,6 @@
         ft
     }
 
-<<<<<<< HEAD
     fn make_ret_field_type_4(flen: isize, decimal: isize, unsigned: bool) -> FieldType {
         let mut ft = FieldType::default();
         let fta = ft.as_mut_accessor();
@@ -1192,12 +1158,12 @@
         if unsigned {
             fta.set_flag(FieldTypeFlag::UNSIGNED);
         }
-=======
+        ft
+    }
     fn make_ret_field_type_6(decimal: isize) -> FieldType {
         let mut ft = FieldType::default();
         let fta = ft.as_mut_accessor();
         fta.set_decimal(decimal);
->>>>>>> 4d5d3873
         ft
     }
 
@@ -1432,7 +1398,6 @@
         }
     }
 
-    #[allow(dead_code)]
     #[test]
     fn test_string_as_int_or_uint() {
         test_none_with_ctx_and_extra(cast_string_as_int_or_uint);
@@ -3119,7 +3084,6 @@
         }
     }
 
-<<<<<<< HEAD
     /// base_cs
     ///   - (cast_func_input, in_union, is_res_unsigned, base_result)
     ///   - the base_result is the result **should** produce by
@@ -3139,7 +3103,1232 @@
             TargetIntPartLenLessThanOriginIntPartLen,
             TargetDecimalBiggerThanOriginDecimal,
             TargetDecimalLessThanOriginDecimal,
-=======
+        }
+
+        #[derive(Clone, Copy, Debug)]
+        enum Sign {
+            Positive,
+            Negative,
+        }
+
+        #[derive(Clone, Copy, Debug)]
+        enum ResType {
+            Zero,
+            Same,
+            TruncateToMax,
+            TruncateToMin,
+            Round,
+        }
+
+        let cs = vec![
+            // (
+            // origin, origin_flen, origin_decimal, res_flen, res_decimal, is_unsigned,
+            // expect, warning_err_code,
+            // (InInsertStmt || InUpdateStmt || InDeleteStmt), overflow_as_warning, truncate_as_warning
+            // )
+            //
+            // The origin_flen, origin_decimal here is
+            // to let the programmer clearly know what the flen and decimal of the decimal is.
+
+            // res_flen and res_decimal isn't UNSPECIFIED_LENGTH
+            // origin not zero, but res's int part len < origin's int part
+            (
+                Cond::TargetIntPartLenLessThanOriginIntPartLen,
+                Sign::Positive,
+                false,
+                ResType::TruncateToMax,
+                Some(ERR_DATA_OUT_OF_RANGE),
+                false,
+                true,
+                false,
+            ),
+            (
+                Cond::TargetIntPartLenLessThanOriginIntPartLen,
+                Sign::Negative,
+                false,
+                ResType::TruncateToMin,
+                Some(ERR_DATA_OUT_OF_RANGE),
+                false,
+                true,
+                false,
+            ),
+            // origin_decimal < res_decimal
+            (
+                Cond::TargetDecimalBiggerThanOriginDecimal,
+                Sign::Positive,
+                false,
+                ResType::Same,
+                None,
+                false,
+                false,
+                false,
+            ),
+            (
+                Cond::TargetDecimalBiggerThanOriginDecimal,
+                Sign::Positive,
+                false,
+                ResType::Same,
+                None,
+                true,
+                false,
+                false,
+            ),
+            (
+                Cond::TargetDecimalBiggerThanOriginDecimal,
+                Sign::Negative,
+                false,
+                ResType::Same,
+                None,
+                false,
+                false,
+                false,
+            ),
+            (
+                Cond::TargetDecimalBiggerThanOriginDecimal,
+                Sign::Positive,
+                false,
+                ResType::Same,
+                None,
+                true,
+                false,
+                false,
+            ),
+            (
+                Cond::TargetDecimalBiggerThanOriginDecimal,
+                Sign::Positive,
+                true,
+                ResType::Same,
+                None,
+                false,
+                false,
+                false,
+            ),
+            (
+                Cond::TargetDecimalBiggerThanOriginDecimal,
+                Sign::Positive,
+                true,
+                ResType::Same,
+                None,
+                true,
+                false,
+                false,
+            ),
+            (
+                Cond::TargetDecimalBiggerThanOriginDecimal,
+                Sign::Negative,
+                true,
+                ResType::Zero,
+                None,
+                false,
+                false,
+                false,
+            ),
+            (
+                Cond::TargetDecimalBiggerThanOriginDecimal,
+                Sign::Negative,
+                true,
+                ResType::Zero,
+                None,
+                true,
+                false,
+                false,
+            ),
+            // origin_decimal > res_decimal
+            (
+                Cond::TargetDecimalLessThanOriginDecimal,
+                Sign::Positive,
+                false,
+                ResType::Round,
+                Some(WARN_DATA_TRUNCATED),
+                false,
+                false,
+                true,
+            ),
+            (
+                Cond::TargetDecimalLessThanOriginDecimal,
+                Sign::Positive,
+                false,
+                ResType::Round,
+                Some(WARN_DATA_TRUNCATED),
+                true,
+                false,
+                false,
+            ),
+            (
+                Cond::TargetDecimalLessThanOriginDecimal,
+                Sign::Negative,
+                false,
+                ResType::Round,
+                Some(WARN_DATA_TRUNCATED),
+                false,
+                false,
+                true,
+            ),
+            (
+                Cond::TargetDecimalLessThanOriginDecimal,
+                Sign::Negative,
+                false,
+                ResType::Round,
+                Some(WARN_DATA_TRUNCATED),
+                true,
+                false,
+                true,
+            ),
+            (
+                Cond::TargetDecimalLessThanOriginDecimal,
+                Sign::Positive,
+                true,
+                ResType::Round,
+                Some(WARN_DATA_TRUNCATED),
+                false,
+                false,
+                true,
+            ),
+            (
+                Cond::TargetDecimalLessThanOriginDecimal,
+                Sign::Positive,
+                true,
+                ResType::Round,
+                Some(WARN_DATA_TRUNCATED),
+                true,
+                false,
+                false,
+            ),
+            (
+                Cond::TargetDecimalLessThanOriginDecimal,
+                Sign::Negative,
+                true,
+                ResType::Zero,
+                Some(WARN_DATA_TRUNCATED),
+                false,
+                false,
+                true,
+            ),
+            (
+                Cond::TargetDecimalLessThanOriginDecimal,
+                Sign::Negative,
+                true,
+                ResType::Zero,
+                Some(WARN_DATA_TRUNCATED),
+                true,
+                false,
+                false,
+            ),
+            // TODO: add test case for Decimal::round failure
+        ];
+
+        for (input, in_union, is_res_unsigned, base_res) in base_cs {
+            for (
+                cond,
+                sign,
+                is_unsigned,
+                res_type,
+                mut warning_err_code,
+                in_dml,
+                mut overflow_as_warning,
+                mut truncate_as_warning,
+            ) in cs.clone()
+            {
+                let (origin_flen, origin_decimal) = base_res.prec_and_frac();
+
+                // some test case in `cs` is just for unsigned result or signed result,
+                // some is just for negative/positive base_res
+                //
+                // in the test case above, we have negative and positive for every test case,
+                // so if the sign is different from base_res's sign, we can skip it.
+                if is_res_unsigned != is_unsigned {
+                    continue;
+                }
+                let base_res = match sign {
+                    Sign::Positive => {
+                        if base_res.is_negative() {
+                            continue;
+                        } else {
+                            base_res.clone()
+                        }
+                    }
+                    Sign::Negative => {
+                        if base_res.is_negative() {
+                            base_res.clone()
+                        } else {
+                            continue;
+                        }
+                    }
+                };
+
+                let (res_flen, res_decimal) = match cond {
+                    Cond::TargetIntPartLenLessThanOriginIntPartLen => {
+                        if origin_flen - origin_decimal == 0 || origin_flen <= 1 {
+                            continue;
+                        }
+                        (origin_flen - 1, origin_decimal)
+                    }
+                    Cond::TargetDecimalBiggerThanOriginDecimal => {
+                        (origin_flen + 1, origin_decimal + 1)
+                    }
+                    Cond::TargetDecimalLessThanOriginDecimal => {
+                        if origin_decimal == 0 || origin_flen <= 1 {
+                            continue;
+                        }
+                        // TODO: if add test case for Decimal::round failure,
+                        //  then should check whether this setting is right.
+                        let res = base_res
+                            .clone()
+                            .round((origin_decimal - 1) as i8, RoundMode::HalfEven);
+                        if res.is_zero() {
+                            truncate_as_warning = false;
+                            overflow_as_warning = false;
+                            warning_err_code = None;
+                        }
+
+                        (origin_flen - 1, origin_decimal - 1)
+                    }
+                };
+                let expect = match res_type {
+                    ResType::Zero => Decimal::zero(),
+                    ResType::Same => base_res.clone(),
+                    ResType::TruncateToMax => max_decimal(res_flen as u8, res_decimal as u8),
+                    ResType::TruncateToMin => {
+                        max_or_min_dec(true, res_flen as u8, res_decimal as u8)
+                    }
+                    ResType::Round => {
+                        let r = base_res
+                            .clone()
+                            .round(res_decimal as i8, RoundMode::HalfEven)
+                            .unwrap();
+                        if r == base_res {
+                            overflow_as_warning = false;
+                            truncate_as_warning = false;
+                            warning_err_code = None;
+                        }
+                        r
+                    }
+                };
+
+                let ctx_in_dml_flag = vec![Flag::IN_INSERT_STMT, Flag::IN_UPDATE_OR_DELETE_STMT];
+                for in_dml_flag in ctx_in_dml_flag {
+                    let (res_flen, res_decimal) = (res_flen as isize, res_decimal as isize);
+                    let rft = make_ret_field_type_4(res_flen, res_decimal, is_unsigned);
+                    let ia = make_implicit_args(in_union);
+                    let extra = make_extra(&rft, &ia);
+
+                    let mut ctx =
+                        make_ctx_4(overflow_as_warning, truncate_as_warning, vec![in_dml_flag]);
+                    let cast_func_res = cast_func(&mut ctx, &extra, &Some(input.clone()));
+
+                    let mut ctx =
+                        make_ctx_4(overflow_as_warning, truncate_as_warning, vec![in_dml_flag]);
+                    let pd_res = produce_dec_with_specified_tp(&mut ctx, base_res.clone(), &rft);
+
+                    // make log
+                    let cast_func_res_log = cast_func_res
+                        .as_ref()
+                        .map(|x| x.as_ref().map(|x| x.to_string()));
+                    let pd_res_log = pd_res.as_ref().map(|x| x.to_string());
+                    let log = format!(
+                            "test_func_name: {}, \
+                         input: {}, base_res: {}, \
+                         origin_flen: {}, origin_decimal: {}, \
+                         res_flen: {}, res_decimal: {}, \
+                         in_union: {}, is_unsigned: {}, in_dml: {}, in_dml_flag: {:?}, \
+                         cond: {:?}, sign: {:?}, res_type: {:?}, \
+                         overflow_as_warning: {}, truncate_as_warning: {}, expect_warning_err_code: {:?} \
+                         expect: {}, expect_from_produce_dec_with_specified_tp(this is just for debug): {:?}, result: {:?}",
+                            func_name, input_as_debug_str_func(&input), base_res,
+                            origin_flen, origin_decimal,
+                            res_flen, res_decimal,
+                            in_union, is_unsigned, in_dml, in_dml_flag,
+                            cond, sign, res_type,
+                            overflow_as_warning, truncate_as_warning, warning_err_code,
+                            expect.to_string(), pd_res_log, cast_func_res_log
+                        );
+
+                    check_result(Some(&expect), &cast_func_res, log.as_str());
+                    check_warning(&ctx, warning_err_code, log.as_str());
+                }
+            }
+        }
+    }
+
+    // These test depend on the correctness of
+    // Decimal::from(u64), Decimal::from(i64), Decimal::from_f64(), Decimal::from_bytes()
+    // Decimal::zero(), Decimal::round, max_or_min_dec, max_decimal
+    #[test]
+    fn test_unsigned_int_as_signed_or_unsigned_decimal() {
+        test_none_with_ctx_and_extra(cast_unsigned_int_as_signed_or_unsigned_decimal);
+
+        let cs = vec![
+            (10u64 as i64, false, true, Decimal::from(10)),
+            (u64::MAX as i64, false, true, Decimal::from(u64::MAX)),
+            (i64::MAX as u64 as i64, false, true, Decimal::from(i64::MAX)),
+        ];
+        test_as_decimal_helper(
+            cs,
+            cast_unsigned_int_as_signed_or_unsigned_decimal,
+            |x| x.to_string(),
+            "cast_unsigned_int_as_signed_or_unsigned_decimal",
+        );
+    }
+
+    #[test]
+    fn test_signed_int_as_unsigned_decimal() {
+        test_none_with_ctx_and_extra(cast_signed_int_as_unsigned_decimal);
+
+        let cs = vec![
+            // (input, in_union, is_res_unsigned, base_result)
+
+            // negative, in_union
+            (-1, true, true, Decimal::zero()),
+            (-10, true, true, Decimal::zero()),
+            (i64::MIN, true, true, Decimal::zero()),
+            // not negative, in_union
+            (1, true, true, Decimal::from(1)),
+            (10, true, true, Decimal::from(10)),
+            (i64::MAX, true, true, Decimal::from(i64::MAX)),
+            // negative, not in_union
+            // FIXME: fix these case(negative to unsigned decimal, without in_union)
+            //  after fix the bug of this situation(negative to unsigned decimal, without in_union)
+            (-1, false, true, Decimal::from(-1i64 as u64)),
+            (-10, false, true, Decimal::from(-10i64 as u64)),
+            (
+                i64::MIN + 1,
+                false,
+                true,
+                Decimal::from((i64::MIN + 1) as u64),
+            ),
+            // not negative, not in_union
+            (1, false, true, Decimal::from(1)),
+            (10, false, true, Decimal::from(10)),
+            (i64::MAX, false, true, Decimal::from(i64::MAX)),
+        ];
+        test_as_decimal_helper(
+            cs,
+            cast_signed_int_as_unsigned_decimal,
+            |x| x.to_string(),
+            "cast_signed_int_as_unsigned_decimal",
+        );
+    }
+
+    #[test]
+    fn test_signed_int_as_signed_decimal() {
+        test_none_with_ctx_and_extra(cast_any_as_decimal::<Int>);
+
+        let cs: Vec<(i64, bool, bool, Decimal)> = vec![
+            // (input, in_union, is_res_unsigned, base_result)
+            (-1, false, false, Decimal::from(-1)),
+            (-10, false, false, Decimal::from(-10)),
+            (i64::MIN, false, false, Decimal::from(i64::MIN)),
+            (1, false, false, Decimal::from(1)),
+            (10, false, false, Decimal::from(10)),
+            (i64::MAX, false, false, Decimal::from(i64::MAX)),
+        ];
+        test_as_decimal_helper(
+            cs,
+            cast_any_as_decimal::<Int>,
+            |x| x.to_string(),
+            "cast_signed_int_as_signed_decimal",
+        );
+    }
+
+    #[test]
+    fn test_real_as_decimal() {
+        test_none_with_ctx_and_extra(cast_real_as_decimal);
+
+        // TODO: add test case that make Decimal::from_f64 return err
+        let cs = vec![
+            /// (input, in_union, is_res_unsigned, base_result)
+            // neg and in_union
+            (-10.0, true, false, Decimal::zero()),
+            (i64::MIN as f64, true, false, Decimal::zero()),
+            (-1.0, true, false, Decimal::zero()),
+            (-0.0001, true, false, Decimal::zero()),
+            // not neg and in_union
+            (10.0, true, false, Decimal::from_f64(10.0).unwrap()),
+            (
+                i64::MAX as f64,
+                true,
+                false,
+                Decimal::from_f64(i64::MAX as f64).unwrap(),
+            ),
+            (1.0, true, false, Decimal::from_f64(1.0).unwrap()),
+            (0.0001, true, false, Decimal::from_f64(0.0001).unwrap()),
+            // neg and not in_union
+            (-10.0, false, false, Decimal::from_f64(-10.0).unwrap()),
+            (
+                i64::MIN as f64,
+                false,
+                false,
+                Decimal::from_f64(i64::MIN as f64).unwrap(),
+            ),
+            (-1.0, false, false, Decimal::from_f64(-1.0).unwrap()),
+            (-0.0001, false, false, Decimal::from_f64(-0.0001).unwrap()),
+            // not neg and not in_union
+            (10.0, false, false, Decimal::from_f64(10.0).unwrap()),
+            (
+                i64::MAX as f64,
+                false,
+                false,
+                Decimal::from_f64(i64::MAX as f64).unwrap(),
+            ),
+            (1.0, false, false, Decimal::from_f64(1.0).unwrap()),
+            (0.0001, false, false, Decimal::from_f64(0.0001).unwrap()),
+        ];
+        test_as_decimal_helper(
+            cs,
+            |ctx, extra, val| {
+                let val = val.map(|x| Real::new(x).unwrap());
+                cast_real_as_decimal(ctx, extra, &val)
+            },
+            |x| x.to_string(),
+            "cast_real_as_decimal",
+        );
+    }
+
+    #[test]
+    fn test_string_as_signed_decimal() {
+        test_none_with_ctx_and_extra(cast_any_as_decimal::<Bytes>);
+
+        // TODO: add test case that make Decimal::from_bytes return err.
+        let cs = vec![
+            // (input, in_union, is_res_unsigned, base_result)
+            // neg and in_union
+            ("-10", true, false, Decimal::from(-10)),
+            ("-1", true, false, Decimal::from(-1)),
+            (
+                "-0.001",
+                true,
+                false,
+                Decimal::from_bytes(b"-0.001").unwrap().unwrap(),
+            ),
+            (
+                "-9223372036854775807",
+                true,
+                false,
+                Decimal::from(-9223372036854775807i64),
+            ),
+            (
+                "-9223372036854775808",
+                true,
+                false,
+                Decimal::from(-9223372036854775808i64),
+            ),
+            (
+                "-9223372036854775808.001",
+                true,
+                false,
+                Decimal::from_bytes(b"-9223372036854775808.001")
+                    .unwrap()
+                    .unwrap(),
+            ),
+            (
+                "-9223372036854775808.002",
+                true,
+                false,
+                Decimal::from_bytes(b"-9223372036854775808.002")
+                    .unwrap()
+                    .unwrap(),
+            ),
+            (
+                "-18446744073709551615",
+                true,
+                false,
+                Decimal::from_bytes(b"-18446744073709551615")
+                    .unwrap()
+                    .unwrap(),
+            ),
+            (
+                "-18446744073709551615.001",
+                true,
+                false,
+                Decimal::from_bytes(b"-18446744073709551615.001")
+                    .unwrap()
+                    .unwrap(),
+            ),
+            (
+                "-18446744073709551615.11",
+                true,
+                false,
+                Decimal::from_bytes(b"-18446744073709551615.11")
+                    .unwrap()
+                    .unwrap(),
+            ),
+            // not neg and in_union
+            ("10", true, false, Decimal::from(10)),
+            ("1", true, false, Decimal::from(1)),
+            ("0.001", true, false, Decimal::from_f64(0.001).unwrap()),
+            (
+                "9223372036854775807",
+                true,
+                false,
+                Decimal::from(9223372036854775807u64),
+            ),
+            (
+                "9223372036854775808",
+                true,
+                false,
+                Decimal::from(9223372036854775808u64),
+            ),
+            (
+                "9223372036854775808.001",
+                true,
+                false,
+                Decimal::from_bytes(b"9223372036854775808.001")
+                    .unwrap()
+                    .unwrap(),
+            ),
+            (
+                "9223372036854775808.002",
+                true,
+                false,
+                Decimal::from_bytes(b"9223372036854775808.002")
+                    .unwrap()
+                    .unwrap(),
+            ),
+            (
+                "18446744073709551615",
+                true,
+                false,
+                Decimal::from(18446744073709551615u64),
+            ),
+            (
+                "18446744073709551615.001",
+                true,
+                false,
+                Decimal::from_bytes(b"18446744073709551615.001")
+                    .unwrap()
+                    .unwrap(),
+            ),
+            (
+                "18446744073709551615.11",
+                true,
+                false,
+                Decimal::from_bytes(b"18446744073709551615.11")
+                    .unwrap()
+                    .unwrap(),
+            ),
+            // neg and not in_union
+            ("-10", false, false, Decimal::from(-10)),
+            ("-1", false, false, Decimal::from(-1)),
+            ("-0.001", false, false, Decimal::from_f64(-0.001).unwrap()),
+            (
+                "-9223372036854775807",
+                false,
+                true,
+                Decimal::from(-9223372036854775807i64),
+            ),
+            (
+                "-9223372036854775808",
+                false,
+                true,
+                Decimal::from(-9223372036854775808i64),
+            ),
+            (
+                "-9223372036854775808.001",
+                false,
+                true,
+                Decimal::from_bytes(b"-9223372036854775808.001")
+                    .unwrap()
+                    .unwrap(),
+            ),
+            (
+                "-9223372036854775808.002",
+                false,
+                true,
+                Decimal::from_bytes(b"-9223372036854775808.002")
+                    .unwrap()
+                    .unwrap(),
+            ),
+            (
+                "-18446744073709551615",
+                false,
+                true,
+                Decimal::from_bytes(b"-18446744073709551615")
+                    .unwrap()
+                    .unwrap(),
+            ),
+            (
+                "-18446744073709551615.001",
+                false,
+                true,
+                Decimal::from_bytes(b"-18446744073709551615.001")
+                    .unwrap()
+                    .unwrap(),
+            ),
+            (
+                "-18446744073709551615.11",
+                false,
+                true,
+                Decimal::from_bytes(b"-18446744073709551615.11")
+                    .unwrap()
+                    .unwrap(),
+            ),
+            // not neg and not in_union
+            ("10", false, false, Decimal::from(10)),
+            ("1", false, false, Decimal::from(1)),
+            ("0.001", false, false, Decimal::from_f64(0.001).unwrap()),
+            (
+                "9223372036854775807",
+                false,
+                true,
+                Decimal::from(9223372036854775807u64),
+            ),
+            (
+                "9223372036854775808",
+                false,
+                true,
+                Decimal::from(9223372036854775808u64),
+            ),
+            (
+                "9223372036854775808.001",
+                false,
+                true,
+                Decimal::from_bytes(b"9223372036854775808.001")
+                    .unwrap()
+                    .unwrap(),
+            ),
+            (
+                "9223372036854775808.002",
+                false,
+                true,
+                Decimal::from_bytes(b"9223372036854775808.002")
+                    .unwrap()
+                    .unwrap(),
+            ),
+            (
+                "18446744073709551615",
+                false,
+                true,
+                Decimal::from(18446744073709551615u64),
+            ),
+            (
+                "18446744073709551615.001",
+                false,
+                true,
+                Decimal::from_bytes(b"18446744073709551615.001")
+                    .unwrap()
+                    .unwrap(),
+            ),
+            (
+                "18446744073709551615.11",
+                false,
+                true,
+                Decimal::from_bytes(b"18446744073709551615.11")
+                    .unwrap()
+                    .unwrap(),
+            ),
+        ];
+
+        test_as_decimal_helper(
+            cs,
+            |ctx, extra, val| {
+                let val = val.map(|x| x.as_bytes().to_vec());
+                cast_any_as_decimal::<Bytes>(ctx, extra, &val)
+            },
+            |x| x.to_string(),
+            "cast_string_as_signed_decimal",
+        )
+    }
+
+    #[test]
+    fn test_string_as_unsigned_decimal() {
+        test_none_with_ctx_and_extra(cast_string_as_unsigned_decimal);
+
+        let cs = vec![
+            // (input, in_union, is_res_unsigned, base_result)
+            // neg and in_union
+            ("-10", true, true, Decimal::zero()),
+            ("-1", true, true, Decimal::zero()),
+            ("-0.001", true, true, Decimal::zero()),
+            ("-9223372036854775807", true, true, Decimal::zero()),
+            ("-9223372036854775808", true, true, Decimal::zero()),
+            ("-9223372036854775808.001", true, true, Decimal::zero()),
+            ("-9223372036854775808.002", true, true, Decimal::zero()),
+            ("-18446744073709551615", true, true, Decimal::zero()),
+            ("-18446744073709551615.001", true, true, Decimal::zero()),
+            ("-18446744073709551615.11", true, true, Decimal::zero()),
+            // not neg and in_union
+            ("10", true, true, Decimal::from(10)),
+            ("1", true, true, Decimal::from(1)),
+            ("0.001", true, true, Decimal::from_f64(0.001).unwrap()),
+            (
+                "9223372036854775807",
+                true,
+                true,
+                Decimal::from(9223372036854775807u64),
+            ),
+            (
+                "9223372036854775808",
+                true,
+                true,
+                Decimal::from(9223372036854775808u64),
+            ),
+            (
+                "9223372036854775808.001",
+                true,
+                true,
+                Decimal::from_bytes(b"9223372036854775808.001")
+                    .unwrap()
+                    .unwrap(),
+            ),
+            (
+                "9223372036854775808.002",
+                true,
+                true,
+                Decimal::from_bytes(b"9223372036854775808.002")
+                    .unwrap()
+                    .unwrap(),
+            ),
+            (
+                "18446744073709551615",
+                true,
+                true,
+                Decimal::from(18446744073709551615u64),
+            ),
+            (
+                "18446744073709551615.001",
+                true,
+                true,
+                Decimal::from_bytes(b"18446744073709551615.001")
+                    .unwrap()
+                    .unwrap(),
+            ),
+            (
+                "18446744073709551615.11",
+                true,
+                true,
+                Decimal::from_bytes(b"18446744073709551615.11")
+                    .unwrap()
+                    .unwrap(),
+            ),
+            // neg and not in_union
+            ("-10", false, true, Decimal::from(-10)),
+            ("-1", false, true, Decimal::from(-1)),
+            ("-0.001", false, true, Decimal::from_f64(-0.001).unwrap()),
+            (
+                "-9223372036854775807",
+                false,
+                true,
+                Decimal::from(-9223372036854775807i64),
+            ),
+            (
+                "-9223372036854775808",
+                false,
+                true,
+                Decimal::from(-9223372036854775808i64),
+            ),
+            (
+                "-9223372036854775808.001",
+                false,
+                true,
+                Decimal::from_bytes(b"-9223372036854775808.001")
+                    .unwrap()
+                    .unwrap(),
+            ),
+            (
+                "-9223372036854775808.002",
+                false,
+                true,
+                Decimal::from_bytes(b"-9223372036854775808.002")
+                    .unwrap()
+                    .unwrap(),
+            ),
+            (
+                "-18446744073709551615",
+                false,
+                true,
+                Decimal::from_bytes(b"-18446744073709551615")
+                    .unwrap()
+                    .unwrap(),
+            ),
+            (
+                "-18446744073709551615.001",
+                false,
+                true,
+                Decimal::from_bytes(b"-18446744073709551615.001")
+                    .unwrap()
+                    .unwrap(),
+            ),
+            (
+                "-18446744073709551615.11",
+                false,
+                true,
+                Decimal::from_bytes(b"-18446744073709551615.11")
+                    .unwrap()
+                    .unwrap(),
+            ),
+            // not neg and not in_union
+            ("10", false, true, Decimal::from(10)),
+            ("1", false, true, Decimal::from(1)),
+            ("0.001", false, true, Decimal::from_f64(0.001).unwrap()),
+            (
+                "9223372036854775807",
+                false,
+                true,
+                Decimal::from(9223372036854775807u64),
+            ),
+            (
+                "9223372036854775808",
+                false,
+                true,
+                Decimal::from(9223372036854775808u64),
+            ),
+            (
+                "9223372036854775808.001",
+                false,
+                true,
+                Decimal::from_bytes(b"9223372036854775808.001")
+                    .unwrap()
+                    .unwrap(),
+            ),
+            (
+                "9223372036854775808.002",
+                false,
+                true,
+                Decimal::from_bytes(b"9223372036854775808.002")
+                    .unwrap()
+                    .unwrap(),
+            ),
+            (
+                "18446744073709551615",
+                false,
+                true,
+                Decimal::from(18446744073709551615u64),
+            ),
+            (
+                "18446744073709551615.001",
+                false,
+                true,
+                Decimal::from_bytes(b"18446744073709551615.001")
+                    .unwrap()
+                    .unwrap(),
+            ),
+            (
+                "18446744073709551615.11",
+                false,
+                true,
+                Decimal::from_bytes(b"18446744073709551615.11")
+                    .unwrap()
+                    .unwrap(),
+            ),
+        ];
+
+        test_as_decimal_helper(
+            cs,
+            |ctx, extra, val| {
+                let val = val.map(|x| x.as_bytes().to_vec());
+                cast_string_as_unsigned_decimal(ctx, extra, &val)
+            },
+            |x| x.to_string(),
+            "cast_string_as_unsigned_decimal",
+        );
+    }
+
+    #[test]
+    fn test_decimal_as_signed_decimal() {
+        test_none_with_ctx_and_extra(cast_decimal_as_signed_decimal);
+
+        // in_union and result is unsigned
+        let cs = vec![
+            // (input, in_union, is_res_unsigned, base_result)
+
+            // in_union
+            (Decimal::zero(), true, false, Decimal::zero()),
+            (
+                Decimal::from_f64(-10f64).unwrap(),
+                true,
+                false,
+                Decimal::from_f64(-10f64).unwrap(),
+            ),
+            (
+                Decimal::from(i64::MIN),
+                true,
+                false,
+                Decimal::from(i64::MIN),
+            ),
+            (
+                Decimal::from(i64::MAX),
+                true,
+                false,
+                Decimal::from(i64::MAX),
+            ),
+            (
+                Decimal::from(u64::MAX),
+                true,
+                false,
+                Decimal::from(u64::MAX),
+            ),
+            // not in_union
+            (Decimal::zero(), false, false, Decimal::zero()),
+            (
+                Decimal::from_f64(-10f64).unwrap(),
+                false,
+                false,
+                Decimal::from_f64(-10f64).unwrap(),
+            ),
+            (
+                Decimal::from(i64::MIN),
+                false,
+                false,
+                Decimal::from(i64::MIN),
+            ),
+            (
+                Decimal::from(i64::MAX),
+                false,
+                false,
+                Decimal::from(i64::MAX),
+            ),
+            (
+                Decimal::from(u64::MAX),
+                false,
+                false,
+                Decimal::from(u64::MAX),
+            ),
+        ];
+
+        test_as_decimal_helper(
+            cs,
+            cast_decimal_as_signed_decimal,
+            |x| x.to_string(),
+            "cast_decimal_as_signed_decimal",
+        );
+    }
+
+    #[test]
+    fn test_decimal_as_unsigned_decimal() {
+        test_none_with_ctx_and_extra(cast_decimal_as_unsigned_decimal);
+
+        // in_union and result is unsigned
+        let cs = vec![
+            // (input, in_union, is_res_unsigned, base_result)
+
+            // neg and in_union
+            (
+                Decimal::from_f64(-10f64).unwrap(),
+                true,
+                true,
+                Decimal::zero(),
+            ),
+            (Decimal::from(i64::MIN), true, true, Decimal::zero()),
+            // not neg and in_union
+            (Decimal::zero(), true, true, Decimal::zero()),
+            (
+                Decimal::from_f64(10f64).unwrap(),
+                true,
+                true,
+                Decimal::from_f64(10f64).unwrap(),
+            ),
+            (Decimal::from(i64::MAX), true, true, Decimal::from(i64::MAX)),
+            (Decimal::from(u64::MAX), true, true, Decimal::from(u64::MAX)),
+            // neg and not in_union
+            (
+                Decimal::from_f64(-10f64).unwrap(),
+                false,
+                true,
+                Decimal::from_f64(-10f64).unwrap(),
+            ),
+            (
+                Decimal::from(i64::MIN),
+                false,
+                true,
+                Decimal::from(i64::MIN),
+            ),
+            // not neg and not in_union
+            (Decimal::zero(), true, true, Decimal::zero()),
+            (
+                Decimal::from_f64(10f64).unwrap(),
+                true,
+                true,
+                Decimal::from_f64(10f64).unwrap(),
+            ),
+            (Decimal::from(i64::MAX), true, true, Decimal::from(i64::MAX)),
+            (Decimal::from(u64::MAX), true, true, Decimal::from(u64::MAX)),
+        ];
+
+        test_as_decimal_helper(
+            cs,
+            cast_decimal_as_unsigned_decimal,
+            |x| x.to_string(),
+            "cast_decimal_as_unsigned_decimal",
+        );
+    }
+
+    #[test]
+    fn test_time_as_decimal() {
+        test_none_with_ctx_and_extra(cast_any_as_decimal::<Time>);
+
+        // TODO: add more test case
+        let cs: Vec<(Time, bool, bool, Decimal)> = vec![
+            // (cast_func_input, in_union, is_res_unsigned, base_result)
+            (
+                Time::parse_utc_datetime("2000-01-01T12:13:14", 0).unwrap(),
+                false,
+                false,
+                Decimal::from_bytes(b"20000101121314").unwrap().unwrap(),
+            ),
+            (
+                Time::parse_utc_datetime("2000-01-01T12:13:14.6666", 0).unwrap(),
+                false,
+                false,
+                Decimal::from_bytes(b"20000101121315").unwrap().unwrap(),
+            ),
+        ];
+        test_as_decimal_helper(
+            cs,
+            cast_any_as_decimal::<Time>,
+            |x| x.to_string(),
+            "cast_time_as_decimal",
+        )
+    }
+
+    #[test]
+    fn test_duration_as_decimal() {
+        test_none_with_ctx_and_extra(cast_any_as_decimal::<Duration>);
+
+        // TODO: add more test case
+        let cs: Vec<(Duration, bool, bool, Decimal)> = vec![
+            // (input, in_union, is_res_unsigned, base_result)
+            (
+                Duration::parse(b"17:51:04.78", 2).unwrap(),
+                false,
+                false,
+                Decimal::from_f64(175104.78).unwrap(),
+            ),
+            (
+                Duration::parse(b"-17:51:04.78", 2).unwrap(),
+                false,
+                false,
+                Decimal::from_f64(-175104.78).unwrap(),
+            ),
+            (
+                Duration::parse(b"17:51:04.78", 0).unwrap(),
+                false,
+                false,
+                Decimal::from(175105),
+            ),
+            (
+                Duration::parse(b"-17:51:04.78", 0).unwrap(),
+                false,
+                false,
+                Decimal::from(-175105),
+            ),
+        ];
+        test_as_decimal_helper(
+            cs,
+            cast_any_as_decimal::<Duration>,
+            |x| x.to_string(),
+            "cast_duration_as_int",
+        )
+    }
+
+    #[test]
+    fn test_json_as_decimal() {
+        test_none_with_ctx_and_extra(cast_any_as_decimal::<Json>);
+
+        // TODO: add test case that make Decimal::from_str failed
+        let cs: Vec<(Json, bool, bool, Decimal)> = vec![
+            // (cast_func_input, in_union, is_res_unsigned, base_result)
+            (
+                Json::Object(BTreeMap::default()),
+                false,
+                false,
+                Decimal::zero(),
+            ),
+            (Json::Array(vec![]), false, false, Decimal::zero()),
+            (
+                Json::I64(10),
+                false,
+                false,
+                Decimal::from_f64(10f64).unwrap(),
+            ),
+            (
+                Json::I64(i64::MAX),
+                false,
+                false,
+                Decimal::from_f64(i64::MAX as f64).unwrap(),
+            ),
+            (
+                Json::I64(i64::MIN),
+                false,
+                false,
+                Decimal::from_f64(i64::MIN as f64).unwrap(),
+            ),
+            (Json::U64(0), false, false, Decimal::zero()),
+            (
+                Json::U64(i64::MAX as u64),
+                false,
+                false,
+                Decimal::from_f64(i64::MAX as f64).unwrap(),
+            ),
+            (
+                Json::U64(u64::MAX),
+                false,
+                false,
+                Decimal::from_f64(u64::MAX as f64).unwrap(),
+            ),
+            (
+                Json::Double(i64::MAX as f64),
+                false,
+                false,
+                Decimal::from_f64(i64::MAX as f64).unwrap(),
+            ),
+            (
+                Json::Double(i64::MIN as f64),
+                false,
+                false,
+                Decimal::from_f64(i64::MIN as f64).unwrap(),
+            ),
+            (
+                Json::Double(u64::MAX as f64),
+                false,
+                false,
+                Decimal::from_f64(u64::MAX as f64).unwrap(),
+            ),
+            (
+                Json::String("10.0".to_string()),
+                false,
+                false,
+                Decimal::from_bytes(b"10.0").unwrap().unwrap(),
+            ),
+            (
+                Json::String("-10.0".to_string()),
+                false,
+                false,
+                Decimal::from_bytes(b"-10.0").unwrap().unwrap(),
+            ),
+            (
+                Json::String("9999999999999999999".to_string()),
+                false,
+                false,
+                Decimal::from_bytes(b"9999999999999999999")
+                    .unwrap()
+                    .unwrap(),
+            ),
+            (
+                Json::String("-9999999999999999999".to_string()),
+                false,
+                false,
+                Decimal::from_bytes(b"-9999999999999999999")
+                    .unwrap()
+                    .unwrap(),
+            ),
+            (
+                Json::Boolean(true),
+                false,
+                false,
+                Decimal::from_f64(1f64).unwrap(),
+            ),
+            (Json::Boolean(false), false, false, Decimal::zero()),
+            (Json::None, false, false, Decimal::zero()),
+        ];
+
+        test_as_decimal_helper(
+            cs,
+            cast_any_as_decimal::<Json>,
+            |x| x.to_string(),
+            "cast_json_as_decimal",
+        );
+    }
+
     #[test]
     fn test_int_as_duration() {
         test_none_with_ctx_and_extra(cast_int_as_duration);
@@ -3573,1247 +4762,6 @@
             let r = cast_any_as_any::<Int, Json>(&mut ctx, &Some(input));
             let log = make_log(&input, &expect, &r);
             check_result(Some(&expect), &r, log.as_str());
->>>>>>> 4d5d3873
-        }
-
-        #[derive(Clone, Copy, Debug)]
-        enum Sign {
-            Positive,
-            Negative,
-        }
-
-        #[derive(Clone, Copy, Debug)]
-        enum ResType {
-            Zero,
-            Same,
-            TruncateToMax,
-            TruncateToMin,
-            Round,
-        }
-
-        let cs = vec![
-            // (
-            // origin, origin_flen, origin_decimal, res_flen, res_decimal, is_unsigned,
-            // expect, warning_err_code,
-            // (InInsertStmt || InUpdateStmt || InDeleteStmt), overflow_as_warning, truncate_as_warning
-            // )
-            //
-            // The origin_flen, origin_decimal here is
-            // to let the programmer clearly know what the flen and decimal of the decimal is.
-
-            // res_flen and res_decimal isn't UNSPECIFIED_LENGTH
-            // origin not zero, but res's int part len < origin's int part
-            (
-                Cond::TargetIntPartLenLessThanOriginIntPartLen,
-                Sign::Positive,
-                false,
-                ResType::TruncateToMax,
-                Some(ERR_DATA_OUT_OF_RANGE),
-                false,
-                true,
-                false,
-            ),
-            (
-                Cond::TargetIntPartLenLessThanOriginIntPartLen,
-                Sign::Negative,
-                false,
-                ResType::TruncateToMin,
-                Some(ERR_DATA_OUT_OF_RANGE),
-                false,
-                true,
-                false,
-            ),
-            // origin_decimal < res_decimal
-            (
-                Cond::TargetDecimalBiggerThanOriginDecimal,
-                Sign::Positive,
-                false,
-                ResType::Same,
-                None,
-                false,
-                false,
-                false,
-            ),
-            (
-                Cond::TargetDecimalBiggerThanOriginDecimal,
-                Sign::Positive,
-                false,
-                ResType::Same,
-                None,
-                true,
-                false,
-                false,
-            ),
-            (
-                Cond::TargetDecimalBiggerThanOriginDecimal,
-                Sign::Negative,
-                false,
-                ResType::Same,
-                None,
-                false,
-                false,
-                false,
-            ),
-            (
-                Cond::TargetDecimalBiggerThanOriginDecimal,
-                Sign::Positive,
-                false,
-                ResType::Same,
-                None,
-                true,
-                false,
-                false,
-            ),
-            (
-                Cond::TargetDecimalBiggerThanOriginDecimal,
-                Sign::Positive,
-                true,
-                ResType::Same,
-                None,
-                false,
-                false,
-                false,
-            ),
-            (
-                Cond::TargetDecimalBiggerThanOriginDecimal,
-                Sign::Positive,
-                true,
-                ResType::Same,
-                None,
-                true,
-                false,
-                false,
-            ),
-            (
-                Cond::TargetDecimalBiggerThanOriginDecimal,
-                Sign::Negative,
-                true,
-                ResType::Zero,
-                None,
-                false,
-                false,
-                false,
-            ),
-            (
-                Cond::TargetDecimalBiggerThanOriginDecimal,
-                Sign::Negative,
-                true,
-                ResType::Zero,
-                None,
-                true,
-                false,
-                false,
-            ),
-            // origin_decimal > res_decimal
-            (
-                Cond::TargetDecimalLessThanOriginDecimal,
-                Sign::Positive,
-                false,
-                ResType::Round,
-                Some(WARN_DATA_TRUNCATED),
-                false,
-                false,
-                true,
-            ),
-            (
-                Cond::TargetDecimalLessThanOriginDecimal,
-                Sign::Positive,
-                false,
-                ResType::Round,
-                Some(WARN_DATA_TRUNCATED),
-                true,
-                false,
-                false,
-            ),
-            (
-                Cond::TargetDecimalLessThanOriginDecimal,
-                Sign::Negative,
-                false,
-                ResType::Round,
-                Some(WARN_DATA_TRUNCATED),
-                false,
-                false,
-                true,
-            ),
-            (
-                Cond::TargetDecimalLessThanOriginDecimal,
-                Sign::Negative,
-                false,
-                ResType::Round,
-                Some(WARN_DATA_TRUNCATED),
-                true,
-                false,
-                true,
-            ),
-            (
-                Cond::TargetDecimalLessThanOriginDecimal,
-                Sign::Positive,
-                true,
-                ResType::Round,
-                Some(WARN_DATA_TRUNCATED),
-                false,
-                false,
-                true,
-            ),
-            (
-                Cond::TargetDecimalLessThanOriginDecimal,
-                Sign::Positive,
-                true,
-                ResType::Round,
-                Some(WARN_DATA_TRUNCATED),
-                true,
-                false,
-                false,
-            ),
-            (
-                Cond::TargetDecimalLessThanOriginDecimal,
-                Sign::Negative,
-                true,
-                ResType::Zero,
-                Some(WARN_DATA_TRUNCATED),
-                false,
-                false,
-                true,
-            ),
-            (
-                Cond::TargetDecimalLessThanOriginDecimal,
-                Sign::Negative,
-                true,
-                ResType::Zero,
-                Some(WARN_DATA_TRUNCATED),
-                true,
-                false,
-                false,
-            ),
-            // TODO: add test case for Decimal::round failure
-        ];
-
-        for (input, in_union, is_res_unsigned, base_res) in base_cs {
-            for (
-                cond,
-                sign,
-                is_unsigned,
-                res_type,
-                mut warning_err_code,
-                in_dml,
-                mut overflow_as_warning,
-                mut truncate_as_warning,
-            ) in cs.clone()
-            {
-                let (origin_flen, origin_decimal) = base_res.prec_and_frac();
-
-                // some test case in `cs` is just for unsigned result or signed result,
-                // some is just for negative/positive base_res
-                //
-                // in the test case above, we have negative and positive for every test case,
-                // so if the sign is different from base_res's sign, we can skip it.
-                if is_res_unsigned != is_unsigned {
-                    continue;
-                }
-                let base_res = match sign {
-                    Sign::Positive => {
-                        if base_res.is_negative() {
-                            continue;
-                        } else {
-                            base_res.clone()
-                        }
-                    }
-                    Sign::Negative => {
-                        if base_res.is_negative() {
-                            base_res.clone()
-                        } else {
-                            continue;
-                        }
-                    }
-                };
-
-                let (res_flen, res_decimal) = match cond {
-                    Cond::TargetIntPartLenLessThanOriginIntPartLen => {
-                        if origin_flen - origin_decimal == 0 || origin_flen <= 1 {
-                            continue;
-                        }
-                        (origin_flen - 1, origin_decimal)
-                    }
-                    Cond::TargetDecimalBiggerThanOriginDecimal => {
-                        (origin_flen + 1, origin_decimal + 1)
-                    }
-                    Cond::TargetDecimalLessThanOriginDecimal => {
-                        if origin_decimal == 0 || origin_flen <= 1 {
-                            continue;
-                        }
-                        // TODO: if add test case for Decimal::round failure,
-                        //  then should check whether this setting is right.
-                        let res = base_res
-                            .clone()
-                            .round((origin_decimal - 1) as i8, RoundMode::HalfEven);
-                        if res.is_zero() {
-                            truncate_as_warning = false;
-                            overflow_as_warning = false;
-                            warning_err_code = None;
-                        }
-
-                        (origin_flen - 1, origin_decimal - 1)
-                    }
-                };
-                let expect = match res_type {
-                    ResType::Zero => Decimal::zero(),
-                    ResType::Same => base_res.clone(),
-                    ResType::TruncateToMax => max_decimal(res_flen as u8, res_decimal as u8),
-                    ResType::TruncateToMin => {
-                        max_or_min_dec(true, res_flen as u8, res_decimal as u8)
-                    }
-                    ResType::Round => {
-                        let r = base_res
-                            .clone()
-                            .round(res_decimal as i8, RoundMode::HalfEven)
-                            .unwrap();
-                        if r == base_res {
-                            overflow_as_warning = false;
-                            truncate_as_warning = false;
-                            warning_err_code = None;
-                        }
-                        r
-                    }
-                };
-
-                let ctx_in_dml_flag = vec![Flag::IN_INSERT_STMT, Flag::IN_UPDATE_OR_DELETE_STMT];
-                for in_dml_flag in ctx_in_dml_flag {
-                    let (res_flen, res_decimal) = (res_flen as isize, res_decimal as isize);
-                    let rft = make_ret_field_type_4(res_flen, res_decimal, is_unsigned);
-                    let ia = make_implicit_args(in_union);
-                    let extra = make_extra(&rft, &ia);
-
-                    let mut ctx =
-                        make_ctx_4(overflow_as_warning, truncate_as_warning, vec![in_dml_flag]);
-                    let cast_func_res = cast_func(&mut ctx, &extra, &Some(input.clone()));
-
-                    let mut ctx =
-                        make_ctx_4(overflow_as_warning, truncate_as_warning, vec![in_dml_flag]);
-                    let pd_res = produce_dec_with_specified_tp(&mut ctx, base_res.clone(), &rft);
-
-                    // make log
-                    let cast_func_res_log = cast_func_res
-                        .as_ref()
-                        .map(|x| x.as_ref().map(|x| x.to_string()));
-                    let pd_res_log = pd_res.as_ref().map(|x| x.to_string());
-                    let log = format!(
-                            "test_func_name: {}, \
-                         input: {}, base_res: {}, \
-                         origin_flen: {}, origin_decimal: {}, \
-                         res_flen: {}, res_decimal: {}, \
-                         in_union: {}, is_unsigned: {}, in_dml: {}, in_dml_flag: {:?}, \
-                         cond: {:?}, sign: {:?}, res_type: {:?}, \
-                         overflow_as_warning: {}, truncate_as_warning: {}, expect_warning_err_code: {:?} \
-                         expect: {}, expect_from_produce_dec_with_specified_tp(this is just for debug): {:?}, result: {:?}",
-                            func_name, input_as_debug_str_func(&input), base_res,
-                            origin_flen, origin_decimal,
-                            res_flen, res_decimal,
-                            in_union, is_unsigned, in_dml, in_dml_flag,
-                            cond, sign, res_type,
-                            overflow_as_warning, truncate_as_warning, warning_err_code,
-                            expect.to_string(), pd_res_log, cast_func_res_log
-                        );
-
-                    check_result(Some(&expect), &cast_func_res, log.as_str());
-                    check_warning(&ctx, warning_err_code, log.as_str());
-                }
-            }
-        }
-    }
-
-    // These test depend on the correctness of
-    // Decimal::from(u64), Decimal::from(i64), Decimal::from_f64(), Decimal::from_bytes()
-    // Decimal::zero(), Decimal::round, max_or_min_dec, max_decimal
-    #[test]
-    fn test_unsigned_int_as_signed_or_unsigned_decimal() {
-        test_none_with_ctx_and_extra(cast_unsigned_int_as_signed_or_unsigned_decimal);
-
-        let cs = vec![
-            (10u64 as i64, false, true, Decimal::from(10)),
-            (u64::MAX as i64, false, true, Decimal::from(u64::MAX)),
-            (i64::MAX as u64 as i64, false, true, Decimal::from(i64::MAX)),
-        ];
-        test_as_decimal_helper(
-            cs,
-            cast_unsigned_int_as_signed_or_unsigned_decimal,
-            |x| x.to_string(),
-            "cast_unsigned_int_as_signed_or_unsigned_decimal",
-        );
-    }
-
-    #[test]
-    fn test_signed_int_as_unsigned_decimal() {
-        test_none_with_ctx_and_extra(cast_signed_int_as_unsigned_decimal);
-
-        let cs = vec![
-            // (input, in_union, is_res_unsigned, base_result)
-
-            // negative, in_union
-            (-1, true, true, Decimal::zero()),
-            (-10, true, true, Decimal::zero()),
-            (i64::MIN, true, true, Decimal::zero()),
-            // not negative, in_union
-            (1, true, true, Decimal::from(1)),
-            (10, true, true, Decimal::from(10)),
-            (i64::MAX, true, true, Decimal::from(i64::MAX)),
-            // negative, not in_union
-            // FIXME: fix these case(negative to unsigned decimal, without in_union)
-            //  after fix the bug of this situation(negative to unsigned decimal, without in_union)
-            (-1, false, true, Decimal::from(-1i64 as u64)),
-            (-10, false, true, Decimal::from(-10i64 as u64)),
-            (
-                i64::MIN + 1,
-                false,
-                true,
-                Decimal::from((i64::MIN + 1) as u64),
-            ),
-            // not negative, not in_union
-            (1, false, true, Decimal::from(1)),
-            (10, false, true, Decimal::from(10)),
-            (i64::MAX, false, true, Decimal::from(i64::MAX)),
-        ];
-        test_as_decimal_helper(
-            cs,
-            cast_signed_int_as_unsigned_decimal,
-            |x| x.to_string(),
-            "cast_signed_int_as_unsigned_decimal",
-        );
-    }
-
-    #[test]
-    fn test_signed_int_as_signed_decimal() {
-        test_none_with_ctx_and_extra(cast_any_as_decimal::<Int>);
-
-        let cs: Vec<(i64, bool, bool, Decimal)> = vec![
-            // (input, in_union, is_res_unsigned, base_result)
-            (-1, false, false, Decimal::from(-1)),
-            (-10, false, false, Decimal::from(-10)),
-            (i64::MIN, false, false, Decimal::from(i64::MIN)),
-            (1, false, false, Decimal::from(1)),
-            (10, false, false, Decimal::from(10)),
-            (i64::MAX, false, false, Decimal::from(i64::MAX)),
-        ];
-        test_as_decimal_helper(
-            cs,
-            cast_any_as_decimal::<Int>,
-            |x| x.to_string(),
-            "cast_signed_int_as_signed_decimal",
-        );
-    }
-
-    #[test]
-    fn test_real_as_decimal() {
-        test_none_with_ctx_and_extra(cast_real_as_decimal);
-
-        // TODO: add test case that make Decimal::from_f64 return err
-        let cs = vec![
-            /// (input, in_union, is_res_unsigned, base_result)
-            // neg and in_union
-            (-10.0, true, false, Decimal::zero()),
-            (i64::MIN as f64, true, false, Decimal::zero()),
-            (-1.0, true, false, Decimal::zero()),
-            (-0.0001, true, false, Decimal::zero()),
-            // not neg and in_union
-            (10.0, true, false, Decimal::from_f64(10.0).unwrap()),
-            (
-                i64::MAX as f64,
-                true,
-                false,
-                Decimal::from_f64(i64::MAX as f64).unwrap(),
-            ),
-            (1.0, true, false, Decimal::from_f64(1.0).unwrap()),
-            (0.0001, true, false, Decimal::from_f64(0.0001).unwrap()),
-            // neg and not in_union
-            (-10.0, false, false, Decimal::from_f64(-10.0).unwrap()),
-            (
-                i64::MIN as f64,
-                false,
-                false,
-                Decimal::from_f64(i64::MIN as f64).unwrap(),
-            ),
-            (-1.0, false, false, Decimal::from_f64(-1.0).unwrap()),
-            (-0.0001, false, false, Decimal::from_f64(-0.0001).unwrap()),
-            // not neg and not in_union
-            (10.0, false, false, Decimal::from_f64(10.0).unwrap()),
-            (
-                i64::MAX as f64,
-                false,
-                false,
-                Decimal::from_f64(i64::MAX as f64).unwrap(),
-            ),
-            (1.0, false, false, Decimal::from_f64(1.0).unwrap()),
-            (0.0001, false, false, Decimal::from_f64(0.0001).unwrap()),
-        ];
-        test_as_decimal_helper(
-            cs,
-            |ctx, extra, val| {
-                let val = val.map(|x| Real::new(x).unwrap());
-                cast_real_as_decimal(ctx, extra, &val)
-            },
-            |x| x.to_string(),
-            "cast_real_as_decimal",
-        );
-    }
-
-    #[test]
-    fn test_string_as_signed_decimal() {
-        test_none_with_ctx_and_extra(cast_any_as_decimal::<Bytes>);
-
-        // TODO: add test case that make Decimal::from_bytes return err.
-        let cs = vec![
-            // (input, in_union, is_res_unsigned, base_result)
-            // neg and in_union
-            ("-10", true, false, Decimal::from(-10)),
-            ("-1", true, false, Decimal::from(-1)),
-            (
-                "-0.001",
-                true,
-                false,
-                Decimal::from_bytes(b"-0.001").unwrap().unwrap(),
-            ),
-            (
-                "-9223372036854775807",
-                true,
-                false,
-                Decimal::from(-9223372036854775807i64),
-            ),
-            (
-                "-9223372036854775808",
-                true,
-                false,
-                Decimal::from(-9223372036854775808i64),
-            ),
-            (
-                "-9223372036854775808.001",
-                true,
-                false,
-                Decimal::from_bytes(b"-9223372036854775808.001")
-                    .unwrap()
-                    .unwrap(),
-            ),
-            (
-                "-9223372036854775808.002",
-                true,
-                false,
-                Decimal::from_bytes(b"-9223372036854775808.002")
-                    .unwrap()
-                    .unwrap(),
-            ),
-            (
-                "-18446744073709551615",
-                true,
-                false,
-                Decimal::from_bytes(b"-18446744073709551615")
-                    .unwrap()
-                    .unwrap(),
-            ),
-            (
-                "-18446744073709551615.001",
-                true,
-                false,
-                Decimal::from_bytes(b"-18446744073709551615.001")
-                    .unwrap()
-                    .unwrap(),
-            ),
-            (
-                "-18446744073709551615.11",
-                true,
-                false,
-                Decimal::from_bytes(b"-18446744073709551615.11")
-                    .unwrap()
-                    .unwrap(),
-            ),
-            // not neg and in_union
-            ("10", true, false, Decimal::from(10)),
-            ("1", true, false, Decimal::from(1)),
-            ("0.001", true, false, Decimal::from_f64(0.001).unwrap()),
-            (
-                "9223372036854775807",
-                true,
-                false,
-                Decimal::from(9223372036854775807u64),
-            ),
-            (
-                "9223372036854775808",
-                true,
-                false,
-                Decimal::from(9223372036854775808u64),
-            ),
-            (
-                "9223372036854775808.001",
-                true,
-                false,
-                Decimal::from_bytes(b"9223372036854775808.001")
-                    .unwrap()
-                    .unwrap(),
-            ),
-            (
-                "9223372036854775808.002",
-                true,
-                false,
-                Decimal::from_bytes(b"9223372036854775808.002")
-                    .unwrap()
-                    .unwrap(),
-            ),
-            (
-                "18446744073709551615",
-                true,
-                false,
-                Decimal::from(18446744073709551615u64),
-            ),
-            (
-                "18446744073709551615.001",
-                true,
-                false,
-                Decimal::from_bytes(b"18446744073709551615.001")
-                    .unwrap()
-                    .unwrap(),
-            ),
-            (
-                "18446744073709551615.11",
-                true,
-                false,
-                Decimal::from_bytes(b"18446744073709551615.11")
-                    .unwrap()
-                    .unwrap(),
-            ),
-            // neg and not in_union
-            ("-10", false, false, Decimal::from(-10)),
-            ("-1", false, false, Decimal::from(-1)),
-            ("-0.001", false, false, Decimal::from_f64(-0.001).unwrap()),
-            (
-                "-9223372036854775807",
-                false,
-                true,
-                Decimal::from(-9223372036854775807i64),
-            ),
-            (
-                "-9223372036854775808",
-                false,
-                true,
-                Decimal::from(-9223372036854775808i64),
-            ),
-            (
-                "-9223372036854775808.001",
-                false,
-                true,
-                Decimal::from_bytes(b"-9223372036854775808.001")
-                    .unwrap()
-                    .unwrap(),
-            ),
-            (
-                "-9223372036854775808.002",
-                false,
-                true,
-                Decimal::from_bytes(b"-9223372036854775808.002")
-                    .unwrap()
-                    .unwrap(),
-            ),
-            (
-                "-18446744073709551615",
-                false,
-                true,
-                Decimal::from_bytes(b"-18446744073709551615")
-                    .unwrap()
-                    .unwrap(),
-            ),
-            (
-                "-18446744073709551615.001",
-                false,
-                true,
-                Decimal::from_bytes(b"-18446744073709551615.001")
-                    .unwrap()
-                    .unwrap(),
-            ),
-            (
-                "-18446744073709551615.11",
-                false,
-                true,
-                Decimal::from_bytes(b"-18446744073709551615.11")
-                    .unwrap()
-                    .unwrap(),
-            ),
-            // not neg and not in_union
-            ("10", false, false, Decimal::from(10)),
-            ("1", false, false, Decimal::from(1)),
-            ("0.001", false, false, Decimal::from_f64(0.001).unwrap()),
-            (
-                "9223372036854775807",
-                false,
-                true,
-                Decimal::from(9223372036854775807u64),
-            ),
-            (
-                "9223372036854775808",
-                false,
-                true,
-                Decimal::from(9223372036854775808u64),
-            ),
-            (
-                "9223372036854775808.001",
-                false,
-                true,
-                Decimal::from_bytes(b"9223372036854775808.001")
-                    .unwrap()
-                    .unwrap(),
-            ),
-            (
-                "9223372036854775808.002",
-                false,
-                true,
-                Decimal::from_bytes(b"9223372036854775808.002")
-                    .unwrap()
-                    .unwrap(),
-            ),
-            (
-                "18446744073709551615",
-                false,
-                true,
-                Decimal::from(18446744073709551615u64),
-            ),
-            (
-                "18446744073709551615.001",
-                false,
-                true,
-                Decimal::from_bytes(b"18446744073709551615.001")
-                    .unwrap()
-                    .unwrap(),
-            ),
-            (
-                "18446744073709551615.11",
-                false,
-                true,
-                Decimal::from_bytes(b"18446744073709551615.11")
-                    .unwrap()
-                    .unwrap(),
-            ),
-        ];
-
-        test_as_decimal_helper(
-            cs,
-            |ctx, extra, val| {
-                let val = val.map(|x| x.as_bytes().to_vec());
-                cast_any_as_decimal::<Bytes>(ctx, extra, &val)
-            },
-            |x| x.to_string(),
-            "cast_string_as_signed_decimal",
-        )
-    }
-
-    #[test]
-    fn test_string_as_unsigned_decimal() {
-        test_none_with_ctx_and_extra(cast_string_as_unsigned_decimal);
-
-        let cs = vec![
-            // (input, in_union, is_res_unsigned, base_result)
-            // neg and in_union
-            ("-10", true, true, Decimal::zero()),
-            ("-1", true, true, Decimal::zero()),
-            ("-0.001", true, true, Decimal::zero()),
-            ("-9223372036854775807", true, true, Decimal::zero()),
-            ("-9223372036854775808", true, true, Decimal::zero()),
-            ("-9223372036854775808.001", true, true, Decimal::zero()),
-            ("-9223372036854775808.002", true, true, Decimal::zero()),
-            ("-18446744073709551615", true, true, Decimal::zero()),
-            ("-18446744073709551615.001", true, true, Decimal::zero()),
-            ("-18446744073709551615.11", true, true, Decimal::zero()),
-            // not neg and in_union
-            ("10", true, true, Decimal::from(10)),
-            ("1", true, true, Decimal::from(1)),
-            ("0.001", true, true, Decimal::from_f64(0.001).unwrap()),
-            (
-                "9223372036854775807",
-                true,
-                true,
-                Decimal::from(9223372036854775807u64),
-            ),
-            (
-                "9223372036854775808",
-                true,
-                true,
-                Decimal::from(9223372036854775808u64),
-            ),
-            (
-                "9223372036854775808.001",
-                true,
-                true,
-                Decimal::from_bytes(b"9223372036854775808.001")
-                    .unwrap()
-                    .unwrap(),
-            ),
-            (
-                "9223372036854775808.002",
-                true,
-                true,
-                Decimal::from_bytes(b"9223372036854775808.002")
-                    .unwrap()
-                    .unwrap(),
-            ),
-            (
-                "18446744073709551615",
-                true,
-                true,
-                Decimal::from(18446744073709551615u64),
-            ),
-            (
-                "18446744073709551615.001",
-                true,
-                true,
-                Decimal::from_bytes(b"18446744073709551615.001")
-                    .unwrap()
-                    .unwrap(),
-            ),
-            (
-                "18446744073709551615.11",
-                true,
-                true,
-                Decimal::from_bytes(b"18446744073709551615.11")
-                    .unwrap()
-                    .unwrap(),
-            ),
-            // neg and not in_union
-            ("-10", false, true, Decimal::from(-10)),
-            ("-1", false, true, Decimal::from(-1)),
-            ("-0.001", false, true, Decimal::from_f64(-0.001).unwrap()),
-            (
-                "-9223372036854775807",
-                false,
-                true,
-                Decimal::from(-9223372036854775807i64),
-            ),
-            (
-                "-9223372036854775808",
-                false,
-                true,
-                Decimal::from(-9223372036854775808i64),
-            ),
-            (
-                "-9223372036854775808.001",
-                false,
-                true,
-                Decimal::from_bytes(b"-9223372036854775808.001")
-                    .unwrap()
-                    .unwrap(),
-            ),
-            (
-                "-9223372036854775808.002",
-                false,
-                true,
-                Decimal::from_bytes(b"-9223372036854775808.002")
-                    .unwrap()
-                    .unwrap(),
-            ),
-            (
-                "-18446744073709551615",
-                false,
-                true,
-                Decimal::from_bytes(b"-18446744073709551615")
-                    .unwrap()
-                    .unwrap(),
-            ),
-            (
-                "-18446744073709551615.001",
-                false,
-                true,
-                Decimal::from_bytes(b"-18446744073709551615.001")
-                    .unwrap()
-                    .unwrap(),
-            ),
-            (
-                "-18446744073709551615.11",
-                false,
-                true,
-                Decimal::from_bytes(b"-18446744073709551615.11")
-                    .unwrap()
-                    .unwrap(),
-            ),
-            // not neg and not in_union
-            ("10", false, true, Decimal::from(10)),
-            ("1", false, true, Decimal::from(1)),
-            ("0.001", false, true, Decimal::from_f64(0.001).unwrap()),
-            (
-                "9223372036854775807",
-                false,
-                true,
-                Decimal::from(9223372036854775807u64),
-            ),
-            (
-                "9223372036854775808",
-                false,
-                true,
-                Decimal::from(9223372036854775808u64),
-            ),
-            (
-                "9223372036854775808.001",
-                false,
-                true,
-                Decimal::from_bytes(b"9223372036854775808.001")
-                    .unwrap()
-                    .unwrap(),
-            ),
-            (
-                "9223372036854775808.002",
-                false,
-                true,
-                Decimal::from_bytes(b"9223372036854775808.002")
-                    .unwrap()
-                    .unwrap(),
-            ),
-            (
-                "18446744073709551615",
-                false,
-                true,
-                Decimal::from(18446744073709551615u64),
-            ),
-            (
-                "18446744073709551615.001",
-                false,
-                true,
-                Decimal::from_bytes(b"18446744073709551615.001")
-                    .unwrap()
-                    .unwrap(),
-            ),
-            (
-                "18446744073709551615.11",
-                false,
-                true,
-                Decimal::from_bytes(b"18446744073709551615.11")
-                    .unwrap()
-                    .unwrap(),
-            ),
-        ];
-
-        test_as_decimal_helper(
-            cs,
-            |ctx, extra, val| {
-                let val = val.map(|x| x.as_bytes().to_vec());
-                cast_string_as_unsigned_decimal(ctx, extra, &val)
-            },
-            |x| x.to_string(),
-            "cast_string_as_unsigned_decimal",
-        );
-    }
-
-    #[test]
-    fn test_decimal_as_signed_decimal() {
-        test_none_with_ctx_and_extra(cast_decimal_as_signed_decimal);
-
-        // in_union and result is unsigned
-        let cs = vec![
-            // (input, in_union, is_res_unsigned, base_result)
-
-            // in_union
-            (Decimal::zero(), true, false, Decimal::zero()),
-            (
-                Decimal::from_f64(-10f64).unwrap(),
-                true,
-                false,
-                Decimal::from_f64(-10f64).unwrap(),
-            ),
-            (
-                Decimal::from(i64::MIN),
-                true,
-                false,
-                Decimal::from(i64::MIN),
-            ),
-            (
-                Decimal::from(i64::MAX),
-                true,
-                false,
-                Decimal::from(i64::MAX),
-            ),
-            (
-                Decimal::from(u64::MAX),
-                true,
-                false,
-                Decimal::from(u64::MAX),
-            ),
-            // not in_union
-            (Decimal::zero(), false, false, Decimal::zero()),
-            (
-                Decimal::from_f64(-10f64).unwrap(),
-                false,
-                false,
-                Decimal::from_f64(-10f64).unwrap(),
-            ),
-            (
-                Decimal::from(i64::MIN),
-                false,
-                false,
-                Decimal::from(i64::MIN),
-            ),
-            (
-                Decimal::from(i64::MAX),
-                false,
-                false,
-                Decimal::from(i64::MAX),
-            ),
-            (
-                Decimal::from(u64::MAX),
-                false,
-                false,
-                Decimal::from(u64::MAX),
-            ),
-        ];
-
-        test_as_decimal_helper(
-            cs,
-            cast_decimal_as_signed_decimal,
-            |x| x.to_string(),
-            "cast_decimal_as_signed_decimal",
-        );
-    }
-
-    #[test]
-    fn test_decimal_as_unsigned_decimal() {
-        test_none_with_ctx_and_extra(cast_decimal_as_unsigned_decimal);
-
-        // in_union and result is unsigned
-        let cs = vec![
-            // (input, in_union, is_res_unsigned, base_result)
-
-            // neg and in_union
-            (
-                Decimal::from_f64(-10f64).unwrap(),
-                true,
-                true,
-                Decimal::zero(),
-            ),
-            (Decimal::from(i64::MIN), true, true, Decimal::zero()),
-            // not neg and in_union
-            (Decimal::zero(), true, true, Decimal::zero()),
-            (
-                Decimal::from_f64(10f64).unwrap(),
-                true,
-                true,
-                Decimal::from_f64(10f64).unwrap(),
-            ),
-            (Decimal::from(i64::MAX), true, true, Decimal::from(i64::MAX)),
-            (Decimal::from(u64::MAX), true, true, Decimal::from(u64::MAX)),
-            // neg and not in_union
-            (
-                Decimal::from_f64(-10f64).unwrap(),
-                false,
-                true,
-                Decimal::from_f64(-10f64).unwrap(),
-            ),
-            (
-                Decimal::from(i64::MIN),
-                false,
-                true,
-                Decimal::from(i64::MIN),
-            ),
-            // not neg and not in_union
-            (Decimal::zero(), true, true, Decimal::zero()),
-            (
-                Decimal::from_f64(10f64).unwrap(),
-                true,
-                true,
-                Decimal::from_f64(10f64).unwrap(),
-            ),
-            (Decimal::from(i64::MAX), true, true, Decimal::from(i64::MAX)),
-            (Decimal::from(u64::MAX), true, true, Decimal::from(u64::MAX)),
-        ];
-
-        test_as_decimal_helper(
-            cs,
-            cast_decimal_as_unsigned_decimal,
-            |x| x.to_string(),
-            "cast_decimal_as_unsigned_decimal",
-        );
-    }
-
-    #[test]
-    fn test_time_as_decimal() {
-        test_none_with_ctx_and_extra(cast_any_as_decimal::<Time>);
-
-        // TODO: add more test case
-        let cs: Vec<(Time, bool, bool, Decimal)> = vec![
-            // (cast_func_input, in_union, is_res_unsigned, base_result)
-            (
-                Time::parse_utc_datetime("2000-01-01T12:13:14", 0).unwrap(),
-                false,
-                false,
-                Decimal::from_bytes(b"20000101121314").unwrap().unwrap(),
-            ),
-            (
-                Time::parse_utc_datetime("2000-01-01T12:13:14.6666", 0).unwrap(),
-                false,
-                false,
-                Decimal::from_bytes(b"20000101121315").unwrap().unwrap(),
-            ),
-        ];
-        test_as_decimal_helper(
-            cs,
-            cast_any_as_decimal::<Time>,
-            |x| x.to_string(),
-            "cast_time_as_decimal",
-        )
-    }
-
-    #[test]
-    fn test_duration_as_decimal() {
-        test_none_with_ctx_and_extra(cast_any_as_decimal::<Duration>);
-
-        // TODO: add more test case
-        let cs: Vec<(Duration, bool, bool, Decimal)> = vec![
-            // (input, in_union, is_res_unsigned, base_result)
-            (
-                Duration::parse(b"17:51:04.78", 2).unwrap(),
-                false,
-                false,
-                Decimal::from_f64(175104.78).unwrap(),
-            ),
-            (
-                Duration::parse(b"-17:51:04.78", 2).unwrap(),
-                false,
-                false,
-                Decimal::from_f64(-175104.78).unwrap(),
-            ),
-            (
-                Duration::parse(b"17:51:04.78", 0).unwrap(),
-                false,
-                false,
-                Decimal::from(175105),
-            ),
-            (
-                Duration::parse(b"-17:51:04.78", 0).unwrap(),
-                false,
-                false,
-                Decimal::from(-175105),
-            ),
-        ];
-        test_as_decimal_helper(
-            cs,
-            cast_any_as_decimal::<Duration>,
-            |x| x.to_string(),
-            "cast_duration_as_int",
-        )
-    }
-
-    #[test]
-    fn test_json_as_decimal() {
-        test_none_with_ctx_and_extra(cast_any_as_decimal::<Json>);
-
-        // TODO: add test case that make Decimal::from_str failed
-        let cs: Vec<(Json, bool, bool, Decimal)> = vec![
-            // (cast_func_input, in_union, is_res_unsigned, base_result)
-            (
-                Json::Object(BTreeMap::default()),
-                false,
-                false,
-                Decimal::zero(),
-            ),
-            (Json::Array(vec![]), false, false, Decimal::zero()),
-            (
-                Json::I64(10),
-                false,
-                false,
-                Decimal::from_f64(10f64).unwrap(),
-            ),
-            (
-                Json::I64(i64::MAX),
-                false,
-                false,
-                Decimal::from_f64(i64::MAX as f64).unwrap(),
-            ),
-            (
-                Json::I64(i64::MIN),
-                false,
-                false,
-                Decimal::from_f64(i64::MIN as f64).unwrap(),
-            ),
-            (Json::U64(0), false, false, Decimal::zero()),
-            (
-                Json::U64(i64::MAX as u64),
-                false,
-                false,
-                Decimal::from_f64(i64::MAX as f64).unwrap(),
-            ),
-            (
-                Json::U64(u64::MAX),
-                false,
-                false,
-                Decimal::from_f64(u64::MAX as f64).unwrap(),
-            ),
-            (
-                Json::Double(i64::MAX as f64),
-                false,
-                false,
-                Decimal::from_f64(i64::MAX as f64).unwrap(),
-            ),
-            (
-                Json::Double(i64::MIN as f64),
-                false,
-                false,
-                Decimal::from_f64(i64::MIN as f64).unwrap(),
-            ),
-            (
-                Json::Double(u64::MAX as f64),
-                false,
-                false,
-                Decimal::from_f64(u64::MAX as f64).unwrap(),
-            ),
-            (
-                Json::String("10.0".to_string()),
-                false,
-                false,
-                Decimal::from_bytes(b"10.0").unwrap().unwrap(),
-            ),
-            (
-                Json::String("-10.0".to_string()),
-                false,
-                false,
-                Decimal::from_bytes(b"-10.0").unwrap().unwrap(),
-            ),
-            (
-                Json::String("9999999999999999999".to_string()),
-                false,
-                false,
-                Decimal::from_bytes(b"9999999999999999999")
-                    .unwrap()
-                    .unwrap(),
-            ),
-            (
-                Json::String("-9999999999999999999".to_string()),
-                false,
-                false,
-                Decimal::from_bytes(b"-9999999999999999999")
-                    .unwrap()
-                    .unwrap(),
-            ),
-            (
-                Json::Boolean(true),
-                false,
-                false,
-                Decimal::from_f64(1f64).unwrap(),
-            ),
-            (Json::Boolean(false), false, false, Decimal::zero()),
-            (Json::None, false, false, Decimal::zero()),
-        ];
-
-        test_as_decimal_helper(
-            cs,
-            cast_any_as_decimal::<Json>,
-            |x| x.to_string(),
-            "cast_json_as_decimal",
-        );
-    }
-
-    #[test]
-    fn test_int_as_json() {
-        test_none_with_ctx(cast_any_as_any::<Int, Json>);
-
-        let cs = vec![
-            (i64::MIN, Json::I64(i64::MIN)),
-            (0, Json::I64(0)),
-            (i64::MAX, Json::I64(i64::MAX)),
-        ];
-        for (input, expect) in cs {
-            let mut ctx = make_ctx(false, false, false);
-            let r = cast_any_as_any::<Int, Json>(&mut ctx, &Some(input));
-            let log = make_log(&input, &expect, &r);
-            check_result(Some(&expect), &r, log.as_str());
         }
     }
 
