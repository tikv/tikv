// Copyright 2019 TiKV Project Authors. Licensed under Apache-2.0.

use tidb_query_codegen::rpn_fn;

use crate::codec::data_type::*;
use crate::Result;

#[rpn_fn]
#[inline]
pub fn logical_and(lhs: &Option<i64>, rhs: &Option<i64>) -> Result<Option<i64>> {
    Ok(match (lhs, rhs) {
        (Some(0), _) | (_, Some(0)) => Some(0),
        (None, _) | (_, None) => None,
        _ => Some(1),
    })
}

#[rpn_fn]
#[inline]
pub fn logical_or(arg0: &Option<i64>, arg1: &Option<i64>) -> Result<Option<i64>> {
    // This is a standard Kleene OR used in SQL where
    // `null OR false == null` and `null OR true == true`
    Ok(match (arg0, arg1) {
        (Some(0), Some(0)) => Some(0),
        (None, None) | (None, Some(0)) | (Some(0), None) => None,
        _ => Some(1),
    })
}

#[rpn_fn]
#[inline]
pub fn logical_xor(arg0: &Option<i64>, arg1: &Option<i64>) -> Result<Option<i64>> {
    // evaluates to 1 if an odd number of operands is nonzero, otherwise 0 is returned.
    Ok(match (arg0, arg1) {
        (Some(arg0), Some(arg1)) => Some(((*arg0 == 0) ^ (*arg1 == 0)) as i64),
        _ => None,
    })
}

#[rpn_fn]
#[inline]
pub fn unary_not_int(arg: &Option<i64>) -> Result<Option<i64>> {
    Ok(arg.map(|v| (v == 0) as i64))
}

#[rpn_fn]
#[inline]
pub fn unary_not_real(arg: &Option<Real>) -> Result<Option<i64>> {
    Ok(arg.map(|v| (v.into_inner() == 0f64) as i64))
}

#[rpn_fn]
#[inline]
pub fn unary_not_decimal(arg: &Option<Decimal>) -> Result<Option<i64>> {
    Ok(arg.as_ref().map(|v| v.is_zero() as i64))
}

#[rpn_fn]
#[inline]
pub fn is_null<T: Evaluable>(arg: &Option<T>) -> Result<Option<i64>> {
    Ok(Some(arg.is_none() as i64))
}

#[rpn_fn]
#[inline]
<<<<<<< HEAD
pub fn bit_and(lhs: &Option<Int>, rhs: &Option<Int>) -> Result<Option<Int>> {
    Ok(match (lhs, rhs) {
        (Some(lhs), Some(rhs)) => Some(lhs & rhs),
        _ => None,
    })
=======
pub fn bit_neg(arg: &Option<Int>) -> Result<Option<Int>> {
    Ok(arg.map(|arg| !arg))
>>>>>>> dddbf4c8
}

#[rpn_fn]
#[inline]
pub fn int_is_true(arg: &Option<Int>) -> Result<Option<i64>> {
    Ok(Some(arg.map_or(0, |v| (v != 0) as i64)))
}

#[rpn_fn]
#[inline]
pub fn real_is_true(arg: &Option<Real>) -> Result<Option<i64>> {
    Ok(Some(arg.map_or(0, |v| (v.into_inner() != 0f64) as i64)))
}

#[rpn_fn]
#[inline]
pub fn decimal_is_true(arg: &Option<Decimal>) -> Result<Option<i64>> {
    Ok(Some(arg.as_ref().map_or(0, |v| !v.is_zero() as i64)))
}

#[rpn_fn]
#[inline]
pub fn int_is_false(arg: &Option<Int>) -> Result<Option<i64>> {
    Ok(Some(arg.map_or(0, |v| (v == 0) as i64)))
}

#[rpn_fn]
#[inline]
pub fn real_is_false(arg: &Option<Real>) -> Result<Option<i64>> {
    Ok(Some(arg.map_or(0, |v| (v.into_inner() == 0f64) as i64)))
}

#[rpn_fn]
#[inline]
fn decimal_is_false(arg: &Option<Decimal>) -> Result<Option<i64>> {
    Ok(Some(arg.as_ref().map_or(0, |v| v.is_zero() as i64)))
}

#[cfg(test)]
mod tests {
    use super::*;
    use tipb::ScalarFuncSig;

    use crate::codec::mysql::TimeType;
    use crate::rpn_expr::test_util::RpnFnScalarEvaluator;

    #[test]
    fn test_logical_and() {
        let test_cases = vec![
            (Some(1), Some(1), Some(1)),
            (Some(1), Some(0), Some(0)),
            (Some(0), Some(0), Some(0)),
            (Some(2), Some(-1), Some(1)),
            (Some(0), None, Some(0)),
            (None, Some(1), None),
        ];
        for (arg0, arg1, expect_output) in test_cases {
            let output = RpnFnScalarEvaluator::new()
                .push_param(arg0)
                .push_param(arg1)
                .evaluate(ScalarFuncSig::LogicalAnd)
                .unwrap();
            assert_eq!(output, expect_output);
        }
    }

    #[test]
    fn test_logical_or() {
        let test_cases = vec![
            (Some(1), Some(1), Some(1)),
            (Some(1), Some(0), Some(1)),
            (Some(0), Some(0), Some(0)),
            (Some(2), Some(-1), Some(1)),
            (Some(1), None, Some(1)),
            (None, Some(0), None),
        ];
        for (arg0, arg1, expect_output) in test_cases {
            let output = RpnFnScalarEvaluator::new()
                .push_param(arg0)
                .push_param(arg1)
                .evaluate(ScalarFuncSig::LogicalOr)
                .unwrap();
            assert_eq!(output, expect_output);
        }
    }

    #[test]
    fn test_logical_xor() {
        let test_cases = vec![
            (Some(1), Some(1), Some(0)),
            (Some(1), Some(0), Some(1)),
            (Some(0), Some(0), Some(0)),
            (Some(2), Some(-1), Some(0)),
            (Some(-1), Some(0), Some(1)),
            (Some(0), None, None),
            (None, Some(1), None),
        ];
        for (arg0, arg1, expect_output) in test_cases {
            let output = RpnFnScalarEvaluator::new()
                .push_param(arg0)
                .push_param(arg1)
                .evaluate(ScalarFuncSig::LogicalXor)
                .unwrap();
            assert_eq!(output, expect_output);
        }
    }

    #[test]
    fn test_unary_not_int() {
        let test_cases = vec![
            (None, None),
            (0.into(), Some(1)),
            (1.into(), Some(0)),
            (2.into(), Some(0)),
            ((-1).into(), Some(0)),
        ];
        for (arg, expect_output) in test_cases {
            let output = RpnFnScalarEvaluator::new()
                .push_param(arg)
                .evaluate(ScalarFuncSig::UnaryNotInt)
                .unwrap();
            assert_eq!(output, expect_output, "{:?}", arg);
        }
    }

    #[test]
    fn test_unary_not_real() {
        let test_cases = vec![
            (None, None),
            (0.0.into(), Some(1)),
            (1.0.into(), Some(0)),
            (0.3.into(), Some(0)),
        ];
        for (arg, expect_output) in test_cases {
            let output = RpnFnScalarEvaluator::new()
                .push_param(arg)
                .evaluate(ScalarFuncSig::UnaryNotReal)
                .unwrap();
            assert_eq!(output, expect_output, "{:?}", arg);
        }
    }

    #[test]
    fn test_unary_not_decimal() {
        let test_cases = vec![
            (None, None),
            (Decimal::zero().into(), Some(1)),
            (Decimal::from(1).into(), Some(0)),
        ];
        for (arg, expect_output) in test_cases {
            let output = RpnFnScalarEvaluator::new()
                .push_param(arg.clone())
                .evaluate(ScalarFuncSig::UnaryNotDecimal)
                .unwrap();
            assert_eq!(output, expect_output, "{:?}", arg);
        }
    }

    #[test]
    fn test_is_null() {
        let test_cases = vec![
            (ScalarValue::Int(None), ScalarFuncSig::IntIsNull, Some(1)),
            (0.into(), ScalarFuncSig::IntIsNull, Some(0)),
            (ScalarValue::Real(None), ScalarFuncSig::RealIsNull, Some(1)),
            (0.0.into(), ScalarFuncSig::RealIsNull, Some(0)),
            (
                ScalarValue::Decimal(None),
                ScalarFuncSig::DecimalIsNull,
                Some(1),
            ),
            (
                Decimal::from(1).into(),
                ScalarFuncSig::DecimalIsNull,
                Some(0),
            ),
            (
                ScalarValue::Bytes(None),
                ScalarFuncSig::StringIsNull,
                Some(1),
            ),
            (vec![0u8].into(), ScalarFuncSig::StringIsNull, Some(0)),
            (
                ScalarValue::DateTime(None),
                ScalarFuncSig::TimeIsNull,
                Some(1),
            ),
            (
                DateTime::zero(0, TimeType::DateTime).unwrap().into(),
                ScalarFuncSig::TimeIsNull,
                Some(0),
            ),
            (
                ScalarValue::Duration(None),
                ScalarFuncSig::DurationIsNull,
                Some(1),
            ),
            (
                Duration::from_nanos(1, 0).unwrap().into(),
                ScalarFuncSig::DurationIsNull,
                Some(0),
            ),
            (ScalarValue::Json(None), ScalarFuncSig::JsonIsNull, Some(1)),
            (
                Json::Array(vec![]).into(),
                ScalarFuncSig::JsonIsNull,
                Some(0),
            ),
        ];
        for (arg, sig, expect_output) in test_cases {
            let output = RpnFnScalarEvaluator::new()
                .push_param(arg.clone())
                .evaluate(sig)
                .unwrap();
            assert_eq!(output, expect_output, "{:?}, {:?}", arg, sig);
        }
    }

    #[test]
<<<<<<< HEAD
    fn test_bit_and() {
        let cases = vec![
            (Some(123), Some(321), Some(65)),
            (Some(-123), Some(321), Some(257)),
            (None, Some(1), None),
            (Some(1), None, None),
            (None, None, None),
        ];
        for (lhs, rhs, expected) in cases {
            let output = RpnFnScalarEvaluator::new()
                .push_param(lhs)
                .push_param(rhs)
                .evaluate(ScalarFuncSig::BitAndSig)
=======
    fn test_bit_neg() {
        let cases = vec![
            (Some(123), Some(-124)),
            (Some(-123), Some(122)),
            (Some(0), Some(-1)),
            (None, None),
        ];
        for (arg, expected) in cases {
            let output = RpnFnScalarEvaluator::new()
                .push_param(arg)
                .evaluate(ScalarFuncSig::BitNegSig)
>>>>>>> dddbf4c8
                .unwrap();
            assert_eq!(output, expected);
        }
    }

    #[test]
    fn test_is_true() {
        let test_cases = vec![
            (ScalarValue::Int(None), ScalarFuncSig::IntIsTrue, Some(0)),
            (0.into(), ScalarFuncSig::IntIsTrue, Some(0)),
            (1.into(), ScalarFuncSig::IntIsTrue, Some(1)),
            (ScalarValue::Real(None), ScalarFuncSig::RealIsTrue, Some(0)),
            (0.0.into(), ScalarFuncSig::RealIsTrue, Some(0)),
            (1.0.into(), ScalarFuncSig::RealIsTrue, Some(1)),
            (
                ScalarValue::Decimal(None),
                ScalarFuncSig::DecimalIsTrue,
                Some(0),
            ),
            (
                Decimal::zero().into(),
                ScalarFuncSig::DecimalIsTrue,
                Some(0),
            ),
            (
                Decimal::from(1).into(),
                ScalarFuncSig::DecimalIsTrue,
                Some(1),
            ),
        ];
        for (arg, sig, expect_output) in test_cases {
            let output = RpnFnScalarEvaluator::new()
                .push_param(arg.clone())
                .evaluate(sig)
                .unwrap();
            assert_eq!(output, expect_output, "{:?}, {:?}", arg, sig);
        }
    }

    #[test]
    fn test_is_false() {
        let test_cases = vec![
            (ScalarValue::Int(None), ScalarFuncSig::IntIsFalse, Some(0)),
            (0.into(), ScalarFuncSig::IntIsFalse, Some(1)),
            (1.into(), ScalarFuncSig::IntIsFalse, Some(0)),
            (ScalarValue::Real(None), ScalarFuncSig::RealIsFalse, Some(0)),
            (0.0.into(), ScalarFuncSig::RealIsFalse, Some(1)),
            (1.0.into(), ScalarFuncSig::RealIsFalse, Some(0)),
            (
                ScalarValue::Decimal(None),
                ScalarFuncSig::DecimalIsFalse,
                Some(0),
            ),
            (
                Decimal::zero().into(),
                ScalarFuncSig::DecimalIsFalse,
                Some(1),
            ),
            (
                Decimal::from(1).into(),
                ScalarFuncSig::DecimalIsFalse,
                Some(0),
            ),
        ];
        for (arg, sig, expect_output) in test_cases {
            let output = RpnFnScalarEvaluator::new()
                .push_param(arg.clone())
                .evaluate(sig)
                .unwrap();
            assert_eq!(output, expect_output, "{:?}, {:?}", arg, sig);
        }
    }
}<|MERGE_RESOLUTION|>--- conflicted
+++ resolved
@@ -63,16 +63,17 @@
 
 #[rpn_fn]
 #[inline]
-<<<<<<< HEAD
 pub fn bit_and(lhs: &Option<Int>, rhs: &Option<Int>) -> Result<Option<Int>> {
     Ok(match (lhs, rhs) {
         (Some(lhs), Some(rhs)) => Some(lhs & rhs),
         _ => None,
     })
-=======
+}
+
+#[rpn_fn]
+#[inline]
 pub fn bit_neg(arg: &Option<Int>) -> Result<Option<Int>> {
     Ok(arg.map(|arg| !arg))
->>>>>>> dddbf4c8
 }
 
 #[rpn_fn]
@@ -291,7 +292,6 @@
     }
 
     #[test]
-<<<<<<< HEAD
     fn test_bit_and() {
         let cases = vec![
             (Some(123), Some(321), Some(65)),
@@ -305,7 +305,12 @@
                 .push_param(lhs)
                 .push_param(rhs)
                 .evaluate(ScalarFuncSig::BitAndSig)
-=======
+                .unwrap();
+            assert_eq!(output, expected);
+        }
+    }
+
+    #[test]
     fn test_bit_neg() {
         let cases = vec![
             (Some(123), Some(-124)),
@@ -317,7 +322,6 @@
             let output = RpnFnScalarEvaluator::new()
                 .push_param(arg)
                 .evaluate(ScalarFuncSig::BitNegSig)
->>>>>>> dddbf4c8
                 .unwrap();
             assert_eq!(output, expected);
         }
