--- conflicted
+++ resolved
@@ -392,7 +392,6 @@
 
 #[rpn_fn]
 #[inline]
-<<<<<<< HEAD
 pub fn to_base64(s: &Option<Bytes>) -> Result<Option<Bytes>> {
     if let Some(s) = s {
         if s.len() > tidb_query_datatype::MAX_BLOB_WIDTH as usize {
@@ -403,7 +402,10 @@
         }
     }
     Ok(None)
-=======
+}
+
+#[rpn_fn]
+#[inline]
 pub fn find_in_set(s: &Option<Bytes>, str_list: &Option<Bytes>) -> Result<Option<Int>> {
     Ok(match (s, str_list) {
         (Some(s), Some(str_list)) => {
@@ -420,7 +422,6 @@
         }
         _ => None,
     })
->>>>>>> 62e7f32b
 }
 
 #[cfg(test)]
@@ -1585,7 +1586,6 @@
     }
 
     #[test]
-<<<<<<< HEAD
     fn test_to_base64() {
         let test_cases = vec![
             (None, None),
@@ -1610,7 +1610,10 @@
                 .evaluate(ScalarFuncSig::ToBase64)
                 .unwrap();
             assert_eq!(output, expect_output);
-=======
+        }
+    }
+
+    #[test]
     fn test_find_in_set() {
         let cases = vec![
             ("foo", "foo,bar", 1),
@@ -1644,7 +1647,6 @@
                 .evaluate::<Int>(ScalarFuncSig::FindInSet)
                 .unwrap();
             assert_eq!(got, exp);
->>>>>>> 62e7f32b
         }
     }
 }