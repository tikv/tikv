// Copyright 2019 TiKV Project Authors. Licensed under Apache-2.0.

use std::str;
use tidb_query_codegen::rpn_fn;

use crate::codec::data_type::*;
use crate::Result;
use tidb_query_datatype::EvalType;

const SPACE: u8 = 0o40u8;

#[rpn_fn]
#[inline]
pub fn bin(num: &Option<Int>) -> Result<Option<Bytes>> {
    Ok(num.as_ref().map(|i| Bytes::from(format!("{:b}", i))))
}

#[rpn_fn]
#[inline]
pub fn length(arg: &Option<Bytes>) -> Result<Option<i64>> {
    Ok(arg.as_ref().map(|bytes| bytes.len() as i64))
}

#[rpn_fn]
#[inline]
pub fn bit_length(arg: &Option<Bytes>) -> Result<Option<i64>> {
    Ok(arg.as_ref().map(|bytes| bytes.len() as i64 * 8))
}

#[rpn_fn(varg, min_args = 1)]
#[inline]
pub fn concat(args: &[&Option<Bytes>]) -> Result<Option<Bytes>> {
    let mut output = Bytes::new();
    for arg in args {
        if let Some(s) = arg {
            output.extend_from_slice(s);
        } else {
            return Ok(None);
        }
    }
    Ok(Some(output))
}

#[rpn_fn(varg, min_args = 2)]
#[inline]
pub fn concat_ws(args: &[&Option<Bytes>]) -> Result<Option<Bytes>> {
    if let Some(sep) = args[0] {
        let rest = &args[1..];
        Ok(Some(
            rest.iter()
                .filter_map(|x| x.as_ref().map(|inner| inner.as_slice()))
                .collect::<Vec<&[u8]>>()
                .join::<&[u8]>(sep.as_ref()),
        ))
    } else {
        Ok(None)
    }
}

#[rpn_fn]
#[inline]
pub fn ascii(arg: &Option<Bytes>) -> Result<Option<i64>> {
    Ok(arg.as_ref().map(|bytes| {
        if bytes.is_empty() {
            0
        } else {
            i64::from(bytes[0])
        }
    }))
}

#[rpn_fn]
#[inline]
pub fn reverse(arg: &Option<Bytes>) -> Result<Option<Bytes>> {
    Ok(arg.as_ref().map(|bytes| {
        let s = String::from_utf8_lossy(bytes);
        s.chars().rev().collect::<String>().into_bytes()
    }))
}

#[rpn_fn]
#[inline]
pub fn hex_int_arg(arg: &Option<Int>) -> Result<Option<Bytes>> {
    Ok(arg.as_ref().map(|i| format!("{:X}", i).into_bytes()))
}

#[rpn_fn]
#[inline]
pub fn ltrim(arg: &Option<Bytes>) -> Result<Option<Bytes>> {
    Ok(arg.as_ref().map(|bytes| {
        let pos = bytes.iter().position(|&x| x != SPACE);
        if let Some(i) = pos {
            bytes[i..].to_vec()
        } else {
            b"".to_vec()
        }
    }))
}

#[rpn_fn]
#[inline]
pub fn rtrim(arg: &Option<Bytes>) -> Result<Option<Bytes>> {
    Ok(arg.as_ref().map(|bytes| {
        let pos = bytes.iter().rposition(|&x| x != SPACE);
        if let Some(i) = pos {
            bytes[..=i].to_vec()
        } else {
            Vec::new()
        }
    }))
}

#[rpn_fn]
#[inline]
pub fn replace(
    s: &Option<Bytes>,
    from_str: &Option<Bytes>,
    to_str: &Option<Bytes>,
) -> Result<Option<Bytes>> {
    Ok(match (s, from_str, to_str) {
        (Some(s), Some(from_str), Some(to_str)) => {
            if from_str.is_empty() {
                return Ok(Some(s.clone()));
            }
            let mut dest = Vec::with_capacity(s.len());
            let mut last = 0;
            while let Some(mut start) = twoway::find_bytes(&s[last..], from_str) {
                start += last;
                dest.extend_from_slice(&s[last..start]);
                dest.extend_from_slice(to_str);
                last = start + from_str.len();
            }
            dest.extend_from_slice(&s[last..]);
            Some(dest)
        }
        _ => None,
    })
}

#[rpn_fn]
#[inline]
pub fn left(lhs: &Option<Bytes>, rhs: &Option<Int>) -> Result<Option<Bytes>> {
    match (lhs, rhs) {
        (Some(lhs), Some(rhs)) => {
            if *rhs <= 0 {
                return Ok(Some(Vec::new()));
            }
            match str::from_utf8(&*lhs) {
                Ok(s) => {
                    let l = *rhs as usize;
                    if s.chars().count() > l {
                        Ok(Some(s.chars().take(l).collect::<String>().into_bytes()))
                    } else {
                        Ok(Some(s.to_string().into_bytes()))
                    }
                }
                Err(err) => Err(box_err!("invalid input value: {:?}", err)),
            }
        }
        _ => Ok(None),
    }
}

#[rpn_fn]
#[inline]
pub fn right(lhs: &Option<Bytes>, rhs: &Option<Int>) -> Result<Option<Bytes>> {
    match (lhs, rhs) {
        (Some(lhs), Some(rhs)) => {
            if *rhs <= 0 {
                return Ok(Some(Vec::new()));
            }
            match str::from_utf8(&*lhs) {
                Ok(s) => {
                    let rhs = *rhs as usize;
                    let len = s.chars().count();
                    if len > rhs {
                        let idx = s
                            .char_indices()
                            .nth(len - rhs)
                            .map(|(idx, _)| idx)
                            .unwrap_or_else(|| s.len());
                        Ok(Some(s[idx..].to_string().into_bytes()))
                    } else {
                        Ok(Some(s.to_string().into_bytes()))
                    }
                }
                Err(err) => Err(box_err!("invalid input value: {:?}", err)),
            }
        }
        _ => Ok(None),
    }
}

#[rpn_fn]
#[inline]
pub fn hex_str_arg(arg: &Option<Bytes>) -> Result<Option<Bytes>> {
    Ok(arg.as_ref().map(|b| hex::encode_upper(b).into_bytes()))
}

#[rpn_fn]
#[inline]
pub fn locate_binary_2_args(substr: &Option<Bytes>, s: &Option<Bytes>) -> Result<Option<i64>> {
    let (substr, s) = match (substr, s) {
        (Some(v1), Some(v2)) => (v1, v2),
        _ => return Ok(None),
    };

    Ok(twoway::find_bytes(s.as_slice(), substr.as_slice())
        .map(|i| 1 + i as i64)
        .or(Some(0)))
}

#[rpn_fn]
#[inline]
pub fn reverse_binary(arg: &Option<Bytes>) -> Result<Option<Bytes>> {
    Ok(arg.as_ref().map(|bytes| {
        let mut s = bytes.to_vec();
        s.reverse();
        s
    }))
}

#[rpn_fn]
#[inline]
pub fn locate_binary_3_args(
    substr: &Option<Bytes>,
    s: &Option<Bytes>,
    pos: &Option<Int>,
) -> Result<Option<Int>> {
    if let (Some(substr), Some(s), Some(pos)) = (substr, s, pos) {
        if *pos < 1 || *pos as usize > s.len() + 1 {
            return Ok(Some(0));
        }
        Ok(twoway::find_bytes(&s[*pos as usize - 1..], substr)
            .map(|i| pos + i as i64)
            .or(Some(0)))
    } else {
        Ok(None)
    }
}

<<<<<<< HEAD
#[rpn_fn(varg, min_args = 1)]
#[inline]
pub fn field_int(args: &[&Option<Int>]) -> Result<Option<Int>> {
    field(args)
}

#[rpn_fn(varg, min_args = 1)]
#[inline]
pub fn field_real(args: &[&Option<Real>]) -> Result<Option<Int>> {
    field(args)
}

#[rpn_fn(varg, min_args = 1)]
#[inline]
pub fn field_string(args: &[&Option<Bytes>]) -> Result<Option<Int>> {
    field(args)
}

#[inline]
fn field<T: PartialEq>(args: &[&Option<T>]) -> Result<Option<Int>> {
    assert!(!args.is_empty());
    Ok(Some(match args[0] {
        // As per the MySQL doc, if the first argument is NULL, this function always returns 0.
        None => 0,
        Some(val) => args
            .iter()
            .skip(1)
            .position(|&i| i.as_ref() == Some(val))
            .map_or(0, |pos| (pos + 1) as i64),
    }))
=======
#[rpn_fn(raw_varg, min_args = 2, extra_validator = elt_validator)]
#[inline]
pub fn elt(raw_args: &[ScalarValueRef]) -> Result<Option<Bytes>> {
    assert!(raw_args.len() >= 2);
    let index = raw_args[0].as_int();
    Ok(match *index {
        None => None,
        Some(i) => {
            if i <= 0 || i + 1 > raw_args.len() as i64 {
                return Ok(None);
            }
            raw_args[i as usize].as_bytes().to_owned()
        }
    })
}

/// validate the arguments are `(&Option<Int>, &[&Option<Bytes>)])`
fn elt_validator(expr: &tipb::Expr) -> Result<()> {
    let children = expr.get_children();
    assert!(children.len() >= 2);
    super::function::validate_expr_return_type(&children[0], EvalType::Int)?;
    for i in 1..children.len() {
        super::function::validate_expr_return_type(&children[i], EvalType::Bytes)?;
    }
    Ok(())
>>>>>>> 0d0db16e
}

#[rpn_fn]
#[inline]
pub fn space(len: &Option<Int>) -> Result<Option<Bytes>> {
    Ok(match *len {
        Some(len) => {
            if len > i64::from(tidb_query_datatype::MAX_BLOB_WIDTH) {
                None
            } else if len <= 0 {
                Some(Vec::new())
            } else {
                Some(vec![SPACE; len as usize])
            }
        }
        None => None,
    })
}

#[rpn_fn]
#[inline]
pub fn strcmp(left: &Option<Bytes>, right: &Option<Bytes>) -> Result<Option<i64>> {
    use std::cmp::Ordering::*;
    Ok(match (left, right) {
        (Some(left), Some(right)) => Some(match left.cmp(right) {
            Less => -1,
            Equal => 0,
            Greater => 1,
        }),
        _ => None,
    })
}

#[cfg(test)]
mod tests {
    use super::*;

    use std::{f64, i64};
    use tipb::ScalarFuncSig;

    use crate::rpn_expr::types::test_util::RpnFnScalarEvaluator;

    #[test]
    fn test_bin() {
        let cases = vec![
            (Some(10), Some(b"1010".to_vec())),
            (Some(0), Some(b"0".to_vec())),
            (Some(1), Some(b"1".to_vec())),
            (Some(365), Some(b"101101101".to_vec())),
            (Some(1024), Some(b"10000000000".to_vec())),
            (None, None),
            (
                Some(Int::max_value()),
                Some(b"111111111111111111111111111111111111111111111111111111111111111".to_vec()),
            ),
            (
                Some(Int::min_value()),
                Some(b"1000000000000000000000000000000000000000000000000000000000000000".to_vec()),
            ),
            (
                Some(-1),
                Some(b"1111111111111111111111111111111111111111111111111111111111111111".to_vec()),
            ),
            (
                Some(-365),
                Some(b"1111111111111111111111111111111111111111111111111111111010010011".to_vec()),
            ),
        ];
        for (arg0, expect_output) in cases {
            let output = RpnFnScalarEvaluator::new()
                .push_param(arg0)
                .evaluate(ScalarFuncSig::Bin)
                .unwrap();
            assert_eq!(output, expect_output);
        }
    }

    #[test]
    fn test_length() {
        let test_cases = vec![
            (None, None),
            (Some(""), Some(0i64)),
            (Some("你好"), Some(6i64)),
            (Some("TiKV"), Some(4i64)),
            (Some("あなたのことが好きです"), Some(33i64)),
            (Some("분산 데이터베이스"), Some(25i64)),
            (Some("россия в мире  кубок"), Some(38i64)),
            (Some("قاعدة البيانات"), Some(27i64)),
        ];

        for (arg, expect_output) in test_cases {
            let output = RpnFnScalarEvaluator::new()
                .push_param(arg.map(|s| s.as_bytes().to_vec()))
                .evaluate(ScalarFuncSig::Length)
                .unwrap();
            assert_eq!(output, expect_output);
        }
    }

    #[test]
    fn test_concat() {
        let cases = vec![
            (
                vec![Some(b"abc".to_vec()), Some(b"defg".to_vec())],
                Some(b"abcdefg".to_vec()),
            ),
            (
                vec![
                    Some("忠犬ハチ公".as_bytes().to_vec()),
                    Some("CAFÉ".as_bytes().to_vec()),
                    Some("数据库".as_bytes().to_vec()),
                    Some("قاعدة البيانات".as_bytes().to_vec()),
                    Some("НОЧЬ НА ОКРАИНЕ МОСКВЫ".as_bytes().to_vec()),
                ],
                Some(
                    "忠犬ハチ公CAFÉ数据库قاعدة البياناتНОЧЬ НА ОКРАИНЕ МОСКВЫ"
                        .as_bytes()
                        .to_vec(),
                ),
            ),
            (
                vec![
                    Some(b"abc".to_vec()),
                    Some("CAFÉ".as_bytes().to_vec()),
                    Some("数据库".as_bytes().to_vec()),
                ],
                Some("abcCAFÉ数据库".as_bytes().to_vec()),
            ),
            (
                vec![Some(b"abc".to_vec()), None, Some(b"defg".to_vec())],
                None,
            ),
            (vec![None], None),
        ];
        for (row, exp) in cases {
            let output = RpnFnScalarEvaluator::new()
                .push_params(row)
                .evaluate(ScalarFuncSig::Concat)
                .unwrap();
            assert_eq!(output, exp);
        }
    }

    #[test]
    fn test_concat_ws() {
        let cases = vec![
            (
                vec![
                    Some(b",".to_vec()),
                    Some(b"abc".to_vec()),
                    Some(b"defg".to_vec()),
                ],
                Some(b"abc,defg".to_vec()),
            ),
            (
                vec![
                    Some(b",".to_vec()),
                    Some("忠犬ハチ公".as_bytes().to_vec()),
                    Some("CAFÉ".as_bytes().to_vec()),
                    Some("数据库".as_bytes().to_vec()),
                    Some("قاعدة البيانات".as_bytes().to_vec()),
                    Some("НОЧЬ НА ОКРАИНЕ МОСКВЫ".as_bytes().to_vec()),
                ],
                Some(
                    "忠犬ハチ公,CAFÉ,数据库,قاعدة البيانات,НОЧЬ НА ОКРАИНЕ МОСКВЫ"
                        .as_bytes()
                        .to_vec(),
                ),
            ),
            (
                vec![
                    Some(b",".to_vec()),
                    Some(b"abc".to_vec()),
                    Some("CAFÉ".as_bytes().to_vec()),
                    Some("数据库".as_bytes().to_vec()),
                ],
                Some("abc,CAFÉ,数据库".as_bytes().to_vec()),
            ),
            (
                vec![
                    Some(b",".to_vec()),
                    Some(b"abc".to_vec()),
                    None,
                    Some(b"defg".to_vec()),
                ],
                Some(b"abc,defg".to_vec()),
            ),
            (
                vec![Some(b",".to_vec()), Some(b"abc".to_vec())],
                Some(b"abc".to_vec()),
            ),
            (
                vec![Some(b",".to_vec()), None, Some(b"abc".to_vec())],
                Some(b"abc".to_vec()),
            ),
            (
                vec![
                    Some(b",".to_vec()),
                    Some(b"".to_vec()),
                    Some(b"abc".to_vec()),
                ],
                Some(b",abc".to_vec()),
            ),
            (
                vec![
                    Some("忠犬ハチ公".as_bytes().to_vec()),
                    Some("CAFÉ".as_bytes().to_vec()),
                    Some("数据库".as_bytes().to_vec()),
                    Some("قاعدة البيانات".as_bytes().to_vec()),
                ],
                Some(
                    "CAFÉ忠犬ハチ公数据库忠犬ハチ公قاعدة البيانات"
                        .as_bytes()
                        .to_vec(),
                ),
            ),
            (vec![None, Some(b"abc".to_vec())], None),
            (
                vec![Some(b",".to_vec()), None, Some(b"abc".to_vec())],
                Some(b"abc".to_vec()),
            ),
            (
                vec![Some(b",".to_vec()), Some(b"abc".to_vec()), None],
                Some(b"abc".to_vec()),
            ),
            (
                vec![
                    Some(b",".to_vec()),
                    Some(b"".to_vec()),
                    Some(b"abc".to_vec()),
                ],
                Some(b",abc".to_vec()),
            ),
            (
                vec![
                    Some("忠犬ハチ公".as_bytes().to_vec()),
                    Some("CAFÉ".as_bytes().to_vec()),
                    Some("数据库".as_bytes().to_vec()),
                    Some("قاعدة البيانات".as_bytes().to_vec()),
                ],
                Some(
                    "CAFÉ忠犬ハチ公数据库忠犬ハチ公قاعدة البيانات"
                        .as_bytes()
                        .to_vec(),
                ),
            ),
            (
                vec![
                    Some(b",".to_vec()),
                    None,
                    Some(b"abc".to_vec()),
                    None,
                    None,
                    Some(b"defg".to_vec()),
                    None,
                ],
                Some(b"abc,defg".to_vec()),
            ),
        ];
        for (row, exp) in cases {
            let output = RpnFnScalarEvaluator::new()
                .push_params(row)
                .evaluate(ScalarFuncSig::ConcatWs)
                .unwrap();
            assert_eq!(output, exp);
        }
    }

    #[test]
    fn test_bit_length() {
        let test_cases = vec![
            (None, None),
            (Some(""), Some(0i64)),
            (Some("你好"), Some(48i64)),
            (Some("TiKV"), Some(32i64)),
            (Some("あなたのことが好きです"), Some(264i64)),
            (Some("분산 데이터베이스"), Some(200i64)),
            (Some("россия в мире  кубок"), Some(304i64)),
            (Some("قاعدة البيانات"), Some(216i64)),
        ];

        for (arg, expect_output) in test_cases {
            let output = RpnFnScalarEvaluator::new()
                .push_param(arg.map(|s| s.as_bytes().to_vec()))
                .evaluate(ScalarFuncSig::BitLength)
                .unwrap();
            assert_eq!(output, expect_output);
        }
    }

    #[test]
    fn test_ascii() {
        let test_cases = vec![
            (None, None),
            (Some(b"1010".to_vec()), Some(49i64)),
            (Some(b"-1".to_vec()), Some(45i64)),
            (Some(b"".to_vec()), Some(0i64)),
            (Some(b"999".to_vec()), Some(57i64)),
            (Some(b"hello".to_vec()), Some(104i64)),
            (Some("Grüße".as_bytes().to_vec()), Some(71i64)),
            (Some("München".as_bytes().to_vec()), Some(77i64)),
            (Some("数据库".as_bytes().to_vec()), Some(230i64)),
            (Some("忠犬ハチ公".as_bytes().to_vec()), Some(229i64)),
            (Some("Αθήνα".as_bytes().to_vec()), Some(206i64)),
        ];

        for (arg, expect_output) in test_cases {
            let output = RpnFnScalarEvaluator::new()
                .push_param(arg)
                .evaluate(ScalarFuncSig::Ascii)
                .unwrap();
            assert_eq!(output, expect_output);
        }
    }

    #[test]
    fn test_reverse() {
        let cases = vec![
            (Some(b"hello".to_vec()), Some(b"olleh".to_vec())),
            (Some(b"".to_vec()), Some(b"".to_vec())),
            (
                Some("数据库".as_bytes().to_vec()),
                Some("库据数".as_bytes().to_vec()),
            ),
            (
                Some("忠犬ハチ公".as_bytes().to_vec()),
                Some("公チハ犬忠".as_bytes().to_vec()),
            ),
            (
                Some("あなたのことが好きです".as_bytes().to_vec()),
                Some("すでき好がとこのたなあ".as_bytes().to_vec()),
            ),
            (
                Some("Bayern München".as_bytes().to_vec()),
                Some("nehcnüM nreyaB".as_bytes().to_vec()),
            ),
            (
                Some("Η Αθηνά  ".as_bytes().to_vec()),
                Some("  άνηθΑ Η".as_bytes().to_vec()),
            ),
            (None, None),
        ];

        for (arg, expect_output) in cases {
            let output = RpnFnScalarEvaluator::new()
                .push_param(arg)
                .evaluate(ScalarFuncSig::Reverse)
                .unwrap();
            assert_eq!(output, expect_output);
        }
    }

    #[test]
    fn test_hex_int_arg() {
        let test_cases = vec![
            (Some(12), Some(b"C".to_vec())),
            (Some(0x12), Some(b"12".to_vec())),
            (Some(0b1100), Some(b"C".to_vec())),
            (Some(0), Some(b"0".to_vec())),
            (Some(-1), Some(b"FFFFFFFFFFFFFFFF".to_vec())),
            (None, None),
        ];

        for (arg, expect_output) in test_cases {
            let output = RpnFnScalarEvaluator::new()
                .push_param(arg)
                .evaluate(ScalarFuncSig::HexIntArg)
                .unwrap();
            assert_eq!(output, expect_output);
        }
    }

    #[test]
    fn test_ltrim() {
        let test_cases = vec![
            (None, None),
            (Some("   bar   "), Some("bar   ")),
            (Some("   b   ar   "), Some("b   ar   ")),
            (Some("bar"), Some("bar")),
            (Some("    "), Some("")),
            (Some("\t  bar"), Some("\t  bar")),
            (Some("\r  bar"), Some("\r  bar")),
            (Some("\n  bar"), Some("\n  bar")),
            (Some("  \tbar"), Some("\tbar")),
            (Some(""), Some("")),
            (Some("  你好"), Some("你好")),
            (Some("  你  好"), Some("你  好")),
            (
                Some("  분산 데이터베이스    "),
                Some("분산 데이터베이스    "),
            ),
            (
                Some("   あなたのことが好きです   "),
                Some("あなたのことが好きです   "),
            ),
        ];

        for (arg, expect_output) in test_cases {
            let output = RpnFnScalarEvaluator::new()
                .push_param(arg.map(|s| s.as_bytes().to_vec()))
                .evaluate(ScalarFuncSig::LTrim)
                .unwrap();
            assert_eq!(output, expect_output.map(|s| s.as_bytes().to_vec()));
        }
    }

    #[test]
    fn test_rtrim() {
        let test_cases = vec![
            (None, None),
            (Some("   bar   "), Some("   bar")),
            (Some("bar"), Some("bar")),
            (Some("ba  r"), Some("ba  r")),
            (Some("    "), Some("")),
            (Some("  bar\t  "), Some("  bar\t")),
            (Some(" bar   \t"), Some(" bar   \t")),
            (Some("bar   \r"), Some("bar   \r")),
            (Some("bar   \n"), Some("bar   \n")),
            (Some(""), Some("")),
            (Some("  你好  "), Some("  你好")),
            (Some("  你  好  "), Some("  你  好")),
            (Some("  분산 데이터베이스    "), Some("  분산 데이터베이스")),
            (
                Some("   あなたのことが好きです   "),
                Some("   あなたのことが好きです"),
            ),
        ];

        for (arg, expect_output) in test_cases {
            let output = RpnFnScalarEvaluator::new()
                .push_param(arg.map(|s| s.as_bytes().to_vec()))
                .evaluate(ScalarFuncSig::RTrim)
                .unwrap();
            assert_eq!(output, expect_output.map(|s| s.as_bytes().to_vec()));
        }
    }

    #[test]
    fn test_replace() {
        let cases = vec![
            (None, None, None, None),
            (None, Some(b"a".to_vec()), Some(b"b".to_vec()), None),
            (Some(b"a".to_vec()), None, Some(b"b".to_vec()), None),
            (Some(b"a".to_vec()), Some(b"b".to_vec()), None, None),
            (
                Some(b"www.mysql.com".to_vec()),
                Some(b"mysql".to_vec()),
                Some(b"pingcap".to_vec()),
                Some(b"www.pingcap.com".to_vec()),
            ),
            (
                Some(b"www.mysql.com".to_vec()),
                Some(b"w".to_vec()),
                Some(b"1".to_vec()),
                Some(b"111.mysql.com".to_vec()),
            ),
            (
                Some(b"1234".to_vec()),
                Some(b"2".to_vec()),
                Some(b"55".to_vec()),
                Some(b"15534".to_vec()),
            ),
            (
                Some(b"".to_vec()),
                Some(b"a".to_vec()),
                Some(b"b".to_vec()),
                Some(b"".to_vec()),
            ),
            (
                Some(b"abc".to_vec()),
                Some(b"".to_vec()),
                Some(b"d".to_vec()),
                Some(b"abc".to_vec()),
            ),
            (
                Some(b"aaa".to_vec()),
                Some(b"a".to_vec()),
                Some(b"".to_vec()),
                Some(b"".to_vec()),
            ),
            (
                Some(b"aaa".to_vec()),
                Some(b"A".to_vec()),
                Some(b"".to_vec()),
                Some(b"aaa".to_vec()),
            ),
            (
                Some("新年快乐".as_bytes().to_vec()),
                Some("年".as_bytes().to_vec()),
                Some("春".as_bytes().to_vec()),
                Some("新春快乐".as_bytes().to_vec()),
            ),
            (
                Some("心心相印".as_bytes().to_vec()),
                Some("心".as_bytes().to_vec()),
                Some("❤️".as_bytes().to_vec()),
                Some("❤️❤️相印".as_bytes().to_vec()),
            ),
            (
                Some(b"Hello \xF0\x90\x80World".to_vec()),
                Some(b"World".to_vec()),
                Some(b"123".to_vec()),
                Some(b"Hello \xF0\x90\x80123".to_vec()),
            ),
        ];

        for (s, from_str, to_str, expect_output) in cases {
            let output = RpnFnScalarEvaluator::new()
                .push_param(s)
                .push_param(from_str)
                .push_param(to_str)
                .evaluate(ScalarFuncSig::Replace)
                .unwrap();
            assert_eq!(output, expect_output);
        }
    }

    #[test]
    fn test_left() {
        let cases = vec![
            (Some(b"hello".to_vec()), Some(0i64), Some(b"".to_vec())),
            (Some(b"hello".to_vec()), Some(1i64), Some(b"h".to_vec())),
            (
                Some("数据库".as_bytes().to_vec()),
                Some(2i64),
                Some("数据".as_bytes().to_vec()),
            ),
            (
                Some("忠犬ハチ公".as_bytes().to_vec()),
                Some(3i64),
                Some("忠犬ハ".as_bytes().to_vec()),
            ),
            (
                Some("数据库".as_bytes().to_vec()),
                Some(100i64),
                Some("数据库".as_bytes().to_vec()),
            ),
            (
                Some("数据库".as_bytes().to_vec()),
                Some(-1i64),
                Some(b"".to_vec()),
            ),
            (
                Some("数据库".as_bytes().to_vec()),
                Some(i64::max_value()),
                Some("数据库".as_bytes().to_vec()),
            ),
            (None, Some(-1), None),
            (Some(b"hello".to_vec()), None, None),
            (None, None, None),
        ];

        for (lhs, rhs, expect_output) in cases {
            let output = RpnFnScalarEvaluator::new()
                .push_param(lhs)
                .push_param(rhs)
                .evaluate(ScalarFuncSig::Left)
                .unwrap();
            assert_eq!(output, expect_output);
        }
    }

    #[test]
    fn test_right() {
        let cases = vec![
            (Some(b"hello".to_vec()), Some(0), Some(b"".to_vec())),
            (Some(b"hello".to_vec()), Some(1), Some(b"o".to_vec())),
            (
                Some("数据库".as_bytes().to_vec()),
                Some(2),
                Some("据库".as_bytes().to_vec()),
            ),
            (
                Some("忠犬ハチ公".as_bytes().to_vec()),
                Some(3),
                Some("ハチ公".as_bytes().to_vec()),
            ),
            (
                Some("数据库".as_bytes().to_vec()),
                Some(100),
                Some("数据库".as_bytes().to_vec()),
            ),
            (
                Some("数据库".as_bytes().to_vec()),
                Some(-1),
                Some(b"".to_vec()),
            ),
            (
                Some("数据库".as_bytes().to_vec()),
                Some(i64::max_value()),
                Some("数据库".as_bytes().to_vec()),
            ),
            (None, Some(-1), None),
            (Some(b"hello".to_vec()), None, None),
            (None, None, None),
        ];

        for (lhs, rhs, expect_output) in cases {
            let output = RpnFnScalarEvaluator::new()
                .push_param(lhs)
                .push_param(rhs)
                .evaluate(ScalarFuncSig::Right)
                .unwrap();
            assert_eq!(output, expect_output);
        }
    }

    #[test]
    fn test_hex_str_arg() {
        let test_cases = vec![
            (Some(b"abc".to_vec()), Some(b"616263".to_vec())),
            (
                Some("你好".as_bytes().to_vec()),
                Some(b"E4BDA0E5A5BD".to_vec()),
            ),
            (None, None),
        ];

        for (arg, expect_output) in test_cases {
            let output = RpnFnScalarEvaluator::new()
                .push_param(arg)
                .evaluate(ScalarFuncSig::HexStrArg)
                .unwrap();
            assert_eq!(output, expect_output);
        }
    }

    #[test]
    fn test_locate_binary_2_args() {
        let test_cases = vec![
            (None, None, None),
            (None, Some("abc"), None),
            (Some("abc"), None, None),
            (Some(""), Some("foobArbar"), Some(1)),
            (Some(""), Some(""), Some(1)),
            (Some("xxx"), Some(""), Some(0)),
            (Some("BaR"), Some("foobArbar"), Some(0)),
            (Some("bar"), Some("foobArbar"), Some(7)),
            (
                Some("好世"),
                Some("你好世界"),
                Some(1 + "你好世界".find("好世").unwrap() as i64),
            ),
        ];

        for (substr, s, expect_output) in test_cases {
            let output = RpnFnScalarEvaluator::new()
                .push_param(substr.map(|v| v.as_bytes().to_vec()))
                .push_param(s.map(|v| v.as_bytes().to_vec()))
                .evaluate(ScalarFuncSig::LocateBinary2Args)
                .unwrap();
            assert_eq!(output, expect_output);
        }
    }

    #[test]
    fn test_reverse_binary() {
        let cases = vec![
            (Some(b"hello".to_vec()), Some(b"olleh".to_vec())),
            (Some(b"".to_vec()), Some(b"".to_vec())),
            (
                Some("中国".as_bytes().to_vec()),
                Some(vec![0o275u8, 0o233u8, 0o345u8, 0o255u8, 0o270u8, 0o344u8]),
            ),
            (None, None),
        ];

        for (arg, expect_output) in cases {
            let output = RpnFnScalarEvaluator::new()
                .push_param(arg)
                .evaluate(ScalarFuncSig::ReverseBinary)
                .unwrap();
            assert_eq!(output, expect_output);
        }
    }

    #[test]
    fn test_locate_binary_3_args() {
        let cases = vec![
            (None, None, None, None),
            (None, Some(""), Some(1), None),
            (Some(""), None, None, None),
            (Some(""), Some("foobArbar"), Some(1), Some(1)),
            (Some(""), Some("foobArbar"), Some(0), Some(0)),
            (Some(""), Some("foobArbar"), Some(2), Some(2)),
            (Some(""), Some("foobArbar"), Some(9), Some(9)),
            (Some(""), Some("foobArbar"), Some(10), Some(10)),
            (Some(""), Some("foobArbar"), Some(11), Some(0)),
            (Some(""), Some(""), Some(1), Some(1)),
            (Some("BaR"), Some("foobArbar"), Some(3), Some(0)),
            (Some("bar"), Some("foobArbar"), Some(1), Some(7)),
            (
                Some("好世"),
                Some("你好世界"),
                Some(1),
                Some(1 + "你好世界".find("好世").unwrap() as i64),
            ),
        ];

        for (substr, s, pos, exp) in cases {
            let output = RpnFnScalarEvaluator::new()
                .push_param(substr.map(|v| v.as_bytes().to_vec()))
                .push_param(s.map(|v| v.as_bytes().to_vec()))
                .push_param(pos)
                .evaluate(ScalarFuncSig::LocateBinary3Args)
                .unwrap();
            assert_eq!(output, exp)
        }
    }

    #[test]
    fn test_field_int() {
        let test_cases = vec![
            (vec![Some(1), Some(-2), Some(3)], Some(0)),
            (vec![Some(-1), Some(2), Some(-1), Some(2)], Some(2)),
            (
                vec![Some(i64::MAX), Some(0), Some(i64::MIN), Some(i64::MAX)],
                Some(3),
            ),
            (vec![None, Some(0), Some(0)], Some(0)),
            (vec![None, None, Some(0)], Some(0)),
            (vec![Some(100)], Some(0)),
        ];

        for (args, expect_output) in test_cases {
            let output = RpnFnScalarEvaluator::new()
                .push_params(args)
                .evaluate(ScalarFuncSig::FieldInt)
                .unwrap();
            assert_eq!(output, expect_output);
        }
    }

    #[test]
    fn test_field_real() {
        let test_cases = vec![
            (vec![Some(1.0), Some(-2.0), Some(9.0)], Some(0)),
            (vec![Some(-1.0), Some(2.0), Some(-1.0), Some(2.0)], Some(2)),
            (
                vec![Some(f64::MAX), Some(0.0), Some(f64::MIN), Some(f64::MAX)],
                Some(3),
            ),
            (vec![None, Some(1.0), Some(1.0)], Some(0)),
            (vec![None, None, Some(0.0)], Some(0)),
            (vec![Some(10.0)], Some(0)),
        ];

        for (args, expect_output) in test_cases {
            let output = RpnFnScalarEvaluator::new()
                .push_params(args)
                .evaluate(ScalarFuncSig::FieldReal)
                .unwrap();
            assert_eq!(output, expect_output);
        }
    }

    #[test]
    fn test_field_string() {
        let test_cases = vec![
            (
                vec![
                    Some(b"foo".to_vec()),
                    Some(b"foo".to_vec()),
                    Some(b"bar".to_vec()),
                    Some(b"baz".to_vec()),
                ],
                Some(1),
            ),
            (
                vec![
                    Some(b"foo".to_vec()),
                    Some(b"bar".to_vec()),
                    Some(b"baz".to_vec()),
                    Some(b"hello".to_vec()),
                ],
                Some(0),
            ),
            (
                vec![
                    Some(b"hello".to_vec()),
                    Some(b"world".to_vec()),
                    Some(b"world".to_vec()),
                    Some(b"hello".to_vec()),
                ],
                Some(3),
            ),
            (
                vec![
                    Some(b"Hello".to_vec()),
                    Some(b"Hola".to_vec()),
                    Some("Cześć".as_bytes().to_vec()),
                    Some("你好".as_bytes().to_vec()),
                    Some("Здравствуйте".as_bytes().to_vec()),
                    Some(b"Hello World!".to_vec()),
                    Some(b"Hello".to_vec()),
                ],
                Some(6),
            ),
            (
                vec![
                    None,
                    Some(b"DataBase".to_vec()),
                    Some(b"Hello World!".to_vec()),
                ],
                Some(0),
            ),
            (vec![None, None, Some(b"Hello World!".to_vec())], Some(0)),
            (vec![Some(b"Hello World!".to_vec())], Some(0)),
        ];

        for (args, expect_output) in test_cases {
            let output = RpnFnScalarEvaluator::new()
                .push_params(args)
                .evaluate(ScalarFuncSig::FieldString)
                .unwrap();
            assert_eq!(output, expect_output);
        }
    }

    #[test]
    fn test_space() {
        let test_cases = vec![
            (None, None),
            (Some(0), Some(b"".to_vec())),
            (Some(0), Some(b"".to_vec())),
            (Some(3), Some(b"   ".to_vec())),
            (Some(-1), Some(b"".to_vec())),
            (Some(i64::max_value()), None),
            (
                Some(i64::from(tidb_query_datatype::MAX_BLOB_WIDTH) + 1),
                None,
            ),
            (
                Some(i64::from(tidb_query_datatype::MAX_BLOB_WIDTH)),
                Some(vec![
                    super::SPACE;
                    tidb_query_datatype::MAX_BLOB_WIDTH as usize
                ]),
            ),
        ];

        for (len, exp) in test_cases {
            let output = RpnFnScalarEvaluator::new()
                .push_param(len)
                .evaluate(ScalarFuncSig::Space)
                .unwrap();
            assert_eq!(output, exp);
        }
    }

    #[test]
    fn test_elt() {
        let test_cases: Vec<(Vec<ScalarValue>, _)> = vec![
            (
                vec![
                    Some(1).into(),
                    Some(b"DataBase".to_vec()).into(),
                    Some(b"Hello World!".to_vec()).into(),
                ],
                Some(b"DataBase".to_vec()),
            ),
            (
                vec![
                    Some(2).into(),
                    Some(b"DataBase".to_vec()).into(),
                    Some(b"Hello World!".to_vec()).into(),
                ],
                Some(b"Hello World!".to_vec()),
            ),
            (
                vec![
                    None::<Int>.into(),
                    Some(b"DataBase".to_vec()).into(),
                    Some(b"Hello World!".to_vec()).into(),
                ],
                None,
            ),
            (vec![None::<Int>.into(), None::<Bytes>.into()], None),
            (
                vec![
                    Some(1).into(),
                    None::<Bytes>.into(),
                    Some(b"Hello World!".to_vec()).into(),
                ],
                None,
            ),
            (
                vec![
                    Some(3).into(),
                    None::<Bytes>.into(),
                    Some(b"Hello World!".to_vec()).into(),
                ],
                None,
            ),
            (
                vec![
                    Some(0).into(),
                    None::<Bytes>.into(),
                    Some(b"Hello World!".to_vec()).into(),
                ],
                None,
            ),
            (
                vec![
                    Some(-1).into(),
                    None::<Bytes>.into(),
                    Some(b"Hello World!".to_vec()).into(),
                ],
                None,
            ),
            (
                vec![
                    Some(4).into(),
                    None::<Bytes>.into(),
                    Some(b"Hello".to_vec()).into(),
                    Some(b"Hola".to_vec()).into(),
                    Some("Cześć".as_bytes().to_vec()).into(),
                    Some("你好".as_bytes().to_vec()).into(),
                    Some("Здравствуйте".as_bytes().to_vec()).into(),
                    Some(b"Hello World!".to_vec()).into(),
                ],
                Some("Cześć".as_bytes().to_vec()),
            ),
        ];
        for (args, expect_output) in test_cases {
            let output = RpnFnScalarEvaluator::new()
                .push_params(args)
                .evaluate(ScalarFuncSig::Elt)
                .unwrap();
            assert_eq!(output, expect_output);
        }
    }

    #[test]
    fn test_strcmp() {
        let test_cases = vec![
            (Some(b"123".to_vec()), Some(b"123".to_vec()), Some(0)),
            (Some(b"123".to_vec()), Some(b"1".to_vec()), Some(1)),
            (Some(b"1".to_vec()), Some(b"123".to_vec()), Some(-1)),
            (Some(b"123".to_vec()), Some(b"45".to_vec()), Some(-1)),
            (
                Some("你好".as_bytes().to_vec()),
                Some(b"hello".to_vec()),
                Some(1),
            ),
            (Some(b"".to_vec()), Some(b"123".to_vec()), Some(-1)),
            (Some(b"123".to_vec()), Some(b"".to_vec()), Some(1)),
            (Some(b"".to_vec()), Some(b"".to_vec()), Some(0)),
            (None, Some(b"123".to_vec()), None),
            (Some(b"123".to_vec()), None, None),
            (Some(b"".to_vec()), None, None),
            (None, Some(b"".to_vec()), None),
        ];

        for (left, right, expect_output) in test_cases {
            let output = RpnFnScalarEvaluator::new()
                .push_param(left)
                .push_param(right)
                .evaluate(ScalarFuncSig::Strcmp)
                .unwrap();
            assert_eq!(output, expect_output);
        }
    }
}<|MERGE_RESOLUTION|>--- conflicted
+++ resolved
@@ -239,7 +239,33 @@
     }
 }
 
-<<<<<<< HEAD
+#[rpn_fn(raw_varg, min_args = 2, extra_validator = elt_validator)]
+#[inline]
+pub fn elt(raw_args: &[ScalarValueRef]) -> Result<Option<Bytes>> {
+    assert!(raw_args.len() >= 2);
+    let index = raw_args[0].as_int();
+    Ok(match *index {
+        None => None,
+        Some(i) => {
+            if i <= 0 || i + 1 > raw_args.len() as i64 {
+                return Ok(None);
+            }
+            raw_args[i as usize].as_bytes().to_owned()
+        }
+    })
+}
+
+/// validate the arguments are `(&Option<Int>, &[&Option<Bytes>)])`
+fn elt_validator(expr: &tipb::Expr) -> Result<()> {
+    let children = expr.get_children();
+    assert!(children.len() >= 2);
+    super::function::validate_expr_return_type(&children[0], EvalType::Int)?;
+    for i in 1..children.len() {
+        super::function::validate_expr_return_type(&children[i], EvalType::Bytes)?;
+    }
+    Ok(()) 
+}
+
 #[rpn_fn(varg, min_args = 1)]
 #[inline]
 pub fn field_int(args: &[&Option<Int>]) -> Result<Option<Int>> {
@@ -270,33 +296,6 @@
             .position(|&i| i.as_ref() == Some(val))
             .map_or(0, |pos| (pos + 1) as i64),
     }))
-=======
-#[rpn_fn(raw_varg, min_args = 2, extra_validator = elt_validator)]
-#[inline]
-pub fn elt(raw_args: &[ScalarValueRef]) -> Result<Option<Bytes>> {
-    assert!(raw_args.len() >= 2);
-    let index = raw_args[0].as_int();
-    Ok(match *index {
-        None => None,
-        Some(i) => {
-            if i <= 0 || i + 1 > raw_args.len() as i64 {
-                return Ok(None);
-            }
-            raw_args[i as usize].as_bytes().to_owned()
-        }
-    })
-}
-
-/// validate the arguments are `(&Option<Int>, &[&Option<Bytes>)])`
-fn elt_validator(expr: &tipb::Expr) -> Result<()> {
-    let children = expr.get_children();
-    assert!(children.len() >= 2);
-    super::function::validate_expr_return_type(&children[0], EvalType::Int)?;
-    for i in 1..children.len() {
-        super::function::validate_expr_return_type(&children[i], EvalType::Bytes)?;
-    }
-    Ok(())
->>>>>>> 0d0db16e
 }
 
 #[rpn_fn]
