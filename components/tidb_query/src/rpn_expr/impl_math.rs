use tidb_query_codegen::rpn_fn;

use crate::codec::data_type::*;
use crate::codec::mysql::{RoundMode, DEFAULT_FSP};
use crate::codec::{self, Error};
use crate::expr::EvalContext;
use crate::Result;

#[rpn_fn]
#[inline]
fn abs_int(arg: &Option<Int>) -> Result<Option<Int>> {
    match arg {
        None => Ok(None),
        Some(arg) => match (*arg).checked_abs() {
            None => Err(Error::overflow("BIGINT", &format!("abs({})", *arg)).into()),
            Some(arg_abs) => Ok(Some(arg_abs)),
        },
    }
}

#[rpn_fn]
#[inline]
fn abs_uint(arg: &Option<Int>) -> Result<Option<Int>> {
    Ok(*arg)
}

#[rpn_fn]
#[inline]
fn abs_real(arg: &Option<Real>) -> Result<Option<Real>> {
    match arg {
        Some(arg) => Ok(Some(num_traits::Signed::abs(arg))),
        None => Ok(None),
    }
}

#[rpn_fn]
#[inline]
fn abs_decimal(arg: &Option<Decimal>) -> Result<Option<Decimal>> {
    match arg {
        Some(arg) => {
            let res: codec::Result<Decimal> = arg.to_owned().abs().into();
            Ok(Some(res?))
        }
        None => Ok(None),
    }
}

#[inline]
#[rpn_fn(capture = [ctx])]
pub fn ceil<C: Ceil>(ctx: &mut EvalContext, arg: &Option<C::Input>) -> Result<Option<C::Output>> {
    if let Some(arg) = arg {
        C::ceil(ctx, arg)
    } else {
        Ok(None)
    }
}

pub trait Ceil {
    type Input: Evaluable;
    type Output: Evaluable;

    fn ceil(_ctx: &mut EvalContext, arg: &Self::Input) -> Result<Option<Self::Output>>;
}

pub struct CeilReal;

impl Ceil for CeilReal {
    type Input = Real;
    type Output = Real;

    #[inline]
    fn ceil(_ctx: &mut EvalContext, arg: &Self::Input) -> Result<Option<Self::Output>> {
        Ok(Some(Real::from(arg.ceil())))
    }
}

pub struct CeilDecToDec;

impl Ceil for CeilDecToDec {
    type Input = Decimal;
    type Output = Decimal;

    #[inline]
    fn ceil(ctx: &mut EvalContext, arg: &Self::Input) -> Result<Option<Self::Output>> {
        Ok(arg.ceil().into_result(ctx).map(Some)?)
    }
}

pub struct CeilDecToInt;

impl Ceil for CeilDecToInt {
    type Input = Decimal;
    type Output = Int;

    #[inline]
    fn ceil(ctx: &mut EvalContext, arg: &Self::Input) -> Result<Option<Self::Output>> {
        Ok(arg
            .ceil()
            .into_result(ctx)
            .and_then(|decimal| decimal.as_i64_with_ctx(ctx))
            .map(Some)?)
    }
}

pub struct CeilIntToInt;

impl Ceil for CeilIntToInt {
    type Input = Int;
    type Output = Int;

    #[inline]
    fn ceil(_ctx: &mut EvalContext, arg: &Self::Input) -> Result<Option<Self::Output>> {
        Ok(Some(*arg))
    }
}

pub trait Floor {
    type Input: Evaluable;
    type Output: Evaluable;
    fn floor(_ctx: &mut EvalContext, arg: &Self::Input) -> Result<Option<Self::Output>>;
}

#[rpn_fn(capture = [ctx])]
pub fn floor<T: Floor>(ctx: &mut EvalContext, arg: &Option<T::Input>) -> Result<Option<T::Output>> {
    if let Some(arg) = arg {
        T::floor(ctx, arg)
    } else {
        Ok(None)
    }
}

pub struct FloorReal;

impl Floor for FloorReal {
    type Input = Real;
    type Output = Real;

    #[inline]
    fn floor(_ctx: &mut EvalContext, arg: &Self::Input) -> Result<Option<Self::Output>> {
        Ok(Some(Real::from(arg.floor())))
    }
}

pub struct FloorDecToInt;

impl Floor for FloorDecToInt {
    type Input = Decimal;
    type Output = Int;

    #[inline]
    fn floor(ctx: &mut EvalContext, arg: &Self::Input) -> Result<Option<Self::Output>> {
        Ok(arg
            .floor()
            .into_result(ctx)
            .and_then(|decimal| decimal.as_i64_with_ctx(ctx))
            .map(Some)?)
    }
}

pub struct FloorDecToDec;

impl Floor for FloorDecToDec {
    type Input = Decimal;
    type Output = Decimal;

    #[inline]
    fn floor(ctx: &mut EvalContext, arg: &Self::Input) -> Result<Option<Self::Output>> {
        Ok(arg.floor().into_result(ctx).map(Some)?)
    }
}

pub struct FloorIntToInt;

impl Floor for FloorIntToInt {
    type Input = Int;
    type Output = Int;

    #[inline]
    fn floor(_ctx: &mut EvalContext, arg: &Self::Input) -> Result<Option<Self::Output>> {
        Ok(Some(*arg))
    }
}

#[rpn_fn]
#[inline]
fn round_int(arg: &Option<Int>) -> Result<Option<Int>> {
    Ok(*arg)
}

#[rpn_fn]
#[inline]
fn round_real(arg: &Option<Real>) -> Result<Option<Real>> {
    Ok(match arg {
        Some(arg) => Some(Real::from(arg.round())),
        None => None,
    })
}

#[rpn_fn]
#[inline]
fn round_dec(arg: &Option<Decimal>) -> Result<Option<Decimal>> {
    Ok(match arg {
        Some(arg) => {
            let result: codec::Result<Decimal> = arg
                .to_owned()
                .round(DEFAULT_FSP, RoundMode::HalfEven)
                .into();
            Some(result?)
        }
        None => None,
    })
}

#[rpn_fn]
#[inline]
fn round_with_frac_int(arg0: &Option<Int>, arg1: &Option<Int>) -> Result<Option<Int>> {
    Ok(match (arg0, arg1) {
        (Some(number), Some(digits)) => {
            if *digits >= 0 {
                Some(*number)
            } else {
                let power = 10.0_f64.powi(-digits as i32);
                let frac = *number as f64 / power;
                Some((frac.round() * power) as i64)
            }
        }
        _ => None,
    })
}

#[rpn_fn]
#[inline]
fn round_with_frac_real(arg0: &Option<Real>, arg1: &Option<Int>) -> Result<Option<Real>> {
    Ok(match (arg0, arg1) {
        (Some(number), Some(digits)) => {
            let power = 10.0_f64.powi(-digits as i32);
            let frac = number.into_inner() / power;
            Some(Real::from(frac.round() * power))
        }
        _ => None,
    })
}

#[rpn_fn]
#[inline]
fn round_with_frac_dec(arg0: &Option<Decimal>, arg1: &Option<Int>) -> Result<Option<Decimal>> {
    Ok(match (arg0, arg1) {
        (Some(number), Some(digits)) => {
            let result: codec::Result<Decimal> = number
                .to_owned()
                .round(*digits as i8, RoundMode::HalfEven)
                .into();
            Some(result?)
        }
        _ => None,
    })
}

#[inline]
#[rpn_fn]
fn sign(arg: &Option<Real>) -> Result<Option<Int>> {
    Ok(arg.and_then(|n| {
        if *n > 0f64 {
            Some(1)
        } else if *n == 0f64 {
            Some(0)
        } else {
            Some(-1)
        }
    }))
}

#[inline]
#[rpn_fn]
fn sqrt(arg: &Option<Real>) -> Result<Option<Real>> {
    Ok(arg.and_then(|n| {
        if *n < 0f64 {
            None
        } else {
            let res = n.sqrt();
            if res.is_nan() {
                None
            } else {
                Some(Real::from(res))
            }
        }
    }))
}

#[cfg(test)]
mod tests {
    use tipb::ScalarFuncSig;

    use super::*;
    use crate::rpn_expr::types::test_util::RpnFnScalarEvaluator;

    #[test]
    fn test_abs_int() {
        let test_cases = vec![
            (ScalarFuncSig::AbsInt, -3, Some(3), false),
            (
                ScalarFuncSig::AbsInt,
                std::i64::MAX,
                Some(std::i64::MAX),
                false,
            ),
            (
                ScalarFuncSig::AbsUInt,
                std::u64::MAX as i64,
                Some(std::u64::MAX as i64),
                false,
            ),
            (ScalarFuncSig::AbsInt, std::i64::MIN, Some(0), true),
        ];

        for (sig, arg, expect_output, is_err) in test_cases {
            let output = RpnFnScalarEvaluator::new().push_param(arg).evaluate(sig);

            if is_err {
                assert!(output.is_err());
            } else {
                let output = output.unwrap();
                assert_eq!(output, expect_output, "{:?}", arg);
            }
        }
    }

    #[test]
    fn test_abs_real() {
        let test_cases: Vec<(Real, Option<Real>)> = vec![
            (Real::new(3.5).unwrap(), Real::new(3.5).ok()),
            (Real::new(-3.5).unwrap(), Real::new(3.5).ok()),
        ];

        for (arg, expect_output) in test_cases {
            let output = RpnFnScalarEvaluator::new()
                .push_param(arg)
                .evaluate(ScalarFuncSig::AbsReal)
                .unwrap();
            assert_eq!(output, expect_output, "{:?}", arg);
        }
    }

    #[test]
    fn test_abs_decimal() {
        let test_cases = vec![("1.1", "1.1"), ("-1.1", "1.1")];

        for (arg, expect_output) in test_cases {
            let arg = arg.parse::<Decimal>().ok();
            let expect_output = expect_output.parse::<Decimal>().ok();
            let output = RpnFnScalarEvaluator::new()
                .push_param(arg.clone())
                .evaluate(ScalarFuncSig::AbsDecimal)
                .unwrap();
            assert_eq!(output, expect_output, "{:?}", arg);
        }
    }

    #[test]
    fn test_ceil_real() {
        let cases = vec![
            (4.0, 3.5),
            (4.0, 3.45),
            (4.0, 3.1),
            (-3.0, -3.45),
            (0.0, -0.1),
            (std::f64::MAX, std::f64::MAX),
            (std::f64::MIN, std::f64::MIN),
        ];
        for (expected, input) in cases {
            let arg = Real::from(input);
            let expected = Real::new(expected).ok();
            let output = RpnFnScalarEvaluator::new()
                .push_param(arg)
                .evaluate::<Real>(ScalarFuncSig::CeilReal)
                .unwrap();
            assert_eq!(expected, output);
        }
    }

    #[test]
    fn test_ceil_dec_to_dec() {
        let cases = vec![
            ("9223372036854775808", "9223372036854775808"),
            ("124", "123.456"),
            ("-123", "-123.456"),
        ];

        for (expected, input) in cases {
            let arg = input.parse::<Decimal>().ok();
            let expected = expected.parse::<Decimal>().ok();
            let output = RpnFnScalarEvaluator::new()
                .push_param(arg)
                .evaluate::<Decimal>(ScalarFuncSig::CeilDecToDec)
                .unwrap();
            assert_eq!(expected, output);
        }
    }

    #[test]
    fn test_ceil_dec_to_int() {
        let cases = vec![
            (124, "123.456"),
            (2, "1.23"),
            (-1, "-1.23"),
            (std::i64::MIN, "-9223372036854775808"),
        ];
        for (expected, input) in cases {
            let arg = input.parse::<Decimal>().ok();
            let expected = Some(expected);
            let output = RpnFnScalarEvaluator::new()
                .push_param(arg)
                .evaluate::<Int>(ScalarFuncSig::CeilDecToInt)
                .unwrap();
            assert_eq!(expected, output);
        }
    }

    #[test]
    fn test_ceil_int_to_int() {
        let cases = vec![
            (1, 1),
            (2, 2),
            (666, 666),
            (-3, -3),
            (-233, -233),
            (std::i64::MAX, std::i64::MAX),
            (std::i64::MIN, std::i64::MIN),
        ];

        for (expected, input) in cases {
            let expected = Some(expected);
            let output = RpnFnScalarEvaluator::new()
                .push_param(input)
                .evaluate::<Int>(ScalarFuncSig::CeilIntToInt)
                .unwrap();
            assert_eq!(expected, output);
        }
    }

    fn test_unary_func_ok_none<I: Evaluable, O: Evaluable>(sig: ScalarFuncSig)
    where
        O: PartialEq,
        Option<I>: Into<ScalarValue>,
        Option<O>: From<ScalarValue>,
    {
        assert_eq!(
            None,
            RpnFnScalarEvaluator::new()
                .push_param(Option::<I>::None)
                .evaluate::<O>(sig)
                .unwrap()
        );
    }

    #[test]
    fn test_floor_real() {
        let cases = vec![
            (3.5, 3.0),
            (3.7, 3.0),
            (3.45, 3.0),
            (3.1, 3.0),
            (-3.45, -4.0),
            (-0.1, -1.0),
            (16140901064495871255.0, 16140901064495871255.0),
            (std::f64::MAX, std::f64::MAX),
            (std::f64::MIN, std::f64::MIN),
        ];
        for (input, expected) in cases {
            let arg = Real::from(input);
            let expected = Real::new(expected).ok();
            let output = RpnFnScalarEvaluator::new()
                .push_param(arg)
                .evaluate::<Real>(ScalarFuncSig::FloorReal)
                .unwrap();
            assert_eq!(expected, output);
        }

        test_unary_func_ok_none::<Real, Real>(ScalarFuncSig::FloorReal);
    }

    #[test]
    fn test_floor_dec_to_dec() {
        let cases = vec![
            ("9223372036854775808", "9223372036854775808"),
            ("123.456", "123"),
            ("-123.456", "-124"),
        ];

        for (input, expected) in cases {
            let arg = input.parse::<Decimal>().ok();
            let expected = expected.parse::<Decimal>().ok();
            let output = RpnFnScalarEvaluator::new()
                .push_param(arg)
                .evaluate::<Decimal>(ScalarFuncSig::FloorDecToDec)
                .unwrap();
            assert_eq!(expected, output);
        }

        test_unary_func_ok_none::<Decimal, Decimal>(ScalarFuncSig::FloorDecToDec);
    }

    #[test]
    fn test_floor_dec_to_int() {
        let cases = vec![
            ("123.456", 123),
            ("1.23", 1),
            ("-1.23", -2),
            ("-9223372036854775808", std::i64::MIN),
        ];
        for (input, expected) in cases {
            let arg = input.parse::<Decimal>().ok();
            let expected = Some(expected);
            let output = RpnFnScalarEvaluator::new()
                .push_param(arg)
                .evaluate::<Int>(ScalarFuncSig::FloorDecToInt)
                .unwrap();
            assert_eq!(expected, output);
        }

        test_unary_func_ok_none::<Decimal, Int>(ScalarFuncSig::FloorDecToInt);
    }

    #[test]
    fn test_floor_int_to_int() {
        let cases = vec![
            (1, 1),
            (2, 2),
            (-3, -3),
            (std::i64::MAX, std::i64::MAX),
            (std::i64::MIN, std::i64::MIN),
        ];

        for (expected, input) in cases {
            let expected = Some(expected);
            let output = RpnFnScalarEvaluator::new()
                .push_param(input)
                .evaluate::<Int>(ScalarFuncSig::FloorIntToInt)
                .unwrap();
            assert_eq!(expected, output);
        }

        test_unary_func_ok_none::<Int, Int>(ScalarFuncSig::FloorIntToInt);
    }

    #[test]
<<<<<<< HEAD
    fn test_round_int() {
        let test_cases: Vec<(Int, Option<Int>)> = vec![
            (1, Some(1)),
            (Int::max_value(), Some(Int::max_value())),
            (Int::min_value(), Some(Int::min_value())),
        ];

        for (arg, expect_output) in test_cases {
            let output = RpnFnScalarEvaluator::new()
                .push_param(arg)
                .evaluate(ScalarFuncSig::RoundInt)
                .unwrap();
            assert_eq!(output, expect_output);
        }
    }

    #[test]
    fn test_round_real() {
        let test_cases: Vec<(Real, Option<Real>)> = vec![
            (Real::from(3.45_f64), Some(Real::from(3_f64))),
            (Real::from(-3.45_f64), Some(Real::from(-3_f64))),
            (Real::from(std::f64::MAX), Some(Real::from(std::f64::MAX))),
            (Real::from(std::f64::MIN), Some(Real::from(std::f64::MIN))),
        ];

        for (arg, expect_output) in test_cases {
            let output = RpnFnScalarEvaluator::new()
                .push_param(arg)
                .evaluate(ScalarFuncSig::RoundReal)
                .unwrap();
            assert_eq!(output, expect_output);
        }
    }

    #[test]
    fn test_round_dec() {
        let test_cases: Vec<(Decimal, Option<Decimal>)> = vec![
            ("123.456".parse().unwrap(), Some("123.000".parse().unwrap())),
            ("123.656".parse().unwrap(), Some("124.000".parse().unwrap())),
            (
                "-123.456".parse().unwrap(),
                Some("-123.000".parse().unwrap()),
            ),
        ];

        for (arg, expect_output) in test_cases {
            let output = RpnFnScalarEvaluator::new()
                .push_param(arg)
                .evaluate(ScalarFuncSig::RoundDec)
                .unwrap();
            assert_eq!(output, expect_output);
=======
    fn test_sign() {
        let test_cases = vec![
            (None, None),
            (Some(42f64), Some(1)),
            (Some(0f64), Some(0)),
            (Some(-47f64), Some(-1)),
        ];
        for (input, expect) in test_cases {
            let output = RpnFnScalarEvaluator::new()
                .push_param(input)
                .evaluate(ScalarFuncSig::Sign)
                .unwrap();
            assert_eq!(expect, output, "{:?}", input);
>>>>>>> 5bebd6a2
        }
    }

    #[test]
<<<<<<< HEAD
    fn test_round_with_frac_int() {
        let test_cases: Vec<(Int, Int, Option<Int>)> = vec![
            (23, 2, Some(23)),
            (23, -1, Some(20)),
            (-27, -1, Some(-30)),
            (-27, -2, Some(0)),
        ];

        for (arg0, arg1, expect_output) in test_cases {
            let output = RpnFnScalarEvaluator::new()
                .push_param(arg0)
                .push_param(arg1)
                .evaluate(ScalarFuncSig::RoundWithFracInt)
                .unwrap();
            assert_eq!(output, expect_output);
        }
    }

    #[test]
    fn test_round_with_frac_real() {
        let test_cases: Vec<(Real, Int, Option<Real>)> = vec![
            (Real::from(-1.298_f64), 1, Some(Real::from(-1.3_f64))),
            (Real::from(-1.298_f64), 0, Some(Real::from(-1.0_f64))),
            (Real::from(23.298_f64), 2, Some(Real::from(23.30_f64))),
            (Real::from(23.298_f64), -1, Some(Real::from(20.0_f64))),
        ];

        for (arg0, arg1, expect_output) in test_cases {
            let output = RpnFnScalarEvaluator::new()
                .push_param(arg0)
                .push_param(arg1)
                .evaluate(ScalarFuncSig::RoundWithFracReal)
                .unwrap();
            assert_eq!(output, expect_output);
        }
    }

    #[test]
    fn test_round_with_frac_dec() {
        let test_cases: Vec<(Decimal, Int, Option<Decimal>)> = vec![
            (
                "150.000".parse().unwrap(),
                2,
                Some("150.00".parse().unwrap()),
            ),
            (
                "150.257".parse().unwrap(),
                1,
                Some("150.3".parse().unwrap()),
            ),
            ("153.257".parse().unwrap(), -1, Some("150".parse().unwrap())),
        ];

        for (arg0, arg1, expect_output) in test_cases {
            let output = RpnFnScalarEvaluator::new()
                .push_param(arg0)
                .push_param(arg1)
                .evaluate(ScalarFuncSig::RoundWithFracDec)
                .unwrap();
            assert_eq!(output, expect_output);
=======
    fn test_sqrt() {
        let test_cases = vec![
            (None, None),
            (Some(64f64), Some(Real::from(8f64))),
            (Some(2f64), Some(Real::from(std::f64::consts::SQRT_2))),
            (Some(-16f64), None),
            (Some(std::f64::NAN), None),
        ];
        for (input, expect) in test_cases {
            let output = RpnFnScalarEvaluator::new()
                .push_param(input)
                .evaluate(ScalarFuncSig::Sqrt)
                .unwrap();
            assert_eq!(expect, output, "{:?}", input);
>>>>>>> 5bebd6a2
        }
    }
}<|MERGE_RESOLUTION|>--- conflicted
+++ resolved
@@ -544,7 +544,6 @@
     }
 
     #[test]
-<<<<<<< HEAD
     fn test_round_int() {
         let test_cases: Vec<(Int, Option<Int>)> = vec![
             (1, Some(1)),
@@ -596,26 +595,10 @@
                 .evaluate(ScalarFuncSig::RoundDec)
                 .unwrap();
             assert_eq!(output, expect_output);
-=======
-    fn test_sign() {
-        let test_cases = vec![
-            (None, None),
-            (Some(42f64), Some(1)),
-            (Some(0f64), Some(0)),
-            (Some(-47f64), Some(-1)),
-        ];
-        for (input, expect) in test_cases {
-            let output = RpnFnScalarEvaluator::new()
-                .push_param(input)
-                .evaluate(ScalarFuncSig::Sign)
-                .unwrap();
-            assert_eq!(expect, output, "{:?}", input);
->>>>>>> 5bebd6a2
-        }
-    }
-
-    #[test]
-<<<<<<< HEAD
+        }
+    }
+
+    #[test]
     fn test_round_with_frac_int() {
         let test_cases: Vec<(Int, Int, Option<Int>)> = vec![
             (23, 2, Some(23)),
@@ -676,7 +659,27 @@
                 .evaluate(ScalarFuncSig::RoundWithFracDec)
                 .unwrap();
             assert_eq!(output, expect_output);
-=======
+        }
+    }
+
+    #[test]
+    fn test_sign() {
+        let test_cases = vec![
+            (None, None),
+            (Some(42f64), Some(1)),
+            (Some(0f64), Some(0)),
+            (Some(-47f64), Some(-1)),
+        ];
+        for (input, expect) in test_cases {
+            let output = RpnFnScalarEvaluator::new()
+                .push_param(input)
+                .evaluate(ScalarFuncSig::Sign)
+                .unwrap();
+            assert_eq!(expect, output, "{:?}", input);
+        }
+    }
+
+    #[test]
     fn test_sqrt() {
         let test_cases = vec![
             (None, None),
@@ -691,7 +694,6 @@
                 .evaluate(ScalarFuncSig::Sqrt)
                 .unwrap();
             assert_eq!(expect, output, "{:?}", input);
->>>>>>> 5bebd6a2
         }
     }
 }