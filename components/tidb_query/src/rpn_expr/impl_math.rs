--- conflicted
+++ resolved
@@ -307,7 +307,6 @@
 
 #[inline]
 #[rpn_fn]
-<<<<<<< HEAD
 fn pow(lhs: &Option<Real>, rhs: &Option<Real>) -> Result<Option<Real>> {
     match (lhs, rhs) {
         (Some(lhs), Some(rhs)) => {
@@ -320,7 +319,10 @@
         }
         _ => Ok(None),
     }
-=======
+}
+
+#[inline]
+#[rpn_fn]
 pub fn asin(arg: &Option<Real>) -> Result<Option<Real>> {
     Ok(arg.map_or(None, |arg| Real::new(arg.asin()).ok()))
 }
@@ -344,7 +346,6 @@
         (Some(arg0), Some(arg1)) => Real::new(arg0.atan2(arg1.into_inner())).ok(),
         _ => None,
     })
->>>>>>> 0f3bd4a0
 }
 
 #[cfg(test)]
@@ -837,7 +838,6 @@
     }
 
     #[test]
-<<<<<<< HEAD
     fn test_pow() {
         let cases = vec![
             (
@@ -867,8 +867,11 @@
                 .evaluate(ScalarFuncSig::Pow)
                 .unwrap();
             assert_eq!(output, expect);
-=======
-    fn test_asin() {
+        }
+    }
+  
+  #[test]  
+  fn test_asin() {
         let test_cases = vec![
             (Some(Real::from(0.0_f64)), Some(Real::from(0.0_f64))),
             (
@@ -1009,7 +1012,6 @@
                 .evaluate(ScalarFuncSig::Atan2Args)
                 .unwrap();
             assert!((output.unwrap() - expect.unwrap()).abs() < std::f64::EPSILON);
->>>>>>> 0f3bd4a0
         }
     }
 }