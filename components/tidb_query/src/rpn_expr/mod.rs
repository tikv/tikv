--- conflicted
+++ resolved
@@ -486,12 +486,9 @@
         ScalarFuncSig::Strcmp => strcmp_fn_meta(),
         ScalarFuncSig::InstrUtf8 => instr_utf8_fn_meta(),
         ScalarFuncSig::OctInt => oct_int_fn_meta(),
-<<<<<<< HEAD
         ScalarFuncSig::GreatestInt => greatest_int_fn_meta(),
         ScalarFuncSig::LeastInt => least_int_fn_meta(),
-=======
         ScalarFuncSig::FindInSet => find_in_set_fn_meta(),
->>>>>>> 648a8f85
         // impl_time
         ScalarFuncSig::DateFormatSig => date_format_fn_meta(),
         ScalarFuncSig::WeekOfYear => week_of_year_fn_meta(),
