// Copyright 2019 TiKV Project Authors. Licensed under Apache-2.0.

pub mod types;

pub mod impl_arithmetic;
pub mod impl_cast;
pub mod impl_compare;
pub mod impl_compare_in;
pub mod impl_control;
pub mod impl_encryption;
pub mod impl_json;
pub mod impl_like;
pub mod impl_math;
pub mod impl_miscellaneous;
pub mod impl_op;
pub mod impl_other;
pub mod impl_string;
pub mod impl_time;

pub use self::types::*;

use tidb_query_datatype::{FieldTypeAccessor, FieldTypeFlag};
use tipb::{Expr, ScalarFuncSig};

use crate::codec::data_type::*;
use crate::Result;

use self::impl_arithmetic::*;
use self::impl_cast::*;
use self::impl_compare::*;
use self::impl_compare_in::*;
use self::impl_control::*;
use self::impl_encryption::*;
use self::impl_json::*;
use self::impl_like::*;
use self::impl_math::*;
use self::impl_miscellaneous::*;
use self::impl_op::*;
use self::impl_other::*;
use self::impl_string::*;
use self::impl_time::*;

fn map_int_sig<F>(value: ScalarFuncSig, children: &[Expr], mapper: F) -> Result<RpnFnMeta>
where
    F: Fn(bool, bool) -> RpnFnMeta,
{
    // FIXME: The signature for different signed / unsigned int should be inferred at TiDB side.
    if children.len() != 2 {
        return Err(other_err!(
            "ScalarFunction {:?} (params = {}) is not supported in batch mode",
            value,
            children.len()
        ));
    }
    let lhs_is_unsigned = children[0]
        .get_field_type()
        .as_accessor()
        .flag()
        .contains(FieldTypeFlag::UNSIGNED);
    let rhs_is_unsigned = children[1]
        .get_field_type()
        .as_accessor()
        .flag()
        .contains(FieldTypeFlag::UNSIGNED);
    Ok(mapper(lhs_is_unsigned, rhs_is_unsigned))
}

fn compare_mapper<F: CmpOp>(lhs_is_unsigned: bool, rhs_is_unsigned: bool) -> RpnFnMeta {
    match (lhs_is_unsigned, rhs_is_unsigned) {
        (false, false) => compare_fn_meta::<BasicComparer<Int, F>>(),
        (false, true) => compare_fn_meta::<IntUintComparer<F>>(),
        (true, false) => compare_fn_meta::<UintIntComparer<F>>(),
        (true, true) => compare_fn_meta::<UintUintComparer<F>>(),
    }
}

fn plus_mapper(lhs_is_unsigned: bool, rhs_is_unsigned: bool) -> RpnFnMeta {
    match (lhs_is_unsigned, rhs_is_unsigned) {
        (false, false) => arithmetic_fn_meta::<IntIntPlus>(),
        (false, true) => arithmetic_fn_meta::<IntUintPlus>(),
        (true, false) => arithmetic_fn_meta::<UintIntPlus>(),
        (true, true) => arithmetic_fn_meta::<UintUintPlus>(),
    }
}

fn minus_mapper(lhs_is_unsigned: bool, rhs_is_unsigned: bool) -> RpnFnMeta {
    match (lhs_is_unsigned, rhs_is_unsigned) {
        (false, false) => arithmetic_fn_meta::<IntIntMinus>(),
        (false, true) => arithmetic_fn_meta::<IntUintMinus>(),
        (true, false) => arithmetic_fn_meta::<UintIntMinus>(),
        (true, true) => arithmetic_fn_meta::<UintUintMinus>(),
    }
}

fn multiply_mapper(lhs_is_unsigned: bool, rhs_is_unsigned: bool) -> RpnFnMeta {
    match (lhs_is_unsigned, rhs_is_unsigned) {
        (false, false) => arithmetic_fn_meta::<IntIntMultiply>(),
        (false, true) => arithmetic_fn_meta::<IntUintMultiply>(),
        (true, false) => arithmetic_fn_meta::<UintIntMultiply>(),
        (true, true) => arithmetic_fn_meta::<UintUintMultiply>(),
    }
}

fn mod_mapper(lhs_is_unsigned: bool, rhs_is_unsigned: bool) -> RpnFnMeta {
    match (lhs_is_unsigned, rhs_is_unsigned) {
        (false, false) => arithmetic_fn_meta::<IntIntMod>(),
        (false, true) => arithmetic_fn_meta::<IntUintMod>(),
        (true, false) => arithmetic_fn_meta::<UintIntMod>(),
        (true, true) => arithmetic_fn_meta::<UintUintMod>(),
    }
}

fn divide_mapper(lhs_is_unsigned: bool, rhs_is_unsigned: bool) -> RpnFnMeta {
    match (lhs_is_unsigned, rhs_is_unsigned) {
        (false, false) => arithmetic_fn_meta::<IntDivideInt>(),
        (false, true) => arithmetic_fn_meta::<IntDivideUint>(),
        (true, false) => arithmetic_fn_meta::<UintDivideInt>(),
        (true, true) => arithmetic_fn_meta::<UintDivideUint>(),
    }
}

pub fn map_unary_minus_int_func(value: ScalarFuncSig, children: &[Expr]) -> Result<RpnFnMeta> {
    if children.len() != 1 {
        return Err(other_err!(
            "ScalarFunction {:?} (params = {}) is not supported in batch mode",
            value,
            children.len()
        ));
    }
    if children[0]
        .get_field_type()
        .as_accessor()
        .flag()
        .contains(FieldTypeFlag::UNSIGNED)
    {
        Ok(unary_minus_uint_fn_meta())
    } else {
        Ok(unary_minus_int_fn_meta())
    }
}

#[rustfmt::skip]
fn map_expr_node_to_rpn_func(expr: &Expr) -> Result<RpnFnMeta> {
    let value = expr.get_sig();
    let children = expr.get_children();
    Ok(match value {
        // impl_arithmetic
        ScalarFuncSig::PlusInt => map_int_sig(value, children, plus_mapper)?,
        ScalarFuncSig::PlusReal => arithmetic_fn_meta::<RealPlus>(),
        ScalarFuncSig::PlusDecimal => arithmetic_fn_meta::<DecimalPlus>(),
        ScalarFuncSig::MinusInt => map_int_sig(value, children, minus_mapper)?,
        ScalarFuncSig::MinusReal => arithmetic_fn_meta::<RealMinus>(),
        ScalarFuncSig::MinusDecimal => arithmetic_fn_meta::<DecimalMinus>(),
        ScalarFuncSig::MultiplyDecimal => arithmetic_fn_meta::<DecimalMultiply>(),
        ScalarFuncSig::MultiplyInt => map_int_sig(value, children, multiply_mapper)?,
        ScalarFuncSig::MultiplyIntUnsigned => arithmetic_fn_meta::<UintUintMultiply>(),
        ScalarFuncSig::MultiplyReal => arithmetic_fn_meta::<RealMultiply>(),
        ScalarFuncSig::DivideDecimal => arithmetic_with_ctx_fn_meta::<DecimalDivide>(),
        ScalarFuncSig::DivideReal => arithmetic_with_ctx_fn_meta::<RealDivide>(),
        ScalarFuncSig::IntDivideInt => map_int_sig(value, children, divide_mapper)?,
        ScalarFuncSig::IntDivideDecimal => int_divide_decimal_fn_meta(),
        ScalarFuncSig::ModReal => arithmetic_fn_meta::<RealMod>(),
        ScalarFuncSig::ModDecimal => arithmetic_with_ctx_fn_meta::<DecimalMod>(),
        ScalarFuncSig::ModInt => map_int_sig(value, children, mod_mapper)?,
        // impl_cast
        ScalarFuncSig::CastIntAsInt |
        ScalarFuncSig::CastIntAsReal |
        ScalarFuncSig::CastIntAsString |
        ScalarFuncSig::CastIntAsDecimal |
        ScalarFuncSig::CastIntAsTime |
        ScalarFuncSig::CastIntAsDuration |
        ScalarFuncSig::CastIntAsJson |
        ScalarFuncSig::CastRealAsInt |
        ScalarFuncSig::CastRealAsReal |
        ScalarFuncSig::CastRealAsString |
        ScalarFuncSig::CastRealAsDecimal |
        ScalarFuncSig::CastRealAsTime |
        ScalarFuncSig::CastRealAsDuration |
        ScalarFuncSig::CastRealAsJson |
        ScalarFuncSig::CastDecimalAsInt |
        ScalarFuncSig::CastDecimalAsReal |
        ScalarFuncSig::CastDecimalAsString |
        ScalarFuncSig::CastDecimalAsDecimal |
        ScalarFuncSig::CastDecimalAsTime |
        ScalarFuncSig::CastDecimalAsDuration |
        ScalarFuncSig::CastDecimalAsJson |
        ScalarFuncSig::CastStringAsInt |
        ScalarFuncSig::CastStringAsReal |
        ScalarFuncSig::CastStringAsString |
        ScalarFuncSig::CastStringAsDecimal |
        ScalarFuncSig::CastStringAsTime |
        ScalarFuncSig::CastStringAsDuration |
        ScalarFuncSig::CastStringAsJson |
        ScalarFuncSig::CastTimeAsInt |
        ScalarFuncSig::CastTimeAsReal |
        ScalarFuncSig::CastTimeAsString |
        ScalarFuncSig::CastTimeAsDecimal |
        ScalarFuncSig::CastTimeAsTime |
        ScalarFuncSig::CastTimeAsDuration |
        ScalarFuncSig::CastTimeAsJson |
        ScalarFuncSig::CastDurationAsInt |
        ScalarFuncSig::CastDurationAsReal |
        ScalarFuncSig::CastDurationAsString |
        ScalarFuncSig::CastDurationAsDecimal |
        ScalarFuncSig::CastDurationAsTime |
        ScalarFuncSig::CastDurationAsDuration |
        ScalarFuncSig::CastDurationAsJson |
        ScalarFuncSig::CastJsonAsInt |
        ScalarFuncSig::CastJsonAsReal |
        ScalarFuncSig::CastJsonAsString |
        ScalarFuncSig::CastJsonAsDecimal |
        ScalarFuncSig::CastJsonAsTime |
        ScalarFuncSig::CastJsonAsDuration |
        ScalarFuncSig::CastJsonAsJson => map_cast_func(expr)?,
        // impl_compare
        ScalarFuncSig::LtInt => map_int_sig(value, children, compare_mapper::<CmpOpLT>)?,
        ScalarFuncSig::LtReal => compare_fn_meta::<BasicComparer<Real, CmpOpLT>>(),
        ScalarFuncSig::LtDecimal => compare_fn_meta::<BasicComparer<Decimal, CmpOpLT>>(),
        ScalarFuncSig::LtString => compare_fn_meta::<BasicComparer<Bytes, CmpOpLT>>(),
        ScalarFuncSig::LtTime => compare_fn_meta::<BasicComparer<DateTime, CmpOpLT>>(),
        ScalarFuncSig::LtDuration => compare_fn_meta::<BasicComparer<Duration, CmpOpLT>>(),
        ScalarFuncSig::LtJson => compare_fn_meta::<BasicComparer<Json, CmpOpLT>>(),
        ScalarFuncSig::LeInt => map_int_sig(value, children, compare_mapper::<CmpOpLE>)?,
        ScalarFuncSig::LeReal => compare_fn_meta::<BasicComparer<Real, CmpOpLE>>(),
        ScalarFuncSig::LeDecimal => compare_fn_meta::<BasicComparer<Decimal, CmpOpLE>>(),
        ScalarFuncSig::LeString => compare_fn_meta::<BasicComparer<Bytes, CmpOpLE>>(),
        ScalarFuncSig::LeTime => compare_fn_meta::<BasicComparer<DateTime, CmpOpLE>>(),
        ScalarFuncSig::LeDuration => compare_fn_meta::<BasicComparer<Duration, CmpOpLE>>(),
        ScalarFuncSig::LeJson => compare_fn_meta::<BasicComparer<Json, CmpOpLE>>(),
        ScalarFuncSig::GtInt => map_int_sig(value, children, compare_mapper::<CmpOpGT>)?,
        ScalarFuncSig::GtReal => compare_fn_meta::<BasicComparer<Real, CmpOpGT>>(),
        ScalarFuncSig::GtDecimal => compare_fn_meta::<BasicComparer<Decimal, CmpOpGT>>(),
        ScalarFuncSig::GtString => compare_fn_meta::<BasicComparer<Bytes, CmpOpGT>>(),
        ScalarFuncSig::GtTime => compare_fn_meta::<BasicComparer<DateTime, CmpOpGT>>(),
        ScalarFuncSig::GtDuration => compare_fn_meta::<BasicComparer<Duration, CmpOpGT>>(),
        ScalarFuncSig::GtJson => compare_fn_meta::<BasicComparer<Json, CmpOpGT>>(),
        ScalarFuncSig::GeInt => map_int_sig(value, children, compare_mapper::<CmpOpGE>)?,
        ScalarFuncSig::GeReal => compare_fn_meta::<BasicComparer<Real, CmpOpGE>>(),
        ScalarFuncSig::GeDecimal => compare_fn_meta::<BasicComparer<Decimal, CmpOpGE>>(),
        ScalarFuncSig::GeString => compare_fn_meta::<BasicComparer<Bytes, CmpOpGE>>(),
        ScalarFuncSig::GeTime => compare_fn_meta::<BasicComparer<DateTime, CmpOpGE>>(),
        ScalarFuncSig::GeDuration => compare_fn_meta::<BasicComparer<Duration, CmpOpGE>>(),
        ScalarFuncSig::GeJson => compare_fn_meta::<BasicComparer<Json, CmpOpGE>>(),
        ScalarFuncSig::NeInt => map_int_sig(value, children, compare_mapper::<CmpOpNE>)?,
        ScalarFuncSig::NeReal => compare_fn_meta::<BasicComparer<Real, CmpOpNE>>(),
        ScalarFuncSig::NeDecimal => compare_fn_meta::<BasicComparer<Decimal, CmpOpNE>>(),
        ScalarFuncSig::NeString => compare_fn_meta::<BasicComparer<Bytes, CmpOpNE>>(),
        ScalarFuncSig::NeTime => compare_fn_meta::<BasicComparer<DateTime, CmpOpNE>>(),
        ScalarFuncSig::NeDuration => compare_fn_meta::<BasicComparer<Duration, CmpOpNE>>(),
        ScalarFuncSig::NeJson => compare_fn_meta::<BasicComparer<Json, CmpOpNE>>(),
        ScalarFuncSig::EqInt => map_int_sig(value, children, compare_mapper::<CmpOpEQ>)?,
        ScalarFuncSig::EqReal => compare_fn_meta::<BasicComparer<Real, CmpOpEQ>>(),
        ScalarFuncSig::EqDecimal => compare_fn_meta::<BasicComparer<Decimal, CmpOpEQ>>(),
        ScalarFuncSig::EqString => compare_fn_meta::<BasicComparer<Bytes, CmpOpEQ>>(),
        ScalarFuncSig::EqTime => compare_fn_meta::<BasicComparer<DateTime, CmpOpEQ>>(),
        ScalarFuncSig::EqDuration => compare_fn_meta::<BasicComparer<Duration, CmpOpEQ>>(),
        ScalarFuncSig::EqJson => compare_fn_meta::<BasicComparer<Json, CmpOpEQ>>(),
        ScalarFuncSig::NullEqInt => map_int_sig(value, children, compare_mapper::<CmpOpNullEQ>)?,
        ScalarFuncSig::NullEqReal => compare_fn_meta::<BasicComparer<Real, CmpOpNullEQ>>(),
        ScalarFuncSig::NullEqDecimal => compare_fn_meta::<BasicComparer<Decimal, CmpOpNullEQ>>(),
        ScalarFuncSig::NullEqString => compare_fn_meta::<BasicComparer<Bytes, CmpOpNullEQ>>(),
        ScalarFuncSig::NullEqTime => compare_fn_meta::<BasicComparer<DateTime, CmpOpNullEQ>>(),
        ScalarFuncSig::NullEqDuration => compare_fn_meta::<BasicComparer<Duration, CmpOpNullEQ>>(),
        ScalarFuncSig::NullEqJson => compare_fn_meta::<BasicComparer<Json, CmpOpNullEQ>>(),
        ScalarFuncSig::CoalesceInt => coalesce_fn_meta::<Int>(),
        ScalarFuncSig::CoalesceReal => coalesce_fn_meta::<Real>(),
        ScalarFuncSig::CoalesceString => coalesce_fn_meta::<Bytes>(),
        ScalarFuncSig::CoalesceDecimal => coalesce_fn_meta::<Decimal>(),
        ScalarFuncSig::CoalesceTime => coalesce_fn_meta::<DateTime>(),
        ScalarFuncSig::CoalesceDuration => coalesce_fn_meta::<Duration>(),
        ScalarFuncSig::CoalesceJson => coalesce_fn_meta::<Json>(),
        // impl_compare_in
        ScalarFuncSig::InInt => compare_in_by_hash_fn_meta::<Int>(),
        ScalarFuncSig::InReal => compare_in_by_hash_fn_meta::<Real>(),
        ScalarFuncSig::InString => compare_in_by_hash_fn_meta::<Bytes>(),
        ScalarFuncSig::InDecimal => compare_in_by_hash_fn_meta::<Decimal>(),
        ScalarFuncSig::InTime => compare_in_by_compare_fn_meta::<DateTime>(),
        ScalarFuncSig::InDuration => compare_in_by_hash_fn_meta::<Duration>(),
        ScalarFuncSig::InJson => compare_in_by_compare_fn_meta::<Json>(),
        // impl_control
        ScalarFuncSig::IfNullInt => if_null_fn_meta::<Int>(),
        ScalarFuncSig::IfNullReal => if_null_fn_meta::<Real>(),
        ScalarFuncSig::IfNullString => if_null_fn_meta::<Bytes>(),
        ScalarFuncSig::IfNullDecimal => if_null_fn_meta::<Decimal>(),
        ScalarFuncSig::IfNullTime => if_null_fn_meta::<DateTime>(),
        ScalarFuncSig::IfNullDuration => if_null_fn_meta::<Duration>(),
        ScalarFuncSig::IfNullJson => if_null_fn_meta::<Json>(),
        ScalarFuncSig::IfInt => if_condition_fn_meta::<Int>(),
        ScalarFuncSig::IfReal => if_condition_fn_meta::<Real>(),
        ScalarFuncSig::IfDecimal => if_condition_fn_meta::<Decimal>(),
        ScalarFuncSig::IfTime => if_condition_fn_meta::<DateTime>(),
        ScalarFuncSig::IfString => if_condition_fn_meta::<Bytes>(),
        ScalarFuncSig::IfDuration => if_condition_fn_meta::<Duration>(),
        ScalarFuncSig::IfJson => if_condition_fn_meta::<Json>(),
        ScalarFuncSig::CaseWhenInt => case_when_fn_meta::<Int>(),
        ScalarFuncSig::CaseWhenReal => case_when_fn_meta::<Real>(),
        ScalarFuncSig::CaseWhenString => case_when_fn_meta::<Bytes>(),
        ScalarFuncSig::CaseWhenDecimal => case_when_fn_meta::<Decimal>(),
        ScalarFuncSig::CaseWhenTime => case_when_fn_meta::<DateTime>(),
        ScalarFuncSig::CaseWhenDuration => case_when_fn_meta::<Duration>(),
        ScalarFuncSig::CaseWhenJson => case_when_fn_meta::<Json>(),
        // impl_encryption
        ScalarFuncSig::UncompressedLength => uncompressed_length_fn_meta(),
        ScalarFuncSig::Md5 => md5_fn_meta(),
        ScalarFuncSig::Sha1 => sha1_fn_meta(),
        ScalarFuncSig::Sha2 => sha2_fn_meta(),
        // impl_json
        ScalarFuncSig::JsonTypeSig => json_type_fn_meta(),
        ScalarFuncSig::JsonSetSig => json_set_fn_meta(),
        ScalarFuncSig::JsonReplaceSig => json_replace_fn_meta(),
        ScalarFuncSig::JsonInsertSig => json_insert_fn_meta(),
        ScalarFuncSig::JsonArraySig => json_array_fn_meta(),
        ScalarFuncSig::JsonObjectSig => json_object_fn_meta(),
        ScalarFuncSig::JsonMergeSig => json_merge_fn_meta(),
        ScalarFuncSig::JsonUnquoteSig => json_unquote_fn_meta(),
        ScalarFuncSig::JsonExtractSig => json_extract_fn_meta(),
        ScalarFuncSig::JsonLengthSig => json_length_fn_meta(),
        ScalarFuncSig::JsonRemoveSig => json_remove_fn_meta(),
        // impl_like
        ScalarFuncSig::LikeSig => like_fn_meta(),
        // impl_math
        ScalarFuncSig::AbsInt => abs_int_fn_meta(),
        ScalarFuncSig::AbsUInt => abs_uint_fn_meta(),
        ScalarFuncSig::AbsReal => abs_real_fn_meta(),
        ScalarFuncSig::AbsDecimal => abs_decimal_fn_meta(),
        ScalarFuncSig::CeilReal => ceil_fn_meta::<CeilReal>(),
        ScalarFuncSig::CeilDecToDec => ceil_fn_meta::<CeilDecToDec>(),
        ScalarFuncSig::CeilDecToInt => ceil_fn_meta::<CeilDecToInt>(),
        ScalarFuncSig::CeilIntToInt => ceil_fn_meta::<CeilIntToInt>(),
        ScalarFuncSig::CeilIntToDec => ceil_fn_meta::<CeilIntToDec>(),
        ScalarFuncSig::FloorReal => floor_fn_meta::<FloorReal>(),
        ScalarFuncSig::FloorDecToInt => floor_fn_meta::<FloorDecToInt>(),
        ScalarFuncSig::FloorDecToDec => floor_fn_meta::<FloorDecToDec>(),
        ScalarFuncSig::FloorIntToInt => floor_fn_meta::<FloorIntToInt>(),
        ScalarFuncSig::FloorIntToDec => floor_fn_meta::<FloorIntToDec>(),
        ScalarFuncSig::Pi => pi_fn_meta(),
        ScalarFuncSig::Crc32 => crc32_fn_meta(),
        ScalarFuncSig::Log1Arg => log_1_arg_fn_meta(),
        ScalarFuncSig::Log2Args => log_2_arg_fn_meta(),
        ScalarFuncSig::Log2 => log2_fn_meta(),
        ScalarFuncSig::Log10 => log10_fn_meta(),
        ScalarFuncSig::Sin => sin_fn_meta(),
        ScalarFuncSig::Cos => cos_fn_meta(),
        ScalarFuncSig::Tan => tan_fn_meta(),
        ScalarFuncSig::Cot => cot_fn_meta(),
        ScalarFuncSig::Pow => pow_fn_meta(),
        ScalarFuncSig::Asin => asin_fn_meta(),
        ScalarFuncSig::Acos => acos_fn_meta(),
        ScalarFuncSig::Atan1Arg => atan_1_arg_fn_meta(),
        ScalarFuncSig::Atan2Args => atan_2_args_fn_meta(),
        ScalarFuncSig::Sign => sign_fn_meta(),
        ScalarFuncSig::Sqrt => sqrt_fn_meta(),
        ScalarFuncSig::Exp => exp_fn_meta(),
        ScalarFuncSig::Degrees => degrees_fn_meta(),
        ScalarFuncSig::Radians => radians_fn_meta(),
        ScalarFuncSig::Conv => conv_fn_meta(),
        // impl_miscellaneous
        ScalarFuncSig::DecimalAnyValue => any_value_fn_meta::<Decimal>(),
        ScalarFuncSig::DurationAnyValue => any_value_fn_meta::<Duration>(),
        ScalarFuncSig::IntAnyValue => any_value_fn_meta::<Int>(),
        ScalarFuncSig::JsonAnyValue => any_value_fn_meta::<Json>(),
        ScalarFuncSig::RealAnyValue => any_value_fn_meta::<Real>(),
        ScalarFuncSig::StringAnyValue => any_value_fn_meta::<Bytes>(),
        ScalarFuncSig::TimeAnyValue => any_value_fn_meta::<DateTime>(),
        ScalarFuncSig::InetAton => inet_aton_fn_meta(),
        ScalarFuncSig::InetNtoa => inet_ntoa_fn_meta(),
        ScalarFuncSig::Inet6Aton => inet6_aton_fn_meta(),
        ScalarFuncSig::Inet6Ntoa => inet6_ntoa_fn_meta(),
        ScalarFuncSig::IsIPv4 => is_ipv4_fn_meta(),
        ScalarFuncSig::IsIPv4Compat => is_ipv4_compat_fn_meta(),
        ScalarFuncSig::IsIPv4Mapped => is_ipv4_mapped_fn_meta(),
        ScalarFuncSig::IsIPv6 => is_ipv6_fn_meta(),
        // impl_op
        ScalarFuncSig::IntIsNull => is_null_fn_meta::<Int>(),
        ScalarFuncSig::RealIsNull => is_null_fn_meta::<Real>(),
        ScalarFuncSig::DecimalIsNull => is_null_fn_meta::<Decimal>(),
        ScalarFuncSig::StringIsNull => is_null_fn_meta::<Bytes>(),
        ScalarFuncSig::TimeIsNull => is_null_fn_meta::<DateTime>(),
        ScalarFuncSig::DurationIsNull => is_null_fn_meta::<Duration>(),
        ScalarFuncSig::JsonIsNull => is_null_fn_meta::<Json>(),
        ScalarFuncSig::IntIsTrue => int_is_true_fn_meta(),
        ScalarFuncSig::RealIsTrue => real_is_true_fn_meta(),
        ScalarFuncSig::DecimalIsTrue => decimal_is_true_fn_meta(),
        ScalarFuncSig::IntIsFalse => int_is_false_fn_meta(),
        ScalarFuncSig::RealIsFalse => real_is_false_fn_meta(),
        ScalarFuncSig::DecimalIsFalse => decimal_is_false_fn_meta(),
        ScalarFuncSig::LogicalAnd => logical_and_fn_meta(),
        ScalarFuncSig::LogicalOr => logical_or_fn_meta(),
        ScalarFuncSig::LogicalXor => logical_xor_fn_meta(),
        ScalarFuncSig::UnaryNotInt => unary_not_int_fn_meta(),
        ScalarFuncSig::UnaryNotReal => unary_not_real_fn_meta(),
        ScalarFuncSig::UnaryNotDecimal => unary_not_decimal_fn_meta(),
        ScalarFuncSig::UnaryMinusInt => map_unary_minus_int_func(value, children)?,
        ScalarFuncSig::UnaryMinusReal => unary_minus_real_fn_meta(),
        ScalarFuncSig::UnaryMinusDecimal => unary_minus_decimal_fn_meta(),
        ScalarFuncSig::BitAndSig => bit_and_fn_meta(),
        ScalarFuncSig::BitOrSig => bit_or_fn_meta(),
        ScalarFuncSig::BitXorSig => bit_xor_fn_meta(),
        ScalarFuncSig::BitNegSig => bit_neg_fn_meta(),
        ScalarFuncSig::LeftShift => left_shift_fn_meta(),
        ScalarFuncSig::RightShift => right_shift_fn_meta(),
        // impl_other
        ScalarFuncSig::BitCount => bit_count_fn_meta(),
        // impl_string
        ScalarFuncSig::Bin => bin_fn_meta(),
        ScalarFuncSig::Length => length_fn_meta(),
        ScalarFuncSig::BitLength => bit_length_fn_meta(),
        ScalarFuncSig::Concat => concat_fn_meta(),
        ScalarFuncSig::ConcatWs => concat_ws_fn_meta(),
        ScalarFuncSig::Ascii => ascii_fn_meta(),
        ScalarFuncSig::ReverseUtf8 => reverse_utf8_fn_meta(),
        ScalarFuncSig::Reverse => reverse_fn_meta(),
        ScalarFuncSig::HexIntArg => hex_int_arg_fn_meta(),
        ScalarFuncSig::HexStrArg => hex_str_arg_fn_meta(),
        ScalarFuncSig::LTrim => ltrim_fn_meta(),
        ScalarFuncSig::RTrim => rtrim_fn_meta(),
        ScalarFuncSig::Replace => replace_fn_meta(),
        ScalarFuncSig::LeftUtf8 => left_utf8_fn_meta(),
        ScalarFuncSig::RightUtf8 => right_utf8_fn_meta(),
        ScalarFuncSig::Locate2Args => locate_2_args_fn_meta(),
        ScalarFuncSig::Locate3Args => locate_3_args_fn_meta(),
        ScalarFuncSig::FieldInt => field_fn_meta::<Int>(),
        ScalarFuncSig::FieldReal => field_fn_meta::<Real>(),
        ScalarFuncSig::FieldString => field_fn_meta::<Bytes>(),
        ScalarFuncSig::Elt => elt_fn_meta(),
        ScalarFuncSig::Space => space_fn_meta(),
        ScalarFuncSig::Strcmp => strcmp_fn_meta(),
<<<<<<< HEAD
        ScalarFuncSig::Instr => instr_fn_meta(),
        ScalarFuncSig::OctInt => oct_int_fn_meta(),
        // impl_time
        ScalarFuncSig::DateFormatSig => date_format_fn_meta(),
        ScalarFuncSig::WeekOfYear => week_of_year_fn_meta(),
        ScalarFuncSig::DayOfYear => day_of_year_fn_meta(),
=======
        ScalarFuncSig::InstrUtf8 => instr_utf8_fn_meta(),
        ScalarFuncSig::Year => year_fn_meta(),
>>>>>>> 5d27e2a2
        ScalarFuncSig::DayOfMonth => day_of_month_fn_meta(),
        ScalarFuncSig::WeekDay => week_day_fn_meta(),
        ScalarFuncSig::ToDays => to_days_fn_meta(),
        ScalarFuncSig::FromDays => from_days_fn_meta(),
        ScalarFuncSig::Year => year_fn_meta(),
        ScalarFuncSig::Month => month_fn_meta(),
        ScalarFuncSig::Hour => hour_fn_meta(),
        ScalarFuncSig::Minute => minute_fn_meta(),
        ScalarFuncSig::Second => second_fn_meta(),
        ScalarFuncSig::MicroSecond => micro_second_fn_meta(),
        ScalarFuncSig::DayName => day_name_fn_meta(),
        ScalarFuncSig::PeriodAdd => period_add_fn_meta(),
        ScalarFuncSig::PeriodDiff => period_diff_fn_meta(),
        _ => return Err(other_err!(
            "ScalarFunction {:?} is not supported in batch mode",
            value
        )),
    })
}<|MERGE_RESOLUTION|>--- conflicted
+++ resolved
@@ -425,17 +425,12 @@
         ScalarFuncSig::Elt => elt_fn_meta(),
         ScalarFuncSig::Space => space_fn_meta(),
         ScalarFuncSig::Strcmp => strcmp_fn_meta(),
-<<<<<<< HEAD
-        ScalarFuncSig::Instr => instr_fn_meta(),
+        ScalarFuncSig::InstrUtf8 => instr_utf8_fn_meta(),
         ScalarFuncSig::OctInt => oct_int_fn_meta(),
         // impl_time
         ScalarFuncSig::DateFormatSig => date_format_fn_meta(),
         ScalarFuncSig::WeekOfYear => week_of_year_fn_meta(),
         ScalarFuncSig::DayOfYear => day_of_year_fn_meta(),
-=======
-        ScalarFuncSig::InstrUtf8 => instr_utf8_fn_meta(),
-        ScalarFuncSig::Year => year_fn_meta(),
->>>>>>> 5d27e2a2
         ScalarFuncSig::DayOfMonth => day_of_month_fn_meta(),
         ScalarFuncSig::WeekDay => week_day_fn_meta(),
         ScalarFuncSig::ToDays => to_days_fn_meta(),
