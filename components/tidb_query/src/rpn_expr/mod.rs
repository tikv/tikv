// Copyright 2019 TiKV Project Authors. Licensed under Apache-2.0.

pub mod types;

pub mod impl_arithmetic;
pub mod impl_cast;
pub mod impl_compare;
pub mod impl_control;
pub mod impl_json;
pub mod impl_like;
pub mod impl_math;
pub mod impl_op;
pub mod impl_time;

pub use self::types::*;

use tidb_query_datatype::{FieldTypeAccessor, FieldTypeFlag};
use tipb::{Expr, ScalarFuncSig};

use crate::codec::data_type::*;
use crate::Result;

use self::impl_arithmetic::*;
use self::impl_compare::*;
use self::impl_control::*;
use self::impl_json::*;
use self::impl_like::*;
use self::impl_math::*;
use self::impl_op::*;
use self::impl_time::*;

fn map_int_sig<F>(value: ScalarFuncSig, children: &[Expr], mapper: F) -> Result<RpnFnMeta>
where
    F: Fn(bool, bool) -> RpnFnMeta,
{
    // FIXME: The signature for different signed / unsigned int should be inferred at TiDB side.
    if children.len() != 2 {
        return Err(other_err!(
            "ScalarFunction {:?} (params = {}) is not supported in batch mode",
            value,
            children.len()
        ));
    }
    let lhs_is_unsigned = children[0]
        .get_field_type()
        .as_accessor()
        .flag()
        .contains(FieldTypeFlag::UNSIGNED);
    let rhs_is_unsigned = children[1]
        .get_field_type()
        .as_accessor()
        .flag()
        .contains(FieldTypeFlag::UNSIGNED);
    Ok(mapper(lhs_is_unsigned, rhs_is_unsigned))
}

fn compare_mapper<F: CmpOp>(lhs_is_unsigned: bool, rhs_is_unsigned: bool) -> RpnFnMeta {
    match (lhs_is_unsigned, rhs_is_unsigned) {
        (false, false) => compare_fn_meta::<BasicComparer<Int, F>>(),
        (false, true) => compare_fn_meta::<IntUintComparer<F>>(),
        (true, false) => compare_fn_meta::<UintIntComparer<F>>(),
        (true, true) => compare_fn_meta::<UintUintComparer<F>>(),
    }
}

fn plus_mapper(lhs_is_unsigned: bool, rhs_is_unsigned: bool) -> RpnFnMeta {
    match (lhs_is_unsigned, rhs_is_unsigned) {
        (false, false) => arithmetic_fn_meta::<IntIntPlus>(),
        (false, true) => arithmetic_fn_meta::<IntUintPlus>(),
        (true, false) => arithmetic_fn_meta::<UintIntPlus>(),
        (true, true) => arithmetic_fn_meta::<UintUintPlus>(),
    }
}

fn minus_mapper(lhs_is_unsigned: bool, rhs_is_unsigned: bool) -> RpnFnMeta {
    match (lhs_is_unsigned, rhs_is_unsigned) {
        (false, false) => arithmetic_fn_meta::<IntIntMinus>(),
        (false, true) => arithmetic_fn_meta::<IntUintMinus>(),
        (true, false) => arithmetic_fn_meta::<UintIntMinus>(),
        (true, true) => arithmetic_fn_meta::<UintUintMinus>(),
    }
}

fn multiply_mapper(lhs_is_unsigned: bool, rhs_is_unsigned: bool) -> RpnFnMeta {
    match (lhs_is_unsigned, rhs_is_unsigned) {
        (false, false) => arithmetic_fn_meta::<IntIntMultiply>(),
        (false, true) => arithmetic_fn_meta::<IntUintMultiply>(),
        (true, false) => arithmetic_fn_meta::<UintIntMultiply>(),
        (true, true) => arithmetic_fn_meta::<UintUintMultiply>(),
    }
}

fn mod_mapper(lhs_is_unsigned: bool, rhs_is_unsigned: bool) -> RpnFnMeta {
    match (lhs_is_unsigned, rhs_is_unsigned) {
        (false, false) => arithmetic_fn_meta::<IntIntMod>(),
        (false, true) => arithmetic_fn_meta::<IntUintMod>(),
        (true, false) => arithmetic_fn_meta::<UintIntMod>(),
        (true, true) => arithmetic_fn_meta::<UintUintMod>(),
    }
}

fn divide_mapper(lhs_is_unsigned: bool, rhs_is_unsigned: bool) -> RpnFnMeta {
    match (lhs_is_unsigned, rhs_is_unsigned) {
        (false, false) => arithmetic_fn_meta::<IntDivideInt>(),
        (false, true) => arithmetic_fn_meta::<IntDivideUint>(),
        (true, false) => arithmetic_fn_meta::<UintDivideInt>(),
        (true, true) => arithmetic_fn_meta::<UintDivideUint>(),
    }
}

#[rustfmt::skip]
fn map_pb_sig_to_rpn_func(value: ScalarFuncSig, children: &[Expr]) -> Result<RpnFnMeta> {
    Ok(match value {
        ScalarFuncSig::LtInt => map_int_sig(value, children, compare_mapper::<CmpOpLT>)?,
        ScalarFuncSig::LtReal => compare_fn_meta::<BasicComparer<Real, CmpOpLT>>(),
        ScalarFuncSig::LtDecimal => compare_fn_meta::<BasicComparer<Decimal, CmpOpLT>>(),
        ScalarFuncSig::LtString => compare_fn_meta::<BasicComparer<Bytes, CmpOpLT>>(),
        ScalarFuncSig::LtTime => compare_fn_meta::<BasicComparer<DateTime, CmpOpLT>>(),
        ScalarFuncSig::LtDuration => compare_fn_meta::<BasicComparer<Duration, CmpOpLT>>(),
        ScalarFuncSig::LtJson => compare_fn_meta::<BasicComparer<Json, CmpOpLT>>(),
        ScalarFuncSig::LeInt => map_int_sig(value, children, compare_mapper::<CmpOpLE>)?,
        ScalarFuncSig::LeReal => compare_fn_meta::<BasicComparer<Real, CmpOpLE>>(),
        ScalarFuncSig::LeDecimal => compare_fn_meta::<BasicComparer<Decimal, CmpOpLE>>(),
        ScalarFuncSig::LeString => compare_fn_meta::<BasicComparer<Bytes, CmpOpLE>>(),
        ScalarFuncSig::LeTime => compare_fn_meta::<BasicComparer<DateTime, CmpOpLE>>(),
        ScalarFuncSig::LeDuration => compare_fn_meta::<BasicComparer<Duration, CmpOpLE>>(),
        ScalarFuncSig::LeJson => compare_fn_meta::<BasicComparer<Json, CmpOpLE>>(),
        ScalarFuncSig::GtInt => map_int_sig(value, children, compare_mapper::<CmpOpGT>)?,
        ScalarFuncSig::GtReal => compare_fn_meta::<BasicComparer<Real, CmpOpGT>>(),
        ScalarFuncSig::GtDecimal => compare_fn_meta::<BasicComparer<Decimal, CmpOpGT>>(),
        ScalarFuncSig::GtString => compare_fn_meta::<BasicComparer<Bytes, CmpOpGT>>(),
        ScalarFuncSig::GtTime => compare_fn_meta::<BasicComparer<DateTime, CmpOpGT>>(),
        ScalarFuncSig::GtDuration => compare_fn_meta::<BasicComparer<Duration, CmpOpGT>>(),
        ScalarFuncSig::GtJson => compare_fn_meta::<BasicComparer<Json, CmpOpGT>>(),
        ScalarFuncSig::GeInt => map_int_sig(value, children, compare_mapper::<CmpOpGE>)?,
        ScalarFuncSig::GeReal => compare_fn_meta::<BasicComparer<Real, CmpOpGE>>(),
        ScalarFuncSig::GeDecimal => compare_fn_meta::<BasicComparer<Decimal, CmpOpGE>>(),
        ScalarFuncSig::GeString => compare_fn_meta::<BasicComparer<Bytes, CmpOpGE>>(),
        ScalarFuncSig::GeTime => compare_fn_meta::<BasicComparer<DateTime, CmpOpGE>>(),
        ScalarFuncSig::GeDuration => compare_fn_meta::<BasicComparer<Duration, CmpOpGE>>(),
        ScalarFuncSig::GeJson => compare_fn_meta::<BasicComparer<Json, CmpOpGE>>(),
        ScalarFuncSig::NeInt => map_int_sig(value, children, compare_mapper::<CmpOpNE>)?,
        ScalarFuncSig::NeReal => compare_fn_meta::<BasicComparer<Real, CmpOpNE>>(),
        ScalarFuncSig::NeDecimal => compare_fn_meta::<BasicComparer<Decimal, CmpOpNE>>(),
        ScalarFuncSig::NeString => compare_fn_meta::<BasicComparer<Bytes, CmpOpNE>>(),
        ScalarFuncSig::NeTime => compare_fn_meta::<BasicComparer<DateTime, CmpOpNE>>(),
        ScalarFuncSig::NeDuration => compare_fn_meta::<BasicComparer<Duration, CmpOpNE>>(),
        ScalarFuncSig::NeJson => compare_fn_meta::<BasicComparer<Json, CmpOpNE>>(),
        ScalarFuncSig::EqInt => map_int_sig(value, children, compare_mapper::<CmpOpEQ>)?,
        ScalarFuncSig::EqReal => compare_fn_meta::<BasicComparer<Real, CmpOpEQ>>(),
        ScalarFuncSig::EqDecimal => compare_fn_meta::<BasicComparer<Decimal, CmpOpEQ>>(),
        ScalarFuncSig::EqString => compare_fn_meta::<BasicComparer<Bytes, CmpOpEQ>>(),
        ScalarFuncSig::EqTime => compare_fn_meta::<BasicComparer<DateTime, CmpOpEQ>>(),
        ScalarFuncSig::EqDuration => compare_fn_meta::<BasicComparer<Duration, CmpOpEQ>>(),
        ScalarFuncSig::EqJson => compare_fn_meta::<BasicComparer<Json, CmpOpEQ>>(),
        ScalarFuncSig::NullEqInt => map_int_sig(value, children, compare_mapper::<CmpOpNullEQ>)?,
        ScalarFuncSig::NullEqReal => compare_fn_meta::<BasicComparer<Real, CmpOpNullEQ>>(),
        ScalarFuncSig::NullEqDecimal => compare_fn_meta::<BasicComparer<Decimal, CmpOpNullEQ>>(),
        ScalarFuncSig::NullEqString => compare_fn_meta::<BasicComparer<Bytes, CmpOpNullEQ>>(),
        ScalarFuncSig::NullEqTime => compare_fn_meta::<BasicComparer<DateTime, CmpOpNullEQ>>(),
        ScalarFuncSig::NullEqDuration => compare_fn_meta::<BasicComparer<Duration, CmpOpNullEQ>>(),
        ScalarFuncSig::NullEqJson => compare_fn_meta::<BasicComparer<Json, CmpOpNullEQ>>(),
        ScalarFuncSig::IntIsNull => is_null_fn_meta::<Int>(),
        ScalarFuncSig::RealIsNull => is_null_fn_meta::<Real>(),
        ScalarFuncSig::DecimalIsNull => is_null_fn_meta::<Decimal>(),
        ScalarFuncSig::StringIsNull => is_null_fn_meta::<Bytes>(),
        ScalarFuncSig::TimeIsNull => is_null_fn_meta::<DateTime>(),
        ScalarFuncSig::DurationIsNull => is_null_fn_meta::<Duration>(),
        ScalarFuncSig::JsonIsNull => is_null_fn_meta::<Json>(),
        ScalarFuncSig::IntIsTrue => int_is_true_fn_meta(),
        ScalarFuncSig::RealIsTrue => real_is_true_fn_meta(),
        ScalarFuncSig::DecimalIsTrue => decimal_is_true_fn_meta(),
        ScalarFuncSig::IntIsFalse => int_is_false_fn_meta(),
        ScalarFuncSig::RealIsFalse => real_is_false_fn_meta(),
        ScalarFuncSig::DecimalIsFalse => decimal_is_false_fn_meta(),
        ScalarFuncSig::LogicalAnd => logical_and_fn_meta(),
        ScalarFuncSig::LogicalOr => logical_or_fn_meta(),
        ScalarFuncSig::UnaryNotInt => unary_not_int_fn_meta(),
        ScalarFuncSig::UnaryNotReal => unary_not_real_fn_meta(),
        ScalarFuncSig::UnaryNotDecimal => unary_not_decimal_fn_meta(),
        ScalarFuncSig::PlusInt => map_int_sig(value, children, plus_mapper)?,
        ScalarFuncSig::PlusReal => arithmetic_fn_meta::<RealPlus>(),
        ScalarFuncSig::PlusDecimal => arithmetic_fn_meta::<DecimalPlus>(),
        ScalarFuncSig::MinusInt => map_int_sig(value, children, minus_mapper)?,
        ScalarFuncSig::MinusReal => arithmetic_fn_meta::<RealMinus>(),
        ScalarFuncSig::MinusDecimal => arithmetic_fn_meta::<DecimalMinus>(),
        ScalarFuncSig::MultiplyDecimal => arithmetic_fn_meta::<DecimalMultiply>(),
        ScalarFuncSig::MultiplyInt => map_int_sig(value, children, multiply_mapper)?,
        ScalarFuncSig::MultiplyIntUnsigned => arithmetic_fn_meta::<UintUintMultiply>(),
        ScalarFuncSig::MultiplyReal => arithmetic_fn_meta::<RealMultiply>(),
        ScalarFuncSig::ModReal => arithmetic_fn_meta::<RealMod>(),
        ScalarFuncSig::ModDecimal => arithmetic_with_ctx_fn_meta::<DecimalMod>(),
        ScalarFuncSig::DivideDecimal => arithmetic_with_ctx_fn_meta::<DecimalDivide>(),
        ScalarFuncSig::DivideReal => arithmetic_with_ctx_fn_meta::<RealDivide>(),
        ScalarFuncSig::ModInt => map_int_sig(value, children, mod_mapper)?,
        ScalarFuncSig::LikeSig => like_fn_meta(),
        ScalarFuncSig::IfNullInt => if_null_fn_meta::<Int>(),
        ScalarFuncSig::IfNullReal => if_null_fn_meta::<Real>(),
        ScalarFuncSig::IfNullString => if_null_fn_meta::<Bytes>(),
        ScalarFuncSig::IfNullDecimal => if_null_fn_meta::<Decimal>(),
        ScalarFuncSig::IfNullTime => if_null_fn_meta::<DateTime>(),
        ScalarFuncSig::IfNullDuration => if_null_fn_meta::<Duration>(),
        ScalarFuncSig::IfNullJson => if_null_fn_meta::<Json>(),
        ScalarFuncSig::IntDivideInt => map_int_sig(value, children, divide_mapper)?,
        ScalarFuncSig::IntDivideDecimal => int_divide_decimal_fn_meta(),
        ScalarFuncSig::CaseWhenInt => case_when_fn_meta::<Int>(),
        ScalarFuncSig::CaseWhenReal => case_when_fn_meta::<Real>(),
        ScalarFuncSig::CaseWhenString => case_when_fn_meta::<Bytes>(),
        ScalarFuncSig::CaseWhenDecimal => case_when_fn_meta::<Decimal>(),
        ScalarFuncSig::CaseWhenTime => case_when_fn_meta::<DateTime>(),
        ScalarFuncSig::CaseWhenDuration => case_when_fn_meta::<Duration>(),
        ScalarFuncSig::CaseWhenJson => case_when_fn_meta::<Json>(),
        ScalarFuncSig::DateFormatSig => date_format_fn_meta(),
        ScalarFuncSig::AbsInt => abs_int_fn_meta(),
        ScalarFuncSig::AbsUInt => abs_uint_fn_meta(),
        ScalarFuncSig::AbsReal => abs_real_fn_meta(),
        ScalarFuncSig::AbsDecimal => abs_decimal_fn_meta(),
        ScalarFuncSig::CoalesceInt => coalesce_fn_meta::<Int>(),
        ScalarFuncSig::CoalesceReal => coalesce_fn_meta::<Real>(),
        ScalarFuncSig::CoalesceString => coalesce_fn_meta::<Bytes>(),
        ScalarFuncSig::CoalesceDecimal => coalesce_fn_meta::<Decimal>(),
        ScalarFuncSig::CoalesceTime => coalesce_fn_meta::<DateTime>(),
        ScalarFuncSig::CoalesceDuration => coalesce_fn_meta::<Duration>(),
        ScalarFuncSig::CoalesceJson => coalesce_fn_meta::<Json>(),
        ScalarFuncSig::InInt => compare_in_fn_meta::<Int>(),
        ScalarFuncSig::InReal => compare_in_fn_meta::<Real>(),
        ScalarFuncSig::InString => compare_in_fn_meta::<Bytes>(),
        ScalarFuncSig::InDecimal => compare_in_fn_meta::<Decimal>(),
        ScalarFuncSig::InTime => compare_in_fn_meta::<DateTime>(),
        ScalarFuncSig::InDuration => compare_in_fn_meta::<Duration>(),
        ScalarFuncSig::InJson => compare_in_fn_meta::<Json>(),
        ScalarFuncSig::IfReal => if_condition_fn_meta::<Real>(),
        ScalarFuncSig::IfJson => if_condition_fn_meta::<Json>(),
        ScalarFuncSig::IfInt => if_condition_fn_meta::<Int>(),
        ScalarFuncSig::IfDuration => if_condition_fn_meta::<Duration>(),
        ScalarFuncSig::IfString => if_condition_fn_meta::<Bytes>(),
        ScalarFuncSig::IfTime => if_condition_fn_meta::<DateTime>(),
        ScalarFuncSig::IfDecimal => if_condition_fn_meta::<Decimal>(),
        ScalarFuncSig::JsonTypeSig => json_type_fn_meta(),
<<<<<<< HEAD
        ScalarFuncSig::JsonSetSig => json_set_fn_meta(),
        ScalarFuncSig::JsonReplaceSig => json_replace_fn_meta(),
        ScalarFuncSig::JsonInsertSig => json_insert_fn_meta(),
=======
        ScalarFuncSig::JsonUnquoteSig => json_unquote_fn_meta(),
>>>>>>> 44a52eab
        _ => return Err(other_err!(
            "ScalarFunction {:?} is not supported in batch mode",
            value
        )),
    })
}<|MERGE_RESOLUTION|>--- conflicted
+++ resolved
@@ -237,13 +237,10 @@
         ScalarFuncSig::IfTime => if_condition_fn_meta::<DateTime>(),
         ScalarFuncSig::IfDecimal => if_condition_fn_meta::<Decimal>(),
         ScalarFuncSig::JsonTypeSig => json_type_fn_meta(),
-<<<<<<< HEAD
         ScalarFuncSig::JsonSetSig => json_set_fn_meta(),
         ScalarFuncSig::JsonReplaceSig => json_replace_fn_meta(),
         ScalarFuncSig::JsonInsertSig => json_insert_fn_meta(),
-=======
         ScalarFuncSig::JsonUnquoteSig => json_unquote_fn_meta(),
->>>>>>> 44a52eab
         _ => return Err(other_err!(
             "ScalarFunction {:?} is not supported in batch mode",
             value
