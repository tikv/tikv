// Copyright 2019 TiKV Project Authors. Licensed under Apache-2.0.

pub mod types;

pub mod impl_arithmetic;
pub mod impl_cast;
pub mod impl_compare;
pub mod impl_compare_in;
pub mod impl_control;
pub mod impl_encryption;
pub mod impl_json;
pub mod impl_like;
pub mod impl_math;
pub mod impl_miscellaneous;
pub mod impl_op;
pub mod impl_string;
pub mod impl_time;

pub use self::types::*;

use tidb_query_datatype::{FieldTypeAccessor, FieldTypeFlag};
use tipb::{Expr, ScalarFuncSig};

use crate::codec::data_type::*;
use crate::Result;

use self::impl_arithmetic::*;
use self::impl_cast::*;
use self::impl_compare::*;
use self::impl_compare_in::*;
use self::impl_control::*;
use self::impl_encryption::*;
use self::impl_json::*;
use self::impl_like::*;
use self::impl_math::*;
use self::impl_miscellaneous::*;
use self::impl_op::*;
use self::impl_string::*;
use self::impl_time::*;

fn map_int_sig<F>(value: ScalarFuncSig, children: &[Expr], mapper: F) -> Result<RpnFnMeta>
where
    F: Fn(bool, bool) -> RpnFnMeta,
{
    // FIXME: The signature for different signed / unsigned int should be inferred at TiDB side.
    if children.len() != 2 {
        return Err(other_err!(
            "ScalarFunction {:?} (params = {}) is not supported in batch mode",
            value,
            children.len()
        ));
    }
    let lhs_is_unsigned = children[0]
        .get_field_type()
        .as_accessor()
        .flag()
        .contains(FieldTypeFlag::UNSIGNED);
    let rhs_is_unsigned = children[1]
        .get_field_type()
        .as_accessor()
        .flag()
        .contains(FieldTypeFlag::UNSIGNED);
    Ok(mapper(lhs_is_unsigned, rhs_is_unsigned))
}

fn compare_mapper<F: CmpOp>(lhs_is_unsigned: bool, rhs_is_unsigned: bool) -> RpnFnMeta {
    match (lhs_is_unsigned, rhs_is_unsigned) {
        (false, false) => compare_fn_meta::<BasicComparer<Int, F>>(),
        (false, true) => compare_fn_meta::<IntUintComparer<F>>(),
        (true, false) => compare_fn_meta::<UintIntComparer<F>>(),
        (true, true) => compare_fn_meta::<UintUintComparer<F>>(),
    }
}

fn plus_mapper(lhs_is_unsigned: bool, rhs_is_unsigned: bool) -> RpnFnMeta {
    match (lhs_is_unsigned, rhs_is_unsigned) {
        (false, false) => arithmetic_fn_meta::<IntIntPlus>(),
        (false, true) => arithmetic_fn_meta::<IntUintPlus>(),
        (true, false) => arithmetic_fn_meta::<UintIntPlus>(),
        (true, true) => arithmetic_fn_meta::<UintUintPlus>(),
    }
}

fn minus_mapper(lhs_is_unsigned: bool, rhs_is_unsigned: bool) -> RpnFnMeta {
    match (lhs_is_unsigned, rhs_is_unsigned) {
        (false, false) => arithmetic_fn_meta::<IntIntMinus>(),
        (false, true) => arithmetic_fn_meta::<IntUintMinus>(),
        (true, false) => arithmetic_fn_meta::<UintIntMinus>(),
        (true, true) => arithmetic_fn_meta::<UintUintMinus>(),
    }
}

fn multiply_mapper(lhs_is_unsigned: bool, rhs_is_unsigned: bool) -> RpnFnMeta {
    match (lhs_is_unsigned, rhs_is_unsigned) {
        (false, false) => arithmetic_fn_meta::<IntIntMultiply>(),
        (false, true) => arithmetic_fn_meta::<IntUintMultiply>(),
        (true, false) => arithmetic_fn_meta::<UintIntMultiply>(),
        (true, true) => arithmetic_fn_meta::<UintUintMultiply>(),
    }
}

fn mod_mapper(lhs_is_unsigned: bool, rhs_is_unsigned: bool) -> RpnFnMeta {
    match (lhs_is_unsigned, rhs_is_unsigned) {
        (false, false) => arithmetic_fn_meta::<IntIntMod>(),
        (false, true) => arithmetic_fn_meta::<IntUintMod>(),
        (true, false) => arithmetic_fn_meta::<UintIntMod>(),
        (true, true) => arithmetic_fn_meta::<UintUintMod>(),
    }
}

fn divide_mapper(lhs_is_unsigned: bool, rhs_is_unsigned: bool) -> RpnFnMeta {
    match (lhs_is_unsigned, rhs_is_unsigned) {
        (false, false) => arithmetic_fn_meta::<IntDivideInt>(),
        (false, true) => arithmetic_fn_meta::<IntDivideUint>(),
        (true, false) => arithmetic_fn_meta::<UintDivideInt>(),
        (true, true) => arithmetic_fn_meta::<UintDivideUint>(),
    }
}

pub fn map_unary_minus_int_func(value: ScalarFuncSig, children: &[Expr]) -> Result<RpnFnMeta> {
    if children.len() != 1 {
        return Err(other_err!(
            "ScalarFunction {:?} (params = {}) is not supported in batch mode",
            value,
            children.len()
        ));
    }
    if children[0]
        .get_field_type()
        .as_accessor()
        .flag()
        .contains(FieldTypeFlag::UNSIGNED)
    {
        Ok(unary_minus_uint_fn_meta())
    } else {
        Ok(unary_minus_int_fn_meta())
    }
}

#[rustfmt::skip]
fn map_expr_node_to_rpn_func(expr: &Expr) -> Result<RpnFnMeta> {
    let value = expr.get_sig();
    let children = expr.get_children();
    Ok(match value {
        ScalarFuncSig::LtInt => map_int_sig(value, children, compare_mapper::<CmpOpLT>)?,
        ScalarFuncSig::LtReal => compare_fn_meta::<BasicComparer<Real, CmpOpLT>>(),
        ScalarFuncSig::LtDecimal => compare_fn_meta::<BasicComparer<Decimal, CmpOpLT>>(),
        ScalarFuncSig::LtString => compare_fn_meta::<BasicComparer<Bytes, CmpOpLT>>(),
        ScalarFuncSig::LtTime => compare_fn_meta::<BasicComparer<DateTime, CmpOpLT>>(),
        ScalarFuncSig::LtDuration => compare_fn_meta::<BasicComparer<Duration, CmpOpLT>>(),
        ScalarFuncSig::LtJson => compare_fn_meta::<BasicComparer<Json, CmpOpLT>>(),
        ScalarFuncSig::LeInt => map_int_sig(value, children, compare_mapper::<CmpOpLE>)?,
        ScalarFuncSig::LeReal => compare_fn_meta::<BasicComparer<Real, CmpOpLE>>(),
        ScalarFuncSig::LeDecimal => compare_fn_meta::<BasicComparer<Decimal, CmpOpLE>>(),
        ScalarFuncSig::LeString => compare_fn_meta::<BasicComparer<Bytes, CmpOpLE>>(),
        ScalarFuncSig::LeTime => compare_fn_meta::<BasicComparer<DateTime, CmpOpLE>>(),
        ScalarFuncSig::LeDuration => compare_fn_meta::<BasicComparer<Duration, CmpOpLE>>(),
        ScalarFuncSig::LeJson => compare_fn_meta::<BasicComparer<Json, CmpOpLE>>(),
        ScalarFuncSig::GtInt => map_int_sig(value, children, compare_mapper::<CmpOpGT>)?,
        ScalarFuncSig::GtReal => compare_fn_meta::<BasicComparer<Real, CmpOpGT>>(),
        ScalarFuncSig::GtDecimal => compare_fn_meta::<BasicComparer<Decimal, CmpOpGT>>(),
        ScalarFuncSig::GtString => compare_fn_meta::<BasicComparer<Bytes, CmpOpGT>>(),
        ScalarFuncSig::GtTime => compare_fn_meta::<BasicComparer<DateTime, CmpOpGT>>(),
        ScalarFuncSig::GtDuration => compare_fn_meta::<BasicComparer<Duration, CmpOpGT>>(),
        ScalarFuncSig::GtJson => compare_fn_meta::<BasicComparer<Json, CmpOpGT>>(),
        ScalarFuncSig::GeInt => map_int_sig(value, children, compare_mapper::<CmpOpGE>)?,
        ScalarFuncSig::GeReal => compare_fn_meta::<BasicComparer<Real, CmpOpGE>>(),
        ScalarFuncSig::GeDecimal => compare_fn_meta::<BasicComparer<Decimal, CmpOpGE>>(),
        ScalarFuncSig::GeString => compare_fn_meta::<BasicComparer<Bytes, CmpOpGE>>(),
        ScalarFuncSig::GeTime => compare_fn_meta::<BasicComparer<DateTime, CmpOpGE>>(),
        ScalarFuncSig::GeDuration => compare_fn_meta::<BasicComparer<Duration, CmpOpGE>>(),
        ScalarFuncSig::GeJson => compare_fn_meta::<BasicComparer<Json, CmpOpGE>>(),
        ScalarFuncSig::NeInt => map_int_sig(value, children, compare_mapper::<CmpOpNE>)?,
        ScalarFuncSig::NeReal => compare_fn_meta::<BasicComparer<Real, CmpOpNE>>(),
        ScalarFuncSig::NeDecimal => compare_fn_meta::<BasicComparer<Decimal, CmpOpNE>>(),
        ScalarFuncSig::NeString => compare_fn_meta::<BasicComparer<Bytes, CmpOpNE>>(),
        ScalarFuncSig::NeTime => compare_fn_meta::<BasicComparer<DateTime, CmpOpNE>>(),
        ScalarFuncSig::NeDuration => compare_fn_meta::<BasicComparer<Duration, CmpOpNE>>(),
        ScalarFuncSig::NeJson => compare_fn_meta::<BasicComparer<Json, CmpOpNE>>(),
        ScalarFuncSig::EqInt => map_int_sig(value, children, compare_mapper::<CmpOpEQ>)?,
        ScalarFuncSig::EqReal => compare_fn_meta::<BasicComparer<Real, CmpOpEQ>>(),
        ScalarFuncSig::EqDecimal => compare_fn_meta::<BasicComparer<Decimal, CmpOpEQ>>(),
        ScalarFuncSig::EqString => compare_fn_meta::<BasicComparer<Bytes, CmpOpEQ>>(),
        ScalarFuncSig::EqTime => compare_fn_meta::<BasicComparer<DateTime, CmpOpEQ>>(),
        ScalarFuncSig::EqDuration => compare_fn_meta::<BasicComparer<Duration, CmpOpEQ>>(),
        ScalarFuncSig::EqJson => compare_fn_meta::<BasicComparer<Json, CmpOpEQ>>(),
        ScalarFuncSig::NullEqInt => map_int_sig(value, children, compare_mapper::<CmpOpNullEQ>)?,
        ScalarFuncSig::NullEqReal => compare_fn_meta::<BasicComparer<Real, CmpOpNullEQ>>(),
        ScalarFuncSig::NullEqDecimal => compare_fn_meta::<BasicComparer<Decimal, CmpOpNullEQ>>(),
        ScalarFuncSig::NullEqString => compare_fn_meta::<BasicComparer<Bytes, CmpOpNullEQ>>(),
        ScalarFuncSig::NullEqTime => compare_fn_meta::<BasicComparer<DateTime, CmpOpNullEQ>>(),
        ScalarFuncSig::NullEqDuration => compare_fn_meta::<BasicComparer<Duration, CmpOpNullEQ>>(),
        ScalarFuncSig::NullEqJson => compare_fn_meta::<BasicComparer<Json, CmpOpNullEQ>>(),
        ScalarFuncSig::IntIsNull => is_null_fn_meta::<Int>(),
        ScalarFuncSig::RealIsNull => is_null_fn_meta::<Real>(),
        ScalarFuncSig::DecimalIsNull => is_null_fn_meta::<Decimal>(),
        ScalarFuncSig::StringIsNull => is_null_fn_meta::<Bytes>(),
        ScalarFuncSig::TimeIsNull => is_null_fn_meta::<DateTime>(),
        ScalarFuncSig::DurationIsNull => is_null_fn_meta::<Duration>(),
        ScalarFuncSig::JsonIsNull => is_null_fn_meta::<Json>(),
        ScalarFuncSig::IntIsTrue => int_is_true_fn_meta(),
        ScalarFuncSig::RealIsTrue => real_is_true_fn_meta(),
        ScalarFuncSig::DecimalIsTrue => decimal_is_true_fn_meta(),
        ScalarFuncSig::IntIsFalse => int_is_false_fn_meta(),
        ScalarFuncSig::RealIsFalse => real_is_false_fn_meta(),
        ScalarFuncSig::DecimalIsFalse => decimal_is_false_fn_meta(),
        ScalarFuncSig::LogicalAnd => logical_and_fn_meta(),
        ScalarFuncSig::LogicalOr => logical_or_fn_meta(),
        ScalarFuncSig::LogicalXor => logical_xor_fn_meta(),
        ScalarFuncSig::UnaryNotInt => unary_not_int_fn_meta(),
        ScalarFuncSig::UnaryNotReal => unary_not_real_fn_meta(),
        ScalarFuncSig::UnaryNotDecimal => unary_not_decimal_fn_meta(),
        ScalarFuncSig::UnaryMinusInt => map_unary_minus_int_func(value, children)?,
        ScalarFuncSig::UnaryMinusReal => unary_minus_real_fn_meta(),
        ScalarFuncSig::UnaryMinusDecimal => unary_minus_decimal_fn_meta(),
        ScalarFuncSig::BitAndSig => bit_and_fn_meta(),
        ScalarFuncSig::BitOrSig => bit_or_fn_meta(),
        ScalarFuncSig::BitXorSig => bit_xor_fn_meta(),
        ScalarFuncSig::BitNegSig => bit_neg_fn_meta(),
        ScalarFuncSig::LeftShift => left_shift_fn_meta(),
        ScalarFuncSig::RightShift => right_shift_fn_meta(),
        ScalarFuncSig::PlusInt => map_int_sig(value, children, plus_mapper)?,
        ScalarFuncSig::PlusReal => arithmetic_fn_meta::<RealPlus>(),
        ScalarFuncSig::PlusDecimal => arithmetic_fn_meta::<DecimalPlus>(),
        ScalarFuncSig::MinusInt => map_int_sig(value, children, minus_mapper)?,
        ScalarFuncSig::MinusReal => arithmetic_fn_meta::<RealMinus>(),
        ScalarFuncSig::MinusDecimal => arithmetic_fn_meta::<DecimalMinus>(),
        ScalarFuncSig::MultiplyDecimal => arithmetic_fn_meta::<DecimalMultiply>(),
        ScalarFuncSig::MultiplyInt => map_int_sig(value, children, multiply_mapper)?,
        ScalarFuncSig::MultiplyIntUnsigned => arithmetic_fn_meta::<UintUintMultiply>(),
        ScalarFuncSig::MultiplyReal => arithmetic_fn_meta::<RealMultiply>(),
        ScalarFuncSig::ModReal => arithmetic_fn_meta::<RealMod>(),
        ScalarFuncSig::ModDecimal => arithmetic_with_ctx_fn_meta::<DecimalMod>(),
        ScalarFuncSig::DivideDecimal => arithmetic_with_ctx_fn_meta::<DecimalDivide>(),
        ScalarFuncSig::DivideReal => arithmetic_with_ctx_fn_meta::<RealDivide>(),
        ScalarFuncSig::ModInt => map_int_sig(value, children, mod_mapper)?,
        ScalarFuncSig::LikeSig => like_fn_meta(),
        ScalarFuncSig::IfNullInt => if_null_fn_meta::<Int>(),
        ScalarFuncSig::IfNullReal => if_null_fn_meta::<Real>(),
        ScalarFuncSig::IfNullString => if_null_fn_meta::<Bytes>(),
        ScalarFuncSig::IfNullDecimal => if_null_fn_meta::<Decimal>(),
        ScalarFuncSig::IfNullTime => if_null_fn_meta::<DateTime>(),
        ScalarFuncSig::IfNullDuration => if_null_fn_meta::<Duration>(),
        ScalarFuncSig::IfNullJson => if_null_fn_meta::<Json>(),
        ScalarFuncSig::IntDivideInt => map_int_sig(value, children, divide_mapper)?,
        ScalarFuncSig::IntDivideDecimal => int_divide_decimal_fn_meta(),
        ScalarFuncSig::CaseWhenInt => case_when_fn_meta::<Int>(),
        ScalarFuncSig::CaseWhenReal => case_when_fn_meta::<Real>(),
        ScalarFuncSig::CaseWhenString => case_when_fn_meta::<Bytes>(),
        ScalarFuncSig::CaseWhenDecimal => case_when_fn_meta::<Decimal>(),
        ScalarFuncSig::CaseWhenTime => case_when_fn_meta::<DateTime>(),
        ScalarFuncSig::CaseWhenDuration => case_when_fn_meta::<Duration>(),
        ScalarFuncSig::CaseWhenJson => case_when_fn_meta::<Json>(),
        ScalarFuncSig::Md5 => md5_fn_meta(),
        ScalarFuncSig::Sha1 => sha1_fn_meta(),
        ScalarFuncSig::UncompressedLength => uncompressed_length_fn_meta(),
        ScalarFuncSig::DateFormatSig => date_format_fn_meta(),
        ScalarFuncSig::DayOfYear => day_of_year_fn_meta(),
        ScalarFuncSig::WeekDay => week_day_fn_meta(),
        ScalarFuncSig::FromDays => from_days_fn_meta(),
        ScalarFuncSig::Month => month_fn_meta(),
        ScalarFuncSig::Hour => hour_fn_meta(),
        ScalarFuncSig::Minute => minute_fn_meta(),
        ScalarFuncSig::Second => second_fn_meta(),
        ScalarFuncSig::MicroSecond => micro_second_fn_meta(),
        ScalarFuncSig::DayName => day_name_fn_meta(),
        ScalarFuncSig::AbsInt => abs_int_fn_meta(),
        ScalarFuncSig::AbsUInt => abs_uint_fn_meta(),
        ScalarFuncSig::AbsReal => abs_real_fn_meta(),
        ScalarFuncSig::AbsDecimal => abs_decimal_fn_meta(),
        ScalarFuncSig::CeilReal => ceil_fn_meta::<CeilReal>(),
        ScalarFuncSig::CeilDecToDec => ceil_fn_meta::<CeilDecToDec>(),
        ScalarFuncSig::CeilDecToInt => ceil_fn_meta::<CeilDecToInt>(),
        ScalarFuncSig::CeilIntToInt => ceil_fn_meta::<CeilIntToInt>(),
        ScalarFuncSig::CeilIntToDec => ceil_fn_meta::<CeilIntToDec>(),
        ScalarFuncSig::FloorReal => floor_fn_meta::<FloorReal>(),
        ScalarFuncSig::FloorDecToInt => floor_fn_meta::<FloorDecToInt>(),
        ScalarFuncSig::FloorDecToDec => floor_fn_meta::<FloorDecToDec>(),
        ScalarFuncSig::FloorIntToInt => floor_fn_meta::<FloorIntToInt>(),
        ScalarFuncSig::Pi => pi_fn_meta(),
        ScalarFuncSig::Crc32 => crc32_fn_meta(),
        ScalarFuncSig::Log1Arg => log_1_arg_fn_meta(),
        ScalarFuncSig::Log2Args => log_2_arg_fn_meta(),
        ScalarFuncSig::Log2 => log2_fn_meta(),
        ScalarFuncSig::Log10 => log10_fn_meta(),
        ScalarFuncSig::Sin => sin_fn_meta(),
        ScalarFuncSig::Cos => cos_fn_meta(),
        ScalarFuncSig::Tan => tan_fn_meta(),
        ScalarFuncSig::Cot => cot_fn_meta(),
        ScalarFuncSig::Pow => pow_fn_meta(),
        ScalarFuncSig::Asin => asin_fn_meta(),
        ScalarFuncSig::Acos => acos_fn_meta(),
        ScalarFuncSig::Atan1Arg => atan_1_arg_fn_meta(),
        ScalarFuncSig::Atan2Args => atan_2_args_fn_meta(),
        ScalarFuncSig::CoalesceInt => coalesce_fn_meta::<Int>(),
        ScalarFuncSig::CoalesceReal => coalesce_fn_meta::<Real>(),
        ScalarFuncSig::CoalesceString => coalesce_fn_meta::<Bytes>(),
        ScalarFuncSig::CoalesceDecimal => coalesce_fn_meta::<Decimal>(),
        ScalarFuncSig::CoalesceTime => coalesce_fn_meta::<DateTime>(),
        ScalarFuncSig::CoalesceDuration => coalesce_fn_meta::<Duration>(),
        ScalarFuncSig::CoalesceJson => coalesce_fn_meta::<Json>(),
        ScalarFuncSig::Sign => sign_fn_meta(),
        ScalarFuncSig::Sqrt => sqrt_fn_meta(),
        ScalarFuncSig::Exp => exp_fn_meta(),
        ScalarFuncSig::Degrees => degrees_fn_meta(),
        ScalarFuncSig::Radians => radians_fn_meta(),
        ScalarFuncSig::Conv => conv_fn_meta(),
        ScalarFuncSig::InInt => compare_in_by_hash_fn_meta::<Int>(),
        ScalarFuncSig::InReal => compare_in_by_hash_fn_meta::<Real>(),
        ScalarFuncSig::InString => compare_in_by_hash_fn_meta::<Bytes>(),
        ScalarFuncSig::InDecimal => compare_in_by_hash_fn_meta::<Decimal>(),
        ScalarFuncSig::InTime => compare_in_by_compare_fn_meta::<DateTime>(),
        ScalarFuncSig::InDuration => compare_in_by_hash_fn_meta::<Duration>(),
        ScalarFuncSig::InJson => compare_in_by_compare_fn_meta::<Json>(),
        ScalarFuncSig::IfReal => if_condition_fn_meta::<Real>(),
        ScalarFuncSig::IfJson => if_condition_fn_meta::<Json>(),
        ScalarFuncSig::IfInt => if_condition_fn_meta::<Int>(),
        ScalarFuncSig::IfDuration => if_condition_fn_meta::<Duration>(),
        ScalarFuncSig::IfString => if_condition_fn_meta::<Bytes>(),
        ScalarFuncSig::IfTime => if_condition_fn_meta::<DateTime>(),
        ScalarFuncSig::IfDecimal => if_condition_fn_meta::<Decimal>(),
        ScalarFuncSig::JsonTypeSig => json_type_fn_meta(),
        ScalarFuncSig::JsonSetSig => json_set_fn_meta(),
        ScalarFuncSig::JsonReplaceSig => json_replace_fn_meta(),
        ScalarFuncSig::JsonInsertSig => json_insert_fn_meta(),
        ScalarFuncSig::JsonArraySig => json_array_fn_meta(),
        ScalarFuncSig::JsonObjectSig => json_object_fn_meta(),
        ScalarFuncSig::JsonMergeSig => json_merge_fn_meta(),
        ScalarFuncSig::JsonUnquoteSig => json_unquote_fn_meta(),
        ScalarFuncSig::JsonExtractSig => json_extract_fn_meta(),
        ScalarFuncSig::JsonRemoveSig => json_remove_fn_meta(),
        ScalarFuncSig::DecimalAnyValue => any_value_fn_meta::<Decimal>(),
        ScalarFuncSig::DurationAnyValue => any_value_fn_meta::<Duration>(),
        ScalarFuncSig::IntAnyValue => any_value_fn_meta::<Int>(),
        ScalarFuncSig::JsonAnyValue => any_value_fn_meta::<Json>(),
        ScalarFuncSig::RealAnyValue => any_value_fn_meta::<Real>(),
        ScalarFuncSig::StringAnyValue => any_value_fn_meta::<Bytes>(),
        ScalarFuncSig::TimeAnyValue => any_value_fn_meta::<DateTime>(),
        ScalarFuncSig::InetAton => inet_aton_fn_meta(),
        ScalarFuncSig::InetNtoa => inet_ntoa_fn_meta(),
<<<<<<< HEAD
        ScalarFuncSig::Inet6Aton => inet6_aton_fn_meta(),
        ScalarFuncSig::Inet6Ntoa => inet6_ntoa_fn_meta(),
=======
        ScalarFuncSig::Bin => bin_fn_meta(),
        ScalarFuncSig::OctInt => oct_int_fn_meta(),
>>>>>>> b77078fb
        ScalarFuncSig::IsIPv4 => is_ipv4_fn_meta(),
        ScalarFuncSig::IsIPv4Compat => is_ipv4_compat_fn_meta(),
        ScalarFuncSig::IsIPv4Mapped => is_ipv4_mapped_fn_meta(),
        ScalarFuncSig::IsIPv6 => is_ipv6_fn_meta(),
        ScalarFuncSig::CastIntAsInt |
        ScalarFuncSig::CastIntAsReal |
        ScalarFuncSig::CastIntAsString |
        ScalarFuncSig::CastIntAsDecimal |
        ScalarFuncSig::CastIntAsTime |
        ScalarFuncSig::CastIntAsDuration |
        ScalarFuncSig::CastIntAsJson |
        ScalarFuncSig::CastRealAsInt |
        ScalarFuncSig::CastRealAsReal |
        ScalarFuncSig::CastRealAsString |
        ScalarFuncSig::CastRealAsDecimal |
        ScalarFuncSig::CastRealAsTime |
        ScalarFuncSig::CastRealAsDuration |
        ScalarFuncSig::CastRealAsJson |
        ScalarFuncSig::CastDecimalAsInt |
        ScalarFuncSig::CastDecimalAsReal |
        ScalarFuncSig::CastDecimalAsString |
        ScalarFuncSig::CastDecimalAsDecimal |
        ScalarFuncSig::CastDecimalAsTime |
        ScalarFuncSig::CastDecimalAsDuration |
        ScalarFuncSig::CastDecimalAsJson |
        ScalarFuncSig::CastStringAsInt |
        ScalarFuncSig::CastStringAsReal |
        ScalarFuncSig::CastStringAsString |
        ScalarFuncSig::CastStringAsDecimal |
        ScalarFuncSig::CastStringAsTime |
        ScalarFuncSig::CastStringAsDuration |
        ScalarFuncSig::CastStringAsJson |
        ScalarFuncSig::CastTimeAsInt |
        ScalarFuncSig::CastTimeAsReal |
        ScalarFuncSig::CastTimeAsString |
        ScalarFuncSig::CastTimeAsDecimal |
        ScalarFuncSig::CastTimeAsTime |
        ScalarFuncSig::CastTimeAsDuration |
        ScalarFuncSig::CastTimeAsJson |
        ScalarFuncSig::CastDurationAsInt |
        ScalarFuncSig::CastDurationAsReal |
        ScalarFuncSig::CastDurationAsString |
        ScalarFuncSig::CastDurationAsDecimal |
        ScalarFuncSig::CastDurationAsTime |
        ScalarFuncSig::CastDurationAsDuration |
        ScalarFuncSig::CastDurationAsJson |
        ScalarFuncSig::CastJsonAsInt |
        ScalarFuncSig::CastJsonAsReal |
        ScalarFuncSig::CastJsonAsString |
        ScalarFuncSig::CastJsonAsDecimal |
        ScalarFuncSig::CastJsonAsTime |
        ScalarFuncSig::CastJsonAsDuration |
        ScalarFuncSig::CastJsonAsJson => map_cast_func(expr)?,
        ScalarFuncSig::Bin => bin_fn_meta(),
        ScalarFuncSig::Length => length_fn_meta(),
        ScalarFuncSig::BitLength => bit_length_fn_meta(),
        ScalarFuncSig::Concat => concat_fn_meta(),
        ScalarFuncSig::ConcatWs => concat_ws_fn_meta(),
        ScalarFuncSig::Ascii => ascii_fn_meta(),
        ScalarFuncSig::Reverse => reverse_fn_meta(),
        ScalarFuncSig::ReverseBinary => reverse_binary_fn_meta(),
        ScalarFuncSig::HexIntArg => hex_int_arg_fn_meta(),
        ScalarFuncSig::HexStrArg => hex_str_arg_fn_meta(),
        ScalarFuncSig::LTrim => ltrim_fn_meta(),
        ScalarFuncSig::RTrim => rtrim_fn_meta(),
        ScalarFuncSig::Replace => replace_fn_meta(),
        ScalarFuncSig::Left => left_fn_meta(),
        ScalarFuncSig::Right => right_fn_meta(),
        ScalarFuncSig::LocateBinary2Args => locate_binary_2_args_fn_meta(),
        ScalarFuncSig::LocateBinary3Args => locate_binary_3_args_fn_meta(),
        ScalarFuncSig::FieldInt => field_fn_meta::<Int>(),
        ScalarFuncSig::FieldReal => field_fn_meta::<Real>(),
        ScalarFuncSig::FieldString => field_fn_meta::<Bytes>(),
        ScalarFuncSig::Elt => elt_fn_meta(),
        ScalarFuncSig::Space => space_fn_meta(),
        ScalarFuncSig::Strcmp => strcmp_fn_meta(),
        ScalarFuncSig::Year => year_fn_meta(),
        ScalarFuncSig::DayOfMonth => day_of_month_fn_meta(),
        _ => return Err(other_err!(
            "ScalarFunction {:?} is not supported in batch mode",
            value
        )),
    })
}<|MERGE_RESOLUTION|>--- conflicted
+++ resolved
@@ -338,17 +338,13 @@
         ScalarFuncSig::TimeAnyValue => any_value_fn_meta::<DateTime>(),
         ScalarFuncSig::InetAton => inet_aton_fn_meta(),
         ScalarFuncSig::InetNtoa => inet_ntoa_fn_meta(),
-<<<<<<< HEAD
         ScalarFuncSig::Inet6Aton => inet6_aton_fn_meta(),
         ScalarFuncSig::Inet6Ntoa => inet6_ntoa_fn_meta(),
-=======
-        ScalarFuncSig::Bin => bin_fn_meta(),
-        ScalarFuncSig::OctInt => oct_int_fn_meta(),
->>>>>>> b77078fb
         ScalarFuncSig::IsIPv4 => is_ipv4_fn_meta(),
         ScalarFuncSig::IsIPv4Compat => is_ipv4_compat_fn_meta(),
         ScalarFuncSig::IsIPv4Mapped => is_ipv4_mapped_fn_meta(),
         ScalarFuncSig::IsIPv6 => is_ipv6_fn_meta(),
+        ScalarFuncSig::OctInt => oct_int_fn_meta(),
         ScalarFuncSig::CastIntAsInt |
         ScalarFuncSig::CastIntAsReal |
         ScalarFuncSig::CastIntAsString |
