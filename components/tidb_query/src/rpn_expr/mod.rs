--- conflicted
+++ resolved
@@ -241,11 +241,8 @@
         ScalarFuncSig::IfDecimal => if_condition_fn_meta::<Decimal>(),
         ScalarFuncSig::JsonTypeSig => json_type_fn_meta(),
         ScalarFuncSig::JsonArraySig => json_array_fn_meta(),
-<<<<<<< HEAD
         ScalarFuncSig::JsonObjectSig => json_object_fn_meta(),
-=======
         ScalarFuncSig::JsonMergeSig => json_merge_fn_meta(),
->>>>>>> b9a806db
         ScalarFuncSig::JsonUnquoteSig => json_unquote_fn_meta(),
         ScalarFuncSig::CastIntAsInt |
         ScalarFuncSig::CastIntAsReal |
