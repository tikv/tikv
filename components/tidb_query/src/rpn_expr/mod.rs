--- conflicted
+++ resolved
@@ -263,12 +263,9 @@
         ScalarFuncSig::Minute => minute_fn_meta(),
         ScalarFuncSig::Second => second_fn_meta(),
         ScalarFuncSig::MicroSecond => micro_second_fn_meta(),
-<<<<<<< HEAD
+        ScalarFuncSig::DayName => day_name_fn_meta(),
         ScalarFuncSig::PeriodAdd => period_add_fn_meta(),
         ScalarFuncSig::PeriodDiff => period_diff_fn_meta(),
-=======
-        ScalarFuncSig::DayName => day_name_fn_meta(),
->>>>>>> 7f0c1ea0
         ScalarFuncSig::AbsInt => abs_int_fn_meta(),
         ScalarFuncSig::AbsUInt => abs_uint_fn_meta(),
         ScalarFuncSig::AbsReal => abs_real_fn_meta(),
