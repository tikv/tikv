// Copyright 2019 TiKV Project Authors. Licensed under Apache-2.0.

pub mod types;

pub mod impl_arithmetic;
pub mod impl_cast;
pub mod impl_compare;
pub mod impl_control;
pub mod impl_json;
pub mod impl_like;
pub mod impl_math;
pub mod impl_op;
pub mod impl_time;

pub use self::types::*;

use tidb_query_datatype::{FieldTypeAccessor, FieldTypeFlag};
use tipb::{Expr, ScalarFuncSig};

use crate::codec::data_type::*;
use crate::Result;

use self::impl_arithmetic::*;
use self::impl_cast::*;
use self::impl_compare::*;
use self::impl_control::*;
use self::impl_json::*;
use self::impl_like::*;
use self::impl_math::*;
use self::impl_op::*;
use self::impl_time::*;

fn map_int_sig<F>(value: ScalarFuncSig, children: &[Expr], mapper: F) -> Result<RpnFnMeta>
where
    F: Fn(bool, bool) -> RpnFnMeta,
{
    // FIXME: The signature for different signed / unsigned int should be inferred at TiDB side.
    if children.len() != 2 {
        return Err(other_err!(
            "ScalarFunction {:?} (params = {}) is not supported in batch mode",
            value,
            children.len()
        ));
    }
    let lhs_is_unsigned = children[0]
        .get_field_type()
        .as_accessor()
        .flag()
        .contains(FieldTypeFlag::UNSIGNED);
    let rhs_is_unsigned = children[1]
        .get_field_type()
        .as_accessor()
        .flag()
        .contains(FieldTypeFlag::UNSIGNED);
    Ok(mapper(lhs_is_unsigned, rhs_is_unsigned))
}

fn compare_mapper<F: CmpOp>(lhs_is_unsigned: bool, rhs_is_unsigned: bool) -> RpnFnMeta {
    match (lhs_is_unsigned, rhs_is_unsigned) {
        (false, false) => compare_fn_meta::<BasicComparer<Int, F>>(),
        (false, true) => compare_fn_meta::<IntUintComparer<F>>(),
        (true, false) => compare_fn_meta::<UintIntComparer<F>>(),
        (true, true) => compare_fn_meta::<UintUintComparer<F>>(),
    }
}

fn plus_mapper(lhs_is_unsigned: bool, rhs_is_unsigned: bool) -> RpnFnMeta {
    match (lhs_is_unsigned, rhs_is_unsigned) {
        (false, false) => arithmetic_fn_meta::<IntIntPlus>(),
        (false, true) => arithmetic_fn_meta::<IntUintPlus>(),
        (true, false) => arithmetic_fn_meta::<UintIntPlus>(),
        (true, true) => arithmetic_fn_meta::<UintUintPlus>(),
    }
}

fn minus_mapper(lhs_is_unsigned: bool, rhs_is_unsigned: bool) -> RpnFnMeta {
    match (lhs_is_unsigned, rhs_is_unsigned) {
        (false, false) => arithmetic_fn_meta::<IntIntMinus>(),
        (false, true) => arithmetic_fn_meta::<IntUintMinus>(),
        (true, false) => arithmetic_fn_meta::<UintIntMinus>(),
        (true, true) => arithmetic_fn_meta::<UintUintMinus>(),
    }
}

fn multiply_mapper(lhs_is_unsigned: bool, rhs_is_unsigned: bool) -> RpnFnMeta {
    match (lhs_is_unsigned, rhs_is_unsigned) {
        (false, false) => arithmetic_fn_meta::<IntIntMultiply>(),
        (false, true) => arithmetic_fn_meta::<IntUintMultiply>(),
        (true, false) => arithmetic_fn_meta::<UintIntMultiply>(),
        (true, true) => arithmetic_fn_meta::<UintUintMultiply>(),
    }
}

fn mod_mapper(lhs_is_unsigned: bool, rhs_is_unsigned: bool) -> RpnFnMeta {
    match (lhs_is_unsigned, rhs_is_unsigned) {
        (false, false) => arithmetic_fn_meta::<IntIntMod>(),
        (false, true) => arithmetic_fn_meta::<IntUintMod>(),
        (true, false) => arithmetic_fn_meta::<UintIntMod>(),
        (true, true) => arithmetic_fn_meta::<UintUintMod>(),
    }
}

fn divide_mapper(lhs_is_unsigned: bool, rhs_is_unsigned: bool) -> RpnFnMeta {
    match (lhs_is_unsigned, rhs_is_unsigned) {
        (false, false) => arithmetic_fn_meta::<IntDivideInt>(),
        (false, true) => arithmetic_fn_meta::<IntDivideUint>(),
        (true, false) => arithmetic_fn_meta::<UintDivideInt>(),
        (true, true) => arithmetic_fn_meta::<UintDivideUint>(),
    }
}

#[rustfmt::skip]
fn map_expr_node_to_rpn_func(expr: &Expr) -> Result<RpnFnMeta> {
    let value = expr.get_sig();
    let children = expr.get_children();
    Ok(match value {
        ScalarFuncSig::LtInt => map_int_sig(value, children, compare_mapper::<CmpOpLT>)?,
        ScalarFuncSig::LtReal => compare_fn_meta::<BasicComparer<Real, CmpOpLT>>(),
        ScalarFuncSig::LtDecimal => compare_fn_meta::<BasicComparer<Decimal, CmpOpLT>>(),
        ScalarFuncSig::LtString => compare_fn_meta::<BasicComparer<Bytes, CmpOpLT>>(),
        ScalarFuncSig::LtTime => compare_fn_meta::<BasicComparer<DateTime, CmpOpLT>>(),
        ScalarFuncSig::LtDuration => compare_fn_meta::<BasicComparer<Duration, CmpOpLT>>(),
        ScalarFuncSig::LtJson => compare_fn_meta::<BasicComparer<Json, CmpOpLT>>(),
        ScalarFuncSig::LeInt => map_int_sig(value, children, compare_mapper::<CmpOpLE>)?,
        ScalarFuncSig::LeReal => compare_fn_meta::<BasicComparer<Real, CmpOpLE>>(),
        ScalarFuncSig::LeDecimal => compare_fn_meta::<BasicComparer<Decimal, CmpOpLE>>(),
        ScalarFuncSig::LeString => compare_fn_meta::<BasicComparer<Bytes, CmpOpLE>>(),
        ScalarFuncSig::LeTime => compare_fn_meta::<BasicComparer<DateTime, CmpOpLE>>(),
        ScalarFuncSig::LeDuration => compare_fn_meta::<BasicComparer<Duration, CmpOpLE>>(),
        ScalarFuncSig::LeJson => compare_fn_meta::<BasicComparer<Json, CmpOpLE>>(),
        ScalarFuncSig::GtInt => map_int_sig(value, children, compare_mapper::<CmpOpGT>)?,
        ScalarFuncSig::GtReal => compare_fn_meta::<BasicComparer<Real, CmpOpGT>>(),
        ScalarFuncSig::GtDecimal => compare_fn_meta::<BasicComparer<Decimal, CmpOpGT>>(),
        ScalarFuncSig::GtString => compare_fn_meta::<BasicComparer<Bytes, CmpOpGT>>(),
        ScalarFuncSig::GtTime => compare_fn_meta::<BasicComparer<DateTime, CmpOpGT>>(),
        ScalarFuncSig::GtDuration => compare_fn_meta::<BasicComparer<Duration, CmpOpGT>>(),
        ScalarFuncSig::GtJson => compare_fn_meta::<BasicComparer<Json, CmpOpGT>>(),
        ScalarFuncSig::GeInt => map_int_sig(value, children, compare_mapper::<CmpOpGE>)?,
        ScalarFuncSig::GeReal => compare_fn_meta::<BasicComparer<Real, CmpOpGE>>(),
        ScalarFuncSig::GeDecimal => compare_fn_meta::<BasicComparer<Decimal, CmpOpGE>>(),
        ScalarFuncSig::GeString => compare_fn_meta::<BasicComparer<Bytes, CmpOpGE>>(),
        ScalarFuncSig::GeTime => compare_fn_meta::<BasicComparer<DateTime, CmpOpGE>>(),
        ScalarFuncSig::GeDuration => compare_fn_meta::<BasicComparer<Duration, CmpOpGE>>(),
        ScalarFuncSig::GeJson => compare_fn_meta::<BasicComparer<Json, CmpOpGE>>(),
        ScalarFuncSig::NeInt => map_int_sig(value, children, compare_mapper::<CmpOpNE>)?,
        ScalarFuncSig::NeReal => compare_fn_meta::<BasicComparer<Real, CmpOpNE>>(),
        ScalarFuncSig::NeDecimal => compare_fn_meta::<BasicComparer<Decimal, CmpOpNE>>(),
        ScalarFuncSig::NeString => compare_fn_meta::<BasicComparer<Bytes, CmpOpNE>>(),
        ScalarFuncSig::NeTime => compare_fn_meta::<BasicComparer<DateTime, CmpOpNE>>(),
        ScalarFuncSig::NeDuration => compare_fn_meta::<BasicComparer<Duration, CmpOpNE>>(),
        ScalarFuncSig::NeJson => compare_fn_meta::<BasicComparer<Json, CmpOpNE>>(),
        ScalarFuncSig::EqInt => map_int_sig(value, children, compare_mapper::<CmpOpEQ>)?,
        ScalarFuncSig::EqReal => compare_fn_meta::<BasicComparer<Real, CmpOpEQ>>(),
        ScalarFuncSig::EqDecimal => compare_fn_meta::<BasicComparer<Decimal, CmpOpEQ>>(),
        ScalarFuncSig::EqString => compare_fn_meta::<BasicComparer<Bytes, CmpOpEQ>>(),
        ScalarFuncSig::EqTime => compare_fn_meta::<BasicComparer<DateTime, CmpOpEQ>>(),
        ScalarFuncSig::EqDuration => compare_fn_meta::<BasicComparer<Duration, CmpOpEQ>>(),
        ScalarFuncSig::EqJson => compare_fn_meta::<BasicComparer<Json, CmpOpEQ>>(),
        ScalarFuncSig::NullEqInt => map_int_sig(value, children, compare_mapper::<CmpOpNullEQ>)?,
        ScalarFuncSig::NullEqReal => compare_fn_meta::<BasicComparer<Real, CmpOpNullEQ>>(),
        ScalarFuncSig::NullEqDecimal => compare_fn_meta::<BasicComparer<Decimal, CmpOpNullEQ>>(),
        ScalarFuncSig::NullEqString => compare_fn_meta::<BasicComparer<Bytes, CmpOpNullEQ>>(),
        ScalarFuncSig::NullEqTime => compare_fn_meta::<BasicComparer<DateTime, CmpOpNullEQ>>(),
        ScalarFuncSig::NullEqDuration => compare_fn_meta::<BasicComparer<Duration, CmpOpNullEQ>>(),
        ScalarFuncSig::NullEqJson => compare_fn_meta::<BasicComparer<Json, CmpOpNullEQ>>(),
        ScalarFuncSig::IntIsNull => is_null_fn_meta::<Int>(),
        ScalarFuncSig::RealIsNull => is_null_fn_meta::<Real>(),
        ScalarFuncSig::DecimalIsNull => is_null_fn_meta::<Decimal>(),
        ScalarFuncSig::StringIsNull => is_null_fn_meta::<Bytes>(),
        ScalarFuncSig::TimeIsNull => is_null_fn_meta::<DateTime>(),
        ScalarFuncSig::DurationIsNull => is_null_fn_meta::<Duration>(),
        ScalarFuncSig::JsonIsNull => is_null_fn_meta::<Json>(),
        ScalarFuncSig::IntIsTrue => int_is_true_fn_meta(),
        ScalarFuncSig::RealIsTrue => real_is_true_fn_meta(),
        ScalarFuncSig::DecimalIsTrue => decimal_is_true_fn_meta(),
        ScalarFuncSig::IntIsFalse => int_is_false_fn_meta(),
        ScalarFuncSig::RealIsFalse => real_is_false_fn_meta(),
        ScalarFuncSig::DecimalIsFalse => decimal_is_false_fn_meta(),
        ScalarFuncSig::LogicalAnd => logical_and_fn_meta(),
        ScalarFuncSig::LogicalOr => logical_or_fn_meta(),
        ScalarFuncSig::LogicalXor => logical_xor_fn_meta(),
        ScalarFuncSig::UnaryNotInt => unary_not_int_fn_meta(),
        ScalarFuncSig::UnaryNotReal => unary_not_real_fn_meta(),
        ScalarFuncSig::UnaryNotDecimal => unary_not_decimal_fn_meta(),
<<<<<<< HEAD
        ScalarFuncSig::BitAndSig => bit_and_fn_meta(),
=======
        ScalarFuncSig::BitNegSig => bit_neg_fn_meta(),
>>>>>>> dddbf4c8
        ScalarFuncSig::PlusInt => map_int_sig(value, children, plus_mapper)?,
        ScalarFuncSig::PlusReal => arithmetic_fn_meta::<RealPlus>(),
        ScalarFuncSig::PlusDecimal => arithmetic_fn_meta::<DecimalPlus>(),
        ScalarFuncSig::MinusInt => map_int_sig(value, children, minus_mapper)?,
        ScalarFuncSig::MinusReal => arithmetic_fn_meta::<RealMinus>(),
        ScalarFuncSig::MinusDecimal => arithmetic_fn_meta::<DecimalMinus>(),
        ScalarFuncSig::MultiplyDecimal => arithmetic_fn_meta::<DecimalMultiply>(),
        ScalarFuncSig::MultiplyInt => map_int_sig(value, children, multiply_mapper)?,
        ScalarFuncSig::MultiplyIntUnsigned => arithmetic_fn_meta::<UintUintMultiply>(),
        ScalarFuncSig::MultiplyReal => arithmetic_fn_meta::<RealMultiply>(),
        ScalarFuncSig::ModReal => arithmetic_fn_meta::<RealMod>(),
        ScalarFuncSig::ModDecimal => arithmetic_with_ctx_fn_meta::<DecimalMod>(),
        ScalarFuncSig::DivideDecimal => arithmetic_with_ctx_fn_meta::<DecimalDivide>(),
        ScalarFuncSig::DivideReal => arithmetic_with_ctx_fn_meta::<RealDivide>(),
        ScalarFuncSig::ModInt => map_int_sig(value, children, mod_mapper)?,
        ScalarFuncSig::LikeSig => like_fn_meta(),
        ScalarFuncSig::IfNullInt => if_null_fn_meta::<Int>(),
        ScalarFuncSig::IfNullReal => if_null_fn_meta::<Real>(),
        ScalarFuncSig::IfNullString => if_null_fn_meta::<Bytes>(),
        ScalarFuncSig::IfNullDecimal => if_null_fn_meta::<Decimal>(),
        ScalarFuncSig::IfNullTime => if_null_fn_meta::<DateTime>(),
        ScalarFuncSig::IfNullDuration => if_null_fn_meta::<Duration>(),
        ScalarFuncSig::IfNullJson => if_null_fn_meta::<Json>(),
        ScalarFuncSig::IntDivideInt => map_int_sig(value, children, divide_mapper)?,
        ScalarFuncSig::IntDivideDecimal => int_divide_decimal_fn_meta(),
        ScalarFuncSig::CaseWhenInt => case_when_fn_meta::<Int>(),
        ScalarFuncSig::CaseWhenReal => case_when_fn_meta::<Real>(),
        ScalarFuncSig::CaseWhenString => case_when_fn_meta::<Bytes>(),
        ScalarFuncSig::CaseWhenDecimal => case_when_fn_meta::<Decimal>(),
        ScalarFuncSig::CaseWhenTime => case_when_fn_meta::<DateTime>(),
        ScalarFuncSig::CaseWhenDuration => case_when_fn_meta::<Duration>(),
        ScalarFuncSig::CaseWhenJson => case_when_fn_meta::<Json>(),
        ScalarFuncSig::DateFormatSig => date_format_fn_meta(),
        ScalarFuncSig::AbsInt => abs_int_fn_meta(),
        ScalarFuncSig::AbsUInt => abs_uint_fn_meta(),
        ScalarFuncSig::AbsReal => abs_real_fn_meta(),
        ScalarFuncSig::AbsDecimal => abs_decimal_fn_meta(),
        ScalarFuncSig::CeilReal => ceil_fn_meta::<CeilReal>(),
        ScalarFuncSig::CeilDecToDec => ceil_fn_meta::<CeilDecToDec>(),
        ScalarFuncSig::CeilDecToInt => ceil_fn_meta::<CeilDecToInt>(),
        ScalarFuncSig::CeilIntToInt => ceil_fn_meta::<CeilIntToInt>(),
        ScalarFuncSig::FloorReal => floor_fn_meta::<FloorReal>(),
        ScalarFuncSig::FloorDecToInt => floor_fn_meta::<FloorDecToInt>(),
        ScalarFuncSig::FloorDecToDec => floor_fn_meta::<FloorDecToDec>(),
        ScalarFuncSig::FloorIntToInt => floor_fn_meta::<FloorIntToInt>(),
        ScalarFuncSig::Pi => pi_fn_meta(),
        ScalarFuncSig::Log1Arg => log_1_arg_fn_meta(),
        ScalarFuncSig::Log2Args => log_2_arg_fn_meta(),
        ScalarFuncSig::Log2 => log2_fn_meta(),
        ScalarFuncSig::Log10 => log10_fn_meta(),
        ScalarFuncSig::CoalesceInt => coalesce_fn_meta::<Int>(),
        ScalarFuncSig::CoalesceReal => coalesce_fn_meta::<Real>(),
        ScalarFuncSig::CoalesceString => coalesce_fn_meta::<Bytes>(),
        ScalarFuncSig::CoalesceDecimal => coalesce_fn_meta::<Decimal>(),
        ScalarFuncSig::CoalesceTime => coalesce_fn_meta::<DateTime>(),
        ScalarFuncSig::CoalesceDuration => coalesce_fn_meta::<Duration>(),
        ScalarFuncSig::CoalesceJson => coalesce_fn_meta::<Json>(),
        ScalarFuncSig::Sign => sign_fn_meta(),
        ScalarFuncSig::Sqrt => sqrt_fn_meta(),
        ScalarFuncSig::InInt => compare_in_fn_meta::<Int>(),
        ScalarFuncSig::InReal => compare_in_fn_meta::<Real>(),
        ScalarFuncSig::InString => compare_in_fn_meta::<Bytes>(),
        ScalarFuncSig::InDecimal => compare_in_fn_meta::<Decimal>(),
        ScalarFuncSig::InTime => compare_in_fn_meta::<DateTime>(),
        ScalarFuncSig::InDuration => compare_in_fn_meta::<Duration>(),
        ScalarFuncSig::InJson => compare_in_fn_meta::<Json>(),
        ScalarFuncSig::IfReal => if_condition_fn_meta::<Real>(),
        ScalarFuncSig::IfJson => if_condition_fn_meta::<Json>(),
        ScalarFuncSig::IfInt => if_condition_fn_meta::<Int>(),
        ScalarFuncSig::IfDuration => if_condition_fn_meta::<Duration>(),
        ScalarFuncSig::IfString => if_condition_fn_meta::<Bytes>(),
        ScalarFuncSig::IfTime => if_condition_fn_meta::<DateTime>(),
        ScalarFuncSig::IfDecimal => if_condition_fn_meta::<Decimal>(),
        ScalarFuncSig::JsonTypeSig => json_type_fn_meta(),
        ScalarFuncSig::JsonSetSig => json_set_fn_meta(),
        ScalarFuncSig::JsonReplaceSig => json_replace_fn_meta(),
        ScalarFuncSig::JsonInsertSig => json_insert_fn_meta(),
        ScalarFuncSig::JsonArraySig => json_array_fn_meta(),
        ScalarFuncSig::JsonObjectSig => json_object_fn_meta(),
        ScalarFuncSig::JsonMergeSig => json_merge_fn_meta(),
        ScalarFuncSig::JsonUnquoteSig => json_unquote_fn_meta(),
        ScalarFuncSig::JsonExtractSig => json_extract_fn_meta(),
        ScalarFuncSig::JsonRemoveSig => json_remove_fn_meta(),
        ScalarFuncSig::CastIntAsInt |
        ScalarFuncSig::CastIntAsReal |
        ScalarFuncSig::CastIntAsString |
        ScalarFuncSig::CastIntAsDecimal |
        ScalarFuncSig::CastIntAsTime |
        ScalarFuncSig::CastIntAsDuration |
        ScalarFuncSig::CastIntAsJson |
        ScalarFuncSig::CastRealAsInt |
        ScalarFuncSig::CastRealAsReal |
        ScalarFuncSig::CastRealAsString |
        ScalarFuncSig::CastRealAsDecimal |
        ScalarFuncSig::CastRealAsTime |
        ScalarFuncSig::CastRealAsDuration |
        ScalarFuncSig::CastRealAsJson |
        ScalarFuncSig::CastDecimalAsInt |
        ScalarFuncSig::CastDecimalAsReal |
        ScalarFuncSig::CastDecimalAsString |
        ScalarFuncSig::CastDecimalAsDecimal |
        ScalarFuncSig::CastDecimalAsTime |
        ScalarFuncSig::CastDecimalAsDuration |
        ScalarFuncSig::CastDecimalAsJson |
        ScalarFuncSig::CastStringAsInt |
        ScalarFuncSig::CastStringAsReal |
        ScalarFuncSig::CastStringAsString |
        ScalarFuncSig::CastStringAsDecimal |
        ScalarFuncSig::CastStringAsTime |
        ScalarFuncSig::CastStringAsDuration |
        ScalarFuncSig::CastStringAsJson |
        ScalarFuncSig::CastTimeAsInt |
        ScalarFuncSig::CastTimeAsReal |
        ScalarFuncSig::CastTimeAsString |
        ScalarFuncSig::CastTimeAsDecimal |
        ScalarFuncSig::CastTimeAsTime |
        ScalarFuncSig::CastTimeAsDuration |
        ScalarFuncSig::CastTimeAsJson |
        ScalarFuncSig::CastDurationAsInt |
        ScalarFuncSig::CastDurationAsReal |
        ScalarFuncSig::CastDurationAsString |
        ScalarFuncSig::CastDurationAsDecimal |
        ScalarFuncSig::CastDurationAsTime |
        ScalarFuncSig::CastDurationAsDuration |
        ScalarFuncSig::CastDurationAsJson |
        ScalarFuncSig::CastJsonAsInt |
        ScalarFuncSig::CastJsonAsReal |
        ScalarFuncSig::CastJsonAsString |
        ScalarFuncSig::CastJsonAsDecimal |
        ScalarFuncSig::CastJsonAsTime |
        ScalarFuncSig::CastJsonAsDuration |
        ScalarFuncSig::CastJsonAsJson => map_cast_func(expr)?,
        _ => return Err(other_err!(
            "ScalarFunction {:?} is not supported in batch mode",
            value
        )),
    })
}<|MERGE_RESOLUTION|>--- conflicted
+++ resolved
@@ -182,11 +182,8 @@
         ScalarFuncSig::UnaryNotInt => unary_not_int_fn_meta(),
         ScalarFuncSig::UnaryNotReal => unary_not_real_fn_meta(),
         ScalarFuncSig::UnaryNotDecimal => unary_not_decimal_fn_meta(),
-<<<<<<< HEAD
         ScalarFuncSig::BitAndSig => bit_and_fn_meta(),
-=======
         ScalarFuncSig::BitNegSig => bit_neg_fn_meta(),
->>>>>>> dddbf4c8
         ScalarFuncSig::PlusInt => map_int_sig(value, children, plus_mapper)?,
         ScalarFuncSig::PlusReal => arithmetic_fn_meta::<RealPlus>(),
         ScalarFuncSig::PlusDecimal => arithmetic_fn_meta::<DecimalPlus>(),
