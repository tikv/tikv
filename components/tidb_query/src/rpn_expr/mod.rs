--- conflicted
+++ resolved
@@ -223,18 +223,11 @@
         ScalarFuncSig::CaseWhenDuration => case_when_fn_meta::<Duration>(),
         ScalarFuncSig::CaseWhenJson => case_when_fn_meta::<Json>(),
         ScalarFuncSig::DateFormatSig => date_format_fn_meta(),
-<<<<<<< HEAD
+        ScalarFuncSig::WeekDay => week_day_fn_meta(),
         ScalarFuncSig::AbsInt => abs_fn_meta::<AbsInt>(),
         ScalarFuncSig::AbsUInt => abs_fn_meta::<AbsUInt>(),
         ScalarFuncSig::AbsReal => abs_fn_meta::<AbsReal>(),
         ScalarFuncSig::AbsDecimal => abs_fn_meta::<AbsDecimal>(),
-=======
-        ScalarFuncSig::WeekDay => week_day_fn_meta(),
-        ScalarFuncSig::AbsInt => abs_int_fn_meta(),
-        ScalarFuncSig::AbsUInt => abs_uint_fn_meta(),
-        ScalarFuncSig::AbsReal => abs_real_fn_meta(),
-        ScalarFuncSig::AbsDecimal => abs_decimal_fn_meta(),
->>>>>>> a3566e30
         ScalarFuncSig::CeilReal => ceil_fn_meta::<CeilReal>(),
         ScalarFuncSig::CeilDecToDec => ceil_fn_meta::<CeilDecToDec>(),
         ScalarFuncSig::CeilDecToInt => ceil_fn_meta::<CeilDecToInt>(),
