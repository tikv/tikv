--- conflicted
+++ resolved
@@ -488,11 +488,8 @@
         ScalarFuncSig::Strcmp => strcmp_fn_meta(),
         ScalarFuncSig::InstrUtf8 => instr_utf8_fn_meta(),
         ScalarFuncSig::OctInt => oct_int_fn_meta(),
-<<<<<<< HEAD
         ScalarFuncSig::ToBase64 => to_base64_fn_meta(),
-=======
         ScalarFuncSig::FindInSet => find_in_set_fn_meta(),
->>>>>>> 62e7f32b
         // impl_time
         ScalarFuncSig::DateFormatSig => date_format_fn_meta(),
         ScalarFuncSig::WeekOfYear => week_of_year_fn_meta(),
