--- conflicted
+++ resolved
@@ -399,13 +399,10 @@
         ScalarFuncSig::Right => right_fn_meta(),
         ScalarFuncSig::LocateBinary2Args => locate_binary_2_args_fn_meta(),
         ScalarFuncSig::LocateBinary3Args => locate_binary_3_args_fn_meta(),
-<<<<<<< HEAD
+        ScalarFuncSig::Elt => elt_fn_meta(),
         ScalarFuncSig::FieldInt => field_int_fn_meta(),
         ScalarFuncSig::FieldReal => field_real_fn_meta(),
         ScalarFuncSig::FieldString => field_string_fn_meta(),
-=======
-        ScalarFuncSig::Elt => elt_fn_meta(),
->>>>>>> 0d0db16e
         ScalarFuncSig::Space => space_fn_meta(),
         ScalarFuncSig::Strcmp => strcmp_fn_meta(),
         ScalarFuncSig::Year => year_fn_meta(),
