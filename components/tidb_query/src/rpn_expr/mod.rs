--- conflicted
+++ resolved
@@ -259,11 +259,8 @@
         ScalarFuncSig::UncompressedLength => uncompressed_length_fn_meta(),
         ScalarFuncSig::Sha2 => sha2_fn_meta(),
         ScalarFuncSig::DateFormatSig => date_format_fn_meta(),
-<<<<<<< HEAD
         ScalarFuncSig::DateDiff => date_diff_fn_meta(),
-=======
         ScalarFuncSig::WeekOfYear => week_of_year_fn_meta(),
->>>>>>> cad7837f
         ScalarFuncSig::DayOfYear => day_of_year_fn_meta(),
         ScalarFuncSig::WeekDay => week_day_fn_meta(),
         ScalarFuncSig::ToDays => to_days_fn_meta(),
