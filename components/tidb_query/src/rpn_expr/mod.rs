--- conflicted
+++ resolved
@@ -335,17 +335,14 @@
         ScalarFuncSig::CastJsonAsDuration |
         ScalarFuncSig::CastJsonAsJson => map_cast_func(expr)?,
         ScalarFuncSig::Length => length_fn_meta(),
-<<<<<<< HEAD
-        ScalarFuncSig::HexStrArg => hex_str_arg_fn_meta(),
-=======
         ScalarFuncSig::BitLength => bit_length_fn_meta(),
         ScalarFuncSig::Concat => concat_fn_meta(),
         ScalarFuncSig::Ascii => ascii_fn_meta(),
         ScalarFuncSig::Reverse => reverse_fn_meta(),
         ScalarFuncSig::HexIntArg => hex_int_arg_fn_meta(),
+        ScalarFuncSig::HexStrArg => hex_str_arg_fn_meta(),
         ScalarFuncSig::LTrim => ltrim_fn_meta(),
         ScalarFuncSig::RTrim => rtrim_fn_meta(),
->>>>>>> d426d9c8
         _ => return Err(other_err!(
             "ScalarFunction {:?} is not supported in batch mode",
             value
