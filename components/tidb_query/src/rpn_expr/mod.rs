// Copyright 2019 TiKV Project Authors. Licensed under Apache-2.0.

pub mod types;

pub mod impl_arithmetic;
pub mod impl_cast;
pub mod impl_compare;
pub mod impl_control;
pub mod impl_json;
pub mod impl_like;
pub mod impl_math;
pub mod impl_op;
pub mod impl_time;

pub use self::types::*;

use tidb_query_datatype::{FieldTypeAccessor, FieldTypeFlag};
use tipb::{Expr, ScalarFuncSig};

use crate::codec::data_type::*;
use crate::Result;

use self::impl_arithmetic::*;
use self::impl_compare::*;
use self::impl_control::*;
use self::impl_json::*;
use self::impl_like::*;
use self::impl_math::*;
use self::impl_op::*;
use self::impl_time::*;

fn map_int_sig<F>(value: ScalarFuncSig, children: &[Expr], mapper: F) -> Result<RpnFnMeta>
where
    F: Fn(bool, bool) -> RpnFnMeta,
{
    // FIXME: The signature for different signed / unsigned int should be inferred at TiDB side.
    if children.len() != 2 {
        return Err(other_err!(
            "ScalarFunction {:?} (params = {}) is not supported in batch mode",
            value,
            children.len()
        ));
    }
    let lhs_is_unsigned = children[0]
        .get_field_type()
        .as_accessor()
        .flag()
        .contains(FieldTypeFlag::UNSIGNED);
    let rhs_is_unsigned = children[1]
        .get_field_type()
        .as_accessor()
        .flag()
        .contains(FieldTypeFlag::UNSIGNED);
    Ok(mapper(lhs_is_unsigned, rhs_is_unsigned))
}

fn compare_mapper<F: CmpOp>(lhs_is_unsigned: bool, rhs_is_unsigned: bool) -> RpnFnMeta {
    match (lhs_is_unsigned, rhs_is_unsigned) {
        (false, false) => compare_fn_meta::<BasicComparer<Int, F>>(),
        (false, true) => compare_fn_meta::<IntUintComparer<F>>(),
        (true, false) => compare_fn_meta::<UintIntComparer<F>>(),
        (true, true) => compare_fn_meta::<UintUintComparer<F>>(),
    }
}

fn plus_mapper(lhs_is_unsigned: bool, rhs_is_unsigned: bool) -> RpnFnMeta {
    match (lhs_is_unsigned, rhs_is_unsigned) {
        (false, false) => arithmetic_fn_meta::<IntIntPlus>(),
        (false, true) => arithmetic_fn_meta::<IntUintPlus>(),
        (true, false) => arithmetic_fn_meta::<UintIntPlus>(),
        (true, true) => arithmetic_fn_meta::<UintUintPlus>(),
    }
}

fn minus_mapper(lhs_is_unsigned: bool, rhs_is_unsigned: bool) -> RpnFnMeta {
    match (lhs_is_unsigned, rhs_is_unsigned) {
        (false, false) => arithmetic_fn_meta::<IntIntMinus>(),
        (false, true) => arithmetic_fn_meta::<IntUintMinus>(),
        (true, false) => arithmetic_fn_meta::<UintIntMinus>(),
        (true, true) => arithmetic_fn_meta::<UintUintMinus>(),
    }
}

fn multiply_mapper(lhs_is_unsigned: bool, rhs_is_unsigned: bool) -> RpnFnMeta {
    match (lhs_is_unsigned, rhs_is_unsigned) {
        (false, false) => arithmetic_fn_meta::<IntIntMultiply>(),
        (false, true) => arithmetic_fn_meta::<IntUintMultiply>(),
        (true, false) => arithmetic_fn_meta::<UintIntMultiply>(),
        (true, true) => arithmetic_fn_meta::<UintUintMultiply>(),
    }
}

fn mod_mapper(lhs_is_unsigned: bool, rhs_is_unsigned: bool) -> RpnFnMeta {
    match (lhs_is_unsigned, rhs_is_unsigned) {
        (false, false) => arithmetic_fn_meta::<IntIntMod>(),
        (false, true) => arithmetic_fn_meta::<IntUintMod>(),
        (true, false) => arithmetic_fn_meta::<UintIntMod>(),
        (true, true) => arithmetic_fn_meta::<UintUintMod>(),
    }
}

fn divide_mapper(lhs_is_unsigned: bool, rhs_is_unsigned: bool) -> RpnFnMeta {
    match (lhs_is_unsigned, rhs_is_unsigned) {
        (false, false) => arithmetic_fn_meta::<IntDivideInt>(),
        (false, true) => arithmetic_fn_meta::<IntDivideUint>(),
        (true, false) => arithmetic_fn_meta::<UintDivideInt>(),
        (true, true) => arithmetic_fn_meta::<UintDivideUint>(),
    }
}

#[rustfmt::skip]
fn map_pb_sig_to_rpn_func(value: ScalarFuncSig, children: &[Expr]) -> Result<RpnFnMeta> {
    Ok(match value {
        ScalarFuncSig::LtInt => map_int_sig(value, children, compare_mapper::<CmpOpLT>)?,
        ScalarFuncSig::LtReal => compare_fn_meta::<BasicComparer<Real, CmpOpLT>>(),
        ScalarFuncSig::LtDecimal => compare_fn_meta::<BasicComparer<Decimal, CmpOpLT>>(),
        ScalarFuncSig::LtString => compare_fn_meta::<BasicComparer<Bytes, CmpOpLT>>(),
        ScalarFuncSig::LtTime => compare_fn_meta::<BasicComparer<DateTime, CmpOpLT>>(),
        ScalarFuncSig::LtDuration => compare_fn_meta::<BasicComparer<Duration, CmpOpLT>>(),
        ScalarFuncSig::LtJson => compare_fn_meta::<BasicComparer<Json, CmpOpLT>>(),
        ScalarFuncSig::LeInt => map_int_sig(value, children, compare_mapper::<CmpOpLE>)?,
        ScalarFuncSig::LeReal => compare_fn_meta::<BasicComparer<Real, CmpOpLE>>(),
        ScalarFuncSig::LeDecimal => compare_fn_meta::<BasicComparer<Decimal, CmpOpLE>>(),
        ScalarFuncSig::LeString => compare_fn_meta::<BasicComparer<Bytes, CmpOpLE>>(),
        ScalarFuncSig::LeTime => compare_fn_meta::<BasicComparer<DateTime, CmpOpLE>>(),
        ScalarFuncSig::LeDuration => compare_fn_meta::<BasicComparer<Duration, CmpOpLE>>(),
        ScalarFuncSig::LeJson => compare_fn_meta::<BasicComparer<Json, CmpOpLE>>(),
        ScalarFuncSig::GtInt => map_int_sig(value, children, compare_mapper::<CmpOpGT>)?,
        ScalarFuncSig::GtReal => compare_fn_meta::<BasicComparer<Real, CmpOpGT>>(),
        ScalarFuncSig::GtDecimal => compare_fn_meta::<BasicComparer<Decimal, CmpOpGT>>(),
        ScalarFuncSig::GtString => compare_fn_meta::<BasicComparer<Bytes, CmpOpGT>>(),
        ScalarFuncSig::GtTime => compare_fn_meta::<BasicComparer<DateTime, CmpOpGT>>(),
        ScalarFuncSig::GtDuration => compare_fn_meta::<BasicComparer<Duration, CmpOpGT>>(),
        ScalarFuncSig::GtJson => compare_fn_meta::<BasicComparer<Json, CmpOpGT>>(),
        ScalarFuncSig::GeInt => map_int_sig(value, children, compare_mapper::<CmpOpGE>)?,
        ScalarFuncSig::GeReal => compare_fn_meta::<BasicComparer<Real, CmpOpGE>>(),
        ScalarFuncSig::GeDecimal => compare_fn_meta::<BasicComparer<Decimal, CmpOpGE>>(),
        ScalarFuncSig::GeString => compare_fn_meta::<BasicComparer<Bytes, CmpOpGE>>(),
        ScalarFuncSig::GeTime => compare_fn_meta::<BasicComparer<DateTime, CmpOpGE>>(),
        ScalarFuncSig::GeDuration => compare_fn_meta::<BasicComparer<Duration, CmpOpGE>>(),
        ScalarFuncSig::GeJson => compare_fn_meta::<BasicComparer<Json, CmpOpGE>>(),
        ScalarFuncSig::NeInt => map_int_sig(value, children, compare_mapper::<CmpOpNE>)?,
        ScalarFuncSig::NeReal => compare_fn_meta::<BasicComparer<Real, CmpOpNE>>(),
        ScalarFuncSig::NeDecimal => compare_fn_meta::<BasicComparer<Decimal, CmpOpNE>>(),
        ScalarFuncSig::NeString => compare_fn_meta::<BasicComparer<Bytes, CmpOpNE>>(),
        ScalarFuncSig::NeTime => compare_fn_meta::<BasicComparer<DateTime, CmpOpNE>>(),
        ScalarFuncSig::NeDuration => compare_fn_meta::<BasicComparer<Duration, CmpOpNE>>(),
        ScalarFuncSig::NeJson => compare_fn_meta::<BasicComparer<Json, CmpOpNE>>(),
        ScalarFuncSig::EqInt => map_int_sig(value, children, compare_mapper::<CmpOpEQ>)?,
        ScalarFuncSig::EqReal => compare_fn_meta::<BasicComparer<Real, CmpOpEQ>>(),
        ScalarFuncSig::EqDecimal => compare_fn_meta::<BasicComparer<Decimal, CmpOpEQ>>(),
        ScalarFuncSig::EqString => compare_fn_meta::<BasicComparer<Bytes, CmpOpEQ>>(),
        ScalarFuncSig::EqTime => compare_fn_meta::<BasicComparer<DateTime, CmpOpEQ>>(),
        ScalarFuncSig::EqDuration => compare_fn_meta::<BasicComparer<Duration, CmpOpEQ>>(),
        ScalarFuncSig::EqJson => compare_fn_meta::<BasicComparer<Json, CmpOpEQ>>(),
        ScalarFuncSig::NullEqInt => map_int_sig(value, children, compare_mapper::<CmpOpNullEQ>)?,
        ScalarFuncSig::NullEqReal => compare_fn_meta::<BasicComparer<Real, CmpOpNullEQ>>(),
        ScalarFuncSig::NullEqDecimal => compare_fn_meta::<BasicComparer<Decimal, CmpOpNullEQ>>(),
        ScalarFuncSig::NullEqString => compare_fn_meta::<BasicComparer<Bytes, CmpOpNullEQ>>(),
        ScalarFuncSig::NullEqTime => compare_fn_meta::<BasicComparer<DateTime, CmpOpNullEQ>>(),
        ScalarFuncSig::NullEqDuration => compare_fn_meta::<BasicComparer<Duration, CmpOpNullEQ>>(),
        ScalarFuncSig::NullEqJson => compare_fn_meta::<BasicComparer<Json, CmpOpNullEQ>>(),
        ScalarFuncSig::IntIsNull => is_null_fn_meta::<Int>(),
        ScalarFuncSig::RealIsNull => is_null_fn_meta::<Real>(),
        ScalarFuncSig::DecimalIsNull => is_null_fn_meta::<Decimal>(),
        ScalarFuncSig::StringIsNull => is_null_fn_meta::<Bytes>(),
        ScalarFuncSig::TimeIsNull => is_null_fn_meta::<DateTime>(),
        ScalarFuncSig::DurationIsNull => is_null_fn_meta::<Duration>(),
        ScalarFuncSig::JsonIsNull => is_null_fn_meta::<Json>(),
        ScalarFuncSig::IntIsTrue => int_is_true_fn_meta(),
        ScalarFuncSig::RealIsTrue => real_is_true_fn_meta(),
        ScalarFuncSig::DecimalIsTrue => decimal_is_true_fn_meta(),
        ScalarFuncSig::IntIsFalse => int_is_false_fn_meta(),
        ScalarFuncSig::RealIsFalse => real_is_false_fn_meta(),
        ScalarFuncSig::DecimalIsFalse => decimal_is_false_fn_meta(),
        ScalarFuncSig::LogicalAnd => logical_and_fn_meta(),
        ScalarFuncSig::LogicalOr => logical_or_fn_meta(),
        ScalarFuncSig::UnaryNotInt => unary_not_int_fn_meta(),
        ScalarFuncSig::UnaryNotReal => unary_not_real_fn_meta(),
        ScalarFuncSig::UnaryNotDecimal => unary_not_decimal_fn_meta(),
        ScalarFuncSig::PlusInt => map_int_sig(value, children, plus_mapper)?,
        ScalarFuncSig::PlusReal => arithmetic_fn_meta::<RealPlus>(),
        ScalarFuncSig::PlusDecimal => arithmetic_fn_meta::<DecimalPlus>(),
        ScalarFuncSig::MinusInt => map_int_sig(value, children, minus_mapper)?,
        ScalarFuncSig::MinusReal => arithmetic_fn_meta::<RealMinus>(),
        ScalarFuncSig::MinusDecimal => arithmetic_fn_meta::<DecimalMinus>(),
        ScalarFuncSig::MultiplyDecimal => arithmetic_fn_meta::<DecimalMultiply>(),
        ScalarFuncSig::MultiplyInt => map_int_sig(value, children, multiply_mapper)?,
        ScalarFuncSig::MultiplyIntUnsigned => arithmetic_fn_meta::<UintUintMultiply>(),
        ScalarFuncSig::MultiplyReal => arithmetic_fn_meta::<RealMultiply>(),
        ScalarFuncSig::ModReal => arithmetic_fn_meta::<RealMod>(),
        ScalarFuncSig::ModDecimal => arithmetic_with_ctx_fn_meta::<DecimalMod>(),
        ScalarFuncSig::DivideDecimal => arithmetic_with_ctx_fn_meta::<DecimalDivide>(),
        ScalarFuncSig::DivideReal => arithmetic_with_ctx_fn_meta::<RealDivide>(),
        ScalarFuncSig::ModInt => map_int_sig(value, children, mod_mapper)?,
        ScalarFuncSig::LikeSig => like_fn_meta(),
        ScalarFuncSig::IfNullInt => if_null_fn_meta::<Int>(),
        ScalarFuncSig::IfNullReal => if_null_fn_meta::<Real>(),
        ScalarFuncSig::IfNullString => if_null_fn_meta::<Bytes>(),
        ScalarFuncSig::IfNullDecimal => if_null_fn_meta::<Decimal>(),
        ScalarFuncSig::IfNullTime => if_null_fn_meta::<DateTime>(),
        ScalarFuncSig::IfNullDuration => if_null_fn_meta::<Duration>(),
        ScalarFuncSig::IfNullJson => if_null_fn_meta::<Json>(),
        ScalarFuncSig::IntDivideInt => map_int_sig(value, children, divide_mapper)?,
        ScalarFuncSig::IntDivideDecimal => int_divide_decimal_fn_meta(),
        ScalarFuncSig::CaseWhenInt => case_when_fn_meta::<Int>(),
        ScalarFuncSig::CaseWhenReal => case_when_fn_meta::<Real>(),
        ScalarFuncSig::CaseWhenString => case_when_fn_meta::<Bytes>(),
        ScalarFuncSig::CaseWhenDecimal => case_when_fn_meta::<Decimal>(),
        ScalarFuncSig::CaseWhenTime => case_when_fn_meta::<DateTime>(),
        ScalarFuncSig::CaseWhenDuration => case_when_fn_meta::<Duration>(),
        ScalarFuncSig::CaseWhenJson => case_when_fn_meta::<Json>(),
        ScalarFuncSig::DateFormatSig => date_format_fn_meta(),
        ScalarFuncSig::AbsInt => abs_int_fn_meta(),
        ScalarFuncSig::AbsUInt => abs_uint_fn_meta(),
        ScalarFuncSig::AbsReal => abs_real_fn_meta(),
        ScalarFuncSig::AbsDecimal => abs_decimal_fn_meta(),
        ScalarFuncSig::CoalesceInt => coalesce_fn_meta::<Int>(),
        ScalarFuncSig::CoalesceReal => coalesce_fn_meta::<Real>(),
        ScalarFuncSig::CoalesceString => coalesce_fn_meta::<Bytes>(),
        ScalarFuncSig::CoalesceDecimal => coalesce_fn_meta::<Decimal>(),
        ScalarFuncSig::CoalesceTime => coalesce_fn_meta::<DateTime>(),
        ScalarFuncSig::CoalesceDuration => coalesce_fn_meta::<Duration>(),
        ScalarFuncSig::CoalesceJson => coalesce_fn_meta::<Json>(),
        ScalarFuncSig::InInt => compare_in_fn_meta::<Int>(),
        ScalarFuncSig::InReal => compare_in_fn_meta::<Real>(),
        ScalarFuncSig::InString => compare_in_fn_meta::<Bytes>(),
        ScalarFuncSig::InDecimal => compare_in_fn_meta::<Decimal>(),
        ScalarFuncSig::InTime => compare_in_fn_meta::<DateTime>(),
        ScalarFuncSig::InDuration => compare_in_fn_meta::<Duration>(),
        ScalarFuncSig::InJson => compare_in_fn_meta::<Json>(),
        ScalarFuncSig::IfReal => if_condition_fn_meta::<Real>(),
        ScalarFuncSig::IfJson => if_condition_fn_meta::<Json>(),
        ScalarFuncSig::IfInt => if_condition_fn_meta::<Int>(),
        ScalarFuncSig::IfDuration => if_condition_fn_meta::<Duration>(),
        ScalarFuncSig::IfString => if_condition_fn_meta::<Bytes>(),
        ScalarFuncSig::IfTime => if_condition_fn_meta::<DateTime>(),
        ScalarFuncSig::IfDecimal => if_condition_fn_meta::<Decimal>(),
        ScalarFuncSig::JsonTypeSig => json_type_fn_meta(),
<<<<<<< HEAD
        ScalarFuncSig::JsonArraySig => json_array_fn_meta(),
        ScalarFuncSig::JsonMergeSig => json_merge_fn_meta(),
        ScalarFuncSig::JsonObjectSig => json_object_fn_meta(),
=======
        ScalarFuncSig::JsonUnquoteSig => json_unquote_fn_meta(),
>>>>>>> fcb70bd3
        _ => return Err(other_err!(
            "ScalarFunction {:?} is not supported in batch mode",
            value
        )),
    })
}<|MERGE_RESOLUTION|>--- conflicted
+++ resolved
@@ -237,13 +237,10 @@
         ScalarFuncSig::IfTime => if_condition_fn_meta::<DateTime>(),
         ScalarFuncSig::IfDecimal => if_condition_fn_meta::<Decimal>(),
         ScalarFuncSig::JsonTypeSig => json_type_fn_meta(),
-<<<<<<< HEAD
         ScalarFuncSig::JsonArraySig => json_array_fn_meta(),
         ScalarFuncSig::JsonMergeSig => json_merge_fn_meta(),
         ScalarFuncSig::JsonObjectSig => json_object_fn_meta(),
-=======
         ScalarFuncSig::JsonUnquoteSig => json_unquote_fn_meta(),
->>>>>>> fcb70bd3
         _ => return Err(other_err!(
             "ScalarFunction {:?} is not supported in batch mode",
             value
