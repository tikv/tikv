--- conflicted
+++ resolved
@@ -352,11 +352,8 @@
         ScalarFuncSig::RTrim => rtrim_fn_meta(),
         ScalarFuncSig::Left => left_fn_meta(),
         ScalarFuncSig::LocateBinary2Args => locate_binary_2_args_fn_meta(),
-<<<<<<< HEAD
         ScalarFuncSig::Uncompress => uncompress_fn_meta(),
-=======
         ScalarFuncSig::LocateBinary3Args => locate_binary_3_args_fn_meta(),
->>>>>>> 6b3c75ec
         _ => return Err(other_err!(
             "ScalarFunction {:?} is not supported in batch mode",
             value
