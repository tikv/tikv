// Copyright 2019 TiKV Project Authors. Licensed under Apache-2.0.

pub mod types;

pub mod impl_arithmetic;
pub mod impl_cast;
pub mod impl_compare;
pub mod impl_control;
pub mod impl_json;
pub mod impl_like;
pub mod impl_math;
pub mod impl_op;
pub mod impl_string;
pub mod impl_time;

pub use self::types::*;

use tidb_query_datatype::{FieldTypeAccessor, FieldTypeFlag};
use tipb::{Expr, ScalarFuncSig};

use crate::codec::data_type::*;
use crate::Result;

use self::impl_arithmetic::*;
use self::impl_cast::*;
use self::impl_compare::*;
use self::impl_control::*;
use self::impl_json::*;
use self::impl_like::*;
use self::impl_math::*;
use self::impl_op::*;
use self::impl_string::*;
use self::impl_time::*;

fn map_int_sig<F>(value: ScalarFuncSig, children: &[Expr], mapper: F) -> Result<RpnFnMeta>
where
    F: Fn(bool, bool) -> RpnFnMeta,
{
    // FIXME: The signature for different signed / unsigned int should be inferred at TiDB side.
    if children.len() != 2 {
        return Err(other_err!(
            "ScalarFunction {:?} (params = {}) is not supported in batch mode",
            value,
            children.len()
        ));
    }
    let lhs_is_unsigned = children[0]
        .get_field_type()
        .as_accessor()
        .flag()
        .contains(FieldTypeFlag::UNSIGNED);
    let rhs_is_unsigned = children[1]
        .get_field_type()
        .as_accessor()
        .flag()
        .contains(FieldTypeFlag::UNSIGNED);
    Ok(mapper(lhs_is_unsigned, rhs_is_unsigned))
}

fn compare_mapper<F: CmpOp>(lhs_is_unsigned: bool, rhs_is_unsigned: bool) -> RpnFnMeta {
    match (lhs_is_unsigned, rhs_is_unsigned) {
        (false, false) => compare_fn_meta::<BasicComparer<Int, F>>(),
        (false, true) => compare_fn_meta::<IntUintComparer<F>>(),
        (true, false) => compare_fn_meta::<UintIntComparer<F>>(),
        (true, true) => compare_fn_meta::<UintUintComparer<F>>(),
    }
}

fn plus_mapper(lhs_is_unsigned: bool, rhs_is_unsigned: bool) -> RpnFnMeta {
    match (lhs_is_unsigned, rhs_is_unsigned) {
        (false, false) => arithmetic_fn_meta::<IntIntPlus>(),
        (false, true) => arithmetic_fn_meta::<IntUintPlus>(),
        (true, false) => arithmetic_fn_meta::<UintIntPlus>(),
        (true, true) => arithmetic_fn_meta::<UintUintPlus>(),
    }
}

fn minus_mapper(lhs_is_unsigned: bool, rhs_is_unsigned: bool) -> RpnFnMeta {
    match (lhs_is_unsigned, rhs_is_unsigned) {
        (false, false) => arithmetic_fn_meta::<IntIntMinus>(),
        (false, true) => arithmetic_fn_meta::<IntUintMinus>(),
        (true, false) => arithmetic_fn_meta::<UintIntMinus>(),
        (true, true) => arithmetic_fn_meta::<UintUintMinus>(),
    }
}

fn multiply_mapper(lhs_is_unsigned: bool, rhs_is_unsigned: bool) -> RpnFnMeta {
    match (lhs_is_unsigned, rhs_is_unsigned) {
        (false, false) => arithmetic_fn_meta::<IntIntMultiply>(),
        (false, true) => arithmetic_fn_meta::<IntUintMultiply>(),
        (true, false) => arithmetic_fn_meta::<UintIntMultiply>(),
        (true, true) => arithmetic_fn_meta::<UintUintMultiply>(),
    }
}

fn mod_mapper(lhs_is_unsigned: bool, rhs_is_unsigned: bool) -> RpnFnMeta {
    match (lhs_is_unsigned, rhs_is_unsigned) {
        (false, false) => arithmetic_fn_meta::<IntIntMod>(),
        (false, true) => arithmetic_fn_meta::<IntUintMod>(),
        (true, false) => arithmetic_fn_meta::<UintIntMod>(),
        (true, true) => arithmetic_fn_meta::<UintUintMod>(),
    }
}

fn divide_mapper(lhs_is_unsigned: bool, rhs_is_unsigned: bool) -> RpnFnMeta {
    match (lhs_is_unsigned, rhs_is_unsigned) {
        (false, false) => arithmetic_fn_meta::<IntDivideInt>(),
        (false, true) => arithmetic_fn_meta::<IntDivideUint>(),
        (true, false) => arithmetic_fn_meta::<UintDivideInt>(),
        (true, true) => arithmetic_fn_meta::<UintDivideUint>(),
    }
}

#[rustfmt::skip]
fn map_expr_node_to_rpn_func(expr: &Expr) -> Result<RpnFnMeta> {
    let value = expr.get_sig();
    let children = expr.get_children();
    Ok(match value {
        ScalarFuncSig::LtInt => map_int_sig(value, children, compare_mapper::<CmpOpLT>)?,
        ScalarFuncSig::LtReal => compare_fn_meta::<BasicComparer<Real, CmpOpLT>>(),
        ScalarFuncSig::LtDecimal => compare_fn_meta::<BasicComparer<Decimal, CmpOpLT>>(),
        ScalarFuncSig::LtString => compare_fn_meta::<BasicComparer<Bytes, CmpOpLT>>(),
        ScalarFuncSig::LtTime => compare_fn_meta::<BasicComparer<DateTime, CmpOpLT>>(),
        ScalarFuncSig::LtDuration => compare_fn_meta::<BasicComparer<Duration, CmpOpLT>>(),
        ScalarFuncSig::LtJson => compare_fn_meta::<BasicComparer<Json, CmpOpLT>>(),
        ScalarFuncSig::LeInt => map_int_sig(value, children, compare_mapper::<CmpOpLE>)?,
        ScalarFuncSig::LeReal => compare_fn_meta::<BasicComparer<Real, CmpOpLE>>(),
        ScalarFuncSig::LeDecimal => compare_fn_meta::<BasicComparer<Decimal, CmpOpLE>>(),
        ScalarFuncSig::LeString => compare_fn_meta::<BasicComparer<Bytes, CmpOpLE>>(),
        ScalarFuncSig::LeTime => compare_fn_meta::<BasicComparer<DateTime, CmpOpLE>>(),
        ScalarFuncSig::LeDuration => compare_fn_meta::<BasicComparer<Duration, CmpOpLE>>(),
        ScalarFuncSig::LeJson => compare_fn_meta::<BasicComparer<Json, CmpOpLE>>(),
        ScalarFuncSig::GtInt => map_int_sig(value, children, compare_mapper::<CmpOpGT>)?,
        ScalarFuncSig::GtReal => compare_fn_meta::<BasicComparer<Real, CmpOpGT>>(),
        ScalarFuncSig::GtDecimal => compare_fn_meta::<BasicComparer<Decimal, CmpOpGT>>(),
        ScalarFuncSig::GtString => compare_fn_meta::<BasicComparer<Bytes, CmpOpGT>>(),
        ScalarFuncSig::GtTime => compare_fn_meta::<BasicComparer<DateTime, CmpOpGT>>(),
        ScalarFuncSig::GtDuration => compare_fn_meta::<BasicComparer<Duration, CmpOpGT>>(),
        ScalarFuncSig::GtJson => compare_fn_meta::<BasicComparer<Json, CmpOpGT>>(),
        ScalarFuncSig::GeInt => map_int_sig(value, children, compare_mapper::<CmpOpGE>)?,
        ScalarFuncSig::GeReal => compare_fn_meta::<BasicComparer<Real, CmpOpGE>>(),
        ScalarFuncSig::GeDecimal => compare_fn_meta::<BasicComparer<Decimal, CmpOpGE>>(),
        ScalarFuncSig::GeString => compare_fn_meta::<BasicComparer<Bytes, CmpOpGE>>(),
        ScalarFuncSig::GeTime => compare_fn_meta::<BasicComparer<DateTime, CmpOpGE>>(),
        ScalarFuncSig::GeDuration => compare_fn_meta::<BasicComparer<Duration, CmpOpGE>>(),
        ScalarFuncSig::GeJson => compare_fn_meta::<BasicComparer<Json, CmpOpGE>>(),
        ScalarFuncSig::NeInt => map_int_sig(value, children, compare_mapper::<CmpOpNE>)?,
        ScalarFuncSig::NeReal => compare_fn_meta::<BasicComparer<Real, CmpOpNE>>(),
        ScalarFuncSig::NeDecimal => compare_fn_meta::<BasicComparer<Decimal, CmpOpNE>>(),
        ScalarFuncSig::NeString => compare_fn_meta::<BasicComparer<Bytes, CmpOpNE>>(),
        ScalarFuncSig::NeTime => compare_fn_meta::<BasicComparer<DateTime, CmpOpNE>>(),
        ScalarFuncSig::NeDuration => compare_fn_meta::<BasicComparer<Duration, CmpOpNE>>(),
        ScalarFuncSig::NeJson => compare_fn_meta::<BasicComparer<Json, CmpOpNE>>(),
        ScalarFuncSig::EqInt => map_int_sig(value, children, compare_mapper::<CmpOpEQ>)?,
        ScalarFuncSig::EqReal => compare_fn_meta::<BasicComparer<Real, CmpOpEQ>>(),
        ScalarFuncSig::EqDecimal => compare_fn_meta::<BasicComparer<Decimal, CmpOpEQ>>(),
        ScalarFuncSig::EqString => compare_fn_meta::<BasicComparer<Bytes, CmpOpEQ>>(),
        ScalarFuncSig::EqTime => compare_fn_meta::<BasicComparer<DateTime, CmpOpEQ>>(),
        ScalarFuncSig::EqDuration => compare_fn_meta::<BasicComparer<Duration, CmpOpEQ>>(),
        ScalarFuncSig::EqJson => compare_fn_meta::<BasicComparer<Json, CmpOpEQ>>(),
        ScalarFuncSig::NullEqInt => map_int_sig(value, children, compare_mapper::<CmpOpNullEQ>)?,
        ScalarFuncSig::NullEqReal => compare_fn_meta::<BasicComparer<Real, CmpOpNullEQ>>(),
        ScalarFuncSig::NullEqDecimal => compare_fn_meta::<BasicComparer<Decimal, CmpOpNullEQ>>(),
        ScalarFuncSig::NullEqString => compare_fn_meta::<BasicComparer<Bytes, CmpOpNullEQ>>(),
        ScalarFuncSig::NullEqTime => compare_fn_meta::<BasicComparer<DateTime, CmpOpNullEQ>>(),
        ScalarFuncSig::NullEqDuration => compare_fn_meta::<BasicComparer<Duration, CmpOpNullEQ>>(),
        ScalarFuncSig::NullEqJson => compare_fn_meta::<BasicComparer<Json, CmpOpNullEQ>>(),
        ScalarFuncSig::IntIsNull => is_null_fn_meta::<Int>(),
        ScalarFuncSig::RealIsNull => is_null_fn_meta::<Real>(),
        ScalarFuncSig::DecimalIsNull => is_null_fn_meta::<Decimal>(),
        ScalarFuncSig::StringIsNull => is_null_fn_meta::<Bytes>(),
        ScalarFuncSig::TimeIsNull => is_null_fn_meta::<DateTime>(),
        ScalarFuncSig::DurationIsNull => is_null_fn_meta::<Duration>(),
        ScalarFuncSig::JsonIsNull => is_null_fn_meta::<Json>(),
        ScalarFuncSig::IntIsTrue => int_is_true_fn_meta(),
        ScalarFuncSig::RealIsTrue => real_is_true_fn_meta(),
        ScalarFuncSig::DecimalIsTrue => decimal_is_true_fn_meta(),
        ScalarFuncSig::IntIsFalse => int_is_false_fn_meta(),
        ScalarFuncSig::RealIsFalse => real_is_false_fn_meta(),
        ScalarFuncSig::DecimalIsFalse => decimal_is_false_fn_meta(),
        ScalarFuncSig::LogicalAnd => logical_and_fn_meta(),
        ScalarFuncSig::LogicalOr => logical_or_fn_meta(),
        ScalarFuncSig::LogicalXor => logical_xor_fn_meta(),
        ScalarFuncSig::UnaryNotInt => unary_not_int_fn_meta(),
        ScalarFuncSig::UnaryNotReal => unary_not_real_fn_meta(),
        ScalarFuncSig::UnaryNotDecimal => unary_not_decimal_fn_meta(),
        ScalarFuncSig::BitAndSig => bit_and_fn_meta(),
        ScalarFuncSig::BitOrSig => bit_or_fn_meta(),
        ScalarFuncSig::BitXorSig => bit_xor_fn_meta(),
        ScalarFuncSig::BitNegSig => bit_neg_fn_meta(),
        ScalarFuncSig::LeftShift => left_shift_fn_meta(),
        ScalarFuncSig::PlusInt => map_int_sig(value, children, plus_mapper)?,
        ScalarFuncSig::PlusReal => arithmetic_fn_meta::<RealPlus>(),
        ScalarFuncSig::PlusDecimal => arithmetic_fn_meta::<DecimalPlus>(),
        ScalarFuncSig::MinusInt => map_int_sig(value, children, minus_mapper)?,
        ScalarFuncSig::MinusReal => arithmetic_fn_meta::<RealMinus>(),
        ScalarFuncSig::MinusDecimal => arithmetic_fn_meta::<DecimalMinus>(),
        ScalarFuncSig::MultiplyDecimal => arithmetic_fn_meta::<DecimalMultiply>(),
        ScalarFuncSig::MultiplyInt => map_int_sig(value, children, multiply_mapper)?,
        ScalarFuncSig::MultiplyIntUnsigned => arithmetic_fn_meta::<UintUintMultiply>(),
        ScalarFuncSig::MultiplyReal => arithmetic_fn_meta::<RealMultiply>(),
        ScalarFuncSig::ModReal => arithmetic_fn_meta::<RealMod>(),
        ScalarFuncSig::ModDecimal => arithmetic_with_ctx_fn_meta::<DecimalMod>(),
        ScalarFuncSig::DivideDecimal => arithmetic_with_ctx_fn_meta::<DecimalDivide>(),
        ScalarFuncSig::DivideReal => arithmetic_with_ctx_fn_meta::<RealDivide>(),
        ScalarFuncSig::ModInt => map_int_sig(value, children, mod_mapper)?,
        ScalarFuncSig::LikeSig => like_fn_meta(),
        ScalarFuncSig::IfNullInt => if_null_fn_meta::<Int>(),
        ScalarFuncSig::IfNullReal => if_null_fn_meta::<Real>(),
        ScalarFuncSig::IfNullString => if_null_fn_meta::<Bytes>(),
        ScalarFuncSig::IfNullDecimal => if_null_fn_meta::<Decimal>(),
        ScalarFuncSig::IfNullTime => if_null_fn_meta::<DateTime>(),
        ScalarFuncSig::IfNullDuration => if_null_fn_meta::<Duration>(),
        ScalarFuncSig::IfNullJson => if_null_fn_meta::<Json>(),
        ScalarFuncSig::IntDivideInt => map_int_sig(value, children, divide_mapper)?,
        ScalarFuncSig::IntDivideDecimal => int_divide_decimal_fn_meta(),
        ScalarFuncSig::CaseWhenInt => case_when_fn_meta::<Int>(),
        ScalarFuncSig::CaseWhenReal => case_when_fn_meta::<Real>(),
        ScalarFuncSig::CaseWhenString => case_when_fn_meta::<Bytes>(),
        ScalarFuncSig::CaseWhenDecimal => case_when_fn_meta::<Decimal>(),
        ScalarFuncSig::CaseWhenTime => case_when_fn_meta::<DateTime>(),
        ScalarFuncSig::CaseWhenDuration => case_when_fn_meta::<Duration>(),
        ScalarFuncSig::CaseWhenJson => case_when_fn_meta::<Json>(),
        ScalarFuncSig::DateFormatSig => date_format_fn_meta(),
        ScalarFuncSig::AbsInt => abs_int_fn_meta(),
        ScalarFuncSig::AbsUInt => abs_uint_fn_meta(),
        ScalarFuncSig::AbsReal => abs_real_fn_meta(),
        ScalarFuncSig::AbsDecimal => abs_decimal_fn_meta(),
        ScalarFuncSig::CeilReal => ceil_fn_meta::<CeilReal>(),
        ScalarFuncSig::CeilDecToDec => ceil_fn_meta::<CeilDecToDec>(),
        ScalarFuncSig::CeilDecToInt => ceil_fn_meta::<CeilDecToInt>(),
        ScalarFuncSig::CeilIntToInt => ceil_fn_meta::<CeilIntToInt>(),
        ScalarFuncSig::FloorReal => floor_fn_meta::<FloorReal>(),
        ScalarFuncSig::FloorDecToInt => floor_fn_meta::<FloorDecToInt>(),
        ScalarFuncSig::FloorDecToDec => floor_fn_meta::<FloorDecToDec>(),
        ScalarFuncSig::FloorIntToInt => floor_fn_meta::<FloorIntToInt>(),
        ScalarFuncSig::Pi => pi_fn_meta(),
        ScalarFuncSig::Log1Arg => log_1_arg_fn_meta(),
        ScalarFuncSig::Log2Args => log_2_arg_fn_meta(),
        ScalarFuncSig::Log2 => log2_fn_meta(),
        ScalarFuncSig::Log10 => log10_fn_meta(),
        ScalarFuncSig::Sin => sin_fn_meta(),
        ScalarFuncSig::Cos => cos_fn_meta(),
        ScalarFuncSig::Tan => tan_fn_meta(),
        ScalarFuncSig::Cot => cot_fn_meta(),
        ScalarFuncSig::Asin => asin_fn_meta(),
        ScalarFuncSig::Acos => acos_fn_meta(),
        ScalarFuncSig::Atan1Arg => atan_1_arg_fn_meta(),
        ScalarFuncSig::Atan2Args => atan_2_args_fn_meta(),
        ScalarFuncSig::CoalesceInt => coalesce_fn_meta::<Int>(),
        ScalarFuncSig::CoalesceReal => coalesce_fn_meta::<Real>(),
        ScalarFuncSig::CoalesceString => coalesce_fn_meta::<Bytes>(),
        ScalarFuncSig::CoalesceDecimal => coalesce_fn_meta::<Decimal>(),
        ScalarFuncSig::CoalesceTime => coalesce_fn_meta::<DateTime>(),
        ScalarFuncSig::CoalesceDuration => coalesce_fn_meta::<Duration>(),
        ScalarFuncSig::CoalesceJson => coalesce_fn_meta::<Json>(),
        ScalarFuncSig::Sign => sign_fn_meta(),
        ScalarFuncSig::Sqrt => sqrt_fn_meta(),
        ScalarFuncSig::Exp => exp_fn_meta(),
<<<<<<< HEAD
        ScalarFuncSig::Conv => conv_fn_meta(),
=======
        ScalarFuncSig::Radians => radians_fn_meta(),
>>>>>>> 111ca92c
        ScalarFuncSig::InInt => compare_in_fn_meta::<Int>(),
        ScalarFuncSig::InReal => compare_in_fn_meta::<Real>(),
        ScalarFuncSig::InString => compare_in_fn_meta::<Bytes>(),
        ScalarFuncSig::InDecimal => compare_in_fn_meta::<Decimal>(),
        ScalarFuncSig::InTime => compare_in_fn_meta::<DateTime>(),
        ScalarFuncSig::InDuration => compare_in_fn_meta::<Duration>(),
        ScalarFuncSig::InJson => compare_in_fn_meta::<Json>(),
        ScalarFuncSig::IfReal => if_condition_fn_meta::<Real>(),
        ScalarFuncSig::IfJson => if_condition_fn_meta::<Json>(),
        ScalarFuncSig::IfInt => if_condition_fn_meta::<Int>(),
        ScalarFuncSig::IfDuration => if_condition_fn_meta::<Duration>(),
        ScalarFuncSig::IfString => if_condition_fn_meta::<Bytes>(),
        ScalarFuncSig::IfTime => if_condition_fn_meta::<DateTime>(),
        ScalarFuncSig::IfDecimal => if_condition_fn_meta::<Decimal>(),
        ScalarFuncSig::JsonTypeSig => json_type_fn_meta(),
        ScalarFuncSig::JsonSetSig => json_set_fn_meta(),
        ScalarFuncSig::JsonReplaceSig => json_replace_fn_meta(),
        ScalarFuncSig::JsonInsertSig => json_insert_fn_meta(),
        ScalarFuncSig::JsonArraySig => json_array_fn_meta(),
        ScalarFuncSig::JsonObjectSig => json_object_fn_meta(),
        ScalarFuncSig::JsonMergeSig => json_merge_fn_meta(),
        ScalarFuncSig::JsonUnquoteSig => json_unquote_fn_meta(),
        ScalarFuncSig::JsonExtractSig => json_extract_fn_meta(),
        ScalarFuncSig::JsonRemoveSig => json_remove_fn_meta(),
        ScalarFuncSig::Bin => bin_fn_meta(),
        ScalarFuncSig::CastIntAsInt |
        ScalarFuncSig::CastIntAsReal |
        ScalarFuncSig::CastIntAsString |
        ScalarFuncSig::CastIntAsDecimal |
        ScalarFuncSig::CastIntAsTime |
        ScalarFuncSig::CastIntAsDuration |
        ScalarFuncSig::CastIntAsJson |
        ScalarFuncSig::CastRealAsInt |
        ScalarFuncSig::CastRealAsReal |
        ScalarFuncSig::CastRealAsString |
        ScalarFuncSig::CastRealAsDecimal |
        ScalarFuncSig::CastRealAsTime |
        ScalarFuncSig::CastRealAsDuration |
        ScalarFuncSig::CastRealAsJson |
        ScalarFuncSig::CastDecimalAsInt |
        ScalarFuncSig::CastDecimalAsReal |
        ScalarFuncSig::CastDecimalAsString |
        ScalarFuncSig::CastDecimalAsDecimal |
        ScalarFuncSig::CastDecimalAsTime |
        ScalarFuncSig::CastDecimalAsDuration |
        ScalarFuncSig::CastDecimalAsJson |
        ScalarFuncSig::CastStringAsInt |
        ScalarFuncSig::CastStringAsReal |
        ScalarFuncSig::CastStringAsString |
        ScalarFuncSig::CastStringAsDecimal |
        ScalarFuncSig::CastStringAsTime |
        ScalarFuncSig::CastStringAsDuration |
        ScalarFuncSig::CastStringAsJson |
        ScalarFuncSig::CastTimeAsInt |
        ScalarFuncSig::CastTimeAsReal |
        ScalarFuncSig::CastTimeAsString |
        ScalarFuncSig::CastTimeAsDecimal |
        ScalarFuncSig::CastTimeAsTime |
        ScalarFuncSig::CastTimeAsDuration |
        ScalarFuncSig::CastTimeAsJson |
        ScalarFuncSig::CastDurationAsInt |
        ScalarFuncSig::CastDurationAsReal |
        ScalarFuncSig::CastDurationAsString |
        ScalarFuncSig::CastDurationAsDecimal |
        ScalarFuncSig::CastDurationAsTime |
        ScalarFuncSig::CastDurationAsDuration |
        ScalarFuncSig::CastDurationAsJson |
        ScalarFuncSig::CastJsonAsInt |
        ScalarFuncSig::CastJsonAsReal |
        ScalarFuncSig::CastJsonAsString |
        ScalarFuncSig::CastJsonAsDecimal |
        ScalarFuncSig::CastJsonAsTime |
        ScalarFuncSig::CastJsonAsDuration |
        ScalarFuncSig::CastJsonAsJson => map_cast_func(expr)?,
        ScalarFuncSig::Length => length_fn_meta(),
        ScalarFuncSig::BitLength => bit_length_fn_meta(),
        _ => return Err(other_err!(
            "ScalarFunction {:?} is not supported in batch mode",
            value
        )),
    })
}<|MERGE_RESOLUTION|>--- conflicted
+++ resolved
@@ -257,11 +257,8 @@
         ScalarFuncSig::Sign => sign_fn_meta(),
         ScalarFuncSig::Sqrt => sqrt_fn_meta(),
         ScalarFuncSig::Exp => exp_fn_meta(),
-<<<<<<< HEAD
         ScalarFuncSig::Conv => conv_fn_meta(),
-=======
         ScalarFuncSig::Radians => radians_fn_meta(),
->>>>>>> 111ca92c
         ScalarFuncSig::InInt => compare_in_fn_meta::<Int>(),
         ScalarFuncSig::InReal => compare_in_fn_meta::<Real>(),
         ScalarFuncSig::InString => compare_in_fn_meta::<Bytes>(),
