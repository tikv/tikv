--- conflicted
+++ resolved
@@ -103,20 +103,11 @@
         // use validator_ptr to testing the test arguments.
         let func: RpnFnMeta = super::super::map_pb_sig_to_rpn_func(sig, &children_ed).unwrap();
         let ret_field_type = ret_field_type.into();
-<<<<<<< HEAD
-        if validate {
-            let mut fun_sig_expr = Expr::default();
-
-            fun_sig_expr.set_sig(sig);
-            fun_sig_expr.set_children(children_ed.clone().into());
-            fun_sig_expr.set_field_type(ret_field_type.clone());
-=======
 
         let mut fun_sig_expr = Expr::default();
         fun_sig_expr.set_sig(sig);
         fun_sig_expr.set_children(children_ed.clone().into());
         fun_sig_expr.set_field_type(ret_field_type.clone());
->>>>>>> c16268bb
 
         if let Err(e) = (func.validator_ptr)(&fun_sig_expr) {
             return (Err(e), context);
