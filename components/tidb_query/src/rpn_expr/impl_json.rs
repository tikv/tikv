// Copyright 2019 TiKV Project Authors. Licensed under Apache-2.0.

use std::collections::BTreeMap;

use tidb_query_codegen::rpn_fn;
use tidb_query_datatype::EvalType;

use crate::codec::data_type::*;
use crate::codec::mysql::json::*;
use crate::Result;

#[rpn_fn]
#[inline]
fn json_type(arg: &Option<Json>) -> Result<Option<Bytes>> {
    Ok(arg
        .as_ref()
        .map(|json_arg| Bytes::from(json_arg.json_type())))
}

#[rpn_fn(varg)]
#[inline]
fn json_array(args: &[&Option<Json>]) -> Result<Option<Json>> {
    Ok(Some(Json::Array(
        args.iter()
            .map(|json| match json {
                None => Json::None,
                Some(json) => json.to_owned(),
            })
            .collect(),
    )))
}

<<<<<<< HEAD
fn json_object_validator(expr: &tipb::Expr) -> Result<()> {
    for chunk in expr.get_children().chunks(2) {
        if chunk.len() == 1 {
            return Err(other_err!(
                "Incorrect parameter count in the call to native function 'JSON_OBJECT'"
            ));
        } else {
            super::function::validate_expr_return_type(&chunk[0], EvalType::Bytes)?;
            super::function::validate_expr_return_type(&chunk[1], EvalType::Json)?;
        }
    }
    Ok(())
}

/// Required args like `&[(&Option<Byte>, &Option<Json>)]`.
#[rpn_fn(raw_varg, extra_validator = json_object_validator)]
#[inline]
fn json_object(raw_args: &[ScalarValueRef]) -> Result<Option<Json>> {
    let mut pairs = BTreeMap::new();
    for chunk in raw_args.chunks(2) {
        // chunk.len() must be 1 or 2 here.
        let key = Evaluable::borrow_scalar_value_ref(&chunk[0])
            .as_ref()
            .map_or_else(
                || {
                    Err(other_err!(
                        "Data truncation: JSON documents may not contain NULL member names."
                    ))
                },
                |v: &Bytes| {
                    String::from_utf8(v.to_owned()).map_err(|e| crate::codec::Error::from(e).into())
                },
            )?;

        let value = Evaluable::borrow_scalar_value_ref(&chunk[1])
            .as_ref()
            .map_or(Json::None, |v: &Json| v.to_owned());

        pairs.insert(key, value);
    }
    Ok(Some(Json::Object(pairs)))
=======
// According to mysql 5.7,
// arguments of json_merge should not be less than 2.
#[rpn_fn(varg, min_args = 2)]
#[inline]
pub fn json_merge(args: &[&Option<Json>]) -> Result<Option<Json>> {
    // min_args = 2, so it's ok to call args[0]
    let base_json = match args[0] {
        None => return Ok(None),
        Some(json) => json.to_owned(),
    };

    Ok(args[1..]
        .iter()
        .try_fold(base_json, move |base, json_to_merge| {
            json_to_merge
                .as_ref()
                .map(|json| base.merge(json.to_owned()))
        }))
>>>>>>> b9a806db
}

#[rpn_fn]
#[inline]
fn json_unquote(arg: &Option<Json>) -> Result<Option<Bytes>> {
    arg.as_ref().map_or(Ok(None), |json_arg| {
        Ok(Some(Bytes::from(json_arg.unquote()?)))
    })
}

#[cfg(test)]
mod tests {
    use std::str::FromStr;

    use tipb::ScalarFuncSig;

    use super::*;
    use crate::rpn_expr::types::test_util::RpnFnScalarEvaluator;

    #[test]
    fn test_json_type() {
        let cases = vec![
            (None, None),
            (Some(r#"true"#), Some("BOOLEAN")),
            (Some(r#"null"#), Some("NULL")),
            (Some(r#"-3"#), Some("INTEGER")),
            (Some(r#"3"#), Some("UNSIGNED INTEGER")),
            (Some(r#"3.14"#), Some("DOUBLE")),
            (Some(r#"[1, 2, 3]"#), Some("ARRAY")),
            (Some(r#"{"name": 123}"#), Some("OBJECT")),
        ];

        for (arg, expect_output) in cases {
            let arg = arg.map(|input| Json::from_str(input).unwrap());
            let expect_output = expect_output.map(|s| Bytes::from(s));

            let output = RpnFnScalarEvaluator::new()
                .push_param(arg.clone())
                .evaluate(ScalarFuncSig::JsonTypeSig)
                .unwrap();
            assert_eq!(output, expect_output, "{:?}", arg);
        }
    }

    #[test]
    fn test_json_array() {
        let cases = vec![
            (vec![], Some(r#"[]"#)),
            (vec![Some(r#"1"#), None], Some(r#"[1, null]"#)),
            (
                vec![
                    Some(r#"1"#),
                    None,
                    Some(r#"2"#),
                    Some(r#""sdf""#),
                    Some(r#""k1""#),
                    Some(r#""v1""#),
                ],
                Some(r#"[1, null, 2, "sdf", "k1", "v1"]"#),
            ),
        ];

        for (vargs, expected) in cases {
            let vargs = vargs
                .into_iter()
                .map(|input| input.map(|s| Json::from_str(s).unwrap()))
                .collect::<Vec<_>>();
            let expected = expected.map(|s| Json::from_str(s).unwrap());

            let output = RpnFnScalarEvaluator::new()
                .push_params(vargs.clone())
                .evaluate(ScalarFuncSig::JsonArraySig)
                .unwrap();
            assert_eq!(output, expected, "{:?}", vargs);
        }
    }

    #[test]
    fn test_json_merge() {
        let cases = vec![
            (vec![None, None], None),
            (vec![Some("{}"), Some("[]")], Some("[{}]")),
            (
                vec![Some(r#"{}"#), Some(r#"[]"#), Some(r#"3"#), Some(r#""4""#)],
                Some(r#"[{}, 3, "4"]"#),
            ),
            (
                vec![Some("[1, 2]"), Some("[3, 4]")],
                Some(r#"[1, 2, 3, 4]"#),
            ),
        ];

        for (vargs, expected) in cases {
            let vargs = vargs
                .into_iter()
                .map(|input| input.map(|s| Json::from_str(s).unwrap()))
                .collect::<Vec<_>>();
            let expected = expected.map(|s| Json::from_str(s).unwrap());

            let output = RpnFnScalarEvaluator::new()
                .push_params(vargs.clone())
                .evaluate(ScalarFuncSig::JsonMergeSig)
                .unwrap();
            assert_eq!(output, expected, "{:?}", vargs);
        }
    }

    #[test]
    fn test_json_unquote() {
        let cases = vec![
            (None, false, None),
            (Some(r"a"), false, Some("a")),
            (Some(r#""3""#), false, Some(r#""3""#)),
            (Some(r#""3""#), true, Some(r#"3"#)),
            (Some(r#"{"a":  "b"}"#), false, Some(r#"{"a":  "b"}"#)),
            (Some(r#"{"a":  "b"}"#), true, Some(r#"{"a":"b"}"#)),
            (
                Some(r#"hello,\"quoted string\",world"#),
                false,
                Some(r#"hello,"quoted string",world"#),
            ),
        ];

        for (arg, parse, expect_output) in cases {
            let arg = arg.map(|input| {
                if parse {
                    input.parse().unwrap()
                } else {
                    Json::String(input.to_string())
                }
            });
            let expect_output = expect_output.map(Bytes::from);

            let output = RpnFnScalarEvaluator::new()
                .push_param(arg.clone())
                .evaluate(ScalarFuncSig::JsonUnquoteSig)
                .unwrap();
            assert_eq!(output, expect_output, "{:?}", arg);
        }
    }
}<|MERGE_RESOLUTION|>--- conflicted
+++ resolved
@@ -30,7 +30,6 @@
     )))
 }
 
-<<<<<<< HEAD
 fn json_object_validator(expr: &tipb::Expr) -> Result<()> {
     for chunk in expr.get_children().chunks(2) {
         if chunk.len() == 1 {
@@ -72,7 +71,8 @@
         pairs.insert(key, value);
     }
     Ok(Some(Json::Object(pairs)))
-=======
+}
+
 // According to mysql 5.7,
 // arguments of json_merge should not be less than 2.
 #[rpn_fn(varg, min_args = 2)]
@@ -91,7 +91,6 @@
                 .as_ref()
                 .map(|json| base.merge(json.to_owned()))
         }))
->>>>>>> b9a806db
 }
 
 #[rpn_fn]
