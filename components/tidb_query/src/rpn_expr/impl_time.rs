--- conflicted
+++ resolved
@@ -8,11 +8,8 @@
 use crate::codec::mysql::time::extension::DateTimeExtension;
 use crate::codec::mysql::Time;
 use crate::codec::Error;
-<<<<<<< HEAD
 use crate::expr_util::time::{month_to_period, period_to_month};
-=======
 use crate::expr::SqlMode;
->>>>>>> e5e0e484
 use crate::Result;
 
 #[rpn_fn(capture = [ctx])]
@@ -113,7 +110,25 @@
     Ok(t.as_ref().map(|t| i64::from(t.subsec_micros())))
 }
 
-<<<<<<< HEAD
+#[rpn_fn(capture = [ctx])]
+#[inline]
+pub fn year(ctx: &mut EvalContext, t: &Option<DateTime>) -> Result<Option<Int>> {
+    let t = match t {
+        Some(v) => v,
+        _ => return Ok(None),
+    };
+
+    if t.is_zero() {
+        if ctx.cfg.sql_mode.contains(SqlMode::NO_ZERO_DATE) {
+            return ctx
+                .handle_invalid_time_error(Error::incorrect_datetime_value(&format!("{}", t)))
+                .map(|_| Ok(None))?;
+        }
+        return Ok(Some(0));
+    }
+    Ok(Some(Int::from(t.year())))
+}
+
 #[rpn_fn]
 #[inline]
 pub fn period_add(p: &Option<Int>, n: &Option<Int>) -> Result<Option<Int>> {
@@ -139,25 +154,6 @@
         )),
         _ => Ok(None),
     }
-=======
-#[rpn_fn(capture = [ctx])]
-#[inline]
-pub fn year(ctx: &mut EvalContext, t: &Option<DateTime>) -> Result<Option<Int>> {
-    let t = match t {
-        Some(v) => v,
-        _ => return Ok(None),
-    };
-
-    if t.is_zero() {
-        if ctx.cfg.sql_mode.contains(SqlMode::NO_ZERO_DATE) {
-            return ctx
-                .handle_invalid_time_error(Error::incorrect_datetime_value(&format!("{}", t)))
-                .map(|_| Ok(None))?;
-        }
-        return Ok(Some(0));
-    }
-    Ok(Some(Int::from(t.year())))
->>>>>>> e5e0e484
 }
 
 #[cfg(test)]
@@ -458,7 +454,37 @@
     }
 
     #[test]
-<<<<<<< HEAD
+    fn test_year() {
+        let cases = vec![
+            (Some("0000-00-00 00:00:00"), Some(0i64)),
+            (Some("1-01-01 01:01:01"), Some(1i64)),
+            (Some("2018-01-01 01:01:01"), Some(2018i64)),
+            (Some("2019-01-01 01:01:01"), Some(2019i64)),
+            (Some("2020-01-01 01:01:01"), Some(2020i64)),
+            (Some("2021-01-01 01:01:01"), Some(2021i64)),
+            (Some("2022-01-01 01:01:01"), Some(2022i64)),
+            (Some("2023-01-01 01:01:01"), Some(2023i64)),
+            (Some("2024-01-01 01:01:01"), Some(2024i64)),
+            (Some("2025-01-01 01:01:01"), Some(2025i64)),
+            (Some("2026-01-01 01:01:01"), Some(2026i64)),
+            (Some("2027-01-01 01:01:01"), Some(2027i64)),
+            (Some("2028-01-01 01:01:01"), Some(2028i64)),
+            (Some("2029-01-01 01:01:01"), Some(2029i64)),
+            (None, None),
+        ];
+
+        let mut ctx = EvalContext::default();
+        for (time, expect) in cases {
+            let time = time.map(|t| DateTime::parse_datetime(&mut ctx, t, 6, true).unwrap());
+            let output = RpnFnScalarEvaluator::new()
+                .push_param(time)
+                .evaluate(ScalarFuncSig::Year)
+                .unwrap();
+            assert_eq!(output, expect);
+        }
+    }
+
+    #[test]
     fn test_period_add() {
         let cases = vec![
             (2, 222, 201808),
@@ -517,35 +543,6 @@
                 .evaluate(ScalarFuncSig::PeriodDiff)
                 .unwrap();
             assert_eq!(output, Some(exp));
-=======
-    fn test_year() {
-        let cases = vec![
-            (Some("0000-00-00 00:00:00"), Some(0i64)),
-            (Some("1-01-01 01:01:01"), Some(1i64)),
-            (Some("2018-01-01 01:01:01"), Some(2018i64)),
-            (Some("2019-01-01 01:01:01"), Some(2019i64)),
-            (Some("2020-01-01 01:01:01"), Some(2020i64)),
-            (Some("2021-01-01 01:01:01"), Some(2021i64)),
-            (Some("2022-01-01 01:01:01"), Some(2022i64)),
-            (Some("2023-01-01 01:01:01"), Some(2023i64)),
-            (Some("2024-01-01 01:01:01"), Some(2024i64)),
-            (Some("2025-01-01 01:01:01"), Some(2025i64)),
-            (Some("2026-01-01 01:01:01"), Some(2026i64)),
-            (Some("2027-01-01 01:01:01"), Some(2027i64)),
-            (Some("2028-01-01 01:01:01"), Some(2028i64)),
-            (Some("2029-01-01 01:01:01"), Some(2029i64)),
-            (None, None),
-        ];
-
-        let mut ctx = EvalContext::default();
-        for (time, expect) in cases {
-            let time = time.map(|t| DateTime::parse_datetime(&mut ctx, t, 6, true).unwrap());
-            let output = RpnFnScalarEvaluator::new()
-                .push_param(time)
-                .evaluate(ScalarFuncSig::Year)
-                .unwrap();
-            assert_eq!(output, expect);
->>>>>>> e5e0e484
         }
     }
 }