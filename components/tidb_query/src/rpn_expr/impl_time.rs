--- conflicted
+++ resolved
@@ -5,11 +5,8 @@
 use super::super::expr::EvalContext;
 
 use crate::codec::data_type::*;
-<<<<<<< HEAD
 use crate::codec::mysql::time::extension::DateTimeExtension;
-=======
 use crate::codec::mysql::Time;
->>>>>>> c0d805dd
 use crate::codec::Error;
 use crate::Result;
 
@@ -58,7 +55,6 @@
 
 #[rpn_fn(capture = [ctx])]
 #[inline]
-<<<<<<< HEAD
 pub fn day_of_year(ctx: &mut EvalContext, t: &Option<DateTime>) -> Result<Option<Int>> {
     if t.is_none() {
         return Ok(None);
@@ -71,13 +67,15 @@
     }
     let day = t.days();
     Ok(Some(Int::from(day)))
-=======
+}
+
+#[rpn_fn(capture = [ctx])]
+#[inline]
 pub fn from_days(ctx: &mut EvalContext, arg: &Option<Int>) -> Result<Option<Time>> {
     arg.map_or(Ok(None), |daynr: Int| {
         let time = Time::from_days(ctx, daynr as u32)?;
         Ok(Some(time))
     })
->>>>>>> c0d805dd
 }
 
 #[cfg(test)]
@@ -240,7 +238,6 @@
     }
 
     #[test]
-<<<<<<< HEAD
     fn test_day_of_year() {
         let cases = vec![
             ("2018-11-11 00:00:00.000000", Some(315)),
@@ -266,7 +263,9 @@
             .evaluate::<Int>(ScalarFuncSig::DayOfYear)
             .unwrap();
         assert_eq!(output, None);
-=======
+    }
+
+    #[test]
     fn test_from_days() {
         let cases = vec![
             (ScalarValue::Int(Some(-140)), Some("0000-00-00")), // mysql FROM_DAYS returns 0000-00-00 for any day <= 365.
@@ -296,6 +295,5 @@
                 .unwrap();
             assert_eq!(output, datetime);
         }
->>>>>>> c0d805dd
     }
 }