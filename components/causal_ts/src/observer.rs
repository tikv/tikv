// Copyright 2022 TiKV Project Authors. Licensed under Apache-2.0.
use std::sync::Arc;

use std::sync::Arc;

use api_version::{ApiV2, KeyMode, KvFormat};
use engine_traits::KvEngine;
use kvproto::raft_cmdpb::{CmdType, Request as RaftRequest};
use raft::StateRole;
use raftstore::{
    coprocessor,
    coprocessor::{
        BoxQueryObserver, BoxRoleObserver, Coprocessor, CoprocessorHost, ObserverContext,
        QueryObserver, RoleChange, RoleObserver,
    },
};

use crate::CausalTsProvider;
use crate::TsTracker;

/// CausalObserver appends timestamp for RawKV V2 data,
/// and invoke causal_ts_provider.flush() on specified event, e.g. leader transfer, snapshot apply.
/// Should be used ONLY when API v2 is enabled.
pub struct CausalObserver<Ts: CausalTsProvider, Cb: TsTracker> {
    causal_ts_provider: Arc<Ts>,
    causal_barrier: Option<Cb>,
}

impl<Ts: CausalTsProvider, Cb: TsTracker> Clone for CausalObserver<Ts, Cb> {
    fn clone(&self) -> Self {
        Self {
            causal_ts_provider: self.causal_ts_provider.clone(),
            causal_barrier: self.causal_barrier.clone(),
        }
    }
}

// Causal observer's priority should be higher than all other observers, to avoid being bypassed.
const CAUSAL_OBSERVER_PRIORITY: u32 = 0;

impl<Ts: CausalTsProvider + 'static, Cb: TsTracker + 'static> CausalObserver<Ts, Cb> {
    pub fn new(causal_ts_provider: Arc<Ts>) -> Self {
        Self::new_with_causal_barrier(causal_ts_provider, None)
    }

    pub fn new_with_causal_barrier(
        causal_ts_provider: Arc<Ts>,
        causal_barrier: Option<Cb>,
    ) -> Self {
        Self {
            causal_ts_provider,
            causal_barrier,
        }
    }

    pub fn register_to<E: KvEngine>(&self, coprocessor_host: &mut CoprocessorHost<E>) {
        coprocessor_host.registry.register_query_observer(
            CAUSAL_OBSERVER_PRIORITY,
            BoxQueryObserver::new(self.clone()),
        );
        coprocessor_host
            .registry
            .register_role_observer(CAUSAL_OBSERVER_PRIORITY, BoxRoleObserver::new(self.clone()));
    }
}

impl<Ts: CausalTsProvider, Cb: TsTracker> Coprocessor for CausalObserver<Ts, Cb> {}

impl<Ts: CausalTsProvider, Cb: TsTracker> QueryObserver for CausalObserver<Ts, Cb> {
    fn pre_propose_query(
        &self,
        ctx: &mut ObserverContext<'_>,
        requests: &mut Vec<RaftRequest>,
    ) -> coprocessor::Result<()> {
        let mut ts;

        if let Some(causal_barrier) = self.causal_barrier.as_ref() {
            let mut need_track = false;
            for req in requests.iter() {
                if req.get_cmd_type() == CmdType::Put
                    && ApiV2::parse_key_mode(req.get_put().get_key()) == KeyMode::Raw
                {
                    need_track = true;
                    break;
                }
            }
            if need_track {
                ts = Some(self.causal_ts_provider.get_ts().map_err(|err| {
                    coprocessor::Error::Other(box_err!("Get causal timestamp error: {:?}", err))
                })?);
                causal_barrier.track_ts(ctx.region().id, ts.unwrap())
            }
        }

        ts = Some(self.causal_ts_provider.get_ts().map_err(|err| {
            coprocessor::Error::Other(box_err!("Get causal timestamp error: {:?}", err))
        })?);
        for req in requests.iter_mut().filter(|r| {
            r.get_cmd_type() == CmdType::Put
                && ApiV2::parse_key_mode(r.get_put().get_key()) == KeyMode::Raw
        }) {
            ApiV2::append_ts_on_encoded_bytes(req.mut_put().mut_key(), ts.unwrap());
        }
        Ok(())
    }
}

impl<Ts: CausalTsProvider, Cb: TsTracker> RoleObserver for CausalObserver<Ts, Cb> {
    /// Observe becoming leader, to flush CausalTsProvider.
    fn on_role_change(&self, ctx: &mut ObserverContext<'_>, role_change: &RoleChange) {
        if role_change.state == StateRole::Leader {
            let region_id = ctx.region().get_id();
            if let Err(err) = self.causal_ts_provider.flush() {
                warn!("CausalObserver::on_role_change, flush timestamp error"; "region" => region_id, "error" => ?err);
            } else {
                debug!("CausalObserver::on_role_change, flush timestamp succeed"; "region" => region_id);
            }
        }
    }
}

#[cfg(test)]
pub mod tests {
<<<<<<< HEAD
    use super::*;
    use crate::tests::TestTsTracker;
    use crate::BatchTsoProvider;
=======
    use std::{mem, sync::Arc, time::Duration};

>>>>>>> e16490d7
    use api_version::{ApiV2, KvFormat};
    use futures::executor::block_on;
    use kvproto::{
        metapb::Region,
        raft_cmdpb::{RaftCmdRequest, Request as RaftRequest},
    };
    use test_raftstore::TestPdClient;
    use txn_types::{Key, TimeStamp};

<<<<<<< HEAD
    fn init() -> CausalObserver<BatchTsoProvider<TestPdClient>, TestTsTracker> {
=======
    use super::*;
    use crate::BatchTsoProvider;

    fn init() -> CausalObserver<BatchTsoProvider<TestPdClient>> {
>>>>>>> e16490d7
        let pd_cli = Arc::new(TestPdClient::new(0, true));
        pd_cli.set_tso(100.into());
        let causal_ts_provider =
            Arc::new(block_on(BatchTsoProvider::new_opt(pd_cli, Duration::ZERO, 100)).unwrap());
        CausalObserver::new(causal_ts_provider)
    }

    #[test]
    fn test_causal_observer() {
        let testcases: Vec<&[&[u8]]> = vec![
            &[b"r\0a", b"r\0b"],
            &[b"r\0c"],
            &[b"r\0d", b"r\0e", b"r\0f"],
        ];

        let ob = init();
        let mut region = Region::default();
        region.set_id(1);
        let mut ctx = ObserverContext::new(&region);

        for (i, keys) in testcases.into_iter().enumerate() {
            let mut cmd_req = RaftCmdRequest::default();

            for key in keys {
                let key = ApiV2::encode_raw_key(key, None);
                let value = b"value".to_vec();
                let mut req = RaftRequest::default();
                req.set_cmd_type(CmdType::Put);
                req.mut_put().set_key(key.into_encoded());
                req.mut_put().set_value(value);

                cmd_req.mut_requests().push(req);
            }

            let query = cmd_req.mut_requests();
            let mut vec_query: Vec<RaftRequest> = mem::take(query).into();
            ob.pre_propose_query(&mut ctx, &mut vec_query).unwrap();
            *query = vec_query.into();

            for req in cmd_req.get_requests() {
                let key = Key::from_encoded_slice(req.get_put().get_key());
                let (_, ts) = ApiV2::decode_raw_key_owned(key, true).unwrap();
                assert_eq!(ts, Some(TimeStamp::from(i as u64 + 101)));
            }
        }
    }
}<|MERGE_RESOLUTION|>--- conflicted
+++ resolved
@@ -1,6 +1,4 @@
 // Copyright 2022 TiKV Project Authors. Licensed under Apache-2.0.
-use std::sync::Arc;
-
 use std::sync::Arc;
 
 use api_version::{ApiV2, KeyMode, KvFormat};
@@ -15,8 +13,7 @@
     },
 };
 
-use crate::CausalTsProvider;
-use crate::TsTracker;
+use crate::{CausalTsProvider, TsTracker};
 
 /// CausalObserver appends timestamp for RawKV V2 data,
 /// and invoke causal_ts_provider.flush() on specified event, e.g. leader transfer, snapshot apply.
@@ -121,14 +118,8 @@
 
 #[cfg(test)]
 pub mod tests {
-<<<<<<< HEAD
-    use super::*;
-    use crate::tests::TestTsTracker;
-    use crate::BatchTsoProvider;
-=======
     use std::{mem, sync::Arc, time::Duration};
 
->>>>>>> e16490d7
     use api_version::{ApiV2, KvFormat};
     use futures::executor::block_on;
     use kvproto::{
@@ -138,14 +129,10 @@
     use test_raftstore::TestPdClient;
     use txn_types::{Key, TimeStamp};
 
-<<<<<<< HEAD
+    use super::*;
+    use crate::{tests::TestTsTracker, BatchTsoProvider};
+
     fn init() -> CausalObserver<BatchTsoProvider<TestPdClient>, TestTsTracker> {
-=======
-    use super::*;
-    use crate::BatchTsoProvider;
-
-    fn init() -> CausalObserver<BatchTsoProvider<TestPdClient>> {
->>>>>>> e16490d7
         let pd_cli = Arc::new(TestPdClient::new(0, true));
         pd_cli.set_tso(100.into());
         let causal_ts_provider =
