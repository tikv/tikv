// Copyright 2022 TiKV Project Authors. Licensed under Apache-2.0.
use std::sync::Arc;

use api_version::{ApiV2, KeyMode, KvFormat};
use engine_traits::KvEngine;
use kvproto::{
    metapb::Region,
    raft_cmdpb::{CmdType, Request as RaftRequest},
};
use raft::StateRole;
use raftstore::{
    coprocessor,
    coprocessor::{
        BoxQueryObserver, BoxRegionChangeObserver, BoxRoleObserver, Coprocessor, CoprocessorHost,
        ObserverContext, QueryObserver, RegionChangeEvent, RegionChangeObserver,
        RegionChangeReason, RoleChange, RoleObserver,
    },
};

use crate::{CausalTsProvider, TsTracker};

/// CausalObserver appends timestamp for RawKV V2 data,
/// and invoke causal_ts_provider.flush() on specified event, e.g. leader transfer, snapshot apply.
/// Should be used ONLY when API v2 is enabled.
pub struct CausalObserver<Ts: CausalTsProvider, Cb: TsTracker> {
    causal_ts_provider: Arc<Ts>,
    ts_tracker: Option<Cb>,
}

impl<Ts: CausalTsProvider, Cb: TsTracker> Clone for CausalObserver<Ts, Cb> {
    fn clone(&self) -> Self {
        Self {
            causal_ts_provider: self.causal_ts_provider.clone(),
            ts_tracker: self.ts_tracker.clone(),
        }
    }
}

// Causal observer's priority should be higher than all other observers, to avoid being bypassed.
const CAUSAL_OBSERVER_PRIORITY: u32 = 0;

impl<Ts: CausalTsProvider + 'static, Cb: TsTracker + 'static> CausalObserver<Ts, Cb> {
    pub fn new(causal_ts_provider: Arc<Ts>) -> Self {
        Self::new_with_ts_tracker(causal_ts_provider, None)
    }

    pub fn new_with_ts_tracker(causal_ts_provider: Arc<Ts>, ts_tracker: Option<Cb>) -> Self {
        Self {
            causal_ts_provider,
            ts_tracker,
        }
    }

    pub fn register_to<E: KvEngine>(&self, coprocessor_host: &mut CoprocessorHost<E>) {
        coprocessor_host.registry.register_query_observer(
            CAUSAL_OBSERVER_PRIORITY,
            BoxQueryObserver::new(self.clone()),
        );
        coprocessor_host
            .registry
            .register_role_observer(CAUSAL_OBSERVER_PRIORITY, BoxRoleObserver::new(self.clone()));
        coprocessor_host.registry.register_region_change_observer(
            CAUSAL_OBSERVER_PRIORITY,
            BoxRegionChangeObserver::new(self.clone()),
        );
    }
}

const REASON_LEADER_TRANSFER: &str = "leader_transfer";
const REASON_REGION_MERGE: &str = "region_merge";

impl<Ts: CausalTsProvider> CausalObserver<Ts> {
    fn flush_timestamp(&self, region: &Region, reason: &'static str) {
        fail::fail_point!("causal_observer_flush_timestamp", |_| ());

        if let Err(err) = self.causal_ts_provider.flush() {
            warn!("CausalObserver::flush_timestamp error"; "error" => ?err, "region_id" => region.get_id(), "region" => ?region, "reason" => reason);
        } else {
            debug!("CausalObserver::flush_timestamp succeed"; "region_id" => region.get_id(), "region" => ?region, "reason" => reason);
        }
    }
}

impl<Ts: CausalTsProvider, Cb: TsTracker> Coprocessor for CausalObserver<Ts, Cb> {}

impl<Ts: CausalTsProvider, Cb: TsTracker> QueryObserver for CausalObserver<Ts, Cb> {
    fn pre_propose_query(
        &self,
        ctx: &mut ObserverContext<'_>,
        requests: &mut Vec<RaftRequest>,
    ) -> coprocessor::Result<()> {
<<<<<<< HEAD
        let mut ts;

        if let Some(ts_tracker) = self.ts_tracker.as_ref() {
            let mut need_track = false;
            for req in requests.iter() {
                if req.get_cmd_type() == CmdType::Put
                    && ApiV2::parse_key_mode(req.get_put().get_key()) == KeyMode::Raw
                {
                    need_track = true;
                    break;
                }
            }
            if need_track {
=======
        let region_id = ctx.region().get_id();
        let mut ts = None;

        for req in requests.iter_mut().filter(|r| {
            r.get_cmd_type() == CmdType::Put
                && ApiV2::parse_key_mode(r.get_put().get_key()) == KeyMode::Raw
        }) {
            if ts.is_none() {
>>>>>>> ba391ff5
                ts = Some(self.causal_ts_provider.get_ts().map_err(|err| {
                    coprocessor::Error::Other(box_err!("Get causal timestamp error: {:?}", err))
                })?);
                ts_tracker.track_ts(ctx.region().id, ts.unwrap())
            }
        }

        ts = Some(self.causal_ts_provider.get_ts().map_err(|err| {
            coprocessor::Error::Other(box_err!("Get causal timestamp error: {:?}", err))
        })?);
        for req in requests.iter_mut().filter(|r| {
            r.get_cmd_type() == CmdType::Put
                && ApiV2::parse_key_mode(r.get_put().get_key()) == KeyMode::Raw
        }) {
            ApiV2::append_ts_on_encoded_bytes(req.mut_put().mut_key(), ts.unwrap());
            trace!("CausalObserver::pre_propose_query, append_ts"; "region_id" => region_id,
                "key" => &log_wrappers::Value::key(req.get_put().get_key()), "ts" => ?ts.unwrap());
        }
        Ok(())
    }
}

impl<Ts: CausalTsProvider, Cb: TsTracker> RoleObserver for CausalObserver<Ts, Cb> {
    /// Observe becoming leader, to flush CausalTsProvider.
    fn on_role_change(&self, ctx: &mut ObserverContext<'_>, role_change: &RoleChange) {
        // In scenario of frequent leader transfer, the observing of change from
        // follower to leader by `on_role_change` would be later than the real role
        // change in raft state and adjacent write commands.
        // This would lead to the late of flush, and violate causality. See issue #12498.
        // So we observe role change to Candidate to fix this issue.
        // Also note that when there is only one peer, it would become leader directly.
        if role_change.state == StateRole::Candidate
            || (ctx.region().peers.len() == 1 && role_change.state == StateRole::Leader)
        {
            self.flush_timestamp(ctx.region(), REASON_LEADER_TRANSFER);
        }
    }
}

impl<Ts: CausalTsProvider> RegionChangeObserver for CausalObserver<Ts> {
    fn on_region_changed(
        &self,
        ctx: &mut ObserverContext<'_>,
        event: RegionChangeEvent,
        role: StateRole,
    ) {
        if role != StateRole::Leader {
            return;
        }

        // In the scenario of region merge, the target region would merge some entries from source
        // region with larger timestamps (when leader of source region is in another store with
        // larger TSO batch than the store of target region's leader).
        // So we need a flush after commit merge. See issue #12680.
        // TODO: do not need flush if leaders of source & target region are in the same store.
        if let RegionChangeEvent::Update(RegionChangeReason::CommitMerge) = event {
            self.flush_timestamp(ctx.region(), REASON_REGION_MERGE);
        }
    }
}

#[cfg(test)]
pub mod tests {
    use std::{mem, sync::Arc, time::Duration};

    use api_version::{ApiV2, KvFormat};
    use futures::executor::block_on;
    use kvproto::{
        metapb::Region,
        raft_cmdpb::{RaftCmdRequest, Request as RaftRequest},
    };
    use test_raftstore::TestPdClient;
    use txn_types::{Key, TimeStamp};

    use super::*;
    use crate::{tests::TestTsTracker, BatchTsoProvider};

    fn init() -> CausalObserver<BatchTsoProvider<TestPdClient>, TestTsTracker> {
        let pd_cli = Arc::new(TestPdClient::new(0, true));
        pd_cli.set_tso(100.into());
        let causal_ts_provider =
            Arc::new(block_on(BatchTsoProvider::new_opt(pd_cli, Duration::ZERO, 100)).unwrap());
        CausalObserver::new(causal_ts_provider)
    }

    #[test]
    fn test_causal_observer() {
        let testcases: Vec<&[&[u8]]> = vec![
            &[b"r\0a", b"r\0b"],
            &[b"r\0c"],
            &[b"r\0d", b"r\0e", b"r\0f"],
        ];

        let ob = init();
        let mut region = Region::default();
        region.set_id(1);
        let mut ctx = ObserverContext::new(&region);

        for (i, keys) in testcases.into_iter().enumerate() {
            let mut cmd_req = RaftCmdRequest::default();

            for key in keys {
                let key = ApiV2::encode_raw_key(key, None);
                let value = b"value".to_vec();
                let mut req = RaftRequest::default();
                req.set_cmd_type(CmdType::Put);
                req.mut_put().set_key(key.into_encoded());
                req.mut_put().set_value(value);

                cmd_req.mut_requests().push(req);
            }

            let query = cmd_req.mut_requests();
            let mut vec_query: Vec<RaftRequest> = mem::take(query).into();
            ob.pre_propose_query(&mut ctx, &mut vec_query).unwrap();
            *query = vec_query.into();

            for req in cmd_req.get_requests() {
                let key = Key::from_encoded_slice(req.get_put().get_key());
                let (_, ts) = ApiV2::decode_raw_key_owned(key, true).unwrap();
                assert_eq!(ts, Some(TimeStamp::from(i as u64 + 101)));
            }
        }
    }
}<|MERGE_RESOLUTION|>--- conflicted
+++ resolved
@@ -89,9 +89,8 @@
         ctx: &mut ObserverContext<'_>,
         requests: &mut Vec<RaftRequest>,
     ) -> coprocessor::Result<()> {
-<<<<<<< HEAD
-        let mut ts;
-
+        let region_id = ctx.region().get_id();
+        let mut ts = None;
         if let Some(ts_tracker) = self.ts_tracker.as_ref() {
             let mut need_track = false;
             for req in requests.iter() {
@@ -103,20 +102,10 @@
                 }
             }
             if need_track {
-=======
-        let region_id = ctx.region().get_id();
-        let mut ts = None;
-
-        for req in requests.iter_mut().filter(|r| {
-            r.get_cmd_type() == CmdType::Put
-                && ApiV2::parse_key_mode(r.get_put().get_key()) == KeyMode::Raw
-        }) {
-            if ts.is_none() {
->>>>>>> ba391ff5
                 ts = Some(self.causal_ts_provider.get_ts().map_err(|err| {
                     coprocessor::Error::Other(box_err!("Get causal timestamp error: {:?}", err))
                 })?);
-                ts_tracker.track_ts(ctx.region().id, ts.unwrap())
+                ts_tracker.track_ts(region_id, ts.unwrap())
             }
         }
 
