--- conflicted
+++ resolved
@@ -2,14 +2,17 @@
 
 //! ## The algorithm to make the TSO cache tolerate failure of TSO service
 //!
-//! 1. The scale of High-Available is specified by config item `causal-ts.available-interval`.
-//! 2. Count usage of TSO on every renew interval.
-//! 3. Calculate `cache_multiplier` by `causal-ts.available-interval / causal-ts.renew-interval`.
-//! 4. Then `tso_usage x cache_multiplier` is the expected number of TSO should be cached.
-//! 5. And `tso_usage x cache_multiplier - tso_remain` is the expected number of TSO to be requested from TSO service (if it's not a flush).
+//! 1. The scale of High-Available is specified by config item
+//! `causal-ts.available-interval`. 2. Count usage of TSO on every renew
+//! interval. 3. Calculate `cache_multiplier` by `causal-ts.available-interval /
+//! causal-ts.renew-interval`. 4. Then `tso_usage x cache_multiplier` is the
+//! expected number of TSO should be cached. 5. And `tso_usage x
+//! cache_multiplier - tso_remain` is the expected number of TSO to be requested
+//! from TSO service (if it's not a flush).
 //!
 //! Others:
-//! * `cache_multiplier` is also used as capacity of TSO batch list, as we append an item to the list on every renew.
+//! * `cache_multiplier` is also used as capacity of TSO batch list, as we
+//!   append an item to the list on every renew.
 
 use std::{
     collections::{btree_map, BTreeMap},
@@ -43,32 +46,22 @@
 };
 
 // Renew on every 100ms, to adjust batch size rapidly enough.
-<<<<<<< HEAD
 pub(crate) const DEFAULT_TSO_BATCH_RENEW_INTERVAL_MS: u64 = 100;
 // Minimal batch size of TSO requests. This is an empirical value.
 pub(crate) const DEFAULT_TSO_BATCH_MIN_SIZE: u32 = 100;
-// Maximum batch size of TSO requests. As PD provides 262144 TSO per 50ms, conservatively set to 1/16
-// of 262144. Exceed this space will cause PD to sleep for 50ms, waiting for physical update interval.
-// The 50ms limitation can not be broken through now (see `tso-update-physical-interval`).
+// Maximum batch size of TSO requests. As PD provides 262144 TSO per 50ms,
+// conservatively set to 1/16 of 262144. Exceed this space will cause PD to
+// sleep for 50ms, waiting for physical update interval. The 50ms limitation can
+// not be broken through now (see `tso-update-physical-interval`).
 pub(crate) const DEFAULT_TSO_BATCH_MAX_SIZE: u32 = 8192;
 // Maximum available interval of TSO cache.
-// It means the duration that TSO we cache would be available despite failure of PD. The longer of
-// the value can provide better "High-Availability" against PD failure, but more overhead of
-// `TsoBatchList` & pressure to TSO service.
+// It means the duration that TSO we cache would be available despite failure of
+// PD. The longer of the value can provide better "High-Availability" against PD
+// failure, but more overhead of `TsoBatchList` & pressure to TSO service.
 pub(crate) const DEFAULT_TSO_BATCH_AVAILABLE_INTERVAL_MS: u64 = 3000;
-// Just a limitation for safty, in case user specify a too big `available_interval`.
+// Just a limitation for safty, in case user specify a too big
+// `available_interval`.
 const MAX_TSO_BATCH_LIST_CAPACITY: u32 = 1024;
-=======
-pub(crate) const TSO_BATCH_RENEW_INTERVAL_DEFAULT: u64 = 100;
-// Batch size on every renew interval.
-// One TSO is required for every batch of Raft put messages, so by default 1K
-// tso/s should be enough. Benchmark showed that with a 8.6w raw_put per second,
-// the TSO requirement is 600 per second.
-pub(crate) const TSO_BATCH_MIN_SIZE_DEFAULT: u32 = 100;
-// Max batch size of TSO requests. Space of logical timestamp is 262144,
-// exceed this space will cause PD to sleep, waiting for physical clock advance.
-const TSO_BATCH_MAX_SIZE: u32 = 20_0000;
->>>>>>> 1e13ddf3
 
 const TSO_BATCH_RENEW_ON_INITIALIZE: &str = "init";
 const TSO_BATCH_RENEW_BY_BACKGROUND: &str = "background";
@@ -139,30 +132,33 @@
 /// `TsoBatchList` is a ordered list of `TsoBatch`. It aims to:
 /// 1. Cache more number of TSO to improve high availability. See issue #12794.
 ///    `TsoBatch` can only cache at most 262144 TSO as logical clock is 18 bits.
-/// 2. Fully utilize cached TSO when some regions require latest TSO (e.g. in the scenario of leader transfer).
-///    Other regions without the requirement can still use older TSO cache.
+/// 2. Fully utilize cached TSO when some regions require latest TSO (e.g. in
+/// the scenario of leader transfer).    Other regions without the requirement
+/// can still use older TSO cache.
 #[derive(Default)]
 struct TsoBatchList {
     inner: RwLock<TsoBatchListInner>,
 
     /// Number of remaining (available) TSO.
-    /// Using signed integer for avoiding a wrap around huge value as it's not precisely counted.
+    /// Using signed integer for avoiding a wrap around huge value as it's not
+    /// precisely counted.
     tso_remain: AtomicI32,
 
     /// Statistics of TSO usage.
     tso_usage: AtomicU32,
 
-    /// Length of batch list. It is used to limit size for efficiency, and keep batches fresh.
+    /// Length of batch list. It is used to limit size for efficiency, and keep
+    /// batches fresh.
     capacity: u32,
 }
 
 // Inner data structure of batch list.
 // The reasons why `crossbeam_skiplist::SkipMap` is not chosen:
-// 1. In `flush()` procedure, a reader of `SkipMap` can still acquire a batch after the it is removed,
-//    which would violate the causality requirement. The `RwLock<BTreeMap>` avoid this scenario
-//    by lock synchronization.
-// 2. It is a scenario with much more reads than writes. The `RwLock` would be no less efficient
-//    than lock free implementation.
+// 1. In `flush()` procedure, a reader of `SkipMap` can still acquire a batch
+// after the it is removed,    which would violate the causality requirement.
+// The `RwLock<BTreeMap>` avoid this scenario    by lock synchronization.
+// 2. It is a scenario with much more reads than writes. The `RwLock` would be
+// no less efficient    than lock free implementation.
 type TsoBatchListInner = BTreeMap<u64, TsoBatch>;
 
 enum TsoBatchListIter<'a> {
@@ -212,9 +208,10 @@
     }
 
     /// Pop timestamp.
-    /// When `after_ts.is_some()`, it will pop timestamp larger that `after_ts`. It is used for
-    /// the scenario that some regions have causality requirement (e.g. after transfer, the next
-    /// timestamp of new leader should be larger than the store where it is transferred from).
+    /// When `after_ts.is_some()`, it will pop timestamp larger that `after_ts`.
+    /// It is used for the scenario that some regions have causality
+    /// requirement (e.g. after transfer, the next timestamp of new leader
+    /// should be larger than the store where it is transferred from).
     /// `after_ts` is included.
     pub fn pop(&self, after_ts: Option<TimeStamp>) -> Option<TimeStamp> {
         let inner = self.inner.read();
@@ -255,7 +252,8 @@
         let key = new_batch.original_start().into_inner();
         {
             // Hold the write lock until new batch is inserted.
-            // Otherwise a `pop()` would acquire the lock, meet no TSO available, and invoke renew request.
+            // Otherwise a `pop()` would acquire the lock, meet no TSO available, and invoke
+            // renew request.
             let mut inner = self.inner.write();
             if need_flush {
                 self.flush_internal(&mut inner);
@@ -283,11 +281,6 @@
         self.tso_remain.store(0, Ordering::Relaxed);
     }
 
-<<<<<<< HEAD
-=======
-    // Note: batch is "used up" in flush, and batch size will be enlarged in next
-    // renew.
->>>>>>> 1e13ddf3
     pub fn flush(&self) {
         let mut inner = self.inner.write();
         self.flush_internal(&mut inner);
@@ -440,10 +433,11 @@
                 debug!("BatchTsoProvider::renew_tso_batch";
                     "tso_batch_list.remain" => tso_batch_list.remain(), "ts" => ?ts);
 
-                // Should only be invoked after successful renew. Otherwise the TSO usage will be lost,
-                // and batch size requirement will be less than expected.
-                // Note that invoked here is not precise. There would be `get_ts()` before here
-                // after above `tso_batch_list.push()`, and make `tso_usage` a little bigger.
+                // Should only be invoked after successful renew. Otherwise the TSO usage will
+                // be lost, and batch size requirement will be less than
+                // expected. Note that invoked here is not precise. There would
+                // be `get_ts()` before here after above
+                // `tso_batch_list.push()`, and make `tso_usage` a little bigger.
                 // This error is acceptable.
                 tso_batch_list.take_and_report_usage();
 
@@ -510,9 +504,10 @@
     ) -> u32 {
         // The expected number of TSO is `cache_multiplier` times on latest usage.
         // Note:
-        //   There is a `batch_max_size` limitation, so the request batch size will be less
-        //   than expected, and will be fulfill in next renew.
-        // TODO: consider schedule TSO requests exceed `batch_max_size` limitation to fulfill requirement in time.
+        //   There is a `batch_max_size` limitation, so the request batch size will be
+        // less   than expected, and will be fulfill in next renew.
+        // TODO: consider schedule TSO requests exceed `batch_max_size` limitation to
+        // fulfill requirement in time.
         let mut new_batch_size = tso_batch_list.usage() * renew_parameter.cache_multiplier;
         if !need_flush {
             new_batch_size = new_batch_size.saturating_sub(tso_batch_list.remain())
