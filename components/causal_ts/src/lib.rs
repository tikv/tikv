--- conflicted
+++ resolved
@@ -13,12 +13,9 @@
 pub use metrics::*;
 mod observer;
 pub use observer::*;
-<<<<<<< HEAD
 mod resolver;
 pub use resolver::*;
-=======
 use txn_types::TimeStamp;
->>>>>>> e16490d7
 
 use crate::errors::Result;
 
