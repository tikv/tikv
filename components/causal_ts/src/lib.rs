// Copyright 2022 TiKV Project Authors. Licensed under Apache-2.0.

#![feature(map_first_last)] // For `BTreeMap::pop_first`.
#![feature(div_duration)]

#[macro_use]
extern crate tikv_util;

mod config;
pub use config::*;
mod errors;
pub use errors::*;
mod tso;
pub use tso::*;
mod metrics;
pub use metrics::*;
mod observer;
<<<<<<< HEAD
use async_trait::async_trait;
use futures::executor::block_on;
=======
use enum_dispatch::enum_dispatch;
>>>>>>> 032770ab
pub use observer::*;
use txn_types::TimeStamp;

pub use crate::errors::Result;
/// Trait of causal timestamp provider.
<<<<<<< HEAD
#[async_trait]
=======
#[enum_dispatch]
>>>>>>> 032770ab
pub trait CausalTsProvider: Send + Sync {
    /// Get a new timestamp.
    fn get_ts(&self) -> Result<TimeStamp> {
        block_on(self.async_get_ts())
    }

    /// Flush (cached) timestamps to keep causality on some events, such as
    /// "leader transfer".
    fn flush(&self) -> Result<()> {
        block_on(self.async_flush())
    }

    async fn async_get_ts(&self) -> Result<TimeStamp>;

    async fn async_flush(&self) -> Result<()>;
}

#[enum_dispatch(CausalTsProvider)]
pub enum CausalTs {
    BatchTsoProvider(BatchTsoProvider<pd_client::RpcClient>),
    #[cfg(any(test, feature = "testexport"))]
    BatchTsoProviderTest(BatchTsoProvider<test_pd_client::TestPdClient>),
    TestProvider(tests::TestProvider),
}

pub mod tests {
    use std::sync::{
        atomic::{AtomicU64, Ordering},
        Arc,
    };

    use super::*;

    /// for TEST purpose.
    #[derive(Clone)]
    pub struct TestProvider {
        ts: Arc<AtomicU64>,
    }

    impl Default for TestProvider {
        fn default() -> Self {
            Self {
                // Note that `ts` should not start from 0. See `ApiV2::encode_raw_key`.
                ts: Arc::new(AtomicU64::new(100)),
            }
        }
    }

    #[async_trait]
    impl CausalTsProvider for TestProvider {
        async fn async_get_ts(&self) -> Result<TimeStamp> {
            Ok(self.ts.fetch_add(1, Ordering::Relaxed).into())
        }

        // This is used for unit test. Add 100 from current.
        // Do not modify this value as several test cases depend on it.
        async fn async_flush(&self) -> Result<()> {
            self.ts.fetch_add(100, Ordering::Relaxed);
            Ok(())
        }
    }
}<|MERGE_RESOLUTION|>--- conflicted
+++ resolved
@@ -15,22 +15,16 @@
 mod metrics;
 pub use metrics::*;
 mod observer;
-<<<<<<< HEAD
 use async_trait::async_trait;
 use futures::executor::block_on;
-=======
 use enum_dispatch::enum_dispatch;
->>>>>>> 032770ab
 pub use observer::*;
 use txn_types::TimeStamp;
 
 pub use crate::errors::Result;
 /// Trait of causal timestamp provider.
-<<<<<<< HEAD
 #[async_trait]
-=======
 #[enum_dispatch]
->>>>>>> 032770ab
 pub trait CausalTsProvider: Send + Sync {
     /// Get a new timestamp.
     fn get_ts(&self) -> Result<TimeStamp> {
