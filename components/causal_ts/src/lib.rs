--- conflicted
+++ resolved
@@ -41,15 +41,8 @@
     impl Default for TestProvider {
         fn default() -> Self {
             Self {
-<<<<<<< HEAD
-                // `ts` starts from 1, to avoid generating `TimeStamp::zero()`,
-                // as `TimeStamp::zero()` would be a special value.
-                // E.g, in `RawMvccSnapshot`, `TimeStamp::zero()` is used as the exclusive upper-bound of a key.
-                ts: Arc::new(AtomicU64::new(1)),
-=======
                 // Note that `ts` should not start from 0. See `APIV2::encode_raw_key`.
                 ts: Arc::new(AtomicU64::new(100)),
->>>>>>> 4cabf515
             }
         }
     }
