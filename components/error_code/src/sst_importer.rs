--- conflicted
+++ resolved
@@ -18,14 +18,8 @@
     WRONG_KEY_PREFIX => ("WrongKeyPrefix", "", ""),
     BAD_FORMAT => ("BadFormat", "", ""),
     FILE_CONFLICT => ("FileConflict", "", ""),
-<<<<<<< HEAD
-    TTL_NOT_ENABLED => ("TTLNotEnabled", "", ""),
-    TTLS_LEN_NOT_EQUALS_TO_PAIRS => ("TTLsLenNotEqualsToPairs", "", ""),
+    TTL_NOT_ENABLED => ("TtlNotEnabled", "", ""),
+    TTL_LEN_NOT_EQUALS_TO_PAIRS => ("TtlLenNotEqualsToPairs", "", ""),
     INCOMPATIBLE_API_VERSION => ("IncompatibleApiVersion", "", ""),
     INVALID_KEY_MODE => ("InvalidKeyMode", "", "")
-=======
-    TTL_NOT_ENABLED => ("TtlNotEnabled", "", ""),
-    TTL_LEN_NOT_EQUALS_TO_PAIRS => ("TtlLenNotEqualsToPairs", "", ""),
-    INCOMPATIBLE_API_VERSION => ("IncompatibleApiVersion", "", "")
->>>>>>> 222c5761
 );