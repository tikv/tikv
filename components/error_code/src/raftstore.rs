--- conflicted
+++ resolved
@@ -27,11 +27,8 @@
     SERVER_IS_BUSY => ("ServerIsBusy", "", ""),
     DATA_IS_NOT_READY => ("DataIsNotReady", "", ""),
     DEADLINE_EXCEEDED => ("DeadlineExceeded", "", ""),
-<<<<<<< HEAD
+    PENDING_PREPARE_MERGE => ("PendingPrepareMerge", "", ""),
     RECOVERY_IN_PROGRESS => ("RecoveryInProgress", "", ""),
-=======
-    PENDING_PREPARE_MERGE => ("PendingPrepareMerge", "", ""),
->>>>>>> 2ed5902e
 
     SNAP_ABORT => ("SnapAbort", "", ""),
     SNAP_TOO_MANY => ("SnapTooMany", "", ""),
