--- conflicted
+++ resolved
@@ -57,7 +57,7 @@
     ) -> Result<(), E> {
         if let Some(lock_ref) = self.get(key) {
             return lock_ref.with_lock(|lock| {
-                if let Some(lock) = lock {
+                if let Some(lock) = &*lock {
                     return check_fn(lock);
                 }
                 Ok(())
@@ -232,17 +232,6 @@
 
         // no lock found
         lock_table
-<<<<<<< HEAD
-                .check_range(
-                    Some(&Key::from_raw(b"m")),
-                    Some(&Key::from_raw(b"n")),
-                    |_, _| Err(())
-                ).unwrap();
-
-        // lock passes check_fn
-        lock_table
-                .check_range(None, Some(&Key::from_raw(b"z")), |_, l| ts_check(l, 5)).unwrap();
-=======
             .check_range(
                 Some(&Key::from_raw(b"m")),
                 Some(&Key::from_raw(b"n")),
@@ -254,7 +243,6 @@
         lock_table
             .check_range(None, Some(&Key::from_raw(b"z")), |_, l| ts_check(l, 5))
             .unwrap();
->>>>>>> f96c6601
 
         // first lock does not pass check_fn
         assert_eq!(
