// Copyright 2020 TiKV Project Authors. Licensed under Apache-2.0.

use std::{
    ops::Bound,
    sync::{Arc, Weak},
};

use crossbeam_skiplist::SkipMap;
use txn_types::{Key, Lock};

use super::key_handle::{KeyHandle, KeyHandleGuard};

#[derive(Clone)]
pub struct LockTable(pub Arc<SkipMap<Key, Weak<KeyHandle>>>);

impl Default for LockTable {
    fn default() -> Self {
        LockTable(Arc::new(SkipMap::new()))
    }
}

impl LockTable {
    pub async fn lock_key(&self, key: &Key) -> KeyHandleGuard {
        loop {
            // Create a KeyHandle first, but do not bind it to the lock table first.
            // If we fail to insert the handle into the table, this handle should be dropped
            // without removing any entry from the table.
            let handle = Arc::new(KeyHandle::new(key.clone()));
            let weak = Arc::downgrade(&handle);
            let weak2 = weak.clone();
            let guard = handle.lock().await;

            let entry = self.0.get_or_insert(key.clone(), weak);
            if entry.value().ptr_eq(&weak2) {
                // If the weak ptr returned by `get_or_insert` equals to the one we inserted,
                // `guard` refers to the KeyHandle in the lock table. Now, we can bind the handle
                // to the table.

                // SAFETY: The `table` field in `KeyHandle` is only accessed through the `set_table`
                // or the `drop` method. It's impossible to have a concurrent `drop` here and `set_table`
                // is only called here. So there is no concurrent access to the `table` field in `KeyHandle`.
                unsafe {
                    guard.handle().set_table(self.clone());
                }
                return guard;
            } else if let Some(handle) = entry.value().upgrade() {
                return handle.lock().await;
            }
        }
    }

    pub fn check_key<E>(
        &self,
        key: &Key,
        check_fn: impl FnOnce(&Lock) -> Result<(), E>,
    ) -> Result<(), E> {
        if let Some(lock_ref) = self.get(key) {
            return lock_ref.with_lock(|lock| {
                if let Some(lock) = &*lock {
                    return check_fn(lock);
                }
                Ok(())
            });
        }
        Ok(())
    }

    pub fn check_range<E>(
        &self,
        start_key: Option<&Key>,
        end_key: Option<&Key>,
        mut check_fn: impl FnMut(&Key, &Lock) -> Result<(), E>,
    ) -> Result<(), E> {
        let e = self.find_first(start_key, end_key, |handle| {
            handle.with_lock(|lock| {
                lock.as_ref()
                    .and_then(|lock| check_fn(&handle.key, lock).err())
            })
        });
        if let Some(e) = e { Err(e) } else { Ok(()) }
    }

    /// Gets the handle of the key.
    pub fn get(&self, key: &Key) -> Option<Arc<KeyHandle>> {
        self.0.get(key).and_then(|e| e.value().upgrade())
    }

    /// Finds the first handle in the given range that `pred` returns `Some`.
    /// The `Some` return value of `pred` will be returned by `find_first`.
    pub fn find_first<'m, T>(
        &'m self,
        start_key: Option<&Key>,
        end_key: Option<&Key>,
        mut pred: impl FnMut(Arc<KeyHandle>) -> Option<T>,
    ) -> Option<T> {
        let lower_bound = start_key.map(Bound::Included).unwrap_or(Bound::Unbounded);
        let upper_bound = end_key.map(Bound::Excluded).unwrap_or(Bound::Unbounded);

        for e in self.0.range((lower_bound, upper_bound)) {
            let res = e.value().upgrade().and_then(&mut pred);
            if res.is_some() {
                return res;
            }
        }
        None
    }

    /// Iterates all handles and call a specified function on each of them.
    pub fn for_each(&self, mut f: impl FnMut(Arc<KeyHandle>)) {
        for entry in self.0.iter() {
            if let Some(handle) = entry.value().upgrade() {
                f(handle);
            }
        }
    }

    /// Removes the key and its key handle from the map.
    pub fn remove(&self, key: &Key) {
        self.0.remove(key);
    }
}

#[cfg(test)]
mod test {
    use std::{
        sync::atomic::{AtomicUsize, Ordering},
        time::Duration,
    };
<<<<<<< HEAD
    use tikv_util::metrics::tokio_spawn_wrapper;
=======

>>>>>>> aaf47d0c
    use tokio::time::sleep;
    use txn_types::LockType;

    use super::*;

    #[tokio::test]
    async fn test_lock_key() {
        let lock_table = LockTable::default();

        let counter = Arc::new(AtomicUsize::new(0));
        let mut handles = Vec::new();
        for _ in 0..100 {
            let lock_table = lock_table.clone();
            let counter = counter.clone();
            let handle = tokio_spawn_wrapper(async move {
                let _guard = lock_table.lock_key(&Key::from_raw(b"k")).await;
                // Modify an atomic counter with a mutex guard. The value of the counter
                // should remain unchanged if the mutex works.
                let counter_val = counter.fetch_add(1, Ordering::SeqCst) + 1;
                sleep(Duration::from_millis(1)).await;
                assert_eq!(counter.load(Ordering::SeqCst), counter_val);
            });
            handles.push(handle);
        }
        for handle in handles {
            handle.await.unwrap();
        }
        assert_eq!(counter.load(Ordering::SeqCst), 100);
    }

    fn ts_check(lock: &Lock, ts: u64) -> Result<(), Lock> {
        if lock.ts.into_inner() < ts {
            Err(lock.clone())
        } else {
            Ok(())
        }
    }

    #[tokio::test]
    async fn test_check_key() {
        let lock_table = LockTable::default();
        let key_k = Key::from_raw(b"k");

        // no lock found
        assert!(lock_table.check_key(&key_k, |_| Err(())).is_ok());

        let lock = Lock::new(
            LockType::Lock,
            b"k".to_vec(),
            10.into(),
            100,
            None,
            10.into(),
            1,
            10.into(),
        );
        let guard = lock_table.lock_key(&key_k).await;
        guard.with_lock(|l| {
            *l = Some(lock.clone());
        });

        // lock passes check_fn
        assert!(lock_table.check_key(&key_k, |l| ts_check(l, 5)).is_ok());

        // lock does not pass check_fn
        assert_eq!(lock_table.check_key(&key_k, |l| ts_check(l, 20)), Err(lock));
    }

    #[tokio::test]
    async fn test_check_range() {
        let lock_table = LockTable::default();

        let lock_k = Lock::new(
            LockType::Lock,
            b"k".to_vec(),
            20.into(),
            100,
            None,
            20.into(),
            1,
            20.into(),
        );
        let guard = lock_table.lock_key(&Key::from_raw(b"k")).await;
        guard.with_lock(|l| {
            *l = Some(lock_k.clone());
        });

        let lock_l = Lock::new(
            LockType::Lock,
            b"l".to_vec(),
            10.into(),
            100,
            None,
            10.into(),
            1,
            10.into(),
        );
        let guard = lock_table.lock_key(&Key::from_raw(b"l")).await;
        guard.with_lock(|l| {
            *l = Some(lock_l.clone());
        });

        // no lock found
        assert!(
            lock_table
                .check_range(
                    Some(&Key::from_raw(b"m")),
                    Some(&Key::from_raw(b"n")),
                    |_, _| Err(())
                )
                .is_ok()
        );

        // lock passes check_fn
        assert!(
            lock_table
                .check_range(None, Some(&Key::from_raw(b"z")), |_, l| ts_check(l, 5))
                .is_ok()
        );

        // first lock does not pass check_fn
        assert_eq!(
            lock_table.check_range(Some(&Key::from_raw(b"a")), None, |_, l| ts_check(l, 25)),
            Err(lock_k)
        );

        // first lock passes check_fn but the second does not
        assert_eq!(
            lock_table.check_range(None, None, |_, l| ts_check(l, 15)),
            Err(lock_l)
        );
    }

    #[tokio::test]
    async fn test_lock_table_for_each() {
        let lock_table: LockTable = LockTable::default();

        let mut found_locks = Vec::new();
        let mut expect_locks = Vec::new();

        let collect = |h: Arc<KeyHandle>, to: &mut Vec<_>| {
            let lock = h.with_lock(|l| l.clone());
            to.push((h.key.clone(), lock));
        };

        lock_table.for_each(|h| collect(h, &mut found_locks));
        assert!(found_locks.is_empty());

        let lock_a = Lock::new(
            LockType::Lock,
            b"a".to_vec(),
            20.into(),
            100,
            None,
            20.into(),
            1,
            20.into(),
        );
        let guard_a = lock_table.lock_key(&Key::from_raw(b"a")).await;
        guard_a.with_lock(|l| {
            *l = Some(lock_a.clone());
        });
        expect_locks.push((Key::from_raw(b"a"), Some(lock_a.clone())));

        lock_table.for_each(|h| collect(h, &mut found_locks));
        assert_eq!(found_locks, expect_locks);
        found_locks.clear();

        let lock_b = Lock::new(
            LockType::Lock,
            b"b".to_vec(),
            30.into(),
            120,
            None,
            30.into(),
            2,
            30.into(),
        )
        .use_async_commit(vec![b"c".to_vec()]);
        let guard_b = lock_table.lock_key(&Key::from_raw(b"b")).await;
        guard_b.with_lock(|l| {
            *l = Some(lock_b.clone());
        });
        expect_locks.push((Key::from_raw(b"b"), Some(lock_b.clone())));

        lock_table.for_each(|h| collect(h, &mut found_locks));
        assert_eq!(found_locks, expect_locks);
    }

    #[tokio::test]
    async fn test_lock_key_when_handle_exists() {
        let lock_table: LockTable = LockTable::default();
        let key = Key::from_raw(b"key");

        let guard = lock_table.lock_key(&key).await;
        let handle = lock_table.get(&key).unwrap();
        drop(guard);
        // The handle is still alive in the table.
        assert!(Arc::ptr_eq(&handle, &lock_table.get(&key).unwrap()));

        let guard2 = lock_table.lock_key(&key).await;

        // After we drop the original handle, make sure the new guard refers
        // to the KeyHandle in the table.
        drop(handle);
        assert!(Arc::ptr_eq(guard2.handle(), &lock_table.get(&key).unwrap()));

        // After dropping guard2, a new guard should be different to the old one.
        let old_ptr = Arc::as_ptr(guard2.handle());
        drop(guard2);
        let guard3 = lock_table.lock_key(&key).await;
        assert_ne!(old_ptr, Arc::as_ptr(guard3.handle()));
        assert!(Arc::ptr_eq(guard3.handle(), &lock_table.get(&key).unwrap()));
    }
}<|MERGE_RESOLUTION|>--- conflicted
+++ resolved
@@ -126,11 +126,8 @@
         sync::atomic::{AtomicUsize, Ordering},
         time::Duration,
     };
-<<<<<<< HEAD
+
     use tikv_util::metrics::tokio_spawn_wrapper;
-=======
-
->>>>>>> aaf47d0c
     use tokio::time::sleep;
     use txn_types::LockType;
 
