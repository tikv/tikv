// Copyright 2020 TiKV Project Authors. Licensed under Apache-2.0.

use std::{cell::UnsafeCell, mem, sync::Arc};

use parking_lot::Mutex;
use tokio::sync::{Mutex as AsyncMutex, MutexGuard as AsyncMutexGuard};
use txn_types::{Key, Lock};

use super::lock_table::LockTable;

/// An entry in the in-memory table providing functions related to a specific
/// key.
pub struct KeyHandle {
    pub key: Key,
    table: UnsafeCell<Option<LockTable>>,
    mutex: AsyncMutex<()>,
    lock_store: Mutex<Option<Lock>>,
}

impl KeyHandle {
    pub fn new(key: Key) -> Self {
        KeyHandle {
            key,
            table: UnsafeCell::new(None),
            mutex: AsyncMutex::new(()),
            lock_store: Mutex::new(None),
        }
    }

    pub async fn lock(self: Arc<Self>) -> KeyHandleGuard {
        // Safety: `_mutex_guard` is declared before `handle_ref` in `KeyHandleGuard`.
        // So the mutex guard will be released earlier than the `Arc<KeyHandle>`.
        // Then we can make sure the mutex guard doesn't point to released memory.
        let mutex_guard = unsafe { mem::transmute(self.mutex.lock().await) };
        KeyHandleGuard {
            _mutex_guard: mutex_guard,
            handle: self,
        }
    }

    pub fn with_lock<T>(&self, f: impl FnOnce(&Option<Lock>) -> T) -> T {
        f(&*self.lock_store.lock())
    }

    /// Set the LockTable that the KeyHandle is in.
    ///
    /// This method is not thread safe. Make sure that no other threads access
    /// `table` at the same time.
    pub(crate) unsafe fn set_table(&self, table: LockTable) {
        *self.table.get() = Some(table);
    }
}

impl Drop for KeyHandle {
    fn drop(&mut self) {
        // SAFETY: `&mut self` ensures it's the only thread that can access `table`.
        unsafe {
            if let Some(table) = &*self.table.get() {
                table.remove(&self.key);
            }
        }
    }
}

unsafe impl Sync for KeyHandle {}

/// A `KeyHandle` with its mutex locked.
pub struct KeyHandleGuard {
    // It must be declared before `handle` so it will be dropped before
    // `handle`.
    _mutex_guard: AsyncMutexGuard<'static, ()>,
    // It is unsafe to mutate `handle` to point at another `KeyHandle`.
    // Otherwise `_mutex_guard` can be invalidated.
    handle: Arc<KeyHandle>,
}

impl KeyHandleGuard {
    pub fn key(&self) -> &Key {
        &self.handle.key
    }

    pub fn with_lock<T>(&self, f: impl FnOnce(&mut Option<Lock>) -> T) -> T {
        f(&mut *self.handle.lock_store.lock())
    }

    pub(crate) fn handle(&self) -> &Arc<KeyHandle> {
        &self.handle
    }
}

impl Drop for KeyHandleGuard {
    fn drop(&mut self) {
        // We only keep the lock in memory until the write to the underlying
        // store finishes.
        // The guard can be released after finishes writing.
        *self.handle.lock_store.lock() = None;
    }
}

#[cfg(test)]
mod tests {
    use std::{
        sync::atomic::{AtomicUsize, Ordering},
        time::Duration,
    };
<<<<<<< HEAD
    use tikv_util::metrics::tokio_spawn_wrapper;
=======

>>>>>>> aaf47d0c
    use tokio::time::sleep;

    use super::*;

    #[tokio::test]
    async fn test_key_mutex() {
        let key_handle = Arc::new(KeyHandle::new(Key::from_raw(b"k")));

        let counter = Arc::new(AtomicUsize::new(0));
        let mut handles = Vec::new();
        for _ in 0..100 {
            let key_handle = key_handle.clone();
            let counter = counter.clone();
            let handle = tokio_spawn_wrapper(async move {
                let _guard = key_handle.lock().await;
                // Modify an atomic counter with a mutex guard. The value of the counter
                // should remain unchanged if the mutex works.
                let counter_val = counter.fetch_add(1, Ordering::SeqCst) + 1;
                sleep(Duration::from_millis(1)).await;
                assert_eq!(counter.load(Ordering::SeqCst), counter_val);
            });
            handles.push(handle);
        }
        for handle in handles {
            handle.await.unwrap();
        }
        assert_eq!(counter.load(Ordering::SeqCst), 100);
    }

    #[tokio::test]
    async fn test_ref_count() {
        let table = LockTable::default();

        let k = Key::from_raw(b"k");

        let handle = Arc::new(KeyHandle::new(k.clone()));
        table.0.insert(k.clone(), Arc::downgrade(&handle));
        unsafe {
            handle.set_table(table.clone());
        }
        let lock_ref1 = table.get(&k).unwrap();
        let lock_ref2 = table.get(&k).unwrap();
        drop(handle);
        drop(lock_ref1);
        assert!(table.get(&k).is_some());
        drop(lock_ref2);
        assert!(table.get(&k).is_none());
    }
}<|MERGE_RESOLUTION|>--- conflicted
+++ resolved
@@ -103,11 +103,8 @@
         sync::atomic::{AtomicUsize, Ordering},
         time::Duration,
     };
-<<<<<<< HEAD
+
     use tikv_util::metrics::tokio_spawn_wrapper;
-=======
-
->>>>>>> aaf47d0c
     use tokio::time::sleep;
 
     use super::*;
