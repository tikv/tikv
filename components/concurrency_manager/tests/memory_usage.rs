// Copyright 2021 TiKV Project Authors. Licensed under Apache-2.0.

use std::{
    mem::{forget, ManuallyDrop},
    thread,
};

use concurrency_manager::ConcurrencyManager;
use futures::executor::block_on;
use rand::prelude::*;
<<<<<<< HEAD
use std::{mem::forget, mem::ManuallyDrop};
use tikv_util::metrics::thread_spawn_wrapper;
=======
>>>>>>> aaf47d0c
use txn_types::{Key, Lock, LockType};

// This test is heavy so we shouldn't run it daily.
// Run it with the following command (recommending release mode) and see the printed stats:
//
// ```
// cargo test --package concurrency_manager --test memory_usage --features jemalloc --release -- test_memory_usage --exact --ignored --nocapture
// ```
#[test]
#[ignore]
fn test_memory_usage() {
    // Make key as small as possible, so concurrent writes in the scheduler
    // can be as many as possible. Then, we can maximize the amplication
    // caused by the data structure.
    const KEY_LEN: usize = 16;
    // We allow 100MB pending writes in the scheduler.
    const LOCK_COUNT: usize = 100 * 1024 * 1024 / KEY_LEN;

    // Let system collect the memory to avoid drop time at the end of the test.
    let cm = ManuallyDrop::new(ConcurrencyManager::new(1.into()));

    const THR_NUM: usize = 8;
    let mut ths = Vec::with_capacity(THR_NUM);
    for _ in 0..THR_NUM {
        let cm = cm.clone();
        let th = thread_spawn_wrapper(move || {
            for _ in 0..(LOCK_COUNT / THR_NUM) {
                let mut raw = vec![0; KEY_LEN];
                thread_rng().fill_bytes(&mut raw[..]);
                let key = Key::from_raw(&raw);
                let lock = Lock::new(
                    LockType::Put,
                    raw,
                    10.into(),
                    1000,
                    None,
                    10.into(),
                    1,
                    20.into(),
                );

                // Key already exists
                if cm.read_key_check(&key, |_| Err(())).is_err() {
                    continue;
                }

                let guard = block_on(cm.lock_key(&key));
                guard.with_lock(|l| {
                    *l = Some(lock);
                });
                forget(guard);
            }
        });
        ths.push(th);
    }

    ths.into_iter().for_each(|th| th.join().unwrap());

    println!("{:?}", tikv_alloc::fetch_stats());
}<|MERGE_RESOLUTION|>--- conflicted
+++ resolved
@@ -1,18 +1,11 @@
 // Copyright 2021 TiKV Project Authors. Licensed under Apache-2.0.
 
-use std::{
-    mem::{forget, ManuallyDrop},
-    thread,
-};
+use std::mem::{forget, ManuallyDrop};
 
 use concurrency_manager::ConcurrencyManager;
 use futures::executor::block_on;
 use rand::prelude::*;
-<<<<<<< HEAD
-use std::{mem::forget, mem::ManuallyDrop};
 use tikv_util::metrics::thread_spawn_wrapper;
-=======
->>>>>>> aaf47d0c
 use txn_types::{Key, Lock, LockType};
 
 // This test is heavy so we shouldn't run it daily.
