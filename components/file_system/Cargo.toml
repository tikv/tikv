--- conflicted
+++ resolved
@@ -10,11 +10,8 @@
 [dependencies]
 collections = { path = "../collections" }
 crc32fast = "1.2"
-<<<<<<< HEAD
+crossbeam-utils = "0.8.0"
 futures = "0.3"
-=======
-crossbeam-utils = "0.8.0"
->>>>>>> 3a4b8bbf
 fs2 = "0.4"
 lazy_static = "1.3"
 libc = "0.2"
