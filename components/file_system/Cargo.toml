[package]
name = "file_system"
version = "0.1.0"
edition = "2018"
publish = false

[features]
bcc-iosnoop = ["bcc"]

[dependencies]
collections = { path = "../collections" }
crc32fast = "1.2"
crossbeam-utils = "0.8.0"
fs2 = "0.4"
futures = "0.3"
lazy_static = "1.3"
libc = "0.2"
nix = "0.23"
online_config = { path = "../online_config" }
openssl = "0.10"
parking_lot = "0.12"
prometheus = { version = "0.13", features = ["nightly"] }
prometheus-static-metric = "0.5"
rand = "0.8"
serde = "1.0"
slog = { version = "2.3", features = ["max_level_trace", "release_max_level_debug"] }
slog-global = { version = "0.1", git = "https://github.com/breeswish/slog-global.git", rev = "d592f88e4dbba5eb439998463054f1a44fbf17b9" }
strum = { version = "0.20", features = ["derive"] }
tikv_alloc = { path = "../tikv_alloc" }
tikv_util = { path = "../tikv_util", default-features = false }
tokio = { version = "1.5", features = ["time"] }

[dev-dependencies]
maligned = "0.2.1"
<<<<<<< HEAD
more-asserts = "0.2"
=======
tempfile = "3.0"
>>>>>>> deb61453

[target.'cfg(target_os = "linux")'.dependencies]
bcc = { version = "0.0.30", optional = true }
thread_local = "1.1.3"<|MERGE_RESOLUTION|>--- conflicted
+++ resolved
@@ -32,11 +32,8 @@
 
 [dev-dependencies]
 maligned = "0.2.1"
-<<<<<<< HEAD
 more-asserts = "0.2"
-=======
 tempfile = "3.0"
->>>>>>> deb61453
 
 [target.'cfg(target_os = "linux")'.dependencies]
 bcc = { version = "0.0.30", optional = true }
