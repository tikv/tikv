--- conflicted
+++ resolved
@@ -9,24 +9,20 @@
 
 [dependencies]
 crc32fast = "1.2"
+collections = { path = "../collections" }
 futures = "0.3"
 fs2 = "0.4"
 lazy_static = "1.3"
 libc = "0.2"
+nix = "0.19"
 openssl = "0.10"
+prometheus = { version = "0.10", features = ["nightly"] }
+prometheus-static-metric = "0.4"
 tikv_alloc = { path = "../tikv_alloc" }
-<<<<<<< HEAD
 tikv_util = { path = "../tikv_util" }
 time = "0.1"
 tokio = { version = "0.2", features = ["time", "sync"] }
 variant_count = "1.0.0"
-=======
-collections = { path = "../collections" }
-nix = "0.19"
-libc = "0.2"
-prometheus = { version = "0.10", features = ["nightly"] }
-prometheus-static-metric = "0.4"
->>>>>>> 68e33f58
 
 [dev-dependencies]
 rand = "0.7"
