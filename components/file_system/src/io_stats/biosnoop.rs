// Copyright 2020 TiKV Project Authors. Licensed under Apache-2.0.

use std::{
    collections::VecDeque,
    ptr,
    sync::{
        atomic::{AtomicUsize, Ordering},
        Mutex,
    },
};

use bcc::{table::Table, Kprobe, BPF};
use crossbeam_utils::CachePadded;
use strum::{EnumCount, IntoEnumIterator};
use tikv_util::sys::thread;

use crate::{metrics::*, IoBytes, IoType};

/// Biosnoop leverages BCC to make use of eBPF to get disk IO of TiKV requests.
/// The BCC code is in `biosnoop.c` which is compiled and attached kernel on
/// TiKV bootstrap. The code hooks on the start and completion of blk_account_io
/// in kernel, so it's easily to get the latency and bytes of IO requests issued
/// by current PID.
///
/// The main usage of iosnoop is to get accurate disk IO of different tasks
/// separately, like compaction, coprocessor and raftstore, instead of a global
/// disk throughput. So IO-types should be tagged for different threads by
/// `set_io_type()`. And BCC code is available to get the IO-type for one thread
/// by address, then all the IO requests for that thread will be recorded in
/// corresponding type's map in BCC.
///
<<<<<<< HEAD
/// With that information, every time calling `IoContext` it get the stored stats
/// from corresponding type's map in BCC. Thus it enables TiKV to get the latency and
/// bytes of read/write request per IO-type.
=======
/// With that information, every time calling `IOContext` it get the stored
/// stats from corresponding type's map in BCC. Thus it enables TiKV to get the
/// latency and bytes of read/write request per IO-type.
>>>>>>> 4f8f7314

const MAX_THREAD_IDX: usize = 192;

// Hold the BPF to keep it not dropped.
// The two tables are `stats_by_type` and `type_by_pid` respectively.
static mut BPF_CONTEXT: Option<BpfContext> = None;

struct BpfContext {
    bpf: BPF,
    stats_table: Table,
    type_table: Table,
}

// This array records the IO-type for every thread. The address of this array
// will be passed into eBPF, so eBPF code can get IO-type for specific thread
// without an extra syscall.
// It should be a thread local variable, but the address of thread local is not
// reliable. So define a global array and let each thread writes on a specific
// element. And the IO-type is read when blk_account_io_start is called which is
// fired in the process context. That is to say, it's called in kernel space of
// user thread rather than kernel thread. So there is no contention between user
// and kernel. Thus no need to make the elements atomic. Also use padding to
// avoid false sharing.
// Leave the last element as reserved, when there is no available index, all
// other threads will be allocated to that index with IoType::Other always.
static mut IO_TYPE_ARRAY: [CachePadded<IoType>; MAX_THREAD_IDX + 1] =
    [CachePadded::new(IoType::Other); MAX_THREAD_IDX + 1];

// The index of the element of IO_TYPE_ARRAY for this thread to access.
thread_local! {
    static IDX: IdxWrapper = unsafe {
        let idx = IDX_ALLOCATOR.allocate();
        if let Some(ctx) = BPF_CONTEXT.as_mut() {
            let tid = thread::thread_id();
            let ptr : *const *const _ = &IO_TYPE_ARRAY.as_ptr().add(idx.0);
            ctx.type_table.set(
                &mut tid.to_ne_bytes(),
                std::slice::from_raw_parts_mut(
                    ptr as *mut u8,
                    std::mem::size_of::<*const IoType>(),
                ),
            ).unwrap();
        }
        idx
    }
}

struct IdxWrapper(usize);

impl Drop for IdxWrapper {
    fn drop(&mut self) {
        unsafe { *IO_TYPE_ARRAY[self.0] = IoType::Other };
        IDX_ALLOCATOR.free(self.0);

        // drop() of static variables won't be called when program exits.
        // We need to call drop() of BPF to detach kprobe.
        if IDX_ALLOCATOR.is_all_free() {
            unsafe { BPF_CONTEXT.take() };
        }
    }
}

lazy_static! {
    static ref IDX_ALLOCATOR: IdxAllocator = IdxAllocator::new();
}

struct IdxAllocator {
    free_list: Mutex<VecDeque<usize>>,
    count: AtomicUsize,
}

impl IdxAllocator {
    fn new() -> Self {
        IdxAllocator {
            free_list: Mutex::new((0..MAX_THREAD_IDX).into_iter().collect()),
            count: AtomicUsize::new(0),
        }
    }

    fn allocate(&self) -> IdxWrapper {
        self.count.fetch_add(1, Ordering::SeqCst);
        IdxWrapper(
            if let Some(idx) = self.free_list.lock().unwrap().pop_front() {
                idx
            } else {
                MAX_THREAD_IDX
            },
        )
    }

    fn free(&self, idx: usize) {
        self.count.fetch_sub(1, Ordering::SeqCst);
        if idx != MAX_THREAD_IDX {
            self.free_list.lock().unwrap().push_back(idx);
        }
    }

    fn is_all_free(&self) -> bool {
        self.count.load(Ordering::SeqCst) == 0
    }
}

pub fn set_io_type(new_io_type: IoType) {
    unsafe {
        IDX.with(|idx| {
            // if MAX_THREAD_IDX, keep IoType::Other always
            if idx.0 != MAX_THREAD_IDX {
                *IO_TYPE_ARRAY[idx.0] = new_io_type;
            }
        })
    };
}

pub fn get_io_type() -> IoType {
    unsafe { *IDX.with(|idx| IO_TYPE_ARRAY[idx.0]) }
}

pub fn fetch_io_bytes() -> [IoBytes; IoType::COUNT] {
    let mut bytes = Default::default();
    unsafe {
        if let Some(ctx) = BPF_CONTEXT.as_mut() {
            for io_type in IoType::iter() {
                let io_type_buf_ptr = &mut io_type as *mut IoType as *mut u8;
                let mut io_type_buf =
                    std::slice::from_raw_parts_mut(io_type_buf_ptr, std::mem::size_of::<IoType>());
                if let Ok(e) = ctx.stats_table.get(&mut io_type_buf) {
                    assert!(e.len() == std::mem::size_of::<IoBytes>());
                    bytes[io_type as usize] =
                        std::ptr::read_unaligned(e.as_ptr() as *const IoBytes);
                }
            }
        }
    }
    bytes
}

pub fn init() -> Result<(), String> {
    unsafe {
        if BPF_CONTEXT.is_some() {
            return Ok(());
        }
    }

    let code = include_str!("biosnoop.c").replace("##TGID##", &thread::process_id().to_string());

    // TODO: When using bpf_get_ns_current_pid_tgid of newer kernel, need
    // to get the device id and inode number.
    //
    // let stat = unsafe {
    //     let mut stat: libc::stat = std::mem::zeroed();
    //     if libc::stat(
    //         CString::new("/proc/self/ns/pid").unwrap().as_ptr(),
    //         &mut stat,
    //     ) != 0
    //     {
    //         return Err(String::from("Can't get namespace stats"));
    //     }
    //     stat
    // };
    // let code = code.replace("##DEV##", &stat.st_dev.to_string())
    //   .replace("##INO##", &stat.st_ino.to_string());

    // compile the above BPF code!
    let mut bpf = BPF::new(&code).map_err(|e| e.to_string())?;
    // attach kprobes
    Kprobe::new()
        .handler("trace_req_start")
        .function("blk_account_io_start")
        .attach(&mut bpf)
        .map_err(|e| e.to_string())?;
    Kprobe::new()
        .handler("trace_req_completion")
        .function("blk_account_io_completion")
        .attach(&mut bpf)
        .map_err(|e| e.to_string())?;
    let stats_table = bpf.table("stats_by_type").map_err(|e| e.to_string())?;
    let type_table = bpf.table("type_by_pid").map_err(|e| e.to_string())?;
    unsafe {
        BPF_CONTEXT = Some(BpfContext {
            bpf,
            stats_table,
            type_table,
        });
    }
    Ok(())
}

macro_rules! flush_io_latency {
    ($bpf:expr, $metrics:ident) => {
        let mut t = $bpf
            .table(concat!(stringify!($metrics), "_read_latency"))
            .unwrap();
        for mut e in t.iter() {
            let bucket = 2_u64.pow(ptr::read(e.key.as_ptr() as *const libc::c_int) as u32);
            let count = ptr::read(e.value.as_ptr() as *const u64);

            for _ in 0..count {
                IO_LATENCY_MICROS_VEC.$metrics.read.observe(bucket as f64);
            }
            let zero: u64 = 0;
            t.set(&mut e.key, &mut zero.to_ne_bytes()).unwrap();
        }

        let mut t = $bpf
            .table(concat!(stringify!($metrics), "_write_latency"))
            .unwrap();
        for mut e in t.iter() {
            let bucket = 2_u64.pow(ptr::read(e.key.as_ptr() as *const libc::c_int) as u32);
            let count = ptr::read(e.value.as_ptr() as *const u64);

            for _ in 0..count {
                IO_LATENCY_MICROS_VEC.$metrics.write.observe(bucket as f64);
            }
            let zero: u64 = 0;
            t.set(&mut e.key, &mut zero.to_ne_bytes()).unwrap();
        }
    };
}

#[allow(dead_code)]
pub fn flush_io_latency_metrics() {
    unsafe {
        if let Some(ctx) = BPF_CONTEXT.as_mut() {
            flush_io_latency!(ctx.bpf, other);
            flush_io_latency!(ctx.bpf, foreground_read);
            flush_io_latency!(ctx.bpf, foreground_write);
            flush_io_latency!(ctx.bpf, flush);
            flush_io_latency!(ctx.bpf, compaction);
            flush_io_latency!(ctx.bpf, replication);
            flush_io_latency!(ctx.bpf, load_balance);
            flush_io_latency!(ctx.bpf, gc);
            flush_io_latency!(ctx.bpf, import);
            flush_io_latency!(ctx.bpf, export);
        }
    }
}

#[cfg(test)]
mod tests {
    use std::{
        io::{Read, Seek, SeekFrom, Write},
        sync::{Arc, Condvar, Mutex},
    };

    use libc::O_DIRECT;
    use maligned::{AsBytes, AsBytesMut, A512};
    use rand::Rng;
    use tempfile::TempDir;
    use test::Bencher;

    use super::{
        fetch_io_bytes, flush_io_latency_metrics, get_io_type, init, set_io_type, BPF_CONTEXT,
        MAX_THREAD_IDX,
    };
    use crate::{metrics::*, IoType, OpenOptions};

    #[test]
    fn test_biosnoop() {
        init().unwrap();
        // Test cases are running in parallel, while they depend on the same global
        // variables. To make them not affect each other, run them in sequence.
        test_thread_idx_allocation();
        test_io_context();
        unsafe {
            BPF_CONTEXT.take();
        }
    }

    fn test_io_context() {
        set_io_type(IoType::Compaction);
        assert_eq!(get_io_type(), IoType::Compaction);
        let tmp = TempDir::new().unwrap();
        let file_path = tmp.path().join("test_io_context");
        let mut f = OpenOptions::new()
            .write(true)
            .create(true)
            .custom_flags(O_DIRECT)
            .open(&file_path)
            .unwrap();
        let mut w = vec![A512::default(); 2];
        w.as_bytes_mut()[512] = 42;
        let mut compaction_bytes_before = fetch_io_bytes()[IoType::Compaction as usize];
        f.write(w.as_bytes()).unwrap();
        f.sync_all().unwrap();
        let compaction_bytes = fetch_io_bytes()[IoType::Compaction as usize];
        assert_ne!((compaction_bytes - compaction_bytes_before).write, 0);
        assert_eq!((compaction_bytes - compaction_bytes_before).read, 0);
        compaction_bytes_before = compaction_bytes;
        drop(f);

        let other_bytes_before = fetch_io_bytes()[IoType::Other as usize];
        std::thread::spawn(move || {
            set_io_type(IoType::Other);
            let mut f = OpenOptions::new()
                .read(true)
                .custom_flags(O_DIRECT)
                .open(&file_path)
                .unwrap();
            let mut r = vec![A512::default(); 2];
            assert_ne!(f.read(&mut r.as_bytes_mut()).unwrap(), 0);
            drop(f);
        })
        .join()
        .unwrap();

        let compaction_bytes = fetch_io_bytes()[IoType::Compaction as usize];
        let other_bytes = fetch_io_bytes()[IoType::Other as usize];
        assert_eq!((compaction_bytes - compaction_bytes_before).write, 0);
        assert_eq!((compaction_bytes - compaction_bytes_before).read, 0);
        assert_eq!((other_bytes - other_bytes_before).write, 0);
        assert_ne!((other_bytes - other_bytes_before).read, 0);

        flush_io_latency_metrics();
        assert_ne!(IO_LATENCY_MICROS_VEC.compaction.write.get_sample_count(), 0);
        assert_ne!(IO_LATENCY_MICROS_VEC.other.read.get_sample_count(), 0);
    }

    fn test_thread_idx_allocation() {
        // the thread indexes should be recycled.
        for _ in 1..=MAX_THREAD_IDX * 2 {
            std::thread::spawn(|| {
                set_io_type(IoType::Other);
            })
            .join()
            .unwrap();
        }

        // use up all available thread index.
        let pair = Arc::new((Mutex::new(false), Condvar::new()));
        let mut handles = Vec::new();
        for _ in 1..=MAX_THREAD_IDX {
            let pair1 = pair.clone();
            let h = std::thread::spawn(move || {
                set_io_type(IoType::Compaction);
                let (lock, cvar) = &*pair1;
                let mut stop = lock.lock().unwrap();
                while !*stop {
                    stop = cvar.wait(stop).unwrap();
                }
            });
            handles.push(h);
        }

        // the reserved index is used, io type should be IoType::Other
        for _ in 1..=MAX_THREAD_IDX {
            std::thread::spawn(|| {
                set_io_type(IoType::Compaction);
                assert_eq!(get_io_type(), IoType::Other);
            })
            .join()
            .unwrap();
        }

        {
            let (lock, cvar) = &*pair;
            let mut stop = lock.lock().unwrap();
            *stop = true;
            cvar.notify_all();
        }

        for h in handles {
            h.join().unwrap();
        }

        // the thread indexes should be available again.
        for _ in 1..=MAX_THREAD_IDX {
            std::thread::spawn(|| {
                set_io_type(IoType::Compaction);
                assert_eq!(get_io_type(), IoType::Compaction);
            })
            .join()
            .unwrap();
        }
    }

    #[bench]
    #[ignore]
    fn bench_write_enable_io_snoop(b: &mut Bencher) {
        init().unwrap();
        bench_write(b);
    }

    #[bench]
    #[ignore]
    fn bench_write_disable_io_snoop(b: &mut Bencher) {
        unsafe { BPF_CONTEXT = None };
        bench_write(b);
    }

    #[bench]
    #[ignore]
    fn bench_read_enable_io_snoop(b: &mut Bencher) {
        init().unwrap();
        bench_read(b);
    }

    #[bench]
    #[ignore]
    fn bench_read_disable_io_snoop(b: &mut Bencher) {
        unsafe { BPF_CONTEXT = None };
        bench_read(b);
    }

    #[bench]
    #[ignore]
    fn bench_flush_io_latency_metrics(b: &mut Bencher) {
        init().unwrap();
        set_io_type(IoType::ForegroundWrite);

        let tmp = TempDir::new().unwrap();
        let file_path = tmp.path().join("bench_flush_io_latency_metrics");
        let mut f = OpenOptions::new()
            .write(true)
            .create(true)
            .custom_flags(O_DIRECT)
            .open(&file_path)
            .unwrap();

        let mut w = vec![A512::default(); 1];
        w.as_bytes_mut()[64] = 42;
        for _ in 1..=100 {
            f.write(w.as_bytes()).unwrap();
        }
        f.sync_all().unwrap();

        b.iter(|| {
            flush_io_latency_metrics();
        });
    }

    fn bench_write(b: &mut Bencher) {
        let tmp = TempDir::new().unwrap();
        let file_path = tmp.path().join("bench_write_io_snoop");
        let mut f = OpenOptions::new()
            .write(true)
            .create(true)
            .custom_flags(O_DIRECT)
            .open(&file_path)
            .unwrap();

        let mut w = vec![A512::default(); 1];
        w.as_bytes_mut()[64] = 42;

        b.iter(|| {
            set_io_type(IoType::ForegroundWrite);
            f.write(w.as_bytes()).unwrap();
            f.sync_all().unwrap();
        });
    }

    fn bench_read(b: &mut Bencher) {
        let tmp = TempDir::new().unwrap();
        let file_path = tmp.path().join("bench_read_io_snoop");
        let mut f = OpenOptions::new()
            .write(true)
            .read(true)
            .create(true)
            .custom_flags(O_DIRECT)
            .open(&file_path)
            .unwrap();

        let mut w = vec![A512::default(); 2];
        w.as_bytes_mut()[64] = 42;
        for _ in 0..100 {
            f.write(w.as_bytes()).unwrap();
        }
        f.sync_all().unwrap();
        drop(f);

        let mut rng = rand::thread_rng();
        let mut f = OpenOptions::new()
            .read(true)
            .custom_flags(O_DIRECT)
            .open(&file_path)
            .unwrap();
        let mut r = vec![A512::default(); 2];
        b.iter(|| {
            set_io_type(IoType::ForegroundRead);
            f.seek(SeekFrom::Start(rng.gen_range(0..100) * 512))
                .unwrap();
            assert_ne!(f.read(&mut r.as_bytes_mut()).unwrap(), 0);
        });
    }
}<|MERGE_RESOLUTION|>--- conflicted
+++ resolved
@@ -29,15 +29,9 @@
 /// by address, then all the IO requests for that thread will be recorded in
 /// corresponding type's map in BCC.
 ///
-<<<<<<< HEAD
-/// With that information, every time calling `IoContext` it get the stored stats
-/// from corresponding type's map in BCC. Thus it enables TiKV to get the latency and
-/// bytes of read/write request per IO-type.
-=======
-/// With that information, every time calling `IOContext` it get the stored
+/// With that information, every time calling `IoContext` it get the stored
 /// stats from corresponding type's map in BCC. Thus it enables TiKV to get the
 /// latency and bytes of read/write request per IO-type.
->>>>>>> 4f8f7314
 
 const MAX_THREAD_IDX: usize = 192;
 
