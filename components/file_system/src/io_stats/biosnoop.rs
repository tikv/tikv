// Copyright 2020 TiKV Project Authors. Licensed under Apache-2.0.

<<<<<<< HEAD
//! This crate is deprecated.

use crate::metrics::*;
use crate::IOBytes;
use crate::IOType;

use std::collections::VecDeque;
use std::ptr;
use std::sync::atomic::{AtomicUsize, Ordering};
use std::sync::Mutex;
=======
use std::{
    collections::VecDeque,
    ptr,
    sync::{
        atomic::{AtomicUsize, Ordering},
        Mutex,
    },
};
>>>>>>> deb61453

use bcc::{table::Table, Kprobe, BPF};
use crossbeam_utils::CachePadded;
use strum::{EnumCount, IntoEnumIterator};
use tikv_util::sys::thread;

use crate::{metrics::*, IOBytes, IOType};

/// Biosnoop leverages BCC to make use of eBPF to get disk IO of TiKV requests.
/// The BCC code is in `biosnoop.c` which is compiled and attached kernel on
/// TiKV bootstrap. The code hooks on the start and completion of blk_account_io
/// in kernel, so it's easily to get the latency and bytes of IO requests issued
/// by current PID.
///
/// The main usage of iosnoop is to get accurate disk IO of different tasks
/// separately, like compaction, coprocessor and raftstore, instead of a global
/// disk throughput. So IO-types should be tagged for different threads by
/// `set_io_type()`. And BCC code is available to get the IO-type for one thread
/// by address, then all the IO requests for that thread will be recorded in
/// corresponding type's map in BCC.
///
/// With that information, every time calling `IOContext` it get the stored stats
/// from corresponding type's map in BCC. Thus it enables TiKV to get the latency and
/// bytes of read/write request per IO-type.

const MAX_THREAD_IDX: usize = 192;

// Hold the BPF to keep it not dropped.
// The two tables are `stats_by_type` and `type_by_pid` respectively.
static mut BPF_CONTEXT: Option<BPFContext> = None;

struct BPFContext {
    bpf: BPF,
    stats_table: Table,
    type_table: Table,
}

// This array records the IO-type for every thread. The address of this array
// will be passed into eBPF, so eBPF code can get IO-type for specific thread
// without an extra syscall.
// It should be a thread local variable, but the address of thread local is not
// reliable. So define a global array and let each thread writes on a specific
// element. And the IO-type is read when blk_account_io_start is called which is
// fired in the process context. That is to say, it's called in kernel space of
// user thread rather than kernel thread. So there is no contention between user
// and kernel. Thus no need to make the elements atomic. Also use padding to
// avoid false sharing.
// Leave the last element as reserved, when there is no available index, all
// other threads will be allocated to that index with IOType::Other always.
static mut IO_TYPE_ARRAY: [CachePadded<IOType>; MAX_THREAD_IDX + 1] =
    [CachePadded::new(IOType::Other); MAX_THREAD_IDX + 1];

// The index of the element of IO_TYPE_ARRAY for this thread to access.
thread_local! {
    static IDX: IdxWrapper = unsafe {
        let idx = IDX_ALLOCATOR.allocate();
        if let Some(ctx) = BPF_CONTEXT.as_mut() {
            let tid = thread::thread_id();
            let ptr : *const *const _ = &IO_TYPE_ARRAY.as_ptr().add(idx.0);
            ctx.type_table.set(
                &mut tid.to_ne_bytes(),
                std::slice::from_raw_parts_mut(
                    ptr as *mut u8,
                    std::mem::size_of::<*const IOType>(),
                ),
            ).unwrap();
        }
        idx
    }
}

struct IdxWrapper(usize);

impl Drop for IdxWrapper {
    fn drop(&mut self) {
        unsafe { *IO_TYPE_ARRAY[self.0] = IOType::Other };
        IDX_ALLOCATOR.free(self.0);

        // drop() of static variables won't be called when program exits.
        // We need to call drop() of BPF to detach kprobe.
        if IDX_ALLOCATOR.is_all_free() {
            unsafe { BPF_CONTEXT.take() };
        }
    }
}

lazy_static! {
    static ref IDX_ALLOCATOR: IdxAllocator = IdxAllocator::new();
}

struct IdxAllocator {
    free_list: Mutex<VecDeque<usize>>,
    count: AtomicUsize,
}

impl IdxAllocator {
    fn new() -> Self {
        IdxAllocator {
            free_list: Mutex::new((0..MAX_THREAD_IDX).into_iter().collect()),
            count: AtomicUsize::new(0),
        }
    }

    fn allocate(&self) -> IdxWrapper {
        self.count.fetch_add(1, Ordering::SeqCst);
        IdxWrapper(
            if let Some(idx) = self.free_list.lock().unwrap().pop_front() {
                idx
            } else {
                MAX_THREAD_IDX
            },
        )
    }

    fn free(&self, idx: usize) {
        self.count.fetch_sub(1, Ordering::SeqCst);
        if idx != MAX_THREAD_IDX {
            self.free_list.lock().unwrap().push_back(idx);
        }
    }

    fn is_all_free(&self) -> bool {
        self.count.load(Ordering::SeqCst) == 0
    }
}

pub fn set_io_type(new_io_type: IOType) {
    unsafe {
        IDX.with(|idx| {
            // if MAX_THREAD_IDX, keep IOType::Other always
            if idx.0 != MAX_THREAD_IDX {
                *IO_TYPE_ARRAY[idx.0] = new_io_type;
            }
        })
    };
}

pub fn get_io_type() -> IOType {
    unsafe { *IDX.with(|idx| IO_TYPE_ARRAY[idx.0]) }
}

pub fn fetch_io_bytes() -> [IOBytes; IOType::COUNT] {
    let mut bytes = Default::default();
    unsafe {
        if let Some(ctx) = BPF_CONTEXT.as_mut() {
            for io_type in IOType::iter() {
                let io_type_buf_ptr = &mut io_type as *mut IOType as *mut u8;
                let mut io_type_buf =
                    std::slice::from_raw_parts_mut(io_type_buf_ptr, std::mem::size_of::<IOType>());
                if let Ok(e) = ctx.stats_table.get(&mut io_type_buf) {
                    assert!(e.len() == std::mem::size_of::<IOBytes>());
                    bytes[io_type as usize] =
                        std::ptr::read_unaligned(e.as_ptr() as *const IOBytes);
                }
            }
        }
    }
    bytes
}

pub fn init() -> Result<(), String> {
    unsafe {
        if BPF_CONTEXT.is_some() {
            return Ok(());
        }
    }

    let code = include_str!("biosnoop.c").replace("##TGID##", &thread::process_id().to_string());

    // TODO: When using bpf_get_ns_current_pid_tgid of newer kernel, need
    // to get the device id and inode number.
    //
    // let stat = unsafe {
    //     let mut stat: libc::stat = std::mem::zeroed();
    //     if libc::stat(
    //         CString::new("/proc/self/ns/pid").unwrap().as_ptr(),
    //         &mut stat,
    //     ) != 0
    //     {
    //         return Err(String::from("Can't get namespace stats"));
    //     }
    //     stat
    // };
    // let code = code.replace("##DEV##", &stat.st_dev.to_string())
    //   .replace("##INO##", &stat.st_ino.to_string());

    // compile the above BPF code!
    let mut bpf = BPF::new(&code).map_err(|e| e.to_string())?;
    // attach kprobes
    Kprobe::new()
        .handler("trace_req_start")
        .function("blk_account_io_start")
        .attach(&mut bpf)
        .map_err(|e| e.to_string())?;
    Kprobe::new()
        .handler("trace_req_completion")
        .function("blk_account_io_completion")
        .attach(&mut bpf)
        .map_err(|e| e.to_string())?;
    let stats_table = bpf.table("stats_by_type").map_err(|e| e.to_string())?;
    let type_table = bpf.table("type_by_pid").map_err(|e| e.to_string())?;
    unsafe {
        BPF_CONTEXT = Some(BPFContext {
            bpf,
            stats_table,
            type_table,
        });
    }
    Ok(())
}

macro_rules! flush_io_latency {
    ($bpf:expr, $metrics:ident) => {
        let mut t = $bpf
            .table(concat!(stringify!($metrics), "_read_latency"))
            .unwrap();
        for mut e in t.iter() {
            let bucket = 2_u64.pow(ptr::read(e.key.as_ptr() as *const libc::c_int) as u32);
            let count = ptr::read(e.value.as_ptr() as *const u64);

            for _ in 0..count {
                IO_LATENCY_MICROS_VEC.$metrics.read.observe(bucket as f64);
            }
            let zero: u64 = 0;
            t.set(&mut e.key, &mut zero.to_ne_bytes()).unwrap();
        }

        let mut t = $bpf
            .table(concat!(stringify!($metrics), "_write_latency"))
            .unwrap();
        for mut e in t.iter() {
            let bucket = 2_u64.pow(ptr::read(e.key.as_ptr() as *const libc::c_int) as u32);
            let count = ptr::read(e.value.as_ptr() as *const u64);

            for _ in 0..count {
                IO_LATENCY_MICROS_VEC.$metrics.write.observe(bucket as f64);
            }
            let zero: u64 = 0;
            t.set(&mut e.key, &mut zero.to_ne_bytes()).unwrap();
        }
    };
}

#[allow(dead_code)]
pub fn flush_io_latency_metrics() {
    unsafe {
        if let Some(ctx) = BPF_CONTEXT.as_mut() {
            flush_io_latency!(ctx.bpf, other);
            flush_io_latency!(ctx.bpf, foreground_read);
            flush_io_latency!(ctx.bpf, foreground_write);
            flush_io_latency!(ctx.bpf, flush);
            flush_io_latency!(ctx.bpf, compaction);
            flush_io_latency!(ctx.bpf, replication);
            flush_io_latency!(ctx.bpf, load_balance);
            flush_io_latency!(ctx.bpf, gc);
            flush_io_latency!(ctx.bpf, import);
            flush_io_latency!(ctx.bpf, export);
        }
    }
}

#[cfg(test)]
mod tests {
    use std::{
        io::{Read, Seek, SeekFrom, Write},
        sync::{Arc, Condvar, Mutex},
    };

    use libc::O_DIRECT;
    use maligned::{AsBytes, AsBytesMut, A512};
    use rand::Rng;
    use tempfile::TempDir;
    use test::Bencher;

    use super::{
        fetch_io_bytes, flush_io_latency_metrics, get_io_type, init, set_io_type, BPF_CONTEXT,
        MAX_THREAD_IDX,
    };
    use crate::{metrics::*, IOType, OpenOptions};

    #[test]
    fn test_biosnoop() {
        init().unwrap();
        // Test cases are running in parallel, while they depend on the same global variables.
        // To make them not affect each other, run them in sequence.
        test_thread_idx_allocation();
        test_io_context();
        unsafe {
            BPF_CONTEXT.take();
        }
    }

    fn test_io_context() {
        set_io_type(IOType::Compaction);
        assert_eq!(get_io_type(), IOType::Compaction);
        let tmp = TempDir::new().unwrap();
        let file_path = tmp.path().join("test_io_context");
        let mut f = OpenOptions::new()
            .write(true)
            .create(true)
            .custom_flags(O_DIRECT)
            .open(&file_path)
            .unwrap();
        let mut w = vec![A512::default(); 2];
        w.as_bytes_mut()[512] = 42;
        let mut compaction_bytes_before = fetch_io_bytes()[IOType::Compaction as usize];
        f.write(w.as_bytes()).unwrap();
        f.sync_all().unwrap();
        let compaction_bytes = fetch_io_bytes()[IOType::Compaction as usize];
        assert_ne!((compaction_bytes - compaction_bytes_before).write, 0);
        assert_eq!((compaction_bytes - compaction_bytes_before).read, 0);
        compaction_bytes_before = compaction_bytes;
        drop(f);

        let other_bytes_before = fetch_io_bytes()[IOType::Other as usize];
        std::thread::spawn(move || {
            set_io_type(IOType::Other);
            let mut f = OpenOptions::new()
                .read(true)
                .custom_flags(O_DIRECT)
                .open(&file_path)
                .unwrap();
            let mut r = vec![A512::default(); 2];
            assert_ne!(f.read(&mut r.as_bytes_mut()).unwrap(), 0);
            drop(f);
        })
        .join()
        .unwrap();

        let compaction_bytes = fetch_io_bytes()[IOType::Compaction as usize];
        let other_bytes = fetch_io_bytes()[IOType::Other as usize];
        assert_eq!((compaction_bytes - compaction_bytes_before).write, 0);
        assert_eq!((compaction_bytes - compaction_bytes_before).read, 0);
        assert_eq!((other_bytes - other_bytes_before).write, 0);
        assert_ne!((other_bytes - other_bytes_before).read, 0);

        flush_io_latency_metrics();
        assert_ne!(IO_LATENCY_MICROS_VEC.compaction.write.get_sample_count(), 0);
        assert_ne!(IO_LATENCY_MICROS_VEC.other.read.get_sample_count(), 0);
    }

    fn test_thread_idx_allocation() {
        // the thread indexes should be recycled.
        for _ in 1..=MAX_THREAD_IDX * 2 {
            std::thread::spawn(|| {
                set_io_type(IOType::Other);
            })
            .join()
            .unwrap();
        }

        // use up all available thread index.
        let pair = Arc::new((Mutex::new(false), Condvar::new()));
        let mut handles = Vec::new();
        for _ in 1..=MAX_THREAD_IDX {
            let pair1 = pair.clone();
            let h = std::thread::spawn(move || {
                set_io_type(IOType::Compaction);
                let (lock, cvar) = &*pair1;
                let mut stop = lock.lock().unwrap();
                while !*stop {
                    stop = cvar.wait(stop).unwrap();
                }
            });
            handles.push(h);
        }

        // the reserved index is used, io type should be IOType::Other
        for _ in 1..=MAX_THREAD_IDX {
            std::thread::spawn(|| {
                set_io_type(IOType::Compaction);
                assert_eq!(get_io_type(), IOType::Other);
            })
            .join()
            .unwrap();
        }

        {
            let (lock, cvar) = &*pair;
            let mut stop = lock.lock().unwrap();
            *stop = true;
            cvar.notify_all();
        }

        for h in handles {
            h.join().unwrap();
        }

        // the thread indexes should be available again.
        for _ in 1..=MAX_THREAD_IDX {
            std::thread::spawn(|| {
                set_io_type(IOType::Compaction);
                assert_eq!(get_io_type(), IOType::Compaction);
            })
            .join()
            .unwrap();
        }
    }

    #[bench]
    #[ignore]
    fn bench_write_enable_io_snoop(b: &mut Bencher) {
        init().unwrap();
        bench_write(b);
    }

    #[bench]
    #[ignore]
    fn bench_write_disable_io_snoop(b: &mut Bencher) {
        unsafe { BPF_CONTEXT = None };
        bench_write(b);
    }

    #[bench]
    #[ignore]
    fn bench_read_enable_io_snoop(b: &mut Bencher) {
        init().unwrap();
        bench_read(b);
    }

    #[bench]
    #[ignore]
    fn bench_read_disable_io_snoop(b: &mut Bencher) {
        unsafe { BPF_CONTEXT = None };
        bench_read(b);
    }

    #[bench]
    #[ignore]
    fn bench_flush_io_latency_metrics(b: &mut Bencher) {
        init().unwrap();
        set_io_type(IOType::ForegroundWrite);

        let tmp = TempDir::new().unwrap();
        let file_path = tmp.path().join("bench_flush_io_latency_metrics");
        let mut f = OpenOptions::new()
            .write(true)
            .create(true)
            .custom_flags(O_DIRECT)
            .open(&file_path)
            .unwrap();

        let mut w = vec![A512::default(); 1];
        w.as_bytes_mut()[64] = 42;
        for _ in 1..=100 {
            f.write(w.as_bytes()).unwrap();
        }
        f.sync_all().unwrap();

        b.iter(|| {
            flush_io_latency_metrics();
        });
    }

    fn bench_write(b: &mut Bencher) {
        let tmp = TempDir::new().unwrap();
        let file_path = tmp.path().join("bench_write_io_snoop");
        let mut f = OpenOptions::new()
            .write(true)
            .create(true)
            .custom_flags(O_DIRECT)
            .open(&file_path)
            .unwrap();

        let mut w = vec![A512::default(); 1];
        w.as_bytes_mut()[64] = 42;

        b.iter(|| {
            set_io_type(IOType::ForegroundWrite);
            f.write(w.as_bytes()).unwrap();
            f.sync_all().unwrap();
        });
    }

    fn bench_read(b: &mut Bencher) {
        let tmp = TempDir::new().unwrap();
        let file_path = tmp.path().join("bench_read_io_snoop");
        let mut f = OpenOptions::new()
            .write(true)
            .read(true)
            .create(true)
            .custom_flags(O_DIRECT)
            .open(&file_path)
            .unwrap();

        let mut w = vec![A512::default(); 2];
        w.as_bytes_mut()[64] = 42;
        for _ in 0..100 {
            f.write(w.as_bytes()).unwrap();
        }
        f.sync_all().unwrap();
        drop(f);

        let mut rng = rand::thread_rng();
        let mut f = OpenOptions::new()
            .read(true)
            .custom_flags(O_DIRECT)
            .open(&file_path)
            .unwrap();
        let mut r = vec![A512::default(); 2];
        b.iter(|| {
            set_io_type(IOType::ForegroundRead);
            f.seek(SeekFrom::Start(rng.gen_range(0..100) * 512))
                .unwrap();
            assert_ne!(f.read(&mut r.as_bytes_mut()).unwrap(), 0);
        });
    }
}<|MERGE_RESOLUTION|>--- conflicted
+++ resolved
@@ -1,17 +1,5 @@
 // Copyright 2020 TiKV Project Authors. Licensed under Apache-2.0.
 
-<<<<<<< HEAD
-//! This crate is deprecated.
-
-use crate::metrics::*;
-use crate::IOBytes;
-use crate::IOType;
-
-use std::collections::VecDeque;
-use std::ptr;
-use std::sync::atomic::{AtomicUsize, Ordering};
-use std::sync::Mutex;
-=======
 use std::{
     collections::VecDeque,
     ptr,
@@ -20,7 +8,6 @@
         Mutex,
     },
 };
->>>>>>> deb61453
 
 use bcc::{table::Table, Kprobe, BPF};
 use crossbeam_utils::CachePadded;
