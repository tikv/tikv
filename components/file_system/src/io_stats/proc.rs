--- conflicted
+++ resolved
@@ -18,11 +18,7 @@
     warn,
 };
 
-<<<<<<< HEAD
-use crate::{IOBytes, IOContext, IOType};
-=======
-use crate::{IoBytes, IoType};
->>>>>>> 84654c87
+use crate::{IoBytes, IoContext, IoType};
 
 lazy_static! {
     /// Total I/O bytes read/written by each I/O type.
@@ -33,19 +29,15 @@
 
 thread_local! {
     /// A private copy of I/O type. Optimized for local access.
-<<<<<<< HEAD
-    static IO_CTX: Cell<IOContext> = Cell::new(init_io_context());
+    static IO_CTX: Cell<IoContext> = Cell::new(init_io_context());
 }
 
 /// IO context will always be accessed by IO rate limiter regardless of whether
 /// the IO type is set correctly. We do some thread initialization work here.
-fn init_io_context() -> IOContext {
+fn init_io_context() -> IoContext {
     // Initialize thread local context.
-    LOCAL_IO_STATS.get_or(|| CachePadded::new(Mutex::new(LocalIOStats::current())));
-    IOContext::new(IOType::Other)
-=======
-    static IO_TYPE: Cell<IoType> = Cell::new(IoType::Other);
->>>>>>> 84654c87
+    LOCAL_IO_STATS.get_or(|| CachePadded::new(Mutex::new(LocalIoStats::current())));
+    IoContext::new(IoType::Other)
 }
 
 #[derive(Debug)]
@@ -66,7 +58,6 @@
         }
     }
 
-<<<<<<< HEAD
     /// Gets the accumulated disk IO bytes of current thread from procfs.
     // proc file example:
     // test:/tmp # cat /proc/3828/io
@@ -77,10 +68,7 @@
     // read_bytes: 0
     // write_bytes: 323932160
     // cancelled_write_bytes: 0
-    fn fetch_io_bytes(&mut self) -> Option<IOBytes> {
-=======
     fn fetch_io_bytes(&mut self) -> Option<IoBytes> {
->>>>>>> 84654c87
         if self.proc_reader.is_none() {
             let path = PathBuf::from("/proc")
                 .join(self.pid.to_string())
@@ -148,15 +136,9 @@
 }
 
 #[derive(Default)]
-<<<<<<< HEAD
-struct AtomicIOBytes {
+struct AtomicIoBytes {
     read: AtomicUsize,
     write: AtomicUsize,
-=======
-struct AtomicIoBytes {
-    read: AtomicU64,
-    write: AtomicU64,
->>>>>>> 84654c87
 }
 
 impl AtomicIoBytes {
@@ -176,18 +158,14 @@
 /// Flushes the local I/O stats to global I/O stats. Returns the renewed total
 /// I/O bytes of current thread.
 #[inline]
-<<<<<<< HEAD
-fn flush_thread_io(sentinel: &mut LocalIOStats) -> IOBytes {
-=======
-fn flush_thread_io(sentinel: &mut LocalIoStats) {
->>>>>>> 84654c87
+fn flush_thread_io(sentinel: &mut LocalIoStats) -> IoBytes {
     if let Some(io_bytes) = sentinel.id.fetch_io_bytes() {
         let delta = io_bytes - sentinel.last_flushed;
         GLOBAL_IO_STATS[sentinel.io_type as usize].fetch_add(delta, Ordering::Relaxed);
         sentinel.last_flushed = io_bytes;
         io_bytes
     } else {
-        IOBytes::default()
+        IoBytes::default()
     }
 }
 
@@ -195,20 +173,14 @@
     Ok(())
 }
 
-<<<<<<< HEAD
-pub(crate) fn get_io_context() -> IOContext {
+pub(crate) fn get_io_context() -> IoContext {
     IO_CTX.with(|ctx| ctx.get())
 }
 
-pub(crate) fn set_io_context(new_ctx: IOContext) {
+pub(crate) fn set_io_context(new_ctx: IoContext) {
     IO_CTX.with(|ctx| {
         let old_ctx = ctx.get();
         if new_ctx.io_type != old_ctx.io_type {
-=======
-pub fn set_io_type(new_io_type: IoType) {
-    IO_TYPE.with(|io_type| {
-        if io_type.get() != new_io_type {
->>>>>>> 84654c87
             let mut sentinel = LOCAL_IO_STATS
                 .get_or(|| CachePadded::new(Mutex::new(LocalIoStats::current())))
                 .lock();
@@ -221,17 +193,8 @@
     });
 }
 
-<<<<<<< HEAD
-pub fn fetch_io_bytes() -> [IOBytes; IOType::COUNT] {
-    let mut bytes: [IOBytes; IOType::COUNT] = Default::default();
-=======
-pub fn get_io_type() -> IoType {
-    IO_TYPE.with(|io_type| io_type.get())
-}
-
 pub fn fetch_io_bytes() -> [IoBytes; IoType::COUNT] {
     let mut bytes: [IoBytes; IoType::COUNT] = Default::default();
->>>>>>> 84654c87
     LOCAL_IO_STATS.iter().for_each(|sentinel| {
         flush_thread_io(&mut sentinel.lock());
     });
@@ -241,9 +204,9 @@
     bytes
 }
 
-pub fn fetch_thread_io_bytes() -> IOBytes {
+pub fn fetch_thread_io_bytes() -> IoBytes {
     let mut sentinel = LOCAL_IO_STATS
-        .get_or(|| CachePadded::new(Mutex::new(LocalIOStats::current())))
+        .get_or(|| CachePadded::new(Mutex::new(LocalIoStats::current())))
         .lock();
     flush_thread_io(&mut sentinel)
 }
