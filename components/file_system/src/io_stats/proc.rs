--- conflicted
+++ resolved
@@ -58,7 +58,6 @@
         }
     }
 
-<<<<<<< HEAD
     /// Gets the accumulated disk IO bytes of current thread from procfs.
     // proc file example:
     // test:/tmp # cat /proc/3828/io
@@ -69,10 +68,7 @@
     // read_bytes: 0
     // write_bytes: 323932160
     // cancelled_write_bytes: 0
-    fn fetch_io_bytes(&mut self) -> Option<IoBytes> {
-=======
     fn fetch_io_bytes(&mut self) -> Result<IoBytes, String> {
->>>>>>> 0030aeb9
         if self.proc_reader.is_none() {
             let path = PathBuf::from("/proc")
                 .join(self.pid.to_string())
@@ -83,32 +79,6 @@
                 File::open(path).map_err(|e| format!("open: {}", e))?,
             ));
         }
-<<<<<<< HEAD
-        if let Some(ref mut reader) = self.proc_reader {
-            reader
-                .seek(std::io::SeekFrom::Start(0))
-                .map_err(|e| {
-                    warn!("failed to seek proc file: {}", e);
-                })
-                .ok()?;
-            let mut io_bytes = IoBytes::default();
-            for line in reader.lines() {
-                let line = line
-                    .map_err(|e| {
-                        // ESRCH 3 No such process
-                        if e.raw_os_error() != Some(3) {
-                            warn!("failed to read proc file: {}", e);
-                        }
-                    })
-                    .ok()?;
-                if line.len() > 11 {
-                    let mut s = line.split_whitespace();
-                    if let (Some(field), Some(value)) = (s.next(), s.next()) {
-                        if field.starts_with("read_bytes") {
-                            io_bytes.read = usize::from_str(value).ok()?;
-                        } else if field.starts_with("write_bytes") {
-                            io_bytes.write = usize::from_str(value).ok()?;
-=======
         let reader = self.proc_reader.as_mut().unwrap();
         reader
             .seek(std::io::SeekFrom::Start(0))
@@ -121,13 +91,12 @@
                         let mut s = line.split_whitespace();
                         if let (Some(field), Some(value)) = (s.next(), s.next()) {
                             if field.starts_with("read_bytes") {
-                                io_bytes.read = u64::from_str(value)
+                                io_bytes.read = usize::from_str(value)
                                     .map_err(|e| format!("parse read_bytes: {}", e))?;
                             } else if field.starts_with("write_bytes") {
-                                io_bytes.write = u64::from_str(value)
+                                io_bytes.write = usize::from_str(value)
                                     .map_err(|e| format!("parse write_bytes: {}", e))?;
                             }
->>>>>>> 0030aeb9
                         }
                     }
                 }
@@ -179,17 +148,10 @@
 /// Fetches latest thread I/O stats from procfs, then flushes it to global I/O
 /// stats. Returns the renewed total I/O bytes of current thread.
 #[inline]
-<<<<<<< HEAD
 fn flush_thread_io(sentinel: &mut LocalIoStats) -> IoBytes {
-    if let Some(io_bytes) = sentinel.id.fetch_io_bytes() {
-        let delta = io_bytes - sentinel.last_flushed;
-        GLOBAL_IO_STATS[sentinel.io_type as usize].fetch_add(delta, Ordering::Relaxed);
-=======
-fn flush_thread_io(sentinel: &mut LocalIoStats) {
     if let Ok(io_bytes) = sentinel.id.fetch_io_bytes() {
         GLOBAL_IO_STATS[sentinel.io_type as usize]
             .fetch_add(io_bytes - sentinel.last_flushed, Ordering::Relaxed);
->>>>>>> 0030aeb9
         sentinel.last_flushed = io_bytes;
         io_bytes
     } else {
