--- conflicted
+++ resolved
@@ -34,13 +34,10 @@
 };
 
 pub use file::{File, OpenOptions};
-<<<<<<< HEAD
-pub use io_stats::{fetch_io_bytes, get_io_type, init as init_io_stats_collector, set_io_type};
-=======
 pub use io_stats::{
-    get_io_type, get_thread_io_bytes_total, init as init_io_stats_collector, set_io_type,
+    fetch_io_bytes, get_io_type, get_thread_io_bytes_total, init as init_io_stats_collector,
+    set_io_type,
 };
->>>>>>> b679077c
 pub use metrics_manager::{BytesFetcher, MetricsManager};
 use online_config::ConfigValue;
 use openssl::{
