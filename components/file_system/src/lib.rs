// Copyright 2020 TiKV Project Authors. Licensed under Apache-2.0.

#![feature(test)]
#![feature(duration_consts_float)]

#[macro_use]
extern crate lazy_static;

#[cfg(test)]
extern crate test;

#[allow(unused_extern_crates)]
extern crate tikv_alloc;
#[cfg(test)]
#[macro_use]
extern crate more_asserts;

mod file;
mod io_stats;
mod metrics;
mod metrics_manager;
mod rate_limiter;

pub use std::{
    convert::TryFrom,
    fs::{
        canonicalize, create_dir, create_dir_all, hard_link, metadata, read_dir, read_link,
        remove_dir, remove_dir_all, remove_file, rename, set_permissions, symlink_metadata,
        DirBuilder, DirEntry, FileType, Metadata, Permissions, ReadDir,
    },
};
use std::{
    io::{self, ErrorKind, Read, Write},
    path::Path,
    str::FromStr,
    sync::{Arc, Mutex},
};

pub use file::{File, OpenOptions};
pub use io_stats::init as init_io_stats_collector;
pub use metrics_manager::{BytesFetcher, MetricsManager};
use online_config::ConfigValue;
use openssl::{
    error::ErrorStack,
    hash::{self, Hasher, MessageDigest},
};
pub use rate_limiter::{
<<<<<<< HEAD
    get_io_rate_limiter, set_io_rate_limiter, IORateLimitMode, IORateLimiter,
    IORateLimiterStatistics,
=======
    get_io_rate_limiter, set_io_rate_limiter, IoBudgetAdjustor, IoRateLimitMode, IoRateLimiter,
    IoRateLimiterStatistics,
>>>>>>> 84654c87
};
use serde::{Deserialize, Deserializer, Serialize, Serializer};
use strum::{EnumCount, EnumIter};

#[derive(Clone, Copy, Debug, PartialEq, Eq)]
pub enum IoOp {
    Read,
    Write,
}

#[repr(C)]
#[derive(Clone, Copy, Debug, PartialEq, Eq, Hash, EnumCount, EnumIter)]
pub enum IoType {
    Other = 0,
    // Including coprocessor and storage read.
    ForegroundRead = 1,
    // Including scheduler worker, raftstore and apply. Scheduler worker only
    // does read related works, but it's on the path of foreground write, so
    // account it as foreground-write instead of foreground-read.
    ForegroundWrite = 2,
    Flush = 3,
    LevelZeroCompaction = 4,
    Compaction = 5,
    Replication = 6,
    LoadBalance = 7,
    Gc = 8,
    Import = 9,
    Export = 10,
}

impl IoType {
    pub fn as_str(&self) -> &str {
        match *self {
            IoType::Other => "other",
            IoType::ForegroundRead => "foreground_read",
            IoType::ForegroundWrite => "foreground_write",
            IoType::Flush => "flush",
            IoType::LevelZeroCompaction => "level_zero_compaction",
            IoType::Compaction => "compaction",
            IoType::Replication => "replication",
            IoType::LoadBalance => "load_balance",
            IoType::Gc => "gc",
            IoType::Import => "import",
            IoType::Export => "export",
        }
    }
}

<<<<<<< HEAD
#[derive(Clone, Copy)]
pub struct IOContext {
    pub(crate) io_type: IOType,
    /// Accumulated physical read I/O bytes used by current thread.
    /// This counter is periodically refreshed in [`IORateLimiter`].
    pub(crate) total_read_bytes: usize,
    /// Buffered read I/O bytes used by current thread since last refresh of
    /// `total_read_bytes`.
    /// This counter is updated when new read requests arrive at
    /// [`IORateLimiter`].
    pub(crate) outstanding_read_bytes: usize,

    /// For asynchronous read I/O limiting.
    pub(crate) defer_mode: bool,
}

impl IOContext {
    pub fn new(io_type: IOType) -> Self {
        Self {
            io_type,
            total_read_bytes: 0,
            outstanding_read_bytes: 0,
            defer_mode: false,
        }
    }
}

pub fn set_io_type(io_type: IOType) {
    let mut ctx = io_stats::get_io_context();
    if ctx.io_type != io_type {
        ctx.io_type = io_type;
        io_stats::set_io_context(ctx);
    }
}

pub fn get_io_type() -> IOType {
    io_stats::get_io_context().io_type
}

pub struct WithIOType {
    previous_io_type: IOType,
=======
pub struct WithIoType {
    previous_io_type: IoType,
>>>>>>> 84654c87
}

impl WithIoType {
    pub fn new(new_io_type: IoType) -> WithIoType {
        let previous_io_type = get_io_type();
        set_io_type(new_io_type);
        WithIoType { previous_io_type }
    }
}

impl Drop for WithIoType {
    fn drop(&mut self) {
        set_io_type(self.previous_io_type);
    }
}

/// Bypass all I/O limits during the hold of this object, and compensate for
/// consumed I/O bytes in `async_consume`.
/// Currently, only read I/Os are compensated, write I/Os will simply be
/// forgotten.
pub struct DeferredThrottle {
    previous_io_type: Option<IOType>,
}

impl DeferredThrottle {
    pub fn new(io_type: IOType) -> Self {
        let mut ctx = io_stats::get_io_context();
        let previous_io_type = Some(ctx.io_type);
        ctx.io_type = io_type;
        ctx.defer_mode = true;
        io_stats::set_io_context(ctx);
        DeferredThrottle { previous_io_type }
    }

    pub async fn async_consume(mut self) {
        if let Some(previous) = self.previous_io_type.take() {
            let mut ctx = io_stats::get_io_context();
            let old_ctx = ctx;
            // Fetch physical IOs.
            let true_bytes = io_stats::fetch_thread_io_bytes().read;
            let delta_bytes = true_bytes - ctx.total_read_bytes;
            ctx.total_read_bytes = true_bytes;
            // Exit defer mode first because this task could be rescheduled during async wait.
            ctx.defer_mode = false;
            ctx.io_type = previous;
            io_stats::set_io_context(ctx);
            if let Some(limiter) = get_io_rate_limiter() {
                limiter.async_request(old_ctx.io_type, delta_bytes).await;
            }
        }
    }
}

impl Drop for DeferredThrottle {
    fn drop(&mut self) {
        // Make sure `async_consume` is always called.
        debug_assert!(self.previous_io_type.is_none());
    }
}

#[repr(C)]
#[derive(Debug, Copy, Clone, Default)]
<<<<<<< HEAD
pub struct IOBytes {
    read: usize,
    write: usize,
=======
pub struct IoBytes {
    read: u64,
    write: u64,
>>>>>>> 84654c87
}

impl std::ops::Sub for IoBytes {
    type Output = Self;

    fn sub(self, other: Self) -> Self::Output {
        Self {
            read: self.read.saturating_sub(other.read),
            write: self.write.saturating_sub(other.write),
        }
    }
}

impl std::ops::Add for IOBytes {
    type Output = Self;

    fn add(self, other: Self) -> Self::Output {
        Self {
            read: self.read.saturating_add(other.read),
            write: self.write.saturating_add(other.write),
        }
    }
}

#[repr(u32)]
#[derive(Debug, Clone, PartialEq, Eq, Copy, EnumCount)]
pub enum IoPriority {
    Low = 0,
    Medium = 1,
    High = 2,
}

impl IoPriority {
    pub fn as_str(&self) -> &str {
        match *self {
            IoPriority::Low => "low",
            IoPriority::Medium => "medium",
            IoPriority::High => "high",
        }
    }

    fn unsafe_from_u32(i: u32) -> Self {
        unsafe { std::mem::transmute(i) }
    }
}

impl std::str::FromStr for IoPriority {
    type Err = String;
    fn from_str(s: &str) -> Result<IoPriority, String> {
        match s {
            "low" => Ok(IoPriority::Low),
            "medium" => Ok(IoPriority::Medium),
            "high" => Ok(IoPriority::High),
            s => Err(format!("expect: low, medium or high, got: {:?}", s)),
        }
    }
}

impl Serialize for IoPriority {
    fn serialize<S>(&self, serializer: S) -> Result<S::Ok, S::Error>
    where
        S: Serializer,
    {
        serializer.serialize_str(self.as_str())
    }
}

impl<'de> Deserialize<'de> for IoPriority {
    fn deserialize<D>(deserializer: D) -> Result<Self, D::Error>
    where
        D: Deserializer<'de>,
    {
        use serde::de::{Error, Unexpected, Visitor};
        struct StrVistor;
        impl<'de> Visitor<'de> for StrVistor {
            type Value = IoPriority;

            fn expecting(&self, formatter: &mut std::fmt::Formatter<'_>) -> std::fmt::Result {
                write!(formatter, "a IO priority")
            }

            fn visit_str<E>(self, value: &str) -> Result<IoPriority, E>
            where
                E: Error,
            {
                let p = match IoPriority::from_str(&*value.trim().to_lowercase()) {
                    Ok(p) => p,
                    _ => {
                        return Err(E::invalid_value(
                            Unexpected::Other("invalid IO priority"),
                            &self,
                        ));
                    }
                };
                Ok(p)
            }
        }

        deserializer.deserialize_str(StrVistor)
    }
}

impl From<IoPriority> for ConfigValue {
    fn from(mode: IoPriority) -> ConfigValue {
        ConfigValue::String(mode.as_str().to_owned())
    }
}

impl TryFrom<ConfigValue> for IoPriority {
    type Error = String;
    fn try_from(c: ConfigValue) -> Result<IoPriority, Self::Error> {
        if let ConfigValue::String(s) = c {
            Self::from_str(s.as_str())
        } else {
            panic!("expect: ConfigValue::String, got: {:?}", c);
        }
    }
}

/// Indicates how large a buffer to pre-allocate before reading the entire file.
fn initial_buffer_size(file: &File) -> io::Result<usize> {
    // Allocate one extra byte so the buffer doesn't need to grow before the
    // final `read` call at the end of the file.  Don't worry about `usize`
    // overflow because reading will fail regardless in that case.
    file.metadata().map(|m| m.len() as usize + 1)
}

/// Write a slice as the entire contents of a file.
pub fn write<P: AsRef<Path>, C: AsRef<[u8]>>(path: P, contents: C) -> io::Result<()> {
    File::create(path)?.write_all(contents.as_ref())
}

/// Read the entire contents of a file into a bytes vector.
pub fn read<P: AsRef<Path>>(path: P) -> io::Result<Vec<u8>> {
    let mut file = File::open(path)?;
    let mut bytes = Vec::with_capacity(initial_buffer_size(&file)?);
    file.read_to_end(&mut bytes)?;
    Ok(bytes)
}

/// Read the entire contents of a file into a string.
pub fn read_to_string<P: AsRef<Path>>(path: P) -> io::Result<String> {
    let mut file = File::open(path)?;
    let mut string = String::with_capacity(initial_buffer_size(&file)?);
    file.read_to_string(&mut string)?;
    Ok(string)
}

fn copy_imp(from: &Path, to: &Path, sync: bool) -> io::Result<u64> {
    if !from.is_file() {
        return Err(io::Error::new(
            ErrorKind::InvalidInput,
            "the source path is not an existing regular file",
        ));
    }

    let mut reader = File::open(from)?;
    let mut writer = File::create(to)?;
    let perm = reader.metadata()?.permissions();

    let ret = io::copy(&mut reader, &mut writer)?;
    set_permissions(to, perm)?;
    if sync {
        writer.sync_all()?;
        if let Some(parent) = to.parent() {
            sync_dir(parent)?;
        }
    }
    Ok(ret)
}

/// Copies the contents of one file to another. This function will also
/// copy the permission bits of the original file to the destination file.
pub fn copy<P: AsRef<Path>, Q: AsRef<Path>>(from: P, to: Q) -> io::Result<u64> {
    copy_imp(from.as_ref(), to.as_ref(), false /* sync */)
}

/// Copies the contents and permission bits of one file to another, then
/// synchronizes.
pub fn copy_and_sync<P: AsRef<Path>, Q: AsRef<Path>>(from: P, to: Q) -> io::Result<u64> {
    copy_imp(from.as_ref(), to.as_ref(), true /* sync */)
}

pub fn get_file_size<P: AsRef<Path>>(path: P) -> io::Result<u64> {
    let meta = metadata(path)?;
    Ok(meta.len())
}

pub fn file_exists<P: AsRef<Path>>(file: P) -> bool {
    let path = file.as_ref();
    path.exists() && path.is_file()
}

/// Deletes given path from file system. Returns `true` on success, `false` if
/// the file doesn't exist. Otherwise the raw error will be returned.
pub fn delete_file_if_exist<P: AsRef<Path>>(file: P) -> io::Result<bool> {
    match remove_file(&file) {
        Ok(_) => Ok(true),
        Err(ref e) if e.kind() == ErrorKind::NotFound => Ok(false),
        Err(e) => Err(e),
    }
}

/// Deletes given path from file system. Returns `true` on success, `false` if
/// the directory doesn't exist. Otherwise the raw error will be returned.
pub fn delete_dir_if_exist<P: AsRef<Path>>(dir: P) -> io::Result<bool> {
    match remove_dir_all(&dir) {
        Ok(_) => Ok(true),
        Err(ref e) if e.kind() == ErrorKind::NotFound => Ok(false),
        Err(e) => Err(e),
    }
}

/// Creates a new, empty directory at the provided path. Returns `true` on
/// success, `false` if the directory already exists. Otherwise the raw error
/// will be returned.
pub fn create_dir_if_not_exist<P: AsRef<Path>>(dir: P) -> io::Result<bool> {
    match create_dir(&dir) {
        Ok(_) => Ok(true),
        Err(ref e) if e.kind() == ErrorKind::AlreadyExists => Ok(false),
        Err(e) => Err(e),
    }
}

/// Call fsync on directory by its path
pub fn sync_dir<P: AsRef<Path>>(path: P) -> io::Result<()> {
    // File::open will not error when opening a directory
    // because it just call libc::open and do not do the file or dir check
    File::open(path)?.sync_all()
}

const DIGEST_BUFFER_SIZE: usize = 1024 * 1024;

/// Calculates the given file's Crc32 checksum.
pub fn calc_crc32<P: AsRef<Path>>(path: P) -> io::Result<u32> {
    let mut digest = crc32fast::Hasher::new();
    let mut f = OpenOptions::new().read(true).open(path)?;
    let mut buf = vec![0; DIGEST_BUFFER_SIZE];
    loop {
        match f.read(&mut buf[..]) {
            Ok(0) => {
                return Ok(digest.finalize());
            }
            Ok(n) => {
                digest.update(&buf[..n]);
            }
            Err(ref e) if e.kind() == ErrorKind::Interrupted => {}
            Err(err) => return Err(err),
        }
    }
}

/// Calculates crc32 and decrypted size for a given reader.
pub fn calc_crc32_and_size<R: Read>(reader: &mut R) -> io::Result<(u32, u64)> {
    let mut digest = crc32fast::Hasher::new();
    let (mut buf, mut fsize) = (vec![0; DIGEST_BUFFER_SIZE], 0);
    loop {
        match reader.read(&mut buf[..]) {
            Ok(0) => {
                return Ok((digest.finalize(), fsize as u64));
            }
            Ok(n) => {
                digest.update(&buf[..n]);
                fsize += n;
            }
            Err(ref e) if e.kind() == ErrorKind::Interrupted => {}
            Err(err) => return Err(err),
        }
    }
}

/// Calculates the given content's CRC32 checksum.
pub fn calc_crc32_bytes(contents: &[u8]) -> u32 {
    let mut digest = crc32fast::Hasher::new();
    digest.update(contents);
    digest.finalize()
}

pub fn sha256(input: &[u8]) -> Result<Vec<u8>, ErrorStack> {
    hash::hash(MessageDigest::sha256(), input).map(|digest| digest.to_vec())
}

/// Wrapper of a reader which computes its SHA-256 hash while reading.
pub struct Sha256Reader<R> {
    reader: R,
    hasher: Arc<Mutex<Hasher>>,
}

impl<R> Sha256Reader<R> {
    /// Creates a new `Sha256Reader`, wrapping the given reader.
    pub fn new(reader: R) -> Result<(Self, Arc<Mutex<Hasher>>), ErrorStack> {
        let hasher = Arc::new(Mutex::new(Hasher::new(MessageDigest::sha256())?));
        Ok((
            Sha256Reader {
                reader,
                hasher: hasher.clone(),
            },
            hasher,
        ))
    }
}

impl<R: Read> Read for Sha256Reader<R> {
    fn read(&mut self, buf: &mut [u8]) -> io::Result<usize> {
        let len = self.reader.read(buf)?;
        self.hasher.lock().unwrap().update(&buf[..len])?;
        Ok(len)
    }
}

pub const SPACE_PLACEHOLDER_FILE: &str = "space_placeholder_file";

/// Create a file with hole, to reserve space for TiKV.
pub fn reserve_space_for_recover<P: AsRef<Path>>(data_dir: P, file_size: u64) -> io::Result<()> {
    let path = data_dir.as_ref().join(SPACE_PLACEHOLDER_FILE);
    if file_exists(&path) {
        if get_file_size(&path)? == file_size {
            return Ok(());
        }
        delete_file_if_exist(&path)?;
    }
    fn do_reserve(dir: &Path, path: &Path, file_size: u64) -> io::Result<()> {
        let f = File::create(&path)?;
        f.allocate(file_size)?;
        f.sync_all()?;
        sync_dir(dir)
    }
    if file_size > 0 {
        let res = do_reserve(data_dir.as_ref(), &path, file_size);
        if res.is_err() {
            let _ = delete_file_if_exist(&path);
        }
        res
    } else {
        Ok(())
    }
}

#[cfg(test)]
mod tests {
    use std::{io::Write, iter};

    use rand::{distributions::Alphanumeric, thread_rng, Rng};
    use tempfile::{Builder, TempDir};

    use super::*;

    #[test]
    fn test_get_file_size() {
        let tmp_dir = TempDir::new().unwrap();
        let dir_path = tmp_dir.path().to_path_buf();

        // Ensure it works to get the size of an empty file.
        let empty_file = dir_path.join("empty_file");
        {
            let _ = OpenOptions::new()
                .write(true)
                .create_new(true)
                .open(&empty_file)
                .unwrap();
        }
        assert_eq!(get_file_size(&empty_file).unwrap(), 0);

        // Ensure it works to get the size of an non-empty file.
        let non_empty_file = dir_path.join("non_empty_file");
        let size = 5;
        let v = vec![0; size];
        {
            let mut f = OpenOptions::new()
                .write(true)
                .create_new(true)
                .open(&non_empty_file)
                .unwrap();
            f.write_all(&v[..]).unwrap();
        }
        assert_eq!(get_file_size(&non_empty_file).unwrap(), size as u64);

        // Ensure it works for non-existent file.
        let non_existent_file = dir_path.join("non_existent_file");
        assert!(get_file_size(&non_existent_file).is_err());
    }

    #[test]
    fn test_file_exists() {
        let tmp_dir = TempDir::new().unwrap();
        let dir_path = tmp_dir.path().to_path_buf();

        assert_eq!(file_exists(&dir_path), false);

        let existent_file = dir_path.join("empty_file");
        {
            let _ = OpenOptions::new()
                .write(true)
                .create_new(true)
                .open(&existent_file)
                .unwrap();
        }
        assert_eq!(file_exists(&existent_file), true);

        let non_existent_file = dir_path.join("non_existent_file");
        assert_eq!(file_exists(&non_existent_file), false);
    }

    #[test]
    fn test_delete_file_if_exist() {
        let tmp_dir = TempDir::new().unwrap();
        let dir_path = tmp_dir.path().to_path_buf();

        let existent_file = dir_path.join("empty_file");
        {
            let _ = OpenOptions::new()
                .write(true)
                .create_new(true)
                .open(&existent_file)
                .unwrap();
        }
        assert_eq!(file_exists(&existent_file), true);
        delete_file_if_exist(&existent_file).unwrap();
        assert_eq!(file_exists(&existent_file), false);

        let non_existent_file = dir_path.join("non_existent_file");
        delete_file_if_exist(&non_existent_file).unwrap();
    }

    fn gen_rand_file<P: AsRef<Path>>(path: P, size: usize) -> u32 {
        let mut rng = thread_rng();
        let s: Vec<u8> = iter::repeat(())
            .map(|()| rng.sample(Alphanumeric))
            .take(size)
            .collect();
        write(path, s.as_slice()).unwrap();
        calc_crc32_bytes(s.as_slice())
    }

    #[test]
    fn test_calc_crc32() {
        let tmp_dir = TempDir::new().unwrap();

        let small_file = tmp_dir.path().join("small.txt");
        let small_checksum = gen_rand_file(&small_file, 1024);
        assert_eq!(calc_crc32(&small_file).unwrap(), small_checksum);

        let large_file = tmp_dir.path().join("large.txt");
        let large_checksum = gen_rand_file(&large_file, DIGEST_BUFFER_SIZE * 4);
        assert_eq!(calc_crc32(&large_file).unwrap(), large_checksum);
    }

    #[test]
    fn test_create_delete_dir() {
        let tmp_dir = TempDir::new().unwrap();
        let subdir = tmp_dir.path().join("subdir");

        assert!(!delete_dir_if_exist(&subdir).unwrap());
        assert!(create_dir_if_not_exist(&subdir).unwrap());
        assert!(!create_dir_if_not_exist(&subdir).unwrap());
        assert!(delete_dir_if_exist(&subdir).unwrap());
    }

    #[test]
    fn test_sync_dir() {
        let tmp_dir = TempDir::new().unwrap();
        sync_dir(tmp_dir.path()).unwrap();
        let non_existent_file = tmp_dir.path().join("non_existent_file");
        sync_dir(non_existent_file).unwrap_err();
    }

    #[test]
    fn test_sha256() {
        let tmp_dir = TempDir::new().unwrap();
        let large_file = tmp_dir.path().join("large.txt");
        gen_rand_file(&large_file, DIGEST_BUFFER_SIZE * 4);

        let large_file_bytes = read(&large_file).unwrap();
        let direct_sha256 = sha256(&large_file_bytes).unwrap();

        let large_file_reader = File::open(&large_file).unwrap();
        let (mut sha256_reader, sha256_hasher) = Sha256Reader::new(large_file_reader).unwrap();
        let ret = sha256_reader.read_to_end(&mut Vec::new());

        assert_eq!(ret.unwrap(), DIGEST_BUFFER_SIZE * 4);
        assert_eq!(
            sha256_hasher.lock().unwrap().finish().unwrap().to_vec(),
            direct_sha256
        );
    }

    #[test]
    fn test_reserve_space_for_recover() {
        let tmp_dir = Builder::new()
            .prefix("test_reserve_space_for_recover")
            .tempdir()
            .unwrap();
        let data_path = tmp_dir.path();
        let file_path = data_path.join(SPACE_PLACEHOLDER_FILE);
        let file = file_path.as_path();
        let reserve_size = 4096 * 4;
        assert!(!file.exists());
        reserve_space_for_recover(data_path, reserve_size).unwrap();
        assert!(file.exists());
        let meta = file.metadata().unwrap();
        assert_eq!(meta.len(), reserve_size);
        reserve_space_for_recover(data_path, 0).unwrap();
        assert!(!file.exists());
    }
}<|MERGE_RESOLUTION|>--- conflicted
+++ resolved
@@ -45,13 +45,8 @@
     hash::{self, Hasher, MessageDigest},
 };
 pub use rate_limiter::{
-<<<<<<< HEAD
-    get_io_rate_limiter, set_io_rate_limiter, IORateLimitMode, IORateLimiter,
-    IORateLimiterStatistics,
-=======
-    get_io_rate_limiter, set_io_rate_limiter, IoBudgetAdjustor, IoRateLimitMode, IoRateLimiter,
+    get_io_rate_limiter, set_io_rate_limiter, IoRateLimitMode, IoRateLimiter,
     IoRateLimiterStatistics,
->>>>>>> 84654c87
 };
 use serde::{Deserialize, Deserializer, Serialize, Serializer};
 use strum::{EnumCount, EnumIter};
@@ -100,25 +95,24 @@
     }
 }
 
-<<<<<<< HEAD
 #[derive(Clone, Copy)]
-pub struct IOContext {
-    pub(crate) io_type: IOType,
+pub struct IoContext {
+    pub(crate) io_type: IoType,
     /// Accumulated physical read I/O bytes used by current thread.
-    /// This counter is periodically refreshed in [`IORateLimiter`].
+    /// This counter is periodically refreshed in [`IoRateLimiter`].
     pub(crate) total_read_bytes: usize,
     /// Buffered read I/O bytes used by current thread since last refresh of
     /// `total_read_bytes`.
     /// This counter is updated when new read requests arrive at
-    /// [`IORateLimiter`].
+    /// [`IoRateLimiter`].
     pub(crate) outstanding_read_bytes: usize,
 
     /// For asynchronous read I/O limiting.
     pub(crate) defer_mode: bool,
 }
 
-impl IOContext {
-    pub fn new(io_type: IOType) -> Self {
+impl IoContext {
+    pub fn new(io_type: IoType) -> Self {
         Self {
             io_type,
             total_read_bytes: 0,
@@ -128,7 +122,7 @@
     }
 }
 
-pub fn set_io_type(io_type: IOType) {
+pub fn set_io_type(io_type: IoType) {
     let mut ctx = io_stats::get_io_context();
     if ctx.io_type != io_type {
         ctx.io_type = io_type;
@@ -136,16 +130,12 @@
     }
 }
 
-pub fn get_io_type() -> IOType {
+pub fn get_io_type() -> IoType {
     io_stats::get_io_context().io_type
 }
 
-pub struct WithIOType {
-    previous_io_type: IOType,
-=======
 pub struct WithIoType {
     previous_io_type: IoType,
->>>>>>> 84654c87
 }
 
 impl WithIoType {
@@ -167,11 +157,11 @@
 /// Currently, only read I/Os are compensated, write I/Os will simply be
 /// forgotten.
 pub struct DeferredThrottle {
-    previous_io_type: Option<IOType>,
+    previous_io_type: Option<IoType>,
 }
 
 impl DeferredThrottle {
-    pub fn new(io_type: IOType) -> Self {
+    pub fn new(io_type: IoType) -> Self {
         let mut ctx = io_stats::get_io_context();
         let previous_io_type = Some(ctx.io_type);
         ctx.io_type = io_type;
@@ -188,7 +178,8 @@
             let true_bytes = io_stats::fetch_thread_io_bytes().read;
             let delta_bytes = true_bytes - ctx.total_read_bytes;
             ctx.total_read_bytes = true_bytes;
-            // Exit defer mode first because this task could be rescheduled during async wait.
+            // Exit defer mode first because this task could be rescheduled during async
+            // wait.
             ctx.defer_mode = false;
             ctx.io_type = previous;
             io_stats::set_io_context(ctx);
@@ -208,15 +199,9 @@
 
 #[repr(C)]
 #[derive(Debug, Copy, Clone, Default)]
-<<<<<<< HEAD
-pub struct IOBytes {
+pub struct IoBytes {
     read: usize,
     write: usize,
-=======
-pub struct IoBytes {
-    read: u64,
-    write: u64,
->>>>>>> 84654c87
 }
 
 impl std::ops::Sub for IoBytes {
@@ -230,7 +215,7 @@
     }
 }
 
-impl std::ops::Add for IOBytes {
+impl std::ops::Add for IoBytes {
     type Output = Self;
 
     fn add(self, other: Self) -> Self::Output {
