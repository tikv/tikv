--- conflicted
+++ resolved
@@ -1,14 +1,5 @@
 // Copyright 2020 TiKV Project Authors. Licensed under Apache-2.0.
 
-<<<<<<< HEAD
-use super::{get_io_rate_limiter, IOOp, IORateLimiter};
-
-use std::fmt::{self, Debug, Formatter};
-use std::fs;
-use std::io::{self, Read, Seek, Write};
-use std::path::Path;
-use std::sync::Arc;
-=======
 #[cfg(target_os = "linux")]
 use std::os::unix::fs::OpenOptionsExt;
 use std::{
@@ -18,12 +9,11 @@
     path::Path,
     sync::Arc,
 };
->>>>>>> deb61453
 
 // Extention Traits
 use fs2::FileExt;
 
-use super::{get_io_rate_limiter, get_io_type, IOOp, IORateLimiter};
+use super::{get_io_rate_limiter, IOOp, IORateLimiter};
 
 /// A wrapper around `std::fs::File` with capability to track and regulate IO flow.
 pub struct File {
