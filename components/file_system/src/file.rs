--- conflicted
+++ resolved
@@ -216,22 +216,14 @@
         let tmp_file = tmp_dir.path().join("instrumented.txt");
         let content = String::from("magic words");
         {
-<<<<<<< HEAD
-            WithIOType::new(IOType::ForegroundWrite);
-=======
             let _guard = WithIOType::new(IOType::Write);
->>>>>>> 1f7f26f6
             let mut f = File::create(&tmp_file).unwrap();
             f.write_all(content.as_bytes()).unwrap();
             f.sync_all().unwrap();
             assert_eq!(recorder.fetch(IOType::Write, IOOp::Write), content.len());
         }
         {
-<<<<<<< HEAD
-            WithIOType::new(IOType::ForegroundRead);
-=======
             let _guard = WithIOType::new(IOType::Read);
->>>>>>> 1f7f26f6
             let mut buffer = String::new();
             let mut f = File::open(&tmp_file).unwrap();
             assert_eq!(f.read_to_string(&mut buffer).unwrap(), content.len());
