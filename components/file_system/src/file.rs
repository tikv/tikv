--- conflicted
+++ resolved
@@ -13,11 +13,7 @@
 // Extention Traits
 use fs2::FileExt;
 
-<<<<<<< HEAD
-use super::{get_io_rate_limiter, IOOp, IORateLimiter};
-=======
-use super::{get_io_rate_limiter, get_io_type, IoOp, IoRateLimiter};
->>>>>>> 84654c87
+use super::{get_io_rate_limiter, IoOp, IoRateLimiter};
 
 /// A wrapper around `std::fs::File` with capability to track and regulate IO
 /// flow.
@@ -109,11 +105,7 @@
             let mut remains = buf.len();
             let mut pos = 0;
             while remains > 0 {
-<<<<<<< HEAD
-                let allowed = limiter.request(IOOp::Read, remains);
-=======
-                let allowed = limiter.request(get_io_type(), IoOp::Read, remains);
->>>>>>> 84654c87
+                let allowed = limiter.request(IoOp::Read, remains);
                 let read = self.inner.read(&mut buf[pos..pos + allowed])?;
                 pos += read;
                 remains -= read;
@@ -140,11 +132,7 @@
             let mut remains = buf.len();
             let mut pos = 0;
             while remains > 0 {
-<<<<<<< HEAD
-                let allowed = limiter.request(IOOp::Write, remains);
-=======
-                let allowed = limiter.request(get_io_type(), IoOp::Write, remains);
->>>>>>> 84654c87
+                let allowed = limiter.request(IoOp::Write, remains);
                 let written = self.inner.write(&buf[pos..pos + allowed])?;
                 pos += written;
                 remains -= written;
@@ -274,26 +262,15 @@
             .prefix("test_instrumented_file")
             .tempdir()
             .unwrap();
-<<<<<<< HEAD
-        let limiter = Arc::new(IORateLimiter::new_for_test());
+        let limiter = Arc::new(IoRateLimiter::new_for_test());
         limiter.set_io_rate_limit(crate::rate_limiter::DEFAULT_REFILLS_PER_SEC);
-=======
-        let limiter = Arc::new(IoRateLimiter::new_for_test());
-        // make sure read at most one bytes at a time
-        limiter.set_io_rate_limit(20 /* 1s / refill_period */);
->>>>>>> 84654c87
         let stats = limiter.statistics().unwrap();
 
         let tmp_file = tmp_dir.path().join("instrumented.txt");
         let content = String::from("drink full and descend");
         {
-<<<<<<< HEAD
-            let _guard = WithIOType::new(IOType::ForegroundWrite);
+            let _guard = WithIoType::new(IoType::ForegroundWrite);
             let mut f = File::create_with_limiter(&tmp_file, Some(limiter)).unwrap();
-=======
-            let _guard = WithIoType::new(IoType::ForegroundWrite);
-            let mut f = File::create_with_limiter(&tmp_file, Some(limiter.clone())).unwrap();
->>>>>>> 84654c87
             f.write_all(content.as_bytes()).unwrap();
             f.sync_all().unwrap();
             assert_eq!(
@@ -301,19 +278,6 @@
                 content.len()
             );
         }
-<<<<<<< HEAD
-=======
-        {
-            let _guard = WithIoType::new(IoType::Export);
-            let mut buffer = String::new();
-            let mut f = File::open_with_limiter(&tmp_file, Some(limiter)).unwrap();
-            assert_eq!(f.read_to_string(&mut buffer).unwrap(), content.len());
-            assert_eq!(buffer, content);
-            // read_to_string only exit when file.read() returns zero, which means
-            // it requires two EOF reads to finish the call.
-            assert_eq!(stats.fetch(IoType::Export, IoOp::Read), content.len() + 2);
-        }
->>>>>>> 84654c87
     }
 
     #[cfg(unix)]
