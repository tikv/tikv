// Copyright 2020 TiKV Project Authors. Licensed under Apache-2.0.

use std::sync::Arc;

use strum::{EnumCount, IntoEnumIterator};
use tikv_util::time::Instant;

use crate::{
    io_stats::fetch_io_bytes,
    metrics::{tls_flush, IO_BYTES_VEC},
    IoBytes, IoOp, IoRateLimiterStatistics, IoType,
};

pub enum BytesFetcher {
<<<<<<< HEAD
    /// Fetch IO statistics from IO rate limiter, which records passed-through IOs in atomic counters.
    FromRateLimiter(Arc<IoRateLimiterStatistics>),
=======
    /// Fetch IO statistics from IO rate limiter, which records passed-through
    /// IOs in atomic counters.
    FromRateLimiter(Arc<IORateLimiterStatistics>),
>>>>>>> 4f8f7314
    /// Fetch IO statistics from OS I/O stats collector.
    FromIoStatsCollector(),
}

impl BytesFetcher {
    fn fetch(&self) -> [IoBytes; IoType::COUNT] {
        match *self {
            BytesFetcher::FromRateLimiter(ref stats) => {
                let mut bytes: [IoBytes; IoType::COUNT] = Default::default();
                for t in IoType::iter() {
                    bytes[t as usize].read = stats.fetch(t, IoOp::Read) as u64;
                    bytes[t as usize].write = stats.fetch(t, IoOp::Write) as u64;
                }
                bytes
            }
            BytesFetcher::FromIoStatsCollector() => fetch_io_bytes(),
        }
    }
}

pub struct MetricsManager {
    fetcher: BytesFetcher,
    last_fetch: [IoBytes; IoType::COUNT],
}

impl MetricsManager {
    pub fn new(fetcher: BytesFetcher) -> Self {
        MetricsManager {
            fetcher,
            last_fetch: Default::default(),
        }
    }

    pub fn flush(&mut self, _now: Instant) {
        tls_flush();
        let latest = self.fetcher.fetch();
        for t in IoType::iter() {
            let delta_bytes = latest[t as usize] - self.last_fetch[t as usize];
            IO_BYTES_VEC
                .with_label_values(&[t.as_str(), "read"])
                .inc_by(delta_bytes.read);
            IO_BYTES_VEC
                .with_label_values(&[t.as_str(), "write"])
                .inc_by(delta_bytes.write);
            self.last_fetch[t as usize] = latest[t as usize];
        }
    }
}<|MERGE_RESOLUTION|>--- conflicted
+++ resolved
@@ -12,14 +12,9 @@
 };
 
 pub enum BytesFetcher {
-<<<<<<< HEAD
-    /// Fetch IO statistics from IO rate limiter, which records passed-through IOs in atomic counters.
-    FromRateLimiter(Arc<IoRateLimiterStatistics>),
-=======
     /// Fetch IO statistics from IO rate limiter, which records passed-through
     /// IOs in atomic counters.
-    FromRateLimiter(Arc<IORateLimiterStatistics>),
->>>>>>> 4f8f7314
+    FromRateLimiter(Arc<IoRateLimiterStatistics>),
     /// Fetch IO statistics from OS I/O stats collector.
     FromIoStatsCollector(),
 }
