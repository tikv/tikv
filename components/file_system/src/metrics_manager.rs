// Copyright 2020 TiKV Project Authors. Licensed under Apache-2.0.

use std::sync::Arc;
use std::time::Instant;

use strum::EnumCount;

use crate::iosnoop::{fetch_io_bytes, flush_io_latency_metrics};
use crate::metrics::{tls_flush, IO_BYTES_VEC};
use crate::IOBytes;
use crate::IORateLimiterStatistics;
use crate::{IOOp, IOType};

pub enum BytesFetcher {
    /// Fetch IO statistics from IO rate limiter, which records passed-through IOs in atomic counters.
    FromRateLimiter(Arc<IORateLimiterStatistics>),
    /// Fetch IO statistics from bcc snooper, which traces IO requests spawned by current process.
    FromIOSnooper(),
}

impl BytesFetcher {
    fn fetch(&self, io_type: IOType) -> IOBytes {
        match *self {
            BytesFetcher::FromRateLimiter(ref stats) => IOBytes {
                read: stats.fetch(io_type, IOOp::Read) as u64,
                write: stats.fetch(io_type, IOOp::Write) as u64,
            },
            BytesFetcher::FromIOSnooper() => fetch_io_bytes(io_type),
        }
    }
}

macro_rules! flush_io_bytes {
    ($fetcher:expr, $metrics:ident, $io_type:expr, $last_fetch:expr) => {
        let bytes = $fetcher.fetch($io_type);
        let delta_bytes = bytes - $last_fetch;
        $last_fetch = bytes;
        IO_BYTES_VEC.$metrics.read.inc_by(delta_bytes.read as i64);
        IO_BYTES_VEC.$metrics.write.inc_by(delta_bytes.write as i64);
    };
}

pub struct MetricsManager {
    fetcher: BytesFetcher,
    last_fetch: [IOBytes; IOType::COUNT],
}

impl MetricsManager {
    pub fn new(fetcher: BytesFetcher) -> Self {
        MetricsManager {
            fetcher,
            last_fetch: Default::default(),
        }
    }

<<<<<<< HEAD
    pub fn flush(&mut self, _duration: Duration) {
        tls_flush();
=======
    pub fn flush(&mut self, _now: Instant) {
>>>>>>> b9f7a0ec
        flush_io_latency_metrics();
        flush_io_bytes!(
            self.fetcher,
            other,
            IOType::Other,
            self.last_fetch[IOType::Other as usize]
        );
        flush_io_bytes!(
            self.fetcher,
            foreground_read,
            IOType::ForegroundRead,
            self.last_fetch[IOType::ForegroundRead as usize]
        );
        flush_io_bytes!(
            self.fetcher,
            foreground_write,
            IOType::ForegroundWrite,
            self.last_fetch[IOType::ForegroundWrite as usize]
        );
        flush_io_bytes!(
            self.fetcher,
            flush,
            IOType::Flush,
            self.last_fetch[IOType::Flush as usize]
        );
        flush_io_bytes!(
            self.fetcher,
            compaction,
            IOType::Compaction,
            self.last_fetch[IOType::Compaction as usize]
        );
        flush_io_bytes!(
            self.fetcher,
            level_zero_compaction,
            IOType::LevelZeroCompaction,
            self.last_fetch[IOType::LevelZeroCompaction as usize]
        );
        flush_io_bytes!(
            self.fetcher,
            replication,
            IOType::Replication,
            self.last_fetch[IOType::Replication as usize]
        );
        flush_io_bytes!(
            self.fetcher,
            load_balance,
            IOType::LoadBalance,
            self.last_fetch[IOType::LoadBalance as usize]
        );
        flush_io_bytes!(
            self.fetcher,
            gc,
            IOType::Gc,
            self.last_fetch[IOType::Gc as usize]
        );
        flush_io_bytes!(
            self.fetcher,
            import,
            IOType::Import,
            self.last_fetch[IOType::Import as usize]
        );
        flush_io_bytes!(
            self.fetcher,
            export,
            IOType::Export,
            self.last_fetch[IOType::Export as usize]
        );
    }
}<|MERGE_RESOLUTION|>--- conflicted
+++ resolved
@@ -53,12 +53,8 @@
         }
     }
 
-<<<<<<< HEAD
-    pub fn flush(&mut self, _duration: Duration) {
+    pub fn flush(&mut self, _now: Instant) {
         tls_flush();
-=======
-    pub fn flush(&mut self, _now: Instant) {
->>>>>>> b9f7a0ec
         flush_io_latency_metrics();
         flush_io_bytes!(
             self.fetcher,
