--- conflicted
+++ resolved
@@ -114,32 +114,14 @@
 
 /// Record accumulated bytes through of different types.
 /// Used for testing and metrics.
-<<<<<<< HEAD
 #[derive(Debug, Default)]
-pub struct IORateLimiterStatistics {
-    read_bytes: [CachePadded<AtomicUsize>; IOType::COUNT],
-    write_bytes: [CachePadded<AtomicUsize>; IOType::COUNT],
-}
-
-impl IORateLimiterStatistics {
-    pub fn fetch(&self, io_type: IOType, io_op: IOOp) -> usize {
-=======
-#[derive(Debug)]
 pub struct IoRateLimiterStatistics {
     read_bytes: [CachePadded<AtomicUsize>; IoType::COUNT],
     write_bytes: [CachePadded<AtomicUsize>; IoType::COUNT],
 }
 
 impl IoRateLimiterStatistics {
-    pub fn new() -> Self {
-        IoRateLimiterStatistics {
-            read_bytes: Default::default(),
-            write_bytes: Default::default(),
-        }
-    }
-
     pub fn fetch(&self, io_type: IoType, io_op: IoOp) -> usize {
->>>>>>> 84654c87
         let io_type_idx = io_type as usize;
         match io_op {
             IoOp::Read => self.read_bytes[io_type_idx].load(Ordering::Relaxed),
@@ -167,78 +149,37 @@
     }
 }
 
-<<<<<<< HEAD
 /// A high-performance I/O rate limiter used for prioritized flow control.
-/// Limit total I/O flow below provided threshold by throttling lower-priority I/Os.
-/// Rate limiting is disabled when total I/O threshold is set to zero.
+/// Limit total I/O flow below provided threshold by throttling lower-priority
+/// I/Os. Rate limiting is disabled when total I/O threshold is set to zero.
 /// Can be safely shared between threads.
-pub struct IORateLimiter {
+pub struct IoRateLimiter {
     /// When set to false, high-priority I/Os will not be throttled.
     strict: bool,
-    mode: IORateLimitMode,
-    priority_map: [CachePadded<AtomicU32>; IOType::COUNT],
+    mode: IoRateLimitMode,
+    priority_map: [CachePadded<AtomicU32>; IoType::COUNT],
     batch_buffered_reads: Option<usize>,
 
-    /// Available virtual I/O quotas of current epoch. Could be negative. Negative
-    /// value represents unfulfilled I/O requests.
-    bytes_available: [CachePadded<AtomicI64>; IOPriority::COUNT],
-    /// Maximum physical I/O bytes of all I/O types permitted during current epoch.
+    /// Available virtual I/O quotas of current epoch. Could be negative.
+    /// Negative value represents unfulfilled I/O requests.
+    bytes_available: [CachePadded<AtomicI64>; IoPriority::COUNT],
+    /// Maximum physical I/O bytes of all I/O types permitted during current
+    /// epoch.
     bytes_per_epoch: CachePadded<AtomicUsize>,
 
-    protected: Mutex<IORateLimiterInner>,
-
-    stats: Option<Arc<IORateLimiterStatistics>>,
-}
-
-struct IORateLimiterInner {
+    protected: Mutex<IoRateLimiterInner>,
+
+    stats: Option<Arc<IoRateLimiterStatistics>>,
+}
+
+struct IoRateLimiterInner {
     next_refill_time: Instant,
 }
 
-impl IORateLimiterInner {
+impl IoRateLimiterInner {
     fn new() -> Self {
-        IORateLimiterInner {
+        IoRateLimiterInner {
             next_refill_time: Instant::now_coarse() + DEFAULT_REFILL_PERIOD,
-=======
-impl Default for IoRateLimiterStatistics {
-    fn default() -> Self {
-        Self::new()
-    }
-}
-
-/// Used to dynamically adjust the proportion of total budgets allocated for
-/// rate limited IO. This is needed when global IOs are only partially rate
-/// limited, e.g. when mode is IoRateLimitMode::WriteOnly.
-pub trait IoBudgetAdjustor: Send + Sync {
-    fn adjust(&self, threshold: usize) -> usize;
-}
-
-/// Limit total IO flow below provided threshold by throttling lower-priority
-/// IOs. Rate limit is disabled when total IO threshold is set to zero.
-struct PriorityBasedIoRateLimiter {
-    // High-priority IOs are only limited when strict is true
-    strict: bool,
-    // Total bytes passed through during current epoch
-    bytes_through: [CachePadded<AtomicUsize>; IoPriority::COUNT],
-    // Maximum bytes permitted during current epoch
-    bytes_per_epoch: [CachePadded<AtomicUsize>; IoPriority::COUNT],
-    protected: Mutex<PriorityBasedIoRateLimiterProtected>,
-}
-
-struct PriorityBasedIoRateLimiterProtected {
-    next_refill_time: Instant,
-    // Bytes that can't be fulfilled in current epoch
-    pending_bytes: [usize; IoPriority::COUNT],
-    // Adjust low priority IO flow based on system backlog
-    adjustor: Option<Arc<dyn IoBudgetAdjustor>>,
-}
-
-impl PriorityBasedIoRateLimiterProtected {
-    fn new() -> Self {
-        PriorityBasedIoRateLimiterProtected {
-            next_refill_time: Instant::now_coarse() + DEFAULT_REFILL_PERIOD,
-            pending_bytes: [0; IoPriority::COUNT],
-            adjustor: None,
->>>>>>> 84654c87
         }
     }
 }
@@ -248,15 +189,10 @@
     ($duration:expr,sync) => {
         std::thread::sleep($duration);
     };
-<<<<<<< HEAD
-    ($duration:expr, async) => {
+    ($duration:expr,async) => {
         let wait =
             tikv_util::timer::GLOBAL_TIMER_HANDLE.delay(std::time::Instant::now() + $duration);
         let _ = futures::compat::Compat01As03::new(wait).await;
-=======
-    ($duration:expr,async) => {
-        tokio::time::sleep($duration).await;
->>>>>>> 84654c87
     };
     ($duration:expr,skewed_sync) => {
         use rand::Rng;
@@ -271,30 +207,18 @@
     };
 }
 
-<<<<<<< HEAD
 /// Macro that can unfold to both async or sync code.
 macro_rules! request_physical_imp {
     ($self:ident, $priority:ident, $bytes:expr, $mode:tt) => {{
-=======
-/// Actual implementation for requesting IOs from PriorityBasedIoRateLimiter.
-/// An attempt will first be recorded. If the attempted amount exceeds the
-/// available quotas of current epoch, the requester will be queued (logically)
-/// and sleep until served. Macro is necessary to de-dup codes used both in
-/// async/sync functions.
-macro_rules! request_imp {
-    ($limiter:ident, $priority:ident, $amount:ident, $mode:tt) => {{
-        debug_assert!($amount > 0);
->>>>>>> 84654c87
         let priority_idx = $priority as usize;
         let cached_bytes_per_epoch = $self.bytes_per_epoch.load(Ordering::Relaxed);
         // Flow control is disabled when limit is zero.
-<<<<<<< HEAD
         if cached_bytes_per_epoch > 0 {
             let bytes = $bytes;
             let remains = $self.bytes_available[priority_idx]
                 .fetch_sub(bytes as i64, Ordering::Relaxed)
                 - bytes as i64;
-            if remains < 0 && ($priority != IOPriority::High || $self.strict) {
+            if remains < 0 && ($priority != IoPriority::High || $self.strict) {
                 let mut total_wait = Duration::default();
                 loop {
                     let now = Instant::now_coarse();
@@ -319,257 +243,27 @@
     }};
 }
 
-impl IORateLimiter {
+impl IoRateLimiter {
     pub fn new(
-        mode: IORateLimitMode,
+        mode: IoRateLimitMode,
         strict: bool,
         batch_buffered_reads: Option<usize>,
         enable_statistics: bool,
     ) -> Self {
-        let priority_map: [CachePadded<AtomicU32>; IOType::COUNT] = Default::default();
-=======
-        if cached_bytes_per_epoch == 0 {
-            return $amount;
-        }
-        let mut amount = std::cmp::min($amount, cached_bytes_per_epoch);
-        let bytes_through =
-            $limiter.bytes_through[priority_idx].fetch_add(amount, Ordering::Relaxed) + amount;
-        // We prefer not to partially return only a portion of requested bytes.
-        if bytes_through <= cached_bytes_per_epoch
-            || !$limiter.strict && $priority == IoPriority::High
-        {
-            return amount;
-        }
-        let wait = {
-            let now = Instant::now_coarse();
-            let mut locked = $limiter.protected.lock();
-            // The request is already partially fulfilled in current epoch when consumption
-            // overflow bytes are smaller than requested amount.
-            let remains = std::cmp::min(bytes_through - cached_bytes_per_epoch, amount);
-            // When there is a recent refill, double check if bytes consumption has been
-            // reset.
-            if now + DEFAULT_REFILL_PERIOD < locked.next_refill_time + Duration::from_millis(1)
-                && $limiter.bytes_through[priority_idx].fetch_add(remains, Ordering::Relaxed)
-                    + remains
-                    <= cached_bytes_per_epoch
-            {
-                return amount;
-            }
-            // Enqueue itself by adding to pending_bytes, whose current value denotes a
-            // position of logical queue to wait in.
-            locked.pending_bytes[priority_idx] += remains;
-            // Calculate wait duration by queue_len / served_per_epoch.
-            let wait = if locked.next_refill_time <= now {
-                $limiter.refill(&mut locked, now);
-                // Bytes served by next epoch (and skipped epochs) during refill are subtracted
-                // from pending_bytes, round up the rest.
-                DEFAULT_REFILL_PERIOD
-                    * ((locked.pending_bytes[priority_idx] + cached_bytes_per_epoch - 1)
-                        / cached_bytes_per_epoch) as u32
-            } else {
-                // `(a-1)/b` is equivalent to `roundup(a.saturating_sub(b)/b)`.
-                locked.next_refill_time - now
-                    + DEFAULT_REFILL_PERIOD
-                        * ((locked.pending_bytes[priority_idx] - 1) / cached_bytes_per_epoch) as u32
-            };
-            if wait > MAX_WAIT_DURATION_PER_REQUEST {
-                // Long wait duration could freeze request thread not to react to latest budgets
-                // adjustment. Exit early by returning partial quotas.
-                amount = std::cmp::max(
-                    (MAX_WAIT_DURATION_PER_REQUEST.as_secs_f32() * amount as f32
-                        / wait.as_secs_f32()) as usize,
-                    1,
-                );
-                // Subtracting redundant bytes requested before.
-                // In this situation, the prolonged wait is caused by accumulated pending-bytes,
-                // and bytes-through is always saturated.
-                // `saturating_sub`: Better safe than sorry.
-                locked.pending_bytes[priority_idx] = locked.pending_bytes[priority_idx]
-                    .saturating_sub(remains.saturating_sub(amount));
-                MAX_WAIT_DURATION_PER_REQUEST
-            } else {
-                wait
-            }
-        };
-        tls_collect_rate_limiter_request_wait($priority.as_str(), wait);
-        do_sleep!(wait, $mode);
-        amount
-    }};
-}
-
-impl PriorityBasedIoRateLimiter {
-    fn new(strict: bool) -> Self {
-        PriorityBasedIoRateLimiter {
-            strict,
-            bytes_through: Default::default(),
-            bytes_per_epoch: Default::default(),
-            protected: Mutex::new(PriorityBasedIoRateLimiterProtected::new()),
-        }
-    }
-
-    /// Dynamically changes the total IO flow threshold.
-    fn set_bytes_per_sec(&self, bytes_per_sec: usize) {
-        let now = (bytes_per_sec as f64 * DEFAULT_REFILL_PERIOD.as_secs_f64()) as usize;
-        let before = self.bytes_per_epoch[IoPriority::High as usize].swap(now, Ordering::Relaxed);
-        RATE_LIMITER_MAX_BYTES_PER_SEC
-            .high
-            .set(bytes_per_sec as i64);
-        if now == 0 || before == 0 {
-            // Toggle on or off rate limit.
-            let _locked = self.protected.lock();
-            self.bytes_per_epoch[IoPriority::Medium as usize].store(now, Ordering::Relaxed);
-            RATE_LIMITER_MAX_BYTES_PER_SEC
-                .medium
-                .set(bytes_per_sec as i64);
-            self.bytes_per_epoch[IoPriority::Low as usize].store(now, Ordering::Relaxed);
-            RATE_LIMITER_MAX_BYTES_PER_SEC.low.set(bytes_per_sec as i64);
-        }
-    }
-
-    fn set_low_priority_io_adjustor(&self, adjustor: Option<Arc<dyn IoBudgetAdjustor>>) {
-        let mut locked = self.protected.lock();
-        locked.adjustor = adjustor;
-    }
-
-    fn request(&self, priority: IoPriority, amount: usize) -> usize {
-        request_imp!(self, priority, amount, sync)
-    }
-
-    async fn async_request(&self, priority: IoPriority, amount: usize) -> usize {
-        request_imp!(self, priority, amount, async)
-    }
-
-    #[cfg(test)]
-    fn request_with_skewed_clock(&self, priority: IoPriority, amount: usize) -> usize {
-        request_imp!(self, priority, amount, skewed_sync)
-    }
-
-    /// Updates and refills IO budgets for next epoch based on IO priority.
-    /// Here we provide best-effort priority control:
-    /// - Limited IO budget is assigned to lower priority to ensure higher
-    ///   priority can at least consume the same IO amount as the last few
-    ///   epochs without breaching global threshold.
-    /// - Higher priority may temporarily use lower priority's IO budgets. When
-    ///   this happens, total IO flow could exceed global threshold.
-    /// - Highest priority IO alone must not exceed global threshold (in strict
-    ///   mode).
-    fn refill(&self, locked: &mut PriorityBasedIoRateLimiterProtected, now: Instant) {
-        let mut total_budgets =
-            self.bytes_per_epoch[IoPriority::High as usize].load(Ordering::Relaxed);
-        if total_budgets == 0 {
-            // It's possible that rate limit is toggled off in the meantime.
-            return;
-        }
-        debug_assert!(now >= locked.next_refill_time);
-        let skipped_epochs =
-            (now - locked.next_refill_time).as_secs_f32() / DEFAULT_REFILL_PERIOD.as_secs_f32();
-        locked.next_refill_time = now + DEFAULT_REFILL_PERIOD;
-
-        debug_assert!(
-            IoPriority::High as usize == IoPriority::Medium as usize + 1
-                && IoPriority::Medium as usize == IoPriority::Low as usize + 1
-        );
-        let mut remaining_budgets = total_budgets;
-        let mut used_budgets = 0;
-        for pri in &[IoPriority::High, IoPriority::Medium] {
-            let p = *pri as usize;
-            // Skipped epochs can only serve pending requests rather that in-coming ones,
-            // catch up by subtracting them from pending_bytes.
-            let served_by_skipped_epochs = std::cmp::min(
-                (remaining_budgets as f32 * skipped_epochs) as usize,
-                locked.pending_bytes[p],
-            );
-            locked.pending_bytes[p] -= served_by_skipped_epochs;
-            // Reserve some of new epoch's budgets to serve pending bytes.
-            let to_serve_pending_bytes = std::cmp::min(locked.pending_bytes[p], remaining_budgets);
-            locked.pending_bytes[p] -= to_serve_pending_bytes;
-            // Update throughput estimation over recent epochs.
-            let served_by_first_epoch = std::cmp::min(
-                self.bytes_through[p].swap(to_serve_pending_bytes, Ordering::Relaxed),
-                remaining_budgets,
-            );
-            used_budgets += ((served_by_first_epoch + served_by_skipped_epochs) as f32
-                / (skipped_epochs + 1.0)) as usize;
-            // Only apply rate limit adjustments on low-priority IOs.
-            if *pri == IoPriority::Medium {
-                if let Some(adjustor) = &locked.adjustor {
-                    total_budgets = adjustor.adjust(total_budgets);
-                }
-            }
-            remaining_budgets = if total_budgets > used_budgets {
-                total_budgets - used_budgets
-            } else {
-                1 // A small positive value so not to disable flow control.
-            };
-            if *pri == IoPriority::High {
-                RATE_LIMITER_MAX_BYTES_PER_SEC
-                    .medium
-                    .set((remaining_budgets * DEFAULT_REFILLS_PER_SEC) as i64);
-            } else {
-                RATE_LIMITER_MAX_BYTES_PER_SEC
-                    .low
-                    .set((remaining_budgets * DEFAULT_REFILLS_PER_SEC) as i64);
-            }
-            self.bytes_per_epoch[p - 1].store(remaining_budgets, Ordering::Relaxed);
-        }
-        let p = IoPriority::Low as usize;
-        let to_serve_pending_bytes = std::cmp::min(locked.pending_bytes[p], remaining_budgets);
-        locked.pending_bytes[p] -= to_serve_pending_bytes;
-        self.bytes_through[p].store(to_serve_pending_bytes, Ordering::Relaxed);
-    }
-
-    #[cfg(test)]
-    fn critical_section(&self, now: Instant) {
-        let mut locked = self.protected.lock();
-        locked.next_refill_time = now;
-        self.refill(&mut locked, now);
-    }
-
-    #[cfg(test)]
-    fn reset(&self) {
-        let mut locked = self.protected.lock();
-        for p in &[IoPriority::High, IoPriority::Medium] {
-            let p = *p as usize;
-            locked.pending_bytes[p] = 0;
-        }
-    }
-}
-
-/// A high-performance IO rate limiter used for prioritized flow control.
-/// An instance of `IoRateLimiter` can be safely shared between threads.
-pub struct IoRateLimiter {
-    mode: IoRateLimitMode,
-    priority_map: [CachePadded<AtomicU32>; IoType::COUNT],
-    throughput_limiter: Arc<PriorityBasedIoRateLimiter>,
-    stats: Option<Arc<IoRateLimiterStatistics>>,
-}
-
-impl IoRateLimiter {
-    pub fn new(mode: IoRateLimitMode, strict: bool, enable_statistics: bool) -> Self {
         let priority_map: [CachePadded<AtomicU32>; IoType::COUNT] = Default::default();
->>>>>>> 84654c87
         for p in priority_map.iter() {
             p.store(IoPriority::High as u32, Ordering::Relaxed);
         }
-<<<<<<< HEAD
-        IORateLimiter {
+        IoRateLimiter {
             strict,
             mode,
             priority_map,
             batch_buffered_reads,
             bytes_available: Default::default(),
             bytes_per_epoch: Default::default(),
-            protected: Mutex::new(IORateLimiterInner::new()),
+            protected: Mutex::new(IoRateLimiterInner::new()),
             stats: if enable_statistics {
-                Some(Arc::new(IORateLimiterStatistics::default()))
-=======
-        IoRateLimiter {
-            mode,
-            priority_map,
-            throughput_limiter: Arc::new(PriorityBasedIoRateLimiter::new(strict)),
-            stats: if enable_statistics {
-                Some(Arc::new(IoRateLimiterStatistics::new()))
->>>>>>> 84654c87
+                Some(Arc::new(IoRateLimiterStatistics::default()))
             } else {
                 None
             },
@@ -577,18 +271,11 @@
     }
 
     pub fn new_for_test() -> Self {
-<<<<<<< HEAD
-        IORateLimiter::new(
-            IORateLimitMode::AllIo,
-            true, /*strict*/
-            None, /*batch_buffered_reads*/
-            true, /*enable_statistics*/
-=======
         IoRateLimiter::new(
             IoRateLimitMode::AllIo,
             true, // strict
+            None, // batch_buffered_reads
             true, // enable_statistics
->>>>>>> 84654c87
         )
     }
 
@@ -630,61 +317,37 @@
         }
     }
 
-<<<<<<< HEAD
-    pub fn set_io_priority(&self, io_type: IOType, io_priority: IOPriority) {
+    pub fn set_io_priority(&self, io_type: IoType, io_priority: IoPriority) {
         let mut locked = self.protected.lock();
-=======
-    pub fn set_io_priority(&self, io_type: IoType, io_priority: IoPriority) {
->>>>>>> 84654c87
         self.priority_map[io_type as usize].store(io_priority as u32, Ordering::Relaxed);
         let rate = self.bytes_per_epoch.load(Ordering::Relaxed);
         self.reset_rate(&mut locked, rate);
     }
 
-<<<<<<< HEAD
-    fn reset_rate(&self, locked: &mut IORateLimiterInner, rate: usize) {
+    fn reset_rate(&self, locked: &mut IoRateLimiterInner, rate: usize) {
         // Trigger a refill immediately. This avoids cold-start effect during
         // unit testing.
         locked.next_refill_time = Instant::now_coarse();
         self.bytes_per_epoch.store(rate, Ordering::Relaxed);
-        for p in 0..IOPriority::COUNT {
+        for p in 0..IoPriority::COUNT {
             self.bytes_available[p].store(0_i64, Ordering::Relaxed);
-=======
-    pub fn set_low_priority_io_adjustor_if_needed(
-        &self,
-        adjustor: Option<Arc<dyn IoBudgetAdjustor>>,
-    ) {
-        if self.mode != IoRateLimitMode::AllIo {
-            self.throughput_limiter
-                .set_low_priority_io_adjustor(adjustor);
->>>>>>> 84654c87
         }
     }
 
     /// Requests for token for bytes and potentially update statistics. If this
     /// request can not be satisfied, the call is blocked. Granted token can be
     /// less than the requested bytes, but must be greater than zero.
-<<<<<<< HEAD
-    pub fn request(&self, io_op: IOOp, bytes: usize) -> usize {
+    pub fn request(&self, io_op: IoOp, bytes: usize) -> usize {
         let mut ctx = io_stats::get_io_context();
         if ctx.defer_mode {
             // Bypass all limits in defer mode.
             return bytes;
         }
         if self.mode.contains(io_op) {
-            let priority = IOPriority::unsafe_from_u32(
+            let priority = IoPriority::unsafe_from_u32(
                 self.priority_map[ctx.io_type as usize].load(Ordering::Relaxed),
-=======
-    pub fn request(&self, io_type: IoType, io_op: IoOp, mut bytes: usize) -> usize {
-        if self.mode.contains(io_op) {
-            bytes = self.throughput_limiter.request(
-                IoPriority::unsafe_from_u32(
-                    self.priority_map[io_type as usize].load(Ordering::Relaxed),
-                ),
-                bytes,
->>>>>>> 84654c87
             );
-            if io_op == IOOp::Write || self.batch_buffered_reads.is_none() {
+            if io_op == IoOp::Write || self.batch_buffered_reads.is_none() {
                 request_physical_imp!(self, priority, bytes, sync);
             } else {
                 let batch = self.batch_buffered_reads.unwrap();
@@ -717,50 +380,22 @@
     /// statistics. If this request can not be satisfied, the call is blocked.
     /// Granted token can be less than the requested bytes, but must be greater
     /// than zero.
-<<<<<<< HEAD
     /// The coroutine can potentially be scheduled away during the call. Thread
     /// local I/O context will not be accessed in it. All requested bytes are
     /// treated as physical I/Os without further scrutiny.
-    pub async fn async_request(&self, io_type: IOType, bytes: usize) -> usize {
-        let priority = IOPriority::unsafe_from_u32(
+    pub async fn async_request(&self, io_type: IoType, bytes: usize) -> usize {
+        let priority = IoPriority::unsafe_from_u32(
             self.priority_map[io_type as usize].load(Ordering::Relaxed),
         );
         request_physical_imp!(self, priority, bytes, async);
-=======
-    pub async fn async_request(&self, io_type: IoType, io_op: IoOp, mut bytes: usize) -> usize {
+        bytes
+    }
+
+    #[cfg(test)]
+    fn request_for_test(&self, io_type: IoType, io_op: IoOp, bytes: usize) -> usize {
         if self.mode.contains(io_op) {
-            bytes = self
-                .throughput_limiter
-                .async_request(
-                    IoPriority::unsafe_from_u32(
-                        self.priority_map[io_type as usize].load(Ordering::Relaxed),
-                    ),
-                    bytes,
-                )
-                .await;
-        }
-        if let Some(stats) = &self.stats {
-            stats.record(io_type, io_op, bytes);
-        }
->>>>>>> 84654c87
-        bytes
-    }
-
-    #[cfg(test)]
-<<<<<<< HEAD
-    fn request_for_test(&self, io_type: IOType, io_op: IOOp, bytes: usize) -> usize {
-        if self.mode.contains(io_op) {
-            let priority = IOPriority::unsafe_from_u32(
+            let priority = IoPriority::unsafe_from_u32(
                 self.priority_map[io_type as usize].load(Ordering::Relaxed),
-=======
-    fn request_with_skewed_clock(&self, io_type: IoType, io_op: IoOp, mut bytes: usize) -> usize {
-        if self.mode.contains(io_op) {
-            bytes = self.throughput_limiter.request_with_skewed_clock(
-                IoPriority::unsafe_from_u32(
-                    self.priority_map[io_type as usize].load(Ordering::Relaxed),
-                ),
-                bytes,
->>>>>>> 84654c87
             );
             request_physical_imp!(self, priority, bytes, sync);
         }
@@ -773,12 +408,14 @@
     /// Updates and refills I/O budgets for next epoch based on I/O priority.
     /// This method is a no-op when high-priority I/O rate limit equals zero.
     /// Here we provide best-effort priority control:
-    /// 1) Limited I/O budget is assigned to lower priority to ensure higher priority can at least
-    ///    consume the same I/O amount as the last few epochs without breaching global threshold.
-    /// 2) Higher priority may temporarily use lower priority's I/O budgets. When this happens,
+    /// 1) Limited I/O budget is assigned to lower priority to ensure higher
+    /// priority can at least    consume the same I/O amount as the last few
+    /// epochs without breaching global threshold. 2) Higher priority may
+    /// temporarily use lower priority's I/O budgets. When this happens,
     ///    total I/O flow could exceed global threshold.
-    /// 3) Highest priority I/O alone must not exceed global threshold (in strict mode).
-    fn refill(&self, locked: &mut IORateLimiterInner, now: Instant) {
+    /// 3) Highest priority I/O alone must not exceed global threshold (in
+    /// strict mode).
+    fn refill(&self, locked: &mut IoRateLimiterInner, now: Instant) {
         let mut budgets = self.bytes_per_epoch.load(Ordering::Relaxed);
         if budgets == 0 {
             // Rate limit is toggled off in the meantime.
@@ -789,14 +426,14 @@
             / DEFAULT_REFILL_PERIOD.as_secs_f32();
         locked.next_refill_time = new_refill_time;
 
-        for pri in &[IOPriority::High, IOPriority::Medium, IOPriority::Low] {
+        for pri in &[IoPriority::High, IoPriority::Medium, IoPriority::Low] {
             let p = *pri as usize;
 
             match *pri {
-                IOPriority::Medium => RATE_LIMITER_MAX_BYTES_PER_SEC
+                IoPriority::Medium => RATE_LIMITER_MAX_BYTES_PER_SEC
                     .medium
                     .set((budgets * DEFAULT_REFILLS_PER_SEC) as i64),
-                IOPriority::Low => {
+                IoPriority::Low => {
                     RATE_LIMITER_MAX_BYTES_PER_SEC
                         .low
                         .set((budgets * DEFAULT_REFILLS_PER_SEC) as i64);
@@ -850,53 +487,24 @@
     }
 
     #[derive(Debug, Clone, Copy)]
-    struct Request(IOType, IOOp, usize, Option<Duration>);
+    struct Request(IoType, IoOp, usize, Option<Duration>);
 
     struct BackgroundContext {
-        limiter: Arc<IORateLimiter>,
+        limiter: Arc<IoRateLimiter>,
         requests: Vec<Request>,
     }
 
     impl BackgroundContext {
-        fn new(limiter: Arc<IORateLimiter>) -> Self {
+        fn new(limiter: Arc<IoRateLimiter>) -> Self {
             Self {
                 limiter,
                 requests: Vec::new(),
             }
         }
-<<<<<<< HEAD
         fn add_background_jobs(&mut self, job_count: usize, request: Request) {
             for _ in 0..job_count {
                 self.requests.push(request);
             }
-=======
-    }
-
-    #[derive(Debug, Clone, Copy)]
-    struct Request(IoType, IoOp, usize);
-
-    fn start_background_jobs(
-        limiter: &Arc<IoRateLimiter>,
-        job_count: usize,
-        request: Request,
-        interval: Option<Duration>,
-    ) -> BackgroundContext {
-        let mut threads = vec![];
-        let stop = Arc::new(AtomicBool::new(false));
-        for _ in 0..job_count {
-            let stop = stop.clone();
-            let limiter = limiter.clone();
-            let t = std::thread::spawn(move || {
-                let Request(io_type, op, len) = request;
-                while !stop.load(Ordering::Relaxed) {
-                    limiter.request_with_skewed_clock(io_type, op, len);
-                    if let Some(interval) = interval {
-                        std::thread::sleep(interval);
-                    }
-                }
-            });
-            threads.push(t);
->>>>>>> 84654c87
         }
         fn run(&self, duration: Duration) {
             let barrier = Arc::new(Barrier::new(self.requests.len() + 1));
@@ -937,77 +545,40 @@
         let stats = limiter.statistics().unwrap();
         // enable rate limit
         limiter.set_io_rate_limit(bytes_per_sec);
-<<<<<<< HEAD
         let mut ctx = BackgroundContext::new(limiter.clone());
         ctx.add_background_jobs(
-            1, /*job_count*/
-            Request(IOType::ForegroundWrite, IOOp::Write, 10, None),
+            1, // job_count
+            Request(IoType::ForegroundWrite, IoOp::Write, 10, None),
         );
         ctx.add_background_jobs(
-            1, /*job_count*/
-            Request(IOType::Compaction, IOOp::Write, 10, None),
-=======
-        let t0 = Instant::now();
-        let _write_context = start_background_jobs(
-            &limiter,
             1, // job_count
-            Request(IoType::ForegroundWrite, IoOp::Write, 10),
-            None, // interval
-        );
-        let _compaction_context = start_background_jobs(
-            &limiter,
-            1, // job_count
-            Request(IoType::Compaction, IoOp::Write, 10),
-            None, // interval
->>>>>>> 84654c87
+            Request(IoType::Compaction, IoOp::Write, 10, None),
         );
         let duration = Duration::from_secs(2);
         ctx.run(duration);
         approximate_eq!(
-<<<<<<< HEAD
-            stats.fetch(IOType::ForegroundWrite, IOOp::Write),
+            stats.fetch(IoType::ForegroundWrite, IoOp::Write),
             bytes_per_sec as f64 * duration.as_secs_f64()
-=======
-            stats.fetch(IoType::ForegroundWrite, IoOp::Write) as f64,
-            bytes_per_sec as f64 * (t1 - t0).as_secs_f64()
->>>>>>> 84654c87
         );
         // disable rate limit
         limiter.set_io_rate_limit(0);
         stats.reset();
-<<<<<<< HEAD
         ctx.run(duration);
         assert_gt!(
-            stats.fetch(IOType::ForegroundWrite, IOOp::Write) as f64,
+            stats.fetch(IoType::ForegroundWrite, IoOp::Write) as f64,
             bytes_per_sec as f64 * duration.as_secs_f64() * 4.0
         );
         assert_gt!(
-            stats.fetch(IOType::Compaction, IOOp::Write) as f64,
+            stats.fetch(IoType::Compaction, IoOp::Write) as f64,
             bytes_per_sec as f64 * duration.as_secs_f64() * 4.0
-=======
-        std::thread::sleep(Duration::from_secs(1));
-        let t2 = Instant::now();
-        assert!(
-            stats.fetch(IoType::ForegroundWrite, IoOp::Write) as f64
-                > bytes_per_sec as f64 * (t2 - t1).as_secs_f64() * 4.0
-        );
-        assert!(
-            stats.fetch(IoType::Compaction, IoOp::Write) as f64
-                > bytes_per_sec as f64 * (t2 - t1).as_secs_f64() * 4.0
->>>>>>> 84654c87
         );
         // enable rate limit
         limiter.set_io_rate_limit(bytes_per_sec);
         stats.reset();
         ctx.run(duration);
         approximate_eq!(
-<<<<<<< HEAD
-            stats.fetch(IOType::ForegroundWrite, IOOp::Write),
+            stats.fetch(IoType::ForegroundWrite, IoOp::Write),
             bytes_per_sec as f64 * duration.as_secs_f64()
-=======
-            stats.fetch(IoType::ForegroundWrite, IoOp::Write) as f64,
-            bytes_per_sec as f64 * (t3 - t2).as_secs_f64()
->>>>>>> 84654c87
         );
     }
 
@@ -1015,90 +586,41 @@
         let stats = limiter.statistics().unwrap();
         limiter.set_io_rate_limit(bytes_per_sec);
         stats.reset();
-<<<<<<< HEAD
         let mut ctx = BackgroundContext::new(limiter.clone());
         ctx.add_background_jobs(
-            2, /*job_count*/
-            Request(IOType::ForegroundWrite, IOOp::Write, 10, None),
+            2, // job_count
+            Request(IoType::ForegroundWrite, IoOp::Write, 10, None),
         );
         ctx.run(duration);
         approximate_eq!(
-            stats.fetch(IOType::ForegroundWrite, IOOp::Write) as f64,
+            stats.fetch(IoType::ForegroundWrite, IoOp::Write) as f64,
             bytes_per_sec as f64 * duration.as_secs_f64()
-=======
-        limiter.throughput_limiter.reset();
-        let actual_duration = {
-            let begin = Instant::now();
-            {
-                let _context = start_background_jobs(
-                    limiter,
-                    2, // job_count
-                    Request(IoType::ForegroundWrite, IoOp::Write, 10),
-                    None, // interval
-                );
-                std::thread::sleep(duration);
-            }
-            let end = Instant::now();
-            end.duration_since(begin)
-        };
-        approximate_eq!(
-            stats.fetch(IoType::ForegroundWrite, IoOp::Write) as f64,
-            bytes_per_sec as f64 * actual_duration.as_secs_f64()
->>>>>>> 84654c87
         );
     }
 
     #[test]
     fn test_rate_limit_dynamic_priority() {
         let bytes_per_sec = 2000;
-<<<<<<< HEAD
-        let limiter = Arc::new(IORateLimiter::new(
-            IORateLimitMode::AllIo,
-            false, /*strict*/
-            None,  /*batch_buffered_reads*/
-            true,  /*enable_statistics*/
-=======
         let limiter = Arc::new(IoRateLimiter::new(
             IoRateLimitMode::AllIo,
             false, // strict
+            None,  // batch_buffered_reads
             true,  // enable_statistics
->>>>>>> 84654c87
         ));
         limiter.set_io_priority(IoType::ForegroundWrite, IoPriority::Medium);
         verify_rate_limit(&limiter, bytes_per_sec, Duration::from_secs(2));
         limiter.set_io_priority(IoType::ForegroundWrite, IoPriority::High);
         let stats = limiter.statistics().unwrap();
-<<<<<<< HEAD
         let mut ctx = BackgroundContext::new(limiter);
         ctx.add_background_jobs(
-            2, /*job_count*/
-            Request(IOType::ForegroundWrite, IOOp::Write, 10, None),
+            2, // job_count
+            Request(IoType::ForegroundWrite, IoOp::Write, 10, None),
         );
         let duration = Duration::from_secs(2);
         ctx.run(duration);
         assert_gt!(
-            stats.fetch(IOType::ForegroundWrite, IOOp::Write) as f64,
+            stats.fetch(IoType::ForegroundWrite, IoOp::Write) as f64,
             bytes_per_sec as f64 * duration.as_secs_f64() * 4.0
-=======
-        stats.reset();
-        let duration = {
-            let begin = Instant::now();
-            {
-                let _context = start_background_jobs(
-                    &limiter,
-                    2, // job_count
-                    Request(IoType::ForegroundWrite, IoOp::Write, 10),
-                    None, // interval
-                );
-                std::thread::sleep(Duration::from_secs(2));
-            }
-            let end = Instant::now();
-            end.duration_since(begin)
-        };
-        assert!(
-            stats.fetch(IoType::ForegroundWrite, IoOp::Write) as f64
-                > bytes_per_sec as f64 * duration.as_secs_f64() * 1.5
->>>>>>> 84654c87
         );
     }
 
@@ -1119,13 +641,12 @@
         let limiter = Arc::new(IoRateLimiter::new_for_test());
         limiter.set_io_rate_limit(kbytes_per_sec * 1000);
         let stats = limiter.statistics().unwrap();
-<<<<<<< HEAD
         let mut ctx = BackgroundContext::new(limiter);
         ctx.add_background_jobs(
-            actual_kbytes_per_sec, /*job_count*/
+            actual_kbytes_per_sec, // job_count
             Request(
-                IOType::Compaction,
-                IOOp::Write,
+                IoType::Compaction,
+                IoOp::Write,
                 2,
                 Some(Duration::from_millis(2)),
             ),
@@ -1133,26 +654,7 @@
         let duration = Duration::from_secs(2);
         ctx.run(duration);
         approximate_eq!(
-            stats.fetch(IOType::Compaction, IOOp::Write),
-=======
-        let duration = {
-            let begin = Instant::now();
-            {
-                // each thread request at most 1000 bytes per second
-                let _context = start_background_jobs(
-                    &limiter,
-                    actual_kbytes_per_sec, // job_count
-                    Request(IoType::Compaction, IoOp::Write, 1),
-                    Some(Duration::from_millis(1)),
-                );
-                std::thread::sleep(Duration::from_secs(2));
-            }
-            let end = Instant::now();
-            end.duration_since(begin)
-        };
-        approximate_eq!(
-            stats.fetch(IoType::Compaction, IoOp::Write) as f64,
->>>>>>> 84654c87
+            stats.fetch(IoType::Compaction, IoOp::Write),
             actual_kbytes_per_sec as f64 * duration.as_secs_f64() * 1000.0
         );
     }
@@ -1169,103 +671,51 @@
         limiter.set_io_priority(IoType::Import, IoPriority::Low);
         let stats = limiter.statistics().unwrap();
         let limiter = Arc::new(limiter);
-<<<<<<< HEAD
         let mut ctx = BackgroundContext::new(limiter);
         ctx.add_background_jobs(
-            1, /*job_count*/
+            1, // job_count
             Request(
-                IOType::ForegroundWrite,
-                IOOp::Write,
+                IoType::ForegroundWrite,
+                IoOp::Write,
                 write_work * bytes_per_sec / 100 / 1000 * 2,
                 Some(Duration::from_millis(2)),
             ),
         );
         ctx.add_background_jobs(
-            1, /*job_count*/
+            1, // job_count
             Request(
-                IOType::Compaction,
-                IOOp::Write,
+                IoType::Compaction,
+                IoOp::Write,
                 compaction_work * bytes_per_sec / 100 / 1000 * 2,
                 Some(Duration::from_millis(2)),
             ),
         );
         ctx.add_background_jobs(
-            1, /*job_count*/
+            1, // job_count
             Request(
-                IOType::Import,
-                IOOp::Write,
+                IoType::Import,
+                IoOp::Write,
                 import_work * bytes_per_sec / 100 / 1000 * 2,
                 Some(Duration::from_millis(2)),
             ),
         );
         let duration = Duration::from_secs(2);
         ctx.run(duration);
-        let write_bytes = stats.fetch(IOType::ForegroundWrite, IOOp::Write);
-        let compaction_bytes = stats.fetch(IOType::Compaction, IOOp::Write);
-        let import_bytes = stats.fetch(IOType::Import, IOOp::Write);
+        let write_bytes = stats.fetch(IoType::ForegroundWrite, IoOp::Write);
+        let compaction_bytes = stats.fetch(IoType::Compaction, IoOp::Write);
+        let import_bytes = stats.fetch(IoType::Import, IoOp::Write);
         let total_bytes = write_bytes + compaction_bytes + import_bytes;
         approximate_eq!(write_bytes, total_bytes * write_work / 100);
         approximate_eq!(compaction_bytes + write_bytes, total_bytes);
-        // println!("{}, {}, {}, {}", write_bytes, compaction_bytes, import_bytes, bytes_per_sec * 2);
+        // println!("{}, {}, {}, {}", write_bytes, compaction_bytes, import_bytes,
+        // bytes_per_sec * 2);
         approximate_eq!(total_bytes, bytes_per_sec as f64 * duration.as_secs_f64());
-=======
-        let begin = Instant::now();
-        {
-            let _write = start_background_jobs(
-                &limiter,
-                1, // job_count
-                Request(
-                    IoType::ForegroundWrite,
-                    IoOp::Write,
-                    write_work * bytes_per_sec / 100 / 1000,
-                ),
-                Some(Duration::from_millis(1)),
-            );
-            let _compaction = start_background_jobs(
-                &limiter,
-                1, // job_count
-                Request(
-                    IoType::Compaction,
-                    IoOp::Write,
-                    compaction_work * bytes_per_sec / 100 / 1000,
-                ),
-                Some(Duration::from_millis(1)),
-            );
-            let _import = start_background_jobs(
-                &limiter,
-                1, // job_count
-                Request(
-                    IoType::Import,
-                    IoOp::Write,
-                    import_work * bytes_per_sec / 100 / 1000,
-                ),
-                Some(Duration::from_millis(1)),
-            );
-            std::thread::sleep(Duration::from_secs(2));
-        }
-        let end = Instant::now();
-        let duration = end.duration_since(begin);
-        let write_bytes = stats.fetch(IoType::ForegroundWrite, IoOp::Write);
-        approximate_eq!(
-            write_bytes as f64,
-            (write_work * bytes_per_sec / 100) as f64 * duration.as_secs_f64()
-        );
-        let compaction_bytes = stats.fetch(IoType::Compaction, IoOp::Write);
-        let import_bytes = stats.fetch(IoType::Import, IoOp::Write);
-        let total_bytes = write_bytes + import_bytes + compaction_bytes;
-        approximate_eq!((compaction_bytes + write_bytes) as f64, total_bytes as f64);
->>>>>>> 84654c87
     }
 
     #[bench]
     fn bench_critical_section(b: &mut test::Bencher) {
-<<<<<<< HEAD
-        let inner_limiter = IORateLimiter::new(IORateLimitMode::AllIo, true, None, false);
+        let inner_limiter = IoRateLimiter::new(IoRateLimitMode::AllIo, true, None, false);
         inner_limiter.set_io_rate_limit(1024);
-=======
-        let inner_limiter = PriorityBasedIoRateLimiter::new(true /* strict */);
-        inner_limiter.set_bytes_per_sec(1024);
->>>>>>> 84654c87
         let now = Instant::now_coarse();
         b.iter(|| {
             inner_limiter.critical_section(now);
