// Copyright 2020 TiKV Project Authors. Licensed under Apache-2.0.

use super::metrics::RATE_LIMITER_REQUEST_WAIT_DURATION;
use super::{IOOp, IOPriority, IOType};

<<<<<<< HEAD
use crossbeam_utils::CachePadded;
use parking_lot::{Mutex, RwLock};
=======
use std::future::{self, Future};
>>>>>>> 9578d120
use std::sync::{
    atomic::{AtomicBool, AtomicUsize, Ordering},
    Arc,
};
use std::time::Duration;
use tikv_util::time::Instant;
use tikv_util::worker::Worker;

use crossbeam_utils::CachePadded;
use strum::EnumCount;

/// Record accumulated bytes through of different types.
/// Used for testing and metrics.
#[derive(Debug)]
pub struct IORateLimiterStatistics {
<<<<<<< HEAD
    read_bytes: [CachePadded<AtomicUsize>; IOType::VARIANT_COUNT],
    write_bytes: [CachePadded<AtomicUsize>; IOType::VARIANT_COUNT],
=======
    read: [CachePadded<AtomicUsize>; IOType::COUNT],
    write: [CachePadded<AtomicUsize>; IOType::COUNT],
>>>>>>> 9578d120
}

impl IORateLimiterStatistics {
    pub fn new() -> Self {
        IORateLimiterStatistics {
            read_bytes: Default::default(),
            write_bytes: Default::default(),
        }
    }

    pub fn fetch(&self, io_type: IOType, io_op: IOOp) -> usize {
        let io_type_idx = io_type as usize;
        match io_op {
            IOOp::Read => self.read_bytes[io_type_idx].load(Ordering::Relaxed),
            IOOp::Write => self.write_bytes[io_type_idx].load(Ordering::Relaxed),
        }
    }

    pub fn record(&self, io_type: IOType, io_op: IOOp, bytes: usize) {
        let io_type_idx = io_type as usize;
        match io_op {
            IOOp::Read => {
                self.read_bytes[io_type_idx].fetch_add(bytes, Ordering::Relaxed);
            }
            IOOp::Write => {
                self.write_bytes[io_type_idx].fetch_add(bytes, Ordering::Relaxed);
            }
        }
    }

    pub fn reset(&self) {
        for i in 0..IOType::VARIANT_COUNT {
            self.read_bytes[i].store(0, Ordering::Relaxed);
            self.write_bytes[i].store(0, Ordering::Relaxed);
        }
    }
}

const DEFAULT_REFILL_PERIOD: Duration = Duration::from_millis(30);

#[inline]
fn calculate_ios_per_refill(ios_per_sec: usize, refill_period: Duration) -> usize {
    (ios_per_sec as f64 * refill_period.as_secs_f64()) as usize
}

/// Limit total IO flow below provided threshold by throttling low-priority IOs.
/// Rate limit is disabled when total IO threshold is set to zero.
#[derive(Debug)]
struct RawIORateLimiter {
    // IO amount passed through within current epoch
    ios_through: [CachePadded<AtomicUsize>; IOPriority::VARIANT_COUNT],
    // Maximum IOs permitted within current epoch
    ios_per_epoch: [CachePadded<AtomicUsize>; IOPriority::VARIANT_COUNT],
    // IO amount that is drew from the next epoch in advance
    pending_ios: [CachePadded<AtomicUsize>; IOPriority::VARIANT_COUNT],
    protected: RwLock<RawIORateLimiterProtected>,
}

#[derive(Debug, Copy, Clone)]
struct IOThroughputEstimator {
    index: u64,
    long_max: usize,
    short_sum: usize,
}

impl IOThroughputEstimator {
    fn new() -> IOThroughputEstimator {
        IOThroughputEstimator {
            index: 0,
            long_max: 0,
            short_sum: 0,
        }
    }

    fn maybe_update_estimation(&mut self, v: usize) -> Option<usize> {
        self.index += 1;
        self.short_sum += v;
        // smoothen raw samples
        if self.index % 5 == 0 {
            self.long_max = std::cmp::max(self.long_max, self.short_sum / 5);
            self.short_sum = 0;
        }
        // use maximum throughput of history refills to update limits
        // second predicate makes unit tests happy
        if self.index % 200 == 0 || (self.index < 200 && self.index % 5 == 0) {
            let max = self.long_max;
            self.long_max = 0;
            self.short_sum = 0;
            Some(max)
        } else {
            None
        }
    }
}

#[derive(Debug)]
struct RawIORateLimiterProtected {
    next_refill_time: Instant,
    estimated_ios_through: [IOThroughputEstimator; IOPriority::VARIANT_COUNT],
}

macro_rules! sleep_impl {
    ($duration:expr, "sync") => {
        std::thread::sleep($duration)
    };
    ($duration:expr, "async") => {
        tokio::time::delay_for($duration).await
    };
}

/// Actual implementation for requesting IOs from RawIORateLimiter.
/// An attempt will be recorded first. If the attempted amount exceeds the available quotas of
/// current epoch, the requester will register itself for next epoch and sleep until next epoch.
macro_rules! request_impl {
    ($self:ident, $priority:ident, $amount:ident, $mode:tt) => {{
        let priority_idx = $priority as usize;
        loop {
            let cached_ios_per_refill = $self.ios_per_epoch[priority_idx].load(Ordering::Relaxed);
            if cached_ios_per_refill == 0 {
                return $amount;
            }
            let amount = std::cmp::min($amount, cached_ios_per_refill);
            let ios_through =
                $self.ios_through[priority_idx].fetch_add(amount, Ordering::AcqRel) + amount;
            if ios_through <= cached_ios_per_refill {
                return amount;
            }
            if let Some(locked) = $self.protected.try_read() {
                let now = Instant::now_coarse();
                // a small delay in case a refill slips in after `ios_per_epoch` was fetched.
                if locked.next_refill_time + Duration::from_millis(1) >= now + DEFAULT_REFILL_PERIOD
                {
                    continue;
                }
                let pending =
                    $self.pending_ios[priority_idx].fetch_add(amount, Ordering::Relaxed) + amount;
                let next_refill_time = locked.next_refill_time;
                drop(locked);
                if next_refill_time > now {
                    let wait = next_refill_time - now;
                    RATE_LIMITER_REQUEST_WAIT_DURATION
                        .with_label_values(&[$priority.as_str()])
                        .observe(wait.as_secs_f64());
                    sleep_impl!(wait, $mode);
                }
                // our attempt is already registered in `pending_ios`.
                if pending <= cached_ios_per_refill {
                    return amount;
                }
            } else {
                // spin a while for the concurrent refill to complete
                std::thread::yield_now();
                let mut spin_count = 100;
                while $self.protected.try_read().is_none() && spin_count > 0 {
                    std::thread::yield_now();
                    spin_count -= 1;
                }
                if spin_count == 0 {
                    if $self
                        .protected
                        .try_read_for(DEFAULT_REFILL_PERIOD)
                        .is_none()
                    {
                        panic!("Can't acquire lock to request IO quotas");
                    };
                }
            }
        }
    }};
}

impl RawIORateLimiter {
    fn new() -> Self {
        RawIORateLimiter {
            ios_through: Default::default(),
            ios_per_epoch: Default::default(),
            pending_ios: Default::default(),
            protected: RwLock::new(RawIORateLimiterProtected {
                next_refill_time: Instant::now_coarse() + DEFAULT_REFILL_PERIOD,
                estimated_ios_through: [IOThroughputEstimator::new(); IOPriority::VARIANT_COUNT],
            }),
        }
    }

    /// Dynamically changes the total IO flow threshold, effective after at most
    /// `DEFAULT_REFILL_PERIOD`.
    #[allow(dead_code)]
    fn set_ios_per_sec(&self, ios_per_sec: usize) {
        let now = calculate_ios_per_refill(ios_per_sec, DEFAULT_REFILL_PERIOD);
        let before = self.ios_per_epoch[IOPriority::High as usize].swap(now, Ordering::Relaxed);
        if before == 0 || now == 0 {
            // toggle on/off rate limit.
            // we hold this lock so a concurrent refill can't negate our effort.
            let _locked = self.protected.write();
            for p in &[IOPriority::Medium, IOPriority::Low] {
                let pi = *p as usize;
                self.ios_per_epoch[pi].store(now, Ordering::Relaxed);
            }
        }
    }

    fn request(&self, priority: IOPriority, amount: usize) -> usize {
        request_impl!(self, priority, amount, "sync")
    }

    async fn async_request(&self, priority: IOPriority, amount: usize) -> usize {
        request_impl!(self, priority, amount, "async")
    }

    /// Called by a daemon thread every `DEFAULT_REFILL_PERIOD`.
    /// It is done so because the algorithm correctness relies on refill epoch being
    /// faithful to physical time.
    fn refill(&self) {
        let mut locked = self
            .protected
            .try_write_for(DEFAULT_REFILL_PERIOD)
            .expect("Can't acquire lock to refill IO rate limiter");

        let mut limit = self.ios_per_epoch[IOPriority::High as usize].load(Ordering::Relaxed);
        if limit == 0 {
            return;
        }
        locked.next_refill_time = Instant::now_coarse() + DEFAULT_REFILL_PERIOD;

        let mut ios_through = self.ios_through[IOPriority::High as usize].swap(
            self.pending_ios[IOPriority::High as usize].swap(0, Ordering::Relaxed),
            Ordering::Release,
        );
        ios_through = std::cmp::min(ios_through, limit);
        for p in &[IOPriority::Medium, IOPriority::Low] {
            let pi = *p as usize;
            if let Some(ios_through) =
                locked.estimated_ios_through[pi].maybe_update_estimation(ios_through)
            {
                limit = if limit > ios_through {
                    limit - ios_through
                } else {
                    1 // a small positive value
                };
                self.ios_per_epoch[pi].store(limit, Ordering::Relaxed);
            }
            ios_through = self.ios_through[pi].swap(
                self.pending_ios[pi].swap(0, Ordering::Relaxed),
                Ordering::Release,
            );
            ios_through = std::cmp::min(ios_through, limit);
        }
    }
}

/// An instance of `IORateLimiter` should be safely shared between threads.
#[derive(Debug)]
pub struct IORateLimiter {
    priority_map: [IOPriority; IOType::VARIANT_COUNT],
    throughput_limiter: Arc<RawIORateLimiter>,
    enable_statistics: CachePadded<AtomicBool>,
    stats: Arc<IORateLimiterStatistics>,
}

impl IORateLimiter {
    pub fn new() -> IORateLimiter {
        IORateLimiter {
            priority_map: [IOPriority::High; IOType::VARIANT_COUNT],
            throughput_limiter: Arc::new(RawIORateLimiter::new()),
            enable_statistics: CachePadded::new(AtomicBool::new(true)),
            stats: Arc::new(IORateLimiterStatistics::new()),
        }
    }

    pub fn enable_statistics(&self, enable: bool) {
        self.enable_statistics.store(enable, Ordering::Relaxed);
    }

    pub fn set_io_priority(&mut self, io_type: IOType, io_priority: IOPriority) {
        self.priority_map[io_type as usize] = io_priority;
    }

    pub fn statistics(&self) -> Arc<IORateLimiterStatistics> {
        self.stats.clone()
    }

    #[allow(dead_code)]
    pub fn set_io_rate_limit(&self, rate: usize) {
        self.throughput_limiter.set_ios_per_sec(rate);
    }

    pub fn refill(&self) {
        self.throughput_limiter.refill();
    }

    /// Requests for token for bytes and potentially update statistics. If this
    /// request can not be satisfied, the call is blocked. Granted token can be
    /// less than the requested bytes, but must be greater than zero.
    pub fn request(&self, io_type: IOType, io_op: IOOp, mut bytes: usize) -> usize {
        if io_op == IOOp::Write || io_type == IOType::Export {
            let priority = self.priority_map[io_type as usize];
            bytes = self.throughput_limiter.request(priority, bytes);
        }
        if self.enable_statistics.load(Ordering::Relaxed) {
            self.stats.record(io_type, io_op, bytes);
        }
        bytes
    }

    /// Asynchronously requests for token for bytes and potentially update
    /// statistics. If this request can not be satisfied, the call is blocked.
    /// Granted token can be less than the requested bytes, but must be greater
    /// than zero.
    pub async fn async_request(&self, io_type: IOType, io_op: IOOp, mut bytes: usize) -> usize {
        if io_op == IOOp::Write || io_type == IOType::Export {
            let priority = self.priority_map[io_type as usize];
            bytes = self.throughput_limiter.async_request(priority, bytes).await;
        }
        if self.enable_statistics.load(Ordering::Relaxed) {
            self.stats.record(io_type, io_op, bytes);
        }
        bytes
    }
}

lazy_static! {
    static ref IO_RATE_LIMITER: Mutex<Option<Arc<IORateLimiter>>> = Mutex::new(None);
}

// Do NOT use this method in multi-threaded test environment.
pub fn set_io_rate_limiter(limiter: Option<Arc<IORateLimiter>>) {
    *IO_RATE_LIMITER.lock() = limiter;
}

pub fn get_io_rate_limiter() -> Option<Arc<IORateLimiter>> {
    if let Some(ref limiter) = *IO_RATE_LIMITER.lock() {
        Some(limiter.clone())
    } else {
        None
    }
}

pub fn start_io_rate_limiter_daemon(worker: &Worker) {
    worker.spawn_interval_task(DEFAULT_REFILL_PERIOD, move || {
        if let Some(limiter) = get_io_rate_limiter() {
            limiter.refill();
        }
    });
}

pub struct IORateLimiterDaemon {
    _thread: std::thread::JoinHandle<()>,
    stop: Arc<AtomicBool>,
}

impl Drop for IORateLimiterDaemon {
    fn drop(&mut self) {
        self.stop.store(false, Ordering::Relaxed);
    }
}

#[cfg(test)]
pub fn new_io_rate_limiter_daemon(limiter: Arc<IORateLimiter>) -> IORateLimiterDaemon {
    let stop = Arc::new(AtomicBool::new(false));
    let stop1 = stop.clone();
    IORateLimiterDaemon {
        _thread: std::thread::spawn(move || {
            while !stop1.load(Ordering::Relaxed) {
                limiter.refill();
                std::thread::sleep(DEFAULT_REFILL_PERIOD);
            }
        }),
        stop,
    }
}

/// Set a global rate limiter with unlimited quotas that can be used to trace IOs.
/// Statistics could be inaccurate when multiple threads are using it concurrently.
/// TODO: remove usage of global limiter in tests.
pub struct WithIORateLimit {
    previous_io_rate_limiter: Option<Arc<IORateLimiter>>,
}

impl WithIORateLimit {
    pub fn new() -> (Self, Arc<IORateLimiterStatistics>) {
        let previous_io_rate_limiter = get_io_rate_limiter();
        let limiter = Arc::new(IORateLimiter::new());
        limiter.enable_statistics(true);
        let stats = limiter.statistics();
        set_io_rate_limiter(Some(limiter));
        (
            WithIORateLimit {
                previous_io_rate_limiter,
            },
            stats,
        )
    }
}

impl Drop for WithIORateLimit {
    fn drop(&mut self) {
        set_io_rate_limiter(self.previous_io_rate_limiter.take());
    }
}

#[cfg(test)]
mod tests {
    use super::*;
    use std::sync::atomic::AtomicBool;

    fn approximate_eq(left: f64, right: f64) {
        assert!(left >= right * 0.9);
        assert!(left <= right * 1.1);
    }

    struct BackgroundContext {
        threads: Vec<std::thread::JoinHandle<()>>,
        stop: Option<Arc<AtomicBool>>,
    }

    impl Drop for BackgroundContext {
        fn drop(&mut self) {
            if let Some(stop) = &self.stop {
                stop.store(true, Ordering::Relaxed);
            }
            for t in self.threads.drain(..) {
                t.join().unwrap();
            }
        }
    }

    #[derive(Clone, Copy)]
    struct Request(IOType, IOOp, usize);

    fn start_background_jobs(
        limiter: &Arc<IORateLimiter>,
        job_count: usize,
        request: Request,
        interval: Option<Duration>,
    ) -> BackgroundContext {
        let mut threads = vec![];
        let stop = Arc::new(AtomicBool::new(false));
        for _ in 0..job_count {
            let stop = stop.clone();
            let limiter = limiter.clone();
            let t = std::thread::spawn(move || {
                let Request(io_type, op, len) = request;
                while !stop.load(Ordering::Relaxed) {
                    limiter.request(io_type, op, len);
                    if let Some(interval) = interval {
                        std::thread::sleep(interval);
                    }
                }
            });
            threads.push(t);
        }
        BackgroundContext {
            threads,
            stop: Some(stop),
        }
    }

    fn verify_rate_limit(limiter: &Arc<IORateLimiter>, bytes_per_sec: usize) {
        let stats = limiter.statistics();
        stats.reset();
        limiter.set_io_rate_limit(bytes_per_sec);
        let duration = {
            let begin = Instant::now();
            {
                let _context = start_background_jobs(
                    limiter,
                    10, /*job_count*/
                    Request(IOType::ForegroundWrite, IOOp::Write, 10),
                    None, /*interval*/
                );
                std::thread::sleep(Duration::from_secs(2));
            }
            let end = Instant::now();
            end.duration_since(begin)
        };
        approximate_eq(
            stats.fetch(IOType::ForegroundWrite, IOOp::Write) as f64,
            bytes_per_sec as f64 * duration.as_secs_f64(),
        );
    }

    #[test]
    fn test_rate_limited_heavy_flow() {
        let low_bytes_per_sec = 2000;
        let high_bytes_per_sec = 10000;
        let limiter = Arc::new(IORateLimiter::new());
        limiter.enable_statistics(true);
        let _deamon = new_io_rate_limiter_daemon(limiter.clone());
        verify_rate_limit(&limiter, low_bytes_per_sec);
        verify_rate_limit(&limiter, high_bytes_per_sec);
        verify_rate_limit(&limiter, low_bytes_per_sec);
    }

    #[test]
    fn test_rate_limited_light_flow() {
        let kbytes_per_sec = 3;
        let actual_kbytes_per_sec = 2;
        let limiter = Arc::new(IORateLimiter::new());
        limiter.enable_statistics(true);
        limiter.set_io_rate_limit(kbytes_per_sec * 1000);
        let stats = limiter.statistics();
        let _deamon = new_io_rate_limiter_daemon(limiter.clone());
        let duration = {
            let begin = Instant::now();
            {
                // each thread request at most 1000 bytes per second
                let _context = start_background_jobs(
                    &limiter,
                    actual_kbytes_per_sec, /*job_count*/
                    Request(IOType::Compaction, IOOp::Write, 1),
                    Some(Duration::from_millis(1)),
                );
                std::thread::sleep(Duration::from_secs(2));
            }
            let end = Instant::now();
            end.duration_since(begin)
        };
        approximate_eq(
            stats.fetch(IOType::Compaction, IOOp::Write) as f64,
            actual_kbytes_per_sec as f64 * duration.as_secs_f64() * 1000.0,
        );
    }

    #[test]
    fn test_rate_limited_hybrid_flow() {
        let bytes_per_sec = 100000;
        let write_work = 50;
        let compaction_work = 60;
        let import_work = 10;
        let mut limiter = IORateLimiter::new();
        limiter.enable_statistics(true);
        limiter.set_io_rate_limit(bytes_per_sec);
        limiter.set_io_priority(IOType::Compaction, IOPriority::Medium);
        limiter.set_io_priority(IOType::Import, IOPriority::Low);
        let stats = limiter.statistics();
        let limiter = Arc::new(limiter);
        let _deamon = new_io_rate_limiter_daemon(limiter.clone());
        let duration = {
            let begin = Instant::now();
            {
                let _write = start_background_jobs(
                    &limiter,
                    2, /*job_count*/
                    Request(
                        IOType::ForegroundWrite,
                        IOOp::Write,
                        write_work * bytes_per_sec / 100 / 1000 / 2,
                    ),
                    Some(Duration::from_millis(1)),
                );
                let _compaction = start_background_jobs(
                    &limiter,
                    2, /*job_count*/
                    Request(
                        IOType::Compaction,
                        IOOp::Write,
                        compaction_work * bytes_per_sec / 100 / 1000 / 2,
                    ),
                    Some(Duration::from_millis(1)),
                );
                let _import = start_background_jobs(
                    &limiter,
                    2, /*job_count*/
                    Request(
                        IOType::Import,
                        IOOp::Write,
                        import_work * bytes_per_sec / 100 / 1000 / 2,
                    ),
                    Some(Duration::from_millis(1)),
                );
                std::thread::sleep(Duration::from_secs(2));
            }
            let end = Instant::now();
            end.duration_since(begin)
        };
        let write_bytes = stats.fetch(IOType::ForegroundWrite, IOOp::Write);
        approximate_eq(
            write_bytes as f64,
            (write_work * bytes_per_sec / 100) as f64 * duration.as_secs_f64(),
        );
        let compaction_bytes = stats.fetch(IOType::Compaction, IOOp::Write);
        approximate_eq(
            compaction_bytes as f64,
            ((100 - write_work) * bytes_per_sec / 100) as f64 * duration.as_secs_f64(),
        );
        let import_bytes = stats.fetch(IOType::Import, IOOp::Write);
        let total_bytes = write_bytes + import_bytes + compaction_bytes;
        approximate_eq(
            total_bytes as f64,
            bytes_per_sec as f64 * duration.as_secs_f64(),
        );
    }
}<|MERGE_RESOLUTION|>--- conflicted
+++ resolved
@@ -3,34 +3,24 @@
 use super::metrics::RATE_LIMITER_REQUEST_WAIT_DURATION;
 use super::{IOOp, IOPriority, IOType};
 
-<<<<<<< HEAD
-use crossbeam_utils::CachePadded;
-use parking_lot::{Mutex, RwLock};
-=======
-use std::future::{self, Future};
->>>>>>> 9578d120
 use std::sync::{
     atomic::{AtomicBool, AtomicUsize, Ordering},
     Arc,
 };
 use std::time::Duration;
+
+use crossbeam_utils::CachePadded;
+use parking_lot::{Mutex, RwLock};
+use strum::EnumCount;
 use tikv_util::time::Instant;
 use tikv_util::worker::Worker;
-
-use crossbeam_utils::CachePadded;
-use strum::EnumCount;
 
 /// Record accumulated bytes through of different types.
 /// Used for testing and metrics.
 #[derive(Debug)]
 pub struct IORateLimiterStatistics {
-<<<<<<< HEAD
-    read_bytes: [CachePadded<AtomicUsize>; IOType::VARIANT_COUNT],
-    write_bytes: [CachePadded<AtomicUsize>; IOType::VARIANT_COUNT],
-=======
-    read: [CachePadded<AtomicUsize>; IOType::COUNT],
-    write: [CachePadded<AtomicUsize>; IOType::COUNT],
->>>>>>> 9578d120
+    read_bytes: [CachePadded<AtomicUsize>; IOType::COUNT],
+    write_bytes: [CachePadded<AtomicUsize>; IOType::COUNT],
 }
 
 impl IORateLimiterStatistics {
@@ -62,7 +52,7 @@
     }
 
     pub fn reset(&self) {
-        for i in 0..IOType::VARIANT_COUNT {
+        for i in 0..IOType::COUNT {
             self.read_bytes[i].store(0, Ordering::Relaxed);
             self.write_bytes[i].store(0, Ordering::Relaxed);
         }
@@ -81,11 +71,11 @@
 #[derive(Debug)]
 struct RawIORateLimiter {
     // IO amount passed through within current epoch
-    ios_through: [CachePadded<AtomicUsize>; IOPriority::VARIANT_COUNT],
+    ios_through: [CachePadded<AtomicUsize>; IOPriority::COUNT],
     // Maximum IOs permitted within current epoch
-    ios_per_epoch: [CachePadded<AtomicUsize>; IOPriority::VARIANT_COUNT],
+    ios_per_epoch: [CachePadded<AtomicUsize>; IOPriority::COUNT],
     // IO amount that is drew from the next epoch in advance
-    pending_ios: [CachePadded<AtomicUsize>; IOPriority::VARIANT_COUNT],
+    pending_ios: [CachePadded<AtomicUsize>; IOPriority::COUNT],
     protected: RwLock<RawIORateLimiterProtected>,
 }
 
@@ -129,7 +119,7 @@
 #[derive(Debug)]
 struct RawIORateLimiterProtected {
     next_refill_time: Instant,
-    estimated_ios_through: [IOThroughputEstimator; IOPriority::VARIANT_COUNT],
+    estimated_ios_through: [IOThroughputEstimator; IOPriority::COUNT],
 }
 
 macro_rules! sleep_impl {
@@ -210,7 +200,7 @@
             pending_ios: Default::default(),
             protected: RwLock::new(RawIORateLimiterProtected {
                 next_refill_time: Instant::now_coarse() + DEFAULT_REFILL_PERIOD,
-                estimated_ios_through: [IOThroughputEstimator::new(); IOPriority::VARIANT_COUNT],
+                estimated_ios_through: [IOThroughputEstimator::new(); IOPriority::COUNT],
             }),
         }
     }
@@ -284,7 +274,7 @@
 /// An instance of `IORateLimiter` should be safely shared between threads.
 #[derive(Debug)]
 pub struct IORateLimiter {
-    priority_map: [IOPriority; IOType::VARIANT_COUNT],
+    priority_map: [IOPriority; IOType::COUNT],
     throughput_limiter: Arc<RawIORateLimiter>,
     enable_statistics: CachePadded<AtomicBool>,
     stats: Arc<IORateLimiterStatistics>,
@@ -293,7 +283,7 @@
 impl IORateLimiter {
     pub fn new() -> IORateLimiter {
         IORateLimiter {
-            priority_map: [IOPriority::High; IOType::VARIANT_COUNT],
+            priority_map: [IOPriority::High; IOType::COUNT],
             throughput_limiter: Arc::new(RawIORateLimiter::new()),
             enable_statistics: CachePadded::new(AtomicBool::new(true)),
             stats: Arc::new(IORateLimiterStatistics::new()),
