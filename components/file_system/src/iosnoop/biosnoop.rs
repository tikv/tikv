--- conflicted
+++ resolved
@@ -145,17 +145,6 @@
     unsafe { *IDX.with(|idx| IO_TYPE_ARRAY[idx.0]) }
 }
 
-<<<<<<< HEAD
-pub(crate) fn fetch_io_bytes(io_type: IOType) -> IOBytes {
-    unsafe {
-        if let Some(ctx) = BPF_CONTEXT.as_mut() {
-            let mut buf = [0 as u8; std::mem::size_of::<IOType>()];
-            std::ptr::write(buf.as_mut_ptr() as *mut IOType, io_type);
-            if let Ok(e) = ctx.stats_table.get(&mut buf) {
-                let read = std::intrinsics::atomic_load(e.as_ptr() as *const u64) as i64;
-                let write = std::intrinsics::atomic_load((e.as_ptr() as *const u64).add(1)) as i64;
-                return IOBytes { read, write };
-=======
 pub(crate) fn fetch_io_bytes(mut io_type: IOType) -> IOBytes {
     unsafe {
         if let Some(ctx) = BPF_CONTEXT.as_mut() {
@@ -165,7 +154,6 @@
             if let Ok(e) = ctx.stats_table.get(&mut io_type_buf) {
                 assert!(e.len() == std::mem::size_of::<IOBytes>());
                 return std::ptr::read_unaligned(e.as_ptr() as *const IOBytes);
->>>>>>> 20b0e95a
             }
         }
     }
@@ -255,11 +243,7 @@
     };
 }
 
-<<<<<<< HEAD
-pub fn flush_io_latency_metrics() {
-=======
 pub(crate) fn flush_io_latency_metrics() {
->>>>>>> 20b0e95a
     unsafe {
         if let Some(ctx) = BPF_CONTEXT.as_mut() {
             flush_io_latency!(ctx.bpf, other);
