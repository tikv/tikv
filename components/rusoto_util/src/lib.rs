// Copyright 2020 TiKV Project Authors. Licensed under Apache-2.0.

use std::io::{self, Error, ErrorKind};

use rusoto_core::{
    region::Region,
    request::{HttpClient, HttpConfig},
};
use rusoto_credential::{
    AutoRefreshingProvider, AwsCredentials, ChainProvider, CredentialsError, ProvideAwsCredentials,
};
use rusoto_sts::WebIdentityProvider;

use async_trait::async_trait;

const READ_BUF_SIZE: usize = 1024 * 1024 * 2;

<<<<<<< HEAD
#[macro_export]
macro_rules! new_client {
    ($client: ty, $config: ident, $dispatcher: ident) => {{
        let region = $crate::get_region($config.region.as_ref(), $config.endpoint.as_ref())?;
        let cred_provider = $crate::CredentialsProvider::new(
            $config.access_key.as_ref(),
            $config.secret_access_key.as_ref(),
        )?;
        <$client>::new_with($dispatcher, cred_provider, region)
    }};
}

=======
>>>>>>> 96fc324e
pub fn new_http_client() -> io::Result<HttpClient> {
    let mut http_config = HttpConfig::new();
    // This can greatly improve performance dealing with payloads greater
    // than 100MB. See https://github.com/rusoto/rusoto/pull/1227
    // for more information.
    http_config.read_buf_size(READ_BUF_SIZE);
    HttpClient::new_with_config(http_config).map_err(|e| {
        Error::new(
            ErrorKind::Other,
            format!("create aws http client error: {}", e),
        )
    })
}

pub fn get_region(region: &str, endpoint: &str) -> io::Result<Region> {
    if !endpoint.is_empty() {
        Ok(Region::Custom {
            name: region.to_owned(),
            endpoint: endpoint.to_owned(),
        })
    } else if !region.is_empty() {
        region.parse::<Region>().map_err(|e| {
            Error::new(
                ErrorKind::InvalidInput,
                format!("invalid aws region format {}: {}", region, e),
            )
        })
    } else {
        Ok(Region::default())
    }
}

pub struct CredentialsProvider(AutoRefreshingProvider<DefaultCredentialsProvider>);

impl CredentialsProvider {
    pub fn new() -> io::Result<CredentialsProvider> {
        Ok(CredentialsProvider(
            AutoRefreshingProvider::new(DefaultCredentialsProvider::default()).map_err(|e| {
                Error::new(
                    ErrorKind::Other,
                    format!("create aws credentials provider error: {}", e),
                )
            })?,
        ))
    }
}

#[async_trait]
impl ProvideAwsCredentials for CredentialsProvider {
    async fn credentials(&self) -> Result<AwsCredentials, CredentialsError> {
        self.0.credentials().await
    }
}

// Same as rusoto_credentials::DefaultCredentialsProvider with extra
// rusoto_sts::WebIdentityProvider support.
pub struct DefaultCredentialsProvider {
    // Underlying implementation of rusoto_credentials::DefaultCredentialsProvider.
    default_provider: ChainProvider,
    // Provider IAM support in Kubernetes.
    web_identity_provider: WebIdentityProvider,
}

impl Default for DefaultCredentialsProvider {
    fn default() -> DefaultCredentialsProvider {
        DefaultCredentialsProvider {
            default_provider: ChainProvider::new(),
            web_identity_provider: WebIdentityProvider::from_k8s_env(),
        }
    }
}

#[async_trait]
impl ProvideAwsCredentials for DefaultCredentialsProvider {
    async fn credentials(&self) -> Result<AwsCredentials, CredentialsError> {
        // Prefer the web identity provider first for the kubernetes environment.
        // Search for both in parallel.
        let web_creds = self.web_identity_provider.credentials();
        let def_creds = self.default_provider.credentials();
        let k8s_error = match web_creds.await {
            res @ Ok(_) => return res,
            Err(e) => e,
        };
        let def_error = match def_creds.await {
            res @ Ok(_) => return res,
            Err(e) => e,
        };
        Err(CredentialsError::new(format_args!(
            "Couldn't find AWS credentials in default sources ({}) or k8s environment ({}).",
            def_error.message, k8s_error.message,
        )))
    }
}<|MERGE_RESOLUTION|>--- conflicted
+++ resolved
@@ -15,21 +15,6 @@
 
 const READ_BUF_SIZE: usize = 1024 * 1024 * 2;
 
-<<<<<<< HEAD
-#[macro_export]
-macro_rules! new_client {
-    ($client: ty, $config: ident, $dispatcher: ident) => {{
-        let region = $crate::get_region($config.region.as_ref(), $config.endpoint.as_ref())?;
-        let cred_provider = $crate::CredentialsProvider::new(
-            $config.access_key.as_ref(),
-            $config.secret_access_key.as_ref(),
-        )?;
-        <$client>::new_with($dispatcher, cred_provider, region)
-    }};
-}
-
-=======
->>>>>>> 96fc324e
 pub fn new_http_client() -> io::Result<HttpClient> {
     let mut http_config = HttpConfig::new();
     // This can greatly improve performance dealing with payloads greater
