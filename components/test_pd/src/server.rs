// Copyright 2017 TiKV Project Authors. Licensed under Apache-2.0.

use std::sync::Arc;
use std::thread;
use std::time::Duration;

use futures::{future, SinkExt, StreamExt, TryFutureExt, TryStreamExt};
use grpcio::{
    DuplexSink, EnvBuilder, RequestStream, Result as GrpcResult, RpcContext, RpcStatus,
    RpcStatusCode, Server as GrpcServer, ServerBuilder, UnarySink, WriteFlags,
};
use pd_client::Error as PdError;
use security::*;

use kvproto::pdpb::*;

use super::mocker::*;

pub struct Server<C: PdMocker> {
    server: Option<GrpcServer>,
    mocker: PdMock<C>,
}

impl Server<Service> {
    pub fn new(eps_count: usize) -> Server<Service> {
        let mgr = SecurityManager::new(&SecurityConfig::default()).unwrap();
        let eps = vec![("127.0.0.1".to_owned(), 0); eps_count];
        let case = Option::None::<Arc<Service>>;
        Self::with_configuration(&mgr, eps, case)
    }

    pub fn default_handler(&self) -> &Service {
        &self.mocker.default_handler
    }
}

impl<C: PdMocker + Send + Sync + 'static> Server<C> {
    pub fn with_case(eps_count: usize, case: Arc<C>) -> Server<C> {
        let mgr = SecurityManager::new(&SecurityConfig::default()).unwrap();
        let eps = vec![("127.0.0.1".to_owned(), 0); eps_count];
        Server::with_configuration(&mgr, eps, Some(case))
    }

    pub fn with_configuration(
        mgr: &SecurityManager,
        eps: Vec<(String, u16)>,
        case: Option<Arc<C>>,
    ) -> Server<C> {
        let handler = Arc::new(Service::new());
        let default_handler = Arc::clone(&handler);
        let mocker = PdMock {
            default_handler,
            case,
        };
        let mut server = Server {
            server: None,
            mocker,
        };
        server.start(mgr, eps);
        server
    }

    pub fn start(&mut self, mgr: &SecurityManager, eps: Vec<(String, u16)>) {
        let service = create_pd(self.mocker.clone());
        let env = Arc::new(
            EnvBuilder::new()
                .cq_count(1)
                .name_prefix(thd_name!("mock-server"))
                .build(),
        );
        let mut sb = ServerBuilder::new(env).register_service(service);
        for (host, port) in eps {
            sb = mgr.bind(sb, &host, port);
        }

        let mut server = sb.build().unwrap();
        {
            let addrs: Vec<String> = server
                .bind_addrs()
                .map(|(host, port)| format!("{}:{}", host, port))
                .collect();
            self.mocker.default_handler.set_endpoints(addrs.clone());
            if let Some(case) = self.mocker.case.as_ref() {
                case.set_endpoints(addrs);
            }
        }

        server.start();
        self.server = Some(server);
        // Ensure that server is ready.
        thread::sleep(Duration::from_secs(1));
    }

    pub fn stop(&mut self) {
        self.server
            .take()
            .expect("Server is not started")
            .shutdown();
    }

    pub fn bind_addrs(&self) -> Vec<(String, u16)> {
        self.server
            .as_ref()
            .unwrap()
            .bind_addrs()
            .map(|(host, port)| (host.clone(), port))
            .collect()
    }
}

fn hijack_unary<F, R, C: PdMocker>(
    mock: &mut PdMock<C>,
    ctx: RpcContext<'_>,
    sink: UnarySink<R>,
    f: F,
) where
    R: Send + 'static,
    F: Fn(&dyn PdMocker) -> Option<Result<R>>,
{
    let resp = mock
        .case
        .as_ref()
        .and_then(|case| f(case.as_ref()))
        .or_else(|| f(mock.default_handler.as_ref()));

    match resp {
        Some(Ok(resp)) => ctx.spawn(
            sink.success(resp)
                .unwrap_or_else(|e| error!("failed to reply: {:?}", e)),
        ),
        Some(Err(err)) => {
            let status = RpcStatus::new(RpcStatusCode::UNKNOWN, Some(format!("{:?}", err)));
            ctx.spawn(
                sink.fail(status)
                    .unwrap_or_else(|e| error!("failed to reply: {:?}", e)),
            );
        }
        _ => {
            let status = RpcStatus::new(
                RpcStatusCode::UNIMPLEMENTED,
                Some("Unimplemented".to_owned()),
            );
            ctx.spawn(
                sink.fail(status)
                    .unwrap_or_else(|e| error!("failed to reply: {:?}", e)),
            );
        }
    }
}

#[derive(Debug)]
struct PdMock<C: PdMocker> {
    default_handler: Arc<Service>,
    case: Option<Arc<C>>,
}

impl<C: PdMocker> Clone for PdMock<C> {
    fn clone(&self) -> Self {
        PdMock {
            default_handler: Arc::clone(&self.default_handler),
            case: self.case.clone(),
        }
    }
}

impl<C: PdMocker + Send + Sync + 'static> Pd for PdMock<C> {
    fn get_members(
        &mut self,
        ctx: RpcContext<'_>,
        req: GetMembersRequest,
        sink: UnarySink<GetMembersResponse>,
    ) {
        hijack_unary(self, ctx, sink, |c| c.get_members(&req))
    }

    fn tso(
        &mut self,
        ctx: RpcContext<'_>,
        req: RequestStream<TsoRequest>,
        mut resp: DuplexSink<TsoResponse>,
    ) {
        let header = Service::header();
        let fut = async move {
            resp.send_all(&mut req.map(move |_| {
                let mut r = TsoResponse::default();
                r.set_header(header.clone());
                r.mut_timestamp().physical = 42;
                GrpcResult::Ok((r, WriteFlags::default()))
            }))
            .await
            .unwrap();
            resp.close().await.unwrap();
        };
        ctx.spawn(fut);
    }

    fn bootstrap(
        &mut self,
        ctx: RpcContext<'_>,
        req: BootstrapRequest,
        sink: UnarySink<BootstrapResponse>,
    ) {
        hijack_unary(self, ctx, sink, |c| c.bootstrap(&req))
    }

    fn is_bootstrapped(
        &mut self,
        ctx: RpcContext<'_>,
        req: IsBootstrappedRequest,
        sink: UnarySink<IsBootstrappedResponse>,
    ) {
        hijack_unary(self, ctx, sink, |c| c.is_bootstrapped(&req))
    }

    fn alloc_id(
        &mut self,
        ctx: RpcContext<'_>,
        req: AllocIdRequest,
        sink: UnarySink<AllocIdResponse>,
    ) {
        hijack_unary(self, ctx, sink, |c| c.alloc_id(&req))
    }

    fn get_store(
        &mut self,
        ctx: RpcContext<'_>,
        req: GetStoreRequest,
        sink: UnarySink<GetStoreResponse>,
    ) {
        hijack_unary(self, ctx, sink, |c| c.get_store(&req))
    }

    fn put_store(
        &mut self,
        ctx: RpcContext<'_>,
        req: PutStoreRequest,
        sink: UnarySink<PutStoreResponse>,
    ) {
        hijack_unary(self, ctx, sink, |c| c.put_store(&req))
    }

    fn get_all_stores(
        &mut self,
        ctx: RpcContext<'_>,
        req: GetAllStoresRequest,
        sink: UnarySink<GetAllStoresResponse>,
    ) {
        hijack_unary(self, ctx, sink, |c| c.get_all_stores(&req))
    }

    fn store_heartbeat(
        &mut self,
        ctx: RpcContext<'_>,
        req: StoreHeartbeatRequest,
        sink: UnarySink<StoreHeartbeatResponse>,
    ) {
        hijack_unary(self, ctx, sink, |c| c.store_heartbeat(&req))
    }

    fn region_heartbeat(
        &mut self,
        ctx: RpcContext<'_>,
        stream: RequestStream<RegionHeartbeatRequest>,
        sink: DuplexSink<RegionHeartbeatResponse>,
    ) {
        let mock = self.clone();
        ctx.spawn(async move {
            let mut stream = stream.map_err(PdError::from).try_filter_map(move |req| {
                let resp = mock
                    .case
                    .as_ref()
                    .and_then(|case| case.region_heartbeat(&req))
                    .or_else(|| mock.default_handler.region_heartbeat(&req));
                match resp {
                    None => future::ok(None),
                    Some(Ok(resp)) => future::ok(Some((resp, WriteFlags::default()))),
                    Some(Err(e)) => future::err(box_err!("{:?}", e)),
                }
            });
            let mut sink = sink.sink_map_err(PdError::from);
            sink.send_all(&mut stream).await.unwrap();
            let _ = sink.close().await;
        });
    }

    fn get_region(
        &mut self,
        ctx: RpcContext<'_>,
        req: GetRegionRequest,
        sink: UnarySink<GetRegionResponse>,
    ) {
        hijack_unary(self, ctx, sink, |c| c.get_region(&req))
    }

    fn get_region_by_id(
        &mut self,
        ctx: RpcContext<'_>,
        req: GetRegionByIdRequest,
        sink: UnarySink<GetRegionResponse>,
    ) {
        hijack_unary(self, ctx, sink, |c| c.get_region_by_id(&req))
    }

    fn ask_split(
        &mut self,
        ctx: RpcContext<'_>,
        req: AskSplitRequest,
        sink: UnarySink<AskSplitResponse>,
    ) {
        hijack_unary(self, ctx, sink, |c| c.ask_split(&req))
    }

    fn report_split(
        &mut self,
        _: RpcContext<'_>,
        _: ReportSplitRequest,
        _: UnarySink<ReportSplitResponse>,
    ) {
        unimplemented!()
    }

    fn ask_batch_split(
        &mut self,
        ctx: RpcContext<'_>,
        req: AskBatchSplitRequest,
        sink: UnarySink<AskBatchSplitResponse>,
    ) {
        hijack_unary(self, ctx, sink, |c| c.ask_batch_split(&req))
    }

    fn report_batch_split(
        &mut self,
        ctx: RpcContext<'_>,
        req: ReportBatchSplitRequest,
        sink: UnarySink<ReportBatchSplitResponse>,
    ) {
        hijack_unary(self, ctx, sink, |c| c.report_batch_split(&req))
    }

    fn get_cluster_config(
        &mut self,
        ctx: RpcContext<'_>,
        req: GetClusterConfigRequest,
        sink: UnarySink<GetClusterConfigResponse>,
    ) {
        hijack_unary(self, ctx, sink, |c| c.get_cluster_config(&req))
    }

    fn put_cluster_config(
        &mut self,
        ctx: RpcContext<'_>,
        req: PutClusterConfigRequest,
        sink: UnarySink<PutClusterConfigResponse>,
    ) {
        hijack_unary(self, ctx, sink, |c| c.put_cluster_config(&req))
    }

    fn scatter_region(
        &mut self,
        ctx: RpcContext<'_>,
        req: ScatterRegionRequest,
        sink: UnarySink<ScatterRegionResponse>,
    ) {
        hijack_unary(self, ctx, sink, |c| c.scatter_region(&req))
    }

    fn get_prev_region(
        &mut self,
        _: RpcContext<'_>,
        _: GetRegionRequest,
        _: UnarySink<GetRegionResponse>,
    ) {
        unimplemented!()
    }

    fn get_gc_safe_point(
        &mut self,
        ctx: RpcContext<'_>,
        req: GetGcSafePointRequest,
        sink: UnarySink<GetGcSafePointResponse>,
    ) {
        hijack_unary(self, ctx, sink, |c| c.get_gc_safe_point(&req))
    }

    fn update_gc_safe_point(
        &mut self,
        ctx: RpcContext<'_>,
        req: UpdateGcSafePointRequest,
        sink: UnarySink<UpdateGcSafePointResponse>,
    ) {
        hijack_unary(self, ctx, sink, |c| c.update_gc_safe_point(&req))
    }

    fn sync_regions(
        &mut self,
        _ctx: RpcContext<'_>,
        _stream: RequestStream<SyncRegionRequest>,
        _sink: DuplexSink<SyncRegionResponse>,
    ) {
        unimplemented!()
    }

    fn get_operator(
        &mut self,
        ctx: RpcContext<'_>,
        req: GetOperatorRequest,
        sink: UnarySink<GetOperatorResponse>,
    ) {
        hijack_unary(self, ctx, sink, |c| c.get_operator(&req))
    }

    fn scan_regions(
        &mut self,
        _ctx: RpcContext<'_>,
        _req: ScanRegionsRequest,
        _sink: UnarySink<ScanRegionsResponse>,
    ) {
        unimplemented!()
    }

    fn update_service_gc_safe_point(
        &mut self,
        _ctx: RpcContext<'_>,
        _req: UpdateServiceGcSafePointRequest,
        _sink: UnarySink<UpdateServiceGcSafePointResponse>,
    ) {
        unimplemented!()
    }

    fn sync_max_ts(
        &mut self,
        _ctx: RpcContext<'_>,
        _req: SyncMaxTsRequest,
        _sink: UnarySink<SyncMaxTsResponse>,
    ) {
        unimplemented!()
    }

    fn split_regions(
        &mut self,
        _: grpcio::RpcContext<'_>,
        _: kvproto::pdpb::SplitRegionsRequest,
        _: grpcio::UnarySink<kvproto::pdpb::SplitRegionsResponse>,
    ) {
        todo!()
    }

    fn get_dc_locations(
        &mut self,
<<<<<<< HEAD
        _ctx: RpcContext<'_>,
        _req: GetDcLocationsRequest,
        _sink: UnarySink<GetDcLocationsResponse>,
=======
        _: grpcio::RpcContext<'_>,
        _: kvproto::pdpb::GetDcLocationsRequest,
        _: grpcio::UnarySink<kvproto::pdpb::GetDcLocationsResponse>,
>>>>>>> 45d86a1c
    ) {
        todo!()
    }

    fn split_regions(
        &mut self,
        _ctx: RpcContext<'_>,
        _req: SplitRegionsRequest,
        _sink: UnarySink<SplitRegionsResponse>,
    ) {
        unimplemented!()
    }
}<|MERGE_RESOLUTION|>--- conflicted
+++ resolved
@@ -447,25 +447,10 @@
 
     fn get_dc_locations(
         &mut self,
-<<<<<<< HEAD
-        _ctx: RpcContext<'_>,
-        _req: GetDcLocationsRequest,
-        _sink: UnarySink<GetDcLocationsResponse>,
-=======
         _: grpcio::RpcContext<'_>,
         _: kvproto::pdpb::GetDcLocationsRequest,
         _: grpcio::UnarySink<kvproto::pdpb::GetDcLocationsResponse>,
->>>>>>> 45d86a1c
     ) {
         todo!()
     }
-
-    fn split_regions(
-        &mut self,
-        _ctx: RpcContext<'_>,
-        _req: SplitRegionsRequest,
-        _sink: UnarySink<SplitRegionsResponse>,
-    ) {
-        unimplemented!()
-    }
 }