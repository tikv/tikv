--- conflicted
+++ resolved
@@ -198,21 +198,6 @@
         hijack_unary(self, ctx, sink, |c| c.load_global_config(&req, cli.clone()))
     }
 
-<<<<<<< HEAD
-=======
-    fn store_global_config(
-        &mut self,
-        ctx: RpcContext<'_>,
-        req: StoreGlobalConfigRequest,
-        sink: UnarySink<StoreGlobalConfigResponse>,
-    ) {
-        let cli = self.etcd_client.clone();
-        hijack_unary(self, ctx, sink, |c| {
-            c.store_global_config(&req, cli.clone())
-        })
-    }
-
->>>>>>> f6513edc
     fn watch_global_config(
         &mut self,
         ctx: RpcContext<'_>,
