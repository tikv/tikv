// Copyright 2017 TiKV Project Authors. Licensed under Apache-2.0.

use std::result;

use futures::executor::block_on;
use kvproto::pdpb::*;

mod bootstrap;
pub mod etcd;
mod incompatible;
mod leader_change;
mod retry;
mod service;
mod split;

use self::etcd::{EtcdClient, KeyValue, Keys, MetaKey};
pub use self::{
    bootstrap::AlreadyBootstrapped,
    incompatible::Incompatible,
    leader_change::LeaderChange,
    retry::{NotRetry, Retry},
    service::Service,
    split::Split,
};

pub const DEFAULT_CLUSTER_ID: u64 = 42;

pub type Result<T> = result::Result<T, String>;

pub trait PdMocker {
    fn load_global_config(
        &self,
        _req: &LoadGlobalConfigRequest,
        etcd_client: EtcdClient,
    ) -> Option<Result<LoadGlobalConfigResponse>> {
        let mut res = LoadGlobalConfigResponse::default();
        let mut items = Vec::new();
        let (resp, revision) = block_on(async move {
            etcd_client.lock().await.get_key(Keys::Range(
                MetaKey(b"".to_vec()),
                MetaKey(b"\xff".to_vec()),
            ))
        });

        let values: Vec<GlobalConfigItem> = resp
            .iter()
            .map(|kv| {
                let mut item = GlobalConfigItem::default();
                item.set_name(String::from_utf8(kv.key().to_vec()).unwrap());
                item.set_payload(kv.value().into());
                item
            })
            .collect();

        items.extend(values);
        res.set_revision(revision);
        res.set_items(items.into());
        Some(Ok(res))
    }

<<<<<<< HEAD
    fn watch_global_config(&self) -> Option<Result<WatchGlobalConfigResponse>> {
        panic!("could not mock this function due to it should return a stream")
=======
    fn store_global_config(
        &self,
        req: &StoreGlobalConfigRequest,
        etcd_client: EtcdClient,
    ) -> Option<Result<StoreGlobalConfigResponse>> {
        for item in req.get_changes() {
            let cli = etcd_client.clone();
            block_on(async move {
                match item.get_kind() {
                    EventType::Put => {
                        let kv =
                            KeyValue(MetaKey(item.get_name().into()), item.get_payload().into());
                        cli.lock().await.set(kv).await
                    }
                    EventType::Delete => {
                        let key = Keys::Key(MetaKey(item.get_name().into()));
                        cli.lock().await.delete(key).await
                    }
                }
            })
            .unwrap();
        }
        Some(Ok(StoreGlobalConfigResponse::default()))
    }

    fn watch_global_config(
        &self,
        _req: &WatchGlobalConfigRequest,
    ) -> Option<Result<WatchGlobalConfigResponse>> {
        unimplemented!()
>>>>>>> f6513edc
    }

    fn get_members(&self, _: &GetMembersRequest) -> Option<Result<GetMembersResponse>> {
        None
    }

    fn tso(&self, _: &TsoRequest) -> Option<Result<TsoResponse>> {
        None
    }

    fn bootstrap(&self, _: &BootstrapRequest) -> Option<Result<BootstrapResponse>> {
        None
    }

    fn is_bootstrapped(&self, _: &IsBootstrappedRequest) -> Option<Result<IsBootstrappedResponse>> {
        None
    }

    fn alloc_id(&self, _: &AllocIdRequest) -> Option<Result<AllocIdResponse>> {
        None
    }

    fn get_store(&self, _: &GetStoreRequest) -> Option<Result<GetStoreResponse>> {
        None
    }

    fn put_store(&self, _: &PutStoreRequest) -> Option<Result<PutStoreResponse>> {
        None
    }

    fn get_all_stores(&self, _: &GetAllStoresRequest) -> Option<Result<GetAllStoresResponse>> {
        None
    }

    fn store_heartbeat(&self, _: &StoreHeartbeatRequest) -> Option<Result<StoreHeartbeatResponse>> {
        None
    }

    fn region_heartbeat(
        &self,
        _: &RegionHeartbeatRequest,
    ) -> Option<Result<RegionHeartbeatResponse>> {
        None
    }

    fn get_region(&self, _: &GetRegionRequest) -> Option<Result<GetRegionResponse>> {
        None
    }

    fn get_region_by_id(&self, _: &GetRegionByIdRequest) -> Option<Result<GetRegionResponse>> {
        None
    }

    fn ask_split(&self, _: &AskSplitRequest) -> Option<Result<AskSplitResponse>> {
        None
    }

    fn ask_batch_split(&self, _: &AskBatchSplitRequest) -> Option<Result<AskBatchSplitResponse>> {
        None
    }

    fn report_batch_split(
        &self,
        _: &ReportBatchSplitRequest,
    ) -> Option<Result<ReportBatchSplitResponse>> {
        None
    }

    fn get_cluster_config(
        &self,
        _: &GetClusterConfigRequest,
    ) -> Option<Result<GetClusterConfigResponse>> {
        None
    }

    fn put_cluster_config(
        &self,
        _: &PutClusterConfigRequest,
    ) -> Option<Result<PutClusterConfigResponse>> {
        None
    }

    fn scatter_region(&self, _: &ScatterRegionRequest) -> Option<Result<ScatterRegionResponse>> {
        None
    }

    fn set_endpoints(&self, _: Vec<String>) {}

    fn update_gc_safe_point(
        &self,
        _: &UpdateGcSafePointRequest,
    ) -> Option<Result<UpdateGcSafePointResponse>> {
        None
    }

    fn get_gc_safe_point(
        &self,
        _: &GetGcSafePointRequest,
    ) -> Option<Result<GetGcSafePointResponse>> {
        None
    }

    fn get_operator(&self, _: &GetOperatorRequest) -> Option<Result<GetOperatorResponse>> {
        None
    }
}<|MERGE_RESOLUTION|>--- conflicted
+++ resolved
@@ -58,10 +58,6 @@
         Some(Ok(res))
     }
 
-<<<<<<< HEAD
-    fn watch_global_config(&self) -> Option<Result<WatchGlobalConfigResponse>> {
-        panic!("could not mock this function due to it should return a stream")
-=======
     fn store_global_config(
         &self,
         req: &StoreGlobalConfigRequest,
@@ -92,7 +88,6 @@
         _req: &WatchGlobalConfigRequest,
     ) -> Option<Result<WatchGlobalConfigResponse>> {
         unimplemented!()
->>>>>>> f6513edc
     }
 
     fn get_members(&self, _: &GetMembersRequest) -> Option<Result<GetMembersResponse>> {
