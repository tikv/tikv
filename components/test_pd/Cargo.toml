[package]
name = "test_pd"
version = "0.0.1"
edition = "2018"
publish = false

[features]
default = ["protobuf-codec"]
protobuf-codec = [
  "grpcio/protobuf-codec",
  "kvproto/protobuf-codec",
  "pd_client/protobuf-codec",
  "security/protobuf-codec",
  "tikv_util/protobuf-codec",
]
prost-codec = [
  "grpcio/prost-codec",
  "kvproto/prost-codec",
  "pd_client/prost-codec",
  "security/prost-codec",
  "tikv_util/prost-codec",
]

[dependencies]
fail = "0.4"
futures = "0.3"
<<<<<<< HEAD
grpcio = { version = "0.7" }
=======
grpcio = { version = "0.8",  default-features = false, features = ["openssl-vendored"] }
>>>>>>> 47e03ae7
kvproto = { git = "https://github.com/pingcap/kvproto.git", default-features = false }
slog = { version = "2.3", features = ["max_level_trace", "release_max_level_debug"] }
slog-global = { version = "0.1", git = "https://github.com/breeswish/slog-global.git", rev = "d592f88e4dbba5eb439998463054f1a44fbf17b9" }
pd_client = { path = "../pd_client", default-features = false }
security = { path = "../security",  default-features = false }
tikv_util = { path = "../tikv_util", default-features = false }
collections = { path = "../collections" }<|MERGE_RESOLUTION|>--- conflicted
+++ resolved
@@ -24,11 +24,7 @@
 [dependencies]
 fail = "0.4"
 futures = "0.3"
-<<<<<<< HEAD
-grpcio = { version = "0.7" }
-=======
-grpcio = { version = "0.8",  default-features = false, features = ["openssl-vendored"] }
->>>>>>> 47e03ae7
+grpcio = { version = "0.8",  default-features = false }
 kvproto = { git = "https://github.com/pingcap/kvproto.git", default-features = false }
 slog = { version = "2.3", features = ["max_level_trace", "release_max_level_debug"] }
 slog-global = { version = "0.1", git = "https://github.com/breeswish/slog-global.git", rev = "d592f88e4dbba5eb439998463054f1a44fbf17b9" }
