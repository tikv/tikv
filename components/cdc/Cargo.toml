--- conflicted
+++ resolved
@@ -28,12 +28,8 @@
 engine_traits = { path = "../engine_traits", default-features = false }
 futures = "0.3"
 grpcio = { version = "0.9",  default-features = false, features = ["openssl-vendored", "protobuf-codec"] }
-<<<<<<< HEAD
 keys = { path = "../keys" }
-kvproto = { git = "https://github.com/pingcap/kvproto.git" }
-=======
 kvproto = { git = "https://github.com/pingcap/kvproto.git", branch="br-stream" }
->>>>>>> 8fabbb31
 pd_client = { path = "../pd_client", default-features = false }
 raft = { version = "0.6.0-alpha", default-features = false, features = ["protobuf-codec"] }
 raftstore = { path = "../raftstore", default-features = false }
