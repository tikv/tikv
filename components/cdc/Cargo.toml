[package]
name = "cdc"
version = "0.0.1"
edition = "2018"
publish = false

<<<<<<< HEAD
[dependencies]
tikv = { path = "../../", default-features = false }
log = { version = "0.4", features = ["max_level_trace", "release_max_level_debug"] }
slog = { version = "2.3", features = ["max_level_trace", "release_max_level_debug"] }
slog-global = { version = "0.1", git = "https://github.com/breeswish/slog-global.git", rev = "0e23a5baff302a9d7bccd85f8f31e43339c2f2c1" }
protobuf = "2.8"
futures = "0.1"
tokio-threadpool = "0.1"
grpcio = { version = "0.5.0-alpha.3", features = [ "openssl-vendored" ], default-features = false }
raft = { version = "0.6.0-alpha", default-features = false }
raftstore = { path = "../raftstore", default-features = false }
kvproto = { git = "https://github.com/pingcap/kvproto.git", default-features = false }
tikv_util = { path = "../tikv_util" }
resolved_ts = { path = "../resolved_ts" }
pd_client = { path = "../pd_client", default-features = false }
keys = { path = "../keys" }
failure = "0.1"
engine = { path = "../engine" }
engine_rocks = { path = "../engine_rocks" }
engine_traits = { path = "../engine_traits" }
txn_types = { path = "../txn_types" }
tikv_alloc = { path = "../tikv_alloc", default-features = false }
fail = "0.3"

[dev-dependencies]
test_util = { path = "../test_util" }
test_raftstore = { path = "../test_raftstore" }
tempfile = "3.0"

=======
>>>>>>> e71c034f
[features]
default = ["protobuf-codec"]
protobuf-codec = [
  "engine_rocks/protobuf-codec",
  "grpcio/protobuf-codec",
  "kvproto/protobuf-codec",
  "pd_client/protobuf-codec",
  "raft/protobuf-codec",
  "raftstore/protobuf-codec",
  "tikv/protobuf-codec",
  "txn_types/protobuf-codec",
]
prost-codec = [
  "engine_rocks/prost-codec",
  "grpcio/prost-codec",
  "kvproto/prost-codec",
  "pd_client/prost-codec",
  "raft/prost-codec",
  "raftstore/prost-codec",
  "tikv/prost-codec",
  "txn_types/prost-codec",
]
tcmalloc = ["tikv/tcmalloc"]
jemalloc = ["tikv/jemalloc"]
mimalloc = ["tikv/mimalloc"]
portable = ["tikv/portable"]
sse = ["tikv/sse"]
mem-profiling = ["tikv/mem-profiling"]
failpoints = ["tikv/failpoints"]

<<<<<<< HEAD
[[test]]
name = "integrations"
path = "tests/integrations/mod.rs"
=======
[dependencies]
engine_rocks = { path = "../engine_rocks" }
failure = "0.1"
futures = "0.1"
grpcio = { version = "0.5.0-alpha.3", default-features = false, features = ["openssl-vendored"] }
kvproto = { git = "https://github.com/pingcap/kvproto.git", default-features = false }
pd_client = { path = "../pd_client" }
raft = { version = "0.6.0-alpha", default-features = false }
raftstore = { path = "../raftstore" }
resolved_ts = { path = "../resolved_ts" }
slog = { version = "2.3", features = ["max_level_trace", "release_max_level_debug"] }
slog-global = { version = "0.1", git = "https://github.com/breeswish/slog-global.git", rev = "0e23a5baff302a9d7bccd85f8f31e43339c2f2c1" }
tikv = { path = "../../", default-features = false }
tikv_util = { path = "../tikv_util" }
tokio-threadpool = "0.1"
txn_types = { path = "../txn_types" }

[dev-dependencies]
engine = { path = "../engine" }
engine_traits = { path = "../engine_traits" }
tempfile = "3.0"
>>>>>>> e71c034f
<|MERGE_RESOLUTION|>--- conflicted
+++ resolved
@@ -4,38 +4,6 @@
 edition = "2018"
 publish = false
 
-<<<<<<< HEAD
-[dependencies]
-tikv = { path = "../../", default-features = false }
-log = { version = "0.4", features = ["max_level_trace", "release_max_level_debug"] }
-slog = { version = "2.3", features = ["max_level_trace", "release_max_level_debug"] }
-slog-global = { version = "0.1", git = "https://github.com/breeswish/slog-global.git", rev = "0e23a5baff302a9d7bccd85f8f31e43339c2f2c1" }
-protobuf = "2.8"
-futures = "0.1"
-tokio-threadpool = "0.1"
-grpcio = { version = "0.5.0-alpha.3", features = [ "openssl-vendored" ], default-features = false }
-raft = { version = "0.6.0-alpha", default-features = false }
-raftstore = { path = "../raftstore", default-features = false }
-kvproto = { git = "https://github.com/pingcap/kvproto.git", default-features = false }
-tikv_util = { path = "../tikv_util" }
-resolved_ts = { path = "../resolved_ts" }
-pd_client = { path = "../pd_client", default-features = false }
-keys = { path = "../keys" }
-failure = "0.1"
-engine = { path = "../engine" }
-engine_rocks = { path = "../engine_rocks" }
-engine_traits = { path = "../engine_traits" }
-txn_types = { path = "../txn_types" }
-tikv_alloc = { path = "../tikv_alloc", default-features = false }
-fail = "0.3"
-
-[dev-dependencies]
-test_util = { path = "../test_util" }
-test_raftstore = { path = "../test_raftstore" }
-tempfile = "3.0"
-
-=======
->>>>>>> e71c034f
 [features]
 default = ["protobuf-codec"]
 protobuf-codec = [
@@ -66,11 +34,6 @@
 mem-profiling = ["tikv/mem-profiling"]
 failpoints = ["tikv/failpoints"]
 
-<<<<<<< HEAD
-[[test]]
-name = "integrations"
-path = "tests/integrations/mod.rs"
-=======
 [dependencies]
 engine_rocks = { path = "../engine_rocks" }
 failure = "0.1"
@@ -87,9 +50,15 @@
 tikv_util = { path = "../tikv_util" }
 tokio-threadpool = "0.1"
 txn_types = { path = "../txn_types" }
+fail = "0.3"
 
 [dev-dependencies]
 engine = { path = "../engine" }
 engine_traits = { path = "../engine_traits" }
 tempfile = "3.0"
->>>>>>> e71c034f
+test_raftstore = { path = "../test_raftstore" }
+test_util = { path = "../test_util" }
+
+[[test]]
+name = "integrations"
+path = "tests/integrations/mod.rs"