[package]
name = "cdc"
version = "0.0.1"
edition = "2018"
publish = false

[features]
default = ["test-engine-kv-rocksdb", "test-engine-raft-raft-engine"]
test-engine-kv-rocksdb = [
  "tikv/test-engine-kv-rocksdb"
]
test-engine-raft-raft-engine = [
  "tikv/test-engine-raft-raft-engine"
]
test-engines-rocksdb = [
  "tikv/test-engines-rocksdb",
]
test-engines-panic = [
  "tikv/test-engines-panic",
]
tcmalloc = ["tikv/tcmalloc"]
jemalloc = ["tikv/jemalloc"]
mimalloc = ["tikv/mimalloc"]
snmalloc = ["tikv/snmalloc"]
portable = ["tikv/portable"]
sse = ["tikv/sse"]
mem-profiling = ["tikv/mem-profiling"]
failpoints = ["tikv/failpoints"]

[dependencies]
api_version = { path = "../api_version" }
bitflags = "1.0"
collections = { path = "../collections" }
concurrency_manager = { path = "../concurrency_manager", default-features = false }
crossbeam = "0.8"
engine_rocks = { path = "../engine_rocks", default-features = false }
engine_traits = { path = "../engine_traits", default-features = false }
fail = "0.5"
futures = "0.3"
futures-timer = "3.0"
getset = "0.1"
grpcio = { version = "0.10", default-features = false, features = ["openssl-vendored", "protobuf-codec"] }
keys = { path = "../keys" }
kvproto = { git = "https://github.com/pingcap/kvproto.git" }
lazy_static = "1.3"
log_wrappers = { path = "../log_wrappers" }
online_config = { path = "../online_config" }
pd_client = { path = "../pd_client", default-features = false }
prometheus = { version = "0.13", default-features = false, features = ["nightly"] }
prometheus-static-metric = "0.5"
protobuf = { version = "2.8", features = ["bytes"] }
raft = { version = "0.7.0", default-features = false, features = ["protobuf-codec"] }
raftstore = { path = "../raftstore", default-features = false }
resolved_ts = { path = "../resolved_ts", default-features = false }
security = { path = "../security", default-features = false }
semver = "1.0"
slog = { version = "2.3", features = ["max_level_trace", "release_max_level_debug"] }
slog-global = { version = "0.1", git = "https://github.com/breeswish/slog-global.git", rev = "d592f88e4dbba5eb439998463054f1a44fbf17b9" }
thiserror = "1.0"
tikv = { path = "../..", default-features = false }
tikv_kv = { path = "../tikv_kv", default-features = false }
tikv_util = { path = "../tikv_util", default-features = false }
tokio = { version = "1.5", features = ["rt-multi-thread", "time"] }
txn_types = { path = "../txn_types", default-features = false }
<<<<<<< HEAD
concurrency_manager = { path = "../concurrency_manager", default-features = false }
fail = "0.5"
lazy_static = "1.3"
log_wrappers = { path = "../log_wrappers" }
prometheus = { version = "0.13", default-features = false, features = ["nightly"] }
prometheus-static-metric = "0.5"
protobuf = { version = "2.8", features = ["bytes"] }
futures-timer = "3.0"
api_version = { path = "../api_version" }
causal_ts = { path = "../causal_ts" }
=======
>>>>>>> e16490d7

[dev-dependencies]
criterion = "0.3"
engine_rocks = { path = "../engine_rocks", default-features = false }
engine_traits = { path = "../engine_traits", default-features = false }
raft = { version = "0.7.0", default-features = false, features = ["protobuf-codec"] }
tempfile = "3.0"
test_raftstore = { path = "../test_raftstore", default-features = false }
test_util = { path = "../test_util", default-features = false }

[[test]]
name = "integrations"
path = "tests/integrations/mod.rs"

# To avoid failpoints interfere with normal tests, we separate them.
[[test]]
name = "failpoints"
path = "tests/failpoints/mod.rs"
required-features = ["failpoints"]

[[bench]]
name = "cdc_event"
path = "benches/cdc_event.rs"
harness = false<|MERGE_RESOLUTION|>--- conflicted
+++ resolved
@@ -30,6 +30,7 @@
 [dependencies]
 api_version = { path = "../api_version" }
 bitflags = "1.0"
+causal_ts = { path = "../causal_ts" }
 collections = { path = "../collections" }
 concurrency_manager = { path = "../concurrency_manager", default-features = false }
 crossbeam = "0.8"
@@ -62,19 +63,6 @@
 tikv_util = { path = "../tikv_util", default-features = false }
 tokio = { version = "1.5", features = ["rt-multi-thread", "time"] }
 txn_types = { path = "../txn_types", default-features = false }
-<<<<<<< HEAD
-concurrency_manager = { path = "../concurrency_manager", default-features = false }
-fail = "0.5"
-lazy_static = "1.3"
-log_wrappers = { path = "../log_wrappers" }
-prometheus = { version = "0.13", default-features = false, features = ["nightly"] }
-prometheus-static-metric = "0.5"
-protobuf = { version = "2.8", features = ["bytes"] }
-futures-timer = "3.0"
-api_version = { path = "../api_version" }
-causal_ts = { path = "../causal_ts" }
-=======
->>>>>>> e16490d7
 
 [dev-dependencies]
 criterion = "0.3"
