[package]
name = "cdc"
version = "0.0.1"
edition = "2018"
publish = false

[features]
protobuf-codec = [
  "engine_rocks/protobuf-codec",
  "grpcio/protobuf-codec",
  "kvproto/protobuf-codec",
  "pd_client/protobuf-codec",
  "raft/protobuf-codec",
  "raftstore/protobuf-codec",
  "tikv/protobuf-codec",
  "txn_types/protobuf-codec",
]
prost-codec = [
  "engine_rocks/prost-codec",
  "grpcio/prost-codec",
  "kvproto/prost-codec",
  "pd_client/prost-codec",
  "raft/prost-codec",
  "raftstore/prost-codec",
  "tikv/prost-codec",
  "txn_types/prost-codec",
]
tcmalloc = ["tikv/tcmalloc"]
jemalloc = ["tikv/jemalloc"]
mimalloc = ["tikv/mimalloc"]
portable = ["tikv/portable"]
sse = ["tikv/sse"]
mem-profiling = ["tikv/mem-profiling"]
failpoints = ["tikv/failpoints"]

[dependencies]
engine_rocks = { path = "../engine_rocks" }
failure = "0.1"
futures = "0.1"
<<<<<<< HEAD
tokio-threadpool = "0.1"
grpcio = { version = "0.5.0-alpha.3", features = [ "openssl-vendored" ], default-features = false }
raft = { version = "0.6.0-alpha", default-features = false }
raftstore = { path = "../raftstore", default-features = false }
kvproto = { git = "https://github.com/pingcap/kvproto.git", default-features = false }
tikv_util = { path = "../tikv_util" }
resolved_ts = { path = "../resolved_ts" }
pd_client = { path = "../pd_client", default-features = false }
keys = { path = "../keys" }
failure = "0.1"
engine = { path = "../engine" }
engine_rocks = { path = "../engine_rocks" }
engine_traits = { path = "../engine_traits" }
=======
grpcio = { version = "0.5.0-alpha.3", default-features = false, features = ["openssl-vendored"] }
kvproto = { git = "https://github.com/pingcap/kvproto.git", default-features = false }
pd_client = { path = "../pd_client" }
raft = { version = "0.6.0-alpha", default-features = false }
raftstore = { path = "../raftstore" }
resolved_ts = { path = "../resolved_ts" }
slog = { version = "2.3", features = ["max_level_trace", "release_max_level_debug"] }
slog-global = { version = "0.1", git = "https://github.com/breeswish/slog-global.git", rev = "0e23a5baff302a9d7bccd85f8f31e43339c2f2c1" }
tikv = { path = "../../", default-features = false }
tikv_util = { path = "../tikv_util" }
tokio-threadpool = "0.1"
>>>>>>> 0247486b
txn_types = { path = "../txn_types" }
fail = "0.3"

[dev-dependencies]
engine = { path = "../engine" }
engine_traits = { path = "../engine_traits" }
tempfile = "3.0"
test_raftstore = { path = "../test_raftstore" }
test_util = { path = "../test_util" }

<<<<<<< HEAD
[features]
default = ["protobuf-codec"]
prost-codec = ["tikv/prost-codec", "raftstore/prost-codec"]
protobuf-codec = ["tikv/protobuf-codec", "raftstore/protobuf-codec"]
tcmalloc = ["tikv/tcmalloc"]
jemalloc = ["tikv/jemalloc"]
mimalloc = ["tikv/mimalloc"]
portable = ["tikv/portable"]
sse = ["tikv/sse"]
mem-profiling = ["tikv/mem-profiling"]
failpoints = ["tikv/failpoints"]
=======
[[test]]
name = "integrations"
path = "tests/integrations/mod.rs"
>>>>>>> 0247486b
<|MERGE_RESOLUTION|>--- conflicted
+++ resolved
@@ -37,21 +37,6 @@
 engine_rocks = { path = "../engine_rocks" }
 failure = "0.1"
 futures = "0.1"
-<<<<<<< HEAD
-tokio-threadpool = "0.1"
-grpcio = { version = "0.5.0-alpha.3", features = [ "openssl-vendored" ], default-features = false }
-raft = { version = "0.6.0-alpha", default-features = false }
-raftstore = { path = "../raftstore", default-features = false }
-kvproto = { git = "https://github.com/pingcap/kvproto.git", default-features = false }
-tikv_util = { path = "../tikv_util" }
-resolved_ts = { path = "../resolved_ts" }
-pd_client = { path = "../pd_client", default-features = false }
-keys = { path = "../keys" }
-failure = "0.1"
-engine = { path = "../engine" }
-engine_rocks = { path = "../engine_rocks" }
-engine_traits = { path = "../engine_traits" }
-=======
 grpcio = { version = "0.5.0-alpha.3", default-features = false, features = ["openssl-vendored"] }
 kvproto = { git = "https://github.com/pingcap/kvproto.git", default-features = false }
 pd_client = { path = "../pd_client" }
@@ -63,7 +48,6 @@
 tikv = { path = "../../", default-features = false }
 tikv_util = { path = "../tikv_util" }
 tokio-threadpool = "0.1"
->>>>>>> 0247486b
 txn_types = { path = "../txn_types" }
 fail = "0.3"
 
@@ -74,20 +58,6 @@
 test_raftstore = { path = "../test_raftstore" }
 test_util = { path = "../test_util" }
 
-<<<<<<< HEAD
-[features]
-default = ["protobuf-codec"]
-prost-codec = ["tikv/prost-codec", "raftstore/prost-codec"]
-protobuf-codec = ["tikv/protobuf-codec", "raftstore/protobuf-codec"]
-tcmalloc = ["tikv/tcmalloc"]
-jemalloc = ["tikv/jemalloc"]
-mimalloc = ["tikv/mimalloc"]
-portable = ["tikv/portable"]
-sse = ["tikv/sse"]
-mem-profiling = ["tikv/mem-profiling"]
-failpoints = ["tikv/failpoints"]
-=======
 [[test]]
 name = "integrations"
-path = "tests/integrations/mod.rs"
->>>>>>> 0247486b
+path = "tests/integrations/mod.rs"