--- conflicted
+++ resolved
@@ -55,7 +55,6 @@
 tikv_util = { path = "../tikv_util", default-features = false }
 tokio = { version = "1.5", features = ["rt-multi-thread", "time"] }
 txn_types = { path = "../txn_types", default-features = false }
-<<<<<<< HEAD
 concurrency_manager = { path = "../concurrency_manager", default-features = false }
 fail = "0.5"
 lazy_static = "1.3"
@@ -65,8 +64,7 @@
 protobuf = { version = "2.8", features = ["bytes"] }
 futures-timer = "3.0"
 api_version = { path = "../api_version" }
-=======
->>>>>>> 51dc281f
+
 
 [dev-dependencies]
 criterion = "0.3"
