--- conflicted
+++ resolved
@@ -1,10 +1,5 @@
 // Copyright 2020 TiKV Project Authors. Licensed under Apache-2.0.
-<<<<<<< HEAD
-use crate::{new_event_feed, TestSuite, TestSuiteBuilder};
-use api_version::{test_kv_format_impl, KvFormat};
-use futures::executor::block_on;
-use futures::sink::SinkExt;
-=======
+
 use std::{
     sync::{
         atomic::{AtomicBool, Ordering},
@@ -13,8 +8,8 @@
     time::Duration,
 };
 
+use api_version::{test_kv_format_impl, KvFormat};
 use futures::{executor::block_on, sink::SinkExt};
->>>>>>> 27bfe30e
 use grpcio::WriteFlags;
 use kvproto::{cdcpb::*, kvrpcpb::*, raft_serverpb::RaftMessage};
 use pd_client::PdClient;
