--- conflicted
+++ resolved
@@ -21,15 +21,11 @@
 
 #[test]
 fn test_observe_duplicate_cmd() {
-<<<<<<< HEAD
-    let mut suite = TestSuite::new(3, ApiVersion::V1);
-=======
     test_kv_format_impl!(test_observe_duplicate_cmd_impl<ApiV1 ApiV2>);
 }
 
 fn test_observe_duplicate_cmd_impl<F: KvFormat>() {
     let mut suite = TestSuite::new(3, F::TAG);
->>>>>>> e16490d7
 
     let region = suite.cluster.get_region(&[]);
     let req = suite.new_changedata_request(region.get_id());
