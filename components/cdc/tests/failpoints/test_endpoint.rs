// Copyright 2021 TiKV Project Authors. Licensed under Apache-2.0.

use std::{
    sync::{mpsc, Arc},
    thread,
    time::Duration,
};

use api_version::{test_kv_format_impl, KvFormat};
use causal_ts::CausalTsProvider;
use cdc::{recv_timeout, Delegate, OldValueCache, Task, Validate};
use futures::{executor::block_on, sink::SinkExt};
use grpcio::{ChannelBuilder, Environment, WriteFlags};
use kvproto::{cdcpb::*, kvrpcpb::*, tikvpb_grpc::TikvClient};
use pd_client::PdClient;
use test_raftstore::*;
use tikv_util::{debug, worker::Scheduler, HandyRwLock};
use txn_types::{Key, TimeStamp};

use crate::{new_event_feed, new_event_feed_v2, ClientReceiver, TestSuite, TestSuiteBuilder};

#[test]
fn test_cdc_double_scan_deregister() {
    test_kv_format_impl!(test_cdc_double_scan_deregister_impl<ApiV1 ApiV2>);
}

fn test_cdc_double_scan_deregister_impl<F: KvFormat>() {
    let mut suite = TestSuite::new(1, F::TAG);

    // If tikv enable ApiV2, txn key needs to start with 'x';
    let (k, v) = (b"xkey1".to_vec(), b"value".to_vec());
    // Prewrite
    let start_ts1 = block_on(suite.cluster.pd_client.get_tso()).unwrap();
    let mut mutation = Mutation::default();
    mutation.set_op(Op::Put);
    mutation.key = k.clone();
    mutation.value = v;
    suite.must_kv_prewrite(1, vec![mutation], k.clone(), start_ts1);
    // Commit
    let commit_ts1 = block_on(suite.cluster.pd_client.get_tso()).unwrap();
    suite.must_kv_commit(1, vec![k], start_ts1, commit_ts1);

    let fp = "cdc_incremental_scan_start";
    fail::cfg(fp, "pause").unwrap();

    let mut req = suite.new_changedata_request(1);
    req.mut_header().set_ticdc_version("5.0.0".into());
    let (mut req_tx, event_feed_wrap, _receive_event) =
        new_event_feed(suite.get_region_cdc_client(1));
    block_on(req_tx.send((req, WriteFlags::default()))).unwrap();

    // wait for the first connection to start incremental scan
    sleep_ms(1000);

    let mut req = suite.new_changedata_request(1);
    req.mut_header().set_ticdc_version("5.0.0".into());
    let (mut req_tx_1, event_feed_wrap_1, receive_event_1) =
        new_event_feed(suite.get_region_cdc_client(1));
    block_on(req_tx_1.send((req, WriteFlags::default()))).unwrap();

    // wait for the second connection register to the delegate.
    suite.must_wait_delegate_condition(
        1,
        Arc::new(|d: Option<&Delegate>| d.unwrap().downstreams().len() == 2),
    );

    // close connection
    block_on(req_tx.close()).unwrap();
    event_feed_wrap.replace(None);

    // wait for the connection to close
    sleep_ms(300);

    fail::cfg(fp, "off").unwrap();

    'outer: loop {
        let event = receive_event_1(false);
        let mut event_vec = event.events.to_vec();
        while !event_vec.is_empty() {
            if let Event_oneof_event::Error(err) = event_vec.pop().unwrap().event.unwrap() {
                assert!(err.has_region_not_found(), "{:?}", err);
                break 'outer;
            }
        }
    }

    event_feed_wrap_1.replace(None);
    suite.stop();
}

#[test]
fn test_cdc_double_scan_io_error() {
    test_kv_format_impl!(test_cdc_double_scan_io_error_impl<ApiV1 ApiV2>);
}

fn test_cdc_double_scan_io_error_impl<F: KvFormat>() {
    let mut suite = TestSuite::new(1, F::TAG);

    let (k, v) = (b"xkey1".to_vec(), b"value".to_vec());
    // Prewrite
    let start_ts1 = block_on(suite.cluster.pd_client.get_tso()).unwrap();
    let mut mutation = Mutation::default();
    mutation.set_op(Op::Put);
    mutation.key = k.clone();
    mutation.value = v;
    suite.must_kv_prewrite(1, vec![mutation], k.clone(), start_ts1);
    // Commit
    let commit_ts1 = block_on(suite.cluster.pd_client.get_tso()).unwrap();
    suite.must_kv_commit(1, vec![k], start_ts1, commit_ts1);

    fail::cfg("cdc_incremental_scan_start", "pause").unwrap();
    fail::cfg("cdc_scan_batch_fail", "1*return").unwrap();

    let mut req = suite.new_changedata_request(1);
    req.mut_header().set_ticdc_version("5.0.0".into());
    let (mut req_tx, event_feed_wrap, receive_event) =
        new_event_feed(suite.get_region_cdc_client(1));
    block_on(req_tx.send((req, WriteFlags::default()))).unwrap();

    // wait for the first connection to start incremental scan
    sleep_ms(1000);

    let mut req = suite.new_changedata_request(1);
    req.mut_header().set_ticdc_version("5.0.0".into());
    let (mut req_tx_1, event_feed_wrap_1, receive_event_1) =
        new_event_feed(suite.get_region_cdc_client(1));
    block_on(req_tx_1.send((req, WriteFlags::default()))).unwrap();

    // wait for the second connection to start incremental scan
    sleep_ms(1000);

    // unpause
    fail::cfg("cdc_incremental_scan_start", "off").unwrap();

    'outer: loop {
        let event = receive_event(true);
        if let Some(resolved_ts) = event.resolved_ts.as_ref() {
            // resolved ts has been pushed, so this conn is good.
            if resolved_ts.regions.len() == 1 {
                break 'outer;
            }
        }
        let mut event_vec = event.events.to_vec();
        while !event_vec.is_empty() {
            match event_vec.pop().unwrap().event.unwrap() {
                Event_oneof_event::Error(err) => {
                    assert!(err.has_region_not_found(), "{:?}", err);
                    break 'outer;
                }
                e => {
                    debug!("cdc receive_event {:?}", e);
                }
            }
        }
    }

    'outer1: loop {
        let event = receive_event_1(true);
        if let Some(resolved_ts) = event.resolved_ts.as_ref() {
            // resolved ts has been pushed, so this conn is good.
            if resolved_ts.regions.len() == 1 {
                break 'outer1;
            }
        }
        let mut event_vec = event.events.to_vec();
        while !event_vec.is_empty() {
            match event_vec.pop().unwrap().event.unwrap() {
                Event_oneof_event::Error(err) => {
                    assert!(err.has_region_not_found(), "{:?}", err);
                    break 'outer1;
                }
                e => {
                    debug!("cdc receive_event {:?}", e);
                }
            }
        }
    }

    event_feed_wrap.replace(None);
    event_feed_wrap_1.replace(None);
    suite.stop();
}

#[test]
#[ignore = "TODO: support continue scan after region split"]
fn test_cdc_scan_continues_after_region_split() {
    test_kv_format_impl!(test_cdc_scan_continues_after_region_split_impl<ApiV1 ApiV2>);
}

fn test_cdc_scan_continues_after_region_split_impl<F: KvFormat>() {
    fail::cfg("cdc_after_incremental_scan_blocks_regional_errors", "pause").unwrap();

    let mut suite = TestSuite::new(1, F::TAG);

    let (k, v) = (b"xkey1".to_vec(), b"value".to_vec());
    // Prewrite
    let start_ts1 = block_on(suite.cluster.pd_client.get_tso()).unwrap();
    let mut mutation = Mutation::default();
    mutation.set_op(Op::Put);
    mutation.key = k.clone();
    mutation.value = v;
    suite.must_kv_prewrite(1, vec![mutation], k.clone(), start_ts1);
    // Commit
    let commit_ts1 = block_on(suite.cluster.pd_client.get_tso()).unwrap();
    suite.must_kv_commit(1, vec![k], start_ts1, commit_ts1);

    let mut req = suite.new_changedata_request(1);
    req.mut_header().set_ticdc_version("5.0.0".into());
    let (mut req_tx, event_feed_wrap, receive_event) =
        new_event_feed(suite.get_region_cdc_client(1));
    block_on(req_tx.send((req, WriteFlags::default()))).unwrap();

    // wait for the first connection to start incremental scan
    sleep_ms(1000);

    let region = suite.cluster.get_region(b"xkey1");
    suite.cluster.must_split(&region, b"xkey2");

    // wait for region split to be processed
    sleep_ms(1000);

    fail::cfg("cdc_after_incremental_scan_blocks_regional_errors", "off").unwrap();

    let events = receive_event(false).events.to_vec();
    assert_eq!(events.len(), 1, "{:?}", events);
    match events[0].event.as_ref().unwrap() {
        Event_oneof_event::Entries(es) => {
            assert!(es.entries.len() == 2, "{:?}", es);
            let e = &es.entries[0];
            assert_eq!(e.get_type(), EventLogType::Committed, "{:?}", es);
            assert_eq!(e.start_ts, start_ts1.into_inner(), "{:?}", es);
            assert_eq!(e.commit_ts, commit_ts1.into_inner(), "{:?}", es);
            assert_eq!(e.key, b"xkey1", "{:?}", es);
            assert_eq!(e.value, b"value", "{:?}", es);

            let e = &es.entries[1];
            assert_eq!(e.get_type(), EventLogType::Initialized, "{:?}", es);
        }
        other => panic!("unexpected event {:?}", other),
    }

    let event = receive_event(true);
    if let Some(resolved_event) = event.resolved_ts.as_ref() {
        assert_eq!(resolved_event.regions, &[1], "{:?}", resolved_event);
        assert!(
            resolved_event.ts >= commit_ts1.into_inner(),
            "resolved_event: {:?}, commit_ts1: {:?}",
            resolved_event,
            commit_ts1
        );
    } else {
        panic!("unexpected event {:?}", event);
    }

    let events = receive_event(false).events.to_vec();
    match events[0].event.as_ref().unwrap() {
        Event_oneof_event::Error(err) => {
            assert!(err.has_epoch_not_match(), "{:?}", err);
        }
        other => panic!("unexpected event {:?}", other),
    }

    event_feed_wrap.replace(None);
    suite.stop();
}

// Test the `ResolvedTs` sequence shouldn't be pushed to a region downstream
// if the downstream hasn't been initialized.
#[test]
fn test_no_resolved_ts_before_downstream_initialized() {
    for version in &["4.0.7", "4.0.8"] {
        do_test_no_resolved_ts_before_downstream_initialized(version);
    }
}

fn do_test_no_resolved_ts_before_downstream_initialized(version: &str) {
    let cluster = new_server_cluster(0, 1);
    cluster.pd_client.disable_default_operator();
    let mut suite = TestSuiteBuilder::new().cluster(cluster).build();
    let region = suite.cluster.get_region(b"");

    let recv_resolved_ts = |event_feed: &ClientReceiver| {
        let mut rx = event_feed.replace(None).unwrap();
        let timeout = Duration::from_secs(1);
        for _ in 0..10 {
            if let Ok(Some(event)) = recv_timeout(&mut rx, timeout) {
                let event = event.unwrap();
                if event.has_resolved_ts() {
                    event_feed.replace(Some(rx));
                    return;
                }
                for e in event.get_events() {
                    if let Some(Event_oneof_event::ResolvedTs(_)) = e.event {
                        event_feed.replace(Some(rx));
                        return;
                    }
                }
            }
        }
        panic!("must receive a resolved ts");
    };

    // Create 2 changefeeds and the second will be blocked in initialization.
    let mut req_txs = Vec::with_capacity(2);
    let mut event_feeds = Vec::with_capacity(2);
    for i in 0..2 {
        if i == 1 {
            // Wait the first capture has been initialized.
            recv_resolved_ts(&event_feeds[0]);
            fail::cfg("cdc_incremental_scan_start", "pause").unwrap();
        }
        let (mut req_tx, event_feed, _) = new_event_feed(suite.get_region_cdc_client(region.id));
        let mut req = suite.new_changedata_request(region.id);
        req.mut_header().set_ticdc_version(version.to_owned());
        block_on(req_tx.send((req, WriteFlags::default()))).unwrap();
        req_txs.push(req_tx);
        event_feeds.push(event_feed);
    }

    let th = thread::spawn(move || {
        // The first downstream can receive timestamps but the second should receive
        // nothing.
        let mut rx = event_feeds[0].replace(None).unwrap();
        recv_timeout(&mut rx, Duration::from_secs(1)).unwrap();
        let mut rx = event_feeds[1].replace(None).unwrap();
        recv_timeout(&mut rx, Duration::from_secs(3)).unwrap_err();
    });

    th.join().unwrap();
    fail::cfg("cdc_incremental_scan_start", "off").unwrap();
    suite.stop();
}

// When a new CDC downstream is installed, delta changes for other downstreams
// on the same region should be flushed so that the new downstream can gets a
// fresh snapshot to performs a incremental scan. CDC can ensure that those
// delta changes are sent to CDC's `Endpoint` before the incremental scan, but
// `Sink` may break this rule. This case tests it won't happen any more.
#[test]
fn test_cdc_observed_before_incremental_scan_snapshot() {
    let cluster = new_server_cluster(0, 1);
    cluster.pd_client.disable_default_operator();
    let mut suite = TestSuiteBuilder::new().cluster(cluster).build();
    let region = suite.cluster.get_region(b"");
    let lead_client = PeerClient::new(&suite.cluster, region.id, new_peer(1, 1));

    // So that the second changefeed can get some delta changes elder than its
    // snapshot.
    let (mut req_tx_0, event_feed_0, _) = new_event_feed(suite.get_region_cdc_client(region.id));
    let req_0 = suite.new_changedata_request(region.id);
    block_on(req_tx_0.send((req_0, WriteFlags::default()))).unwrap();

    fail::cfg("cdc_before_handle_multi_batch", "pause").unwrap();
    fail::cfg("cdc_sleep_before_drain_change_event", "return").unwrap();
    let (mut req_tx, event_feed, receive_event) =
        new_event_feed(suite.get_region_cdc_client(region.id));
    let req = suite.new_changedata_request(region.id);
    block_on(req_tx.send((req, WriteFlags::default()))).unwrap();
    thread::sleep(Duration::from_secs(1));

    for version in 0..10 {
        let key = format!("key-{:0>6}", version);
        let start_ts = get_tso(&suite.cluster.pd_client);
        lead_client.must_kv_prewrite(
            vec![new_mutation(Op::Put, key.as_bytes(), b"value")],
            key.as_bytes().to_owned(),
            start_ts,
        );
        let commit_ts = get_tso(&suite.cluster.pd_client);
        lead_client.must_kv_commit(vec![key.into_bytes()], start_ts, commit_ts);
    }

    fail::cfg("cdc_before_handle_multi_batch", "off").unwrap();
    fail::cfg("cdc_before_drain_change_event", "off").unwrap();
    // Wait the client wake up from `cdc_sleep_before_drain_change_event`.
    thread::sleep(Duration::from_secs(5));

    // `Initialized` should be the last event.
    let (mut initialized_pos, mut row_count) = (0, 0);
    while initialized_pos == 0 {
        for event in receive_event(false).get_events() {
            if let Some(Event_oneof_event::Entries(ref entries)) = event.event {
                for row in entries.get_entries() {
                    row_count += 1;
                    if row.r_type == EventLogType::Initialized {
                        initialized_pos = row_count;
                    }
                }
            }
        }
    }
    assert!(initialized_pos > 0);
    assert_eq!(initialized_pos, row_count);
    let mut rx = event_feed.replace(None).unwrap();
    if let Ok(Some(Ok(event))) = recv_timeout(&mut rx, Duration::from_secs(1)) {
        assert!(event.get_events().is_empty());
    }

    drop(event_feed_0);
    drop(event_feed);
    suite.stop();
}

#[test]
fn test_old_value_cache_without_downstreams() {
    fn check_old_value_cache(scheduler: &Scheduler<Task>, updates: usize) {
        let (tx, rx) = mpsc::sync_channel(1);
        let checker = move |c: &OldValueCache| tx.send(c.update_count()).unwrap();
        scheduler
            .schedule(Task::Validate(Validate::OldValueCache(Box::new(checker))))
            .unwrap();
        assert_eq!(rx.recv().unwrap(), updates);
    }

    let mutation = || {
        let mut mutation = Mutation::default();
        mutation.set_op(Op::Put);
        mutation.key = b"key".to_vec();
        mutation.value = b"value".to_vec();
        mutation
    };

    fail::cfg("cdc_flush_old_value_metrics", "return").unwrap();

    let cluster = new_server_cluster(0, 1);
    let mut suite = TestSuiteBuilder::new().cluster(cluster).build();
    let scheduler = suite.endpoints[&1].scheduler();

    // Add a subscription and then check old value cache.
    let (mut req_tx, event_feed, receive_event) = new_event_feed(suite.get_region_cdc_client(1));
    let req = suite.new_changedata_request(1);
    block_on(req_tx.send((req, WriteFlags::default()))).unwrap();
    receive_event(false); // Wait until the initialization finishes.

    // Old value cache will be updated because there is 1 capture.
    suite.must_kv_prewrite(1, vec![mutation()], b"key".to_vec(), 3.into());
    suite.must_kv_commit(1, vec![b"key".to_vec()], 3.into(), 4.into());
    check_old_value_cache(&scheduler, 1);

    drop(req_tx);
    drop(event_feed);
    drop(receive_event);
    sleep_ms(200);

    // Old value cache won't be updated because there is no captures.
    suite.must_kv_prewrite(1, vec![mutation()], b"key".to_vec(), 5.into());
    suite.must_kv_commit(1, vec![b"key".to_vec()], 5.into(), 6.into());
    check_old_value_cache(&scheduler, 1);

    fail::remove("cdc_flush_old_value_metrics");
}

#[test]
fn test_cdc_rawkv_resolved_ts() {
    let mut suite = TestSuite::new(1, ApiVersion::V2);
    let cluster = &suite.cluster;

    let region = cluster.get_region(b"");
    let region_id = region.get_id();
    let leader = region.get_peers()[0].clone();
    let node_id = leader.get_id();
    let ts_provider = cluster.sim.rl().get_causal_ts_provider(node_id).unwrap();

    let env = Arc::new(Environment::new(1));
    let channel =
        ChannelBuilder::new(env).connect(&cluster.sim.rl().get_addr(leader.get_store_id()));
    let client = TikvClient::new(channel);

    let mut req = suite.new_changedata_request(region_id);
    req.set_kv_api(ChangeDataRequestKvApi::RawKv);
    let (mut req_tx, _event_feed_wrap, receive_event) =
        new_event_feed(suite.get_region_cdc_client(region_id));
    block_on(req_tx.send((req, WriteFlags::default()))).unwrap();

    let event = receive_event(false);
    event
        .events
        .into_iter()
        .for_each(|e| match e.event.unwrap() {
            Event_oneof_event::Entries(es) => {
                assert!(es.entries.len() == 1, "{:?}", es);
                let e = &es.entries[0];
                assert_eq!(e.get_type(), EventLogType::Initialized, "{:?}", es);
            }
            other => panic!("unknown event {:?}", other),
        });
    // Sleep a while to make sure the stream is registered.
    sleep_ms(1000);

    let mut ctx = Context::default();
    ctx.set_region_id(region.get_id());
    ctx.set_region_epoch(region.get_region_epoch().clone());
    ctx.set_peer(leader);
    ctx.set_api_version(ApiVersion::V2);
    let mut put_req = RawPutRequest::default();
    put_req.set_context(ctx);
    put_req.key = b"rk3".to_vec();
    put_req.value = b"v3".to_vec();

    let pause_write_fp = "raftkv_async_write";
    fail::cfg(pause_write_fp, "pause").unwrap();
    let ts = block_on(ts_provider.async_get_ts()).unwrap();
    let handle = thread::spawn(move || {
        let _ = client.raw_put(&put_req).unwrap();
    });

    sleep_ms(100);

    let event = receive_event(true).resolved_ts.unwrap();
    assert!(
        ts.next() >= TimeStamp::from(event.ts),
        "{} {}",
        ts,
        TimeStamp::from(event.ts)
    );
    // Receive again to make sure resolved ts <= ongoing request's ts.
    let event = receive_event(true).resolved_ts.unwrap();
    assert!(
        ts.next() >= TimeStamp::from(event.ts),
        "{} {}",
        ts,
        TimeStamp::from(event.ts)
    );

    fail::remove(pause_write_fp);
    handle.join().unwrap();
}

// Test one region can be subscribed multiple times in one stream with different
// `request_id`s.
#[test]
fn test_cdc_stream_multiplexing() {
    let cluster = new_server_cluster(0, 2);
    cluster.pd_client.disable_default_operator();
    let mut suite = TestSuiteBuilder::new().cluster(cluster).build();
    let rid = suite.cluster.get_region(&[]).id;
    let (mut req_tx, _, receive_event) = new_event_feed_v2(suite.get_region_cdc_client(rid));

    // Subscribe the region with request_id 1.
    let mut req = suite.new_changedata_request(rid);
    req.request_id = 1;
    block_on(req_tx.send((req, WriteFlags::default()))).unwrap();
    receive_event(false);

    // Subscribe the region with request_id 2.
    fail::cfg("before_post_incremental_scan", "pause").unwrap();
    let mut req = suite.new_changedata_request(rid);
    req.request_id = 2;
    block_on(req_tx.send((req, WriteFlags::default()))).unwrap();
    receive_event(false);

    // Request 2 can't receive a ResolvedTs, because it's not ready.
    for _ in 0..10 {
        let event = receive_event(true);
        let req_id = event.get_resolved_ts().get_request_id();
        assert_eq!(req_id, 1);
    }

    // After request 2 is ready, it must receive a ResolvedTs.
    fail::remove("before_post_incremental_scan");
    let mut request_2_ready = false;
    for _ in 0..20 {
        let event = receive_event(true);
        let req_id = event.get_resolved_ts().get_request_id();
        if req_id == 2 {
            request_2_ready = true;
            break;
        }
    }
    assert!(request_2_ready);
}

// This case tests pending regions can still get region split/merge
// notifications.
#[test]
fn test_cdc_notify_pending_regions() {
    let cluster = new_server_cluster(0, 1);
    cluster.pd_client.disable_default_operator();
    let mut suite = TestSuiteBuilder::new().cluster(cluster).build();
    let region = suite.cluster.get_region(&[]);
    let rid = region.id;
    let (mut req_tx, _, receive_event) = new_event_feed_v2(suite.get_region_cdc_client(rid));

    fail::cfg("cdc_before_initialize", "pause").unwrap();
    let mut req = suite.new_changedata_request(rid);
    req.request_id = 1;
    block_on(req_tx.send((req, WriteFlags::default()))).unwrap();

    thread::sleep(Duration::from_millis(100));
    suite.cluster.must_split(&region, b"x");
    let event = receive_event(false);
    matches!(
        event.get_events()[0].event,
        Some(Event_oneof_event::Error(ref e)) if e.has_region_not_found(),
    );
    fail::remove("cdc_before_initialize");
}

<<<<<<< HEAD
#[test]
fn test_cdc_pipeline_dml() {
=======
// The case check whether https://github.com/tikv/tikv/issues/17233 is fixed or not.
#[test]
fn test_delegate_fail_during_incremental_scan() {
>>>>>>> f150785d
    let mut cluster = new_server_cluster(0, 1);
    configure_for_lease_read(&mut cluster.cfg, Some(100), Some(10));
    cluster.pd_client.disable_default_operator();
    let mut suite = TestSuiteBuilder::new().cluster(cluster).build();
    let region = suite.cluster.get_region(&[]);
    let rid = region.id;
<<<<<<< HEAD

    let prewrite_tso = block_on(suite.cluster.pd_client.get_tso()).unwrap();
    let (k, v) = (b"key".to_vec(), vec![b'x'; 16]);
    let mut mutation = Mutation::default();
    mutation.set_op(Op::Put);
    mutation.key = k.clone();
    mutation.value = v;
    suite.must_kv_flush(rid, vec![mutation], k.clone(), prewrite_tso, 1);

    fail::cfg("cdc_incremental_scan_start", "pause").unwrap();

    let cf_tso = block_on(suite.cluster.pd_client.get_tso()).unwrap();
    let (mut req_tx, _, receive_event) = new_event_feed_v2(suite.get_region_cdc_client(rid));
    let mut req = suite.new_changedata_request(rid);
    req.request_id = 1;
    req.checkpoint_ts = cf_tso.into_inner();
    block_on(req_tx.send((req, WriteFlags::default()))).unwrap();

    let (k, v) = (b"key".to_vec(), vec![b'y'; 16]);
    let mut mutation = Mutation::default();
    mutation.set_op(Op::Put);
    mutation.key = k.clone();
    mutation.value = v;
    suite.must_kv_flush(rid, vec![mutation], k.clone(), prewrite_tso, 2);

    let events = receive_event(false).take_events().into_vec();
    for entry in events[0].get_entries().get_entries() {
        assert_eq!(entry.r_type, EventLogType::Prewrite);
        assert_eq!(entry.generation, 2);
        assert_eq!(entry.value, vec![b'y'; 16]);
    }

    let commit_tso = block_on(suite.cluster.pd_client.get_tso()).unwrap();
    suite.must_kv_commit(rid, vec![b"key".to_vec()], prewrite_tso, commit_tso);

    let events = receive_event(false).take_events().into_vec();
    for entry in events[0].get_entries().get_entries() {
        assert_eq!(entry.r_type, EventLogType::Commit);
        assert_eq!(entry.start_ts, prewrite_tso.into_inner());
        assert_eq!(entry.commit_ts, commit_tso.into_inner());
    }

    fail::remove("cdc_incremental_scan_start");

    let events = receive_event(false).take_events().into_vec();
    let entries = events[0].get_entries().get_entries();
    assert_eq!(entries[0].r_type, EventLogType::Prewrite);
    assert_eq!(entries[0].generation, 1);
    assert_eq!(entries[0].value, vec![b'x'; 16]);
    assert_eq!(entries[1].r_type, EventLogType::Initialized);
=======
    let cf_tso = block_on(suite.cluster.pd_client.get_tso()).unwrap();

    let start_tso = cf_tso.next();
    let pk = format!("key_{:03}", 0).into_bytes();
    let mut mutations = Vec::with_capacity(10);
    for i in 0..10 {
        let mut mutation = Mutation::default();
        mutation.set_op(Op::Put);
        mutation.key = format!("key_{:03}", i).into_bytes();
        mutation.value = vec![b'x'; 16];
        mutations.push(mutation);
    }
    suite.must_kv_prewrite(rid, mutations, pk.clone(), start_tso);

    fail::cfg("before_schedule_incremental_scan", "1*pause").unwrap();

    let (mut req_tx, recv, receive_event) = new_event_feed_v2(suite.get_region_cdc_client(rid));
    let mut req = suite.new_changedata_request(rid);
    req.request_id = 100;
    req.checkpoint_ts = cf_tso.into_inner();
    req.set_start_key(Key::from_raw(b"a").into_encoded());
    req.set_end_key(Key::from_raw(b"z").into_encoded());
    block_on(req_tx.send((req.clone(), WriteFlags::default()))).unwrap();
    std::thread::sleep(Duration::from_millis(500));

    suite.cluster.must_split(&region, b"f");

    // After the incremental scan is canceled, we can get the epoch_not_match error.
    // And after the error is retrieved, no more entries can be received.
    let mut get_epoch_not_match = false;
    while !get_epoch_not_match {
        for event in receive_event(false).events.to_vec() {
            match event.event {
                Some(Event_oneof_event::Error(err)) => {
                    assert!(err.has_epoch_not_match(), "{:?}", err);
                    get_epoch_not_match = true;
                }
                Some(Event_oneof_event::Entries(..)) => {
                    assert!(!get_epoch_not_match);
                }
                _ => unreachable!(),
            }
        }
    }

    fail::remove("before_schedule_incremental_scan");

    let mut recver = recv.replace(None).unwrap();
    recv_timeout(&mut recver, Duration::from_secs(1)).unwrap_err();
    recv.replace(Some(recver));
>>>>>>> f150785d
}<|MERGE_RESOLUTION|>--- conflicted
+++ resolved
@@ -596,72 +596,15 @@
     fail::remove("cdc_before_initialize");
 }
 
-<<<<<<< HEAD
-#[test]
-fn test_cdc_pipeline_dml() {
-=======
 // The case check whether https://github.com/tikv/tikv/issues/17233 is fixed or not.
 #[test]
 fn test_delegate_fail_during_incremental_scan() {
->>>>>>> f150785d
     let mut cluster = new_server_cluster(0, 1);
     configure_for_lease_read(&mut cluster.cfg, Some(100), Some(10));
     cluster.pd_client.disable_default_operator();
     let mut suite = TestSuiteBuilder::new().cluster(cluster).build();
     let region = suite.cluster.get_region(&[]);
     let rid = region.id;
-<<<<<<< HEAD
-
-    let prewrite_tso = block_on(suite.cluster.pd_client.get_tso()).unwrap();
-    let (k, v) = (b"key".to_vec(), vec![b'x'; 16]);
-    let mut mutation = Mutation::default();
-    mutation.set_op(Op::Put);
-    mutation.key = k.clone();
-    mutation.value = v;
-    suite.must_kv_flush(rid, vec![mutation], k.clone(), prewrite_tso, 1);
-
-    fail::cfg("cdc_incremental_scan_start", "pause").unwrap();
-
-    let cf_tso = block_on(suite.cluster.pd_client.get_tso()).unwrap();
-    let (mut req_tx, _, receive_event) = new_event_feed_v2(suite.get_region_cdc_client(rid));
-    let mut req = suite.new_changedata_request(rid);
-    req.request_id = 1;
-    req.checkpoint_ts = cf_tso.into_inner();
-    block_on(req_tx.send((req, WriteFlags::default()))).unwrap();
-
-    let (k, v) = (b"key".to_vec(), vec![b'y'; 16]);
-    let mut mutation = Mutation::default();
-    mutation.set_op(Op::Put);
-    mutation.key = k.clone();
-    mutation.value = v;
-    suite.must_kv_flush(rid, vec![mutation], k.clone(), prewrite_tso, 2);
-
-    let events = receive_event(false).take_events().into_vec();
-    for entry in events[0].get_entries().get_entries() {
-        assert_eq!(entry.r_type, EventLogType::Prewrite);
-        assert_eq!(entry.generation, 2);
-        assert_eq!(entry.value, vec![b'y'; 16]);
-    }
-
-    let commit_tso = block_on(suite.cluster.pd_client.get_tso()).unwrap();
-    suite.must_kv_commit(rid, vec![b"key".to_vec()], prewrite_tso, commit_tso);
-
-    let events = receive_event(false).take_events().into_vec();
-    for entry in events[0].get_entries().get_entries() {
-        assert_eq!(entry.r_type, EventLogType::Commit);
-        assert_eq!(entry.start_ts, prewrite_tso.into_inner());
-        assert_eq!(entry.commit_ts, commit_tso.into_inner());
-    }
-
-    fail::remove("cdc_incremental_scan_start");
-
-    let events = receive_event(false).take_events().into_vec();
-    let entries = events[0].get_entries().get_entries();
-    assert_eq!(entries[0].r_type, EventLogType::Prewrite);
-    assert_eq!(entries[0].generation, 1);
-    assert_eq!(entries[0].value, vec![b'x'; 16]);
-    assert_eq!(entries[1].r_type, EventLogType::Initialized);
-=======
     let cf_tso = block_on(suite.cluster.pd_client.get_tso()).unwrap();
 
     let start_tso = cf_tso.next();
@@ -712,5 +655,64 @@
     let mut recver = recv.replace(None).unwrap();
     recv_timeout(&mut recver, Duration::from_secs(1)).unwrap_err();
     recv.replace(Some(recver));
->>>>>>> f150785d
+}
+
+#[test]
+fn test_cdc_pipeline_dml() {
+    let mut cluster = new_server_cluster(0, 1);
+    configure_for_lease_read(&mut cluster.cfg, Some(100), Some(10));
+    cluster.pd_client.disable_default_operator();
+    let mut suite = TestSuiteBuilder::new().cluster(cluster).build();
+    let region = suite.cluster.get_region(&[]);
+    let rid = region.id;
+
+    let prewrite_tso = block_on(suite.cluster.pd_client.get_tso()).unwrap();
+    let (k, v) = (b"key".to_vec(), vec![b'x'; 16]);
+    let mut mutation = Mutation::default();
+    mutation.set_op(Op::Put);
+    mutation.key = k.clone();
+    mutation.value = v;
+    suite.must_kv_flush(rid, vec![mutation], k.clone(), prewrite_tso, 1);
+
+    fail::cfg("cdc_incremental_scan_start", "pause").unwrap();
+
+    let cf_tso = block_on(suite.cluster.pd_client.get_tso()).unwrap();
+    let (mut req_tx, _, receive_event) = new_event_feed_v2(suite.get_region_cdc_client(rid));
+    let mut req = suite.new_changedata_request(rid);
+    req.request_id = 1;
+    req.checkpoint_ts = cf_tso.into_inner();
+    block_on(req_tx.send((req, WriteFlags::default()))).unwrap();
+
+    let (k, v) = (b"key".to_vec(), vec![b'y'; 16]);
+    let mut mutation = Mutation::default();
+    mutation.set_op(Op::Put);
+    mutation.key = k.clone();
+    mutation.value = v;
+    suite.must_kv_flush(rid, vec![mutation], k.clone(), prewrite_tso, 2);
+
+    let events = receive_event(false).take_events().into_vec();
+    for entry in events[0].get_entries().get_entries() {
+        assert_eq!(entry.r_type, EventLogType::Prewrite);
+        assert_eq!(entry.generation, 2);
+        assert_eq!(entry.value, vec![b'y'; 16]);
+    }
+
+    let commit_tso = block_on(suite.cluster.pd_client.get_tso()).unwrap();
+    suite.must_kv_commit(rid, vec![b"key".to_vec()], prewrite_tso, commit_tso);
+
+    let events = receive_event(false).take_events().into_vec();
+    for entry in events[0].get_entries().get_entries() {
+        assert_eq!(entry.r_type, EventLogType::Commit);
+        assert_eq!(entry.start_ts, prewrite_tso.into_inner());
+        assert_eq!(entry.commit_ts, commit_tso.into_inner());
+    }
+
+    fail::remove("cdc_incremental_scan_start");
+
+    let events = receive_event(false).take_events().into_vec();
+    let entries = events[0].get_entries().get_entries();
+    assert_eq!(entries[0].r_type, EventLogType::Prewrite);
+    assert_eq!(entries[0].generation, 1);
+    assert_eq!(entries[0].value, vec![b'x'; 16]);
+    assert_eq!(entries[1].r_type, EventLogType::Initialized);
 }