// Copyright 2020 TiKV Project Authors. Licensed under Apache-2.0.

use std::{sync::*, time::Duration};

use cdc::{recv_timeout, CdcObserver, FeatureGate, MemoryQuota, Task};
use collections::HashMap;
use concurrency_manager::ConcurrencyManager;
use engine_rocks::RocksEngine;
use grpcio::{
    ChannelBuilder, ClientDuplexReceiver, ClientDuplexSender, ClientUnaryReceiver, Environment,
};
use kvproto::{
    cdcpb::{create_change_data, ChangeDataClient, ChangeDataEvent, ChangeDataRequest},
    kvrpcpb::*,
    tikvpb::TikvClient,
};
use online_config::OnlineConfig;
use raftstore::coprocessor::CoprocessorHost;
use test_raftstore::*;
use tikv::{config::CdcConfig, server::DEFAULT_CLUSTER_ID};
use tikv_util::{
    config::ReadableDuration,
    worker::{LazyWorker, Runnable},
    HandyRwLock,
};
use txn_types::TimeStamp;
static INIT: Once = Once::new();

pub fn init() {
    INIT.call_once(test_util::setup_for_ci);
}

#[derive(Clone)]
pub struct ClientReceiver {
    receiver: Arc<Mutex<Option<ClientDuplexReceiver<ChangeDataEvent>>>>,
}

impl ClientReceiver {
    pub fn replace(
        &self,
        rx: Option<ClientDuplexReceiver<ChangeDataEvent>>,
    ) -> Option<ClientDuplexReceiver<ChangeDataEvent>> {
        std::mem::replace(&mut *self.receiver.lock().unwrap(), rx)
    }
}

#[allow(clippy::type_complexity)]
pub fn new_event_feed(
    client: &ChangeDataClient,
) -> (
    ClientDuplexSender<ChangeDataRequest>,
    ClientReceiver,
    Box<dyn Fn(bool) -> ChangeDataEvent + Send>,
) {
    let (req_tx, resp_rx) = client.event_feed().unwrap();
    let event_feed_wrap = Arc::new(Mutex::new(Some(resp_rx)));
    let event_feed_wrap_clone = event_feed_wrap.clone();

    let receive_event = move |keep_resolved_ts: bool| loop {
        let mut events;
        {
            let mut event_feed = event_feed_wrap_clone.lock().unwrap();
            events = event_feed.take();
        }
        let mut events_rx = if let Some(events_rx) = events.as_mut() {
            events_rx
        } else {
            return ChangeDataEvent::default();
        };
        let change_data =
            if let Some(event) = recv_timeout(&mut events_rx, Duration::from_secs(5)).unwrap() {
                event
            } else {
                return ChangeDataEvent::default();
            };
        {
            let mut event_feed = event_feed_wrap_clone.lock().unwrap();
            *event_feed = events;
        }
        let change_data_event = change_data.unwrap_or_default();
        if !keep_resolved_ts && change_data_event.has_resolved_ts() {
            continue;
        }
        tikv_util::info!("cdc receive event {:?}", change_data_event);
        break change_data_event;
    };
    (
        req_tx,
        ClientReceiver {
            receiver: event_feed_wrap,
        },
        Box::new(receive_event),
    )
}

pub struct TestSuiteBuilder {
    cluster: Option<Cluster<ServerCluster>>,
    memory_quota: Option<usize>,
}

impl TestSuiteBuilder {
    pub fn new() -> TestSuiteBuilder {
        TestSuiteBuilder {
            cluster: None,
            memory_quota: None,
        }
    }

    #[must_use]
    pub fn cluster(mut self, cluster: Cluster<ServerCluster>) -> TestSuiteBuilder {
        self.cluster = Some(cluster);
        self
    }

    #[must_use]
    pub fn memory_quota(mut self, memory_quota: usize) -> TestSuiteBuilder {
        self.memory_quota = Some(memory_quota);
        self
    }

    pub fn build(self) -> TestSuite {
        self.build_with_cluster_runner(|cluster| cluster.run())
    }

    pub fn build_with_cluster_runner<F>(self, mut runner: F) -> TestSuite
    where
        F: FnMut(&mut Cluster<ServerCluster>),
    {
        init();
        let memory_quota = self.memory_quota.unwrap_or(usize::MAX);
        let mut cluster = self.cluster.unwrap();
        let count = cluster.count;
        let pd_cli = cluster.pd_client.clone();
        let mut endpoints = HashMap::default();
        let mut cdc_obs = HashMap::default();
        let mut ts_trackers = HashMap::default();
        let mut concurrency_managers = HashMap::default();
        // Hack! node id are generated from 1..count+1.
        for id in 1..=count as u64 {
            // Create and run cdc endpoints.
            let worker = LazyWorker::new(format!("cdc-{}", id));
            let mut sim = cluster.sim.wl();

            // Register cdc service to gRPC server.
            let scheduler = worker.scheduler();
            sim.pending_services
                .entry(id)
                .or_default()
                .push(Box::new(move || {
                    create_change_data(cdc::Service::new(
                        scheduler.clone(),
                        MemoryQuota::new(memory_quota),
                    ))
                }));
            sim.txn_extra_schedulers.insert(
                id,
                Arc::new(cdc::CdcTxnExtraScheduler::new(worker.scheduler().clone())),
            );
            let scheduler = worker.scheduler();
            let cdc_ob = cdc::CdcObserver::new(scheduler.clone());
            let ts_tracker = cdc::CdcTsTracker::new(scheduler.clone());
            cdc_obs.insert(id, cdc_ob.clone());
            ts_trackers.insert(id, ts_tracker.clone());
            sim.coprocessor_hooks.entry(id).or_default().push(Box::new(
                move |host: &mut CoprocessorHost<RocksEngine>| {
                    cdc_ob.register_to(host);
                },
            ));

            endpoints.insert(id, worker);
        }

        runner(&mut cluster);
        for (id, worker) in &mut endpoints {
            let sim = cluster.sim.wl();
            let raft_router = sim.get_server_router(*id);
            let cdc_ob = cdc_obs.get(id).unwrap().clone();
            let ts_tracker = ts_trackers.get(id).unwrap().clone();
            let cm = sim.get_concurrency_manager(*id);
            let env = Arc::new(Environment::new(1));
            let cfg = CdcConfig::default();
            let mut cdc_endpoint = cdc::Endpoint::new(
                DEFAULT_CLUSTER_ID,
                &cfg,
                cluster.cfg.storage.api_version(),
                pd_cli.clone(),
                worker.scheduler(),
                raft_router,
                cluster.engines[id].kv.clone(),
                cdc_ob,
                ts_tracker,
                cluster.store_metas[id].clone(),
                cm.clone(),
                env,
                sim.security_mgr.clone(),
                MemoryQuota::new(usize::MAX),
            );
            let mut updated_cfg = cfg.clone();
            updated_cfg.min_ts_interval = ReadableDuration::millis(100);
            cdc_endpoint.run(Task::ChangeConfig(cfg.diff(&updated_cfg)));
            cdc_endpoint.set_max_scan_batch_size(2);
            concurrency_managers.insert(*id, cm);
            worker.start(cdc_endpoint);
        }

        TestSuite {
            cluster,
            endpoints,
            cdc_obs,
            concurrency_managers,
            env: Arc::new(Environment::new(1)),
            tikv_cli: HashMap::default(),
            cdc_cli: HashMap::default(),
        }
    }
}

pub struct TestSuite {
    pub cluster: Cluster<ServerCluster>,
    pub endpoints: HashMap<u64, LazyWorker<Task>>,
    pub cdc_obs: HashMap<u64, CdcObserver>,
    tikv_cli: HashMap<u64, TikvClient>,
    cdc_cli: HashMap<u64, ChangeDataClient>,
    concurrency_managers: HashMap<u64, ConcurrencyManager>,

    env: Arc<Environment>,
}

impl Default for TestSuiteBuilder {
    fn default() -> Self {
        Self::new()
    }
}

impl TestSuite {
    pub fn new(count: usize, api_version: ApiVersion) -> TestSuite {
        let mut cluster = new_server_cluster_with_api_ver(1, count, api_version);
        // Increase the Raft tick interval to make this test case running reliably.
        configure_for_lease_read(&mut cluster, Some(100), None);

        let builder = TestSuiteBuilder::new();
        builder.cluster(cluster).build()
    }

    pub fn stop(mut self) {
        for (_, worker) in self.endpoints.drain() {
            worker.stop_worker();
        }
        self.cluster.shutdown();
    }

    pub fn new_changedata_request(&mut self, region_id: u64) -> ChangeDataRequest {
        let mut req = ChangeDataRequest {
            region_id,
            ..Default::default()
        };
        req.set_region_epoch(self.get_context(region_id).take_region_epoch());
        // Enable batch resolved ts feature.
        req.mut_header()
            .set_ticdc_version(FeatureGate::batch_resolved_ts().to_string());
        req
    }

    pub fn must_kv_prewrite(
        &mut self,
        region_id: u64,
        muts: Vec<Mutation>,
        pk: Vec<u8>,
        ts: TimeStamp,
    ) {
        let mut prewrite_req = PrewriteRequest::default();
        prewrite_req.set_context(self.get_context(region_id));
        prewrite_req.set_mutations(muts.into_iter().collect());
        prewrite_req.primary_lock = pk;
        prewrite_req.start_version = ts.into_inner();
        prewrite_req.lock_ttl = prewrite_req.start_version + 1;
        let prewrite_resp = self
            .get_tikv_client(region_id)
            .kv_prewrite(&prewrite_req)
            .unwrap();
        assert!(
            !prewrite_resp.has_region_error(),
            "{:?}",
            prewrite_resp.get_region_error()
        );
        assert!(
            prewrite_resp.errors.is_empty(),
            "{:?}",
            prewrite_resp.get_errors()
        );
    }

<<<<<<< HEAD
    pub fn must_kv_raw_v2(&mut self, region_id: u64, key: Vec<u8>, value: Vec<u8>) {
        let mut rawkv_req = RawPutRequest::default();
        let mut context = self.get_context(region_id);
        context.set_api_version(ApiVersion::V2);
        rawkv_req.set_context(context);
=======
    pub fn must_kv_put(&mut self, region_id: u64, key: Vec<u8>, value: Vec<u8>) {
        let mut rawkv_req = RawPutRequest::default();
        rawkv_req.set_context(self.get_context(region_id));
>>>>>>> e16490d7
        rawkv_req.set_key(key);
        rawkv_req.set_value(value);
        rawkv_req.set_ttl(u64::MAX);

        let rawkv_resp = self.get_tikv_client(region_id).raw_put(&rawkv_req).unwrap();
        assert!(
            !rawkv_resp.has_region_error(),
            "{:?}",
            rawkv_resp.get_region_error()
        );
        assert!(rawkv_resp.error.is_empty(), "{:?}", rawkv_resp.get_error());
    }

    pub fn must_kv_commit(
        &mut self,
        region_id: u64,
        keys: Vec<Vec<u8>>,
        start_ts: TimeStamp,
        commit_ts: TimeStamp,
    ) {
        let mut commit_req = CommitRequest::default();
        commit_req.set_context(self.get_context(region_id));
        commit_req.start_version = start_ts.into_inner();
        commit_req.set_keys(keys.into_iter().collect());
        commit_req.commit_version = commit_ts.into_inner();
        let commit_resp = self
            .get_tikv_client(region_id)
            .kv_commit(&commit_req)
            .unwrap();
        assert!(
            !commit_resp.has_region_error(),
            "{:?}",
            commit_resp.get_region_error()
        );
        assert!(!commit_resp.has_error(), "{:?}", commit_resp.get_error());
    }

    pub fn must_kv_rollback(&mut self, region_id: u64, keys: Vec<Vec<u8>>, start_ts: TimeStamp) {
        let mut rollback_req = BatchRollbackRequest::default();
        rollback_req.set_context(self.get_context(region_id));
        rollback_req.start_version = start_ts.into_inner();
        rollback_req.set_keys(keys.into_iter().collect());
        let rollback_resp = self
            .get_tikv_client(region_id)
            .kv_batch_rollback(&rollback_req)
            .unwrap();
        assert!(
            !rollback_resp.has_region_error(),
            "{:?}",
            rollback_resp.get_region_error()
        );
        assert!(
            !rollback_resp.has_error(),
            "{:?}",
            rollback_resp.get_error()
        );
    }

    pub fn must_check_txn_status(
        &mut self,
        region_id: u64,
        primary_key: Vec<u8>,
        lock_ts: TimeStamp,
        caller_start_ts: TimeStamp,
        current_ts: TimeStamp,
        rollback_if_not_exist: bool,
    ) -> Action {
        let mut req = CheckTxnStatusRequest::default();
        req.set_context(self.get_context(region_id));
        req.set_primary_key(primary_key);
        req.set_lock_ts(lock_ts.into_inner());
        req.set_caller_start_ts(caller_start_ts.into_inner());
        req.set_current_ts(current_ts.into_inner());
        req.set_rollback_if_not_exist(rollback_if_not_exist);
        let resp = self
            .get_tikv_client(region_id)
            .kv_check_txn_status(&req)
            .unwrap();
        assert!(!resp.has_region_error(), "{:?}", resp.get_region_error());
        assert!(!resp.has_error(), "{:?}", resp.get_error());
        resp.get_action()
    }

    pub fn must_acquire_pessimistic_lock(
        &mut self,
        region_id: u64,
        muts: Vec<Mutation>,
        pk: Vec<u8>,
        start_ts: TimeStamp,
        for_update_ts: TimeStamp,
    ) {
        let mut lock_req = PessimisticLockRequest::default();
        lock_req.set_context(self.get_context(region_id));
        lock_req.set_mutations(muts.into_iter().collect());
        lock_req.start_version = start_ts.into_inner();
        lock_req.for_update_ts = for_update_ts.into_inner();
        lock_req.primary_lock = pk;
        let lock_resp = self
            .get_tikv_client(region_id)
            .kv_pessimistic_lock(&lock_req)
            .unwrap();
        assert!(
            !lock_resp.has_region_error(),
            "{:?}",
            lock_resp.get_region_error()
        );
        assert!(
            lock_resp.get_errors().is_empty(),
            "{:?}",
            lock_resp.get_errors()
        );
    }

    pub fn must_kv_pessimistic_prewrite(
        &mut self,
        region_id: u64,
        muts: Vec<Mutation>,
        pk: Vec<u8>,
        ts: TimeStamp,
        for_update_ts: TimeStamp,
    ) {
        let mut prewrite_req = PrewriteRequest::default();
        prewrite_req.set_context(self.get_context(region_id));
        prewrite_req.set_mutations(muts.into_iter().collect());
        prewrite_req.primary_lock = pk;
        prewrite_req.start_version = ts.into_inner();
        prewrite_req.lock_ttl = prewrite_req.start_version + 1;
        prewrite_req.for_update_ts = for_update_ts.into_inner();
        prewrite_req.mut_is_pessimistic_lock().push(true);
        let prewrite_resp = self
            .get_tikv_client(region_id)
            .kv_prewrite(&prewrite_req)
            .unwrap();
        assert!(
            !prewrite_resp.has_region_error(),
            "{:?}",
            prewrite_resp.get_region_error()
        );
        assert!(
            prewrite_resp.errors.is_empty(),
            "{:?}",
            prewrite_resp.get_errors()
        );
    }

    pub fn async_kv_commit(
        &mut self,
        region_id: u64,
        keys: Vec<Vec<u8>>,
        start_ts: TimeStamp,
        commit_ts: TimeStamp,
    ) -> ClientUnaryReceiver<CommitResponse> {
        let mut commit_req = CommitRequest::default();
        commit_req.set_context(self.get_context(region_id));
        commit_req.start_version = start_ts.into_inner();
        commit_req.set_keys(keys.into_iter().collect());
        commit_req.commit_version = commit_ts.into_inner();
        self.get_tikv_client(region_id)
            .kv_commit_async(&commit_req)
            .unwrap()
    }

    pub fn get_context(&mut self, region_id: u64) -> Context {
        let epoch = self.cluster.get_region_epoch(region_id);
        let leader = self.cluster.leader_of_region(region_id).unwrap();
        let api_version = self.cluster.cfg.storage.api_version();
        let mut context = Context::default();
        context.set_region_id(region_id);
        context.set_peer(leader);
        context.set_region_epoch(epoch);
        context.set_api_version(api_version);
        context
    }

    pub fn get_tikv_client(&mut self, region_id: u64) -> &TikvClient {
        let leader = self.cluster.leader_of_region(region_id).unwrap();
        let store_id = leader.get_store_id();
        let addr = self.cluster.sim.rl().get_addr(store_id);
        let env = self.env.clone();
        self.tikv_cli
            .entry(leader.get_store_id())
            .or_insert_with(|| {
                let channel = ChannelBuilder::new(env).connect(&addr);
                TikvClient::new(channel)
            })
    }

    pub fn get_region_cdc_client(&mut self, region_id: u64) -> &ChangeDataClient {
        let leader = self.cluster.leader_of_region(region_id).unwrap();
        let store_id = leader.get_store_id();
        let addr = self.cluster.sim.rl().get_addr(store_id);
        let env = self.env.clone();
        self.cdc_cli.entry(store_id).or_insert_with(|| {
            let channel = ChannelBuilder::new(env)
                .max_receive_message_len(i32::MAX)
                .connect(&addr);
            ChangeDataClient::new(channel)
        })
    }

    pub fn get_store_cdc_client(&mut self, store_id: u64) -> &ChangeDataClient {
        let addr = self.cluster.sim.rl().get_addr(store_id);
        let env = self.env.clone();
        self.cdc_cli.entry(store_id).or_insert_with(|| {
            let channel = ChannelBuilder::new(env).connect(&addr);
            ChangeDataClient::new(channel)
        })
    }

    pub fn get_txn_concurrency_manager(&self, store_id: u64) -> Option<ConcurrencyManager> {
        self.concurrency_managers.get(&store_id).cloned()
    }

    pub fn set_tso(&self, ts: impl Into<TimeStamp>) {
        self.cluster.pd_client.set_tso(ts.into());
    }
}<|MERGE_RESOLUTION|>--- conflicted
+++ resolved
@@ -290,17 +290,9 @@
         );
     }
 
-<<<<<<< HEAD
-    pub fn must_kv_raw_v2(&mut self, region_id: u64, key: Vec<u8>, value: Vec<u8>) {
-        let mut rawkv_req = RawPutRequest::default();
-        let mut context = self.get_context(region_id);
-        context.set_api_version(ApiVersion::V2);
-        rawkv_req.set_context(context);
-=======
     pub fn must_kv_put(&mut self, region_id: u64, key: Vec<u8>, value: Vec<u8>) {
         let mut rawkv_req = RawPutRequest::default();
         rawkv_req.set_context(self.get_context(region_id));
->>>>>>> e16490d7
         rawkv_req.set_key(key);
         rawkv_req.set_value(value);
         rawkv_req.set_ttl(u64::MAX);
