--- conflicted
+++ resolved
@@ -972,56 +972,6 @@
 }
 
 #[test]
-<<<<<<< HEAD
-fn test_region_created_replicate() {
-    let cluster = new_server_cluster(0, 2);
-    cluster.pd_client.disable_default_operator();
-    let mut suite = TestSuite::with_cluster(2, cluster);
-
-    let region = suite.cluster.get_region(&[]);
-    suite
-        .cluster
-        .must_transfer_leader(region.id, new_peer(2, 2));
-    suite
-        .cluster
-        .pd_client
-        .must_remove_peer(region.id, new_peer(1, 1));
-
-    let recv_filter = Box::new(
-        RegionPacketFilter::new(region.get_id(), 1)
-            .direction(Direction::Recv)
-            .msg_type(MessageType::MsgAppend),
-    );
-    suite.cluster.sim.wl().add_recv_filter(1, recv_filter);
-    suite
-        .cluster
-        .pd_client
-        .must_add_peer(region.id, new_peer(1, 1));
-    let region = suite.cluster.get_region(&[]);
-    let req = suite.new_changedata_request(region.id);
-    let (mut req_tx, event_feed_wrap, receive_event) =
-        new_event_feed(suite.get_region_cdc_client(region.id));
-    block_on(req_tx.send((req.clone(), WriteFlags::default()))).unwrap();
-    sleep_ms(1000);
-    suite.cluster.sim.wl().clear_recv_filters(1);
-
-    let mut counter = 0;
-    let mut previous_ts = 0;
-    loop {
-        let event = receive_event(true);
-        if let Some(resolved_ts) = event.resolved_ts.as_ref() {
-            assert!(resolved_ts.ts >= previous_ts);
-            assert!(resolved_ts.regions == vec![region.id]);
-            previous_ts = resolved_ts.ts;
-            counter += 1;
-        }
-        if counter > 5 {
-            break;
-        }
-    }
-    event_feed_wrap.replace(None);
-    suite.stop()
-=======
 fn test_cdc_1pc() {
     let mut suite = TestSuite::new(1);
 
@@ -1162,5 +1112,55 @@
     }
 
     suite.stop();
->>>>>>> 3b2c5337
+}
+
+#[test]
+fn test_region_created_replicate() {
+    let cluster = new_server_cluster(0, 2);
+    cluster.pd_client.disable_default_operator();
+    let mut suite = TestSuite::with_cluster(2, cluster);
+
+    let region = suite.cluster.get_region(&[]);
+    suite
+        .cluster
+        .must_transfer_leader(region.id, new_peer(2, 2));
+    suite
+        .cluster
+        .pd_client
+        .must_remove_peer(region.id, new_peer(1, 1));
+
+    let recv_filter = Box::new(
+        RegionPacketFilter::new(region.get_id(), 1)
+            .direction(Direction::Recv)
+            .msg_type(MessageType::MsgAppend),
+    );
+    suite.cluster.sim.wl().add_recv_filter(1, recv_filter);
+    suite
+        .cluster
+        .pd_client
+        .must_add_peer(region.id, new_peer(1, 1));
+    let region = suite.cluster.get_region(&[]);
+    let req = suite.new_changedata_request(region.id);
+    let (mut req_tx, event_feed_wrap, receive_event) =
+        new_event_feed(suite.get_region_cdc_client(region.id));
+    block_on(req_tx.send((req, WriteFlags::default()))).unwrap();
+    sleep_ms(1000);
+    suite.cluster.sim.wl().clear_recv_filters(1);
+
+    let mut counter = 0;
+    let mut previous_ts = 0;
+    loop {
+        let event = receive_event(true);
+        if let Some(resolved_ts) = event.resolved_ts.as_ref() {
+            assert!(resolved_ts.ts >= previous_ts);
+            assert!(resolved_ts.regions == vec![region.id]);
+            previous_ts = resolved_ts.ts;
+            counter += 1;
+        }
+        if counter > 5 {
+            break;
+        }
+    }
+    event_feed_wrap.replace(None);
+    suite.stop();
 }