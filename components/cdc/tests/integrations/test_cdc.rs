// Copyright 2019 TiKV Project Authors. Licensed under Apache-2.0.

use std::sync::*;
use std::time::Duration;

use cdc::{metrics::CDC_RESOLVED_TS_ADVANCE_METHOD, Task, Validate};
use concurrency_manager::ConcurrencyManager;
use futures::executor::block_on;
use futures::SinkExt;
use grpcio::WriteFlags;
use kvproto::cdcpb::*;
use kvproto::kvrpcpb::*;
use pd_client::PdClient;
use raft::eraftpb::MessageType;
use test_raftstore::*;
use tikv::server::DEFAULT_CLUSTER_ID;
use tikv_util::HandyRwLock;
use txn_types::{Key, Lock, LockType};

use crate::{new_event_feed, TestSuite, TestSuiteBuilder};

#[test]
fn test_cdc_basic() {
    let mut suite = TestSuite::new(1, ApiVersion::V1);

    let req = suite.new_changedata_request(1);
    let (mut req_tx, event_feed_wrap, receive_event) =
        new_event_feed(suite.get_region_cdc_client(1));
    block_on(req_tx.send((req, WriteFlags::default()))).unwrap();
    let event = receive_event(false);
    event.events.into_iter().for_each(|e| {
        match e.event.unwrap() {
            // Even if there is no write,
            // it should always outputs an Initialized event.
            Event_oneof_event::Entries(es) => {
                assert!(es.entries.len() == 1, "{:?}", es);
                let e = &es.entries[0];
                assert_eq!(e.get_type(), EventLogType::Initialized, "{:?}", es);
            }
            other => panic!("unknown event {:?}", other),
        }
    });

    // Sleep a while to make sure the stream is registered.
    sleep_ms(1000);
    // There must be a delegate.
    let scheduler = suite.endpoints.values().next().unwrap().scheduler();
    scheduler
        .schedule(Task::Validate(Validate::Region(
            1,
            Box::new(|delegate| {
                let d = delegate.unwrap();
                assert_eq!(d.txnkv_downstreams().len(), 1);
            }),
        )))
        .unwrap();

    let (k, v) = ("key1".to_owned(), "value".to_owned());
    // Prewrite
    let start_ts = block_on(suite.cluster.pd_client.get_tso()).unwrap();
    let mut mutation = Mutation::default();
    mutation.set_op(Op::Put);
    mutation.key = k.clone().into_bytes();
    mutation.value = v.into_bytes();
    suite.must_kv_prewrite(1, vec![mutation], k.clone().into_bytes(), start_ts);
    let mut events = receive_event(false).events.to_vec();
    assert_eq!(events.len(), 1, "{:?}", events);
    match events.pop().unwrap().event.unwrap() {
        Event_oneof_event::Entries(entries) => {
            assert_eq!(entries.entries.len(), 1);
            assert_eq!(entries.entries[0].get_type(), EventLogType::Prewrite);
        }
        other => panic!("unknown event {:?}", other),
    }

    let mut counter = 0;
    loop {
        // Even if there is no write,
        // resolved ts should be advanced regularly.
        let event = receive_event(true);
        if let Some(resolved_ts) = event.resolved_ts.as_ref() {
            assert_ne!(0, resolved_ts.ts);
            counter += 1;
        }
        if counter > 5 {
            break;
        }
    }
    // Commit
    let commit_ts = block_on(suite.cluster.pd_client.get_tso()).unwrap();
    suite.must_kv_commit(1, vec![k.into_bytes()], start_ts, commit_ts);
    let mut event = receive_event(false);
    let mut events = event.take_events();
    assert_eq!(events.len(), 1, "{:?}", event);
    match events.pop().unwrap().event.unwrap() {
        Event_oneof_event::Entries(entries) => {
            assert_eq!(entries.entries.len(), 1);
            assert_eq!(entries.entries[0].get_type(), EventLogType::Commit);
        }
        other => panic!("unknown event {:?}", other),
    }

    // Split region 1
    let region1 = suite.cluster.get_region(&[]);
    suite.cluster.must_split(&region1, b"key2");
    let mut events = receive_event(false).events.to_vec();
    assert_eq!(events.len(), 1);
    match events.pop().unwrap().event.unwrap() {
        Event_oneof_event::Error(err) => {
            assert!(err.has_epoch_not_match(), "{:?}", err);
        }
        other => panic!("unknown event {:?}", other),
    }
    // The delegate must be removed.
    scheduler
        .schedule(Task::Validate(Validate::Region(
            1,
            Box::new(|delegate| {
                assert!(delegate.is_none());
            }),
        )))
        .unwrap();

    // request again.
    let req = suite.new_changedata_request(1);
    let (mut req_tx, resp_rx) = suite.get_region_cdc_client(1).event_feed().unwrap();
    event_feed_wrap.replace(Some(resp_rx));
    block_on(req_tx.send((req, WriteFlags::default()))).unwrap();
    let mut events = receive_event(false).events.to_vec();
    assert_eq!(events.len(), 1);
    match events.pop().unwrap().event.unwrap() {
        Event_oneof_event::Entries(es) => {
            assert!(es.entries.len() == 1, "{:?}", es);
            let e = &es.entries[0];
            assert_eq!(e.get_type(), EventLogType::Initialized, "{:?}", es);
        }
        other => panic!("unknown event {:?}", other),
    }
    // Sleep a while to make sure the stream is registered.
    sleep_ms(200);
    scheduler
        .schedule(Task::Validate(Validate::Region(
            1,
            Box::new(|delegate| {
                let d = delegate.unwrap();
                assert_eq!(d.txnkv_downstreams().len(), 1);
            }),
        )))
        .unwrap();

    // Drop stream and cancel its server streaming.
    event_feed_wrap.replace(None);
    // Sleep a while to make sure the stream is deregistered.
    sleep_ms(200);
    scheduler
        .schedule(Task::Validate(Validate::Region(
            1,
            Box::new(|delegate| {
                assert!(delegate.is_none());
            }),
        )))
        .unwrap();

    // Stale region epoch.
    let mut req = suite.new_changedata_request(1);
    req.set_region_epoch(Default::default()); // Zero region epoch.
    let (mut req_tx, resp_rx) = suite.get_region_cdc_client(1).event_feed().unwrap();
    block_on(req_tx.send((req, WriteFlags::default()))).unwrap();
    event_feed_wrap.replace(Some(resp_rx));
    let mut events = receive_event(false).events.to_vec();
    assert_eq!(events.len(), 1);
    match events.pop().unwrap().event.unwrap() {
        Event_oneof_event::Error(err) => {
            assert!(err.has_epoch_not_match(), "{:?}", err);
        }
        other => panic!("unknown event {:?}", other),
    }

    suite.stop();
}

#[test]
fn test_cdc_rawkv_basic() {
    let mut suite = TestSuite::new(1, ApiVersion::V2);

    // rawkv
    let mut req = suite.new_changedata_request(1);
    req.set_kv_api(ChangeDataRequestKvApi::RawKv);
    let (mut req_tx, _event_feed_wrap, receive_event) =
        new_event_feed(suite.get_region_cdc_client(1));
    block_on(req_tx.send((req, WriteFlags::default()))).unwrap();

    let event = receive_event(false);
    event.events.into_iter().for_each(|e| {
        match e.event.unwrap() {
            // Even if there is no write,
            // it should always outputs an Initialized event.
            Event_oneof_event::Entries(es) => {
                assert!(es.entries.len() == 1, "{:?}", es);
                let e = &es.entries[0];
                assert_eq!(e.get_type(), EventLogType::Initialized, "{:?}", es);
            }
            other => panic!("unknown event {:?}", other),
        }
    });
    // Sleep a while to make sure the stream is registered.
    sleep_ms(1000);
    // There must be a delegate.
    let scheduler = suite.endpoints.values().next().unwrap().scheduler();
    scheduler
        .schedule(Task::Validate(Validate::Region(
            1,
            Box::new(|delegate| {
                let d = delegate.unwrap();
<<<<<<< HEAD
                assert_eq!(d.rawkv_downstreams().len(), 1);
=======
                assert_eq!(d.downstreams().len(), 1);
>>>>>>> d75b05ce
            }),
        )))
        .unwrap();

    let (k, v) = (b"rkey1".to_vec(), b"value".to_vec());
    suite.must_kv_raw_v2(1, k, v);
    let mut events = receive_event(false).events.to_vec();
    assert_eq!(events.len(), 1, "{:?}", events);
<<<<<<< HEAD
=======

>>>>>>> d75b05ce
    match events.pop().unwrap().event.unwrap() {
        Event_oneof_event::Entries(entries) => {
            assert_eq!(entries.entries.len(), 1);
            assert_eq!(entries.entries[0].get_type(), EventLogType::Committed);
        }
        other => panic!("unknown event {:?}", other),
    }
<<<<<<< HEAD

    suite.stop();
=======
>>>>>>> d75b05ce
}

#[test]
fn test_cdc_not_leader() {
    let mut suite = TestSuite::new(3, ApiVersion::V1);

    let leader = suite.cluster.leader_of_region(1).unwrap();
    let req = suite.new_changedata_request(1);
    let (mut req_tx, event_feed_wrap, receive_event) =
        new_event_feed(suite.get_region_cdc_client(1));
    block_on(req_tx.send((req.clone(), WriteFlags::default()))).unwrap();
    // Make sure region 1 is registered.
    let mut events = receive_event(false).events.to_vec();
    assert_eq!(events.len(), 1);
    match events.pop().unwrap().event.unwrap() {
        // Even if there is no write,
        // it should always outputs an Initialized event.
        Event_oneof_event::Entries(es) => {
            assert!(es.entries.len() == 1, "{:?}", es);
            let e = &es.entries[0];
            assert_eq!(e.get_type(), EventLogType::Initialized, "{:?}", es);
        }
        other => panic!("unknown event {:?}", other),
    }
    // Sleep a while to make sure the stream is registered.
    sleep_ms(1000);
    // There must be a delegate.
    let scheduler = suite
        .endpoints
        .get(&leader.get_store_id())
        .unwrap()
        .scheduler();
    let (tx, rx) = mpsc::channel();
    let tx_ = tx.clone();
    scheduler
        .schedule(Task::Validate(Validate::Region(
            1,
            Box::new(move |delegate| {
                let d = delegate.unwrap();
                assert_eq!(d.txnkv_downstreams().len(), 1);
                tx_.send(()).unwrap();
            }),
        )))
        .unwrap();
    rx.recv_timeout(Duration::from_secs(1)).unwrap();
    assert!(
        suite
            .cdc_obs
            .get(&leader.get_store_id())
            .unwrap()
            .is_subscribed(1)
            .is_some()
    );

    // Transfer leader.
    let peer = suite
        .cluster
        .get_region(&[])
        .take_peers()
        .into_iter()
        .find(|p| *p != leader)
        .unwrap();
    suite.cluster.must_transfer_leader(1, peer.clone());
    let mut events = receive_event(false).events.to_vec();
    assert_eq!(events.len(), 1);
    match events.pop().unwrap().event.unwrap() {
        Event_oneof_event::Error(err) => {
            assert!(err.has_not_leader(), "{:?}", err);
            assert_eq!(*err.get_not_leader().get_leader(), peer, "{:?}", err);
        }
        other => panic!("unknown event {:?}", other),
    }
    assert!(
        suite
            .cdc_obs
            .get(&leader.get_store_id())
            .unwrap()
            .is_subscribed(1)
            .is_none()
    );

    // Sleep a while to make sure the stream is deregistered.
    sleep_ms(200);
    scheduler
        .schedule(Task::Validate(Validate::Region(
            1,
            Box::new(move |delegate| {
                assert!(delegate.is_none());
                tx.send(()).unwrap();
            }),
        )))
        .unwrap();
    rx.recv_timeout(Duration::from_millis(200)).unwrap();

    // Try to subscribe again.
    block_on(req_tx.send((req, WriteFlags::default()))).unwrap();
    let mut events = receive_event(false).events.to_vec();
    assert_eq!(events.len(), 1);
    // Should failed with not leader error.
    match events.pop().unwrap().event.unwrap() {
        Event_oneof_event::Error(err) => {
            assert!(err.has_not_leader(), "{:?}", err);
            assert_eq!(*err.get_not_leader().get_leader(), peer, "{:?}", err);
        }
        other => panic!("unknown event {:?}", other),
    }
    assert!(
        suite
            .cdc_obs
            .get(&leader.get_store_id())
            .unwrap()
            .is_subscribed(1)
            .is_none()
    );

    event_feed_wrap.replace(None);
    suite.stop();
}

#[test]
fn test_cdc_cluster_id_mismatch() {
    let mut suite = TestSuite::new(3, ApiVersion::V1);

    // Send request with mismatched cluster id.
    let mut req = suite.new_changedata_request(1);
    req.mut_header().set_ticdc_version("5.3.0".into());
    req.mut_header().set_cluster_id(DEFAULT_CLUSTER_ID + 1);
    let (mut req_tx, event_feed_wrap, receive_event) =
        new_event_feed(suite.get_region_cdc_client(1));
    block_on(req_tx.send((req.clone(), WriteFlags::default()))).unwrap();

    // Assert mismatch.
    let mut events = receive_event(false).events.to_vec();
    assert_eq!(events.len(), 1);
    match events.pop().unwrap().event.unwrap() {
        Event_oneof_event::Error(err) => {
            assert!(err.has_cluster_id_mismatch(), "{:?}", err);
        }
        other => panic!("unknown event {:?}", other),
    }

    // Low version request.
    req.mut_header().set_ticdc_version("4.0.8".into());
    req.mut_header().set_cluster_id(DEFAULT_CLUSTER_ID + 1);
    block_on(req_tx.send((req, WriteFlags::default()))).unwrap();
    let mut events = receive_event(false).events.to_vec();
    assert_eq!(events.len(), 1);

    // Should without error.
    match events.pop().unwrap().event.unwrap() {
        // Even if there is no write,
        // it should always outputs an Initialized event.
        Event_oneof_event::Entries(es) => {
            assert!(es.entries.len() == 1, "{:?}", es);
            let e = &es.entries[0];
            assert_eq!(e.get_type(), EventLogType::Initialized, "{:?}", es);
        }
        other => panic!("unknown event {:?}", other),
    }

    event_feed_wrap.replace(None);
    suite.stop();
}

#[test]
fn test_cdc_stale_epoch_after_region_ready() {
    let mut suite = TestSuite::new(3, ApiVersion::V1);

    let req = suite.new_changedata_request(1);
    let (mut req_tx, event_feed_wrap, receive_event) =
        new_event_feed(suite.get_region_cdc_client(1));
    block_on(req_tx.send((req, WriteFlags::default()))).unwrap();
    // Make sure region 1 is registered.
    let mut events = receive_event(false).events.to_vec();
    assert_eq!(events.len(), 1);
    match events.pop().unwrap().event.unwrap() {
        // Even if there is no write,
        // it should always outputs an Initialized event.
        Event_oneof_event::Entries(es) => {
            assert!(es.entries.len() == 1, "{:?}", es);
            let e = &es.entries[0];
            assert_eq!(e.get_type(), EventLogType::Initialized, "{:?}", es);
        }
        other => panic!("unknown event {:?}", other),
    }

    let mut req = suite.new_changedata_request(1);
    req.set_region_epoch(Default::default()); // zero epoch is always stale.
    let (mut req_tx, resp_rx) = suite.get_region_cdc_client(1).event_feed().unwrap();
    let _resp_rx = event_feed_wrap.replace(Some(resp_rx));
    block_on(req_tx.send((req.clone(), WriteFlags::default()))).unwrap();
    // Must receive epoch not match error.
    let mut events = receive_event(false).events.to_vec();
    assert_eq!(events.len(), 1);
    match events.pop().unwrap().event.unwrap() {
        Event_oneof_event::Error(err) => {
            assert!(err.has_epoch_not_match(), "{:?}", err);
        }
        other => panic!("unknown event {:?}", other),
    }

    req.set_region_epoch(suite.get_context(1).take_region_epoch());
    block_on(req_tx.send((req, WriteFlags::default()))).unwrap();
    // Must receive epoch not match error.
    let mut events = receive_event(false).events.to_vec();
    assert_eq!(events.len(), 1);
    match events.pop().unwrap().event.unwrap() {
        // Even if there is no write,
        // it should always outputs an Initialized event.
        Event_oneof_event::Entries(es) => {
            assert!(es.entries.len() == 1, "{:?}", es);
            let e = &es.entries[0];
            assert_eq!(e.get_type(), EventLogType::Initialized, "{:?}", es);
        }
        Event_oneof_event::Error(err) => {
            assert!(err.has_epoch_not_match(), "{:?}", err);
        }
        other => panic!("unknown event {:?}", other),
    }

    // Cancel event feed before finishing test.
    event_feed_wrap.replace(None);
    suite.stop();
}

#[test]
fn test_cdc_scan() {
    let mut suite = TestSuite::new(3, ApiVersion::V1);

    let (k, v) = (b"key1".to_vec(), b"value".to_vec());
    // Prewrite
    let start_ts1 = block_on(suite.cluster.pd_client.get_tso()).unwrap();
    let mut mutation = Mutation::default();
    mutation.set_op(Op::Put);
    mutation.key = k.clone();
    mutation.value = v.clone();
    suite.must_kv_prewrite(1, vec![mutation], k.clone(), start_ts1);
    // Commit
    let commit_ts1 = block_on(suite.cluster.pd_client.get_tso()).unwrap();
    suite.must_kv_commit(1, vec![k.clone()], start_ts1, commit_ts1);

    // Prewrite again
    let start_ts2 = block_on(suite.cluster.pd_client.get_tso()).unwrap();
    let mut mutation = Mutation::default();
    mutation.set_op(Op::Put);
    mutation.key = k.clone();
    mutation.value = v.clone();
    suite.must_kv_prewrite(1, vec![mutation], k.clone(), start_ts2);

    let req = suite.new_changedata_request(1);
    let (mut req_tx, event_feed_wrap, receive_event) =
        new_event_feed(suite.get_region_cdc_client(1));
    block_on(req_tx.send((req, WriteFlags::default()))).unwrap();
    let mut events = receive_event(false).events.to_vec();
    if events.len() == 1 {
        events.extend(receive_event(false).events.into_iter());
    }
    assert_eq!(events.len(), 2, "{:?}", events);
    match events.remove(0).event.unwrap() {
        // Batch size is set to 2.
        Event_oneof_event::Entries(es) => {
            assert!(es.entries.len() == 2, "{:?}", es);
            let e = &es.entries[0];
            assert_eq!(e.get_type(), EventLogType::Prewrite, "{:?}", es);
            assert_eq!(e.start_ts, start_ts2.into_inner(), "{:?}", es);
            assert_eq!(e.commit_ts, 0, "{:?}", es);
            assert_eq!(e.key, k, "{:?}", es);
            assert_eq!(e.value, v, "{:?}", es);
            let e = &es.entries[1];
            assert_eq!(e.get_type(), EventLogType::Committed, "{:?}", es);
            assert_eq!(e.start_ts, start_ts1.into_inner(), "{:?}", es);
            assert_eq!(e.commit_ts, commit_ts1.into_inner(), "{:?}", es);
            assert_eq!(e.key, k, "{:?}", es);
            assert_eq!(e.value, v, "{:?}", es);
        }
        other => panic!("unknown event {:?}", other),
    }
    match events.pop().unwrap().event.unwrap() {
        // Then it outputs Initialized event.
        Event_oneof_event::Entries(es) => {
            assert!(es.entries.len() == 1, "{:?}", es);
            let e = &es.entries[0];
            assert_eq!(e.get_type(), EventLogType::Initialized, "{:?}", es);
        }
        other => panic!("unknown event {:?}", other),
    }

    // checkpoint_ts = 6;
    let checkpoint_ts = block_on(suite.cluster.pd_client.get_tso()).unwrap();
    // Commit = 7;
    let commit_ts2 = block_on(suite.cluster.pd_client.get_tso()).unwrap();
    suite.must_kv_commit(1, vec![k.clone()], start_ts2, commit_ts2);
    // Prewrite delete
    // Start = 8;
    let start_ts3 = block_on(suite.cluster.pd_client.get_tso()).unwrap();
    let mut mutation = Mutation::default();
    mutation.set_op(Op::Del);
    mutation.key = k.clone();
    suite.must_kv_prewrite(1, vec![mutation], k.clone(), start_ts3);

    let mut req = suite.new_changedata_request(1);
    req.checkpoint_ts = checkpoint_ts.into_inner();
    let (mut req_tx, resp_rx) = suite.get_region_cdc_client(1).event_feed().unwrap();
    event_feed_wrap.replace(Some(resp_rx));
    block_on(req_tx.send((req, WriteFlags::default()))).unwrap();
    let mut events = receive_event(false).events.to_vec();
    if events.len() == 1 {
        events.extend(receive_event(false).events.to_vec());
    }
    assert_eq!(events.len(), 2, "{:?}", events);
    match events.remove(0).event.unwrap() {
        // Batch size is set to 2.
        Event_oneof_event::Entries(es) => {
            assert!(es.entries.len() == 2, "{:?}", es);
            let e = &es.entries[0];
            assert_eq!(e.get_type(), EventLogType::Prewrite, "{:?}", es);
            assert_eq!(e.get_op_type(), EventRowOpType::Delete, "{:?}", es);
            assert_eq!(e.start_ts, start_ts3.into_inner(), "{:?}", es);
            assert_eq!(e.commit_ts, 0, "{:?}", es);
            assert_eq!(e.key, k, "{:?}", es);
            assert!(e.value.is_empty(), "{:?}", es);
            let e = &es.entries[1];
            assert_eq!(e.get_type(), EventLogType::Committed, "{:?}", es);
            assert_eq!(e.get_op_type(), EventRowOpType::Put, "{:?}", es);
            assert_eq!(e.start_ts, start_ts2.into_inner(), "{:?}", es);
            assert_eq!(e.commit_ts, commit_ts2.into_inner(), "{:?}", es);
            assert_eq!(e.key, k, "{:?}", es);
            assert_eq!(e.value, v, "{:?}", es);
        }
        other => panic!("unknown event {:?}", other),
    }
    assert_eq!(events.len(), 1, "{:?}", events);
    match events.pop().unwrap().event.unwrap() {
        // Then it outputs Initialized event.
        Event_oneof_event::Entries(es) => {
            assert!(es.entries.len() == 1, "{:?}", es);
            let e = &es.entries[0];
            assert_eq!(e.get_type(), EventLogType::Initialized, "{:?}", es);
        }
        other => panic!("unknown event {:?}", other),
    }

    event_feed_wrap.replace(None);
    suite.stop();
}

#[test]
fn test_cdc_rawkv_scan() {
    let mut suite = TestSuite::new(3, ApiVersion::V2);

<<<<<<< HEAD
    let (k1, v1) = (b"rkey1".to_vec(), b"value".to_vec());
    suite.must_kv_raw_v2(1, k1.clone(), v1.clone());

    let (k2, v2) = (b"rkey2".to_vec(), b"value".to_vec());
=======
    let (k1, v1) = (b"rkey1".to_vec(), b"value1".to_vec());
    suite.must_kv_raw_v2(1, k1, v1);

    let (k2, v2) = (b"rkey2".to_vec(), b"value2".to_vec());
>>>>>>> d75b05ce
    suite.must_kv_raw_v2(1, k2.clone(), v2.clone());

    let mut req = suite.new_changedata_request(1);
    req.set_kv_api(ChangeDataRequestKvApi::RawKv);
<<<<<<< HEAD
=======
    req.set_checkpoint_ts(101);
>>>>>>> d75b05ce
    let (mut req_tx, event_feed_wrap, receive_event) =
        new_event_feed(suite.get_region_cdc_client(1));
    block_on(req_tx.send((req, WriteFlags::default()))).unwrap();
    let mut events = receive_event(false).events.to_vec();
    if events.len() == 1 {
        events.extend(receive_event(false).events.into_iter());
    }
    assert_eq!(events.len(), 2, "{:?}", events);

    match events.remove(0).event.unwrap() {
        // Batch size is set to 3.
        Event_oneof_event::Entries(es) => {
<<<<<<< HEAD
            assert!(es.entries.len() == 2, "{:?}", es);
            let e = &es.entries[0];
            assert_eq!(e.get_type(), EventLogType::Committed, "{:?}", es);
            assert_eq!(e.key, k1, "{:?}", es);
            assert_eq!(e.value, v1, "{:?}", es);
            let e = &es.entries[1];
            assert_eq!(e.get_type(), EventLogType::Committed, "{:?}", es);
=======
            assert!(es.entries.len() == 1, "{:?}", es);
            let e = &es.entries[0];
            assert_eq!(e.get_type(), EventLogType::Committed, "{:?}", es);
>>>>>>> d75b05ce
            assert_eq!(e.key, k2, "{:?}", es);
            assert_eq!(e.value, v2, "{:?}", es);
        }
        other => panic!("unknown event {:?}", other),
    }
<<<<<<< HEAD
=======

>>>>>>> d75b05ce
    match events.pop().unwrap().event.unwrap() {
        // Then it outputs Initialized event.
        Event_oneof_event::Entries(es) => {
            assert!(es.entries.len() == 1, "{:?}", es);
            let e = &es.entries[0];
            assert_eq!(e.get_type(), EventLogType::Initialized, "{:?}", es);
        }
        other => panic!("unknown event {:?}", other),
    }

    event_feed_wrap.replace(None);
    suite.stop();
}

#[test]
fn test_cdc_tso_failure() {
    let mut suite = TestSuite::new(3, ApiVersion::V1);

    let req = suite.new_changedata_request(1);
    let (mut req_tx, event_feed_wrap, receive_event) =
        new_event_feed(suite.get_region_cdc_client(1));
    block_on(req_tx.send((req, WriteFlags::default()))).unwrap();
    // Make sure region 1 is registered.
    let mut events = receive_event(false).events.to_vec();
    assert_eq!(events.len(), 1);
    match events.pop().unwrap().event.unwrap() {
        // Even if there is no write,
        // it should always outputs an Initialized event.
        Event_oneof_event::Entries(es) => {
            assert!(es.entries.len() == 1, "{:?}", es);
            let e = &es.entries[0];
            assert_eq!(e.get_type(), EventLogType::Initialized, "{:?}", es);
        }
        other => panic!("unknown event {:?}", other),
    }

    suite.cluster.pd_client.trigger_tso_failure();

    // Make sure resolved ts can be advanced normally even with few tso failures.
    let mut counter = 0;
    let mut previous_ts = 0;
    loop {
        // Even if there is no write,
        // resolved ts should be advanced regularly.
        let event = receive_event(true);
        if let Some(resolved_ts) = event.resolved_ts.as_ref() {
            assert!(resolved_ts.ts >= previous_ts);
            assert_eq!(resolved_ts.regions, vec![1]);
            previous_ts = resolved_ts.ts;
            counter += 1;
        }
        if counter > 5 {
            break;
        }
    }

    event_feed_wrap.replace(None);
    suite.stop();
}

#[test]
fn test_region_split() {
    let cluster = new_server_cluster(1, 1);
    cluster.pd_client.disable_default_operator();
    let mut suite = TestSuiteBuilder::new().cluster(cluster).build();

    let region = suite.cluster.get_region(&[]);
    let mut req = suite.new_changedata_request(region.get_id());
    let (mut req_tx, event_feed_wrap, receive_event) =
        new_event_feed(suite.get_region_cdc_client(region.get_id()));
    block_on(req_tx.send((req.clone(), WriteFlags::default()))).unwrap();
    // Make sure region 1 is registered.
    let mut events = receive_event(false).events.to_vec();
    assert_eq!(events.len(), 1);
    match events.pop().unwrap().event.unwrap() {
        // Even if there is no write,
        // it should always outputs an Initialized event.
        Event_oneof_event::Entries(es) => {
            assert!(es.entries.len() == 1, "{:?}", es);
            let e = &es.entries[0];
            assert_eq!(e.get_type(), EventLogType::Initialized, "{:?}", es);
        }
        other => panic!("unknown event {:?}", other),
    }
    // Split region.
    suite.cluster.must_split(&region, b"k0");
    let mut events = receive_event(false).events.to_vec();
    assert_eq!(events.len(), 1);
    match events.pop().unwrap().event.unwrap() {
        Event_oneof_event::Error(err) => {
            assert!(err.has_epoch_not_match(), "{:?}", err);
        }
        other => panic!("unknown event {:?}", other),
    }
    // Try to subscribe region again.
    let region = suite.cluster.get_region(b"k0");
    // Ensure it is the previous region.
    assert_eq!(req.get_region_id(), region.get_id());
    req.set_region_epoch(region.get_region_epoch().clone());
    block_on(req_tx.send((req.clone(), WriteFlags::default()))).unwrap();
    let mut events = receive_event(false).events.to_vec();
    assert_eq!(events.len(), 1);
    match events.pop().unwrap().event.unwrap() {
        Event_oneof_event::Entries(es) => {
            assert!(es.entries.len() == 1, "{:?}", es);
            let e = &es.entries[0];
            assert_eq!(e.get_type(), EventLogType::Initialized, "{:?}", es);
        }
        other => panic!("unknown event {:?}", other),
    }

    // Try to subscribe region again.
    let region1 = suite.cluster.get_region(&[]);
    req.region_id = region1.get_id();
    req.set_region_epoch(region1.get_region_epoch().clone());
    block_on(req_tx.send((req, WriteFlags::default()))).unwrap();
    let mut events = receive_event(false).events.to_vec();
    assert_eq!(events.len(), 1);
    match events.pop().unwrap().event.unwrap() {
        Event_oneof_event::Entries(es) => {
            assert!(es.entries.len() == 1, "{:?}", es);
            let e = &es.entries[0];
            assert_eq!(e.get_type(), EventLogType::Initialized, "{:?}", es);
        }
        other => panic!("unknown event {:?}", other),
    }

    // Make sure resolved ts can be advanced normally.
    let mut counter = 0;
    let mut previous_ts = 0;
    loop {
        // Even if there is no write,
        // resolved ts should be advanced regularly.
        let event = receive_event(true);
        if let Some(resolved_ts) = event.resolved_ts.as_ref() {
            assert!(resolved_ts.ts >= previous_ts);
            assert!(
                resolved_ts.regions == vec![region.id, region1.id]
                    || resolved_ts.regions == vec![region1.id, region.id]
            );
            previous_ts = resolved_ts.ts;
            counter += 1;
        }
        if counter > 5 {
            break;
        }
    }

    event_feed_wrap.replace(None);
    suite.stop();
}

#[test]
fn test_duplicate_subscribe() {
    let mut suite = TestSuite::new(3, ApiVersion::V1);

    let req = suite.new_changedata_request(1);
    let (mut req_tx, event_feed_wrap, receive_event) =
        new_event_feed(suite.get_region_cdc_client(1));
    block_on(req_tx.send((req.clone(), WriteFlags::default()))).unwrap();
    // Make sure region 1 is registered.
    let mut events = receive_event(false).events.to_vec();
    assert_eq!(events.len(), 1);
    match events.pop().unwrap().event.unwrap() {
        // Even if there is no write,
        // it should always outputs an Initialized event.
        Event_oneof_event::Entries(es) => {
            assert!(es.entries.len() == 1, "{:?}", es);
            let e = &es.entries[0];
            assert_eq!(e.get_type(), EventLogType::Initialized, "{:?}", es);
        }
        other => panic!("unknown event {:?}", other),
    }
    // Try to subscribe again.
    block_on(req_tx.send((req, WriteFlags::default()))).unwrap();
    let mut events = receive_event(false).events.to_vec();
    assert_eq!(events.len(), 1);
    // Should receive duplicate request error.
    match events.pop().unwrap().event.unwrap() {
        Event_oneof_event::Error(err) => {
            assert!(err.has_duplicate_request(), "{:?}", err);
        }
        other => panic!("unknown event {:?}", other),
    }

    event_feed_wrap.replace(None);
    suite.stop();
}

#[test]
fn test_cdc_batch_size_limit() {
    let mut suite = TestSuite::new(1, ApiVersion::V1);

    // Prewrite
    let start_ts = block_on(suite.cluster.pd_client.get_tso()).unwrap();
    let mut m1 = Mutation::default();
    let k1 = b"k1".to_vec();
    m1.set_op(Op::Put);
    m1.key = k1.clone();
    m1.value = vec![0; 6 * 1024 * 1024];
    let mut m2 = Mutation::default();
    let k2 = b"k2".to_vec();
    m2.set_op(Op::Put);
    m2.key = k2.clone();
    m2.value = b"v2".to_vec();
    suite.must_kv_prewrite(1, vec![m1, m2], k1.clone(), start_ts);
    // Commit
    let commit_ts = block_on(suite.cluster.pd_client.get_tso()).unwrap();
    suite.must_kv_commit(1, vec![k1, k2], start_ts, commit_ts);

    let req = suite.new_changedata_request(1);
    let (mut req_tx, event_feed_wrap, receive_event) =
        new_event_feed(suite.get_region_cdc_client(1));
    block_on(req_tx.send((req, WriteFlags::default()))).unwrap();
    let mut events = receive_event(false).events.to_vec();
    assert_eq!(events.len(), 1, "{:?}", events.len());
    match events.remove(0).event.unwrap() {
        Event_oneof_event::Entries(es) => {
            assert!(es.entries.len() == 1);
            let e = &es.entries[0];
            assert_eq!(e.get_type(), EventLogType::Committed, "{:?}", e.get_type());
            assert_eq!(e.key, b"k1", "{:?}", e.key);
        }
        other => panic!("unknown event {:?}", other),
    }
    // For the rest 2 events, Committed and Initialized.
    let mut entries = vec![];
    while entries.len() < 2 {
        match receive_event(false).events.remove(0).event.unwrap() {
            Event_oneof_event::Entries(es) => {
                entries.extend(es.entries.into_iter());
            }
            other => panic!("unknown event {:?}", other),
        }
    }
    assert_eq!(entries.len(), 2, "{:?}", entries);
    let e = &entries[0];
    assert_eq!(e.get_type(), EventLogType::Committed, "{:?}", e.get_type());
    assert_eq!(e.key, b"k2", "{:?}", e.key);
    let e = &entries[1];
    assert_eq!(
        e.get_type(),
        EventLogType::Initialized,
        "{:?}",
        e.get_type()
    );

    // Prewrite
    let start_ts = block_on(suite.cluster.pd_client.get_tso()).unwrap();
    let mut m3 = Mutation::default();
    let k3 = b"k3".to_vec();
    m3.set_op(Op::Put);
    m3.key = k3.clone();
    m3.value = vec![0; 7 * 1024 * 1024];
    let mut m4 = Mutation::default();
    let k4 = b"k4".to_vec();
    m4.set_op(Op::Put);
    m4.key = k4;
    m4.value = b"v4".to_vec();
    suite.must_kv_prewrite(1, vec![m3, m4], k3, start_ts);

    let mut events = receive_event(false).events.to_vec();
    assert_eq!(events.len(), 1, "{:?}", events);
    match events.pop().unwrap().event.unwrap() {
        Event_oneof_event::Entries(es) => {
            assert!(es.entries.len() == 2);
            let e = &es.entries[0];
            assert_eq!(e.get_type(), EventLogType::Prewrite, "{:?}", e.get_type());
            assert_eq!(e.key, b"k4", "{:?}", e.key);
            let e = &es.entries[1];
            assert_eq!(e.get_type(), EventLogType::Prewrite, "{:?}", e.get_type());
            assert_eq!(e.key, b"k3", "{:?}", e.key);
        }
        other => panic!("unknown event {:?}", other),
    }

    event_feed_wrap.replace(None);
    suite.stop();
}

#[test]
fn test_old_value_basic() {
    let mut suite = TestSuite::new(1, ApiVersion::V1);
    let mut req = suite.new_changedata_request(1);
    req.set_extra_op(ExtraOp::ReadOldValue);
    let (mut req_tx, event_feed_wrap, receive_event) =
        new_event_feed(suite.get_region_cdc_client(1));
    block_on(req_tx.send((req.clone(), WriteFlags::default()))).unwrap();
    sleep_ms(1000);

    // Insert value
    let mut m1 = Mutation::default();
    let k1 = b"k1".to_vec();
    m1.set_op(Op::Insert);
    m1.key = k1.clone();
    m1.value = b"v1".to_vec();
    let ts1 = block_on(suite.cluster.pd_client.get_tso()).unwrap();
    suite.must_kv_prewrite(1, vec![m1], k1.clone(), ts1);
    let ts2 = block_on(suite.cluster.pd_client.get_tso()).unwrap();
    suite.must_kv_commit(1, vec![k1.clone()], ts1, ts2);
    // Rollback
    let mut m2 = Mutation::default();
    m2.set_op(Op::Put);
    m2.key = k1.clone();
    m2.value = b"v2".to_vec();
    let ts3 = block_on(suite.cluster.pd_client.get_tso()).unwrap();
    suite.must_kv_prewrite(1, vec![m2], k1.clone(), ts3);
    suite.must_kv_rollback(1, vec![k1.clone()], ts3);
    // Update value
    let mut m3 = Mutation::default();
    m3.set_op(Op::Put);
    m3.key = k1.clone();
    m3.value = vec![b'3'; 5120];
    let ts4 = block_on(suite.cluster.pd_client.get_tso()).unwrap();
    suite.must_kv_prewrite(1, vec![m3], k1.clone(), ts4);
    let ts5 = block_on(suite.cluster.pd_client.get_tso()).unwrap();
    suite.must_kv_commit(1, vec![k1.clone()], ts4, ts5);
    // Lock
    let mut m4 = Mutation::default();
    m4.set_op(Op::Lock);
    m4.key = k1.clone();
    let ts6 = block_on(suite.cluster.pd_client.get_tso()).unwrap();
    suite.must_kv_prewrite(1, vec![m4], k1.clone(), ts6);
    let ts7 = block_on(suite.cluster.pd_client.get_tso()).unwrap();
    suite.must_kv_commit(1, vec![k1.clone()], ts6, ts7);
    // Delete value and rollback
    let mut m5 = Mutation::default();
    m5.set_op(Op::Del);
    m5.key = k1.clone();
    let ts8 = block_on(suite.cluster.pd_client.get_tso()).unwrap();
    suite.must_kv_prewrite(1, vec![m5], k1.clone(), ts8);
    suite.must_kv_rollback(1, vec![k1.clone()], ts8);
    // Update value
    let mut m6 = Mutation::default();
    m6.set_op(Op::Put);
    m6.key = k1.clone();
    m6.value = b"v6".to_vec();
    let ts9 = block_on(suite.cluster.pd_client.get_tso()).unwrap();
    let ts10 = block_on(suite.cluster.pd_client.get_tso()).unwrap();
    suite.must_kv_prewrite(1, vec![m6], k1.clone(), ts10);
    let ts11 = block_on(suite.cluster.pd_client.get_tso()).unwrap();
    suite.must_kv_commit(1, vec![k1.clone()], ts10, ts11);
    // Delete value in pessimistic txn.
    // In pessimistic txn, CDC must use for_update_ts to read the old value.
    let mut m7 = Mutation::default();
    m7.set_op(Op::PessimisticLock);
    m7.key = k1.clone();
    let ts12 = block_on(suite.cluster.pd_client.get_tso()).unwrap();
    suite.must_acquire_pessimistic_lock(1, vec![m7.clone()], k1.clone(), ts9, ts12);
    m7.set_op(Op::Del);
    suite.must_kv_pessimistic_prewrite(1, vec![m7], k1.clone(), ts9, ts12);
    let ts13 = block_on(suite.cluster.pd_client.get_tso()).unwrap();
    suite.must_kv_commit(1, vec![k1.clone()], ts9, ts13);
    // Insert value again
    let mut m8 = Mutation::default();
    m8.set_op(Op::Insert);
    m8.key = k1.clone();
    m8.value = b"v1".to_vec();
    let ts14 = block_on(suite.cluster.pd_client.get_tso()).unwrap();
    suite.must_kv_prewrite(1, vec![m8], k1, ts14);

    let mut event_count = 0;
    loop {
        let events = receive_event(false).events.to_vec();
        for event in events.into_iter() {
            match event.event.unwrap() {
                Event_oneof_event::Entries(mut es) => {
                    for row in es.take_entries().to_vec() {
                        if row.get_type() == EventLogType::Prewrite {
                            if row.get_start_ts() == ts3.into_inner()
                                || row.get_start_ts() == ts4.into_inner()
                            {
                                assert_eq!(row.get_old_value(), b"v1", "{:?}", row);
                                event_count += 1;
                            } else if row.get_start_ts() == ts8.into_inner() {
                                assert_eq!(
                                    row.get_old_value(),
                                    vec![b'3'; 5120].as_slice(),
                                    "{:?}",
                                    row
                                );
                                event_count += 1;
                            } else if row.get_start_ts() == ts9.into_inner() {
                                assert_eq!(row.get_old_value(), b"v6", "{:?}", row);
                                event_count += 1;
                            }
                        }
                    }
                }
                other => panic!("unknown event {:?}", other),
            }
        }
        if event_count >= 4 {
            break;
        }
    }

    let (mut req_tx, resp_rx) = suite.get_region_cdc_client(1).event_feed().unwrap();
    event_feed_wrap.replace(Some(resp_rx));
    block_on(req_tx.send((req, WriteFlags::default()))).unwrap();
    let mut event_count = 0;
    loop {
        let event = receive_event(false);
        for e in event.events.into_iter() {
            match e.event.unwrap() {
                Event_oneof_event::Entries(mut es) => {
                    for row in es.take_entries().to_vec() {
                        if row.get_type() == EventLogType::Committed
                            && row.get_start_ts() == ts1.into_inner()
                        {
                            assert_eq!(row.get_old_value(), b"");
                            event_count += 1;
                        } else if row.get_type() == EventLogType::Committed
                            && row.get_start_ts() == ts4.into_inner()
                        {
                            assert_eq!(row.get_old_value(), b"v1");
                            event_count += 1;
                        } else if row.get_type() == EventLogType::Prewrite
                            && row.get_start_ts() == ts14.into_inner()
                        {
                            assert_eq!(row.get_old_value(), b"");
                            event_count += 1;
                        }
                    }
                }
                other => panic!("unknown event {:?}", other),
            }
        }
        if event_count >= 3 {
            break;
        }
    }

    event_feed_wrap.replace(None);
    suite.stop();
}

#[test]
fn test_old_value_multi_changefeeds() {
    let mut suite = TestSuite::new(1, ApiVersion::V1);
    let mut req = suite.new_changedata_request(1);
    req.set_extra_op(ExtraOp::ReadOldValue);
    let (mut req_tx_1, event_feed_wrap_1, receive_event_1) =
        new_event_feed(suite.get_region_cdc_client(1));
    block_on(req_tx_1.send((req.clone(), WriteFlags::default()))).unwrap();

    req.set_extra_op(ExtraOp::Noop);
    let (mut req_tx_2, event_feed_wrap_2, receive_event_2) =
        new_event_feed(suite.get_region_cdc_client(1));
    block_on(req_tx_2.send((req, WriteFlags::default()))).unwrap();

    sleep_ms(1000);
    // Insert value
    let mut m1 = Mutation::default();
    let k1 = b"k1".to_vec();
    m1.set_op(Op::Put);
    m1.key = k1.clone();
    m1.value = b"v1".to_vec();
    let ts1 = block_on(suite.cluster.pd_client.get_tso()).unwrap();
    suite.must_kv_prewrite(1, vec![m1], k1.clone(), ts1);
    let ts2 = block_on(suite.cluster.pd_client.get_tso()).unwrap();
    suite.must_kv_commit(1, vec![k1.clone()], ts1, ts2);

    // Update value
    let mut m2 = Mutation::default();
    m2.set_op(Op::Put);
    m2.key = k1.clone();
    m2.value = vec![b'3'; 5120];
    let ts3 = block_on(suite.cluster.pd_client.get_tso()).unwrap();
    suite.must_kv_prewrite(1, vec![m2], k1.clone(), ts3);
    let ts4 = block_on(suite.cluster.pd_client.get_tso()).unwrap();
    suite.must_kv_commit(1, vec![k1], ts3, ts4);

    // The downstream 1 can get old values as expected.
    let mut event_count = 0;
    loop {
        let events = receive_event_1(false).events.to_vec();
        for event in events.into_iter() {
            match event.event.unwrap() {
                Event_oneof_event::Entries(mut es) => {
                    for row in es.take_entries().to_vec() {
                        if row.get_type() == EventLogType::Prewrite {
                            if row.get_start_ts() == ts3.into_inner() {
                                assert_eq!(row.get_old_value(), b"v1");
                            } else {
                                assert_eq!(row.get_old_value(), b"");
                            }
                            event_count += 1;
                        }
                    }
                }
                other => panic!("unknown event {:?}", other),
            }
        }
        if event_count >= 2 {
            break;
        }
    }

    // The downstream 2 can also get old values because `req`.`extra_op` field is ignored now.
    event_count = 0;
    loop {
        let events = receive_event_2(false).events.to_vec();
        for event in events.into_iter() {
            match event.event.unwrap() {
                Event_oneof_event::Entries(mut es) => {
                    for row in es.take_entries().to_vec() {
                        if row.get_type() == EventLogType::Prewrite {
                            if row.get_start_ts() == ts3.into_inner() {
                                assert_eq!(row.get_old_value(), b"v1");
                            } else {
                                assert_eq!(row.get_old_value(), b"");
                            }
                            event_count += 1;
                        }
                    }
                }
                other => panic!("unknown event {:?}", other),
            }
        }
        if event_count >= 2 {
            break;
        }
    }

    event_feed_wrap_1.replace(None);
    event_feed_wrap_2.replace(None);
    suite.stop();
}

#[test]
fn test_cdc_resolve_ts_checking_concurrency_manager() {
    let mut suite = TestSuite::new(1, ApiVersion::V1);
    let cm: ConcurrencyManager = suite.get_txn_concurrency_manager(1).unwrap();
    let lock_key = |key: &[u8], ts: u64| {
        let guard = block_on(cm.lock_key(&Key::from_raw(key)));
        guard.with_lock(|l| {
            *l = Some(Lock::new(
                LockType::Put,
                key.to_vec(),
                ts.into(),
                0,
                None,
                0.into(),
                1,
                ts.into(),
            ))
        });
        guard
    };

    cm.update_max_ts(20.into());

    let guard = lock_key(b"a", 80);
    suite.set_tso(99);

    let mut req = suite.new_changedata_request(1);
    req.set_checkpoint_ts(100);
    let (mut req_tx, event_feed_wrap, receive_event) =
        new_event_feed(suite.get_region_cdc_client(1));
    block_on(req_tx.send((req, WriteFlags::default()))).unwrap();
    // Make sure region 1 is registered.
    let mut events = receive_event(false).events;
    assert_eq!(events.len(), 1);
    match events.pop().unwrap().event.unwrap() {
        // Even if there is no write,
        // it should always outputs an Initialized event.
        Event_oneof_event::Entries(es) => {
            assert!(es.entries.len() == 1, "{:?}", es);
            let e = &es.entries[0];
            assert_eq!(e.get_type(), EventLogType::Initialized, "{:?}", es);
        }
        other => panic!("unknown event {:?}", other),
    }

    fn check_resolved_ts(event: ChangeDataEvent, check_fn: impl Fn(u64)) {
        if let Some(resolved_ts) = event.resolved_ts.as_ref() {
            check_fn(resolved_ts.ts)
        }
    }

    check_resolved_ts(receive_event(true), |ts| assert_eq!(ts, 80));
    assert!(cm.max_ts() >= 100.into());

    drop(guard);
    for retry in 0.. {
        let event = receive_event(true);
        let mut current_rts = 0;
        if let Some(resolved_ts) = event.resolved_ts.as_ref() {
            current_rts = resolved_ts.ts;
            if resolved_ts.ts >= 100 {
                break;
            }
        }
        if retry >= 5 {
            panic!(
                "resolved ts didn't push properly after unlocking memlock. current resolved_ts: {}",
                current_rts
            );
        }
    }

    let _guard = lock_key(b"a", 90);
    // The resolved_ts should be blocked by the mem lock but it's already greater than 90.
    // Retry until receiving an unchanged resolved_ts because the first several resolved ts received
    // might be updated before acquiring the lock.
    let mut last_resolved_ts = 0;
    let mut success = false;
    for _ in 0..5 {
        let event = receive_event(true);
        if let Some(resolved_ts) = event.resolved_ts.as_ref() {
            let ts = resolved_ts.ts;
            assert!(ts > 100);
            if ts == last_resolved_ts {
                success = true;
                break;
            }
            assert!(ts > last_resolved_ts);
            last_resolved_ts = ts;
        }
    }
    assert!(success, "resolved_ts not blocked by the memory lock");

    event_feed_wrap.replace(None);
    suite.stop();
}

#[test]
fn test_cdc_1pc() {
    let mut suite = TestSuite::new(1, ApiVersion::V1);

    let req = suite.new_changedata_request(1);
    let (mut req_tx, _, receive_event) = new_event_feed(suite.get_region_cdc_client(1));
    block_on(req_tx.send((req, WriteFlags::default()))).unwrap();
    let event = receive_event(false);
    event.events.into_iter().for_each(|e| {
        match e.event.unwrap() {
            // Even if there is no write,
            // it should always outputs an Initialized event.
            Event_oneof_event::Entries(es) => {
                assert!(es.entries.len() == 1, "{:?}", es);
                let e = &es.entries[0];
                assert_eq!(e.get_type(), EventLogType::Initialized, "{:?}", es);
            }
            other => panic!("unknown event {:?}", other),
        }
    });

    let (k1, v1) = (b"k1", b"v1");
    let (k2, v2) = (b"k2", &[0u8; 512]);

    let start_ts = block_on(suite.cluster.pd_client.get_tso()).unwrap();

    // Let resolved_ts update.
    sleep_ms(500);

    // Prewrite
    let mut prewrite_req = PrewriteRequest::default();
    let region_id = 1;
    prewrite_req.set_context(suite.get_context(region_id));
    let mut m1 = Mutation::default();
    m1.set_op(Op::Put);
    m1.key = k1.to_vec();
    m1.value = v1.to_vec();
    prewrite_req.mut_mutations().push(m1);
    let mut m2 = Mutation::default();
    m2.set_op(Op::Put);
    m2.key = k2.to_vec();
    m2.value = v2.to_vec();
    prewrite_req.mut_mutations().push(m2);
    prewrite_req.primary_lock = k1.to_vec();
    prewrite_req.start_version = start_ts.into_inner();
    prewrite_req.lock_ttl = prewrite_req.start_version + 1;
    prewrite_req.set_try_one_pc(true);
    let prewrite_resp = suite
        .get_tikv_client(region_id)
        .kv_prewrite(&prewrite_req)
        .unwrap();
    assert!(prewrite_resp.get_one_pc_commit_ts() > 0);

    let mut resolved_ts = 0;
    loop {
        let mut cde = receive_event(true);
        if cde.get_resolved_ts().get_ts() > resolved_ts {
            resolved_ts = cde.get_resolved_ts().get_ts();
        }
        let events = cde.mut_events();
        if !events.is_empty() {
            assert_eq!(events.len(), 1);
            match events.pop().unwrap().event.unwrap() {
                Event_oneof_event::Entries(entries) => {
                    assert_eq!(entries.entries.len(), 2);
                    let (e0, e1) = (&entries.entries[0], &entries.entries[1]);
                    assert_eq!(e0.get_type(), EventLogType::Committed);
                    assert_eq!(e0.get_key(), k1);
                    assert_eq!(e0.get_value(), v1);
                    assert!(e0.commit_ts > resolved_ts);
                    assert_eq!(e1.get_type(), EventLogType::Committed);
                    assert_eq!(e1.get_key(), k2);
                    assert_eq!(e1.get_value(), v2);
                    assert!(e1.commit_ts > resolved_ts);
                    break;
                }
                other => panic!("unknown event {:?}", other),
            }
        }
    }

    suite.stop();
}

#[test]
fn test_cdc_rawkv_resolve_ts() {
    let mut suite = TestSuite::new(1, ApiVersion::V2);

    let mut req = suite.new_changedata_request(1);
    req.set_kv_api(ChangeDataRequestKvApi::RawKv);
    let (mut req_tx, event_feed_wrap, receive_event) =
        new_event_feed(suite.get_region_cdc_client(1));
    block_on(req_tx.send((req, WriteFlags::default()))).unwrap();

    // Make sure region 1 is registered.
    let mut events = receive_event(false).events;
    assert_eq!(events.len(), 1);
    match events.pop().unwrap().event.unwrap() {
        // Even if there is no write,
        // it should always outputs an Initialized event.
        Event_oneof_event::Entries(es) => {
            assert!(es.entries.len() == 1, "{:?}", es);
            let e = &es.entries[0];
            assert_eq!(e.get_type(), EventLogType::Initialized, "{:?}", es);
        }
        other => panic!("unknown event {:?}", other),
    }
    suite.set_tso(100);

    let (k, v) = (b"rkey1".to_vec(), b"value".to_vec());
    suite.must_kv_raw_v2(1, k, v);
    let mut events = receive_event(false).events.to_vec();
    assert_eq!(events.len(), 1, "{:?}", events);
    match events.pop().unwrap().event.unwrap() {
        Event_oneof_event::Entries(entries) => {
            assert_eq!(entries.entries.len(), 1);
            assert_eq!(entries.entries[0].get_type(), EventLogType::Committed);
        }
        other => panic!("unknown event {:?}", other),
    }

    for retry in 0.. {
        let event = receive_event(true);
        let mut current_rts = 0;
        if let Some(resolved_ts) = event.resolved_ts.as_ref() {
            current_rts = resolved_ts.ts;
            if resolved_ts.ts < 200 {
                break;
            }
        }
        if retry >= 5 {
            panic!(
                "resolved ts didn't push properly after unlocking memlock. current resolved_ts: {}",
                current_rts
            );
        }
    }

    suite.set_tso(200);
    let (k, v) = (b"rkey2".to_vec(), b"value".to_vec());
    suite.must_kv_raw_v2(1, k, v);
    let mut events = receive_event(false).events.to_vec();
    assert_eq!(events.len(), 1, "{:?}", events);
    match events.pop().unwrap().event.unwrap() {
        Event_oneof_event::Entries(entries) => {
            assert_eq!(entries.entries.len(), 1);
            assert_eq!(entries.entries[0].get_type(), EventLogType::Committed);
        }
        other => panic!("unknown event {:?}", other),
    }

    for retry in 0.. {
        let event = receive_event(true);
        let mut current_rts = 0;
        if let Some(resolved_ts) = event.resolved_ts.as_ref() {
            current_rts = resolved_ts.ts;
            if resolved_ts.ts >= 200 {
                break;
            }
        }
        if retry >= 5 {
            panic!(
                "resolved ts didn't push properly after unlocking memlock. current resolved_ts: {}",
                current_rts
            );
        }
    }

    event_feed_wrap.replace(None);
    suite.stop();
}

#[test]
fn test_old_value_1pc() {
    let mut suite = TestSuite::new(1, ApiVersion::V1);
    let mut req = suite.new_changedata_request(1);
    req.set_extra_op(ExtraOp::ReadOldValue);
    let (mut req_tx, _, receive_event) = new_event_feed(suite.get_region_cdc_client(1));
    block_on(req_tx.send((req, WriteFlags::default()))).unwrap();

    // Insert value
    let mut m1 = Mutation::default();
    let k1 = b"k1".to_vec();
    m1.set_op(Op::Put);
    m1.key = k1.clone();
    m1.value = b"v1".to_vec();
    suite.must_kv_prewrite(1, vec![m1], k1.clone(), 10.into());
    suite.must_kv_commit(1, vec![k1.clone()], 10.into(), 15.into());

    // Prewrite with 1PC
    let start_ts = 20;
    let mut prewrite_req = PrewriteRequest::default();
    let region_id = 1;
    prewrite_req.set_context(suite.get_context(region_id));
    let mut m2 = Mutation::default();
    m2.set_op(Op::Put);
    m2.key = k1.clone();
    m2.value = b"v2".to_vec();
    prewrite_req.mut_mutations().push(m2);
    prewrite_req.primary_lock = k1;
    prewrite_req.start_version = start_ts;
    prewrite_req.lock_ttl = 1000;
    prewrite_req.set_try_one_pc(true);
    let prewrite_resp = suite
        .get_tikv_client(region_id)
        .kv_prewrite(&prewrite_req)
        .unwrap();
    assert!(prewrite_resp.get_one_pc_commit_ts() > 0);

    'outer: loop {
        let events = receive_event(false).events.to_vec();
        for event in events.into_iter() {
            match event.event.unwrap() {
                Event_oneof_event::Entries(mut es) => {
                    for row in es.take_entries().to_vec() {
                        if row.get_type() == EventLogType::Committed
                            && row.get_start_ts() == start_ts
                        {
                            assert_eq!(row.get_old_value(), b"v1");
                            break 'outer;
                        }
                    }
                }
                other => panic!("unknown event {:?}", other),
            }
        }
    }

    suite.stop();
}

#[test]
fn test_old_value_cache_hit() {
    let mut suite = TestSuite::new(1, ApiVersion::V1);
    let scheduler = suite.endpoints.values().next().unwrap().scheduler();
    let mut req = suite.new_changedata_request(1);
    req.set_extra_op(ExtraOp::ReadOldValue);
    let (mut req_tx, event_feed_wrap, receive_event) =
        new_event_feed(suite.get_region_cdc_client(1));
    block_on(req_tx.send((req, WriteFlags::default()))).unwrap();
    let mut events = receive_event(false).events.to_vec();
    match events.remove(0).event.unwrap() {
        Event_oneof_event::Entries(mut es) => {
            let row = &es.take_entries().to_vec()[0];
            assert_eq!(row.get_type(), EventLogType::Initialized);
        }
        other => panic!("unknown event {:?}", other),
    }
    let (tx, rx) = mpsc::channel();

    // Insert value, simulate INSERT INTO.
    let mut m1 = Mutation::default();
    let k1 = b"k1".to_vec();
    m1.set_op(Op::Insert);
    m1.key = k1.clone();
    m1.value = b"v1".to_vec();
    suite.must_kv_prewrite(1, vec![m1], k1.clone(), 10.into());
    let mut events = receive_event(false).events.to_vec();
    match events.remove(0).event.unwrap() {
        Event_oneof_event::Entries(mut es) => {
            let row = &es.take_entries().to_vec()[0];
            assert_eq!(row.get_value(), b"v1");
            assert_eq!(row.get_old_value(), b"");
            assert_eq!(row.get_type(), EventLogType::Prewrite);
            assert_eq!(row.get_start_ts(), 10);
        }
        other => panic!("unknown event {:?}", other),
    }
    // k1 old value must be cached.
    let tx_ = tx.clone();
    scheduler
        .schedule(Task::Validate(Validate::OldValueCache(Box::new(
            move |old_value_cache| {
                tx_.send((old_value_cache.access_count(), old_value_cache.miss_count()))
                    .unwrap();
            },
        ))))
        .unwrap();
    let (access_count, miss_count) = rx.recv().unwrap();
    assert_eq!(access_count, 1);
    assert_eq!(miss_count, 0);
    suite.must_kv_commit(1, vec![k1], 10.into(), 15.into());
    let mut events = receive_event(false).events.to_vec();
    match events.remove(0).event.unwrap() {
        Event_oneof_event::Entries(mut es) => {
            let row = &es.take_entries().to_vec()[0];
            assert_eq!(row.get_type(), EventLogType::Commit);
            assert_eq!(row.get_commit_ts(), 15);
        }
        other => panic!("unknown event {:?}", other),
    }

    // Update a noexist value, simulate INSERT IGNORE INTO.
    let mut m2 = Mutation::default();
    let k2 = b"k2".to_vec();
    m2.set_op(Op::Put);
    m2.key = k2.clone();
    m2.value = b"v2".to_vec();
    suite.must_kv_prewrite(1, vec![m2], k2.clone(), 10.into());
    let mut events = receive_event(false).events.to_vec();
    match events.remove(0).event.unwrap() {
        Event_oneof_event::Entries(mut es) => {
            let row = &es.take_entries().to_vec()[0];
            assert_eq!(row.get_value(), b"v2");
            assert_eq!(row.get_old_value(), b"");
            assert_eq!(row.get_type(), EventLogType::Prewrite);
            assert_eq!(row.get_start_ts(), 10);
        }
        other => panic!("unknown event {:?}", other),
    }
    // k2 old value must be cached.
    let tx_ = tx.clone();
    scheduler
        .schedule(Task::Validate(Validate::OldValueCache(Box::new(
            move |old_value_cache| {
                tx_.send((old_value_cache.access_count(), old_value_cache.miss_count()))
                    .unwrap();
            },
        ))))
        .unwrap();
    let (access_count, miss_count) = rx.recv().unwrap();
    assert_eq!(access_count, 2);
    assert_eq!(miss_count, 0);
    suite.must_kv_commit(1, vec![k2], 10.into(), 15.into());
    let mut events = receive_event(false).events.to_vec();
    match events.remove(0).event.unwrap() {
        Event_oneof_event::Entries(mut es) => {
            let row = &es.take_entries().to_vec()[0];
            assert_eq!(row.get_type(), EventLogType::Commit);
            assert_eq!(row.get_commit_ts(), 15);
        }
        other => panic!("unknown event {:?}", other),
    }

    // Update an exist value, simulate UPDATE.
    let mut m2 = Mutation::default();
    let k2 = b"k2".to_vec();
    m2.set_op(Op::Put);
    m2.key = k2.clone();
    m2.value = b"v3".to_vec();
    suite.must_kv_prewrite(1, vec![m2], k2.clone(), 20.into());
    let mut events = receive_event(false).events.to_vec();
    match events.remove(0).event.unwrap() {
        Event_oneof_event::Entries(mut es) => {
            let row = &es.take_entries().to_vec()[0];
            assert_eq!(row.get_value(), b"v3");
            assert_eq!(row.get_old_value(), b"v2");
            assert_eq!(row.get_type(), EventLogType::Prewrite);
            assert_eq!(row.get_start_ts(), 20);
        }
        other => panic!("unknown event {:?}", other),
    }
    // k2 old value must be cached.
    let tx_ = tx;
    scheduler
        .schedule(Task::Validate(Validate::OldValueCache(Box::new(
            move |old_value_cache| {
                tx_.send((old_value_cache.access_count(), old_value_cache.miss_count()))
                    .unwrap();
            },
        ))))
        .unwrap();
    let (access_count, miss_count) = rx.recv().unwrap();
    assert_eq!(access_count, 3);
    assert_eq!(miss_count, 0);
    suite.must_kv_commit(1, vec![k2], 20.into(), 25.into());
    let mut events = receive_event(false).events.to_vec();
    match events.remove(0).event.unwrap() {
        Event_oneof_event::Entries(mut es) => {
            let row = &es.take_entries().to_vec()[0];
            assert_eq!(row.get_type(), EventLogType::Commit);
            assert_eq!(row.get_commit_ts(), 25);
        }
        other => panic!("unknown event {:?}", other),
    }

    event_feed_wrap.replace(None);
    suite.stop();
}

#[test]
fn test_old_value_cache_hit_pessimistic() {
    let mut suite = TestSuite::new(1, ApiVersion::V1);
    let scheduler = suite.endpoints.values().next().unwrap().scheduler();
    let mut req = suite.new_changedata_request(1);
    req.set_extra_op(ExtraOp::ReadOldValue);
    let (mut req_tx, event_feed_wrap, receive_event) =
        new_event_feed(suite.get_region_cdc_client(1));
    block_on(req_tx.send((req, WriteFlags::default()))).unwrap();
    let mut events = receive_event(false).events.to_vec();
    match events.remove(0).event.unwrap() {
        Event_oneof_event::Entries(mut es) => {
            let row = &es.take_entries().to_vec()[0];
            assert_eq!(row.get_type(), EventLogType::Initialized);
        }
        other => panic!("unknown event {:?}", other),
    }
    let (tx, rx) = mpsc::channel();

    // Insert a value in pessimistic txn.
    let mut m3 = Mutation::default();
    let k3 = b"k3".to_vec();
    m3.set_op(Op::PessimisticLock);
    m3.key = k3.clone();
    suite.must_acquire_pessimistic_lock(1, vec![m3.clone()], k3.clone(), 10.into(), 10.into());
    // CDC does not outputs PessimisticLock.
    // No cache access.
    let tx_ = tx.clone();
    scheduler
        .schedule(Task::Validate(Validate::OldValueCache(Box::new(
            move |old_value_cache| {
                tx_.send((old_value_cache.access_count(), old_value_cache.miss_count()))
                    .unwrap();
            },
        ))))
        .unwrap();
    let (access_count, miss_count) = rx.recv().unwrap();
    assert_eq!(access_count, 0);
    assert_eq!(miss_count, 0);
    m3.set_op(Op::Put);
    m3.value = b"v1".to_vec();
    suite.must_kv_pessimistic_prewrite(1, vec![m3], k3.clone(), 10.into(), 10.into());
    let mut events = receive_event(false).events.to_vec();
    match events.remove(0).event.unwrap() {
        Event_oneof_event::Entries(mut es) => {
            let row = &es.take_entries().to_vec()[0];
            assert_eq!(row.get_value(), b"v1");
            assert_eq!(row.get_old_value(), b"");
            assert_eq!(row.get_type(), EventLogType::Prewrite);
            assert_eq!(row.get_start_ts(), 10);
        }
        other => panic!("unknown event {:?}", other),
    }
    // k3 old value must be cached.
    let tx_ = tx.clone();
    scheduler
        .schedule(Task::Validate(Validate::OldValueCache(Box::new(
            move |old_value_cache| {
                tx_.send((old_value_cache.access_count(), old_value_cache.miss_count()))
                    .unwrap();
            },
        ))))
        .unwrap();
    let (access_count, miss_count) = rx.recv().unwrap();
    assert_eq!(access_count, 1);
    assert_eq!(miss_count, 0);

    suite.must_kv_commit(1, vec![k3], 10.into(), 15.into());
    let mut events = receive_event(false).events.to_vec();
    match events.remove(0).event.unwrap() {
        Event_oneof_event::Entries(mut es) => {
            let row = &es.take_entries().to_vec()[0];
            assert_eq!(row.get_type(), EventLogType::Commit);
            assert_eq!(row.get_commit_ts(), 15);
        }
        other => panic!("unknown event {:?}", other),
    }

    // Update a value in pessimistic txn.
    let mut m3 = Mutation::default();
    let k3 = b"k3".to_vec();
    m3.set_op(Op::PessimisticLock);
    m3.key = k3.clone();
    suite.must_acquire_pessimistic_lock(1, vec![m3.clone()], k3.clone(), 20.into(), 20.into());
    // CDC does not outputs PessimisticLock.
    // No cache access.
    let tx_ = tx.clone();
    scheduler
        .schedule(Task::Validate(Validate::OldValueCache(Box::new(
            move |old_value_cache| {
                tx_.send((old_value_cache.access_count(), old_value_cache.miss_count()))
                    .unwrap();
            },
        ))))
        .unwrap();
    let (access_count, miss_count) = rx.recv().unwrap();
    assert_eq!(access_count, 1);
    assert_eq!(miss_count, 0);
    m3.set_op(Op::Put);
    m3.value = b"v2".to_vec();
    suite.must_kv_pessimistic_prewrite(1, vec![m3], k3.clone(), 20.into(), 20.into());
    let mut events = receive_event(false).events.to_vec();
    match events.remove(0).event.unwrap() {
        Event_oneof_event::Entries(mut es) => {
            let row = &es.take_entries().to_vec()[0];
            assert_eq!(row.get_value(), b"v2");
            assert_eq!(row.get_old_value(), b"v1");
            assert_eq!(row.get_type(), EventLogType::Prewrite);
            assert_eq!(row.get_start_ts(), 20);
        }
        other => panic!("unknown event {:?}", other),
    }
    // k3 old value must be cached.
    let tx_ = tx;
    scheduler
        .schedule(Task::Validate(Validate::OldValueCache(Box::new(
            move |old_value_cache| {
                tx_.send((old_value_cache.access_count(), old_value_cache.miss_count()))
                    .unwrap();
            },
        ))))
        .unwrap();
    let (access_count, miss_count) = rx.recv().unwrap();
    assert_eq!(access_count, 2);
    assert_eq!(miss_count, 0);
    suite.must_kv_commit(1, vec![k3], 20.into(), 25.into());
    let mut events = receive_event(false).events.to_vec();
    match events.remove(0).event.unwrap() {
        Event_oneof_event::Entries(mut es) => {
            let row = &es.take_entries().to_vec()[0];
            assert_eq!(row.get_type(), EventLogType::Commit);
            assert_eq!(row.get_commit_ts(), 25);
        }
        other => panic!("unknown event {:?}", other),
    }

    event_feed_wrap.replace(None);
    suite.stop();
}

#[test]
fn test_region_created_replicate() {
    let cluster = new_server_cluster(0, 2);
    cluster.pd_client.disable_default_operator();
    let mut suite = TestSuiteBuilder::new().cluster(cluster).build();

    let region = suite.cluster.get_region(&[]);
    suite
        .cluster
        .must_transfer_leader(region.id, new_peer(2, 2));
    suite
        .cluster
        .pd_client
        .must_remove_peer(region.id, new_peer(1, 1));

    let recv_filter = Box::new(
        RegionPacketFilter::new(region.get_id(), 1)
            .direction(Direction::Recv)
            .msg_type(MessageType::MsgAppend),
    );
    suite.cluster.sim.wl().add_recv_filter(1, recv_filter);
    suite
        .cluster
        .pd_client
        .must_add_peer(region.id, new_peer(1, 1));
    let region = suite.cluster.get_region(&[]);
    let req = suite.new_changedata_request(region.id);
    let (mut req_tx, event_feed_wrap, receive_event) =
        new_event_feed(suite.get_region_cdc_client(region.id));
    block_on(req_tx.send((req, WriteFlags::default()))).unwrap();
    sleep_ms(1000);
    suite.cluster.sim.wl().clear_recv_filters(1);

    let mut counter = 0;
    let mut previous_ts = 0;
    loop {
        let event = receive_event(true);
        if let Some(resolved_ts) = event.resolved_ts.as_ref() {
            assert!(resolved_ts.ts >= previous_ts);
            assert!(resolved_ts.regions == vec![region.id]);
            previous_ts = resolved_ts.ts;
            counter += 1;
        }
        if counter > 5 {
            break;
        }
    }
    event_feed_wrap.replace(None);
    suite.stop();
}

#[test]
fn test_cdc_scan_ignore_gc_fence() {
    // This case is similar to `test_cdc_scan` but constructs a case with GC Fence.
    let mut suite = TestSuite::new(1, ApiVersion::V1);

    let (key, v1, v2) = (b"key", b"value1", b"value2");

    // Write two versions to the key.
    let start_ts1 = block_on(suite.cluster.pd_client.get_tso()).unwrap();
    let mut mutation = Mutation::default();
    mutation.set_op(Op::Put);
    mutation.key = key.to_vec();
    mutation.value = v1.to_vec();
    suite.must_kv_prewrite(1, vec![mutation], key.to_vec(), start_ts1);

    let commit_ts1 = block_on(suite.cluster.pd_client.get_tso()).unwrap();
    suite.must_kv_commit(1, vec![key.to_vec()], start_ts1, commit_ts1);

    let start_ts2 = block_on(suite.cluster.pd_client.get_tso()).unwrap();
    let mutation = Mutation {
        key: key.to_vec(),
        value: v2.to_vec(),
        ..Default::default()
    };
    suite.must_kv_prewrite(1, vec![mutation], key.to_vec(), start_ts2);

    let commit_ts2 = block_on(suite.cluster.pd_client.get_tso()).unwrap();
    suite.must_kv_commit(1, vec![key.to_vec()], start_ts2, commit_ts2);

    // Assume the first version above is written by async commit and it's commit_ts is not unique.
    // Use it's commit_ts as another transaction's start_ts.
    // Run check_txn_status on commit_ts1 so that gc_fence will be set on the first version.
    let caller_start_ts = block_on(suite.cluster.pd_client.get_tso()).unwrap();
    let action = suite.must_check_txn_status(
        1,
        key.to_vec(),
        commit_ts1,
        caller_start_ts,
        caller_start_ts,
        true,
    );
    assert_eq!(action, Action::LockNotExistRollback);

    let req = suite.new_changedata_request(1);
    let (mut req_tx, _, receive_event) = new_event_feed(suite.get_region_cdc_client(1));
    block_on(req_tx.send((req, WriteFlags::default()))).unwrap();
    let mut events = receive_event(false).events.to_vec();
    if events.len() == 1 {
        events.extend(receive_event(false).events.into_iter());
    }
    assert_eq!(events.len(), 2, "{:?}", events);
    match events.remove(0).event.unwrap() {
        Event_oneof_event::Entries(es) => {
            assert!(es.entries.len() == 2, "{:?}", es);
            let e = &es.entries[0];
            assert_eq!(e.get_type(), EventLogType::Committed, "{:?}", es);
            assert_eq!(e.start_ts, start_ts2.into_inner(), "{:?}", es);
            assert_eq!(e.commit_ts, commit_ts2.into_inner(), "{:?}", es);
            assert_eq!(e.key, key.to_vec(), "{:?}", es);
            assert_eq!(e.value, v2.to_vec(), "{:?}", es);
            let e = &es.entries[1];
            assert_eq!(e.get_type(), EventLogType::Committed, "{:?}", es);
            assert_eq!(e.start_ts, start_ts1.into_inner(), "{:?}", es);
            assert_eq!(e.commit_ts, commit_ts1.into_inner(), "{:?}", es);
            assert_eq!(e.key, key.to_vec(), "{:?}", es);
            assert_eq!(e.value, v1.to_vec(), "{:?}", es);
        }
        other => panic!("unknown event {:?}", other),
    }
    match events.pop().unwrap().event.unwrap() {
        Event_oneof_event::Entries(es) => {
            assert!(es.entries.len() == 1, "{:?}", es);
            let e = &es.entries[0];
            assert_eq!(e.get_type(), EventLogType::Initialized, "{:?}", es);
        }
        other => panic!("unknown event {:?}", other),
    }

    suite.stop();
}

#[test]
fn test_cdc_extract_rollback_if_gc_fence_set() {
    let mut suite = TestSuite::new(1, ApiVersion::V1);

    let req = suite.new_changedata_request(1);
    let (mut req_tx, _, receive_event) = new_event_feed(suite.get_region_cdc_client(1));
    block_on(req_tx.send((req, WriteFlags::default()))).unwrap();
    let event = receive_event(false);
    event
        .events
        .into_iter()
        .for_each(|e| match e.event.unwrap() {
            Event_oneof_event::Entries(es) => {
                assert!(es.entries.len() == 1, "{:?}", es);
                let e = &es.entries[0];
                assert_eq!(e.get_type(), EventLogType::Initialized, "{:?}", es);
            }
            other => panic!("unknown event {:?}", other),
        });

    sleep_ms(1000);

    // Write two versions of a key
    let (key, v1, v2, v3) = (b"key", b"value1", b"value2", b"value3");
    let start_ts1 = block_on(suite.cluster.pd_client.get_tso()).unwrap();
    let mut mutation = Mutation::default();
    mutation.set_op(Op::Put);
    mutation.key = key.to_vec();
    mutation.value = v1.to_vec();
    suite.must_kv_prewrite(1, vec![mutation], key.to_vec(), start_ts1);

    let commit_ts1 = block_on(suite.cluster.pd_client.get_tso()).unwrap();
    suite.must_kv_commit(1, vec![key.to_vec()], start_ts1, commit_ts1);

    let start_ts2 = block_on(suite.cluster.pd_client.get_tso()).unwrap();
    let mut mutation = Mutation::default();
    mutation.set_op(Op::Put);
    mutation.key = key.to_vec();
    mutation.value = v2.to_vec();
    suite.must_kv_prewrite(1, vec![mutation], key.to_vec(), start_ts2);

    let commit_ts2 = block_on(suite.cluster.pd_client.get_tso()).unwrap();
    suite.must_kv_commit(1, vec![key.to_vec()], start_ts2, commit_ts2);

    // We don't care about the events caused by the previous writings in this test case, and it's
    // too complicated to check them. Just skip them here, and wait for resolved_ts to be pushed to
    // a greater value than the two versions' commit_ts-es.
    let skip_to_ts = block_on(suite.cluster.pd_client.get_tso()).unwrap();
    loop {
        let e = receive_event(true);
        if let Some(r) = e.resolved_ts.as_ref() {
            if r.ts > skip_to_ts.into_inner() {
                break;
            }
        }
    }

    // Assume the two versions of the key are written by async commit transactions, and their
    // commit_ts-es are also other transaction's start_ts-es. Run check_txn_status on the
    // commit_ts-es of the two versions to cause overlapping rollback.
    let caller_start_ts = block_on(suite.cluster.pd_client.get_tso()).unwrap();
    suite.must_check_txn_status(
        1,
        key.to_vec(),
        commit_ts1,
        caller_start_ts,
        caller_start_ts,
        true,
    );

    // Expects receiving rollback
    let event = receive_event(false);
    event
        .events
        .into_iter()
        .for_each(|e| match e.event.unwrap() {
            Event_oneof_event::Entries(es) => {
                assert!(es.entries.len() == 1, "{:?}", es);
                let e = &es.entries[0];
                assert_eq!(e.get_type(), EventLogType::Rollback, "{:?}", es);
                assert_eq!(e.get_start_ts(), commit_ts1.into_inner());
                assert_eq!(e.get_commit_ts(), 0);
            }
            other => panic!("unknown event {:?}", other),
        });

    suite.must_check_txn_status(
        1,
        key.to_vec(),
        commit_ts2,
        caller_start_ts,
        caller_start_ts,
        true,
    );

    // Expects receiving rollback
    let event = receive_event(false);
    event
        .events
        .into_iter()
        .for_each(|e| match e.event.unwrap() {
            Event_oneof_event::Entries(es) => {
                assert!(es.entries.len() == 1, "{:?}", es);
                let e = &es.entries[0];
                assert_eq!(e.get_type(), EventLogType::Rollback, "{:?}", es);
                assert_eq!(e.get_start_ts(), commit_ts2.into_inner());
                assert_eq!(e.get_commit_ts(), 0);
            }
            other => panic!("unknown event {:?}", other),
        });

    // In some special cases, a newly committed record may carry an overlapped rollback initially.
    // In this case, gc_fence shouldn't be set, and CDC ignores the rollback and handles the
    // committing normally.
    let start_ts3 = block_on(suite.cluster.pd_client.get_tso()).unwrap();
    let mut mutation = Mutation::default();
    mutation.set_op(Op::Put);
    mutation.key = key.to_vec();
    mutation.value = v3.to_vec();
    suite.must_kv_prewrite(1, vec![mutation], key.to_vec(), start_ts3);
    // Consume the prewrite event.
    let event = receive_event(false);
    event
        .events
        .into_iter()
        .for_each(|e| match e.event.unwrap() {
            Event_oneof_event::Entries(es) => {
                assert!(es.entries.len() == 1, "{:?}", es);
                let e = &es.entries[0];
                assert_eq!(e.get_type(), EventLogType::Prewrite, "{:?}", es);
                assert_eq!(e.get_start_ts(), start_ts3.into_inner());
            }
            other => panic!("unknown event {:?}", other),
        });

    // Again, assume the transaction is committed with async commit protocol, and the commit_ts is
    // also another transaction's start_ts.
    let commit_ts3 = block_on(suite.cluster.pd_client.get_tso()).unwrap();
    // Rollback another transaction before committing, then the rolling back information will be
    // recorded in the lock.
    let caller_start_ts = block_on(suite.cluster.pd_client.get_tso()).unwrap();
    suite.must_check_txn_status(
        1,
        key.to_vec(),
        commit_ts3,
        caller_start_ts,
        caller_start_ts,
        true,
    );
    // Expects receiving rollback
    let event = receive_event(false);
    event
        .events
        .into_iter()
        .for_each(|e| match e.event.unwrap() {
            Event_oneof_event::Entries(es) => {
                assert!(es.entries.len() == 1, "{:?}", es);
                let e = &es.entries[0];
                assert_eq!(e.get_type(), EventLogType::Rollback, "{:?}", es);
                assert_eq!(e.get_start_ts(), commit_ts3.into_inner());
                assert_eq!(e.get_commit_ts(), 0);
            }
            other => panic!("unknown event {:?}", other),
        });
    // Commit the transaction, then it will have overlapped rollback initially.
    suite.must_kv_commit(1, vec![key.to_vec()], start_ts3, commit_ts3);
    // Expects receiving a normal committing event.
    let event = receive_event(false);
    event
        .events
        .into_iter()
        .for_each(|e| match e.event.unwrap() {
            Event_oneof_event::Entries(es) => {
                assert!(es.entries.len() == 1, "{:?}", es);
                let e = &es.entries[0];
                assert_eq!(e.get_type(), EventLogType::Commit, "{:?}", es);
                assert_eq!(e.get_start_ts(), start_ts3.into_inner());
                assert_eq!(e.get_commit_ts(), commit_ts3.into_inner());
                assert_eq!(e.get_value(), v3);
            }
            other => panic!("unknown event {:?}", other),
        });

    suite.stop();
}

// This test is created for covering the case that term was increased without leader change.
// Ideally leader id and term in StoreMeta should be updated together with a yielded SoftState,
// but sometimes the leader was transferred to another store and then changed back,
// a follower would not get a new SoftState.
#[test]
fn test_term_change() {
    let cluster = new_server_cluster(0, 3);
    cluster.pd_client.disable_default_operator();
    let mut suite = TestSuiteBuilder::new().cluster(cluster).build();
    let region = suite.cluster.get_region(&[]);
    suite
        .cluster
        .must_transfer_leader(region.id, new_peer(2, 2));
    // Simulate network partition.
    let recv_filter =
        Box::new(RegionPacketFilter::new(region.get_id(), 1).direction(Direction::Recv));
    suite.cluster.sim.wl().add_recv_filter(1, recv_filter);
    // Transfer leader to peer 3 and then change it back to peer 2.
    // Peer 1 would not get a new SoftState.
    suite
        .cluster
        .must_transfer_leader(region.id, new_peer(3, 3));
    suite
        .cluster
        .must_transfer_leader(region.id, new_peer(2, 2));
    suite.cluster.sim.wl().clear_recv_filters(1);

    suite
        .cluster
        .pd_client
        .must_remove_peer(region.id, new_peer(3, 3));
    let region = suite.cluster.get_region(&[]);
    let req = suite.new_changedata_request(region.id);
    let (mut req_tx, event_feed_wrap, receive_event) =
        new_event_feed(suite.get_region_cdc_client(region.id));
    block_on(req_tx.send((req, WriteFlags::default()))).unwrap();
    let mut counter = 0;
    let mut previous_ts = 0;
    loop {
        let event = receive_event(true);
        if let Some(resolved_ts) = event.resolved_ts.as_ref() {
            assert!(resolved_ts.ts >= previous_ts);
            assert!(resolved_ts.regions == vec![region.id]);
            previous_ts = resolved_ts.ts;
            counter += 1;
        }
        if counter > 5 {
            break;
        }
    }
    event_feed_wrap.replace(None);
    suite.stop();
}

#[test]
fn test_cdc_no_write_corresponding_to_lock() {
    let mut suite = TestSuite::new(1, ApiVersion::V1);
    let mut req = suite.new_changedata_request(1);
    req.set_extra_op(ExtraOp::ReadOldValue);
    let (mut req_tx, _, receive_event) = new_event_feed(suite.get_region_cdc_client(1));
    block_on(req_tx.send((req, WriteFlags::default()))).unwrap();

    // Txn1 commit_ts = 15
    let mut m1 = Mutation::default();
    let k1 = b"k1".to_vec();
    m1.set_op(Op::Put);
    m1.key = k1.clone();
    m1.value = b"v1".to_vec();
    suite.must_kv_prewrite(1, vec![m1.clone()], k1.clone(), 10.into());
    suite.must_kv_commit(1, vec![k1.clone()], 10.into(), 15.into());

    // Txn2 start_ts = 15
    m1.value = b"v2".to_vec();
    suite.must_kv_prewrite(1, vec![m1.clone()], k1.clone(), 15.into());
    // unprotected rollback, no write is written
    suite.must_kv_rollback(1, vec![k1.clone()], 15.into());

    // Write a new txn
    m1.value = b"v3".to_vec();
    suite.must_kv_prewrite(1, vec![m1], k1.clone(), 20.into());
    suite.must_kv_commit(1, vec![k1], 20.into(), 25.into());

    let mut advance_cnt = 0;
    loop {
        let event = receive_event(true);
        if let Some(resolved_ts) = event.resolved_ts.as_ref() {
            advance_cnt += 1;
            if resolved_ts.ts >= 25 {
                break;
            }
            if advance_cnt > 50 {
                panic!("resolved_ts is not advanced, stuck at {}", resolved_ts.ts);
            }
        }
    }

    suite.stop();
}

#[test]
fn test_cdc_write_rollback_when_no_lock() {
    let mut suite = TestSuite::new(1, ApiVersion::V1);
    let mut req = suite.new_changedata_request(1);
    req.set_extra_op(ExtraOp::ReadOldValue);
    let (mut req_tx, _, receive_event) = new_event_feed(suite.get_region_cdc_client(1));
    block_on(req_tx.send((req, WriteFlags::default()))).unwrap();

    // Txn1 commit_ts = 15
    let mut m1 = Mutation::default();
    let k1 = b"k1".to_vec();
    m1.set_op(Op::Put);
    m1.key = k1.clone();
    m1.value = b"v1".to_vec();
    suite.must_kv_prewrite(1, vec![m1], k1.clone(), 10.into());

    // Wait until resolved_ts advanced to 10
    loop {
        let event = receive_event(true);
        if let Some(resolved_ts) = event.resolved_ts.as_ref() {
            if resolved_ts.ts == 10 {
                break;
            }
        }
    }

    // Do a rollback on the same key, but the start_ts is different.
    suite.must_kv_rollback(1, vec![k1.clone()], 5.into());

    // resolved_ts shouldn't be advanced beyond 10
    for _ in 0..10 {
        let event = receive_event(true);
        if let Some(resolved_ts) = event.resolved_ts.as_ref() {
            if resolved_ts.ts > 10 {
                panic!("resolved_ts shouldn't be advanced beyond 10");
            }
        }
    }

    suite.must_kv_commit(1, vec![k1], 10.into(), 15.into());

    let mut advance_cnt = 0;
    loop {
        let event = receive_event(true);
        if let Some(resolved_ts) = event.resolved_ts.as_ref() {
            advance_cnt += 1;
            if resolved_ts.ts > 15 {
                break;
            }
            if advance_cnt > 10 {
                panic!("resolved_ts is not advanced, stuck at {}", resolved_ts.ts);
            }
        }
    }

    suite.stop();
}

#[test]
fn test_resolved_ts_cluster_upgrading() {
    let cluster = new_server_cluster(0, 3);
    cluster.pd_client.disable_default_operator();
    unsafe {
        cluster
            .pd_client
            .feature_gate()
            .reset_version("4.0.0")
            .unwrap();
    }
    let mut suite = TestSuiteBuilder::new().cluster(cluster).build();

    let region = suite.cluster.get_region(&[]);
    let req = suite.new_changedata_request(region.id);
    let (mut req_tx, event_feed_wrap, receive_event) =
        new_event_feed(suite.get_region_cdc_client(region.id));
    block_on(req_tx.send((req, WriteFlags::default()))).unwrap();
    let event = receive_event(true);
    if let Some(resolved_ts) = event.resolved_ts.as_ref() {
        assert!(resolved_ts.regions == vec![region.id]);
        assert_eq!(CDC_RESOLVED_TS_ADVANCE_METHOD.get(), 0);
    }
    suite
        .cluster
        .pd_client
        .feature_gate()
        .set_version("5.0.0")
        .unwrap();

    loop {
        let event = receive_event(true);
        if let Some(resolved_ts) = event.resolved_ts.as_ref() {
            assert!(resolved_ts.regions == vec![region.id]);
            if CDC_RESOLVED_TS_ADVANCE_METHOD.get() == 1 {
                break;
            }
        }
    }

    event_feed_wrap.replace(None);
    suite.stop();
}

#[test]
fn test_resolved_ts_with_learners() {
    let cluster = new_server_cluster(0, 2);
    cluster.pd_client.disable_default_operator();
    let mut suite = TestSuiteBuilder::new()
        .cluster(cluster)
        .build_with_cluster_runner(|cluster| {
            let r = cluster.run_conf_change();
            cluster.pd_client.must_add_peer(r, new_learner_peer(2, 2));
        });

    let rid = suite.cluster.get_region(&[]).id;
    let req = suite.new_changedata_request(rid);
    let (mut req_tx, _, receive_event) = new_event_feed(suite.get_region_cdc_client(rid));
    block_on(req_tx.send((req, WriteFlags::default()))).unwrap();

    for _ in 0..10 {
        let event = receive_event(true);
        if event.has_resolved_ts() {
            assert!(event.get_resolved_ts().regions == vec![rid]);
            drop(receive_event);
            suite.stop();
            return;
        }
    }
    panic!("resolved timestamp should be advanced correctly");
}<|MERGE_RESOLUTION|>--- conflicted
+++ resolved
@@ -212,11 +212,7 @@
             1,
             Box::new(|delegate| {
                 let d = delegate.unwrap();
-<<<<<<< HEAD
                 assert_eq!(d.rawkv_downstreams().len(), 1);
-=======
-                assert_eq!(d.downstreams().len(), 1);
->>>>>>> d75b05ce
             }),
         )))
         .unwrap();
@@ -225,10 +221,6 @@
     suite.must_kv_raw_v2(1, k, v);
     let mut events = receive_event(false).events.to_vec();
     assert_eq!(events.len(), 1, "{:?}", events);
-<<<<<<< HEAD
-=======
-
->>>>>>> d75b05ce
     match events.pop().unwrap().event.unwrap() {
         Event_oneof_event::Entries(entries) => {
             assert_eq!(entries.entries.len(), 1);
@@ -236,11 +228,8 @@
         }
         other => panic!("unknown event {:?}", other),
     }
-<<<<<<< HEAD
-
-    suite.stop();
-=======
->>>>>>> d75b05ce
+
+    suite.stop();
 }
 
 #[test]
@@ -591,25 +580,15 @@
 fn test_cdc_rawkv_scan() {
     let mut suite = TestSuite::new(3, ApiVersion::V2);
 
-<<<<<<< HEAD
-    let (k1, v1) = (b"rkey1".to_vec(), b"value".to_vec());
-    suite.must_kv_raw_v2(1, k1.clone(), v1.clone());
-
-    let (k2, v2) = (b"rkey2".to_vec(), b"value".to_vec());
-=======
     let (k1, v1) = (b"rkey1".to_vec(), b"value1".to_vec());
     suite.must_kv_raw_v2(1, k1, v1);
 
     let (k2, v2) = (b"rkey2".to_vec(), b"value2".to_vec());
->>>>>>> d75b05ce
     suite.must_kv_raw_v2(1, k2.clone(), v2.clone());
 
     let mut req = suite.new_changedata_request(1);
     req.set_kv_api(ChangeDataRequestKvApi::RawKv);
-<<<<<<< HEAD
-=======
     req.set_checkpoint_ts(101);
->>>>>>> d75b05ce
     let (mut req_tx, event_feed_wrap, receive_event) =
         new_event_feed(suite.get_region_cdc_client(1));
     block_on(req_tx.send((req, WriteFlags::default()))).unwrap();
@@ -622,28 +601,15 @@
     match events.remove(0).event.unwrap() {
         // Batch size is set to 3.
         Event_oneof_event::Entries(es) => {
-<<<<<<< HEAD
-            assert!(es.entries.len() == 2, "{:?}", es);
-            let e = &es.entries[0];
-            assert_eq!(e.get_type(), EventLogType::Committed, "{:?}", es);
-            assert_eq!(e.key, k1, "{:?}", es);
-            assert_eq!(e.value, v1, "{:?}", es);
-            let e = &es.entries[1];
-            assert_eq!(e.get_type(), EventLogType::Committed, "{:?}", es);
-=======
             assert!(es.entries.len() == 1, "{:?}", es);
             let e = &es.entries[0];
             assert_eq!(e.get_type(), EventLogType::Committed, "{:?}", es);
->>>>>>> d75b05ce
             assert_eq!(e.key, k2, "{:?}", es);
             assert_eq!(e.value, v2, "{:?}", es);
         }
         other => panic!("unknown event {:?}", other),
     }
-<<<<<<< HEAD
-=======
-
->>>>>>> d75b05ce
+
     match events.pop().unwrap().event.unwrap() {
         // Then it outputs Initialized event.
         Event_oneof_event::Entries(es) => {
