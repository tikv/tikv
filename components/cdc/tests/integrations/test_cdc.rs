// Copyright 2019 TiKV Project Authors. Licensed under Apache-2.0.

use std::{sync::*, time::Duration};

use api_version::{test_kv_format_impl, KvFormat};
use cdc::{metrics::CDC_RESOLVED_TS_ADVANCE_METHOD, Task, Validate};
use concurrency_manager::ConcurrencyManager;
use futures::{executor::block_on, SinkExt};
use grpcio::WriteFlags;
use kvproto::{cdcpb::*, kvrpcpb::*};
use pd_client::PdClient;
use raft::eraftpb::MessageType;
use test_raftstore::*;
use tikv::server::DEFAULT_CLUSTER_ID;
use tikv_util::HandyRwLock;
use txn_types::{Key, Lock, LockType};

use crate::{new_event_feed, TestSuite, TestSuiteBuilder};

#[test]
fn test_cdc_basic() {
<<<<<<< HEAD
    let mut suite = TestSuite::new(1, ApiVersion::V1);
=======
    test_kv_format_impl!(test_cdc_basic_impl<ApiV1 ApiV2>);
}

fn test_cdc_basic_impl<F: KvFormat>() {
    let mut suite = TestSuite::new(1, F::TAG);
>>>>>>> e16490d7

    let req = suite.new_changedata_request(1);
    let (mut req_tx, event_feed_wrap, receive_event) =
        new_event_feed(suite.get_region_cdc_client(1));
    block_on(req_tx.send((req, WriteFlags::default()))).unwrap();
    let event = receive_event(false);
    event.events.into_iter().for_each(|e| {
        match e.event.unwrap() {
            // Even if there is no write,
            // it should always outputs an Initialized event.
            Event_oneof_event::Entries(es) => {
                assert!(es.entries.len() == 1, "{:?}", es);
                let e = &es.entries[0];
                assert_eq!(e.get_type(), EventLogType::Initialized, "{:?}", es);
            }
            other => panic!("unknown event {:?}", other),
        }
    });

    // Sleep a while to make sure the stream is registered.
    sleep_ms(1000);
    // There must be a delegate.
    let scheduler = suite.endpoints.values().next().unwrap().scheduler();
    scheduler
        .schedule(Task::Validate(Validate::Region(
            1,
            Box::new(|delegate| {
                let d = delegate.unwrap();
                assert_eq!(d.txnkv_downstreams().len(), 1);
            }),
        )))
        .unwrap();

    // If tikv enable ApiV2, txn key needs to start with 'x';
    let (k, v) = ("xkey1".to_owned(), "value".to_owned());
    // Prewrite
    let start_ts = block_on(suite.cluster.pd_client.get_tso()).unwrap();
    let mut mutation = Mutation::default();
    mutation.set_op(Op::Put);
    mutation.key = k.clone().into_bytes();
    mutation.value = v.into_bytes();
    suite.must_kv_prewrite(1, vec![mutation], k.clone().into_bytes(), start_ts);
    let mut events = receive_event(false).events.to_vec();
    assert_eq!(events.len(), 1, "{:?}", events);
    match events.pop().unwrap().event.unwrap() {
        Event_oneof_event::Entries(entries) => {
            assert_eq!(entries.entries.len(), 1);
            assert_eq!(entries.entries[0].get_type(), EventLogType::Prewrite);
        }
        other => panic!("unknown event {:?}", other),
    }

    let mut counter = 0;
    loop {
        // Even if there is no write,
        // resolved ts should be advanced regularly.
        let event = receive_event(true);
        if let Some(resolved_ts) = event.resolved_ts.as_ref() {
            assert_ne!(0, resolved_ts.ts);
            counter += 1;
        }
        if counter > 5 {
            break;
        }
    }
    // Commit
    let commit_ts = block_on(suite.cluster.pd_client.get_tso()).unwrap();
    suite.must_kv_commit(1, vec![k.into_bytes()], start_ts, commit_ts);
    let mut event = receive_event(false);
    let mut events = event.take_events();
    assert_eq!(events.len(), 1, "{:?}", event);
    match events.pop().unwrap().event.unwrap() {
        Event_oneof_event::Entries(entries) => {
            assert_eq!(entries.entries.len(), 1);
            assert_eq!(entries.entries[0].get_type(), EventLogType::Commit);
        }
        other => panic!("unknown event {:?}", other),
    }

    // Split region 1
    let region1 = suite.cluster.get_region(&[]);
    suite.cluster.must_split(&region1, b"xkey2");
    let mut events = receive_event(false).events.to_vec();
    assert_eq!(events.len(), 1);
    match events.pop().unwrap().event.unwrap() {
        Event_oneof_event::Error(err) => {
            assert!(err.has_epoch_not_match(), "{:?}", err);
        }
        other => panic!("unknown event {:?}", other),
    }
    // The delegate must be removed.
    scheduler
        .schedule(Task::Validate(Validate::Region(
            1,
            Box::new(|delegate| {
                assert!(delegate.is_none());
            }),
        )))
        .unwrap();

    // request again.
    let req = suite.new_changedata_request(1);
    let (mut req_tx, resp_rx) = suite.get_region_cdc_client(1).event_feed().unwrap();
    event_feed_wrap.replace(Some(resp_rx));
    block_on(req_tx.send((req, WriteFlags::default()))).unwrap();
    let mut events = receive_event(false).events.to_vec();
    assert_eq!(events.len(), 1);
    match events.pop().unwrap().event.unwrap() {
        Event_oneof_event::Entries(es) => {
            assert!(es.entries.len() == 1, "{:?}", es);
            let e = &es.entries[0];
            assert_eq!(e.get_type(), EventLogType::Initialized, "{:?}", es);
        }
        other => panic!("unknown event {:?}", other),
    }
    // Sleep a while to make sure the stream is registered.
    sleep_ms(200);
    scheduler
        .schedule(Task::Validate(Validate::Region(
            1,
            Box::new(|delegate| {
                let d = delegate.unwrap();
                assert_eq!(d.txnkv_downstreams().len(), 1);
            }),
        )))
        .unwrap();

    // Drop stream and cancel its server streaming.
    event_feed_wrap.replace(None);
    // Sleep a while to make sure the stream is deregistered.
    sleep_ms(200);
    scheduler
        .schedule(Task::Validate(Validate::Region(
            1,
            Box::new(|delegate| {
                assert!(delegate.is_none());
            }),
        )))
        .unwrap();

    // Stale region epoch.
    let mut req = suite.new_changedata_request(1);
    req.set_region_epoch(Default::default()); // Zero region epoch.
    let (mut req_tx, resp_rx) = suite.get_region_cdc_client(1).event_feed().unwrap();
    block_on(req_tx.send((req, WriteFlags::default()))).unwrap();
    event_feed_wrap.replace(Some(resp_rx));
    let mut events = receive_event(false).events.to_vec();
    assert_eq!(events.len(), 1);
    match events.pop().unwrap().event.unwrap() {
        Event_oneof_event::Error(err) => {
            assert!(err.has_epoch_not_match(), "{:?}", err);
        }
        other => panic!("unknown event {:?}", other),
    }

    suite.stop();
}

#[test]
fn test_cdc_rawkv_basic() {
    let mut suite = TestSuite::new(1, ApiVersion::V2);

    // rawkv
    let mut req = suite.new_changedata_request(1);
    req.set_kv_api(ChangeDataRequestKvApi::RawKv);
    let (mut req_tx, _event_feed_wrap, receive_event) =
        new_event_feed(suite.get_region_cdc_client(1));
    block_on(req_tx.send((req, WriteFlags::default()))).unwrap();

    let event = receive_event(false);
    event.events.into_iter().for_each(|e| {
        match e.event.unwrap() {
            // Even if there is no write,
            // it should always outputs an Initialized event.
            Event_oneof_event::Entries(es) => {
                assert!(es.entries.len() == 1, "{:?}", es);
                let e = &es.entries[0];
                assert_eq!(e.get_type(), EventLogType::Initialized, "{:?}", es);
            }
            other => panic!("unknown event {:?}", other),
        }
    });
    // Sleep a while to make sure the stream is registered.
    sleep_ms(1000);
    // There must be a delegate.
    let scheduler = suite.endpoints.values().next().unwrap().scheduler();
    scheduler
        .schedule(Task::Validate(Validate::Region(
            1,
            Box::new(|delegate| {
                let d = delegate.unwrap();
<<<<<<< HEAD
                assert_eq!(d.rawkv_downstreams().len(), 1);
=======
                assert_eq!(d.downstreams().len(), 1);
>>>>>>> e16490d7
            }),
        )))
        .unwrap();

<<<<<<< HEAD
    let (k, v) = (b"rkey1".to_vec(), b"value".to_vec());
    suite.must_kv_raw_v2(1, k, v);
    let mut events = receive_event(false).events.to_vec();
    assert_eq!(events.len(), 1, "{:?}", events);
=======
    // If tikv enable ApiV2, raw key needs to start with 'r';
    let (k, v) = (b"rkey1".to_vec(), b"value".to_vec());
    suite.must_kv_put(1, k, v);
    let mut events = receive_event(false).events.to_vec();
    assert_eq!(events.len(), 1, "{:?}", events);

>>>>>>> e16490d7
    match events.pop().unwrap().event.unwrap() {
        Event_oneof_event::Entries(entries) => {
            assert_eq!(entries.entries.len(), 1);
            assert_eq!(entries.entries[0].get_type(), EventLogType::Committed);
        }
        other => panic!("unknown event {:?}", other),
    }

<<<<<<< HEAD
    suite.stop();
=======
    // boundary case
    let (k, v) = (b"r\0".to_vec(), b"value".to_vec());
    suite.must_kv_put(1, k, v);
    let mut events = receive_event(false).events.to_vec();
    assert_eq!(events.len(), 1, "{:?}", events);

    match events.pop().unwrap().event.unwrap() {
        Event_oneof_event::Entries(entries) => {
            assert_eq!(entries.entries.len(), 1);
            assert_eq!(entries.entries[0].get_type(), EventLogType::Committed);
        }
        other => panic!("unknown event {:?}", other),
    }
>>>>>>> e16490d7
}

#[test]
fn test_cdc_not_leader() {
<<<<<<< HEAD
    let mut suite = TestSuite::new(3, ApiVersion::V1);
=======
    test_kv_format_impl!(test_cdc_not_leader_impl<ApiV1 ApiV2>);
}

fn test_cdc_not_leader_impl<F: KvFormat>() {
    let mut suite = TestSuite::new(3, F::TAG);
>>>>>>> e16490d7

    let leader = suite.cluster.leader_of_region(1).unwrap();
    let req = suite.new_changedata_request(1);
    let (mut req_tx, event_feed_wrap, receive_event) =
        new_event_feed(suite.get_region_cdc_client(1));
    block_on(req_tx.send((req.clone(), WriteFlags::default()))).unwrap();
    // Make sure region 1 is registered.
    let mut events = receive_event(false).events.to_vec();
    assert_eq!(events.len(), 1);
    match events.pop().unwrap().event.unwrap() {
        // Even if there is no write,
        // it should always outputs an Initialized event.
        Event_oneof_event::Entries(es) => {
            assert!(es.entries.len() == 1, "{:?}", es);
            let e = &es.entries[0];
            assert_eq!(e.get_type(), EventLogType::Initialized, "{:?}", es);
        }
        other => panic!("unknown event {:?}", other),
    }
    // Sleep a while to make sure the stream is registered.
    sleep_ms(1000);
    // There must be a delegate.
    let scheduler = suite
        .endpoints
        .get(&leader.get_store_id())
        .unwrap()
        .scheduler();
    let (tx, rx) = mpsc::channel();
    let tx_ = tx.clone();
    scheduler
        .schedule(Task::Validate(Validate::Region(
            1,
            Box::new(move |delegate| {
                let d = delegate.unwrap();
                assert_eq!(d.txnkv_downstreams().len(), 1);
                tx_.send(()).unwrap();
            }),
        )))
        .unwrap();
    rx.recv_timeout(Duration::from_secs(1)).unwrap();
    assert!(
        suite
            .cdc_obs
            .get(&leader.get_store_id())
            .unwrap()
            .is_subscribed(1)
            .is_some()
    );

    // Transfer leader.
    let peer = suite
        .cluster
        .get_region(&[])
        .take_peers()
        .into_iter()
        .find(|p| *p != leader)
        .unwrap();
    suite.cluster.must_transfer_leader(1, peer.clone());
    let mut events = receive_event(false).events.to_vec();
    assert_eq!(events.len(), 1);
    match events.pop().unwrap().event.unwrap() {
        Event_oneof_event::Error(err) => {
            assert!(err.has_not_leader(), "{:?}", err);
            assert_eq!(*err.get_not_leader().get_leader(), peer, "{:?}", err);
        }
        other => panic!("unknown event {:?}", other),
    }
    assert!(
        suite
            .cdc_obs
            .get(&leader.get_store_id())
            .unwrap()
            .is_subscribed(1)
            .is_none()
    );

    // Sleep a while to make sure the stream is deregistered.
    sleep_ms(200);
    scheduler
        .schedule(Task::Validate(Validate::Region(
            1,
            Box::new(move |delegate| {
                assert!(delegate.is_none());
                tx.send(()).unwrap();
            }),
        )))
        .unwrap();
    rx.recv_timeout(Duration::from_millis(200)).unwrap();

    // Try to subscribe again.
    block_on(req_tx.send((req, WriteFlags::default()))).unwrap();
    let mut events = receive_event(false).events.to_vec();
    assert_eq!(events.len(), 1);
    // Should failed with not leader error.
    match events.pop().unwrap().event.unwrap() {
        Event_oneof_event::Error(err) => {
            assert!(err.has_not_leader(), "{:?}", err);
            assert_eq!(*err.get_not_leader().get_leader(), peer, "{:?}", err);
        }
        other => panic!("unknown event {:?}", other),
    }
    assert!(
        suite
            .cdc_obs
            .get(&leader.get_store_id())
            .unwrap()
            .is_subscribed(1)
            .is_none()
    );

    event_feed_wrap.replace(None);
    suite.stop();
}

#[test]
fn test_cdc_cluster_id_mismatch() {
<<<<<<< HEAD
    let mut suite = TestSuite::new(3, ApiVersion::V1);
=======
    test_kv_format_impl!(test_cdc_cluster_id_mismatch_impl<ApiV1 ApiV2>);
}

fn test_cdc_cluster_id_mismatch_impl<F: KvFormat>() {
    let mut suite = TestSuite::new(3, F::TAG);
>>>>>>> e16490d7

    // Send request with mismatched cluster id.
    let mut req = suite.new_changedata_request(1);
    req.mut_header().set_ticdc_version("5.3.0".into());
    req.mut_header().set_cluster_id(DEFAULT_CLUSTER_ID + 1);
    let (mut req_tx, event_feed_wrap, receive_event) =
        new_event_feed(suite.get_region_cdc_client(1));
    block_on(req_tx.send((req.clone(), WriteFlags::default()))).unwrap();

    // Assert mismatch.
    let mut events = receive_event(false).events.to_vec();
    assert_eq!(events.len(), 1);
    match events.pop().unwrap().event.unwrap() {
        Event_oneof_event::Error(err) => {
            assert!(err.has_cluster_id_mismatch(), "{:?}", err);
        }
        other => panic!("unknown event {:?}", other),
    }

    // Low version request.
    req.mut_header().set_ticdc_version("4.0.8".into());
    req.mut_header().set_cluster_id(DEFAULT_CLUSTER_ID + 1);
    block_on(req_tx.send((req, WriteFlags::default()))).unwrap();
    let mut events = receive_event(false).events.to_vec();
    assert_eq!(events.len(), 1);

    // Should without error.
    match events.pop().unwrap().event.unwrap() {
        // Even if there is no write,
        // it should always outputs an Initialized event.
        Event_oneof_event::Entries(es) => {
            assert!(es.entries.len() == 1, "{:?}", es);
            let e = &es.entries[0];
            assert_eq!(e.get_type(), EventLogType::Initialized, "{:?}", es);
        }
        other => panic!("unknown event {:?}", other),
    }

    event_feed_wrap.replace(None);
    suite.stop();
}

#[test]
fn test_cdc_stale_epoch_after_region_ready() {
<<<<<<< HEAD
    let mut suite = TestSuite::new(3, ApiVersion::V1);
=======
    test_kv_format_impl!(test_cdc_stale_epoch_after_region_ready_impl<ApiV1 ApiV2>);
}

fn test_cdc_stale_epoch_after_region_ready_impl<F: KvFormat>() {
    let mut suite = TestSuite::new(3, F::TAG);
>>>>>>> e16490d7

    let req = suite.new_changedata_request(1);
    let (mut req_tx, event_feed_wrap, receive_event) =
        new_event_feed(suite.get_region_cdc_client(1));
    block_on(req_tx.send((req, WriteFlags::default()))).unwrap();
    // Make sure region 1 is registered.
    let mut events = receive_event(false).events.to_vec();
    assert_eq!(events.len(), 1);
    match events.pop().unwrap().event.unwrap() {
        // Even if there is no write,
        // it should always outputs an Initialized event.
        Event_oneof_event::Entries(es) => {
            assert!(es.entries.len() == 1, "{:?}", es);
            let e = &es.entries[0];
            assert_eq!(e.get_type(), EventLogType::Initialized, "{:?}", es);
        }
        other => panic!("unknown event {:?}", other),
    }

    let mut req = suite.new_changedata_request(1);
    req.set_region_epoch(Default::default()); // zero epoch is always stale.
    let (mut req_tx, resp_rx) = suite.get_region_cdc_client(1).event_feed().unwrap();
    let _resp_rx = event_feed_wrap.replace(Some(resp_rx));
    block_on(req_tx.send((req.clone(), WriteFlags::default()))).unwrap();
    // Must receive epoch not match error.
    let mut events = receive_event(false).events.to_vec();
    assert_eq!(events.len(), 1);
    match events.pop().unwrap().event.unwrap() {
        Event_oneof_event::Error(err) => {
            assert!(err.has_epoch_not_match(), "{:?}", err);
        }
        other => panic!("unknown event {:?}", other),
    }

    req.set_region_epoch(suite.get_context(1).take_region_epoch());
    block_on(req_tx.send((req, WriteFlags::default()))).unwrap();
    // Must receive epoch not match error.
    let mut events = receive_event(false).events.to_vec();
    assert_eq!(events.len(), 1);
    match events.pop().unwrap().event.unwrap() {
        // Even if there is no write,
        // it should always outputs an Initialized event.
        Event_oneof_event::Entries(es) => {
            assert!(es.entries.len() == 1, "{:?}", es);
            let e = &es.entries[0];
            assert_eq!(e.get_type(), EventLogType::Initialized, "{:?}", es);
        }
        Event_oneof_event::Error(err) => {
            assert!(err.has_epoch_not_match(), "{:?}", err);
        }
        other => panic!("unknown event {:?}", other),
    }

    // Cancel event feed before finishing test.
    event_feed_wrap.replace(None);
    suite.stop();
}

#[test]
fn test_cdc_scan() {
<<<<<<< HEAD
    let mut suite = TestSuite::new(3, ApiVersion::V1);
=======
    test_kv_format_impl!(test_cdc_scan_impl<ApiV1 ApiV2>);
}
>>>>>>> e16490d7

fn test_cdc_scan_impl<F: KvFormat>() {
    let mut suite = TestSuite::new(3, F::TAG);

    let (k, v) = (b"xkey1".to_vec(), b"value".to_vec());
    // Prewrite
    let start_ts1 = block_on(suite.cluster.pd_client.get_tso()).unwrap();
    let mut mutation = Mutation::default();
    mutation.set_op(Op::Put);
    mutation.key = k.clone();
    mutation.value = v.clone();
    suite.must_kv_prewrite(1, vec![mutation], k.clone(), start_ts1);
    // Commit
    let commit_ts1 = block_on(suite.cluster.pd_client.get_tso()).unwrap();
    suite.must_kv_commit(1, vec![k.clone()], start_ts1, commit_ts1);

    // Prewrite again
    let start_ts2 = block_on(suite.cluster.pd_client.get_tso()).unwrap();
    let mut mutation = Mutation::default();
    mutation.set_op(Op::Put);
    mutation.key = k.clone();
    mutation.value = v.clone();
    suite.must_kv_prewrite(1, vec![mutation], k.clone(), start_ts2);

    let req = suite.new_changedata_request(1);
    let (mut req_tx, event_feed_wrap, receive_event) =
        new_event_feed(suite.get_region_cdc_client(1));
    block_on(req_tx.send((req, WriteFlags::default()))).unwrap();
    let mut events = receive_event(false).events.to_vec();
    if events.len() == 1 {
        events.extend(receive_event(false).events.into_iter());
    }
    assert_eq!(events.len(), 2, "{:?}", events);
    match events.remove(0).event.unwrap() {
        // Batch size is set to 2.
        Event_oneof_event::Entries(es) => {
            assert!(es.entries.len() == 2, "{:?}", es);
            let e = &es.entries[0];
            assert_eq!(e.get_type(), EventLogType::Prewrite, "{:?}", es);
            assert_eq!(e.start_ts, start_ts2.into_inner(), "{:?}", es);
            assert_eq!(e.commit_ts, 0, "{:?}", es);
            assert_eq!(e.key, k, "{:?}", es);
            assert_eq!(e.value, v, "{:?}", es);
            let e = &es.entries[1];
            assert_eq!(e.get_type(), EventLogType::Committed, "{:?}", es);
            assert_eq!(e.start_ts, start_ts1.into_inner(), "{:?}", es);
            assert_eq!(e.commit_ts, commit_ts1.into_inner(), "{:?}", es);
            assert_eq!(e.key, k, "{:?}", es);
            assert_eq!(e.value, v, "{:?}", es);
        }
        other => panic!("unknown event {:?}", other),
    }
    match events.pop().unwrap().event.unwrap() {
        // Then it outputs Initialized event.
        Event_oneof_event::Entries(es) => {
            assert!(es.entries.len() == 1, "{:?}", es);
            let e = &es.entries[0];
            assert_eq!(e.get_type(), EventLogType::Initialized, "{:?}", es);
        }
        other => panic!("unknown event {:?}", other),
    }

    // checkpoint_ts = 6;
    let checkpoint_ts = block_on(suite.cluster.pd_client.get_tso()).unwrap();
    // Commit = 7;
    let commit_ts2 = block_on(suite.cluster.pd_client.get_tso()).unwrap();
    suite.must_kv_commit(1, vec![k.clone()], start_ts2, commit_ts2);
    // Prewrite delete
    // Start = 8;
    let start_ts3 = block_on(suite.cluster.pd_client.get_tso()).unwrap();
    let mut mutation = Mutation::default();
    mutation.set_op(Op::Del);
    mutation.key = k.clone();
    suite.must_kv_prewrite(1, vec![mutation], k.clone(), start_ts3);

    let mut req = suite.new_changedata_request(1);
    req.checkpoint_ts = checkpoint_ts.into_inner();
    let (mut req_tx, resp_rx) = suite.get_region_cdc_client(1).event_feed().unwrap();
    event_feed_wrap.replace(Some(resp_rx));
    block_on(req_tx.send((req, WriteFlags::default()))).unwrap();
    let mut events = receive_event(false).events.to_vec();
    if events.len() == 1 {
        events.extend(receive_event(false).events.to_vec());
    }
    assert_eq!(events.len(), 2, "{:?}", events);
    match events.remove(0).event.unwrap() {
        // Batch size is set to 2.
        Event_oneof_event::Entries(es) => {
            assert!(es.entries.len() == 2, "{:?}", es);
            let e = &es.entries[0];
            assert_eq!(e.get_type(), EventLogType::Prewrite, "{:?}", es);
            assert_eq!(e.get_op_type(), EventRowOpType::Delete, "{:?}", es);
            assert_eq!(e.start_ts, start_ts3.into_inner(), "{:?}", es);
            assert_eq!(e.commit_ts, 0, "{:?}", es);
            assert_eq!(e.key, k, "{:?}", es);
            assert!(e.value.is_empty(), "{:?}", es);
            let e = &es.entries[1];
            assert_eq!(e.get_type(), EventLogType::Committed, "{:?}", es);
            assert_eq!(e.get_op_type(), EventRowOpType::Put, "{:?}", es);
            assert_eq!(e.start_ts, start_ts2.into_inner(), "{:?}", es);
            assert_eq!(e.commit_ts, commit_ts2.into_inner(), "{:?}", es);
            assert_eq!(e.key, k, "{:?}", es);
            assert_eq!(e.value, v, "{:?}", es);
        }
        other => panic!("unknown event {:?}", other),
    }
    assert_eq!(events.len(), 1, "{:?}", events);
    match events.pop().unwrap().event.unwrap() {
        // Then it outputs Initialized event.
        Event_oneof_event::Entries(es) => {
            assert!(es.entries.len() == 1, "{:?}", es);
            let e = &es.entries[0];
            assert_eq!(e.get_type(), EventLogType::Initialized, "{:?}", es);
        }
        other => panic!("unknown event {:?}", other),
    }

    event_feed_wrap.replace(None);
    suite.stop();
}

#[test]
fn test_cdc_rawkv_scan() {
    let mut suite = TestSuite::new(3, ApiVersion::V2);

<<<<<<< HEAD
    let (k1, v1) = (b"rkey1".to_vec(), b"value1".to_vec());
    suite.must_kv_raw_v2(1, k1, v1);

    let (k2, v2) = (b"rkey2".to_vec(), b"value2".to_vec());
    suite.must_kv_raw_v2(1, k2.clone(), v2.clone());

    let mut req = suite.new_changedata_request(1);
    req.set_kv_api(ChangeDataRequestKvApi::RawKv);
    req.set_checkpoint_ts(101);
=======
    suite.set_tso(10);
    let (k1, v1) = (b"rkey1".to_vec(), b"value1".to_vec());
    suite.must_kv_put(1, k1, v1);

    let (k2, v2) = (b"rkey2".to_vec(), b"value2".to_vec());
    suite.must_kv_put(1, k2, v2);

    suite.set_tso(1000);
    let (k3, v3) = (b"rkey3".to_vec(), b"value3".to_vec());
    suite.must_kv_put(1, k3.clone(), v3.clone());

    let (k4, v4) = (b"rkey4".to_vec(), b"value4".to_vec());
    suite.must_kv_put(1, k4.clone(), v4.clone());

    let mut req = suite.new_changedata_request(1);
    req.set_kv_api(ChangeDataRequestKvApi::RawKv);
    req.set_checkpoint_ts(999);
>>>>>>> e16490d7
    let (mut req_tx, event_feed_wrap, receive_event) =
        new_event_feed(suite.get_region_cdc_client(1));
    block_on(req_tx.send((req, WriteFlags::default()))).unwrap();
    let mut events = receive_event(false).events.to_vec();
    if events.len() == 1 {
        events.extend(receive_event(false).events.into_iter());
    }
    assert_eq!(events.len(), 2, "{:?}", events);

    match events.remove(0).event.unwrap() {
        // Batch size is set to 3.
        Event_oneof_event::Entries(es) => {
<<<<<<< HEAD
            assert!(es.entries.len() == 1, "{:?}", es);
            let e = &es.entries[0];
            assert_eq!(e.get_type(), EventLogType::Committed, "{:?}", es);
            assert_eq!(e.key, k2, "{:?}", es);
            assert_eq!(e.value, v2, "{:?}", es);
=======
            assert!(es.entries.len() == 2, "{:?}", es);
            let e = &es.entries[0];
            assert_eq!(e.get_type(), EventLogType::Committed, "{:?}", es);
            assert_eq!(e.key, k3, "{:?}", es);
            assert_eq!(e.value, v3, "{:?}", es);

            let e = &es.entries[1];
            assert_eq!(e.get_type(), EventLogType::Committed, "{:?}", es);
            assert_eq!(e.key, k4, "{:?}", es);
            assert_eq!(e.value, v4, "{:?}", es);
>>>>>>> e16490d7
        }
        other => panic!("unknown event {:?}", other),
    }

    match events.pop().unwrap().event.unwrap() {
        // Then it outputs Initialized event.
        Event_oneof_event::Entries(es) => {
            assert!(es.entries.len() == 1, "{:?}", es);
            let e = &es.entries[0];
            assert_eq!(e.get_type(), EventLogType::Initialized, "{:?}", es);
        }
        other => panic!("unknown event {:?}", other),
    }

    event_feed_wrap.replace(None);
    suite.stop();
}

#[test]
fn test_cdc_tso_failure() {
<<<<<<< HEAD
    let mut suite = TestSuite::new(3, ApiVersion::V1);
=======
    test_kv_format_impl!(test_cdc_tso_failure_impl<ApiV1 ApiV2>);
}

fn test_cdc_tso_failure_impl<F: KvFormat>() {
    let mut suite = TestSuite::new(3, F::TAG);
>>>>>>> e16490d7

    let req = suite.new_changedata_request(1);
    let (mut req_tx, event_feed_wrap, receive_event) =
        new_event_feed(suite.get_region_cdc_client(1));
    block_on(req_tx.send((req, WriteFlags::default()))).unwrap();
    // Make sure region 1 is registered.
    let mut events = receive_event(false).events.to_vec();
    assert_eq!(events.len(), 1);
    match events.pop().unwrap().event.unwrap() {
        // Even if there is no write,
        // it should always outputs an Initialized event.
        Event_oneof_event::Entries(es) => {
            assert!(es.entries.len() == 1, "{:?}", es);
            let e = &es.entries[0];
            assert_eq!(e.get_type(), EventLogType::Initialized, "{:?}", es);
        }
        other => panic!("unknown event {:?}", other),
    }

    suite.cluster.pd_client.trigger_tso_failure();

    // Make sure resolved ts can be advanced normally even with few tso failures.
    let mut counter = 0;
    let mut previous_ts = 0;
    loop {
        // Even if there is no write,
        // resolved ts should be advanced regularly.
        let event = receive_event(true);
        if let Some(resolved_ts) = event.resolved_ts.as_ref() {
            assert!(resolved_ts.ts >= previous_ts);
            assert_eq!(resolved_ts.regions, vec![1]);
            previous_ts = resolved_ts.ts;
            counter += 1;
        }
        if counter > 5 {
            break;
        }
    }

    event_feed_wrap.replace(None);
    suite.stop();
}

#[test]
fn test_region_split() {
    let cluster = new_server_cluster(1, 1);
    cluster.pd_client.disable_default_operator();
    let mut suite = TestSuiteBuilder::new().cluster(cluster).build();

    let region = suite.cluster.get_region(&[]);
    let mut req = suite.new_changedata_request(region.get_id());
    let (mut req_tx, event_feed_wrap, receive_event) =
        new_event_feed(suite.get_region_cdc_client(region.get_id()));
    block_on(req_tx.send((req.clone(), WriteFlags::default()))).unwrap();
    // Make sure region 1 is registered.
    let mut events = receive_event(false).events.to_vec();
    assert_eq!(events.len(), 1);
    match events.pop().unwrap().event.unwrap() {
        // Even if there is no write,
        // it should always outputs an Initialized event.
        Event_oneof_event::Entries(es) => {
            assert!(es.entries.len() == 1, "{:?}", es);
            let e = &es.entries[0];
            assert_eq!(e.get_type(), EventLogType::Initialized, "{:?}", es);
        }
        other => panic!("unknown event {:?}", other),
    }
    // Split region.
    suite.cluster.must_split(&region, b"k0");
    let mut events = receive_event(false).events.to_vec();
    assert_eq!(events.len(), 1);
    match events.pop().unwrap().event.unwrap() {
        Event_oneof_event::Error(err) => {
            assert!(err.has_epoch_not_match(), "{:?}", err);
        }
        other => panic!("unknown event {:?}", other),
    }
    // Try to subscribe region again.
    let region = suite.cluster.get_region(b"k0");
    // Ensure it is the previous region.
    assert_eq!(req.get_region_id(), region.get_id());
    req.set_region_epoch(region.get_region_epoch().clone());
    block_on(req_tx.send((req.clone(), WriteFlags::default()))).unwrap();
    let mut events = receive_event(false).events.to_vec();
    assert_eq!(events.len(), 1);
    match events.pop().unwrap().event.unwrap() {
        Event_oneof_event::Entries(es) => {
            assert!(es.entries.len() == 1, "{:?}", es);
            let e = &es.entries[0];
            assert_eq!(e.get_type(), EventLogType::Initialized, "{:?}", es);
        }
        other => panic!("unknown event {:?}", other),
    }

    // Try to subscribe region again.
    let region1 = suite.cluster.get_region(&[]);
    req.region_id = region1.get_id();
    req.set_region_epoch(region1.get_region_epoch().clone());
    block_on(req_tx.send((req, WriteFlags::default()))).unwrap();
    let mut events = receive_event(false).events.to_vec();
    assert_eq!(events.len(), 1);
    match events.pop().unwrap().event.unwrap() {
        Event_oneof_event::Entries(es) => {
            assert!(es.entries.len() == 1, "{:?}", es);
            let e = &es.entries[0];
            assert_eq!(e.get_type(), EventLogType::Initialized, "{:?}", es);
        }
        other => panic!("unknown event {:?}", other),
    }

    // Make sure resolved ts can be advanced normally.
    let mut counter = 0;
    let mut previous_ts = 0;
    loop {
        // Even if there is no write,
        // resolved ts should be advanced regularly.
        let event = receive_event(true);
        if let Some(resolved_ts) = event.resolved_ts.as_ref() {
            assert!(resolved_ts.ts >= previous_ts);
            assert!(
                resolved_ts.regions == vec![region.id, region1.id]
                    || resolved_ts.regions == vec![region1.id, region.id]
            );
            previous_ts = resolved_ts.ts;
            counter += 1;
        }
        if counter > 5 {
            break;
        }
    }

    event_feed_wrap.replace(None);
    suite.stop();
}

#[test]
fn test_duplicate_subscribe() {
<<<<<<< HEAD
    let mut suite = TestSuite::new(3, ApiVersion::V1);
=======
    test_kv_format_impl!(test_duplicate_subscribe_impl<ApiV1 ApiV2>);
}

fn test_duplicate_subscribe_impl<F: KvFormat>() {
    let mut suite = TestSuite::new(3, F::TAG);
>>>>>>> e16490d7

    let req = suite.new_changedata_request(1);
    let (mut req_tx, event_feed_wrap, receive_event) =
        new_event_feed(suite.get_region_cdc_client(1));
    block_on(req_tx.send((req.clone(), WriteFlags::default()))).unwrap();
    // Make sure region 1 is registered.
    let mut events = receive_event(false).events.to_vec();
    assert_eq!(events.len(), 1);
    match events.pop().unwrap().event.unwrap() {
        // Even if there is no write,
        // it should always outputs an Initialized event.
        Event_oneof_event::Entries(es) => {
            assert!(es.entries.len() == 1, "{:?}", es);
            let e = &es.entries[0];
            assert_eq!(e.get_type(), EventLogType::Initialized, "{:?}", es);
        }
        other => panic!("unknown event {:?}", other),
    }
    // Try to subscribe again.
    block_on(req_tx.send((req, WriteFlags::default()))).unwrap();
    let mut events = receive_event(false).events.to_vec();
    assert_eq!(events.len(), 1);
    // Should receive duplicate request error.
    match events.pop().unwrap().event.unwrap() {
        Event_oneof_event::Error(err) => {
            assert!(err.has_duplicate_request(), "{:?}", err);
        }
        other => panic!("unknown event {:?}", other),
    }

    event_feed_wrap.replace(None);
    suite.stop();
}

#[test]
fn test_cdc_batch_size_limit() {
<<<<<<< HEAD
    let mut suite = TestSuite::new(1, ApiVersion::V1);
=======
    test_kv_format_impl!(test_cdc_batch_size_limit_impl<ApiV1 ApiV2>);
}

fn test_cdc_batch_size_limit_impl<F: KvFormat>() {
    let mut suite = TestSuite::new(1, F::TAG);
>>>>>>> e16490d7

    // Prewrite
    let start_ts = block_on(suite.cluster.pd_client.get_tso()).unwrap();
    let mut m1 = Mutation::default();
    let k1 = b"xk1".to_vec();
    m1.set_op(Op::Put);
    m1.key = k1.clone();
    m1.value = vec![0; 6 * 1024 * 1024];
    let mut m2 = Mutation::default();
    let k2 = b"xk2".to_vec();
    m2.set_op(Op::Put);
    m2.key = k2.clone();
    m2.value = b"v2".to_vec();
    suite.must_kv_prewrite(1, vec![m1, m2], k1.clone(), start_ts);
    // Commit
    let commit_ts = block_on(suite.cluster.pd_client.get_tso()).unwrap();
    suite.must_kv_commit(1, vec![k1, k2], start_ts, commit_ts);

    let req = suite.new_changedata_request(1);
    let (mut req_tx, event_feed_wrap, receive_event) =
        new_event_feed(suite.get_region_cdc_client(1));
    block_on(req_tx.send((req, WriteFlags::default()))).unwrap();
    let mut events = receive_event(false).events.to_vec();
    assert_eq!(events.len(), 1, "{:?}", events.len());
    match events.remove(0).event.unwrap() {
        Event_oneof_event::Entries(es) => {
            assert!(es.entries.len() == 1);
            let e = &es.entries[0];
            assert_eq!(e.get_type(), EventLogType::Committed, "{:?}", e.get_type());
            assert_eq!(e.key, b"xk1", "{:?}", e.key);
        }
        other => panic!("unknown event {:?}", other),
    }
    // For the rest 2 events, Committed and Initialized.
    let mut entries = vec![];
    while entries.len() < 2 {
        match receive_event(false).events.remove(0).event.unwrap() {
            Event_oneof_event::Entries(es) => {
                entries.extend(es.entries.into_iter());
            }
            other => panic!("unknown event {:?}", other),
        }
    }
    assert_eq!(entries.len(), 2, "{:?}", entries);
    let e = &entries[0];
    assert_eq!(e.get_type(), EventLogType::Committed, "{:?}", e.get_type());
    assert_eq!(e.key, b"xk2", "{:?}", e.key);
    let e = &entries[1];
    assert_eq!(
        e.get_type(),
        EventLogType::Initialized,
        "{:?}",
        e.get_type()
    );

    // Prewrite
    let start_ts = block_on(suite.cluster.pd_client.get_tso()).unwrap();
    let mut m3 = Mutation::default();
    let k3 = b"xk3".to_vec();
    m3.set_op(Op::Put);
    m3.key = k3.clone();
    m3.value = vec![0; 7 * 1024 * 1024];
    let mut m4 = Mutation::default();
    let k4 = b"xk4".to_vec();
    m4.set_op(Op::Put);
    m4.key = k4;
    m4.value = b"v4".to_vec();
    suite.must_kv_prewrite(1, vec![m3, m4], k3, start_ts);

    let mut events = receive_event(false).events.to_vec();
    assert_eq!(events.len(), 1, "{:?}", events);
    match events.pop().unwrap().event.unwrap() {
        Event_oneof_event::Entries(es) => {
            assert!(es.entries.len() == 2);
            let e = &es.entries[0];
            assert_eq!(e.get_type(), EventLogType::Prewrite, "{:?}", e.get_type());
            assert_eq!(e.key, b"xk3", "{:?}", e.key);
            let e = &es.entries[1];
            assert_eq!(e.get_type(), EventLogType::Prewrite, "{:?}", e.get_type());
            assert_eq!(e.key, b"xk4", "{:?}", e.key);
        }
        other => panic!("unknown event {:?}", other),
    }

    event_feed_wrap.replace(None);
    suite.stop();
}

#[test]
fn test_old_value_basic() {
<<<<<<< HEAD
    let mut suite = TestSuite::new(1, ApiVersion::V1);
=======
    test_kv_format_impl!(test_old_value_basic_impl<ApiV1 ApiV2>);
}

fn test_old_value_basic_impl<F: KvFormat>() {
    let mut suite = TestSuite::new(1, F::TAG);
>>>>>>> e16490d7
    let mut req = suite.new_changedata_request(1);
    req.set_extra_op(ExtraOp::ReadOldValue);
    let (mut req_tx, event_feed_wrap, receive_event) =
        new_event_feed(suite.get_region_cdc_client(1));
    block_on(req_tx.send((req.clone(), WriteFlags::default()))).unwrap();
    sleep_ms(1000);

    // Insert value
    let mut m1 = Mutation::default();
    let k1 = b"xk1".to_vec();
    m1.set_op(Op::Insert);
    m1.key = k1.clone();
    m1.value = b"v1".to_vec();
    let ts1 = block_on(suite.cluster.pd_client.get_tso()).unwrap();
    suite.must_kv_prewrite(1, vec![m1], k1.clone(), ts1);
    let ts2 = block_on(suite.cluster.pd_client.get_tso()).unwrap();
    suite.must_kv_commit(1, vec![k1.clone()], ts1, ts2);
    // Rollback
    let mut m2 = Mutation::default();
    m2.set_op(Op::Put);
    m2.key = k1.clone();
    m2.value = b"v2".to_vec();
    let ts3 = block_on(suite.cluster.pd_client.get_tso()).unwrap();
    suite.must_kv_prewrite(1, vec![m2], k1.clone(), ts3);
    suite.must_kv_rollback(1, vec![k1.clone()], ts3);
    // Update value
    let mut m3 = Mutation::default();
    m3.set_op(Op::Put);
    m3.key = k1.clone();
    m3.value = vec![b'3'; 5120];
    let ts4 = block_on(suite.cluster.pd_client.get_tso()).unwrap();
    suite.must_kv_prewrite(1, vec![m3], k1.clone(), ts4);
    let ts5 = block_on(suite.cluster.pd_client.get_tso()).unwrap();
    suite.must_kv_commit(1, vec![k1.clone()], ts4, ts5);
    // Lock
    let mut m4 = Mutation::default();
    m4.set_op(Op::Lock);
    m4.key = k1.clone();
    let ts6 = block_on(suite.cluster.pd_client.get_tso()).unwrap();
    suite.must_kv_prewrite(1, vec![m4], k1.clone(), ts6);
    let ts7 = block_on(suite.cluster.pd_client.get_tso()).unwrap();
    suite.must_kv_commit(1, vec![k1.clone()], ts6, ts7);
    // Delete value and rollback
    let mut m5 = Mutation::default();
    m5.set_op(Op::Del);
    m5.key = k1.clone();
    let ts8 = block_on(suite.cluster.pd_client.get_tso()).unwrap();
    suite.must_kv_prewrite(1, vec![m5], k1.clone(), ts8);
    suite.must_kv_rollback(1, vec![k1.clone()], ts8);
    // Update value
    let mut m6 = Mutation::default();
    m6.set_op(Op::Put);
    m6.key = k1.clone();
    m6.value = b"v6".to_vec();
    let ts9 = block_on(suite.cluster.pd_client.get_tso()).unwrap();
    let ts10 = block_on(suite.cluster.pd_client.get_tso()).unwrap();
    suite.must_kv_prewrite(1, vec![m6], k1.clone(), ts10);
    let ts11 = block_on(suite.cluster.pd_client.get_tso()).unwrap();
    suite.must_kv_commit(1, vec![k1.clone()], ts10, ts11);
    // Delete value in pessimistic txn.
    // In pessimistic txn, CDC must use for_update_ts to read the old value.
    let mut m7 = Mutation::default();
    m7.set_op(Op::PessimisticLock);
    m7.key = k1.clone();
    let ts12 = block_on(suite.cluster.pd_client.get_tso()).unwrap();
    suite.must_acquire_pessimistic_lock(1, vec![m7.clone()], k1.clone(), ts9, ts12);
    m7.set_op(Op::Del);
    suite.must_kv_pessimistic_prewrite(1, vec![m7], k1.clone(), ts9, ts12);
    let ts13 = block_on(suite.cluster.pd_client.get_tso()).unwrap();
    suite.must_kv_commit(1, vec![k1.clone()], ts9, ts13);
    // Insert value again
    let mut m8 = Mutation::default();
    m8.set_op(Op::Insert);
    m8.key = k1.clone();
    m8.value = b"v1".to_vec();
    let ts14 = block_on(suite.cluster.pd_client.get_tso()).unwrap();
    suite.must_kv_prewrite(1, vec![m8], k1, ts14);

    let mut event_count = 0;
    loop {
        let events = receive_event(false).events.to_vec();
        for event in events.into_iter() {
            match event.event.unwrap() {
                Event_oneof_event::Entries(mut es) => {
                    for row in es.take_entries().to_vec() {
                        if row.get_type() == EventLogType::Prewrite {
                            if row.get_start_ts() == ts3.into_inner()
                                || row.get_start_ts() == ts4.into_inner()
                            {
                                assert_eq!(row.get_old_value(), b"v1", "{:?}", row);
                                event_count += 1;
                            } else if row.get_start_ts() == ts8.into_inner() {
                                assert_eq!(
                                    row.get_old_value(),
                                    vec![b'3'; 5120].as_slice(),
                                    "{:?}",
                                    row
                                );
                                event_count += 1;
                            } else if row.get_start_ts() == ts9.into_inner() {
                                assert_eq!(row.get_old_value(), b"v6", "{:?}", row);
                                event_count += 1;
                            }
                        }
                    }
                }
                other => panic!("unknown event {:?}", other),
            }
        }
        if event_count >= 4 {
            break;
        }
    }

    let (mut req_tx, resp_rx) = suite.get_region_cdc_client(1).event_feed().unwrap();
    event_feed_wrap.replace(Some(resp_rx));
    block_on(req_tx.send((req, WriteFlags::default()))).unwrap();
    let mut event_count = 0;
    loop {
        let event = receive_event(false);
        for e in event.events.into_iter() {
            match e.event.unwrap() {
                Event_oneof_event::Entries(mut es) => {
                    for row in es.take_entries().to_vec() {
                        if row.get_type() == EventLogType::Committed
                            && row.get_start_ts() == ts1.into_inner()
                        {
                            assert_eq!(row.get_old_value(), b"");
                            event_count += 1;
                        } else if row.get_type() == EventLogType::Committed
                            && row.get_start_ts() == ts4.into_inner()
                        {
                            assert_eq!(row.get_old_value(), b"v1");
                            event_count += 1;
                        } else if row.get_type() == EventLogType::Prewrite
                            && row.get_start_ts() == ts14.into_inner()
                        {
                            assert_eq!(row.get_old_value(), b"");
                            event_count += 1;
                        }
                    }
                }
                other => panic!("unknown event {:?}", other),
            }
        }
        if event_count >= 3 {
            break;
        }
    }

    event_feed_wrap.replace(None);
    suite.stop();
}

#[test]
fn test_old_value_multi_changefeeds() {
<<<<<<< HEAD
    let mut suite = TestSuite::new(1, ApiVersion::V1);
=======
    test_kv_format_impl!(test_old_value_multi_changefeeds_impl<ApiV1 ApiV2>);
}

fn test_old_value_multi_changefeeds_impl<F: KvFormat>() {
    let mut suite = TestSuite::new(1, F::TAG);
>>>>>>> e16490d7
    let mut req = suite.new_changedata_request(1);
    req.set_extra_op(ExtraOp::ReadOldValue);
    let (mut req_tx_1, event_feed_wrap_1, receive_event_1) =
        new_event_feed(suite.get_region_cdc_client(1));
    block_on(req_tx_1.send((req.clone(), WriteFlags::default()))).unwrap();

    req.set_extra_op(ExtraOp::Noop);
    let (mut req_tx_2, event_feed_wrap_2, receive_event_2) =
        new_event_feed(suite.get_region_cdc_client(1));
    block_on(req_tx_2.send((req, WriteFlags::default()))).unwrap();

    sleep_ms(1000);
    // Insert value
    let mut m1 = Mutation::default();
    let k1 = b"xk1".to_vec();
    m1.set_op(Op::Put);
    m1.key = k1.clone();
    m1.value = b"v1".to_vec();
    let ts1 = block_on(suite.cluster.pd_client.get_tso()).unwrap();
    suite.must_kv_prewrite(1, vec![m1], k1.clone(), ts1);
    let ts2 = block_on(suite.cluster.pd_client.get_tso()).unwrap();
    suite.must_kv_commit(1, vec![k1.clone()], ts1, ts2);

    // Update value
    let mut m2 = Mutation::default();
    m2.set_op(Op::Put);
    m2.key = k1.clone();
    m2.value = vec![b'3'; 5120];
    let ts3 = block_on(suite.cluster.pd_client.get_tso()).unwrap();
    suite.must_kv_prewrite(1, vec![m2], k1.clone(), ts3);
    let ts4 = block_on(suite.cluster.pd_client.get_tso()).unwrap();
    suite.must_kv_commit(1, vec![k1], ts3, ts4);

    // The downstream 1 can get old values as expected.
    let mut event_count = 0;
    loop {
        let events = receive_event_1(false).events.to_vec();
        for event in events.into_iter() {
            match event.event.unwrap() {
                Event_oneof_event::Entries(mut es) => {
                    for row in es.take_entries().to_vec() {
                        if row.get_type() == EventLogType::Prewrite {
                            if row.get_start_ts() == ts3.into_inner() {
                                assert_eq!(row.get_old_value(), b"v1");
                            } else {
                                assert_eq!(row.get_old_value(), b"");
                            }
                            event_count += 1;
                        }
                    }
                }
                other => panic!("unknown event {:?}", other),
            }
        }
        if event_count >= 2 {
            break;
        }
    }

    // The downstream 2 can also get old values because `req`.`extra_op` field is ignored now.
    event_count = 0;
    loop {
        let events = receive_event_2(false).events.to_vec();
        for event in events.into_iter() {
            match event.event.unwrap() {
                Event_oneof_event::Entries(mut es) => {
                    for row in es.take_entries().to_vec() {
                        if row.get_type() == EventLogType::Prewrite {
                            if row.get_start_ts() == ts3.into_inner() {
                                assert_eq!(row.get_old_value(), b"v1");
                            } else {
                                assert_eq!(row.get_old_value(), b"");
                            }
                            event_count += 1;
                        }
                    }
                }
                other => panic!("unknown event {:?}", other),
            }
        }
        if event_count >= 2 {
            break;
        }
    }

    event_feed_wrap_1.replace(None);
    event_feed_wrap_2.replace(None);
    suite.stop();
}

#[test]
fn test_cdc_resolve_ts_checking_concurrency_manager() {
<<<<<<< HEAD
    let mut suite = TestSuite::new(1, ApiVersion::V1);
=======
    test_kv_format_impl!(test_cdc_resolve_ts_checking_concurrency_manager_impl<ApiV1 ApiV2>);
}

fn test_cdc_resolve_ts_checking_concurrency_manager_impl<F: KvFormat>() {
    let mut suite = TestSuite::new(1, F::TAG);
>>>>>>> e16490d7
    let cm: ConcurrencyManager = suite.get_txn_concurrency_manager(1).unwrap();
    let lock_key = |key: &[u8], ts: u64| {
        let guard = block_on(cm.lock_key(&Key::from_raw(key)));
        guard.with_lock(|l| {
            *l = Some(Lock::new(
                LockType::Put,
                key.to_vec(),
                ts.into(),
                0,
                None,
                0.into(),
                1,
                ts.into(),
            ))
        });
        guard
    };

    cm.update_max_ts(20.into());

    let guard = lock_key(b"a", 80);
    suite.set_tso(99);

    let mut req = suite.new_changedata_request(1);
    req.set_checkpoint_ts(100);
    let (mut req_tx, event_feed_wrap, receive_event) =
        new_event_feed(suite.get_region_cdc_client(1));
    block_on(req_tx.send((req, WriteFlags::default()))).unwrap();
    // Make sure region 1 is registered.
    let mut events = receive_event(false).events;
    assert_eq!(events.len(), 1);
    match events.pop().unwrap().event.unwrap() {
        // Even if there is no write,
        // it should always outputs an Initialized event.
        Event_oneof_event::Entries(es) => {
            assert!(es.entries.len() == 1, "{:?}", es);
            let e = &es.entries[0];
            assert_eq!(e.get_type(), EventLogType::Initialized, "{:?}", es);
        }
        other => panic!("unknown event {:?}", other),
    }

    fn check_resolved_ts(event: ChangeDataEvent, check_fn: impl Fn(u64)) {
        if let Some(resolved_ts) = event.resolved_ts.as_ref() {
            check_fn(resolved_ts.ts)
        }
    }

    check_resolved_ts(receive_event(true), |ts| assert_eq!(ts, 80));
    assert!(cm.max_ts() >= 100.into());

    drop(guard);
    for retry in 0.. {
        let event = receive_event(true);
        let mut current_rts = 0;
        if let Some(resolved_ts) = event.resolved_ts.as_ref() {
            current_rts = resolved_ts.ts;
            if resolved_ts.ts >= 100 {
                break;
            }
        }
        if retry >= 5 {
            panic!(
                "resolved ts didn't push properly after unlocking memlock. current resolved_ts: {}",
                current_rts
            );
        }
    }

    let _guard = lock_key(b"xa", 90);
    // The resolved_ts should be blocked by the mem lock but it's already greater than 90.
    // Retry until receiving an unchanged resolved_ts because the first several resolved ts received
    // might be updated before acquiring the lock.
    let mut last_resolved_ts = 0;
    let mut success = false;
    for _ in 0..5 {
        let event = receive_event(true);
        if let Some(resolved_ts) = event.resolved_ts.as_ref() {
            let ts = resolved_ts.ts;
            assert!(ts > 100);
            if ts == last_resolved_ts {
                success = true;
                break;
            }
            assert!(ts > last_resolved_ts);
            last_resolved_ts = ts;
        }
    }
    assert!(success, "resolved_ts not blocked by the memory lock");

    event_feed_wrap.replace(None);
    suite.stop();
}

#[test]
fn test_cdc_1pc() {
<<<<<<< HEAD
    let mut suite = TestSuite::new(1, ApiVersion::V1);
=======
    test_kv_format_impl!(test_cdc_1pc_impl<ApiV1 ApiV2>);
}
>>>>>>> e16490d7

fn test_cdc_1pc_impl<F: KvFormat>() {
    let mut suite = TestSuite::new(1, F::TAG);
    let req = suite.new_changedata_request(1);
    let (mut req_tx, _, receive_event) = new_event_feed(suite.get_region_cdc_client(1));
    block_on(req_tx.send((req, WriteFlags::default()))).unwrap();
    let event = receive_event(false);
    event.events.into_iter().for_each(|e| {
        match e.event.unwrap() {
            // Even if there is no write,
            // it should always outputs an Initialized event.
            Event_oneof_event::Entries(es) => {
                assert!(es.entries.len() == 1, "{:?}", es);
                let e = &es.entries[0];
                assert_eq!(e.get_type(), EventLogType::Initialized, "{:?}", es);
            }
            other => panic!("unknown event {:?}", other),
        }
    });

    let (k1, v1) = (b"xk1", b"v1");
    let (k2, v2) = (b"xk2", &[0u8; 512]);

    let start_ts = block_on(suite.cluster.pd_client.get_tso()).unwrap();

    // Let resolved_ts update.
    sleep_ms(500);

    // Prewrite
    let mut prewrite_req = PrewriteRequest::default();
    let region_id = 1;
    prewrite_req.set_context(suite.get_context(region_id));
    let mut m1 = Mutation::default();
    m1.set_op(Op::Put);
    m1.key = k1.to_vec();
    m1.value = v1.to_vec();
    prewrite_req.mut_mutations().push(m1);
    let mut m2 = Mutation::default();
    m2.set_op(Op::Put);
    m2.key = k2.to_vec();
    m2.value = v2.to_vec();
    prewrite_req.mut_mutations().push(m2);
    prewrite_req.primary_lock = k1.to_vec();
    prewrite_req.start_version = start_ts.into_inner();
    prewrite_req.lock_ttl = prewrite_req.start_version + 1;
    prewrite_req.set_try_one_pc(true);
    let prewrite_resp = suite
        .get_tikv_client(region_id)
        .kv_prewrite(&prewrite_req)
        .unwrap();
    assert!(prewrite_resp.get_one_pc_commit_ts() > 0);

    let mut resolved_ts = 0;
    loop {
        let mut cde = receive_event(true);
        if cde.get_resolved_ts().get_ts() > resolved_ts {
            resolved_ts = cde.get_resolved_ts().get_ts();
        }
        let events = cde.mut_events();
        if !events.is_empty() {
            assert_eq!(events.len(), 1);
            match events.pop().unwrap().event.unwrap() {
                Event_oneof_event::Entries(entries) => {
                    assert_eq!(entries.entries.len(), 2);
                    let (e0, e1) = (&entries.entries[0], &entries.entries[1]);
                    assert_eq!(e0.get_type(), EventLogType::Committed);
                    assert_eq!(e0.get_key(), k2);
                    assert_eq!(e0.get_value(), v2);
                    assert!(e0.commit_ts > resolved_ts);
                    assert_eq!(e1.get_type(), EventLogType::Committed);
                    assert_eq!(e1.get_key(), k1);
                    assert_eq!(e1.get_value(), v1);
                    assert!(e1.commit_ts > resolved_ts);
                    break;
                }
                other => panic!("unknown event {:?}", other),
            }
        }
    }

    suite.stop();
}

#[test]
fn test_cdc_rawkv_resolve_ts() {
    let mut suite = TestSuite::new(1, ApiVersion::V2);

    let mut req = suite.new_changedata_request(1);
    req.set_kv_api(ChangeDataRequestKvApi::RawKv);
    let (mut req_tx, event_feed_wrap, receive_event) =
        new_event_feed(suite.get_region_cdc_client(1));
    block_on(req_tx.send((req, WriteFlags::default()))).unwrap();

    // Make sure region 1 is registered.
    let mut events = receive_event(false).events;
    assert_eq!(events.len(), 1);
    match events.pop().unwrap().event.unwrap() {
        // Even if there is no write,
        // it should always outputs an Initialized event.
        Event_oneof_event::Entries(es) => {
            assert!(es.entries.len() == 1, "{:?}", es);
            let e = &es.entries[0];
            assert_eq!(e.get_type(), EventLogType::Initialized, "{:?}", es);
        }
        other => panic!("unknown event {:?}", other),
    }
    suite.set_tso(100);

    let (k, v) = (b"rkey1".to_vec(), b"value".to_vec());
    suite.must_kv_raw_v2(1, k, v);
    let mut events = receive_event(false).events.to_vec();
    assert_eq!(events.len(), 1, "{:?}", events);
    match events.pop().unwrap().event.unwrap() {
        Event_oneof_event::Entries(entries) => {
            assert_eq!(entries.entries.len(), 1);
            assert_eq!(entries.entries[0].get_type(), EventLogType::Committed);
        }
        other => panic!("unknown event {:?}", other),
    }

    for retry in 0.. {
        let event = receive_event(true);
        let mut current_rts = 0;
        if let Some(resolved_ts) = event.resolved_ts.as_ref() {
            current_rts = resolved_ts.ts;
            if resolved_ts.ts < 200 {
                break;
            }
        }
        if retry >= 5 {
            panic!(
                "resolved ts didn't push properly after unlocking memlock. current resolved_ts: {}",
                current_rts
            );
        }
    }

    suite.set_tso(200);
    let (k, v) = (b"rkey2".to_vec(), b"value".to_vec());
    suite.must_kv_raw_v2(1, k, v);
    let mut events = receive_event(false).events.to_vec();
    assert_eq!(events.len(), 1, "{:?}", events);
    match events.pop().unwrap().event.unwrap() {
        Event_oneof_event::Entries(entries) => {
            assert_eq!(entries.entries.len(), 1);
            assert_eq!(entries.entries[0].get_type(), EventLogType::Committed);
        }
        other => panic!("unknown event {:?}", other),
    }

    for retry in 0.. {
        let event = receive_event(true);
        let mut current_rts = 0;
        if let Some(resolved_ts) = event.resolved_ts.as_ref() {
            current_rts = resolved_ts.ts;
            if resolved_ts.ts >= 200 {
                break;
            }
        }
        if retry >= 5 {
            panic!(
                "resolved ts didn't push properly after unlocking memlock. current resolved_ts: {}",
                current_rts
            );
        }
    }

    event_feed_wrap.replace(None);
    suite.stop();
}

#[test]
fn test_old_value_1pc() {
<<<<<<< HEAD
    let mut suite = TestSuite::new(1, ApiVersion::V1);
=======
    test_kv_format_impl!(test_old_value_1pc_impl<ApiV1 ApiV2>);
}

fn test_old_value_1pc_impl<F: KvFormat>() {
    let mut suite = TestSuite::new(1, F::TAG);
>>>>>>> e16490d7
    let mut req = suite.new_changedata_request(1);
    req.set_extra_op(ExtraOp::ReadOldValue);
    let (mut req_tx, _, receive_event) = new_event_feed(suite.get_region_cdc_client(1));
    block_on(req_tx.send((req, WriteFlags::default()))).unwrap();

    // Insert value
    let mut m1 = Mutation::default();
    let k1 = b"xk1".to_vec();
    m1.set_op(Op::Put);
    m1.key = k1.clone();
    m1.value = b"v1".to_vec();
    suite.must_kv_prewrite(1, vec![m1], k1.clone(), 10.into());
    suite.must_kv_commit(1, vec![k1.clone()], 10.into(), 15.into());

    // Prewrite with 1PC
    let start_ts = 20;
    let mut prewrite_req = PrewriteRequest::default();
    let region_id = 1;
    prewrite_req.set_context(suite.get_context(region_id));
    let mut m2 = Mutation::default();
    m2.set_op(Op::Put);
    m2.key = k1.clone();
    m2.value = b"v2".to_vec();
    prewrite_req.mut_mutations().push(m2);
    prewrite_req.primary_lock = k1;
    prewrite_req.start_version = start_ts;
    prewrite_req.lock_ttl = 1000;
    prewrite_req.set_try_one_pc(true);
    let prewrite_resp = suite
        .get_tikv_client(region_id)
        .kv_prewrite(&prewrite_req)
        .unwrap();
    assert!(prewrite_resp.get_one_pc_commit_ts() > 0);

    'outer: loop {
        let events = receive_event(false).events.to_vec();
        for event in events.into_iter() {
            match event.event.unwrap() {
                Event_oneof_event::Entries(mut es) => {
                    for row in es.take_entries().to_vec() {
                        if row.get_type() == EventLogType::Committed
                            && row.get_start_ts() == start_ts
                        {
                            assert_eq!(row.get_old_value(), b"v1");
                            break 'outer;
                        }
                    }
                }
                other => panic!("unknown event {:?}", other),
            }
        }
    }

    suite.stop();
}

#[test]
fn test_old_value_cache_hit() {
<<<<<<< HEAD
    let mut suite = TestSuite::new(1, ApiVersion::V1);
=======
    test_kv_format_impl!(test_old_value_cache_hit_impl<ApiV1 ApiV2>);
}

fn test_old_value_cache_hit_impl<F: KvFormat>() {
    let mut suite = TestSuite::new(1, F::TAG);
>>>>>>> e16490d7
    let scheduler = suite.endpoints.values().next().unwrap().scheduler();
    let mut req = suite.new_changedata_request(1);
    req.set_extra_op(ExtraOp::ReadOldValue);
    let (mut req_tx, event_feed_wrap, receive_event) =
        new_event_feed(suite.get_region_cdc_client(1));
    block_on(req_tx.send((req, WriteFlags::default()))).unwrap();
    let mut events = receive_event(false).events.to_vec();
    match events.remove(0).event.unwrap() {
        Event_oneof_event::Entries(mut es) => {
            let row = &es.take_entries().to_vec()[0];
            assert_eq!(row.get_type(), EventLogType::Initialized);
        }
        other => panic!("unknown event {:?}", other),
    }
    let (tx, rx) = mpsc::channel();

    // Insert value, simulate INSERT INTO.
    let mut m1 = Mutation::default();
    let k1 = b"xk1".to_vec();
    m1.set_op(Op::Insert);
    m1.key = k1.clone();
    m1.value = b"v1".to_vec();
    suite.must_kv_prewrite(1, vec![m1], k1.clone(), 10.into());
    let mut events = receive_event(false).events.to_vec();
    match events.remove(0).event.unwrap() {
        Event_oneof_event::Entries(mut es) => {
            let row = &es.take_entries().to_vec()[0];
            assert_eq!(row.get_value(), b"v1");
            assert_eq!(row.get_old_value(), b"");
            assert_eq!(row.get_type(), EventLogType::Prewrite);
            assert_eq!(row.get_start_ts(), 10);
        }
        other => panic!("unknown event {:?}", other),
    }
    // k1 old value must be cached.
    let tx_ = tx.clone();
    scheduler
        .schedule(Task::Validate(Validate::OldValueCache(Box::new(
            move |old_value_cache| {
                tx_.send((old_value_cache.access_count(), old_value_cache.miss_count()))
                    .unwrap();
            },
        ))))
        .unwrap();
    let (access_count, miss_count) = rx.recv().unwrap();
    assert_eq!(access_count, 1);
    assert_eq!(miss_count, 0);
    suite.must_kv_commit(1, vec![k1], 10.into(), 15.into());
    let mut events = receive_event(false).events.to_vec();
    match events.remove(0).event.unwrap() {
        Event_oneof_event::Entries(mut es) => {
            let row = &es.take_entries().to_vec()[0];
            assert_eq!(row.get_type(), EventLogType::Commit);
            assert_eq!(row.get_commit_ts(), 15);
        }
        other => panic!("unknown event {:?}", other),
    }

    // Update a noexist value, simulate INSERT IGNORE INTO.
    let mut m2 = Mutation::default();
    let k2 = b"xk2".to_vec();
    m2.set_op(Op::Put);
    m2.key = k2.clone();
    m2.value = b"v2".to_vec();
    suite.must_kv_prewrite(1, vec![m2], k2.clone(), 10.into());
    let mut events = receive_event(false).events.to_vec();
    match events.remove(0).event.unwrap() {
        Event_oneof_event::Entries(mut es) => {
            let row = &es.take_entries().to_vec()[0];
            assert_eq!(row.get_value(), b"v2");
            assert_eq!(row.get_old_value(), b"");
            assert_eq!(row.get_type(), EventLogType::Prewrite);
            assert_eq!(row.get_start_ts(), 10);
        }
        other => panic!("unknown event {:?}", other),
    }
    // k2 old value must be cached.
    let tx_ = tx.clone();
    scheduler
        .schedule(Task::Validate(Validate::OldValueCache(Box::new(
            move |old_value_cache| {
                tx_.send((old_value_cache.access_count(), old_value_cache.miss_count()))
                    .unwrap();
            },
        ))))
        .unwrap();
    let (access_count, miss_count) = rx.recv().unwrap();
    assert_eq!(access_count, 2);
    assert_eq!(miss_count, 0);
    suite.must_kv_commit(1, vec![k2], 10.into(), 15.into());
    let mut events = receive_event(false).events.to_vec();
    match events.remove(0).event.unwrap() {
        Event_oneof_event::Entries(mut es) => {
            let row = &es.take_entries().to_vec()[0];
            assert_eq!(row.get_type(), EventLogType::Commit);
            assert_eq!(row.get_commit_ts(), 15);
        }
        other => panic!("unknown event {:?}", other),
    }

    // Update an exist value, simulate UPDATE.
    let mut m2 = Mutation::default();
    let k2 = b"xk2".to_vec();
    m2.set_op(Op::Put);
    m2.key = k2.clone();
    m2.value = b"v3".to_vec();
    suite.must_kv_prewrite(1, vec![m2], k2.clone(), 20.into());
    let mut events = receive_event(false).events.to_vec();
    match events.remove(0).event.unwrap() {
        Event_oneof_event::Entries(mut es) => {
            let row = &es.take_entries().to_vec()[0];
            assert_eq!(row.get_value(), b"v3");
            assert_eq!(row.get_old_value(), b"v2");
            assert_eq!(row.get_type(), EventLogType::Prewrite);
            assert_eq!(row.get_start_ts(), 20);
        }
        other => panic!("unknown event {:?}", other),
    }
    // k2 old value must be cached.
    let tx_ = tx;
    scheduler
        .schedule(Task::Validate(Validate::OldValueCache(Box::new(
            move |old_value_cache| {
                tx_.send((old_value_cache.access_count(), old_value_cache.miss_count()))
                    .unwrap();
            },
        ))))
        .unwrap();
    let (access_count, miss_count) = rx.recv().unwrap();
    assert_eq!(access_count, 3);
    assert_eq!(miss_count, 0);
    suite.must_kv_commit(1, vec![k2], 20.into(), 25.into());
    let mut events = receive_event(false).events.to_vec();
    match events.remove(0).event.unwrap() {
        Event_oneof_event::Entries(mut es) => {
            let row = &es.take_entries().to_vec()[0];
            assert_eq!(row.get_type(), EventLogType::Commit);
            assert_eq!(row.get_commit_ts(), 25);
        }
        other => panic!("unknown event {:?}", other),
    }

    event_feed_wrap.replace(None);
    suite.stop();
}

#[test]
fn test_old_value_cache_hit_pessimistic() {
<<<<<<< HEAD
    let mut suite = TestSuite::new(1, ApiVersion::V1);
=======
    test_kv_format_impl!(test_old_value_cache_hit_pessimistic_impl<ApiV1 ApiV2>);
}

fn test_old_value_cache_hit_pessimistic_impl<F: KvFormat>() {
    let mut suite = TestSuite::new(1, F::TAG);
>>>>>>> e16490d7
    let scheduler = suite.endpoints.values().next().unwrap().scheduler();
    let mut req = suite.new_changedata_request(1);
    req.set_extra_op(ExtraOp::ReadOldValue);
    let (mut req_tx, event_feed_wrap, receive_event) =
        new_event_feed(suite.get_region_cdc_client(1));
    block_on(req_tx.send((req, WriteFlags::default()))).unwrap();
    let mut events = receive_event(false).events.to_vec();
    match events.remove(0).event.unwrap() {
        Event_oneof_event::Entries(mut es) => {
            let row = &es.take_entries().to_vec()[0];
            assert_eq!(row.get_type(), EventLogType::Initialized);
        }
        other => panic!("unknown event {:?}", other),
    }
    let (tx, rx) = mpsc::channel();

    // Insert a value in pessimistic txn.
    let mut m3 = Mutation::default();
    let k3 = b"xk3".to_vec();
    m3.set_op(Op::PessimisticLock);
    m3.key = k3.clone();
    suite.must_acquire_pessimistic_lock(1, vec![m3.clone()], k3.clone(), 10.into(), 10.into());
    // CDC does not outputs PessimisticLock.
    // No cache access.
    let tx_ = tx.clone();
    scheduler
        .schedule(Task::Validate(Validate::OldValueCache(Box::new(
            move |old_value_cache| {
                tx_.send((old_value_cache.access_count(), old_value_cache.miss_count()))
                    .unwrap();
            },
        ))))
        .unwrap();
    let (access_count, miss_count) = rx.recv().unwrap();
    assert_eq!(access_count, 0);
    assert_eq!(miss_count, 0);
    m3.set_op(Op::Put);
    m3.value = b"v1".to_vec();
    suite.must_kv_pessimistic_prewrite(1, vec![m3], k3.clone(), 10.into(), 10.into());
    let mut events = receive_event(false).events.to_vec();
    match events.remove(0).event.unwrap() {
        Event_oneof_event::Entries(mut es) => {
            let row = &es.take_entries().to_vec()[0];
            assert_eq!(row.get_value(), b"v1");
            assert_eq!(row.get_old_value(), b"");
            assert_eq!(row.get_type(), EventLogType::Prewrite);
            assert_eq!(row.get_start_ts(), 10);
        }
        other => panic!("unknown event {:?}", other),
    }
    // k3 old value must be cached.
    let tx_ = tx.clone();
    scheduler
        .schedule(Task::Validate(Validate::OldValueCache(Box::new(
            move |old_value_cache| {
                tx_.send((old_value_cache.access_count(), old_value_cache.miss_count()))
                    .unwrap();
            },
        ))))
        .unwrap();
    let (access_count, miss_count) = rx.recv().unwrap();
    assert_eq!(access_count, 1);
    assert_eq!(miss_count, 0);

    suite.must_kv_commit(1, vec![k3], 10.into(), 15.into());
    let mut events = receive_event(false).events.to_vec();
    match events.remove(0).event.unwrap() {
        Event_oneof_event::Entries(mut es) => {
            let row = &es.take_entries().to_vec()[0];
            assert_eq!(row.get_type(), EventLogType::Commit);
            assert_eq!(row.get_commit_ts(), 15);
        }
        other => panic!("unknown event {:?}", other),
    }

    // Update a value in pessimistic txn.
    let mut m3 = Mutation::default();
    let k3 = b"xk3".to_vec();
    m3.set_op(Op::PessimisticLock);
    m3.key = k3.clone();
    suite.must_acquire_pessimistic_lock(1, vec![m3.clone()], k3.clone(), 20.into(), 20.into());
    // CDC does not outputs PessimisticLock.
    // No cache access.
    let tx_ = tx.clone();
    scheduler
        .schedule(Task::Validate(Validate::OldValueCache(Box::new(
            move |old_value_cache| {
                tx_.send((old_value_cache.access_count(), old_value_cache.miss_count()))
                    .unwrap();
            },
        ))))
        .unwrap();
    let (access_count, miss_count) = rx.recv().unwrap();
    assert_eq!(access_count, 1);
    assert_eq!(miss_count, 0);
    m3.set_op(Op::Put);
    m3.value = b"v2".to_vec();
    suite.must_kv_pessimistic_prewrite(1, vec![m3], k3.clone(), 20.into(), 20.into());
    let mut events = receive_event(false).events.to_vec();
    match events.remove(0).event.unwrap() {
        Event_oneof_event::Entries(mut es) => {
            let row = &es.take_entries().to_vec()[0];
            assert_eq!(row.get_value(), b"v2");
            assert_eq!(row.get_old_value(), b"v1");
            assert_eq!(row.get_type(), EventLogType::Prewrite);
            assert_eq!(row.get_start_ts(), 20);
        }
        other => panic!("unknown event {:?}", other),
    }
    // k3 old value must be cached.
    let tx_ = tx;
    scheduler
        .schedule(Task::Validate(Validate::OldValueCache(Box::new(
            move |old_value_cache| {
                tx_.send((old_value_cache.access_count(), old_value_cache.miss_count()))
                    .unwrap();
            },
        ))))
        .unwrap();
    let (access_count, miss_count) = rx.recv().unwrap();
    assert_eq!(access_count, 2);
    assert_eq!(miss_count, 0);
    suite.must_kv_commit(1, vec![k3], 20.into(), 25.into());
    let mut events = receive_event(false).events.to_vec();
    match events.remove(0).event.unwrap() {
        Event_oneof_event::Entries(mut es) => {
            let row = &es.take_entries().to_vec()[0];
            assert_eq!(row.get_type(), EventLogType::Commit);
            assert_eq!(row.get_commit_ts(), 25);
        }
        other => panic!("unknown event {:?}", other),
    }

    event_feed_wrap.replace(None);
    suite.stop();
}

#[test]
fn test_region_created_replicate() {
    let cluster = new_server_cluster(0, 2);
    cluster.pd_client.disable_default_operator();
    let mut suite = TestSuiteBuilder::new().cluster(cluster).build();

    let region = suite.cluster.get_region(&[]);
    suite
        .cluster
        .must_transfer_leader(region.id, new_peer(2, 2));
    suite
        .cluster
        .pd_client
        .must_remove_peer(region.id, new_peer(1, 1));

    let recv_filter = Box::new(
        RegionPacketFilter::new(region.get_id(), 1)
            .direction(Direction::Recv)
            .msg_type(MessageType::MsgAppend),
    );
    suite.cluster.sim.wl().add_recv_filter(1, recv_filter);
    suite
        .cluster
        .pd_client
        .must_add_peer(region.id, new_peer(1, 1));
    let region = suite.cluster.get_region(&[]);
    let req = suite.new_changedata_request(region.id);
    let (mut req_tx, event_feed_wrap, receive_event) =
        new_event_feed(suite.get_region_cdc_client(region.id));
    block_on(req_tx.send((req, WriteFlags::default()))).unwrap();
    sleep_ms(1000);
    suite.cluster.sim.wl().clear_recv_filters(1);

    let mut counter = 0;
    let mut previous_ts = 0;
    loop {
        let event = receive_event(true);
        if let Some(resolved_ts) = event.resolved_ts.as_ref() {
            assert!(resolved_ts.ts >= previous_ts);
            assert!(resolved_ts.regions == vec![region.id]);
            previous_ts = resolved_ts.ts;
            counter += 1;
        }
        if counter > 5 {
            break;
        }
    }
    event_feed_wrap.replace(None);
    suite.stop();
}

#[test]
fn test_cdc_scan_ignore_gc_fence() {
    test_kv_format_impl!(test_cdc_scan_ignore_gc_fence_impl<ApiV1 ApiV2>);
}

fn test_cdc_scan_ignore_gc_fence_impl<F: KvFormat>() {
    // This case is similar to `test_cdc_scan` but constructs a case with GC Fence.
<<<<<<< HEAD
    let mut suite = TestSuite::new(1, ApiVersion::V1);
=======
    let mut suite = TestSuite::new(1, F::TAG);
>>>>>>> e16490d7

    let (key, v1, v2) = (b"xkey", b"value1", b"value2");

    // Write two versions to the key.
    let start_ts1 = block_on(suite.cluster.pd_client.get_tso()).unwrap();
    let mut mutation = Mutation::default();
    mutation.set_op(Op::Put);
    mutation.key = key.to_vec();
    mutation.value = v1.to_vec();
    suite.must_kv_prewrite(1, vec![mutation], key.to_vec(), start_ts1);

    let commit_ts1 = block_on(suite.cluster.pd_client.get_tso()).unwrap();
    suite.must_kv_commit(1, vec![key.to_vec()], start_ts1, commit_ts1);

    let start_ts2 = block_on(suite.cluster.pd_client.get_tso()).unwrap();
    let mutation = Mutation {
        key: key.to_vec(),
        value: v2.to_vec(),
        ..Default::default()
    };
    suite.must_kv_prewrite(1, vec![mutation], key.to_vec(), start_ts2);

    let commit_ts2 = block_on(suite.cluster.pd_client.get_tso()).unwrap();
    suite.must_kv_commit(1, vec![key.to_vec()], start_ts2, commit_ts2);

    // Assume the first version above is written by async commit and it's commit_ts is not unique.
    // Use it's commit_ts as another transaction's start_ts.
    // Run check_txn_status on commit_ts1 so that gc_fence will be set on the first version.
    let caller_start_ts = block_on(suite.cluster.pd_client.get_tso()).unwrap();
    let action = suite.must_check_txn_status(
        1,
        key.to_vec(),
        commit_ts1,
        caller_start_ts,
        caller_start_ts,
        true,
    );
    assert_eq!(action, Action::LockNotExistRollback);

    let req = suite.new_changedata_request(1);
    let (mut req_tx, _, receive_event) = new_event_feed(suite.get_region_cdc_client(1));
    block_on(req_tx.send((req, WriteFlags::default()))).unwrap();
    let mut events = receive_event(false).events.to_vec();
    if events.len() == 1 {
        events.extend(receive_event(false).events.into_iter());
    }
    assert_eq!(events.len(), 2, "{:?}", events);
    match events.remove(0).event.unwrap() {
        Event_oneof_event::Entries(es) => {
            assert!(es.entries.len() == 2, "{:?}", es);
            let e = &es.entries[0];
            assert_eq!(e.get_type(), EventLogType::Committed, "{:?}", es);
            assert_eq!(e.start_ts, start_ts2.into_inner(), "{:?}", es);
            assert_eq!(e.commit_ts, commit_ts2.into_inner(), "{:?}", es);
            assert_eq!(e.key, key.to_vec(), "{:?}", es);
            assert_eq!(e.value, v2.to_vec(), "{:?}", es);
            let e = &es.entries[1];
            assert_eq!(e.get_type(), EventLogType::Committed, "{:?}", es);
            assert_eq!(e.start_ts, start_ts1.into_inner(), "{:?}", es);
            assert_eq!(e.commit_ts, commit_ts1.into_inner(), "{:?}", es);
            assert_eq!(e.key, key.to_vec(), "{:?}", es);
            assert_eq!(e.value, v1.to_vec(), "{:?}", es);
        }
        other => panic!("unknown event {:?}", other),
    }
    match events.pop().unwrap().event.unwrap() {
        Event_oneof_event::Entries(es) => {
            assert!(es.entries.len() == 1, "{:?}", es);
            let e = &es.entries[0];
            assert_eq!(e.get_type(), EventLogType::Initialized, "{:?}", es);
        }
        other => panic!("unknown event {:?}", other),
    }

    suite.stop();
}

#[test]
fn test_cdc_extract_rollback_if_gc_fence_set() {
<<<<<<< HEAD
    let mut suite = TestSuite::new(1, ApiVersion::V1);
=======
    test_kv_format_impl!(test_cdc_extract_rollback_if_gc_fence_set_impl<ApiV1 ApiV2>);
}

fn test_cdc_extract_rollback_if_gc_fence_set_impl<F: KvFormat>() {
    let mut suite = TestSuite::new(1, F::TAG);
>>>>>>> e16490d7

    let req = suite.new_changedata_request(1);
    let (mut req_tx, _, receive_event) = new_event_feed(suite.get_region_cdc_client(1));
    block_on(req_tx.send((req, WriteFlags::default()))).unwrap();
    let event = receive_event(false);
    event
        .events
        .into_iter()
        .for_each(|e| match e.event.unwrap() {
            Event_oneof_event::Entries(es) => {
                assert!(es.entries.len() == 1, "{:?}", es);
                let e = &es.entries[0];
                assert_eq!(e.get_type(), EventLogType::Initialized, "{:?}", es);
            }
            other => panic!("unknown event {:?}", other),
        });

    sleep_ms(1000);

    // Write two versions of a key
    let (key, v1, v2, v3) = (b"xkey", b"value1", b"value2", b"value3");
    let start_ts1 = block_on(suite.cluster.pd_client.get_tso()).unwrap();
    let mut mutation = Mutation::default();
    mutation.set_op(Op::Put);
    mutation.key = key.to_vec();
    mutation.value = v1.to_vec();
    suite.must_kv_prewrite(1, vec![mutation], key.to_vec(), start_ts1);

    let commit_ts1 = block_on(suite.cluster.pd_client.get_tso()).unwrap();
    suite.must_kv_commit(1, vec![key.to_vec()], start_ts1, commit_ts1);

    let start_ts2 = block_on(suite.cluster.pd_client.get_tso()).unwrap();
    let mut mutation = Mutation::default();
    mutation.set_op(Op::Put);
    mutation.key = key.to_vec();
    mutation.value = v2.to_vec();
    suite.must_kv_prewrite(1, vec![mutation], key.to_vec(), start_ts2);

    let commit_ts2 = block_on(suite.cluster.pd_client.get_tso()).unwrap();
    suite.must_kv_commit(1, vec![key.to_vec()], start_ts2, commit_ts2);

    // We don't care about the events caused by the previous writings in this test case, and it's
    // too complicated to check them. Just skip them here, and wait for resolved_ts to be pushed to
    // a greater value than the two versions' commit_ts-es.
    let skip_to_ts = block_on(suite.cluster.pd_client.get_tso()).unwrap();
    loop {
        let e = receive_event(true);
        if let Some(r) = e.resolved_ts.as_ref() {
            if r.ts > skip_to_ts.into_inner() {
                break;
            }
        }
    }

    // Assume the two versions of the key are written by async commit transactions, and their
    // commit_ts-es are also other transaction's start_ts-es. Run check_txn_status on the
    // commit_ts-es of the two versions to cause overlapping rollback.
    let caller_start_ts = block_on(suite.cluster.pd_client.get_tso()).unwrap();
    suite.must_check_txn_status(
        1,
        key.to_vec(),
        commit_ts1,
        caller_start_ts,
        caller_start_ts,
        true,
    );

    // Expects receiving rollback
    let event = receive_event(false);
    event
        .events
        .into_iter()
        .for_each(|e| match e.event.unwrap() {
            Event_oneof_event::Entries(es) => {
                assert!(es.entries.len() == 1, "{:?}", es);
                let e = &es.entries[0];
                assert_eq!(e.get_type(), EventLogType::Rollback, "{:?}", es);
                assert_eq!(e.get_start_ts(), commit_ts1.into_inner());
                assert_eq!(e.get_commit_ts(), 0);
            }
            other => panic!("unknown event {:?}", other),
        });

    suite.must_check_txn_status(
        1,
        key.to_vec(),
        commit_ts2,
        caller_start_ts,
        caller_start_ts,
        true,
    );

    // Expects receiving rollback
    let event = receive_event(false);
    event
        .events
        .into_iter()
        .for_each(|e| match e.event.unwrap() {
            Event_oneof_event::Entries(es) => {
                assert!(es.entries.len() == 1, "{:?}", es);
                let e = &es.entries[0];
                assert_eq!(e.get_type(), EventLogType::Rollback, "{:?}", es);
                assert_eq!(e.get_start_ts(), commit_ts2.into_inner());
                assert_eq!(e.get_commit_ts(), 0);
            }
            other => panic!("unknown event {:?}", other),
        });

    // In some special cases, a newly committed record may carry an overlapped rollback initially.
    // In this case, gc_fence shouldn't be set, and CDC ignores the rollback and handles the
    // committing normally.
    let start_ts3 = block_on(suite.cluster.pd_client.get_tso()).unwrap();
    let mut mutation = Mutation::default();
    mutation.set_op(Op::Put);
    mutation.key = key.to_vec();
    mutation.value = v3.to_vec();
    suite.must_kv_prewrite(1, vec![mutation], key.to_vec(), start_ts3);
    // Consume the prewrite event.
    let event = receive_event(false);
    event
        .events
        .into_iter()
        .for_each(|e| match e.event.unwrap() {
            Event_oneof_event::Entries(es) => {
                assert!(es.entries.len() == 1, "{:?}", es);
                let e = &es.entries[0];
                assert_eq!(e.get_type(), EventLogType::Prewrite, "{:?}", es);
                assert_eq!(e.get_start_ts(), start_ts3.into_inner());
            }
            other => panic!("unknown event {:?}", other),
        });

    // Again, assume the transaction is committed with async commit protocol, and the commit_ts is
    // also another transaction's start_ts.
    let commit_ts3 = block_on(suite.cluster.pd_client.get_tso()).unwrap();
    // Rollback another transaction before committing, then the rolling back information will be
    // recorded in the lock.
    let caller_start_ts = block_on(suite.cluster.pd_client.get_tso()).unwrap();
    suite.must_check_txn_status(
        1,
        key.to_vec(),
        commit_ts3,
        caller_start_ts,
        caller_start_ts,
        true,
    );
    // Expects receiving rollback
    let event = receive_event(false);
    event
        .events
        .into_iter()
        .for_each(|e| match e.event.unwrap() {
            Event_oneof_event::Entries(es) => {
                assert!(es.entries.len() == 1, "{:?}", es);
                let e = &es.entries[0];
                assert_eq!(e.get_type(), EventLogType::Rollback, "{:?}", es);
                assert_eq!(e.get_start_ts(), commit_ts3.into_inner());
                assert_eq!(e.get_commit_ts(), 0);
            }
            other => panic!("unknown event {:?}", other),
        });
    // Commit the transaction, then it will have overlapped rollback initially.
    suite.must_kv_commit(1, vec![key.to_vec()], start_ts3, commit_ts3);
    // Expects receiving a normal committing event.
    let event = receive_event(false);
    event
        .events
        .into_iter()
        .for_each(|e| match e.event.unwrap() {
            Event_oneof_event::Entries(es) => {
                assert!(es.entries.len() == 1, "{:?}", es);
                let e = &es.entries[0];
                assert_eq!(e.get_type(), EventLogType::Commit, "{:?}", es);
                assert_eq!(e.get_start_ts(), start_ts3.into_inner());
                assert_eq!(e.get_commit_ts(), commit_ts3.into_inner());
                assert_eq!(e.get_value(), v3);
            }
            other => panic!("unknown event {:?}", other),
        });

    suite.stop();
}

// This test is created for covering the case that term was increased without leader change.
// Ideally leader id and term in StoreMeta should be updated together with a yielded SoftState,
// but sometimes the leader was transferred to another store and then changed back,
// a follower would not get a new SoftState.
#[test]
fn test_term_change() {
    let cluster = new_server_cluster(0, 3);
    cluster.pd_client.disable_default_operator();
    let mut suite = TestSuiteBuilder::new().cluster(cluster).build();
    let region = suite.cluster.get_region(&[]);
    suite
        .cluster
        .must_transfer_leader(region.id, new_peer(2, 2));
    // Simulate network partition.
    let recv_filter =
        Box::new(RegionPacketFilter::new(region.get_id(), 1).direction(Direction::Recv));
    suite.cluster.sim.wl().add_recv_filter(1, recv_filter);
    // Transfer leader to peer 3 and then change it back to peer 2.
    // Peer 1 would not get a new SoftState.
    suite
        .cluster
        .must_transfer_leader(region.id, new_peer(3, 3));
    suite
        .cluster
        .must_transfer_leader(region.id, new_peer(2, 2));
    suite.cluster.sim.wl().clear_recv_filters(1);

    suite
        .cluster
        .pd_client
        .must_remove_peer(region.id, new_peer(3, 3));
    let region = suite.cluster.get_region(&[]);
    let req = suite.new_changedata_request(region.id);
    let (mut req_tx, event_feed_wrap, receive_event) =
        new_event_feed(suite.get_region_cdc_client(region.id));
    block_on(req_tx.send((req, WriteFlags::default()))).unwrap();
    let mut counter = 0;
    let mut previous_ts = 0;
    loop {
        let event = receive_event(true);
        if let Some(resolved_ts) = event.resolved_ts.as_ref() {
            assert!(resolved_ts.ts >= previous_ts);
            assert!(resolved_ts.regions == vec![region.id]);
            previous_ts = resolved_ts.ts;
            counter += 1;
        }
        if counter > 5 {
            break;
        }
    }
    event_feed_wrap.replace(None);
    suite.stop();
}

#[test]
fn test_cdc_no_write_corresponding_to_lock() {
<<<<<<< HEAD
    let mut suite = TestSuite::new(1, ApiVersion::V1);
=======
    test_kv_format_impl!(test_cdc_no_write_corresponding_to_lock_impl<ApiV1 ApiV2>);
}

fn test_cdc_no_write_corresponding_to_lock_impl<F: KvFormat>() {
    let mut suite = TestSuite::new(1, F::TAG);
>>>>>>> e16490d7
    let mut req = suite.new_changedata_request(1);
    req.set_extra_op(ExtraOp::ReadOldValue);
    let (mut req_tx, _, receive_event) = new_event_feed(suite.get_region_cdc_client(1));
    block_on(req_tx.send((req, WriteFlags::default()))).unwrap();

    // Txn1 commit_ts = 15
    let mut m1 = Mutation::default();
    let k1 = b"xk1".to_vec();
    m1.set_op(Op::Put);
    m1.key = k1.clone();
    m1.value = b"v1".to_vec();
    suite.must_kv_prewrite(1, vec![m1.clone()], k1.clone(), 10.into());
    suite.must_kv_commit(1, vec![k1.clone()], 10.into(), 15.into());

    // Txn2 start_ts = 15
    m1.value = b"v2".to_vec();
    suite.must_kv_prewrite(1, vec![m1.clone()], k1.clone(), 15.into());
    // unprotected rollback, no write is written
    suite.must_kv_rollback(1, vec![k1.clone()], 15.into());

    // Write a new txn
    m1.value = b"v3".to_vec();
    suite.must_kv_prewrite(1, vec![m1], k1.clone(), 20.into());
    suite.must_kv_commit(1, vec![k1], 20.into(), 25.into());

    let mut advance_cnt = 0;
    loop {
        let event = receive_event(true);
        if let Some(resolved_ts) = event.resolved_ts.as_ref() {
            advance_cnt += 1;
            if resolved_ts.ts >= 25 {
                break;
            }
            if advance_cnt > 50 {
                panic!("resolved_ts is not advanced, stuck at {}", resolved_ts.ts);
            }
        }
    }

    suite.stop();
}

#[test]
fn test_cdc_write_rollback_when_no_lock() {
<<<<<<< HEAD
    let mut suite = TestSuite::new(1, ApiVersion::V1);
=======
    test_kv_format_impl!(test_cdc_write_rollback_when_no_lock_impl<ApiV1 ApiV2>);
}

fn test_cdc_write_rollback_when_no_lock_impl<F: KvFormat>() {
    let mut suite = TestSuite::new(1, F::TAG);
>>>>>>> e16490d7
    let mut req = suite.new_changedata_request(1);
    req.set_extra_op(ExtraOp::ReadOldValue);
    let (mut req_tx, _, receive_event) = new_event_feed(suite.get_region_cdc_client(1));
    block_on(req_tx.send((req, WriteFlags::default()))).unwrap();

    // Txn1 commit_ts = 15
    let mut m1 = Mutation::default();
    let k1 = b"xk1".to_vec();
    m1.set_op(Op::Put);
    m1.key = k1.clone();
    m1.value = b"v1".to_vec();
    suite.must_kv_prewrite(1, vec![m1], k1.clone(), 10.into());

    // Wait until resolved_ts advanced to 10
    loop {
        let event = receive_event(true);
        if let Some(resolved_ts) = event.resolved_ts.as_ref() {
            if resolved_ts.ts == 10 {
                break;
            }
        }
    }

    // Do a rollback on the same key, but the start_ts is different.
    suite.must_kv_rollback(1, vec![k1.clone()], 5.into());

    // resolved_ts shouldn't be advanced beyond 10
    for _ in 0..10 {
        let event = receive_event(true);
        if let Some(resolved_ts) = event.resolved_ts.as_ref() {
            if resolved_ts.ts > 10 {
                panic!("resolved_ts shouldn't be advanced beyond 10");
            }
        }
    }

    suite.must_kv_commit(1, vec![k1], 10.into(), 15.into());

    let mut advance_cnt = 0;
    loop {
        let event = receive_event(true);
        if let Some(resolved_ts) = event.resolved_ts.as_ref() {
            advance_cnt += 1;
            if resolved_ts.ts > 15 {
                break;
            }
            if advance_cnt > 10 {
                panic!("resolved_ts is not advanced, stuck at {}", resolved_ts.ts);
            }
        }
    }

    suite.stop();
}

#[test]
fn test_resolved_ts_cluster_upgrading() {
    let cluster = new_server_cluster(0, 3);
    cluster.pd_client.disable_default_operator();
    unsafe {
        cluster
            .pd_client
            .feature_gate()
            .reset_version("4.0.0")
            .unwrap();
    }
    let mut suite = TestSuiteBuilder::new().cluster(cluster).build();

    let region = suite.cluster.get_region(&[]);
    let req = suite.new_changedata_request(region.id);
    let (mut req_tx, event_feed_wrap, receive_event) =
        new_event_feed(suite.get_region_cdc_client(region.id));
    block_on(req_tx.send((req, WriteFlags::default()))).unwrap();
    let event = receive_event(true);
    if let Some(resolved_ts) = event.resolved_ts.as_ref() {
        assert!(resolved_ts.regions == vec![region.id]);
        assert_eq!(CDC_RESOLVED_TS_ADVANCE_METHOD.get(), 0);
    }
    suite
        .cluster
        .pd_client
        .feature_gate()
        .set_version("5.0.0")
        .unwrap();

    loop {
        let event = receive_event(true);
        if let Some(resolved_ts) = event.resolved_ts.as_ref() {
            assert!(resolved_ts.regions == vec![region.id]);
            if CDC_RESOLVED_TS_ADVANCE_METHOD.get() == 1 {
                break;
            }
        }
    }

    event_feed_wrap.replace(None);
    suite.stop();
}

#[test]
fn test_resolved_ts_with_learners() {
    let cluster = new_server_cluster(0, 2);
    cluster.pd_client.disable_default_operator();
    let mut suite = TestSuiteBuilder::new()
        .cluster(cluster)
        .build_with_cluster_runner(|cluster| {
            let r = cluster.run_conf_change();
            cluster.pd_client.must_add_peer(r, new_learner_peer(2, 2));
        });

    let rid = suite.cluster.get_region(&[]).id;
    let req = suite.new_changedata_request(rid);
    let (mut req_tx, _, receive_event) = new_event_feed(suite.get_region_cdc_client(rid));
    block_on(req_tx.send((req, WriteFlags::default()))).unwrap();

    for _ in 0..10 {
        let event = receive_event(true);
        if event.has_resolved_ts() {
            assert!(event.get_resolved_ts().regions == vec![rid]);
            drop(receive_event);
            suite.stop();
            return;
        }
    }
    panic!("resolved timestamp should be advanced correctly");
}<|MERGE_RESOLUTION|>--- conflicted
+++ resolved
@@ -19,15 +19,11 @@
 
 #[test]
 fn test_cdc_basic() {
-<<<<<<< HEAD
-    let mut suite = TestSuite::new(1, ApiVersion::V1);
-=======
     test_kv_format_impl!(test_cdc_basic_impl<ApiV1 ApiV2>);
 }
 
 fn test_cdc_basic_impl<F: KvFormat>() {
     let mut suite = TestSuite::new(1, F::TAG);
->>>>>>> e16490d7
 
     let req = suite.new_changedata_request(1);
     let (mut req_tx, event_feed_wrap, receive_event) =
@@ -219,28 +215,17 @@
             1,
             Box::new(|delegate| {
                 let d = delegate.unwrap();
-<<<<<<< HEAD
                 assert_eq!(d.rawkv_downstreams().len(), 1);
-=======
-                assert_eq!(d.downstreams().len(), 1);
->>>>>>> e16490d7
             }),
         )))
         .unwrap();
 
-<<<<<<< HEAD
-    let (k, v) = (b"rkey1".to_vec(), b"value".to_vec());
-    suite.must_kv_raw_v2(1, k, v);
-    let mut events = receive_event(false).events.to_vec();
-    assert_eq!(events.len(), 1, "{:?}", events);
-=======
     // If tikv enable ApiV2, raw key needs to start with 'r';
     let (k, v) = (b"rkey1".to_vec(), b"value".to_vec());
     suite.must_kv_put(1, k, v);
     let mut events = receive_event(false).events.to_vec();
     assert_eq!(events.len(), 1, "{:?}", events);
 
->>>>>>> e16490d7
     match events.pop().unwrap().event.unwrap() {
         Event_oneof_event::Entries(entries) => {
             assert_eq!(entries.entries.len(), 1);
@@ -249,9 +234,6 @@
         other => panic!("unknown event {:?}", other),
     }
 
-<<<<<<< HEAD
-    suite.stop();
-=======
     // boundary case
     let (k, v) = (b"r\0".to_vec(), b"value".to_vec());
     suite.must_kv_put(1, k, v);
@@ -265,20 +247,17 @@
         }
         other => panic!("unknown event {:?}", other),
     }
->>>>>>> e16490d7
+
+    suite.stop();
 }
 
 #[test]
 fn test_cdc_not_leader() {
-<<<<<<< HEAD
-    let mut suite = TestSuite::new(3, ApiVersion::V1);
-=======
     test_kv_format_impl!(test_cdc_not_leader_impl<ApiV1 ApiV2>);
 }
 
 fn test_cdc_not_leader_impl<F: KvFormat>() {
     let mut suite = TestSuite::new(3, F::TAG);
->>>>>>> e16490d7
 
     let leader = suite.cluster.leader_of_region(1).unwrap();
     let req = suite.new_changedata_request(1);
@@ -395,15 +374,11 @@
 
 #[test]
 fn test_cdc_cluster_id_mismatch() {
-<<<<<<< HEAD
-    let mut suite = TestSuite::new(3, ApiVersion::V1);
-=======
     test_kv_format_impl!(test_cdc_cluster_id_mismatch_impl<ApiV1 ApiV2>);
 }
 
 fn test_cdc_cluster_id_mismatch_impl<F: KvFormat>() {
     let mut suite = TestSuite::new(3, F::TAG);
->>>>>>> e16490d7
 
     // Send request with mismatched cluster id.
     let mut req = suite.new_changedata_request(1);
@@ -448,15 +423,11 @@
 
 #[test]
 fn test_cdc_stale_epoch_after_region_ready() {
-<<<<<<< HEAD
-    let mut suite = TestSuite::new(3, ApiVersion::V1);
-=======
     test_kv_format_impl!(test_cdc_stale_epoch_after_region_ready_impl<ApiV1 ApiV2>);
 }
 
 fn test_cdc_stale_epoch_after_region_ready_impl<F: KvFormat>() {
     let mut suite = TestSuite::new(3, F::TAG);
->>>>>>> e16490d7
 
     let req = suite.new_changedata_request(1);
     let (mut req_tx, event_feed_wrap, receive_event) =
@@ -517,12 +488,8 @@
 
 #[test]
 fn test_cdc_scan() {
-<<<<<<< HEAD
-    let mut suite = TestSuite::new(3, ApiVersion::V1);
-=======
     test_kv_format_impl!(test_cdc_scan_impl<ApiV1 ApiV2>);
 }
->>>>>>> e16490d7
 
 fn test_cdc_scan_impl<F: KvFormat>() {
     let mut suite = TestSuite::new(3, F::TAG);
@@ -648,17 +615,6 @@
 fn test_cdc_rawkv_scan() {
     let mut suite = TestSuite::new(3, ApiVersion::V2);
 
-<<<<<<< HEAD
-    let (k1, v1) = (b"rkey1".to_vec(), b"value1".to_vec());
-    suite.must_kv_raw_v2(1, k1, v1);
-
-    let (k2, v2) = (b"rkey2".to_vec(), b"value2".to_vec());
-    suite.must_kv_raw_v2(1, k2.clone(), v2.clone());
-
-    let mut req = suite.new_changedata_request(1);
-    req.set_kv_api(ChangeDataRequestKvApi::RawKv);
-    req.set_checkpoint_ts(101);
-=======
     suite.set_tso(10);
     let (k1, v1) = (b"rkey1".to_vec(), b"value1".to_vec());
     suite.must_kv_put(1, k1, v1);
@@ -676,7 +632,6 @@
     let mut req = suite.new_changedata_request(1);
     req.set_kv_api(ChangeDataRequestKvApi::RawKv);
     req.set_checkpoint_ts(999);
->>>>>>> e16490d7
     let (mut req_tx, event_feed_wrap, receive_event) =
         new_event_feed(suite.get_region_cdc_client(1));
     block_on(req_tx.send((req, WriteFlags::default()))).unwrap();
@@ -689,24 +644,15 @@
     match events.remove(0).event.unwrap() {
         // Batch size is set to 3.
         Event_oneof_event::Entries(es) => {
-<<<<<<< HEAD
-            assert!(es.entries.len() == 1, "{:?}", es);
-            let e = &es.entries[0];
-            assert_eq!(e.get_type(), EventLogType::Committed, "{:?}", es);
-            assert_eq!(e.key, k2, "{:?}", es);
-            assert_eq!(e.value, v2, "{:?}", es);
-=======
             assert!(es.entries.len() == 2, "{:?}", es);
             let e = &es.entries[0];
             assert_eq!(e.get_type(), EventLogType::Committed, "{:?}", es);
             assert_eq!(e.key, k3, "{:?}", es);
             assert_eq!(e.value, v3, "{:?}", es);
-
             let e = &es.entries[1];
             assert_eq!(e.get_type(), EventLogType::Committed, "{:?}", es);
             assert_eq!(e.key, k4, "{:?}", es);
             assert_eq!(e.value, v4, "{:?}", es);
->>>>>>> e16490d7
         }
         other => panic!("unknown event {:?}", other),
     }
@@ -727,15 +673,11 @@
 
 #[test]
 fn test_cdc_tso_failure() {
-<<<<<<< HEAD
-    let mut suite = TestSuite::new(3, ApiVersion::V1);
-=======
     test_kv_format_impl!(test_cdc_tso_failure_impl<ApiV1 ApiV2>);
 }
 
 fn test_cdc_tso_failure_impl<F: KvFormat>() {
     let mut suite = TestSuite::new(3, F::TAG);
->>>>>>> e16490d7
 
     let req = suite.new_changedata_request(1);
     let (mut req_tx, event_feed_wrap, receive_event) =
@@ -873,15 +815,11 @@
 
 #[test]
 fn test_duplicate_subscribe() {
-<<<<<<< HEAD
-    let mut suite = TestSuite::new(3, ApiVersion::V1);
-=======
     test_kv_format_impl!(test_duplicate_subscribe_impl<ApiV1 ApiV2>);
 }
 
 fn test_duplicate_subscribe_impl<F: KvFormat>() {
     let mut suite = TestSuite::new(3, F::TAG);
->>>>>>> e16490d7
 
     let req = suite.new_changedata_request(1);
     let (mut req_tx, event_feed_wrap, receive_event) =
@@ -918,15 +856,11 @@
 
 #[test]
 fn test_cdc_batch_size_limit() {
-<<<<<<< HEAD
-    let mut suite = TestSuite::new(1, ApiVersion::V1);
-=======
     test_kv_format_impl!(test_cdc_batch_size_limit_impl<ApiV1 ApiV2>);
 }
 
 fn test_cdc_batch_size_limit_impl<F: KvFormat>() {
     let mut suite = TestSuite::new(1, F::TAG);
->>>>>>> e16490d7
 
     // Prewrite
     let start_ts = block_on(suite.cluster.pd_client.get_tso()).unwrap();
@@ -1017,15 +951,11 @@
 
 #[test]
 fn test_old_value_basic() {
-<<<<<<< HEAD
-    let mut suite = TestSuite::new(1, ApiVersion::V1);
-=======
     test_kv_format_impl!(test_old_value_basic_impl<ApiV1 ApiV2>);
 }
 
 fn test_old_value_basic_impl<F: KvFormat>() {
     let mut suite = TestSuite::new(1, F::TAG);
->>>>>>> e16490d7
     let mut req = suite.new_changedata_request(1);
     req.set_extra_op(ExtraOp::ReadOldValue);
     let (mut req_tx, event_feed_wrap, receive_event) =
@@ -1182,15 +1112,11 @@
 
 #[test]
 fn test_old_value_multi_changefeeds() {
-<<<<<<< HEAD
-    let mut suite = TestSuite::new(1, ApiVersion::V1);
-=======
     test_kv_format_impl!(test_old_value_multi_changefeeds_impl<ApiV1 ApiV2>);
 }
 
 fn test_old_value_multi_changefeeds_impl<F: KvFormat>() {
     let mut suite = TestSuite::new(1, F::TAG);
->>>>>>> e16490d7
     let mut req = suite.new_changedata_request(1);
     req.set_extra_op(ExtraOp::ReadOldValue);
     let (mut req_tx_1, event_feed_wrap_1, receive_event_1) =
@@ -1283,15 +1209,11 @@
 
 #[test]
 fn test_cdc_resolve_ts_checking_concurrency_manager() {
-<<<<<<< HEAD
-    let mut suite = TestSuite::new(1, ApiVersion::V1);
-=======
     test_kv_format_impl!(test_cdc_resolve_ts_checking_concurrency_manager_impl<ApiV1 ApiV2>);
 }
 
 fn test_cdc_resolve_ts_checking_concurrency_manager_impl<F: KvFormat>() {
     let mut suite = TestSuite::new(1, F::TAG);
->>>>>>> e16490d7
     let cm: ConcurrencyManager = suite.get_txn_concurrency_manager(1).unwrap();
     let lock_key = |key: &[u8], ts: u64| {
         let guard = block_on(cm.lock_key(&Key::from_raw(key)));
@@ -1388,12 +1310,8 @@
 
 #[test]
 fn test_cdc_1pc() {
-<<<<<<< HEAD
-    let mut suite = TestSuite::new(1, ApiVersion::V1);
-=======
     test_kv_format_impl!(test_cdc_1pc_impl<ApiV1 ApiV2>);
 }
->>>>>>> e16490d7
 
 fn test_cdc_1pc_impl<F: KvFormat>() {
     let mut suite = TestSuite::new(1, F::TAG);
@@ -1567,15 +1485,11 @@
 
 #[test]
 fn test_old_value_1pc() {
-<<<<<<< HEAD
-    let mut suite = TestSuite::new(1, ApiVersion::V1);
-=======
     test_kv_format_impl!(test_old_value_1pc_impl<ApiV1 ApiV2>);
 }
 
 fn test_old_value_1pc_impl<F: KvFormat>() {
     let mut suite = TestSuite::new(1, F::TAG);
->>>>>>> e16490d7
     let mut req = suite.new_changedata_request(1);
     req.set_extra_op(ExtraOp::ReadOldValue);
     let (mut req_tx, _, receive_event) = new_event_feed(suite.get_region_cdc_client(1));
@@ -1634,15 +1548,11 @@
 
 #[test]
 fn test_old_value_cache_hit() {
-<<<<<<< HEAD
-    let mut suite = TestSuite::new(1, ApiVersion::V1);
-=======
     test_kv_format_impl!(test_old_value_cache_hit_impl<ApiV1 ApiV2>);
 }
 
 fn test_old_value_cache_hit_impl<F: KvFormat>() {
     let mut suite = TestSuite::new(1, F::TAG);
->>>>>>> e16490d7
     let scheduler = suite.endpoints.values().next().unwrap().scheduler();
     let mut req = suite.new_changedata_request(1);
     req.set_extra_op(ExtraOp::ReadOldValue);
@@ -1791,15 +1701,11 @@
 
 #[test]
 fn test_old_value_cache_hit_pessimistic() {
-<<<<<<< HEAD
-    let mut suite = TestSuite::new(1, ApiVersion::V1);
-=======
     test_kv_format_impl!(test_old_value_cache_hit_pessimistic_impl<ApiV1 ApiV2>);
 }
 
 fn test_old_value_cache_hit_pessimistic_impl<F: KvFormat>() {
     let mut suite = TestSuite::new(1, F::TAG);
->>>>>>> e16490d7
     let scheduler = suite.endpoints.values().next().unwrap().scheduler();
     let mut req = suite.new_changedata_request(1);
     req.set_extra_op(ExtraOp::ReadOldValue);
@@ -1995,11 +1901,7 @@
 
 fn test_cdc_scan_ignore_gc_fence_impl<F: KvFormat>() {
     // This case is similar to `test_cdc_scan` but constructs a case with GC Fence.
-<<<<<<< HEAD
-    let mut suite = TestSuite::new(1, ApiVersion::V1);
-=======
     let mut suite = TestSuite::new(1, F::TAG);
->>>>>>> e16490d7
 
     let (key, v1, v2) = (b"xkey", b"value1", b"value2");
 
@@ -2079,15 +1981,11 @@
 
 #[test]
 fn test_cdc_extract_rollback_if_gc_fence_set() {
-<<<<<<< HEAD
-    let mut suite = TestSuite::new(1, ApiVersion::V1);
-=======
     test_kv_format_impl!(test_cdc_extract_rollback_if_gc_fence_set_impl<ApiV1 ApiV2>);
 }
 
 fn test_cdc_extract_rollback_if_gc_fence_set_impl<F: KvFormat>() {
     let mut suite = TestSuite::new(1, F::TAG);
->>>>>>> e16490d7
 
     let req = suite.new_changedata_request(1);
     let (mut req_tx, _, receive_event) = new_event_feed(suite.get_region_cdc_client(1));
@@ -2327,15 +2225,11 @@
 
 #[test]
 fn test_cdc_no_write_corresponding_to_lock() {
-<<<<<<< HEAD
-    let mut suite = TestSuite::new(1, ApiVersion::V1);
-=======
     test_kv_format_impl!(test_cdc_no_write_corresponding_to_lock_impl<ApiV1 ApiV2>);
 }
 
 fn test_cdc_no_write_corresponding_to_lock_impl<F: KvFormat>() {
     let mut suite = TestSuite::new(1, F::TAG);
->>>>>>> e16490d7
     let mut req = suite.new_changedata_request(1);
     req.set_extra_op(ExtraOp::ReadOldValue);
     let (mut req_tx, _, receive_event) = new_event_feed(suite.get_region_cdc_client(1));
@@ -2380,15 +2274,11 @@
 
 #[test]
 fn test_cdc_write_rollback_when_no_lock() {
-<<<<<<< HEAD
-    let mut suite = TestSuite::new(1, ApiVersion::V1);
-=======
     test_kv_format_impl!(test_cdc_write_rollback_when_no_lock_impl<ApiV1 ApiV2>);
 }
 
 fn test_cdc_write_rollback_when_no_lock_impl<F: KvFormat>() {
     let mut suite = TestSuite::new(1, F::TAG);
->>>>>>> e16490d7
     let mut req = suite.new_changedata_request(1);
     req.set_extra_op(ExtraOp::ReadOldValue);
     let (mut req_tx, _, receive_event) = new_event_feed(suite.get_region_cdc_client(1));
