--- conflicted
+++ resolved
@@ -56,7 +56,8 @@
     Error, Result, Task,
 };
 
-struct ScanStat {
+#[derive(Debug, Default)]
+pub(crate) struct ScanStat {
     // Fetched bytes to the scanner.
     emit: usize,
     // Bytes from the device, `None` if not possible to get it.
@@ -172,6 +173,7 @@
             assert_eq!(self.region_id, region.get_id());
             self.async_incremental_scan(region_snapshot, region, memory_quota)
                 .await
+                .map(|_| ())
         } else {
             assert!(
                 resp.response.get_header().has_error(),
@@ -188,7 +190,7 @@
         snap: S,
         region: Region,
         memory_quota: Arc<MemoryQuota>,
-    ) -> Result<()> {
+    ) -> Result<ScanStat> {
         CDC_SCAN_TASKS.with_label_values(&["ongoing"]).inc();
         defer!(CDC_SCAN_TASKS.with_label_values(&["ongoing"]).dec());
 
@@ -197,7 +199,7 @@
         let observe_id = self.observe_id;
         let conn_id = self.conn_id;
         let kv_api = self.kv_api;
-        let on_cancel = || -> Result<()> {
+        let on_cancel = || -> Result<ScanStat> {
             info!("cdc async incremental scan canceled";
                 "region_id" => region_id,
                 "downstream_id" => ?downstream_id,
@@ -271,6 +273,7 @@
             DownstreamState::Initializing | DownstreamState::Stopped
         ));
 
+        let mut scan_stat = ScanStat::default();
         while !done {
             // When downstream_state is Stopped, it means the corresponding
             // delegate is stopped. The initialization can be safely canceled.
@@ -279,7 +282,9 @@
             }
             let cursors = old_value_cursors.as_mut();
             let resolver = resolver.as_mut();
-            let entries = self.scan_batch(&mut scanner, cursors, resolver).await?;
+            let entries = self
+                .scan_batch(&mut scanner, cursors, resolver, &mut scan_stat)
+                .await?;
             if let Some(None) = entries.last() {
                 // If the last element is None, it means scanning is finished.
                 done = true;
@@ -309,7 +314,7 @@
 
         CDC_SCAN_DURATION_HISTOGRAM.observe(takes.as_secs_f64());
         CDC_SCAN_SINK_DURATION_HISTOGRAM.observe(duration_to_sec(sink_time));
-        Ok(())
+        Ok(scan_stat)
     }
 
     // It's extracted from `Initializer::scan_batch` to avoid becoming an
@@ -320,7 +325,8 @@
         scanner: &mut Scanner<S>,
         mut old_value_cursors: Option<&mut OldValueCursors<S::Iter>>,
         entries: &mut Vec<Option<KvEntry>>,
-    ) -> Result<ScanStat> {
+        scan_stat: &mut ScanStat,
+    ) -> Result<()> {
         let mut read_old_value = |v: &mut OldValue, stats: &mut Statistics| -> Result<()> {
             let (wc, dc) = match old_value_cursors {
                 Some(ref mut x) => (&mut x.write, &mut x.default),
@@ -379,13 +385,14 @@
             (Some(s1), Some(s2)) => Some((s2.read - s1.read) as usize),
             _ => None,
         };
-        let perf_delta = perf_instant.delta();
-        let emit = total_bytes;
-        Ok(ScanStat {
-            emit,
-            disk_read,
-            perf_delta,
-        })
+
+        scan_stat.emit += total_bytes;
+        scan_stat.perf_delta += perf_instant.delta();
+        if let Some(disk_read) = disk_read {
+            *scan_stat.disk_read.get_or_insert(0) += disk_read;
+        }
+
+        Ok(())
     }
 
     async fn scan_batch<S: Snapshot>(
@@ -393,23 +400,19 @@
         scanner: &mut Scanner<S>,
         old_value_cursors: Option<&mut OldValueCursors<S::Iter>>,
         resolver: Option<&mut Resolver>,
+        scan_stat: &mut ScanStat,
     ) -> Result<Vec<Option<KvEntry>>> {
         let mut entries = Vec::with_capacity(self.max_scan_batch_size);
-        let ScanStat {
-            emit,
-            disk_read,
-            perf_delta,
-        } = self.do_scan(scanner, old_value_cursors, &mut entries)?;
-        println!("perf_delta: {:?}", perf_delta);
-
-        TLS_CDC_PERF_STATS.with(|x| *x.borrow_mut() += perf_delta);
+        self.do_scan(scanner, old_value_cursors, &mut entries, scan_stat)?;
+
+        TLS_CDC_PERF_STATS.with(|x| *x.borrow_mut() += scan_stat.perf_delta);
         tls_flush_perf_stats();
-        if let Some(bytes) = disk_read {
+        if let Some(bytes) = scan_stat.disk_read {
             CDC_SCAN_DISK_READ_BYTES.inc_by(bytes as _);
             self.scan_speed_limiter.consume(bytes).await;
         }
-        CDC_SCAN_BYTES.inc_by(emit as _);
-        self.fetch_speed_limiter.consume(emit as _).await;
+        CDC_SCAN_BYTES.inc_by(scan_stat.emit as _);
+        self.fetch_speed_limiter.consume(scan_stat.emit as _).await;
 
         if let Some(resolver) = resolver {
             // Track the locks.
@@ -515,8 +518,8 @@
             return false;
         }
 
-        let start_key = data_key(snap.lower_bound().unwrap_or_default());
-        let end_key = data_end_key(snap.upper_bound().unwrap_or_default());
+        let start_key = data_key(&self.observed_range.start_key_encoded);
+        let end_key = data_end_key(&self.observed_range.end_key_encoded);
         let range = Range::new(&start_key, &end_key);
         let tablet = match self.tablet.as_ref() {
             Some(t) => t,
@@ -1094,33 +1097,6 @@
     }
 
     #[test]
-<<<<<<< HEAD
-    fn test_initialize_scan_range() {
-        let mut engine = TestEngineBuilder::new().build_without_cache().unwrap();
-        let ka = Key::from_raw(b"aaa");
-        let km = Key::from_raw(b"mmm");
-        let ky = Key::from_raw(b"yyy");
-        let kz = Key::from_raw(b"zzz");
-        let mut zka = vec![b'z'];
-        zka.extend_from_slice(ka.as_encoded());
-        let mut zky = vec![b'z'];
-        zky.extend_from_slice(ky.as_encoded());
-
-        must_prewrite_put(&mut engine, &zka, b"value", b"zkey", 100);
-        must_commit(&mut engine, &zka, 100, 110);
-        for cf in &[CF_WRITE, CF_DEFAULT] {
-            let kv = engine.kv_engine().unwrap();
-            kv.flush_cf(cf, true).unwrap();
-        }
-        must_prewrite_put(&mut engine, &zky, b"value", b"zkey", 100);
-        must_commit(&mut engine, &zky, 100, 110);
-        for cf in &[CF_WRITE, CF_DEFAULT] {
-            let kv = engine.kv_engine().unwrap();
-            kv.flush_cf(cf, true).unwrap();
-        }
-
-        let (mut _worker, pool, mut initializer, _rx, mut drain) = mock_initializer(
-=======
     fn test_scanner_with_titan() {
         let mut cfg = DbConfig::default();
         cfg.titan.enabled = Some(true);
@@ -1144,7 +1120,6 @@
         }
 
         let (mut worker, pool, mut initializer, _rx, mut drain) = mock_initializer(
->>>>>>> 956c9f37
             usize::MAX,
             usize::MAX,
             1000,
@@ -1152,25 +1127,6 @@
             ChangeDataRequestKvApi::TiDb,
             false,
         );
-<<<<<<< HEAD
-        initializer.observed_range = ObservedRange::new(km.into_encoded(), kz.into_encoded()).unwrap();
-
-        let th = pool.spawn(async move {
-            initializer.async_incremental_scan(
-                engine.snapshot(Default::default()).unwrap(),
-                Region::default(),
-                Arc::new(MemoryQuota::new(usize::MAX)),
-            ).await.unwrap();
-            println!("scan finish");
-            TLS_CDC_PERF_STATS.with(|x| {
-                println!("perf stat: {:?}", x.borrow());
-            })
-        });
-        while let Some((event, _)) = block_on(drain.drain().next()) {
-            println!("event: {:?}", event);
-        }
-        block_on(th).unwrap();
-=======
         initializer.checkpoint_ts = 120.into();
         let snap = engine.snapshot(Default::default()).unwrap();
 
@@ -1191,6 +1147,70 @@
         assert_eq!(total_entries, 2);
         block_on(th).unwrap();
         worker.stop();
->>>>>>> 956c9f37
+    }
+
+    #[test]
+    fn test_initialize_scan_range() {
+        let mut engine = TestEngineBuilder::new().build_without_cache().unwrap();
+        let ka = Key::from_raw(b"aaa");
+        let km = Key::from_raw(b"mmm");
+        let ky = Key::from_raw(b"yyy");
+        let kz = Key::from_raw(b"zzz");
+        let mut zka = vec![b'z'];
+        zka.extend_from_slice(ka.as_encoded());
+        let mut zkm = vec![b'm'];
+        zkm.extend_from_slice(km.as_encoded());
+        let mut zky = vec![b'z'];
+        zky.extend_from_slice(ky.as_encoded());
+
+        // Incremental scan iterator shouldn't access the key because it's out of range.
+        must_prewrite_put(&mut engine, &zka, b"value", &zka, 200);
+        must_commit(&mut engine, &zka, 200, 210);
+        for cf in &[CF_WRITE, CF_DEFAULT] {
+            let kv = engine.kv_engine().unwrap();
+            kv.flush_cf(cf, true).unwrap();
+        }
+
+        // Incremental scan iterator shouldn't access the key because it's skiped by ts
+        // filter.
+        must_prewrite_put(&mut engine, &zkm, b"value", &zkm, 100);
+        must_commit(&mut engine, &zkm, 100, 110);
+        for cf in &[CF_WRITE, CF_DEFAULT] {
+            let kv = engine.kv_engine().unwrap();
+            kv.flush_cf(cf, true).unwrap();
+        }
+
+        must_prewrite_put(&mut engine, &zky, b"value", &zky, 200);
+        must_commit(&mut engine, &zky, 200, 210);
+        for cf in &[CF_WRITE, CF_DEFAULT] {
+            let kv = engine.kv_engine().unwrap();
+            kv.flush_cf(cf, true).unwrap();
+        }
+
+        let (mut _worker, pool, mut initializer, _rx, mut drain) = mock_initializer(
+            usize::MAX,
+            usize::MAX,
+            1000,
+            engine.kv_engine(),
+            ChangeDataRequestKvApi::TiDb,
+            false,
+        );
+
+        initializer.observed_range =
+            ObservedRange::new(km.into_encoded(), kz.into_encoded()).unwrap();
+        initializer.checkpoint_ts = 150.into();
+
+        let th = pool.spawn(async move {
+            let snap = engine.snapshot(Default::default()).unwrap();
+            let region = Region::default();
+            let memory_quota = Arc::new(MemoryQuota::new(usize::MAX));
+            let scan_stat = initializer
+                .async_incremental_scan(snap, region, memory_quota)
+                .await
+                .unwrap();
+            println!("scan finish, perf_delta: {:?}", scan_stat.perf_delta);
+        });
+        while block_on(drain.drain().next()).is_some() {}
+        block_on(th).unwrap();
     }
 }