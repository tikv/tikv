// Copyright 2022 TiKV Project Authors. Licensed under Apache-2.0.
use std::sync::Arc;

use api_version::ApiV2;
use crossbeam::atomic::AtomicCell;
use engine_rocks::{ReadPerfContext, ReadPerfInstant, PROP_MAX_TS};
use engine_traits::{
    IterOptions, KvEngine, Range, Snapshot as EngineSnapshot, TablePropertiesCollection,
    TablePropertiesExt, UserCollectedProperties, CF_DEFAULT, CF_WRITE, DATA_KEY_PREFIX_LEN,
};
use fail::fail_point;
use keys::{data_end_key, data_key};
use kvproto::{
    cdcpb::ChangeDataRequestKvApi,
    kvrpcpb::ExtraOp as TxnExtraOp,
    metapb::{Region, RegionEpoch},
};
use raftstore::{
    coprocessor::ObserveId,
    router::CdcHandle,
    store::{
        fsm::ChangeObserver,
        msg::{Callback, ReadResponse},
    },
};
use resolved_ts::{Resolver, TsSource};
use tikv::storage::{
    kv::Snapshot,
    mvcc::{DeltaScanner, ScannerBuilder},
    raw::raw_mvcc::{RawMvccIterator, RawMvccSnapshot},
    txn::{TxnEntry, TxnEntryScanner},
    Statistics,
};
use tikv_kv::Iterator;
use tikv_util::{
    box_err,
    codec::number,
    debug, defer, error, info,
    memory::MemoryQuota,
    sys::inspector::{self_thread_inspector, ThreadInspector},
    time::{Instant, Limiter},
    warn,
    worker::Scheduler,
    Either,
};
use tokio::sync::Semaphore;
use txn_types::{Key, KvPair, Lock, LockType, OldValue, TimeStamp};

use crate::{
    channel::CdcEvent,
    delegate::{post_init_downstream, Delegate, DownstreamId, DownstreamState, ObservedRange},
    endpoint::Deregister,
    metrics::*,
    old_value::{near_seek_old_value, new_old_value_cursor, OldValueCursors},
    service::ConnId,
    Error, Result, Task,
};

struct ScanStat {
    // Fetched bytes to the scanner.
    emit: usize,
    // Bytes from the device, `None` if not possible to get it.
    disk_read: Option<usize>,
    // Perf delta for RocksDB.
    perf_delta: ReadPerfContext,
}

pub(crate) enum KvEntry {
    TxnEntry(TxnEntry),
    RawKvEntry(KvPair),
}

pub(crate) enum Scanner<S: Snapshot> {
    TxnKvScanner(DeltaScanner<S>),
    RawKvScanner(RawMvccIterator<<S as Snapshot>::Iter>),
}

pub(crate) struct Initializer<E> {
    pub(crate) tablet: Option<E>,
    pub(crate) sched: Scheduler<Task>,
    pub(crate) sink: crate::channel::Sink,

    pub(crate) observed_range: ObservedRange,
    pub(crate) region_id: u64,
    pub(crate) region_epoch: RegionEpoch,
    pub(crate) observe_id: ObserveId,
    pub(crate) downstream_id: DownstreamId,
    pub(crate) downstream_state: Arc<AtomicCell<DownstreamState>>,
    pub(crate) conn_id: ConnId,
    pub(crate) request_id: u64,
    pub(crate) checkpoint_ts: TimeStamp,

<<<<<<< HEAD
    pub(crate) scan_concurrency_semaphore: Arc<Semaphore>,
    pub(crate) speed_limiter: Limiter,
=======
    pub(crate) scan_speed_limiter: Limiter,
    pub(crate) fetch_speed_limiter: Limiter,

>>>>>>> 78d835d9
    pub(crate) max_scan_batch_bytes: usize,
    pub(crate) max_scan_batch_size: usize,

    pub(crate) build_resolver: bool,
    pub(crate) ts_filter_ratio: f64,

    pub(crate) kv_api: ChangeDataRequestKvApi,

    pub(crate) filter_loop: bool,
}

impl<E: KvEngine> Initializer<E> {
    pub(crate) async fn initialize<T: 'static + CdcHandle<E>>(
        &mut self,
        change_observer: ChangeObserver,
        cdc_handle: T,
        memory_quota: Arc<MemoryQuota>,
    ) -> Result<()> {
        fail_point!("cdc_before_initialize");

        // To avoid holding too many snapshots and holding them too long,
        // we need to acquire scan concurrency permit before taking snapshot.
        let sched = self.sched.clone();
        let region_id = self.region_id;
        let region_epoch = self.region_epoch.clone();
        let downstream_id = self.downstream_id;
        let downstream_state = self.downstream_state.clone();
        let (cb, fut) = tikv_util::future::paired_future_callback();
        let sink = self.sink.clone();
        let (incremental_scan_barrier_cb, incremental_scan_barrier_fut) =
            tikv_util::future::paired_future_callback();
        let barrier = CdcEvent::Barrier(Some(incremental_scan_barrier_cb));
        if let Err(e) = cdc_handle.capture_change(
            self.region_id,
            region_epoch,
            change_observer,
            Callback::read(Box::new(move |resp| {
                if let Err(e) = sched.schedule(Task::InitDownstream {
                    region_id,
                    downstream_id,
                    downstream_state,
                    sink,
                    incremental_scan_barrier: barrier,
                    cb: Box::new(move || cb(resp)),
                }) {
                    error!("cdc schedule cdc task failed"; "error" => ?e);
                }
            })),
        ) {
            warn!("cdc send capture change cmd failed";
            "region_id" => self.region_id, "error" => ?e);
            return Err(Error::request(e.into()));
        }

        // Wait all delta changes earlier than the incremental scan snapshot be
        // sent to the downstream, so that they must be consumed before the
        // incremental scan result.
        if let Err(e) = incremental_scan_barrier_fut.await {
            return Err(Error::Other(box_err!(e)));
        }

        match fut.await {
            Ok(resp) => self.on_change_cmd_response(resp, memory_quota).await,
            Err(e) => Err(Error::Other(box_err!(e))),
        }
    }

    pub(crate) async fn on_change_cmd_response(
        &mut self,
        mut resp: ReadResponse<impl EngineSnapshot>,
        memory_quota: Arc<MemoryQuota>,
    ) -> Result<()> {
        if let Some(region_snapshot) = resp.snapshot {
            let region = region_snapshot.get_region().clone();
            assert_eq!(self.region_id, region.get_id());
            self.async_incremental_scan(region_snapshot, region, memory_quota)
                .await
        } else {
            assert!(
                resp.response.get_header().has_error(),
                "no snapshot and no error? {:?}",
                resp.response
            );
            let err = resp.response.take_header().take_error();
            Err(Error::request(err))
        }
    }

    pub(crate) async fn async_incremental_scan<S: Snapshot + 'static>(
        &mut self,
        snap: S,
        region: Region,
        memory_quota: Arc<MemoryQuota>,
    ) -> Result<()> {
        let scan_concurrency_semaphore = self.scan_concurrency_semaphore.clone();
        let _permit = scan_concurrency_semaphore.acquire().await;
        CDC_SCAN_TASKS.with_label_values(&["ongoing"]).inc();
        defer!(CDC_SCAN_TASKS.with_label_values(&["ongoing"]).dec());

        let region_id = region.get_id();
        let downstream_id = self.downstream_id;
        let observe_id = self.observe_id;
        let conn_id = self.conn_id;
        let kv_api = self.kv_api;
        let on_cancel = || -> Result<()> {
            info!("cdc async incremental scan canceled";
                "region_id" => region_id,
                "downstream_id" => ?downstream_id,
                "observe_id" => ?observe_id,
                "conn_id" => ?conn_id);
            Err(box_err!("scan canceled"))
        };

        if self.downstream_state.load() == DownstreamState::Stopped {
            return on_cancel();
        }

        self.observed_range.update_region_key_range(&region);
        debug!("cdc async incremental scan";
            "region_id" => region_id,
            "downstream_id" => ?downstream_id,
            "observe_id" => ?self.observe_id,
            "all_key_covered" => ?self.observed_range.all_key_covered,
            "start_key" => log_wrappers::Value::key(snap.lower_bound().unwrap_or_default()),
            "end_key" => log_wrappers::Value::key(snap.upper_bound().unwrap_or_default()));

        let mut resolver = if self.build_resolver {
            Some(Resolver::new(region_id, memory_quota))
        } else {
            None
        };

        let (mut hint_min_ts, mut old_value_cursors) = (None, None);
        let mut scanner = if kv_api == ChangeDataRequestKvApi::TiDb {
            if self.ts_filter_is_helpful(&snap) {
                hint_min_ts = Some(self.checkpoint_ts);
                let wc = new_old_value_cursor(&snap, CF_WRITE);
                let dc = new_old_value_cursor(&snap, CF_DEFAULT);
                old_value_cursors = Some(OldValueCursors::new(wc, dc));
            }

            // Time range: (checkpoint_ts, max]
            let txnkv_scanner = ScannerBuilder::new(snap, TimeStamp::max())
                .fill_cache(false)
                .range(None, None)
                .hint_min_ts(hint_min_ts)
                .build_delta_scanner(self.checkpoint_ts, TxnExtraOp::ReadOldValue)
                .unwrap();

            Scanner::TxnKvScanner(txnkv_scanner)
        } else {
            let mut iter_opt = IterOptions::default();
            iter_opt.set_fill_cache(false);
            let (raw_key_prefix, raw_key_prefix_end) = ApiV2::get_rawkv_range();
            iter_opt.set_lower_bound(&[raw_key_prefix], DATA_KEY_PREFIX_LEN);
            iter_opt.set_upper_bound(&[raw_key_prefix_end], DATA_KEY_PREFIX_LEN);
            let mut iter = RawMvccSnapshot::from_snapshot(snap)
                .iter(CF_DEFAULT, iter_opt)
                .unwrap();

            iter.seek_to_first()?;
            Scanner::RawKvScanner(iter)
        };

        fail_point!("cdc_incremental_scan_start");
        let mut done = false;
        let start = Instant::now_coarse();

        let curr_state = self.downstream_state.load();
        assert!(matches!(
            curr_state,
            DownstreamState::Initializing | DownstreamState::Stopped
        ));

        while !done {
            // When downstream_state is Stopped, it means the corresponding
            // delegate is stopped. The initialization can be safely canceled.
            if self.downstream_state.load() == DownstreamState::Stopped {
                return on_cancel();
            }
            let cursors = old_value_cursors.as_mut();
            let resolver = resolver.as_mut();
            let entries = self.scan_batch(&mut scanner, cursors, resolver).await?;
            if let Some(None) = entries.last() {
                // If the last element is None, it means scanning is finished.
                done = true;
            }
            debug!("cdc scan entries"; "len" => entries.len(), "region_id" => region_id);
            fail_point!("before_schedule_incremental_scan");
            self.sink_scan_events(entries, done).await?;
        }

        fail_point!("before_post_incremental_scan");
        if !post_init_downstream(&self.downstream_state) {
            return on_cancel();
        }
        let takes = start.saturating_elapsed();
        info!("cdc async incremental scan finished";
            "region_id" => region.get_id(),
            "conn_id" => ?self.conn_id,
            "downstream_id" => ?self.downstream_id,
            "takes" => ?takes,
        );

        if let Some(resolver) = resolver {
            self.finish_building_resolver(resolver, region);
        }

        CDC_SCAN_DURATION_HISTOGRAM.observe(takes.as_secs_f64());
        Ok(())
    }

    // It's extracted from `Initializer::scan_batch` to avoid becoming an
    // asynchronous block, so that we can limit scan speed based on the thread
    // disk I/O or RocksDB block read bytes.
    fn do_scan<S: Snapshot>(
        &self,
        scanner: &mut Scanner<S>,
        mut old_value_cursors: Option<&mut OldValueCursors<S::Iter>>,
        entries: &mut Vec<Option<KvEntry>>,
    ) -> Result<ScanStat> {
        let mut read_old_value = |v: &mut OldValue, stats: &mut Statistics| -> Result<()> {
            let (wc, dc) = match old_value_cursors {
                Some(ref mut x) => (&mut x.write, &mut x.default),
                None => return Ok(()),
            };
            if let OldValue::SeekWrite(ref key) = v {
                match near_seek_old_value(key, wc, Either::<&S, _>::Right(dc), stats)? {
                    Some(x) => *v = OldValue::value(x),
                    None => *v = OldValue::None,
                }
            }
            Ok(())
        };

        // This code block shouldn't be switched to other threads.
        let mut total_bytes = 0;
        let mut total_size = 0;
        let perf_instant = ReadPerfInstant::new();
        let inspector = self_thread_inspector().ok();
        let old_io_stat = inspector.as_ref().and_then(|x| x.io_stat().unwrap_or(None));
        let mut stats = Statistics::default();
        while total_bytes <= self.max_scan_batch_bytes && total_size < self.max_scan_batch_size {
            total_size += 1;
            match scanner {
                Scanner::TxnKvScanner(scanner) => match scanner.next_entry()? {
                    Some(mut entry) => {
                        read_old_value(entry.old_value(), &mut stats)?;
                        total_bytes += entry.size();
                        entries.push(Some(KvEntry::TxnEntry(entry)));
                    }
                    None => {
                        entries.push(None);
                        break;
                    }
                },
                Scanner::RawKvScanner(iter) => {
                    if iter.valid()? {
                        let key = iter.key();
                        let ts = ApiV2::decode_ts_from(key)?;
                        if ts > self.checkpoint_ts {
                            let value = iter.value();
                            total_bytes += key.len() + value.len();
                            entries.push(Some(KvEntry::RawKvEntry((key.to_vec(), value.to_vec()))));
                        }
                        iter.next()?;
                    } else {
                        entries.push(None);
                        break;
                    }
                }
            }
        }
        flush_oldvalue_stats(&stats, TAG_INCREMENTAL_SCAN);
        let new_io_stat = inspector.as_ref().and_then(|x| x.io_stat().unwrap_or(None));
        let disk_read = match (old_io_stat, new_io_stat) {
            (Some(s1), Some(s2)) => Some((s2.read - s1.read) as usize),
            _ => None,
        };
        let perf_delta = perf_instant.delta();
        let emit = total_bytes;
        Ok(ScanStat {
            emit,
            disk_read,
            perf_delta,
        })
    }

    async fn scan_batch<S: Snapshot>(
        &self,
        scanner: &mut Scanner<S>,
        old_value_cursors: Option<&mut OldValueCursors<S::Iter>>,
        resolver: Option<&mut Resolver>,
    ) -> Result<Vec<Option<KvEntry>>> {
        let mut entries = Vec::with_capacity(self.max_scan_batch_size);
        let ScanStat {
            emit,
            disk_read,
            perf_delta,
        } = self.do_scan(scanner, old_value_cursors, &mut entries)?;

        TLS_CDC_PERF_STATS.with(|x| *x.borrow_mut() += perf_delta);
        tls_flush_perf_stats();
        if let Some(bytes) = disk_read {
            CDC_SCAN_DISK_READ_BYTES.inc_by(bytes as _);
            self.scan_speed_limiter.consume(bytes).await;
        }
        CDC_SCAN_BYTES.inc_by(emit as _);
        self.fetch_speed_limiter.consume(emit as _).await;

        if let Some(resolver) = resolver {
            // Track the locks.
            for entry in entries.iter().flatten() {
                if let KvEntry::TxnEntry(TxnEntry::Prewrite { ref lock, .. }) = entry {
                    let (encoded_key, value) = lock;
                    let key = Key::from_encoded_slice(encoded_key).into_raw().unwrap();
                    let lock = Lock::parse(value)?;
                    match lock.lock_type {
                        LockType::Put | LockType::Delete => {
                            resolver.track_lock(lock.ts, key, None)?;
                        }
                        _ => (),
                    };
                }
            }
        }
        Ok(entries)
    }

    async fn sink_scan_events(&mut self, entries: Vec<Option<KvEntry>>, done: bool) -> Result<()> {
        let mut barrier = None;
        let mut events = Delegate::convert_to_grpc_events(
            self.region_id,
            self.request_id,
            entries,
            self.filter_loop,
            &self.observed_range,
        )?;
        if done {
            let (cb, fut) = tikv_util::future::paired_future_callback();
            events.push(CdcEvent::Barrier(Some(cb)));
            barrier = Some(fut);
        }
        if let Err(e) = self.sink.send_all(events).await {
            error!("cdc send scan event failed"; "req_id" => ?self.request_id);
            return Err(Error::Sink(e));
        }

        if let Some(barrier) = barrier {
            // CDC needs to make sure resolved ts events can only be sent after
            // incremental scan is finished.
            // Wait the barrier to ensure tikv sends out all scan events.
            let _ = barrier.await;
        }

        Ok(())
    }

    fn finish_building_resolver(&self, mut resolver: Resolver, region: Region) {
        let observe_id = self.observe_id;
        let rts = resolver.resolve(TimeStamp::zero(), None, TsSource::Cdc);
        info!(
            "cdc resolver initialized and schedule resolver ready";
            "region_id" => region.get_id(),
            "conn_id" => ?self.conn_id,
            "downstream_id" => ?self.downstream_id,
            "resolved_ts" => rts,
            "lock_count" => resolver.locks().len(),
            "observe_id" => ?observe_id,
        );

        fail_point!("before_schedule_resolver_ready");
        if let Err(e) = self.sched.schedule(Task::ResolverReady {
            observe_id,
            resolver,
            region,
        }) {
            error!("cdc schedule task failed"; "error" => ?e);
        }
    }

    // Deregister downstream when the Initializer fails to initialize.
    pub(crate) fn deregister_downstream(&self, err: Error) {
        let deregister = if self.build_resolver || err.has_region_error() {
            // Deregister delegate on the conditions,
            // * It fails to build a resolver. A delegate requires a resolver to advance
            //   resolved ts.
            // * A region error. It usually mean a peer is not leader or a leader meets an
            //   error and can not serve.
            Deregister::Delegate {
                region_id: self.region_id,
                observe_id: self.observe_id,
                err,
            }
        } else {
            Deregister::Downstream {
                conn_id: self.conn_id,
                request_id: self.request_id,
                region_id: self.region_id,
                downstream_id: self.downstream_id,
                err: Some(err),
            }
        };

        if let Err(e) = self.sched.schedule(Task::Deregister(deregister)) {
            error!("cdc schedule cdc task failed"; "error" => ?e);
        }
    }

    fn ts_filter_is_helpful<S: Snapshot>(&self, snap: &S) -> bool {
        if self.ts_filter_ratio < f64::EPSILON {
            return false;
        }

        let start_key = data_key(snap.lower_bound().unwrap_or_default());
        let end_key = data_end_key(snap.upper_bound().unwrap_or_default());
        let range = Range::new(&start_key, &end_key);
        let tablet = match self.tablet.as_ref() {
            Some(t) => t,
            None => return false,
        };
        let collection = match tablet.table_properties_collection(CF_WRITE, &[range]) {
            Ok(collection) => collection,
            Err(_) => return false,
        };

        let hint_min_ts = self.checkpoint_ts.into_inner();
        let (mut total_count, mut filtered_count, mut tables) = (0, 0, 0);
        collection.iter_user_collected_properties(|prop| {
            tables += 1;
            if let Some((_, keys)) = prop.approximate_size_and_keys(&start_key, &end_key) {
                total_count += keys;
                if Self::parse_u64_prop(prop, PROP_MAX_TS)
                    .map_or(false, |max_ts| max_ts < hint_min_ts)
                {
                    filtered_count += keys;
                }
            }
            true
        });

        let valid_count = total_count - filtered_count;
        let use_ts_filter = valid_count as f64 <= total_count as f64 * self.ts_filter_ratio;
        info!("cdc incremental scan uses ts filter: {}", use_ts_filter;
            "region_id" => self.region_id,
            "hint_min_ts" => hint_min_ts,
            "mvcc_versions" => total_count,
            "filtered_versions" => filtered_count,
            "tables" => tables);
        use_ts_filter
    }

    fn parse_u64_prop(
        prop: &<<E as TablePropertiesExt>::TablePropertiesCollection as TablePropertiesCollection>::UserCollectedProperties,
        field: &str,
    ) -> Option<u64> {
        prop.get(field.as_bytes())
            .and_then(|mut x| number::decode_u64(&mut x).ok())
    }
}

#[cfg(test)]
mod tests {
    use std::{
        collections::BTreeMap,
        fmt::Display,
        sync::mpsc::{channel, sync_channel, Receiver, RecvTimeoutError, Sender},
        time::Duration,
    };

    use engine_rocks::RocksEngine;
    use engine_traits::{MiscExt, CF_WRITE};
    use futures::{executor::block_on, StreamExt};
    use kvproto::{
        cdcpb::{EventLogType, Event_oneof_event},
        errorpb::Error as ErrorHeader,
    };
    use raftstore::{coprocessor::ObserveHandle, router::CdcRaftRouter, store::RegionSnapshot};
    use resolved_ts::TxnLocks;
    use test_raftstore::MockRaftStoreRouter;
    use tikv::storage::{
        kv::Engine,
        txn::tests::{
            must_acquire_pessimistic_lock, must_commit, must_prewrite_delete, must_prewrite_put,
            must_prewrite_put_with_txn_soucre,
        },
        TestEngineBuilder,
    };
    use tikv_util::{
        memory::MemoryQuota,
        sys::thread::ThreadBuildWrapper,
        worker::{LazyWorker, Runnable},
    };
    use tokio::runtime::{Builder, Runtime};

    use super::*;
    use crate::txn_source::TxnSource;

    struct ReceiverRunnable<T: Display + Send> {
        tx: Sender<T>,
    }

    impl<T: Display + Send + 'static> Runnable for ReceiverRunnable<T> {
        type Task = T;

        fn run(&mut self, task: T) {
            let _ = self.tx.send(task);
        }
    }

    fn new_receiver_worker<T: Display + Send + 'static>() -> (LazyWorker<T>, Receiver<T>) {
        let (tx, rx) = channel();
        let runnable = ReceiverRunnable { tx };
        let mut worker = LazyWorker::new("test-receiver-worker");
        worker.start(runnable);
        (worker, rx)
    }

    fn mock_initializer(
        scan_limit: usize,
        fetch_limit: usize,
        buffer: usize,
        engine: Option<RocksEngine>,
        kv_api: ChangeDataRequestKvApi,
        filter_loop: bool,
    ) -> (
        LazyWorker<Task>,
        Runtime,
        Initializer<RocksEngine>,
        Receiver<Task>,
        crate::channel::Drain,
    ) {
        let (receiver_worker, rx) = new_receiver_worker();
        let quota = Arc::new(MemoryQuota::new(usize::MAX));
        let (sink, drain) = crate::channel::channel(buffer, quota);

        let pool = Builder::new_multi_thread()
            .thread_name("test-initializer-worker")
            .worker_threads(4)
            .with_sys_hooks()
            .build()
            .unwrap();
        let downstream_state = Arc::new(AtomicCell::new(DownstreamState::Initializing));
        let initializer = Initializer {
            tablet: engine.or_else(|| {
                TestEngineBuilder::new()
                    .build_without_cache()
                    .unwrap()
                    .kv_engine()
            }),
            sched: receiver_worker.scheduler(),
            sink,
            observed_range: ObservedRange::default(),
            region_id: 1,
            region_epoch: RegionEpoch::default(),
            observe_id: ObserveId::new(),
            downstream_id: DownstreamId::new(),
            downstream_state,
            conn_id: ConnId::new(),
            request_id: 0,
            checkpoint_ts: 1.into(),
<<<<<<< HEAD
            scan_concurrency_semaphore: Arc::new(Semaphore::new(1)),
            speed_limiter: Limiter::new(speed_limit as _),
=======
            scan_speed_limiter: Limiter::new(scan_limit as _),
            fetch_speed_limiter: Limiter::new(fetch_limit as _),
>>>>>>> 78d835d9
            max_scan_batch_bytes: 1024 * 1024,
            max_scan_batch_size: 1024,
            build_resolver: true,
            ts_filter_ratio: 1.0, // always enable it.
            kv_api,
            filter_loop,
        };

        (receiver_worker, pool, initializer, rx, drain)
    }

    #[test]
    fn test_initializer_build_resolver() {
        let mut engine = TestEngineBuilder::new().build_without_cache().unwrap();

        let mut expected_locks = BTreeMap::<TimeStamp, TxnLocks>::new();

        // Only observe ["", "b\0x90"]
        let observed_range = ObservedRange::new(
            Key::from_raw(&[]).into_encoded(),
            Key::from_raw(&[b'k', 90]).into_encoded(),
        )
        .unwrap();
        let mut total_bytes = 0;
        // Pessimistic locks should not be tracked
        for i in 0..10 {
            let k = &[b'k', i];
            total_bytes += k.len();
            let ts = TimeStamp::new(i as _);
            must_acquire_pessimistic_lock(&mut engine, k, k, ts, ts);
        }

        for i in 10..100 {
            let (k, v) = (&[b'k', i], &[b'v', i]);
            total_bytes += k.len();
            total_bytes += v.len();
            let ts = TimeStamp::new(i as _);
            must_prewrite_put(&mut engine, k, v, k, ts);
            let txn_locks = expected_locks.entry(ts).or_insert_with(|| {
                let mut txn_locks = TxnLocks::default();
                txn_locks.sample_lock = Some(k.to_vec().into());
                txn_locks
            });
            txn_locks.lock_count += 1;
        }

        let region = Region::default();
        let snap = engine.snapshot(Default::default()).unwrap();
        // Buffer must be large enough to unblock async incremental scan.
        let buffer = 1000;
        let (mut worker, pool, mut initializer, rx, mut drain) = mock_initializer(
            total_bytes,
            total_bytes,
            buffer,
            engine.kv_engine(),
            ChangeDataRequestKvApi::TiDb,
            false,
        );
        initializer.observed_range = observed_range.clone();
        let check_result = || loop {
            let task = rx.recv().unwrap();
            match task {
                Task::ResolverReady { resolver, .. } => {
                    assert_eq!(resolver.locks(), &expected_locks);
                    return;
                }
                t => panic!("unexpected task {} received", t),
            }
        };
        // To not block test by barrier.
        pool.spawn(async move {
            let mut d = drain.drain();
            while let Some((e, _)) = d.next().await {
                if let CdcEvent::Event(e) = e {
                    for e in e.get_entries().get_entries() {
                        let key = Key::from_raw(&e.key).into_encoded();
                        assert!(observed_range.contains_encoded_key(&key), "{:?}", e);
                    }
                }
            }
        });

        let memory_quota = Arc::new(MemoryQuota::new(usize::MAX));
        block_on(initializer.async_incremental_scan(
            snap.clone(),
            region.clone(),
            memory_quota.clone(),
        ))
        .unwrap();
        check_result();

        initializer
            .downstream_state
            .store(DownstreamState::Initializing);
        initializer.max_scan_batch_bytes = total_bytes;
        block_on(initializer.async_incremental_scan(
            snap.clone(),
            region.clone(),
            memory_quota.clone(),
        ))
        .unwrap();
        check_result();

        initializer
            .downstream_state
            .store(DownstreamState::Initializing);
        initializer.build_resolver = false;
        block_on(initializer.async_incremental_scan(
            snap.clone(),
            region.clone(),
            memory_quota.clone(),
        ))
        .unwrap();

        loop {
            let task = rx.recv_timeout(Duration::from_millis(100));
            match task {
                Ok(t) => panic!("unexpected task {} received", t),
                Err(RecvTimeoutError::Timeout) => break,
                Err(e) => panic!("unexpected err {:?}", e),
            }
        }

        // Test cancellation.
        initializer.downstream_state.store(DownstreamState::Stopped);
        block_on(initializer.async_incremental_scan(snap.clone(), region, memory_quota.clone()))
            .unwrap_err();

        // Cancel error should trigger a deregsiter.
        let mut region = Region::default();
        region.set_id(initializer.region_id);
        region.mut_peers().push(Default::default());
        let snapshot = Some(RegionSnapshot::from_snapshot(snap, Arc::new(region)));
        let resp = ReadResponse {
            snapshot,
            response: Default::default(),
            txn_extra_op: Default::default(),
        };
        block_on(initializer.on_change_cmd_response(resp.clone(), memory_quota.clone()))
            .unwrap_err();

        // Disconnect sink by dropping runtime (it also drops drain).
        drop(pool);
        initializer
            .downstream_state
            .store(DownstreamState::Initializing);
        block_on(initializer.on_change_cmd_response(resp, memory_quota)).unwrap_err();

        worker.stop();
    }

    fn test_initializer_txn_source_filter(txn_source: TxnSource, filter_loop: bool) {
        let mut engine = TestEngineBuilder::new().build_without_cache().unwrap();

        let mut total_bytes = 0;
        for i in 10..100 {
            let (k, v) = (&[b'k', i], &[b'v', i]);
            total_bytes += k.len();
            total_bytes += v.len();
            let ts = TimeStamp::new(i as _);
            must_prewrite_put_with_txn_soucre(&mut engine, k, v, k, ts, txn_source.into());
        }

        let snap = engine.snapshot(Default::default()).unwrap();
        // Buffer must be large enough to unblock async incremental scan.
        let buffer = 1000;
        let (mut worker, pool, mut initializer, _rx, mut drain) = mock_initializer(
            total_bytes,
            total_bytes,
            buffer,
            engine.kv_engine(),
            ChangeDataRequestKvApi::TiDb,
            filter_loop,
        );
        let th = pool.spawn(async move {
            let memory_quota = Arc::new(MemoryQuota::new(usize::MAX));
            initializer
                .async_incremental_scan(snap, Region::default(), memory_quota)
                .await
                .unwrap();
        });
        let mut drain = drain.drain();
        while let Some((event, _)) = block_on(drain.next()) {
            let event = match event {
                CdcEvent::Event(x) if x.event.is_some() => x.event.unwrap(),
                _ => continue,
            };
            let entries = match event {
                Event_oneof_event::Entries(mut x) => x.take_entries().into_vec(),
                _ => continue,
            };
            assert_eq!(entries.len(), 1);
            assert_eq!(entries[0].get_type(), EventLogType::Initialized);
        }
        block_on(th).unwrap();
        worker.stop();
    }

    #[test]
    fn test_initializer_cdc_write_filter() {
        let mut txn_source = TxnSource::default();
        txn_source.set_cdc_write_source(1);
        test_initializer_txn_source_filter(txn_source, true);
    }

    #[test]
    fn test_initializer_lossy_ddl_filter() {
        let mut txn_source = TxnSource::default();
        txn_source.set_lossy_ddl_reorg_source(1);
        test_initializer_txn_source_filter(txn_source, false);

        // With cdr write source and filter loop is false, we should still ignore lossy
        // ddl changes.
        let mut txn_source = TxnSource::default();
        txn_source.set_cdc_write_source(1);
        txn_source.set_lossy_ddl_reorg_source(1);
        test_initializer_txn_source_filter(txn_source, false);

        // With cdr write source and filter loop is true, we should still ignore all
        // events.
        let mut txn_source = TxnSource::default();
        txn_source.set_cdc_write_source(1);
        txn_source.set_lossy_ddl_reorg_source(1);
        test_initializer_txn_source_filter(txn_source, true);
    }

    // Test `hint_min_ts` works fine with `ExtraOp::ReadOldValue`.
    // Whether `DeltaScanner` emits correct old values or not is already tested by
    // another case `test_old_value_with_hint_min_ts`, so here we only care about
    // handling `OldValue::SeekWrite` with `OldValueReader`.
    #[test]
    fn test_incremental_scanner_with_hint_min_ts() {
        let mut engine = TestEngineBuilder::new().build_without_cache().unwrap();

        let v_suffix = |suffix: usize| -> Vec<u8> {
            let suffix = suffix.to_string().into_bytes();
            let mut v = Vec::with_capacity(1000 + suffix.len());
            (0..100).for_each(|_| v.extend_from_slice(b"vvvvvvvvvv"));
            v.extend_from_slice(&suffix);
            v
        };

        fn check_handling_old_value_seek_write<E, F>(engine: &mut E, v_suffix: F)
        where
            E: Engine<Local = RocksEngine>,
            F: Fn(usize) -> Vec<u8>,
        {
            // Do incremental scan with different `hint_min_ts` values.
            for checkpoint_ts in [200, 100, 150] {
                let (mut worker, pool, mut initializer, _rx, mut drain) = mock_initializer(
                    usize::MAX,
                    usize::MAX,
                    1000,
                    engine.kv_engine(),
                    ChangeDataRequestKvApi::TiDb,
                    false,
                );
                initializer.checkpoint_ts = checkpoint_ts.into();
                let mut drain = drain.drain();

                let snap = engine.snapshot(Default::default()).unwrap();
                let th = pool.spawn(async move {
                    let memory_qutoa = Arc::new(MemoryQuota::new(usize::MAX));
                    initializer
                        .async_incremental_scan(snap, Region::default(), memory_qutoa)
                        .await
                        .unwrap();
                });

                while let Some((event, _)) = block_on(drain.next()) {
                    let event = match event {
                        CdcEvent::Event(x) if x.event.is_some() => x.event.unwrap(),
                        _ => continue,
                    };
                    let entries = match event {
                        Event_oneof_event::Entries(mut x) => x.take_entries().into_vec(),
                        _ => continue,
                    };
                    for entry in entries.into_iter().filter(|x| x.start_ts == 200) {
                        // Check old value is expected in all cases.
                        assert_eq!(entry.get_old_value(), &v_suffix(100));
                    }
                }
                block_on(th).unwrap();
                worker.stop();
            }
        }

        // Create the initial data with CF_WRITE L0: |zkey_110, zkey1_160|
        must_prewrite_put(&mut engine, b"zkey", &v_suffix(100), b"zkey", 100);
        must_commit(&mut engine, b"zkey", 100, 110);
        must_prewrite_put(&mut engine, b"zzzz", &v_suffix(150), b"zzzz", 150);
        must_commit(&mut engine, b"zzzz", 150, 160);
        engine
            .kv_engine()
            .unwrap()
            .flush_cf(CF_WRITE, true)
            .unwrap();
        must_prewrite_delete(&mut engine, b"zkey", b"zkey", 200);
        check_handling_old_value_seek_write(&mut engine, v_suffix); // For TxnEntry::Prewrite.

        // CF_WRITE L0: |zkey_110, zkey1_160|, |zkey_210|
        must_commit(&mut engine, b"zkey", 200, 210);
        engine
            .kv_engine()
            .unwrap()
            .flush_cf(CF_WRITE, false)
            .unwrap();
        check_handling_old_value_seek_write(&mut engine, v_suffix); // For TxnEntry::Commit.
    }

    #[test]
    fn test_initializer_deregister_downstream() {
        let total_bytes = 1;
        let buffer = 1;
        let (mut worker, _pool, mut initializer, rx, _drain) = mock_initializer(
            total_bytes,
            total_bytes,
            buffer,
            None,
            ChangeDataRequestKvApi::TiDb,
            false,
        );

        // Errors reported by region should deregister region.
        initializer.build_resolver = false;
        initializer.deregister_downstream(Error::request(ErrorHeader::default()));
        let task = rx.recv_timeout(Duration::from_millis(100));
        match task {
            Ok(Task::Deregister(Deregister::Delegate { region_id, .. })) => {
                assert_eq!(region_id, initializer.region_id);
            }
            Ok(other) => panic!("unexpected task {:?}", other),
            Err(e) => panic!("unexpected err {:?}", e),
        }

        initializer.build_resolver = false;
        initializer.deregister_downstream(Error::Other(box_err!("test")));
        let task = rx.recv_timeout(Duration::from_millis(100));
        match task {
            Ok(Task::Deregister(Deregister::Downstream { region_id, .. })) => {
                assert_eq!(region_id, initializer.region_id);
            }
            Ok(other) => panic!("unexpected task {:?}", other),
            Err(e) => panic!("unexpected err {:?}", e),
        }

        // Test deregister region when resolver fails to build.
        initializer.build_resolver = true;
        initializer.deregister_downstream(Error::Other(box_err!("test")));
        let task = rx.recv_timeout(Duration::from_millis(100));
        match task {
            Ok(Task::Deregister(Deregister::Delegate { region_id, .. })) => {
                assert_eq!(region_id, initializer.region_id);
            }
            Ok(other) => panic!("unexpected task {:?}", other),
            Err(e) => panic!("unexpected err {:?}", e),
        }

        worker.stop();
    }

    #[test]
    fn test_initializer_initialize() {
        test_initializer_initialize_impl(ChangeDataRequestKvApi::TiDb);
        test_initializer_initialize_impl(ChangeDataRequestKvApi::RawKv);
    }

    fn test_initializer_initialize_impl(kv_api: ChangeDataRequestKvApi) {
        let total_bytes = 1;
        let buffer = 1;
        let (mut worker, pool, mut initializer, _rx, _drain) =
            mock_initializer(total_bytes, total_bytes, buffer, None, kv_api, false);

        let change_cmd = ChangeObserver::from_cdc(1, ObserveHandle::new());
        let raft_router = CdcRaftRouter(MockRaftStoreRouter::new());
        let memory_quota = Arc::new(MemoryQuota::new(usize::MAX));

        initializer.downstream_state.store(DownstreamState::Stopped);
        block_on(initializer.initialize(change_cmd, raft_router.clone(), memory_quota.clone()))
            .unwrap_err();

        let (tx1, rx1) = sync_channel(1);
        let change_cmd = ChangeObserver::from_cdc(1, ObserveHandle::new());
        pool.spawn(async move {
            // Migrated to 2021 migration. This let statement is probably not needed, see
            //   https://doc.rust-lang.org/edition-guide/rust-2021/disjoint-capture-in-closures.html
            let res = initializer
                .initialize(change_cmd, raft_router, memory_quota)
                .await;
            tx1.send(res).unwrap();
        });

        // Shouldn't timeout, gets an error instead.
        let res = rx1.recv_timeout(Duration::from_millis(200)).unwrap();
        assert!(res.is_err());

        worker.stop();
    }
}<|MERGE_RESOLUTION|>--- conflicted
+++ resolved
@@ -90,14 +90,10 @@
     pub(crate) request_id: u64,
     pub(crate) checkpoint_ts: TimeStamp,
 
-<<<<<<< HEAD
     pub(crate) scan_concurrency_semaphore: Arc<Semaphore>,
-    pub(crate) speed_limiter: Limiter,
-=======
     pub(crate) scan_speed_limiter: Limiter,
     pub(crate) fetch_speed_limiter: Limiter,
 
->>>>>>> 78d835d9
     pub(crate) max_scan_batch_bytes: usize,
     pub(crate) max_scan_batch_size: usize,
 
@@ -659,13 +655,9 @@
             conn_id: ConnId::new(),
             request_id: 0,
             checkpoint_ts: 1.into(),
-<<<<<<< HEAD
             scan_concurrency_semaphore: Arc::new(Semaphore::new(1)),
-            speed_limiter: Limiter::new(speed_limit as _),
-=======
             scan_speed_limiter: Limiter::new(scan_limit as _),
             fetch_speed_limiter: Limiter::new(fetch_limit as _),
->>>>>>> 78d835d9
             max_scan_batch_bytes: 1024 * 1024,
             max_scan_batch_size: 1024,
             build_resolver: true,
