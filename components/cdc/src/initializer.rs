// Copyright 2022 TiKV Project Authors. Licensed under Apache-2.0.
use std::{
    collections::BTreeMap,
    sync::{
        atomic::{AtomicBool, Ordering},
        Arc,
    },
    time::Duration,
};

use api_version::ApiV2;
use crossbeam::atomic::AtomicCell;
use engine_rocks::{ReadPerfContext, ReadPerfInstant, PROP_MAX_TS};
use engine_traits::{
    IterOptions, KvEngine, Range, Snapshot as EngineSnapshot, TablePropertiesCollection,
    TablePropertiesExt, UserCollectedProperties, CF_DEFAULT, CF_WRITE, DATA_KEY_PREFIX_LEN,
};
use fail::fail_point;
use keys::{data_end_key, data_key};
use kvproto::{
    cdcpb::ChangeDataRequestKvApi,
    kvrpcpb::ExtraOp as TxnExtraOp,
    metapb::{Region, RegionEpoch},
};
use raftstore::{
    coprocessor::ObserveHandle,
    router::CdcHandle,
    store::{
        fsm::ChangeObserver,
        msg::{Callback, ReadResponse},
    },
};
use tikv::storage::{
    kv::Snapshot,
    mvcc::{DeltaScanner, MvccReader, ScannerBuilder},
    raw::raw_mvcc::{RawMvccIterator, RawMvccSnapshot},
    txn::{TxnEntry, TxnEntryScanner},
    Statistics,
};
use tikv_kv::{Iterator, ScanMode};
use tikv_util::{
    box_err,
    codec::number,
    debug, defer, error, info,
    sys::inspector::{self_thread_inspector, ThreadInspector},
    time::{duration_to_sec, Instant, Limiter},
    warn,
    worker::Scheduler,
    Either,
};
use tokio::sync::Semaphore;
use txn_types::{Key, KvPair, LockType, OldValue, TimeStamp};

use crate::{
    channel::CdcEvent,
    delegate::{post_init_downstream, Delegate, DownstreamId, DownstreamState, ObservedRange},
    endpoint::Deregister,
    metrics::*,
    old_value::{near_seek_old_value, OldValueCursors},
    service::ConnId,
    Error, Result, Task,
};

struct ScanStat {
    // Fetched bytes to the scanner.
    emit: usize,
    // Bytes from the device, `None` if not possible to get it.
    disk_read: Option<usize>,
    // Perf delta for RocksDB.
    perf_delta: ReadPerfContext,
}

pub(crate) enum KvEntry {
    TxnEntry(TxnEntry),
    RawKvEntry(KvPair),
}

pub(crate) enum Scanner<S: Snapshot> {
    TxnKvScanner(DeltaScanner<S>),
    RawKvScanner(RawMvccIterator<<S as Snapshot>::Iter>),
}

pub(crate) struct Initializer<E> {
    pub(crate) region_id: u64,
    pub(crate) conn_id: ConnId,
    pub(crate) request_id: u64,
    pub(crate) checkpoint_ts: TimeStamp,
    pub(crate) region_epoch: RegionEpoch,

    // `build_resolver` can only be determined after snapshot is acquired.
    // If a region is subscribed more than one times, the downstream with the
    // earliest snapshot will build the lock resolver.
    //
    // `build_resolver` won't be changed after set in `InitDownstream`.
    pub(crate) build_resolver: Arc<AtomicBool>,

    pub(crate) observed_range: ObservedRange,
    pub(crate) observe_handle: ObserveHandle,
    pub(crate) downstream_id: DownstreamId,
    pub(crate) downstream_state: Arc<AtomicCell<DownstreamState>>,

    pub(crate) tablet: Option<E>,
    pub(crate) sched: Scheduler<Task>,
    pub(crate) sink: crate::channel::Sink,
    pub(crate) concurrency_semaphore: Arc<Semaphore>,

    pub(crate) scan_speed_limiter: Limiter,
    pub(crate) fetch_speed_limiter: Limiter,

    pub(crate) max_scan_batch_bytes: usize,
    pub(crate) max_scan_batch_size: usize,

    pub(crate) ts_filter_ratio: f64,
    pub(crate) kv_api: ChangeDataRequestKvApi,
    pub(crate) filter_loop: bool,
}

impl<E: KvEngine> Initializer<E> {
    pub(crate) async fn initialize<T>(&mut self, cdc_handle: T) -> Result<()>
    where
        T: 'static + CdcHandle<E>,
    {
        fail_point!("cdc_before_initialize");
        let concurrency_semaphore = self.concurrency_semaphore.clone();
        let _permit = concurrency_semaphore.acquire().await;

        // To avoid holding too many snapshots and holding them too long,
        // we need to acquire scan concurrency permit before taking snapshot.
        let sched = self.sched.clone();
        let region_id = self.region_id;
        let region_epoch = self.region_epoch.clone();
        let downstream_id = self.downstream_id;
        let downstream_state = self.downstream_state.clone();
        let (cb, fut) = tikv_util::future::paired_future_callback();
        let sink = self.sink.clone();
        let build_resolver = self.build_resolver.clone();
        let (incremental_scan_barrier_cb, incremental_scan_barrier_fut) =
            tikv_util::future::paired_future_callback();
        let barrier = CdcEvent::Barrier(Some(incremental_scan_barrier_cb));
        if let Err(e) = cdc_handle.capture_change(
            self.region_id,
            region_epoch,
            ChangeObserver::from_cdc(self.region_id, self.observe_handle.clone()),
            // NOTE: raftstore handles requests in serial for every region.
            // That's why we can determine whehter to build a lock resolver or not
            // without check and compare snapshot sequence number.
            Callback::read(Box::new(move |resp| {
                if let Err(e) = sched.schedule(Task::InitDownstream {
                    region_id,
                    downstream_id,
                    downstream_state,
                    sink,
                    build_resolver,
                    incremental_scan_barrier: barrier,
                    cb: Box::new(move || cb(resp)),
                }) {
                    error!("cdc schedule cdc task failed"; "error" => ?e);
                }
            })),
        ) {
            warn!("cdc send capture change cmd failed";
            "region_id" => self.region_id, "error" => ?e);
            return Err(Error::request(e.into()));
        }

        // Wait all delta changes earlier than the incremental scan snapshot be
        // sent to the downstream, so that they must be consumed before the
        // incremental scan result.
        if let Err(e) = incremental_scan_barrier_fut.await {
            return Err(Error::Other(box_err!(e)));
        }

        match fut.await {
            Ok(resp) => self.on_change_cmd_response(resp).await,
            Err(e) => Err(Error::Other(box_err!(e))),
        }
    }

    pub(crate) async fn on_change_cmd_response<S>(
        &mut self,
        mut resp: ReadResponse<S>,
    ) -> Result<()>
    where
        S: EngineSnapshot + 'static,
    {
        if let Some(region_snapshot) = resp.snapshot {
            let region = region_snapshot.get_region().clone();
            assert_eq!(self.region_id, region.get_id());
            self.async_incremental_scan(region_snapshot, region)
                .await
        } else {
            assert!(
                resp.response.get_header().has_error(),
                "no snapshot and no error? {:?}",
                resp.response
            );
            let err = resp.response.take_header().take_error();
            Err(Error::request(err))
        }
    }

    pub(crate) async fn async_incremental_scan<S>(
        &mut self,
        snap: S,
        region: Region,
<<<<<<< HEAD
    ) -> Result<ScanStat>
    where
        S: Snapshot + 'static,
    {
=======
        memory_quota: Arc<MemoryQuota>,
    ) -> Result<()> {
>>>>>>> eec295dd
        CDC_SCAN_TASKS.with_label_values(&["ongoing"]).inc();
        defer!(CDC_SCAN_TASKS.with_label_values(&["ongoing"]).dec());

        let region_id = self.region_id;
        let downstream_id = self.downstream_id;
        let observe_id = self.observe_handle.id;
        let conn_id = self.conn_id;
<<<<<<< HEAD
        let on_cancel = || -> Result<ScanStat> {
            info!(
                "cdc async incremental scan canceled";
=======
        let kv_api = self.kv_api;
        let on_cancel = || -> Result<()> {
            info!("cdc async incremental scan canceled";
>>>>>>> eec295dd
                "region_id" => region_id,
                "downstream_id" => ?downstream_id,
                "observe_id" => ?observe_id,
                "conn_id" =>?conn_id,
            );
            Err(box_err!("scan canceled"))
        };

        if self.downstream_state.load() == DownstreamState::Stopped {
            return on_cancel();
        }

        self.observed_range.update_region_key_range(&region);
        debug!("cdc async incremental scan";
            "region_id" => region_id,
            "downstream_id" => ?downstream_id,
            "observe_id" => ?observe_id,
            "conn_id" => ?conn_id,
            "all_key_covered" => ?self.observed_range.all_key_covered,
            "start_key" => log_wrappers::Value::key(snap.lower_bound().unwrap_or_default()),
            "end_key" => log_wrappers::Value::key(snap.upper_bound().unwrap_or_default()));

        if self.build_resolver.load(Ordering::Acquire) {
            let mut reader = MvccReader::new(snap.clone(), Some(ScanMode::Forward), false);
            let (key_locks, has_remain) =
                reader.scan_locks_from_storage(Some(&start_key), Some(&end_key), |_, _| true, 0)?;
            assert!(!has_remain);
            let mut locks = BTreeMap::<Key, TimeStamp>::new();
            for (key, lock) in key_locks {
                if matches!(lock.lock_type, LockType::Put | LockType::Delete) {
                    locks.insert(key, lock.ts);
                }
            }
            self.finish_scan_locks(region, locks);
        };

        let (mut hint_min_ts, mut old_value_cursors) = (None, None);
<<<<<<< HEAD
        let mut scanner = if self.kv_api == ChangeDataRequestKvApi::TiDb {
            if self.ts_filter_is_helpful(&start_key, &end_key) {
=======
        let mut scanner = if kv_api == ChangeDataRequestKvApi::TiDb {
            if self.ts_filter_is_helpful(&snap) {
>>>>>>> eec295dd
                hint_min_ts = Some(self.checkpoint_ts);
                old_value_cursors = Some(OldValueCursors::new(&snap));
            }

            // Time range: (checkpoint_ts, max]
            let txnkv_scanner = ScannerBuilder::new(snap, TimeStamp::max())
                .fill_cache(false)
                .range(None, None)
                .hint_min_ts(hint_min_ts)
                .build_delta_scanner(self.checkpoint_ts, TxnExtraOp::ReadOldValue)
                .unwrap();

            Scanner::TxnKvScanner(txnkv_scanner)
        } else {
            let mut iter_opt = IterOptions::default();
            iter_opt.set_fill_cache(false);
            let (raw_key_prefix, raw_key_prefix_end) = ApiV2::get_rawkv_range();
            iter_opt.set_lower_bound(&[raw_key_prefix], DATA_KEY_PREFIX_LEN);
            iter_opt.set_upper_bound(&[raw_key_prefix_end], DATA_KEY_PREFIX_LEN);
            let mut iter = RawMvccSnapshot::from_snapshot(snap)
                .iter(CF_DEFAULT, iter_opt)
                .unwrap();

            iter.seek_to_first()?;
            Scanner::RawKvScanner(iter)
        };

        fail_point!("cdc_incremental_scan_start");
        let mut done = false;
        let start = Instant::now_coarse();
        let mut sink_time = Duration::default();

        let curr_state = self.downstream_state.load();
        assert!(matches!(
            curr_state,
            DownstreamState::Initializing | DownstreamState::Stopped
        ));

        while !done {
            // When downstream_state is Stopped, it means the corresponding
            // delegate is stopped. The initialization can be safely canceled.
            if self.downstream_state.load() == DownstreamState::Stopped {
                return on_cancel();
            }
            let cursors = old_value_cursors.as_mut();
<<<<<<< HEAD
            let entries = self
                .scan_batch(&mut scanner, cursors, &mut scan_stat)
                .await?;
=======
            let resolver = resolver.as_mut();
            let entries = self.scan_batch(&mut scanner, cursors, resolver).await?;
>>>>>>> eec295dd
            if let Some(None) = entries.last() {
                // If the last element is None, it means scanning is finished.
                done = true;
            }
            debug!("cdc scan entries"; "len" => entries.len(), "region_id" => region_id);
            fail_point!("before_schedule_incremental_scan");
            let start_sink = Instant::now_coarse();
            self.sink_scan_events(entries, done).await?;
            sink_time += start_sink.saturating_elapsed();
        }

        fail_point!("before_post_incremental_scan");
        if !post_init_downstream(&self.downstream_state) {
            return on_cancel();
        }
        let takes = start.saturating_elapsed();
        info!("cdc async incremental scan finished";
            "region_id" => region_id,
            "downstream_id" => ?downstream_id,
            "observe_id" => ?observe_id,
            "conn_id" => ?conn_id,
            "takes" => ?takes,
        );

        CDC_SCAN_DURATION_HISTOGRAM.observe(takes.as_secs_f64());
        CDC_SCAN_SINK_DURATION_HISTOGRAM.observe(duration_to_sec(sink_time));
        Ok(())
    }

    // It's extracted from `Initializer::scan_batch` to avoid becoming an
    // asynchronous block, so that we can limit scan speed based on the thread
    // disk I/O or RocksDB block read bytes.
    fn do_scan<S: Snapshot>(
        &self,
        scanner: &mut Scanner<S>,
        mut old_value_cursors: Option<&mut OldValueCursors<S>>,
        entries: &mut Vec<Option<KvEntry>>,
    ) -> Result<ScanStat> {
        let mut read_old_value = |v: &mut OldValue, stats: &mut Statistics| -> Result<()> {
            let Some(cursors) = old_value_cursors.as_mut() else {
                return Ok(());
            };
            if let OldValue::SeekWrite(ref key) = v {
                match near_seek_old_value(
                    key,
                    &mut cursors.write,
                    Either::<&S, _>::Right(&mut cursors.default),
                    stats,
                )? {
                    Some(x) => *v = OldValue::value(x),
                    None => *v = OldValue::None,
                }
            }
            Ok(())
        };

        // This code block shouldn't be switched to other threads.
        let mut total_bytes = 0;
        let mut total_size = 0;
        let perf_instant = ReadPerfInstant::new();
        let inspector = self_thread_inspector().ok();
        let old_io_stat = inspector.as_ref().and_then(|x| x.io_stat().unwrap_or(None));
        let mut stats = Statistics::default();
        while total_bytes <= self.max_scan_batch_bytes && total_size < self.max_scan_batch_size {
            total_size += 1;
            match scanner {
                Scanner::TxnKvScanner(scanner) => match scanner.next_entry()? {
                    Some(mut entry) => {
                        read_old_value(entry.old_value(), &mut stats)?;
                        total_bytes += entry.size();
                        entries.push(Some(KvEntry::TxnEntry(entry)));
                    }
                    None => {
                        entries.push(None);
                        break;
                    }
                },
                Scanner::RawKvScanner(iter) => {
                    if iter.valid()? {
                        let key = iter.key();
                        let ts = ApiV2::decode_ts_from(key)?;
                        if ts > self.checkpoint_ts {
                            let value = iter.value();
                            total_bytes += key.len() + value.len();
                            entries.push(Some(KvEntry::RawKvEntry((key.to_vec(), value.to_vec()))));
                        }
                        iter.next()?;
                    } else {
                        entries.push(None);
                        break;
                    }
                }
            }
        }
        flush_oldvalue_stats(&stats, TAG_INCREMENTAL_SCAN);
        let new_io_stat = inspector.as_ref().and_then(|x| x.io_stat().unwrap_or(None));
        let disk_read = match (old_io_stat, new_io_stat) {
            (Some(s1), Some(s2)) => Some((s2.read - s1.read) as usize),
            _ => None,
        };
        let perf_delta = perf_instant.delta();
        let emit = total_bytes;
        Ok(ScanStat {
            emit,
            disk_read,
            perf_delta,
        })
    }

    async fn scan_batch<S: Snapshot>(
        &self,
        scanner: &mut Scanner<S>,
        old_value_cursors: Option<&mut OldValueCursors<S>>,
<<<<<<< HEAD
        scan_stat: &mut ScanStat,
=======
        resolver: Option<&mut Resolver>,
>>>>>>> eec295dd
    ) -> Result<Vec<Option<KvEntry>>> {
        let mut entries = Vec::with_capacity(self.max_scan_batch_size);
        let ScanStat {
            emit,
            disk_read,
            perf_delta,
        } = self.do_scan(scanner, old_value_cursors, &mut entries)?;

        TLS_CDC_PERF_STATS.with(|x| *x.borrow_mut() += perf_delta);
        tls_flush_perf_stats();
        if let Some(bytes) = disk_read {
            CDC_SCAN_DISK_READ_BYTES.inc_by(bytes as _);
            self.scan_speed_limiter.consume(bytes).await;
        }
        CDC_SCAN_BYTES.inc_by(emit as _);
        self.fetch_speed_limiter.consume(emit as _).await;

        Ok(entries)
    }

    async fn sink_scan_events(&mut self, entries: Vec<Option<KvEntry>>, done: bool) -> Result<()> {
        let mut barrier = None;
        let mut events = Delegate::convert_to_grpc_events(
            self.region_id,
            self.request_id,
            entries,
            self.filter_loop,
            &self.observed_range,
        )?;
        if done {
            let (cb, fut) = tikv_util::future::paired_future_callback();
            events.push(CdcEvent::Barrier(Some(cb)));
            barrier = Some(fut);
        }
        if let Err(e) = self.sink.send_all(events).await {
            error!("cdc send scan event failed"; "req_id" => ?self.request_id);
            return Err(Error::Sink(e));
        }

        if let Some(barrier) = barrier {
            // CDC needs to make sure resolved ts events can only be sent after
            // incremental scan is finished.
            // Wait the barrier to ensure tikv sends out all scan events.
            let _ = barrier.await;
        }

        Ok(())
    }

    fn finish_scan_locks(&self, region: Region, locks: BTreeMap<Key, TimeStamp>) {
        let observe_id = self.observe_handle.id;
        info!(
            "cdc has scanned all incremental scan locks";
            "region_id" => region.get_id(),
            "conn_id" => ?self.conn_id,
            "downstream_id" => ?self.downstream_id,
            "lock_count" => locks.len(),
            "observe_id" => ?observe_id,
        );

        fail_point!("before_schedule_resolver_ready");
        if let Err(e) = self.sched.schedule(Task::FinishScanLocks {
            observe_id,
            region,
            locks,
        }) {
            error!("cdc schedule task failed"; "error" => ?e);
        }
    }

    // Deregister downstream when the Initializer fails to initialize.
    pub(crate) fn deregister_downstream(&self, err: Error) {
        let build_resolver = self.build_resolver.load(Ordering::Acquire);
        let deregister = if build_resolver || err.has_region_error() {
            // Deregister delegate on the conditions,
            // * It fails to build a resolver. A delegate requires a resolver to advance
            //   resolved ts.
            // * A region error. It usually mean a peer is not leader or a leader meets an
            //   error and can not serve.
            Deregister::Delegate {
                region_id: self.region_id,
                observe_id: self.observe_handle.id,
                err,
            }
        } else {
            Deregister::Downstream {
                conn_id: self.conn_id,
                request_id: self.request_id,
                region_id: self.region_id,
                downstream_id: self.downstream_id,
                err: Some(err),
            }
        };

        if let Err(e) = self.sched.schedule(Task::Deregister(deregister)) {
            error!("cdc schedule cdc task failed"; "error" => ?e);
        }
    }

    fn ts_filter_is_helpful<S: Snapshot>(&self, snap: &S) -> bool {
        if self.ts_filter_ratio < f64::EPSILON {
            return false;
        }

        let start_key = data_key(snap.lower_bound().unwrap_or_default());
        let end_key = data_end_key(snap.upper_bound().unwrap_or_default());
        let range = Range::new(&start_key, &end_key);
        let tablet = match self.tablet.as_ref() {
            Some(t) => t,
            None => return false,
        };
        let collection = match tablet.table_properties_collection(CF_WRITE, &[range]) {
            Ok(collection) => collection,
            Err(_) => return false,
        };

        let hint_min_ts = self.checkpoint_ts.into_inner();
        let (mut total_count, mut filtered_count, mut tables) = (0, 0, 0);
        collection.iter_user_collected_properties(|prop| {
            tables += 1;
            if let Some((_, keys)) = prop.approximate_size_and_keys(&start_key, &end_key) {
                total_count += keys;
                if Self::parse_u64_prop(prop, PROP_MAX_TS)
                    .map_or(false, |max_ts| max_ts < hint_min_ts)
                {
                    filtered_count += keys;
                }
            }
            true
        });

        let valid_count = total_count - filtered_count;
        let use_ts_filter = valid_count as f64 <= total_count as f64 * self.ts_filter_ratio;
        info!("cdc incremental scan uses ts filter: {}", use_ts_filter;
            "region_id" => self.region_id,
            "hint_min_ts" => hint_min_ts,
            "mvcc_versions" => total_count,
            "filtered_versions" => filtered_count,
            "tables" => tables);
        use_ts_filter
    }

    fn parse_u64_prop(
        prop: &<<E as TablePropertiesExt>::TablePropertiesCollection as TablePropertiesCollection>::UserCollectedProperties,
        field: &str,
    ) -> Option<u64> {
        prop.get(field.as_bytes())
            .and_then(|mut x| number::decode_u64(&mut x).ok())
    }
}

#[cfg(test)]
mod tests {
    use std::{
        collections::BTreeMap,
        fmt::Display,
        sync::{
            atomic::AtomicBool,
            mpsc::{channel, sync_channel, Receiver, RecvTimeoutError, Sender},
            Arc,
        },
        time::Duration,
    };

    use engine_rocks::{BlobRunMode, RocksEngine};
    use engine_traits::{MiscExt, CF_WRITE};
    use futures::{executor::block_on, StreamExt};
    use kvproto::{
        cdcpb::{EventLogType, Event_oneof_event},
        errorpb::Error as ErrorHeader,
    };
    use raftstore::{coprocessor::ObserveHandle, router::CdcRaftRouter, store::RegionSnapshot};
    use resolved_ts::TxnLocks;
    use test_raftstore::MockRaftStoreRouter;
    use tikv::{
        config::DbConfig,
        storage::{
            kv::Engine,
            txn::tests::{
                must_acquire_pessimistic_lock, must_commit, must_prewrite_delete,
                must_prewrite_put, must_prewrite_put_with_txn_soucre,
            },
            TestEngineBuilder,
        },
    };
    use tikv_util::{
        config::ReadableSize,
        memory::MemoryQuota,
        sys::thread::ThreadBuildWrapper,
        worker::{LazyWorker, Runnable},
    };
    use tokio::runtime::{Builder, Runtime};

    use super::*;
    use crate::txn_source::TxnSource;

    struct ReceiverRunnable<T: Display + Send> {
        tx: Sender<T>,
    }

    impl<T: Display + Send + 'static> Runnable for ReceiverRunnable<T> {
        type Task = T;

        fn run(&mut self, task: T) {
            let _ = self.tx.send(task);
        }
    }

    fn new_receiver_worker<T: Display + Send + 'static>() -> (LazyWorker<T>, Receiver<T>) {
        let (tx, rx) = channel();
        let runnable = ReceiverRunnable { tx };
        let mut worker = LazyWorker::new("test-receiver-worker");
        worker.start(runnable);
        (worker, rx)
    }

    fn mock_initializer(
        scan_limit: usize,
        fetch_limit: usize,
        buffer: usize,
        engine: Option<RocksEngine>,
        kv_api: ChangeDataRequestKvApi,
        filter_loop: bool,
    ) -> (
        LazyWorker<Task>,
        Runtime,
        Initializer<RocksEngine>,
        Receiver<Task>,
        crate::channel::Drain,
    ) {
        let (receiver_worker, rx) = new_receiver_worker();
        let quota = Arc::new(MemoryQuota::new(usize::MAX));
        let (sink, drain) = crate::channel::channel(buffer, quota);

        let pool = Builder::new_multi_thread()
            .thread_name("test-initializer-worker")
            .worker_threads(4)
            .with_sys_hooks()
            .build()
            .unwrap();
        let downstream_state = Arc::new(AtomicCell::new(DownstreamState::Initializing));
        let initializer = Initializer {
            region_id: 1,
            conn_id: ConnId::new(),
            request_id: 0,
            checkpoint_ts: 1.into(),
            region_epoch: RegionEpoch::default(),

            build_resolver: Arc::new(AtomicBool::new(true)),
            observed_range: ObservedRange::default(),
            observe_handle: ObserveHandle::new(),
            downstream_id: DownstreamId::new(),
            downstream_state,

            tablet: engine.or_else(|| {
                TestEngineBuilder::new()
                    .build_without_cache()
                    .unwrap()
                    .kv_engine()
            }),
            sched: receiver_worker.scheduler(),
            sink,
            concurrency_semaphore: Arc::new(Semaphore::new(1)),

            scan_speed_limiter: Limiter::new(scan_limit as _),
            fetch_speed_limiter: Limiter::new(fetch_limit as _),
            max_scan_batch_bytes: 1024 * 1024,
            max_scan_batch_size: 1024,

            ts_filter_ratio: 1.0, // always enable it.
            kv_api,
            filter_loop,
        };

        (receiver_worker, pool, initializer, rx, drain)
    }

    #[test]
    fn test_initializer_build_resolver() {
        let mut engine = TestEngineBuilder::new().build_without_cache().unwrap();

        let mut expected_locks = BTreeMap::<Key, TimeStamp>::new();

        // Only observe ["", "b\0x90"]
        let observed_range = ObservedRange::new(
            Key::from_raw(&[]).into_encoded(),
            Key::from_raw(&[b'k', 90]).into_encoded(),
        )
        .unwrap();
        let mut total_bytes = 0;
        // Pessimistic locks should not be tracked
        for i in 0..10 {
            let k = &[b'k', i];
            total_bytes += k.len();
            let ts = TimeStamp::new(i as _);
            must_acquire_pessimistic_lock(&mut engine, k, k, ts, ts);
        }

        for i in 10..100 {
            let (k, v) = (&[b'k', i], &[b'v', i]);
            total_bytes += k.len();
            total_bytes += v.len();
            let ts = TimeStamp::new(i as _);
            must_prewrite_put(&mut engine, k, v, k, ts);
<<<<<<< HEAD
            if i < 90 {
                expected_locks.insert(Key::from_encoded_slice(k), ts);
            }
=======
            let txn_locks = expected_locks.entry(ts).or_insert_with(|| {
                let mut txn_locks = TxnLocks::default();
                txn_locks.sample_lock = Some(k.to_vec().into());
                txn_locks
            });
            txn_locks.lock_count += 1;
>>>>>>> eec295dd
        }

        let region = Region::default();
        let snap = engine.snapshot(Default::default()).unwrap();
        // Buffer must be large enough to unblock async incremental scan.
        let buffer = 1000;
        let (mut worker, pool, mut initializer, rx, mut drain) = mock_initializer(
            total_bytes,
            total_bytes,
            buffer,
            engine.kv_engine(),
            ChangeDataRequestKvApi::TiDb,
            false,
        );
        initializer.observed_range = observed_range.clone();
        let check_result = || {
            let task = rx.recv().unwrap();
            match task {
                Task::FinishScanLocks { locks, .. } => assert_eq!(locks, expected_locks),
                t => panic!("unexpected task {} received", t),
            }
        };
        // To not block test by barrier.
        pool.spawn(async move {
            let mut d = drain.drain();
            while let Some((e, _)) = d.next().await {
                if let CdcEvent::Event(e) = e {
                    for e in e.get_entries().get_entries() {
                        let key = Key::from_raw(&e.key).into_encoded();
                        assert!(observed_range.contains_encoded_key(&key), "{:?}", e);
                    }
                }
            }
        });

        block_on(initializer.async_incremental_scan(snap.clone(), region.clone())).unwrap();
        check_result();

        initializer
            .downstream_state
            .store(DownstreamState::Initializing);
        initializer.max_scan_batch_bytes = total_bytes;
        block_on(initializer.async_incremental_scan(snap.clone(), region.clone())).unwrap();
        check_result();

        initializer
            .downstream_state
            .store(DownstreamState::Initializing);
        initializer.build_resolver.store(false, Ordering::Release);
        block_on(initializer.async_incremental_scan(snap.clone(), region.clone())).unwrap();

        let task = rx.recv_timeout(Duration::from_millis(100));
        match task {
            Ok(t) => panic!("unexpected task {} received", t),
            Err(RecvTimeoutError::Timeout) => (),
            Err(e) => panic!("unexpected err {:?}", e),
        }

        // Test cancellation.
        initializer.downstream_state.store(DownstreamState::Stopped);
        block_on(initializer.async_incremental_scan(snap.clone(), region)).unwrap_err();

        // Cancel error should trigger a deregsiter.
        let mut region = Region::default();
        region.set_id(initializer.region_id);
        region.mut_peers().push(Default::default());
        let snapshot = Some(RegionSnapshot::from_snapshot(snap, Arc::new(region)));
        let resp = ReadResponse {
            snapshot,
            response: Default::default(),
            txn_extra_op: Default::default(),
        };
        block_on(initializer.on_change_cmd_response(resp.clone())).unwrap_err();

        // Disconnect sink by dropping runtime (it also drops drain).
        drop(pool);
        initializer
            .downstream_state
            .store(DownstreamState::Initializing);
        block_on(initializer.on_change_cmd_response(resp)).unwrap_err();

        worker.stop();
    }

    fn test_initializer_txn_source_filter(txn_source: TxnSource, filter_loop: bool) {
        let mut engine = TestEngineBuilder::new().build_without_cache().unwrap();

        let mut total_bytes = 0;
        for i in 10..100 {
            let (k, v) = (&[b'k', i], &[b'v', i]);
            total_bytes += k.len();
            total_bytes += v.len();
            let ts = TimeStamp::new(i as _);
            must_prewrite_put_with_txn_soucre(&mut engine, k, v, k, ts, txn_source.into());
        }

        let snap = engine.snapshot(Default::default()).unwrap();
        // Buffer must be large enough to unblock async incremental scan.
        let buffer = 1000;
        let (mut worker, pool, mut initializer, _rx, mut drain) = mock_initializer(
            total_bytes,
            total_bytes,
            buffer,
            engine.kv_engine(),
            ChangeDataRequestKvApi::TiDb,
            filter_loop,
        );
        let th = pool.spawn(async move {
            initializer
                .async_incremental_scan(snap, Region::default())
                .await
                .unwrap();
        });
        let mut drain = drain.drain();
        while let Some((event, _)) = block_on(drain.next()) {
            let event = match event {
                CdcEvent::Event(x) if x.event.is_some() => x.event.unwrap(),
                _ => continue,
            };
            let entries = match event {
                Event_oneof_event::Entries(mut x) => x.take_entries().into_vec(),
                _ => continue,
            };
            assert_eq!(entries.len(), 1);
            assert_eq!(entries[0].get_type(), EventLogType::Initialized);
        }
        block_on(th).unwrap();
        worker.stop();
    }

    #[test]
    fn test_initializer_cdc_write_filter() {
        let mut txn_source = TxnSource::default();
        txn_source.set_cdc_write_source(1);
        test_initializer_txn_source_filter(txn_source, true);
    }

    #[test]
    fn test_initializer_lossy_ddl_filter() {
        let mut txn_source = TxnSource::default();
        txn_source.set_lossy_ddl_reorg_source(1);
        test_initializer_txn_source_filter(txn_source, false);

        // With cdr write source and filter loop is false, we should still ignore lossy
        // ddl changes.
        let mut txn_source = TxnSource::default();
        txn_source.set_cdc_write_source(1);
        txn_source.set_lossy_ddl_reorg_source(1);
        test_initializer_txn_source_filter(txn_source, false);

        // With cdr write source and filter loop is true, we should still ignore all
        // events.
        let mut txn_source = TxnSource::default();
        txn_source.set_cdc_write_source(1);
        txn_source.set_lossy_ddl_reorg_source(1);
        test_initializer_txn_source_filter(txn_source, true);
    }

    // Test `hint_min_ts` works fine with `ExtraOp::ReadOldValue`.
    // Whether `DeltaScanner` emits correct old values or not is already tested by
    // another case `test_old_value_with_hint_min_ts`, so here we only care about
    // handling `OldValue::SeekWrite` with `OldValueReader`.
    #[test]
    fn test_incremental_scanner_with_hint_min_ts() {
        let mut engine = TestEngineBuilder::new().build_without_cache().unwrap();

        let v_suffix = |suffix: usize| -> Vec<u8> {
            let suffix = suffix.to_string().into_bytes();
            let mut v = Vec::with_capacity(1000 + suffix.len());
            (0..100).for_each(|_| v.extend_from_slice(b"vvvvvvvvvv"));
            v.extend_from_slice(&suffix);
            v
        };

        fn check_handling_old_value_seek_write<E, F>(engine: &mut E, v_suffix: F)
        where
            E: Engine<Local = RocksEngine>,
            F: Fn(usize) -> Vec<u8>,
        {
            // Do incremental scan with different `hint_min_ts` values.
            for checkpoint_ts in [200, 100, 150] {
                let (mut worker, pool, mut initializer, _rx, mut drain) = mock_initializer(
                    usize::MAX,
                    usize::MAX,
                    1000,
                    engine.kv_engine(),
                    ChangeDataRequestKvApi::TiDb,
                    false,
                );
                initializer.checkpoint_ts = checkpoint_ts.into();
                let mut drain = drain.drain();

                let snap = engine.snapshot(Default::default()).unwrap();
                let th = pool.spawn(async move {
                    let memory_qutoa = Arc::new(MemoryQuota::new(usize::MAX));
                    initializer
                        .async_incremental_scan(snap, Region::default())
                        .await
                        .unwrap();
                });

                while let Some((event, _)) = block_on(drain.next()) {
                    let event = match event {
                        CdcEvent::Event(x) if x.event.is_some() => x.event.unwrap(),
                        _ => continue,
                    };
                    let entries = match event {
                        Event_oneof_event::Entries(mut x) => x.take_entries().into_vec(),
                        _ => continue,
                    };
                    for entry in entries.into_iter().filter(|x| x.start_ts == 200) {
                        // Check old value is expected in all cases.
                        assert_eq!(entry.get_old_value(), &v_suffix(100));
                    }
                }
                block_on(th).unwrap();
                worker.stop();
            }
        }

        // Create the initial data with CF_WRITE L0: |zkey_110, zkey1_160|
        must_prewrite_put(&mut engine, b"zkey", &v_suffix(100), b"zkey", 100);
        must_commit(&mut engine, b"zkey", 100, 110);
        must_prewrite_put(&mut engine, b"zzzz", &v_suffix(150), b"zzzz", 150);
        must_commit(&mut engine, b"zzzz", 150, 160);
        engine
            .kv_engine()
            .unwrap()
            .flush_cf(CF_WRITE, true)
            .unwrap();
        must_prewrite_delete(&mut engine, b"zkey", b"zkey", 200);
        check_handling_old_value_seek_write(&mut engine, v_suffix); // For TxnEntry::Prewrite.

        // CF_WRITE L0: |zkey_110, zkey1_160|, |zkey_210|
        must_commit(&mut engine, b"zkey", 200, 210);
        engine
            .kv_engine()
            .unwrap()
            .flush_cf(CF_WRITE, false)
            .unwrap();
        check_handling_old_value_seek_write(&mut engine, v_suffix); // For TxnEntry::Commit.
    }

    #[test]
    fn test_initializer_deregister_downstream() {
        let total_bytes = 1;
        let buffer = 1;
        let (mut worker, _pool, mut initializer, rx, _drain) = mock_initializer(
            total_bytes,
            total_bytes,
            buffer,
            None,
            ChangeDataRequestKvApi::TiDb,
            false,
        );

        // Errors reported by region should deregister region.
        initializer.build_resolver.store(false, Ordering::Release);
        initializer.deregister_downstream(Error::request(ErrorHeader::default()));
        let task = rx.recv_timeout(Duration::from_millis(100));
        match task {
            Ok(Task::Deregister(Deregister::Delegate { region_id, .. })) => {
                assert_eq!(region_id, initializer.region_id);
            }
            Ok(other) => panic!("unexpected task {:?}", other),
            Err(e) => panic!("unexpected err {:?}", e),
        }

        initializer.build_resolver.store(false, Ordering::Release);
        initializer.deregister_downstream(Error::Other(box_err!("test")));
        let task = rx.recv_timeout(Duration::from_millis(100));
        match task {
            Ok(Task::Deregister(Deregister::Downstream { region_id, .. })) => {
                assert_eq!(region_id, initializer.region_id);
            }
            Ok(other) => panic!("unexpected task {:?}", other),
            Err(e) => panic!("unexpected err {:?}", e),
        }

        // Test deregister region when resolver fails to build.
        initializer.build_resolver.store(true, Ordering::Release);
        initializer.deregister_downstream(Error::Other(box_err!("test")));
        let task = rx.recv_timeout(Duration::from_millis(100));
        match task {
            Ok(Task::Deregister(Deregister::Delegate { region_id, .. })) => {
                assert_eq!(region_id, initializer.region_id);
            }
            Ok(other) => panic!("unexpected task {:?}", other),
            Err(e) => panic!("unexpected err {:?}", e),
        }

        worker.stop();
    }

    #[test]
    fn test_initializer_initialize() {
        test_initializer_initialize_impl(ChangeDataRequestKvApi::TiDb);
        test_initializer_initialize_impl(ChangeDataRequestKvApi::RawKv);
    }

    fn test_initializer_initialize_impl(kv_api: ChangeDataRequestKvApi) {
        let total_bytes = 1;
        let buffer = 1;
        let (mut worker, pool, mut initializer, _rx, _drain) =
            mock_initializer(total_bytes, total_bytes, buffer, None, kv_api, false);

        let raft_router = CdcRaftRouter(MockRaftStoreRouter::new());
        initializer.downstream_state.store(DownstreamState::Stopped);
        block_on(initializer.initialize(raft_router.clone())).unwrap_err();

        let (tx, rx) = sync_channel(1);
        let concurrency_semaphore = initializer.concurrency_semaphore.clone();
        pool.spawn(async move {
            let _permit = concurrency_semaphore.acquire().await;
            tx.send(()).unwrap();
            tx.send(()).unwrap();
            tx.send(()).unwrap();
        });
        rx.recv_timeout(Duration::from_millis(200)).unwrap();

        let (tx1, rx1) = sync_channel(1);
        pool.spawn(async move {
            // Migrated to 2021 migration. This let statement is probably not needed, see
            //   https://doc.rust-lang.org/edition-guide/rust-2021/disjoint-capture-in-closures.html
            let _ = (&initializer, &raft_router);
            let res = initializer.initialize(raft_router).await;
            tx1.send(res).unwrap();
        });
        // Must timeout because there is no enough permit.
        rx1.recv_timeout(Duration::from_millis(200)).unwrap_err();

        // Release the permit
        rx.recv_timeout(Duration::from_millis(200)).unwrap();
        let res = rx1.recv_timeout(Duration::from_millis(200)).unwrap();
        res.unwrap_err();

        worker.stop();
    }

    #[test]
    fn test_scanner_with_titan() {
        let mut cfg = DbConfig::default();
        cfg.titan.enabled = Some(true);
        cfg.defaultcf.titan.blob_run_mode = BlobRunMode::Normal;
        cfg.defaultcf.titan.min_blob_size = Some(ReadableSize(0));
        cfg.writecf.titan.blob_run_mode = BlobRunMode::Normal;
        cfg.writecf.titan.min_blob_size = Some(ReadableSize(0));
        cfg.lockcf.titan.blob_run_mode = BlobRunMode::Normal;
        cfg.lockcf.titan.min_blob_size = Some(ReadableSize(0));
        let mut engine = TestEngineBuilder::new().build_with_cfg(&cfg).unwrap();

        must_prewrite_put(&mut engine, b"zkey", b"value", b"zkey", 100);
        must_commit(&mut engine, b"zkey", 100, 110);
        for cf in &[CF_WRITE, CF_DEFAULT] {
            engine.kv_engine().unwrap().flush_cf(cf, true).unwrap();
        }
        must_prewrite_put(&mut engine, b"zkey", b"value", b"zkey", 150);
        must_commit(&mut engine, b"zkey", 150, 160);
        for cf in &[CF_WRITE, CF_DEFAULT] {
            engine.kv_engine().unwrap().flush_cf(cf, true).unwrap();
        }

        let (mut worker, pool, mut initializer, _rx, mut drain) = mock_initializer(
            usize::MAX,
            usize::MAX,
            1000,
            engine.kv_engine(),
            ChangeDataRequestKvApi::TiDb,
            false,
        );
        initializer.checkpoint_ts = 120.into();
        let snap = engine.snapshot(Default::default()).unwrap();

        let th = pool.spawn(async move {
            initializer
                .async_incremental_scan(snap, Region::default())
                .await
                .unwrap();
        });

        let mut total_entries = 0;
        while let Some((event, _)) = block_on(drain.drain().next()) {
            if let CdcEvent::Event(e) = event {
                total_entries += e.get_entries().get_entries().len();
            }
        }
        assert_eq!(total_entries, 2);
        block_on(th).unwrap();
        worker.stop();
    }
<<<<<<< HEAD

    #[test]
    fn test_initialize_scan_range() {
        let mut cfg = DbConfig::default();
        cfg.writecf.disable_auto_compactions = true;
        let mut engine = TestEngineBuilder::new().build_with_cfg(&cfg).unwrap();

        // Must start with 'z', otherwise table property collector doesn't work.
        let ka = Key::from_raw(b"zaaa").into_encoded();
        let km = Key::from_raw(b"zmmm").into_encoded();
        let ky = Key::from_raw(b"zyyy").into_encoded();
        let kz = Key::from_raw(b"zzzz").into_encoded();

        // Incremental scan iterator shouldn't access the key because it's out of range.
        must_prewrite_put(&mut engine, &ka, b"value", &ka, 200);
        must_commit(&mut engine, &ka, 200, 210);
        for cf in &[CF_WRITE, CF_DEFAULT] {
            let kv = engine.kv_engine().unwrap();
            kv.flush_cf(cf, true).unwrap();
        }

        // Incremental scan iterator shouldn't access the key because it's skiped by ts
        // filter.
        must_prewrite_put(&mut engine, &km, b"value", &km, 100);
        must_commit(&mut engine, &km, 100, 110);
        for cf in &[CF_WRITE, CF_DEFAULT] {
            let kv = engine.kv_engine().unwrap();
            kv.flush_cf(cf, true).unwrap();
        }

        must_prewrite_put(&mut engine, &ky, b"value", &ky, 200);
        must_commit(&mut engine, &ky, 200, 210);
        for cf in &[CF_WRITE, CF_DEFAULT] {
            let kv = engine.kv_engine().unwrap();
            kv.flush_cf(cf, true).unwrap();
        }

        let (mut _worker, pool, mut initializer, _rx, mut drain) = mock_initializer(
            usize::MAX,
            usize::MAX,
            1000,
            engine.kv_engine(),
            ChangeDataRequestKvApi::TiDb,
            false,
        );

        initializer.observed_range = ObservedRange::new(km, kz).unwrap();
        initializer.checkpoint_ts = 150.into();

        let th = pool.spawn(async move {
            let snap = engine.snapshot(Default::default()).unwrap();
            let region = Region::default();
            let scan_stat = initializer
                .async_incremental_scan(snap, region)
                .await
                .unwrap();
            let block_reads = scan_stat.perf_delta.block_read_count;
            let block_gets = scan_stat.perf_delta.block_cache_hit_count;
            assert_eq!(block_reads + block_gets, 1);
        });
        while block_on(drain.drain().next()).is_some() {}
        block_on(th).unwrap();
    }
=======
>>>>>>> eec295dd
}<|MERGE_RESOLUTION|>--- conflicted
+++ resolved
@@ -61,6 +61,7 @@
     Error, Result, Task,
 };
 
+#[derive(Copy, Clone, Debug, Default)]
 struct ScanStat {
     // Fetched bytes to the scanner.
     emit: usize,
@@ -188,6 +189,7 @@
             assert_eq!(self.region_id, region.get_id());
             self.async_incremental_scan(region_snapshot, region)
                 .await
+                .map(|_| ())
         } else {
             assert!(
                 resp.response.get_header().has_error(),
@@ -203,15 +205,10 @@
         &mut self,
         snap: S,
         region: Region,
-<<<<<<< HEAD
     ) -> Result<ScanStat>
     where
         S: Snapshot + 'static,
     {
-=======
-        memory_quota: Arc<MemoryQuota>,
-    ) -> Result<()> {
->>>>>>> eec295dd
         CDC_SCAN_TASKS.with_label_values(&["ongoing"]).inc();
         defer!(CDC_SCAN_TASKS.with_label_values(&["ongoing"]).dec());
 
@@ -219,15 +216,9 @@
         let downstream_id = self.downstream_id;
         let observe_id = self.observe_handle.id;
         let conn_id = self.conn_id;
-<<<<<<< HEAD
         let on_cancel = || -> Result<ScanStat> {
             info!(
                 "cdc async incremental scan canceled";
-=======
-        let kv_api = self.kv_api;
-        let on_cancel = || -> Result<()> {
-            info!("cdc async incremental scan canceled";
->>>>>>> eec295dd
                 "region_id" => region_id,
                 "downstream_id" => ?downstream_id,
                 "observe_id" => ?observe_id,
@@ -241,18 +232,35 @@
         }
 
         self.observed_range.update_region_key_range(&region);
+
+        // Be compatible with old TiCDC clients, which won't give `observed_range`.
+        let (start_key, end_key): (Key, Key);
+        if self.observed_range.start_key_encoded <= region.start_key {
+            start_key = Key::from_encoded_slice(&region.start_key);
+        } else {
+            start_key = Key::from_encoded_slice(&self.observed_range.start_key_encoded);
+        }
+        if self.observed_range.end_key_encoded.is_empty()
+            || self.observed_range.end_key_encoded >= region.end_key && !region.end_key.is_empty()
+        {
+            end_key = Key::from_encoded_slice(&region.end_key);
+        } else {
+            end_key = Key::from_encoded_slice(&self.observed_range.end_key_encoded)
+        }
+
         debug!("cdc async incremental scan";
             "region_id" => region_id,
             "downstream_id" => ?downstream_id,
             "observe_id" => ?observe_id,
             "conn_id" => ?conn_id,
             "all_key_covered" => ?self.observed_range.all_key_covered,
-            "start_key" => log_wrappers::Value::key(snap.lower_bound().unwrap_or_default()),
-            "end_key" => log_wrappers::Value::key(snap.upper_bound().unwrap_or_default()));
+            "start_key" => log_wrappers::Value::key(start_key.as_encoded()),
+            "end_key" => log_wrappers::Value::key(end_key.as_encoded()));
 
         if self.build_resolver.load(Ordering::Acquire) {
             let mut reader = MvccReader::new(snap.clone(), Some(ScanMode::Forward), false);
             let (key_locks, has_remain) =
+                // FIXME: the range.
                 reader.scan_locks_from_storage(Some(&start_key), Some(&end_key), |_, _| true, 0)?;
             assert!(!has_remain);
             let mut locks = BTreeMap::<Key, TimeStamp>::new();
@@ -265,21 +273,22 @@
         };
 
         let (mut hint_min_ts, mut old_value_cursors) = (None, None);
-<<<<<<< HEAD
         let mut scanner = if self.kv_api == ChangeDataRequestKvApi::TiDb {
             if self.ts_filter_is_helpful(&start_key, &end_key) {
-=======
-        let mut scanner = if kv_api == ChangeDataRequestKvApi::TiDb {
-            if self.ts_filter_is_helpful(&snap) {
->>>>>>> eec295dd
                 hint_min_ts = Some(self.checkpoint_ts);
                 old_value_cursors = Some(OldValueCursors::new(&snap));
             }
+            let upper_boundary = if end_key.as_encoded().is_empty() {
+                // Region upper boundary could be an empty slice.
+                None
+            } else {
+                Some(end_key)
+            };
 
             // Time range: (checkpoint_ts, max]
             let txnkv_scanner = ScannerBuilder::new(snap, TimeStamp::max())
                 .fill_cache(false)
-                .range(None, None)
+                .range(Some(start_key), upper_boundary)
                 .hint_min_ts(hint_min_ts)
                 .build_delta_scanner(self.checkpoint_ts, TxnExtraOp::ReadOldValue)
                 .unwrap();
@@ -310,6 +319,7 @@
             DownstreamState::Initializing | DownstreamState::Stopped
         ));
 
+        let mut scan_stat = ScanStat::default();
         while !done {
             // When downstream_state is Stopped, it means the corresponding
             // delegate is stopped. The initialization can be safely canceled.
@@ -317,14 +327,9 @@
                 return on_cancel();
             }
             let cursors = old_value_cursors.as_mut();
-<<<<<<< HEAD
             let entries = self
                 .scan_batch(&mut scanner, cursors, &mut scan_stat)
                 .await?;
-=======
-            let resolver = resolver.as_mut();
-            let entries = self.scan_batch(&mut scanner, cursors, resolver).await?;
->>>>>>> eec295dd
             if let Some(None) = entries.last() {
                 // If the last element is None, it means scanning is finished.
                 done = true;
@@ -351,7 +356,7 @@
 
         CDC_SCAN_DURATION_HISTOGRAM.observe(takes.as_secs_f64());
         CDC_SCAN_SINK_DURATION_HISTOGRAM.observe(duration_to_sec(sink_time));
-        Ok(())
+        Ok(scan_stat)
     }
 
     // It's extracted from `Initializer::scan_batch` to avoid becoming an
@@ -438,27 +443,24 @@
         &self,
         scanner: &mut Scanner<S>,
         old_value_cursors: Option<&mut OldValueCursors<S>>,
-<<<<<<< HEAD
         scan_stat: &mut ScanStat,
-=======
-        resolver: Option<&mut Resolver>,
->>>>>>> eec295dd
     ) -> Result<Vec<Option<KvEntry>>> {
         let mut entries = Vec::with_capacity(self.max_scan_batch_size);
-        let ScanStat {
-            emit,
-            disk_read,
-            perf_delta,
-        } = self.do_scan(scanner, old_value_cursors, &mut entries)?;
-
-        TLS_CDC_PERF_STATS.with(|x| *x.borrow_mut() += perf_delta);
+        let delta = self.do_scan(scanner, old_value_cursors, &mut entries)?;
+        scan_stat.emit += delta.emit;
+        scan_stat.perf_delta += delta.perf_delta;
+        if let Some(disk_read) = delta.disk_read {
+            *scan_stat.disk_read.get_or_insert(0) += disk_read;
+        }
+
+        TLS_CDC_PERF_STATS.with(|x| *x.borrow_mut() += delta.perf_delta);
         tls_flush_perf_stats();
-        if let Some(bytes) = disk_read {
+        if let Some(bytes) = delta.disk_read {
             CDC_SCAN_DISK_READ_BYTES.inc_by(bytes as _);
             self.scan_speed_limiter.consume(bytes).await;
         }
-        CDC_SCAN_BYTES.inc_by(emit as _);
-        self.fetch_speed_limiter.consume(emit as _).await;
+        CDC_SCAN_BYTES.inc_by(delta.emit as _);
+        self.fetch_speed_limiter.consume(delta.emit as _).await;
 
         Ok(entries)
     }
@@ -542,13 +544,13 @@
         }
     }
 
-    fn ts_filter_is_helpful<S: Snapshot>(&self, snap: &S) -> bool {
+    fn ts_filter_is_helpful(&self, start_key: &Key, end_key: &Key) -> bool {
         if self.ts_filter_ratio < f64::EPSILON {
             return false;
         }
-
-        let start_key = data_key(snap.lower_bound().unwrap_or_default());
-        let end_key = data_end_key(snap.upper_bound().unwrap_or_default());
+        let start_key = data_key(start_key.as_encoded());
+        let end_key = data_end_key(end_key.as_encoded());
+
         let range = Range::new(&start_key, &end_key);
         let tablet = match self.tablet.as_ref() {
             Some(t) => t,
@@ -747,18 +749,9 @@
             total_bytes += v.len();
             let ts = TimeStamp::new(i as _);
             must_prewrite_put(&mut engine, k, v, k, ts);
-<<<<<<< HEAD
             if i < 90 {
                 expected_locks.insert(Key::from_encoded_slice(k), ts);
             }
-=======
-            let txn_locks = expected_locks.entry(ts).or_insert_with(|| {
-                let mut txn_locks = TxnLocks::default();
-                txn_locks.sample_lock = Some(k.to_vec().into());
-                txn_locks
-            });
-            txn_locks.lock_count += 1;
->>>>>>> eec295dd
         }
 
         let region = Region::default();
@@ -1149,7 +1142,6 @@
         block_on(th).unwrap();
         worker.stop();
     }
-<<<<<<< HEAD
 
     #[test]
     fn test_initialize_scan_range() {
@@ -1213,6 +1205,4 @@
         while block_on(drain.drain().next()).is_some() {}
         block_on(th).unwrap();
     }
-=======
->>>>>>> eec295dd
 }