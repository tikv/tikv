--- conflicted
+++ resolved
@@ -1,9 +1,6 @@
 // Copyright 2022 TiKV Project Authors. Licensed under Apache-2.0.
 use std::{
-<<<<<<< HEAD
     collections::BTreeMap,
-=======
->>>>>>> 52947275
     sync::{
         atomic::{AtomicBool, Ordering},
         Arc,
@@ -326,26 +323,23 @@
             DownstreamState::Initializing | DownstreamState::Stopped
         ));
 
-<<<<<<< HEAD
         let mut scan_stat = ScanStat::default();
-=======
         let scan_long_time = AtomicBool::new(false);
-
         defer!(if scan_long_time.load(Ordering::SeqCst) {
             CDC_SCAN_LONG_DURATION_REGIONS.dec();
         });
 
->>>>>>> 52947275
         while !done {
             // Add metrics to observe long time incremental scan region count
             if !scan_long_time.load(Ordering::SeqCst)
                 && start.saturating_elapsed() > Duration::from_secs(60)
             {
                 CDC_SCAN_LONG_DURATION_REGIONS.inc();
-
                 scan_long_time.store(true, Ordering::SeqCst);
-                warn!("cdc incremental scan takes too long"; "region_id" => region_id, "conn_id" => ?self.conn_id, 
-                      "downstream_id" => ?self.downstream_id, "takes" => ?start.saturating_elapsed());
+                warn!(
+                    "cdc incremental scan takes too long"; "region_id" => region_id, "conn_id" => ?self.conn_id,
+                    "downstream_id" => ?self.downstream_id, "takes" => ?start.saturating_elapsed()
+                );
             }
             // When downstream_state is Stopped, it means the corresponding
             // delegate is stopped. The initialization can be safely canceled.
