// Copyright 2020 TiKV Project Authors. Licensed under Apache-2.0.

use std::io::Error as IoError;
use std::{error, result};

use engine_traits::Error as EngineTraitsError;
use kvproto::errorpb::Error as ErrorHeader;
use std::time::Duration;
use thiserror::Error;
use tikv::storage::kv::{Error as EngineError, ErrorInner as EngineErrorInner};
use tikv::storage::mvcc::{Error as MvccError, ErrorInner as MvccErrorInner};
use tikv::storage::txn::{Error as TxnError, ErrorInner as TxnErrorInner};
use txn_types::Error as TxnTypesError;

/// The error type for cdc.
#[derive(Debug, Error)]
pub enum Error {
    #[error("Other error {0}")]
    Other(#[from] Box<dyn error::Error + Sync + Send>),
    #[error("RocksDB error {0}")]
    Rocks(String),
<<<<<<< HEAD
    #[fail(display = "IO error {}", _0)]
    Io(IoError),
    #[fail(display = "Engine error {}", _0)]
    Engine(EngineError),
    #[fail(display = "Transaction error {}", _0)]
    Txn(TxnError),
    #[fail(display = "Mvcc error {}", _0)]
    Mvcc(MvccError),
    #[fail(display = "Request error {:?}", _0)]
    Request(Box<ErrorHeader>),
    #[fail(display = "Engine traits error {}", _0)]
    EngineTraits(EngineTraitsError),
=======
    #[error("IO error {0}")]
    Io(#[from] IoError),
    #[error("Engine error {0}")]
    Engine(#[from] EngineError),
    #[error("Transaction error {0}")]
    Txn(#[from] TxnError),
    #[error("Mvcc error {0}")]
    Mvcc(#[from] MvccError),
    #[error("Request error {0:?}")]
    Request(ErrorHeader),
    #[error("Engine traits error {0}")]
    EngineTraits(#[from] EngineTraitsError),
    #[error("Incremental scan timed out {0:?}")]
    ScanTimedOut(Duration),
    #[error("Fail to get real time stream start")]
    GetRealTimeStartFailed,
>>>>>>> c4b2d8e8
}

impl Error {
    pub fn request(err: ErrorHeader) -> Error {
        Error::Request(Box::new(err))
    }
}

macro_rules! impl_from {
    ($($inner:ty => $container:ident,)+) => {
        $(
            impl From<$inner> for Error {
                fn from(inr: $inner) -> Error {
                    Error::$container(inr.into())
                }
            }
        )+
    };
}

impl_from! {
    String => Rocks,
    TxnTypesError => Mvcc,
}

pub type Result<T> = result::Result<T, Error>;

impl Error {
    pub fn extract_error_header(self) -> ErrorHeader {
        match self {
            Error::Engine(EngineError(box EngineErrorInner::Request(e)))
            | Error::Txn(TxnError(box TxnErrorInner::Engine(EngineError(
                box EngineErrorInner::Request(e),
            ))))
            | Error::Txn(TxnError(box TxnErrorInner::Mvcc(MvccError(
                box MvccErrorInner::Engine(EngineError(box EngineErrorInner::Request(e))),
            )))) => e,
            Error::Request(e) => e.as_ref().clone(),
            other => {
                let mut e = ErrorHeader::default();
                e.set_message(format!("{:?}", other));
                e
            }
        }
    }
}<|MERGE_RESOLUTION|>--- conflicted
+++ resolved
@@ -19,20 +19,6 @@
     Other(#[from] Box<dyn error::Error + Sync + Send>),
     #[error("RocksDB error {0}")]
     Rocks(String),
-<<<<<<< HEAD
-    #[fail(display = "IO error {}", _0)]
-    Io(IoError),
-    #[fail(display = "Engine error {}", _0)]
-    Engine(EngineError),
-    #[fail(display = "Transaction error {}", _0)]
-    Txn(TxnError),
-    #[fail(display = "Mvcc error {}", _0)]
-    Mvcc(MvccError),
-    #[fail(display = "Request error {:?}", _0)]
-    Request(Box<ErrorHeader>),
-    #[fail(display = "Engine traits error {}", _0)]
-    EngineTraits(EngineTraitsError),
-=======
     #[error("IO error {0}")]
     Io(#[from] IoError),
     #[error("Engine error {0}")]
@@ -42,14 +28,13 @@
     #[error("Mvcc error {0}")]
     Mvcc(#[from] MvccError),
     #[error("Request error {0:?}")]
-    Request(ErrorHeader),
+    Request(Box<ErrorHeader>),
     #[error("Engine traits error {0}")]
     EngineTraits(#[from] EngineTraitsError),
     #[error("Incremental scan timed out {0:?}")]
     ScanTimedOut(Duration),
     #[error("Fail to get real time stream start")]
     GetRealTimeStartFailed,
->>>>>>> c4b2d8e8
 }
 
 impl Error {
