// Copyright 2020 TiKV Project Authors. Licensed under Apache-2.0.

use std::{
    collections::btree_map::{BTreeMap, Entry as BTreeMapEntry},
    fmt,
    ops::Bound,
    result::Result as StdResult,
    string::String,
    sync::{
        atomic::{AtomicBool, AtomicUsize, Ordering},
        Arc,
    },
    time::Duration,
};

use api_version::{ApiV2, KeyMode, KvFormat};
use collections::HashMap;
use crossbeam::atomic::AtomicCell;
use kvproto::{
    cdcpb::{
        ChangeDataRequestKvApi, Error as EventError, Event, EventEntries, EventLogType, EventRow,
        EventRowOpType, Event_oneof_event,
    },
    kvrpcpb::ExtraOp as TxnExtraOp,
    metapb::{Region, RegionEpoch},
    raft_cmdpb::{
        AdminCmdType, AdminRequest, AdminResponse, CmdType, DeleteRequest, PutRequest, Request,
    },
};
use raftstore::{
    coprocessor::{Cmd, CmdBatch, ObserveHandle},
    store::util::compare_region_epoch,
    Error as RaftStoreError,
};
use tikv::storage::{txn::TxnEntry, Statistics};
use tikv_util::{
    debug, info,
    memory::{HeapSize, MemoryQuota},
    time::Instant,
    warn,
};
use txn_types::{Key, Lock, LockType, TimeStamp, WriteBatchFlags, WriteRef, WriteType};

use crate::{
    channel::{CdcEvent, SendError, Sink, CDC_EVENT_MAX_BYTES},
    endpoint::Advance,
    initializer::KvEntry,
    metrics::*,
    old_value::{OldValueCache, OldValueCallback},
    service::{Conn, ConnId, FeatureGate, RequestId},
    txn_source::TxnSource,
    Error, Result,
};

static DOWNSTREAM_ID_ALLOC: AtomicUsize = AtomicUsize::new(0);

/// A unique identifier of a Downstream.
#[derive(Clone, Copy, Debug, PartialEq, Hash)]
pub struct DownstreamId(usize);

impl DownstreamId {
    pub fn new() -> DownstreamId {
        DownstreamId(DOWNSTREAM_ID_ALLOC.fetch_add(1, Ordering::SeqCst))
    }
}

impl Default for DownstreamId {
    fn default() -> Self {
        Self::new()
    }
}

#[derive(Clone, Copy, PartialEq, Eq, Debug)]
pub enum DownstreamState {
    /// It's just created and rejects change events and resolved timestamps.
    Uninitialized,
    /// It has got a snapshot for incremental scan, and change events will be
    /// accepted. However, it still rejects resolved timestamps.
    Initializing,
    /// Incremental scan is finished so that resolved timestamps are acceptable
    /// now.
    Normal,
    Stopped,
}

impl Default for DownstreamState {
    fn default() -> Self {
        Self::Uninitialized
    }
}

/// Should only be called when it's uninitialized or stopped. Return false if
/// it's stopped.
pub(crate) fn on_init_downstream(s: &AtomicCell<DownstreamState>) -> bool {
    s.compare_exchange(
        DownstreamState::Uninitialized,
        DownstreamState::Initializing,
    )
    .is_ok()
}

/// Should only be called when it's initializing or stopped. Return false if
/// it's stopped.
pub(crate) fn post_init_downstream(s: &AtomicCell<DownstreamState>) -> bool {
    s.compare_exchange(DownstreamState::Initializing, DownstreamState::Normal)
        .is_ok()
}

impl DownstreamState {
    pub fn ready_for_change_events(&self) -> bool {
        match *self {
            DownstreamState::Uninitialized | DownstreamState::Stopped => false,
            DownstreamState::Initializing | DownstreamState::Normal => true,
        }
    }

    pub fn ready_for_advancing_ts(&self) -> bool {
        match *self {
            DownstreamState::Normal => true,

            DownstreamState::Uninitialized
            | DownstreamState::Stopped
            | DownstreamState::Initializing => false,
        }
    }
}

pub struct Downstream {
    /// A unique identifier of the Downstream.
    pub id: DownstreamId,
    /// The IP address of downstream.
    pub peer: String,
    pub region_epoch: RegionEpoch,
    /// The request ID set by CDC to identify events corresponding different
    /// requests.
    pub req_id: RequestId,
    pub conn_id: ConnId,

    pub kv_api: ChangeDataRequestKvApi,
    pub filter_loop: bool,
    pub observed_range: ObservedRange,

    sink: Option<Sink>,
    state: Arc<AtomicCell<DownstreamState>>,
    pub(crate) scan_truncated: Arc<AtomicBool>,

    // Fields to handle ResolvedTs advancing. If `lock_heap` is none it means
    // the downstream hasn't finished the incremental scanning.
    lock_heap: Option<BTreeMap<TimeStamp, isize>>,
    advanced_to: TimeStamp,
}

impl fmt::Debug for Downstream {
    fn fmt(&self, f: &mut fmt::Formatter<'_>) -> fmt::Result {
        f.debug_struct("Downstream")
            .field("id", &self.id)
            .field("req_id", &self.req_id)
            .field("conn_id", &self.conn_id)
            .finish()
    }
}

impl Downstream {
    /// Create a Downstream.
    ///
    /// peer is the address of the downstream.
    /// sink sends data to the downstream.
    pub fn new(
        peer: String,
        region_epoch: RegionEpoch,
        req_id: RequestId,
        conn_id: ConnId,
        kv_api: ChangeDataRequestKvApi,
        filter_loop: bool,
        observed_range: ObservedRange,
    ) -> Downstream {
        Downstream {
            id: DownstreamId::new(),
            peer,
            region_epoch,
            req_id,
            conn_id,
            kv_api,
            filter_loop,

            observed_range,

            sink: None,
            state: Arc::new(AtomicCell::new(DownstreamState::default())),
            scan_truncated: Arc::new(AtomicBool::new(false)),

            lock_heap: None,
            advanced_to: TimeStamp::zero(),
        }
    }

    // NOTE: it's not allowed to sink `EventError` directly by this function,
    // because the sink can be also used by an incremental scan. We must ensure
    // no more events can be pushed to the sink after an `EventError` is sent.
    pub fn sink_event(&self, mut event: Event, force: bool) -> Result<()> {
        event.set_request_id(self.req_id.0);
        if self.sink.is_none() {
            info!("cdc drop event, no sink";
                "conn_id" => ?self.conn_id, "downstream_id" => ?self.id, "req_id" => ?self.req_id);
            return Err(Error::Sink(SendError::Disconnected));
        }
        let sink = self.sink.as_ref().unwrap();
        match sink.unbounded_send(CdcEvent::Event(event), force) {
            Ok(_) => Ok(()),
            Err(SendError::Disconnected) => {
                debug!("cdc send event failed, disconnected";
                    "conn_id" => ?self.conn_id, "downstream_id" => ?self.id, "req_id" => ?self.req_id);
                Err(Error::Sink(SendError::Disconnected))
            }
            // TODO handle errors.
            Err(e @ SendError::Full) | Err(e @ SendError::Congested) => {
                info!("cdc send event failed, full";
                    "conn_id" => ?self.conn_id, "downstream_id" => ?self.id, "req_id" => ?self.req_id);
                Err(Error::Sink(e))
            }
        }
    }

    /// EventErrors must be sent by this function. And we must ensure no more
    /// events or ResolvedTs will be sent to the downstream after
    /// `sink_error_event` is called.
    pub fn sink_error_event(&self, region_id: u64, err_event: EventError) -> Result<()> {
        info!("cdc downstream meets region error";
            "conn_id" => ?self.conn_id, "downstream_id" => ?self.id, "req_id" => ?self.req_id);

        self.scan_truncated.store(true, Ordering::Release);
        let mut change_data_event = Event::default();
        change_data_event.event = Some(Event_oneof_event::Error(err_event));
        change_data_event.region_id = region_id;
        // Try it's best to send error events.
        let force_send = true;
        self.sink_event(change_data_event, force_send)
    }

    pub fn set_sink(&mut self, sink: Sink) {
        self.sink = Some(sink);
    }

    pub fn get_state(&self) -> Arc<AtomicCell<DownstreamState>> {
        self.state.clone()
    }
}

// In `PendingLock`,  `key` is encoded.
pub enum PendingLock {
    Track { key: Key, start_ts: MiniLock },
    Untrack { key: Key },
}

impl HeapSize for PendingLock {
    fn approximate_heap_size(&self) -> usize {
        match self {
            PendingLock::Track { key, .. } | PendingLock::Untrack { key } => {
                key.approximate_heap_size()
            }
        }
    }
}

pub enum LockTracker {
    Pending,
    Preparing(Vec<PendingLock>),
    Prepared {
        region: Region,
        locks: BTreeMap<Key, MiniLock>,
    },
}

impl fmt::Debug for LockTracker {
    fn fmt(&self, f: &mut fmt::Formatter<'_>) -> fmt::Result {
        match self {
            LockTracker::Pending => write!(f, "LockTracker::Pending"),
            LockTracker::Preparing(ref locks) => {
                write!(f, "LockTracker::Preparing({})", locks.len())
            }
            LockTracker::Prepared { locks, .. } => {
                write!(f, "LockTracker::Prepared({})", locks.len())
            }
        }
    }
}

/// `MiniLock` is like `Lock`, but only contains fields that CDC cares about.
#[derive(Eq, PartialEq, Debug)]
pub struct MiniLock {
    pub ts: TimeStamp,
    pub txn_source: u64,
    pub generation: u64,
}

impl MiniLock {
    pub fn new<T>(ts: T, txn_source: u64, generation: u64) -> Self
    where
        TimeStamp: From<T>,
    {
        MiniLock {
            ts: TimeStamp::from(ts),
            txn_source,
            generation,
        }
    }

    #[cfg(test)]
    pub fn from_ts<T>(ts: T) -> Self
    where
        TimeStamp: From<T>,
    {
        MiniLock {
            ts: TimeStamp::from(ts),
            txn_source: 0,
            generation: 0,
        }
    }
}

/// A CDC delegate of a raftstore region peer.
///
/// It converts raft commands into CDC events and broadcast to downstreams.
/// It also tracks transactions on the fly in order to compute resolved ts.
pub struct Delegate {
    pub region_id: u64,
    pub handle: ObserveHandle,
    memory_quota: Arc<MemoryQuota>,

    lock_tracker: LockTracker,
    downstreams: Vec<Downstream>,
    txn_extra_op: Arc<AtomicCell<TxnExtraOp>>,
    failed: bool,

    created: Instant,
    last_lag_warn: Instant,
}

impl Drop for Delegate {
    fn drop(&mut self) {
        match &self.lock_tracker {
            LockTracker::Pending => {}
            LockTracker::Preparing(locks) => {
                let mut free_bytes = 0;
                for lock in locks {
                    free_bytes += lock.approximate_heap_size();
                }
                self.memory_quota.free(free_bytes);
                CDC_PENDING_BYTES_GAUGE.sub(free_bytes as _);
            }
            LockTracker::Prepared { locks, .. } => {
                let mut free_bytes = 0;
                for lock in locks.keys() {
                    free_bytes += lock.approximate_heap_size();
                }
                self.memory_quota.free(free_bytes);
                CDC_PENDING_BYTES_GAUGE.sub(free_bytes as _);
            }
        }
    }
}

impl Delegate {
    fn push_lock(&mut self, key: Key, start_ts: MiniLock) -> Result<isize> {
        let bytes = key.approximate_heap_size();
        let mut lock_count_modify = 0;
        match &mut self.lock_tracker {
            LockTracker::Pending => unreachable!(),
            LockTracker::Preparing(locks) => {
                self.memory_quota.alloc(bytes)?;
                CDC_PENDING_BYTES_GAUGE.add(bytes as _);
                locks.push(PendingLock::Track { key, start_ts });
            }
            LockTracker::Prepared { locks, .. } => match locks.entry(key) {
                BTreeMapEntry::Occupied(mut x) => {
                    assert_eq!(x.get().ts, start_ts.ts);
                    assert!(x.get().generation <= start_ts.generation);
                    x.get_mut().generation = start_ts.generation;
                }
                BTreeMapEntry::Vacant(x) => {
                    x.insert(start_ts);
                    self.memory_quota.alloc(bytes)?;
                    CDC_PENDING_BYTES_GAUGE.add(bytes as _);
                    lock_count_modify = 1;
                }
            },
        }
        Ok(lock_count_modify)
    }

    fn pop_lock(&mut self, key: Key) -> Result<isize> {
        let mut lock_count_modify = 0;
        match &mut self.lock_tracker {
            LockTracker::Pending => unreachable!(),
            LockTracker::Preparing(locks) => {
                let bytes = key.approximate_heap_size();
                self.memory_quota.alloc(bytes)?;
                CDC_PENDING_BYTES_GAUGE.add(bytes as _);
                locks.push(PendingLock::Untrack { key });
            }
            LockTracker::Prepared { locks, .. } => {
                if let Some((key, _)) = locks.remove_entry(&key) {
                    let bytes = key.approximate_heap_size();
                    self.memory_quota.free(bytes);
                    CDC_PENDING_BYTES_GAUGE.sub(bytes as _);
                    lock_count_modify = -1;
                }
            }
        }
        Ok(lock_count_modify)
    }

    pub(crate) fn init_lock_tracker(&mut self) -> bool {
        if matches!(self.lock_tracker, LockTracker::Pending) {
            self.lock_tracker = LockTracker::Preparing(vec![]);
            return true;
        }
        false
    }

    fn finish_prepare_lock_tracker(
        &mut self,
        region: Region,
        mut locks: BTreeMap<Key, MiniLock>,
    ) -> Result<()> {
        let delta_locks = match std::mem::replace(&mut self.lock_tracker, LockTracker::Pending) {
            LockTracker::Preparing(locks) => locks,
            _ => unreachable!(),
        };

        let mut free_bytes = 0usize;
        for delta_lock in delta_locks {
            free_bytes += delta_lock.approximate_heap_size();
            match delta_lock {
                PendingLock::Track { key, start_ts } => match locks.entry(key) {
                    BTreeMapEntry::Vacant(x) => {
                        x.insert(start_ts);
                    }
                    BTreeMapEntry::Occupied(x) => {
                        assert_eq!(x.get().ts, start_ts.ts);
                        assert!(x.get().generation <= start_ts.generation);
                    }
                },
                PendingLock::Untrack { key } => match locks.entry(key.clone()) {
                    BTreeMapEntry::Vacant(..) => {
                        warn!("untrack lock not found when try to finish prepare lock tracker";
                        "key" => %key);
                    }
                    BTreeMapEntry::Occupied(x) => {
                        x.remove();
                    }
                },
            }
        }
        self.memory_quota.free(free_bytes);
        CDC_PENDING_BYTES_GAUGE.sub(free_bytes as _);

        let mut alloc_bytes = 0usize;
        for key in locks.keys() {
            alloc_bytes += key.approximate_heap_size();
        }
        self.memory_quota.alloc(alloc_bytes)?;
        CDC_PENDING_BYTES_GAUGE.add(alloc_bytes as _);

        self.lock_tracker = LockTracker::Prepared { region, locks };
        Ok(())
    }

    pub(crate) fn finish_scan_locks(
        &mut self,
        region: Region,
        locks: BTreeMap<Key, MiniLock>,
    ) -> Result<Vec<(&Downstream, Error)>> {
        fail::fail_point!("cdc_finish_scan_locks_memory_quota_exceed", |_| Err(
            Error::MemoryQuotaExceeded(tikv_util::memory::MemoryQuotaExceeded)
        ));

        info!("cdc region is ready"; "region_id" => self.region_id);
        self.finish_prepare_lock_tracker(region, locks)?;

        let region = match &self.lock_tracker {
            LockTracker::Prepared { region, .. } => region,
            _ => unreachable!(),
        };

        // Check observed key range in region.
        let mut failed_downstreams = Vec::new();
        for downstream in &mut self.downstreams {
            downstream.observed_range.update_region_key_range(region);
            if let Err(e) = Self::check_epoch_on_ready(downstream, region) {
                failed_downstreams.push((&*downstream, e));
            }
        }

        Ok(failed_downstreams)
    }

    /// Create a Delegate the given region.
    pub fn new(
        region_id: u64,
        memory_quota: Arc<MemoryQuota>,
        txn_extra_op: Arc<AtomicCell<TxnExtraOp>>,
    ) -> Delegate {
        Delegate {
            region_id,
            handle: ObserveHandle::new(),
            memory_quota,

            lock_tracker: LockTracker::Pending,
            downstreams: Vec::new(),
            txn_extra_op,
            failed: false,

            created: Instant::now_coarse(),
            last_lag_warn: Instant::now_coarse(),
        }
    }

    /// Let downstream subscribe the delegate.
    /// Return error if subscribe fails and the `Delegate` won't be changed.
    pub fn subscribe(&mut self, downstream: Downstream) -> StdResult<(), (Error, Downstream)> {
        if let LockTracker::Prepared { ref region, .. } = &self.lock_tracker {
            // Check if the downstream is outdated.
            if let Err(e) = Self::check_epoch_on_ready(&downstream, region) {
                return Err((e, downstream));
            }
        }
        self.add_downstream(downstream);
        Ok(())
    }

    pub fn downstream(&self, downstream_id: DownstreamId) -> Option<&Downstream> {
        self.downstreams().iter().find(|d| d.id == downstream_id)
    }

    pub fn downstreams(&self) -> &Vec<Downstream> {
        &self.downstreams
    }

    pub fn downstreams_mut(&mut self) -> &mut Vec<Downstream> {
        &mut self.downstreams
    }

    /// Let downstream unsubscribe the delegate.
    /// Return whether the delegate is empty or not.
    pub fn unsubscribe(&mut self, id: DownstreamId, err: Option<Error>) -> bool {
        let error_event = err.map(|err| err.into_error_event(self.region_id));
        let region_id = self.region_id;
        if let Some(d) = self.remove_downstream(id) {
            if let Some(error_event) = error_event {
                if let Err(err) = d.sink_error_event(region_id, error_event.clone()) {
                    warn!("cdc send unsubscribe failed";
                        "region_id" => region_id, "error" => ?err, "origin_error" => ?error_event,
                        "downstream_id" => ?d.id, "downstream" => ?d.peer,
                        "request_id" => ?d.req_id, "conn_id" => ?d.conn_id);
                }
            }
            d.state.store(DownstreamState::Stopped);
        }
        self.downstreams().is_empty()
    }

    pub fn mark_failed(&mut self) {
        self.failed = true;
    }

    pub fn has_failed(&self) -> bool {
        self.failed
    }

    /// Stop the delegate
    ///
    /// This means the region has met an unrecoverable error for CDC.
    /// It broadcasts errors to all downstream and stops.
    pub fn stop(&mut self, err: Error) {
        self.mark_failed();
        self.stop_observing();

        info!("cdc met region error";
            "region_id" => self.region_id, "error" => ?err);
        let region_id = self.region_id;
        let error = err.into_error_event(self.region_id);
        let send = move |downstream: &Downstream| {
            downstream.state.store(DownstreamState::Stopped);
            let error_event = error.clone();
            if let Err(err) = downstream.sink_error_event(region_id, error_event) {
                warn!("cdc send region error failed";
                    "region_id" => region_id, "error" => ?err, "origin_error" => ?error,
                    "downstream_id" => ?downstream.id, "downstream" => ?downstream.peer,
                    "request_id" => ?downstream.req_id, "conn_id" => ?downstream.conn_id);
            } else {
                info!("cdc send region error success";
                    "region_id" => region_id, "origin_error" => ?error,
                    "downstream_id" => ?downstream.id, "downstream" => ?downstream.peer,
                    "request_id" => ?downstream.req_id, "conn_id" => ?downstream.conn_id);
            }
        };

        for downstream in &self.downstreams {
            send(downstream);
        }
    }

    /// `txn_extra_op` returns a shared flag which is accessed in TiKV's
    /// transaction layer to determine whether to capture modifications' old
    /// value or not. Unsubscribing all downstreams or calling
    /// `Delegate::stop` will store it with `TxnExtraOp::Noop`.
    ///
    /// NOTE: Dropping a `Delegate` won't update this flag.
    pub fn txn_extra_op(&self) -> &AtomicCell<TxnExtraOp> {
        self.txn_extra_op.as_ref()
    }

    /// Try advance and broadcast resolved ts.
    pub(crate) fn on_min_ts(
        &mut self,
        min_ts: TimeStamp,
        current_ts: TimeStamp,
        connections: &HashMap<ConnId, Conn>,
        advance: &mut Advance,
    ) {
        let locks = match &self.lock_tracker {
            LockTracker::Prepared { locks, .. } => locks,
            _ => {
                let now = Instant::now_coarse();
                let elapsed = now.duration_since(self.created);
                if elapsed > WARN_LAG_THRESHOLD
                    && now.duration_since(self.last_lag_warn) > WARN_LAG_INTERVAL
                {
                    warn!(
                        "cdc region scan locks too slow";
                        "region_id" => self.region_id,
                        "elapsed" => ?elapsed,
                        "stage" => ?self.lock_tracker,
                    );
                    self.last_lag_warn = now;
                }
                return;
            }
        };

        let mut handle_downstream = |downstream: &mut Downstream| -> Option<TimeStamp> {
            if !downstream.state.load().ready_for_advancing_ts() {
                advance.blocked_on_scan += 1;
                return None;
            }
            advance.scan_finished += 1;

            if downstream.lock_heap.is_none() {
                let mut lock_heap = BTreeMap::<TimeStamp, isize>::new();
                for (_, lock) in locks.range(downstream.observed_range.to_range()) {
                    let lock_count = lock_heap.entry(lock.ts).or_default();
                    *lock_count += 1;
                }
                downstream.lock_heap = Some(lock_heap);
            }

            let lock_heap = downstream.lock_heap.as_ref().unwrap();
            let min_lock = lock_heap.keys().next().cloned().unwrap_or(min_ts);
            let advanced_to = std::cmp::min(min_lock, min_ts);
            if advanced_to > downstream.advanced_to {
                downstream.advanced_to = advanced_to;
            } else {
                advance.blocked_on_locks += 1;
            }
            Some(downstream.advanced_to)
        };

        let mut slow_downstreams = Vec::new();
        for d in &mut self.downstreams {
            let advanced_to = match handle_downstream(d) {
                Some(ts) => ts,
                None => continue,
            };

            let features = connections.get(&d.conn_id).unwrap().features();
            if features.contains(FeatureGate::STREAM_MULTIPLEXING) {
                let k = (d.conn_id, d.req_id);
                let v = advance.multiplexing.entry(k).or_default();
                v.push(self.region_id, advanced_to);
            } else if features.contains(FeatureGate::BATCH_RESOLVED_TS) {
                let v = advance.exclusive.entry(d.conn_id).or_default();
                v.push(self.region_id, advanced_to);
            } else {
                let k = (d.conn_id, self.region_id);
                let v = (d.req_id, advanced_to);
                advance.compat.insert(k, v);
            }

            let lag = current_ts
                .physical()
                .saturating_sub(d.advanced_to.physical());
            if Duration::from_millis(lag) > WARN_LAG_THRESHOLD {
                slow_downstreams.push(d.id);
            }
        }

        if !slow_downstreams.is_empty() {
            let now = Instant::now_coarse();
            if now.duration_since(self.last_lag_warn) > WARN_LAG_INTERVAL {
                warn!(
                    "cdc region downstreams are too slow";
                    "region_id" => self.region_id,
                    "downstreams" => ?slow_downstreams,
                );
                self.last_lag_warn = now;
            }
        }
    }

    pub fn on_batch(
        &mut self,
        batch: CmdBatch,
        old_value_cb: &OldValueCallback,
        old_value_cache: &mut OldValueCache,
        statistics: &mut Statistics,
    ) -> Result<()> {
        // Stale CmdBatch, drop it silently.
        if batch.cdc_id != self.handle.id {
            return Ok(());
        }
        for cmd in batch.into_iter(self.region_id) {
            let Cmd {
                index,
                term: _,
                mut request,
                mut response,
            } = cmd;
            if response.get_header().has_error() {
                let err_header = response.mut_header().take_error();
                return Err(Error::request(err_header));
            }
            if !request.has_admin_request() {
                let flags = WriteBatchFlags::from_bits_truncate(request.get_header().get_flags());
                self.sink_data(
                    index,
                    request.requests.into(),
                    flags,
                    old_value_cb,
                    old_value_cache,
                    statistics,
                )?;
            } else {
                self.sink_admin(request.take_admin_request(), response.take_admin_response())?;
            }
        }
        Ok(())
    }

    pub(crate) fn convert_to_grpc_events(
        region_id: u64,
        request_id: RequestId,
        entries: Vec<Option<KvEntry>>,
        filter_loop: bool,
        observed_range: &ObservedRange,
    ) -> Result<Vec<CdcEvent>> {
        let entries_len = entries.len();
        let mut rows = vec![Vec::with_capacity(entries_len)];
        let mut current_rows_size: usize = 0;
        for entry in entries {
            let (mut row, mut _has_value) = (EventRow::default(), false);
            let row_size: usize;
            match entry {
                Some(KvEntry::RawKvEntry(kv_pair)) => {
                    decode_rawkv(kv_pair.0, kv_pair.1, &mut row)?;
                    row_size = row.key.len() + row.value.len();
                }
                Some(KvEntry::TxnEntry(TxnEntry::Prewrite {
                    default,
                    lock,
                    old_value,
                })) => {
                    if !observed_range.contains_encoded_key(&lock.0) {
                        continue;
                    }
                    let l = Lock::parse(&lock.1).unwrap();
                    if decode_lock(lock.0, l, &mut row, &mut _has_value) {
                        continue;
                    }
                    decode_default(default.1, &mut row, &mut _has_value);
                    row.old_value = old_value.finalized().unwrap_or_default();
                    row_size = row.key.len() + row.value.len();
                }
                Some(KvEntry::TxnEntry(TxnEntry::Commit {
                    default,
                    write,
                    old_value,
                })) => {
                    if !observed_range.contains_encoded_key(&write.0) {
                        continue;
                    }
                    if decode_write(write.0, &write.1, &mut row, &mut _has_value, false) {
                        continue;
                    }
                    decode_default(default.1, &mut row, &mut _has_value);

                    // This type means the row is self-contained, it has,
                    //   1. start_ts
                    //   2. commit_ts
                    //   3. key
                    //   4. value
                    if row.get_type() == EventLogType::Rollback {
                        // We dont need to send rollbacks to downstream,
                        // because downstream does not needs rollback to clean
                        // prewrite as it drops all previous stashed data.
                        continue;
                    }
                    set_event_row_type(&mut row, EventLogType::Committed);
                    row.old_value = old_value.finalized().unwrap_or_default();
                    row_size = row.key.len() + row.value.len();
                }
                None => {
                    // This type means scan has finished.
                    set_event_row_type(&mut row, EventLogType::Initialized);
                    row_size = 0;
                }
            }
            if TxnSource::is_lossy_ddl_reorg_source_set(row.txn_source)
                || filter_loop && TxnSource::is_cdc_write_source_set(row.txn_source)
            {
                continue;
            }
            if current_rows_size + row_size >= CDC_EVENT_MAX_BYTES {
                rows.push(Vec::with_capacity(entries_len));
                current_rows_size = 0;
            }
            current_rows_size += row_size;
            rows.last_mut().unwrap().push(row);
        }

        let rows = rows
            .into_iter()
            .filter(|rs| !rs.is_empty())
            .map(|rs| {
                let event_entries = EventEntries {
                    entries: rs.into(),
                    ..Default::default()
                };
                CdcEvent::Event(Event {
                    region_id,
                    request_id: request_id.0,
                    event: Some(Event_oneof_event::Entries(event_entries)),
                    ..Default::default()
                })
            })
            .collect();
        Ok(rows)
    }

    fn sink_data(
        &mut self,
        index: u64,
        requests: Vec<Request>,
        flags: WriteBatchFlags,
        old_value_cb: &OldValueCallback,
        old_value_cache: &mut OldValueCache,
        statistics: &mut Statistics,
    ) -> Result<()> {
        debug_assert_eq!(self.txn_extra_op.load(), TxnExtraOp::ReadOldValue);

        let mut read_old_value = |row: &mut EventRow, read_old_ts| -> Result<()> {
            let key = Key::from_raw(&row.key).append_ts(row.start_ts.into());
            let old_value = old_value_cb(key, read_old_ts, old_value_cache, statistics)?;
            row.old_value = old_value.unwrap_or_default();
            Ok(())
        };

        let mut rows_builder = RowsBuilder::default();
        rows_builder.is_one_pc = flags.contains(WriteBatchFlags::ONE_PC);
        for mut req in requests {
            match req.get_cmd_type() {
                CmdType::Put => {
                    self.sink_put(req.take_put(), &mut rows_builder, &mut read_old_value)?
                }
                CmdType::Delete => self.sink_delete(req.take_delete(), &mut rows_builder)?,
                _ => debug!("cdc skip other command";
                    "region_id" => self.region_id,
                    "command" => ?req),
            };
        }

        let (raws, txns) = rows_builder.finish_build();
        self.sink_downstream_raw(raws, index)?;
        self.sink_downstream_tidb(txns)?;
        Ok(())
    }

    fn sink_downstream_raw(&mut self, entries: Vec<EventRow>, index: u64) -> Result<()> {
        let mut downstreams = Vec::with_capacity(self.downstreams.len());
        for d in &mut self.downstreams {
            if d.kv_api == ChangeDataRequestKvApi::RawKv && d.state.load().ready_for_change_events()
            {
                downstreams.push(d);
            }
        }
        if downstreams.is_empty() {
            return Ok(());
        }

        for downstream in downstreams {
            let filtered_entries: Vec<_> = entries
                .iter()
                .filter(|x| downstream.observed_range.contains_raw_key(&x.key))
                .cloned()
                .collect();
            if filtered_entries.is_empty() {
                continue;
            }
            let event = Event {
                region_id: self.region_id,
                index,
                request_id: downstream.req_id.0,
                event: Some(Event_oneof_event::Entries(EventEntries {
                    entries: filtered_entries.into(),
                    ..Default::default()
                })),
                ..Default::default()
            };
            downstream.sink_event(event, false)?;
        }
        Ok(())
    }

    fn sink_downstream_tidb(&mut self, entries: Vec<(EventRow, isize)>) -> Result<()> {
        let mut downstreams = Vec::with_capacity(self.downstreams.len());
        for d in &mut self.downstreams {
            if d.kv_api == ChangeDataRequestKvApi::TiDb && d.state.load().ready_for_change_events()
            {
                downstreams.push(d);
            }
        }
        if downstreams.is_empty() {
            return Ok(());
        }

        for downstream in downstreams {
            let mut filtered_entries = Vec::with_capacity(entries.len());
            for (entry, lock_count_modify) in &entries {
                if !downstream.observed_range.contains_raw_key(&entry.key) {
                    continue;
                }

                if *lock_count_modify != 0 && downstream.lock_heap.is_some() {
                    let lock_heap = downstream.lock_heap.as_mut().unwrap();
                    match lock_heap.entry(entry.start_ts.into()) {
                        BTreeMapEntry::Vacant(x) => {
                            x.insert(*lock_count_modify);
                        }
                        BTreeMapEntry::Occupied(mut x) => {
                            *x.get_mut() += *lock_count_modify;
                            assert!(
                                *x.get() >= 0,
                                "lock_count_modify should never be negative, start_ts: {}",
                                entry.start_ts
                            );
                            if *x.get() == 0 {
                                x.remove();
                            }
                        }
                    }
                }

                if TxnSource::is_lossy_ddl_reorg_source_set(entry.txn_source)
                    || downstream.filter_loop
                        && TxnSource::is_cdc_write_source_set(entry.txn_source)
                {
                    continue;
                }

                filtered_entries.push(entry.clone());
            }
            if filtered_entries.is_empty() {
                continue;
            }
            let event = Event {
                region_id: self.region_id,
                request_id: downstream.req_id.0,
                event: Some(Event_oneof_event::Entries(EventEntries {
                    entries: filtered_entries.into(),
                    ..Default::default()
                })),
                ..Default::default()
            };
            downstream.sink_event(event, false)?;
        }
        Ok(())
    }

    fn sink_put(
        &mut self,
        put: PutRequest,
        rows_builder: &mut RowsBuilder,
        read_old_value: impl FnMut(&mut EventRow, TimeStamp) -> Result<()>,
    ) -> Result<()> {
        let key_mode = ApiV2::parse_key_mode(put.get_key());
        if key_mode == KeyMode::Raw {
            self.sink_raw_put(put, rows_builder)
        } else {
            self.sink_txn_put(put, read_old_value, rows_builder)
        }
    }

    fn sink_raw_put(&mut self, mut put: PutRequest, rows: &mut RowsBuilder) -> Result<()> {
        let mut row = EventRow::default();
        decode_rawkv(put.take_key(), put.take_value(), &mut row)?;
        rows.raws.push(row);
        Ok(())
    }

    fn sink_txn_put(
        &mut self,
        mut put: PutRequest,
        mut read_old_value: impl FnMut(&mut EventRow, TimeStamp) -> Result<()>,
        rows: &mut RowsBuilder,
    ) -> Result<()> {
        match put.cf.as_str() {
            "write" => {
                let key = Key::from_encoded_slice(&put.key).truncate_ts().unwrap();
                let row = rows.txns_by_key.entry(key).or_default();
                if decode_write(
                    put.take_key(),
                    &put.value,
                    &mut row.v,
                    &mut row.has_value,
                    true,
                ) {
                    return Ok(());
                }

                if rows.is_one_pc {
                    set_event_row_type(&mut row.v, EventLogType::Committed);
                    let read_old_ts = TimeStamp::from(row.v.commit_ts).prev();
                    read_old_value(&mut row.v, read_old_ts)?;
                }
            }
            "lock" => {
                let lock = Lock::parse(put.get_value()).unwrap();
                let for_update_ts = lock.for_update_ts;
                let txn_source = lock.txn_source;
                let generation = lock.generation;

                let key = Key::from_encoded_slice(&put.key);
                let row = rows.txns_by_key.entry(key.clone()).or_default();
                if decode_lock(put.take_key(), lock, &mut row.v, &mut row.has_value) {
                    return Ok(());
                }

<<<<<<< HEAD
                let mini_lock = MiniLock::new(row.v.start_ts, txn_source, generation);
=======
                assert_eq!(row.lock_count_modify, 0);
                let mini_lock = MiniLock::new(row.v.start_ts, txn_source);
>>>>>>> f150785d
                row.lock_count_modify = self.push_lock(key, mini_lock)?;

                let read_old_ts = std::cmp::max(for_update_ts, row.v.start_ts.into());
                read_old_value(&mut row.v, read_old_ts)?;
            }
            "" | "default" => {
                let key = Key::from_encoded(put.take_key()).truncate_ts().unwrap();
                let row = rows.txns_by_key.entry(key).or_default();
                decode_default(put.take_value(), &mut row.v, &mut row.has_value);
            }
            other => panic!("invalid cf {}", other),
        }
        Ok(())
    }

    fn sink_delete(&mut self, mut delete: DeleteRequest, rows: &mut RowsBuilder) -> Result<()> {
        // RawKV (API v2, and only API v2 can use CDC) has no lock and will write to
        // default cf only.
        match delete.cf.as_str() {
            "lock" => {
                let key = Key::from_encoded(delete.take_key());
                let lock_count_modify = self.pop_lock(key.clone())?;
                if lock_count_modify != 0 {
                    // If lock_count_modify isn't 0 it means the deletion must come from a commit
                    // or rollback, instead of any `Unlock` operations.
                    let row = rows.txns_by_key.get_mut(&key).unwrap();
                    assert_eq!(row.lock_count_modify, 0);
                    row.lock_count_modify = lock_count_modify;
                }
            }
            "" | "default" | "write" => {}
            other => panic!("invalid cf {}", other),
        }
        Ok(())
    }

    fn sink_admin(&mut self, request: AdminRequest, mut response: AdminResponse) -> Result<()> {
        let store_err = match request.get_cmd_type() {
            AdminCmdType::Split => RaftStoreError::EpochNotMatch(
                "split".to_owned(),
                vec![
                    response.mut_split().take_left(),
                    response.mut_split().take_right(),
                ],
            ),
            AdminCmdType::BatchSplit => RaftStoreError::EpochNotMatch(
                "batchsplit".to_owned(),
                response.mut_splits().take_regions().into(),
            ),
            AdminCmdType::PrepareMerge
            | AdminCmdType::CommitMerge
            | AdminCmdType::RollbackMerge => {
                RaftStoreError::EpochNotMatch("merge".to_owned(), vec![])
            }
            _ => return Ok(()),
        };
        Err(Error::request(store_err.into()))
    }

    fn add_downstream(&mut self, downstream: Downstream) {
        self.downstreams_mut().push(downstream);
        self.txn_extra_op.store(TxnExtraOp::ReadOldValue);
    }

    fn remove_downstream(&mut self, id: DownstreamId) -> Option<Downstream> {
        if let Some(index) = self.downstreams.iter().position(|x| x.id == id) {
            let downstream = self.downstreams.swap_remove(index);
            if self.downstreams.is_empty() {
                // Stop observing when the last downstream is removed. Otherwise the observer
                // will keep pushing events to the delegate.
                self.stop_observing();
            }
            return Some(downstream);
        }
        None
    }

    fn check_epoch_on_ready(downstream: &Downstream, region: &Region) -> Result<()> {
        if let Err(e) = compare_region_epoch(
            &downstream.region_epoch,
            region,
            false, // check_conf_ver
            true,  // check_ver
            true,  // include_region
        ) {
            info!(
                "cdc fail to subscribe downstream";
                "region_id" => region.id,
                "downstream_id" => ?downstream.id,
                "conn_id" => ?downstream.conn_id,
                "req_id" => ?downstream.req_id,
                "err" => ?e
            );
            // Downstream is outdated, mark stop.
            downstream.state.store(DownstreamState::Stopped);
            return Err(Error::request(e.into()));
        }
        Ok(())
    }

    fn stop_observing(&self) {
        info!("cdc stop observing"; "region_id" => self.region_id, "failed" => self.failed);
        // Stop observe further events.
        self.handle.stop_observing();
        // To inform transaction layer no more old values are required for the region.
        self.txn_extra_op.store(TxnExtraOp::Noop);
    }
}

#[derive(Default)]
struct RowsBuilder {
    // map[Key]->(row, has_value, lock_count_modify)
    txns_by_key: HashMap<Key, RowInBuilding>,

    raws: Vec<EventRow>,

    is_one_pc: bool,
}

#[derive(Default)]
struct RowInBuilding {
    v: EventRow,
    has_value: bool,
    lock_count_modify: isize,
}

impl RowsBuilder {
    fn finish_build(self) -> (Vec<EventRow>, Vec<(EventRow, isize)>) {
        let mut txns = Vec::with_capacity(self.txns_by_key.len());
        for RowInBuilding {
            v,
            has_value,
            lock_count_modify,
        } in self.txns_by_key.into_values()
        {
            if v.r_type == EventLogType::Prewrite && v.op_type == EventRowOpType::Put && !has_value
            {
                // It's possible that a prewrite command only contains lock but without
                // default. It's not documented by classic Percolator but introduced with
                // Large-Transaction. Those prewrites are not complete, we must skip them.
                continue;
            }
            txns.push((v, lock_count_modify));
        }
        (self.raws, txns)
    }
}

fn set_event_row_type(row: &mut EventRow, ty: EventLogType) {
    row.r_type = ty;
}

fn make_overlapped_rollback(key: Key, row: &mut EventRow) {
    // The current record's commit_ts is the rolled-back transaction's start_ts.
    row.start_ts = key.decode_ts().unwrap().into_inner();
    row.commit_ts = 0;
    row.key = key.truncate_ts().unwrap().into_raw().unwrap();
    row.op_type = EventRowOpType::Unknown as _;
    set_event_row_type(row, EventLogType::Rollback);
}

/// Decodes the write record and store its information in `row`. This may be
/// called both when doing incremental scan of observing apply events. There's
/// different behavior for the two case, distinguished by the `is_apply`
/// parameter.
fn decode_write(
    key: Vec<u8>,
    value: &[u8],
    row: &mut EventRow,
    has_value: &mut bool,
    is_apply: bool,
) -> bool {
    let key = Key::from_encoded(key);
    let write = WriteRef::parse(value).unwrap().to_owned();

    // For scanning, ignore the GC fence and read the old data;
    // For observed apply, drop the record it self but keep only the overlapped
    // rollback information if gc_fence exists.
    if is_apply && write.gc_fence.is_some() {
        // `gc_fence` is set means the write record has been rewritten.
        // Currently the only case is writing overlapped_rollback. And in this case
        assert!(write.has_overlapped_rollback);
        assert_ne!(write.write_type, WriteType::Rollback);
        make_overlapped_rollback(key, row);
        return false;
    }

    let (op_type, r_type) = match write.write_type {
        WriteType::Put => (EventRowOpType::Put, EventLogType::Commit),
        WriteType::Delete => (EventRowOpType::Delete, EventLogType::Commit),
        WriteType::Rollback => (EventRowOpType::Unknown, EventLogType::Rollback),
        other => {
            debug!("cdc skip write record"; "write" => ?other, "key" => %key);
            return true;
        }
    };
    let commit_ts = if write.write_type == WriteType::Rollback {
        assert_eq!(write.txn_source, 0);
        0
    } else {
        key.decode_ts().unwrap().into_inner()
    };
    row.start_ts = write.start_ts.into_inner();
    row.commit_ts = commit_ts;
    row.key = key.truncate_ts().unwrap().into_raw().unwrap();
    row.op_type = op_type as _;
    // used for filter out the event. see `txn_source` field for more detail.
    row.txn_source = write.txn_source;
    set_event_row_type(row, r_type);
    if let Some(value) = write.short_value {
        row.value = value;
        *has_value = true;
    }

    false
}

fn decode_lock(key: Vec<u8>, mut lock: Lock, row: &mut EventRow, has_value: &mut bool) -> bool {
    let key = Key::from_encoded(key);
    let op_type = match lock.lock_type {
        LockType::Put => EventRowOpType::Put,
        LockType::Delete => EventRowOpType::Delete,
        other => {
            debug!("cdc skip lock record"; "lock" => ?other, "key" => %key);
            return true;
        }
    };

    row.start_ts = lock.ts.into_inner();
    row.generation = lock.generation;
    row.key = key.into_raw().unwrap();
    row.op_type = op_type as _;
    row.txn_source = lock.txn_source;
    set_event_row_type(row, EventLogType::Prewrite);
    if let Some(value) = lock.short_value.take() {
        assert!(!*has_value, "unexpected lock with value: {:?}", lock);
        *has_value = true;
        row.value = value;
    }

    false
}

fn decode_rawkv(key: Vec<u8>, value: Vec<u8>, row: &mut EventRow) -> Result<()> {
    let (decoded_key, ts) = ApiV2::decode_raw_key_owned(Key::from_encoded(key), true)?;
    let decoded_value = ApiV2::decode_raw_value_owned(value)?;

    row.start_ts = ts.unwrap().into_inner();
    row.commit_ts = row.start_ts;
    row.key = decoded_key;
    row.value = decoded_value.user_value;

    if let Some(expire_ts) = decoded_value.expire_ts {
        row.expire_ts_unix_secs = expire_ts;
    }

    if decoded_value.is_delete {
        row.op_type = EventRowOpType::Delete;
    } else {
        row.op_type = EventRowOpType::Put;
    }
    set_event_row_type(row, EventLogType::Committed);
    Ok(())
}

fn decode_default(value: Vec<u8>, row: &mut EventRow, has_value: &mut bool) {
    if !value.is_empty() {
        row.value = value.to_vec();
    }
    // If default CF is given in a command it means the command always has a value.
    *has_value = true;
}

/// Observed key range.
#[derive(Clone)]
pub struct ObservedRange {
    pub start_key_encoded: Key,
    pub end_key_encoded: Key,
    pub start_key_raw: Vec<u8>,
    pub end_key_raw: Vec<u8>,
    pub all_key_covered: bool,
}

impl Default for ObservedRange {
    fn default() -> Self {
        ObservedRange {
            start_key_encoded: Key::from_encoded(vec![]),
            end_key_encoded: Key::from_encoded(vec![]),
            start_key_raw: vec![],
            end_key_raw: vec![],
            all_key_covered: false,
        }
    }
}

impl ObservedRange {
    pub fn new(start_key_encoded: Vec<u8>, end_key_encoded: Vec<u8>) -> Result<ObservedRange> {
        let start_key_encoded = Key::from_encoded(start_key_encoded);
        let end_key_encoded = Key::from_encoded(end_key_encoded);
        let start_key_raw = start_key_encoded
            .clone()
            .into_raw()
            .map_err(|e| Error::Other(e.into()))?;
        let end_key_raw = end_key_encoded
            .clone()
            .into_raw()
            .map_err(|e| Error::Other(e.into()))?;
        Ok(ObservedRange {
            start_key_encoded,
            end_key_encoded,
            start_key_raw,
            end_key_raw,
            all_key_covered: false,
        })
    }

    #[allow(clippy::collapsible_if)]
    pub fn update_region_key_range(&mut self, region: &Region) {
        // Check observed key range in region.
        if self.start_key_encoded.as_encoded() <= &region.start_key {
            if self.end_key_encoded.is_empty()
                || (&region.end_key <= self.end_key_encoded.as_encoded()
                    && !region.end_key.is_empty())
            {
                // Observed range covers the region.
                self.all_key_covered = true;
            }
        }
    }

    fn is_key_in_range(&self, start_key: &[u8], end_key: &[u8], key: &[u8]) -> bool {
        if self.all_key_covered {
            return true;
        }
        if start_key <= key && (key < end_key || end_key.is_empty()) {
            return true;
        }
        false
    }

    pub fn contains_encoded_key(&self, key: &[u8]) -> bool {
        self.is_key_in_range(
            self.start_key_encoded.as_encoded(),
            self.end_key_encoded.as_encoded(),
            key,
        )
    }

    pub fn contains_raw_key(&self, key: &[u8]) -> bool {
        self.is_key_in_range(&self.start_key_raw, &self.end_key_raw, key)
    }

    pub fn filter_entries(&self, mut entries: Vec<EventRow>) -> Vec<EventRow> {
        if self.all_key_covered {
            return entries;
        }
        // Entry's key is in raw key format.
        entries.retain(|e| self.is_key_in_range(&self.start_key_raw, &self.end_key_raw, &e.key));
        entries
    }

    fn to_range(&self) -> (Bound<&Key>, Bound<&Key>) {
        let start = Bound::Included(&self.start_key_encoded);
        let end = if self.end_key_encoded.is_empty() {
            Bound::Unbounded
        } else {
            Bound::Excluded(&self.end_key_encoded)
        };
        (start, end)
    }
}

const WARN_LAG_THRESHOLD: Duration = Duration::from_secs(600);
const WARN_LAG_INTERVAL: Duration = Duration::from_secs(60);

#[cfg(test)]
mod tests {
    use std::cell::Cell;

    use api_version::RawValue;
    use futures::{executor::block_on, stream::StreamExt};
    use kvproto::{errorpb::Error as ErrorHeader, metapb::Region};
    use tikv_util::memory::MemoryQuota;

    use super::*;
    use crate::channel::{channel, recv_timeout};

    #[test]
    fn test_error() {
        let region_id = 1;
        let mut region = Region::default();
        region.set_id(region_id);
        region.mut_peers().push(Default::default());
        region.mut_region_epoch().set_version(2);
        region.mut_region_epoch().set_conf_ver(2);
        let region_epoch = region.get_region_epoch().clone();

        let quota = Arc::new(MemoryQuota::new(usize::MAX));
        let (sink, mut drain) = crate::channel::channel(1, quota.clone());
        let rx = drain.drain();
        let request_id = RequestId(123);
        let mut downstream = Downstream::new(
            String::new(),
            region_epoch,
            request_id,
            ConnId::new(),
            ChangeDataRequestKvApi::TiDb,
            false,
            ObservedRange::default(),
        );
        downstream.set_sink(sink);

        let mut delegate = Delegate::new(region_id, quota, Default::default());
        delegate.subscribe(downstream).unwrap();
        assert!(delegate.handle.is_observing());

        assert!(delegate.init_lock_tracker());
        let fails = delegate
            .finish_scan_locks(region, Default::default())
            .unwrap();
        assert!(fails.is_empty());
        assert!(delegate.downstreams[0].observed_range.all_key_covered);

        let rx_wrap = Cell::new(Some(rx));
        let receive_error = || {
            let (event, rx) = block_on(rx_wrap.replace(None).unwrap().into_future());
            rx_wrap.set(Some(rx));
            if let CdcEvent::Event(mut e) = event.unwrap().0 {
                assert_eq!(e.get_request_id(), request_id.0);
                let event = e.event.take().unwrap();
                match event {
                    Event_oneof_event::Error(err) => err,
                    other => panic!("unknown event {:?}", other),
                }
            } else {
                panic!("unknown event")
            }
        };

        let mut err_header = ErrorHeader::default();
        err_header.set_not_leader(Default::default());
        delegate.stop(Error::request(err_header));
        let err = receive_error();
        assert!(err.has_not_leader());
        // Observing is disabled by any error.
        assert!(!delegate.handle.is_observing());

        let mut err_header = ErrorHeader::default();
        err_header.set_region_not_found(Default::default());
        delegate.stop(Error::request(err_header));
        let err = receive_error();
        assert!(err.has_region_not_found());

        let mut err_header = ErrorHeader::default();
        err_header.set_epoch_not_match(Default::default());
        delegate.stop(Error::request(err_header));
        let err = receive_error();
        assert!(err.has_epoch_not_match());

        // Split
        let mut region = Region::default();
        region.set_id(1);
        let mut request = AdminRequest::default();
        request.set_cmd_type(AdminCmdType::Split);
        let mut response = AdminResponse::default();
        response.mut_split().set_left(region.clone());
        let err = delegate.sink_admin(request, response).err().unwrap();
        delegate.stop(err);
        let mut err = receive_error();
        assert!(err.has_epoch_not_match());
        err.take_epoch_not_match()
            .current_regions
            .into_iter()
            .find(|r| r.get_id() == 1)
            .unwrap();

        let mut request = AdminRequest::default();
        request.set_cmd_type(AdminCmdType::BatchSplit);
        let mut response = AdminResponse::default();
        response.mut_splits().set_regions(vec![region].into());
        let err = delegate.sink_admin(request, response).err().unwrap();
        delegate.stop(err);
        let mut err = receive_error();
        assert!(err.has_epoch_not_match());
        err.take_epoch_not_match()
            .current_regions
            .into_iter()
            .find(|r| r.get_id() == 1)
            .unwrap();

        // Merge
        let mut request = AdminRequest::default();
        request.set_cmd_type(AdminCmdType::PrepareMerge);
        let response = AdminResponse::default();
        let err = delegate.sink_admin(request, response).err().unwrap();
        delegate.stop(err);
        let mut err = receive_error();
        assert!(err.has_epoch_not_match());
        assert!(err.take_epoch_not_match().current_regions.is_empty());

        let mut request = AdminRequest::default();
        request.set_cmd_type(AdminCmdType::CommitMerge);
        let response = AdminResponse::default();
        let err = delegate.sink_admin(request, response).err().unwrap();
        delegate.stop(err);
        let mut err = receive_error();
        assert!(err.has_epoch_not_match());
        assert!(err.take_epoch_not_match().current_regions.is_empty());

        let mut request = AdminRequest::default();
        request.set_cmd_type(AdminCmdType::RollbackMerge);
        let response = AdminResponse::default();
        let err = delegate.sink_admin(request, response).err().unwrap();
        delegate.stop(err);
        let mut err = receive_error();
        assert!(err.has_epoch_not_match());
        assert!(err.take_epoch_not_match().current_regions.is_empty());
    }

    #[test]
    fn test_delegate_subscribe_unsubscribe() {
        let new_downstream = |id: RequestId, region_version: u64| {
            let peer = format!("{:?}", id);
            let mut epoch = RegionEpoch::default();
            epoch.set_conf_ver(region_version);
            epoch.set_version(region_version);
            Downstream::new(
                peer,
                epoch,
                id,
                ConnId::new(),
                ChangeDataRequestKvApi::TiDb,
                false,
                ObservedRange::default(),
            )
        };

        // Create a new delegate.
        let memory_quota = Arc::new(MemoryQuota::new(usize::MAX));
        let txn_extra_op = Arc::new(AtomicCell::new(TxnExtraOp::Noop));
        let mut delegate = Delegate::new(1, memory_quota, txn_extra_op.clone());
        assert_eq!(txn_extra_op.load(), TxnExtraOp::Noop);
        assert!(delegate.handle.is_observing());

        // Subscribe once.
        let downstream1 = new_downstream(RequestId(1), 1);
        let downstream1_id = downstream1.id;
        delegate.subscribe(downstream1).unwrap();
        assert_eq!(txn_extra_op.load(), TxnExtraOp::ReadOldValue);
        assert!(delegate.handle.is_observing());

        // Subscribe twice and then unsubscribe the second downstream.
        let downstream2 = new_downstream(RequestId(2), 1);
        let downstream2_id = downstream2.id;
        delegate.subscribe(downstream2).unwrap();
        assert!(!delegate.unsubscribe(downstream2_id, None));
        assert_eq!(txn_extra_op.load(), TxnExtraOp::ReadOldValue);
        assert!(delegate.handle.is_observing());

        // `on_region_ready` when the delegate isn't resolved.
        delegate.subscribe(new_downstream(RequestId(1), 2)).unwrap();
        let mut region = Region::default();
        region.mut_region_epoch().set_conf_ver(1);
        region.mut_region_epoch().set_version(1);
        {
            assert!(delegate.init_lock_tracker());
            let failures = delegate
                .finish_scan_locks(region, Default::default())
                .unwrap();
            assert_eq!(failures.len(), 1);
            let id = failures[0].0.id;
            delegate.unsubscribe(id, None);
            assert_eq!(delegate.downstreams().len(), 1);
        }
        assert_eq!(txn_extra_op.load(), TxnExtraOp::ReadOldValue);
        assert!(delegate.handle.is_observing());

        // Subscribe with an invalid epoch.
        delegate
            .subscribe(new_downstream(RequestId(1), 2))
            .unwrap_err();
        assert_eq!(delegate.downstreams().len(), 1);

        // Unsubscribe all downstreams.
        assert!(delegate.unsubscribe(downstream1_id, None));
        assert!(delegate.downstreams().is_empty());
        assert_eq!(txn_extra_op.load(), TxnExtraOp::Noop);
        assert!(!delegate.handle.is_observing());
    }

    #[test]
    fn test_observed_range() {
        for case in vec![
            (b"".as_slice(), b"".as_slice(), false),
            (b"a", b"", false),
            (b"", b"b", false),
            (b"a", b"b", true),
            (b"a", b"bb", false),
            (b"a", b"aa", true),
            (b"aa", b"aaa", true),
        ] {
            let start_key = if !case.0.is_empty() {
                Key::from_raw(case.0).into_encoded()
            } else {
                case.0.to_owned()
            };
            let end_key = if !case.1.is_empty() {
                Key::from_raw(case.1).into_encoded()
            } else {
                case.1.to_owned()
            };
            let mut region = Region::default();
            region.start_key = start_key.to_owned();
            region.end_key = end_key.to_owned();

            for k in 0..=0xff {
                let mut observed_range = ObservedRange::default();
                observed_range.update_region_key_range(&region);
                assert!(observed_range.contains_encoded_key(&Key::from_raw(&[k]).into_encoded()));
            }
            let mut observed_range = ObservedRange::new(
                Key::from_raw(b"a").into_encoded(),
                Key::from_raw(b"b").into_encoded(),
            )
            .unwrap();
            observed_range.update_region_key_range(&region);
            assert_eq!(observed_range.all_key_covered, case.2, "{:?}", case);
            assert!(
                observed_range.contains_encoded_key(&Key::from_raw(b"a").into_encoded()),
                "{:?}",
                case
            );
            assert!(
                observed_range.contains_encoded_key(&Key::from_raw(b"ab").into_encoded()),
                "{:?}",
                case
            );
            if observed_range.all_key_covered {
                assert!(
                    observed_range.contains_encoded_key(&Key::from_raw(b"b").into_encoded()),
                    "{:?}",
                    case
                );
            } else {
                assert!(
                    !observed_range.contains_encoded_key(&Key::from_raw(b"b").into_encoded()),
                    "{:?}",
                    case
                );
            }
        }
    }

    #[test]
    fn test_downstream_filter_entires() {
        // Create a new delegate that observes [b, d).
        let observed_range = ObservedRange::new(
            Key::from_raw(b"b").into_encoded(),
            Key::from_raw(b"d").into_encoded(),
        )
        .unwrap();
        let memory_quota = Arc::new(MemoryQuota::new(usize::MAX));
        let txn_extra_op = Arc::new(AtomicCell::new(TxnExtraOp::Noop));
        let mut delegate = Delegate::new(1, memory_quota, txn_extra_op);
        assert!(delegate.handle.is_observing());
        assert!(delegate.init_lock_tracker());

        let mut rows_builder = RowsBuilder::default();
        for k in b'a'..=b'e' {
            let mut put = PutRequest::default();
            put.key = Key::from_raw(&[k]).into_encoded();
            put.cf = "lock".to_owned();
            put.value = Lock::new(
                LockType::Put,
                put.key.clone(),
                1.into(),
                10,
                Some(b"test".to_vec()),
                TimeStamp::zero(),
                0,
                TimeStamp::zero(),
                false,
            )
            .to_bytes();
            delegate
                .sink_txn_put(put, |_, _| Ok(()), &mut rows_builder)
                .unwrap();
        }
        assert_eq!(rows_builder.txns_by_key.len(), 5);

        let (sink, mut drain) = channel(1, Arc::new(MemoryQuota::new(1024)));
        let mut downstream = Downstream::new(
            "peer".to_owned(),
            RegionEpoch::default(),
            RequestId(1),
            ConnId::new(),
            ChangeDataRequestKvApi::TiDb,
            false,
            observed_range,
        );
        downstream.set_sink(sink);
        downstream.get_state().store(DownstreamState::Normal);
        delegate.add_downstream(downstream);
        let (_, entries) = rows_builder.finish_build();
        delegate.sink_downstream_tidb(entries).unwrap();

        let (mut tx, mut rx) = futures::channel::mpsc::unbounded();
        let runtime = tokio::runtime::Runtime::new().unwrap();
        runtime.spawn(async move {
            drain.forward(&mut tx).await.unwrap();
        });
        let (e, _) = recv_timeout(&mut rx, std::time::Duration::from_secs(5))
            .unwrap()
            .unwrap();
        assert_eq!(e.events[0].get_entries().get_entries().len(), 2, "{:?}", e);
    }

    fn test_downstream_txn_source_filter(txn_source: TxnSource, filter_loop: bool) {
        // Create a new delegate that observes [a, f).
        let observed_range = ObservedRange::new(
            Key::from_raw(b"a").into_encoded(),
            Key::from_raw(b"f").into_encoded(),
        )
        .unwrap();
        let memory_quota = Arc::new(MemoryQuota::new(usize::MAX));
        let txn_extra_op = Arc::new(AtomicCell::new(TxnExtraOp::Noop));
        let mut delegate = Delegate::new(1, memory_quota, txn_extra_op);
        assert!(delegate.handle.is_observing());
        assert!(delegate.init_lock_tracker());

        let mut rows_builder = RowsBuilder::default();
        for k in b'a'..=b'e' {
            let mut put = PutRequest::default();
            put.key = Key::from_raw(&[k]).into_encoded();
            put.cf = "lock".to_owned();
            let mut lock = Lock::new(
                LockType::Put,
                put.key.clone(),
                1.into(),
                10,
                Some(b"test".to_vec()),
                TimeStamp::zero(),
                0,
                TimeStamp::zero(),
                false,
            );
            // Only the key `a` is a normal write.
            if k != b'a' {
                lock = lock.set_txn_source(txn_source.into());
            }
            put.value = lock.to_bytes();
            delegate
                .sink_txn_put(put, |_, _| Ok(()), &mut rows_builder)
                .unwrap();
        }
        assert_eq!(rows_builder.txns_by_key.len(), 5);

        let (sink, mut drain) = channel(1, Arc::new(MemoryQuota::new(1024)));
        let mut downstream = Downstream::new(
            "peer".to_owned(),
            RegionEpoch::default(),
            RequestId(1),
            ConnId::new(),
            ChangeDataRequestKvApi::TiDb,
            filter_loop,
            observed_range,
        );
        downstream.set_sink(sink);
        downstream.get_state().store(DownstreamState::Normal);
        delegate.add_downstream(downstream);
        let (_, entries) = rows_builder.finish_build();
        delegate.sink_downstream_tidb(entries).unwrap();

        let (mut tx, mut rx) = futures::channel::mpsc::unbounded();
        let runtime = tokio::runtime::Runtime::new().unwrap();
        runtime.spawn(async move {
            drain.forward(&mut tx).await.unwrap();
        });
        let (e, _) = recv_timeout(&mut rx, std::time::Duration::from_secs(5))
            .unwrap()
            .unwrap();
        assert_eq!(e.events[0].get_entries().get_entries().len(), 1, "{:?}", e);
    }

    #[test]
    fn test_downstream_filter_cdc_write_entires() {
        let mut txn_source = TxnSource::default();
        txn_source.set_cdc_write_source(1);

        test_downstream_txn_source_filter(txn_source, true);
    }

    #[test]
    fn test_downstream_filter_lossy_ddl_entires() {
        let mut txn_source = TxnSource::default();
        txn_source.set_lossy_ddl_reorg_source(1);
        test_downstream_txn_source_filter(txn_source, false);

        // With cdr write source and filter loop is false, we should still ignore lossy
        // ddl changes.
        let mut txn_source = TxnSource::default();
        txn_source.set_cdc_write_source(1);
        txn_source.set_lossy_ddl_reorg_source(1);
        test_downstream_txn_source_filter(txn_source, false);

        // With cdr write source and filter loop is true, we should still ignore some
        // events.
        let mut txn_source = TxnSource::default();
        txn_source.set_cdc_write_source(1);
        txn_source.set_lossy_ddl_reorg_source(1);
        test_downstream_txn_source_filter(txn_source, true);
    }

    #[test]
    fn test_decode_rawkv() {
        let cases = vec![
            (vec![b'r', 2, 3, 4], b"world1".to_vec(), 1, Some(10), false),
            (vec![b'r', 3, 4, 5], b"world2".to_vec(), 2, None, true),
        ];

        for (key, value, start_ts, expire_ts, is_delete) in cases.into_iter() {
            let mut row = EventRow::default();
            let key_with_ts = ApiV2::encode_raw_key(&key, Some(start_ts.into())).into_encoded();
            let raw_value = RawValue {
                user_value: value.to_vec(),
                expire_ts,
                is_delete,
            };
            let encoded_value = ApiV2::encode_raw_value_owned(raw_value);
            decode_rawkv(key_with_ts, encoded_value, &mut row).unwrap();

            assert_eq!(row.start_ts, start_ts);
            assert_eq!(row.commit_ts, start_ts);
            assert_eq!(row.key, key);
            assert_eq!(row.value, value);

            if is_delete {
                assert_eq!(row.op_type, EventRowOpType::Delete);
            } else {
                assert_eq!(row.op_type, EventRowOpType::Put);
            }

            if let Some(expire_ts) = expire_ts {
                assert_eq!(row.expire_ts_unix_secs, expire_ts);
            } else {
                assert_eq!(row.expire_ts_unix_secs, 0);
            }
        }
    }

    #[test]
    fn test_lock_tracker() {
        let quota = Arc::new(MemoryQuota::new(usize::MAX));
        let mut delegate = Delegate::new(1, quota.clone(), Default::default());
        assert!(delegate.init_lock_tracker());
        assert!(!delegate.init_lock_tracker());

        let mut k1 = Vec::with_capacity(100);
        k1.extend_from_slice(Key::from_raw(b"key1").as_encoded());
        let k1 = Key::from_encoded(k1);
        assert_eq!(delegate.push_lock(k1, MiniLock::from_ts(100)).unwrap(), 0);
        assert_eq!(quota.in_use(), 100);

        delegate.pop_lock(Key::from_raw(b"key1")).unwrap();
        assert_eq!(quota.in_use(), 117);

        let mut k2 = Vec::with_capacity(200);
        k2.extend_from_slice(Key::from_raw(b"key2").as_encoded());
        let k2 = Key::from_encoded(k2);
        assert_eq!(delegate.push_lock(k2, MiniLock::from_ts(100)).unwrap(), 0);
        assert_eq!(quota.in_use(), 317);

        let mut scaned_locks = BTreeMap::default();
        scaned_locks.insert(Key::from_raw(b"key1"), MiniLock::from_ts(100));
        scaned_locks.insert(Key::from_raw(b"key2"), MiniLock::from_ts(100));
        scaned_locks.insert(Key::from_raw(b"key3"), MiniLock::from_ts(100));
        delegate
            .finish_prepare_lock_tracker(Default::default(), scaned_locks)
            .unwrap();
        assert_eq!(quota.in_use(), 34);

        delegate.pop_lock(Key::from_raw(b"key2")).unwrap();
        delegate.pop_lock(Key::from_raw(b"key3")).unwrap();
        assert_eq!(quota.in_use(), 0);

        let v = delegate
            .push_lock(Key::from_raw(b"key1"), MiniLock::from_ts(300))
            .unwrap();
        assert_eq!(v, 1);
        assert_eq!(quota.in_use(), 17);
        let v = delegate
            .push_lock(Key::from_raw(b"key1"), MiniLock::from_ts(300))
            .unwrap();
        assert_eq!(v, 0);
        assert_eq!(quota.in_use(), 17);
    }

    #[test]
    fn test_lock_tracker_untrack_vacant() {
        let quota = Arc::new(MemoryQuota::new(usize::MAX));
        let mut delegate = Delegate::new(1, quota.clone(), Default::default());
        assert!(delegate.init_lock_tracker());
        assert!(!delegate.init_lock_tracker());

        delegate.pop_lock(Key::from_raw(b"key1")).unwrap();
        let mut scaned_locks = BTreeMap::default();
        scaned_locks.insert(Key::from_raw(b"key2"), MiniLock::from_ts(100));
        delegate
            .finish_prepare_lock_tracker(Default::default(), scaned_locks)
            .unwrap();
    }
}<|MERGE_RESOLUTION|>--- conflicted
+++ resolved
@@ -1045,12 +1045,8 @@
                     return Ok(());
                 }
 
-<<<<<<< HEAD
+                assert_eq!(row.lock_count_modify, 0);
                 let mini_lock = MiniLock::new(row.v.start_ts, txn_source, generation);
-=======
-                assert_eq!(row.lock_count_modify, 0);
-                let mini_lock = MiniLock::new(row.v.start_ts, txn_source);
->>>>>>> f150785d
                 row.lock_count_modify = self.push_lock(key, mini_lock)?;
 
                 let read_old_ts = std::cmp::max(for_update_ts, row.v.start_ts.into());
