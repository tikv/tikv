// Copyright 2020 TiKV Project Authors. Licensed under Apache-2.0.

use std::{
    collections::btree_map::{BTreeMap, Entry as BTreeMapEntry},
    fmt,
    ops::Bound,
    result::Result as StdResult,
    string::String,
    sync::{
        atomic::{AtomicUsize, Ordering},
        Arc,
    },
    time::Duration,
};

use api_version::{ApiV2, KeyMode, KvFormat};
use collections::HashMap;
use crossbeam::atomic::AtomicCell;
use kvproto::{
    cdcpb::{
        ChangeDataRequestKvApi, Error as EventError, Event, EventEntries, EventLogType, EventRow,
        EventRowOpType, Event_oneof_event,
    },
    kvrpcpb::ExtraOp as TxnExtraOp,
    metapb::{Region, RegionEpoch},
    raft_cmdpb::{
        AdminCmdType, AdminRequest, AdminResponse, CmdType, DeleteRequest, PutRequest, Request,
    },
};
use raftstore::{
    coprocessor::{Cmd, CmdBatch, ObserveHandle},
    store::util::compare_region_epoch,
    Error as RaftStoreError,
};
use tikv::storage::{txn::TxnEntry, Statistics};
use tikv_util::{
    debug, info,
    memory::{HeapSize, MemoryQuota},
    time::Instant,
    warn,
};
use txn_types::{Key, Lock, LockType, TimeStamp, WriteBatchFlags, WriteRef, WriteType};

use crate::{
    channel::{CdcEvent, SendError, Sink, CDC_EVENT_MAX_BYTES},
    endpoint::Advance,
    initializer::KvEntry,
    metrics::*,
    old_value::{OldValueCache, OldValueCallback},
    service::{Conn, ConnId, FeatureGate},
    txn_source::TxnSource,
    Error, Result,
};

static DOWNSTREAM_ID_ALLOC: AtomicUsize = AtomicUsize::new(0);

/// A unique identifier of a Downstream.
#[derive(Clone, Copy, Debug, PartialEq, Hash)]
pub struct DownstreamId(usize);

impl DownstreamId {
    pub fn new() -> DownstreamId {
        DownstreamId(DOWNSTREAM_ID_ALLOC.fetch_add(1, Ordering::SeqCst))
    }
}

impl Default for DownstreamId {
    fn default() -> Self {
        Self::new()
    }
}

#[derive(Clone, Copy, PartialEq, Eq, Debug)]
pub enum DownstreamState {
    /// It's just created and rejects change events and resolved timestamps.
    Uninitialized,
    /// It has got a snapshot for incremental scan, and change events will be
    /// accepted. However it still rejects resolved timestamps.
    Initializing,
    /// Incremental scan is finished so that resolved timestamps are acceptable
    /// now.
    Normal,
    Stopped,
}

impl Default for DownstreamState {
    fn default() -> Self {
        Self::Uninitialized
    }
}

/// Should only be called when it's uninitialized or stopped. Return false if
/// it's stopped.
pub(crate) fn on_init_downstream(s: &AtomicCell<DownstreamState>) -> bool {
    s.compare_exchange(
        DownstreamState::Uninitialized,
        DownstreamState::Initializing,
    )
    .is_ok()
}

/// Should only be called when it's initializing or stopped. Return false if
/// it's stopped.
pub(crate) fn post_init_downstream(s: &AtomicCell<DownstreamState>) -> bool {
    s.compare_exchange(DownstreamState::Initializing, DownstreamState::Normal)
        .is_ok()
}

impl DownstreamState {
    pub fn ready_for_change_events(&self) -> bool {
        match *self {
            DownstreamState::Uninitialized | DownstreamState::Stopped => false,
            DownstreamState::Initializing | DownstreamState::Normal => true,
        }
    }

    pub fn ready_for_advancing_ts(&self) -> bool {
        match *self {
            DownstreamState::Normal => true,

            DownstreamState::Uninitialized
            | DownstreamState::Stopped
            | DownstreamState::Initializing => false,
        }
    }
}

pub struct Downstream {
    /// A unique identifier of the Downstream.
    pub id: DownstreamId,
    /// The IP address of downstream.
    pub peer: String,
    pub region_epoch: RegionEpoch,
    /// The request ID set by CDC to identify events corresponding different
    /// requests.
    pub req_id: u64,
    pub conn_id: ConnId,

    pub kv_api: ChangeDataRequestKvApi,
    pub filter_loop: bool,
    pub observed_range: ObservedRange,

    sink: Option<Sink>,
    state: Arc<AtomicCell<DownstreamState>>,

    // Fields to handle ResolvedTs advancing. If `lock_heap` is none it means
    // the downstream hasn't finished the incremental scanning.
    lock_heap: Option<BTreeMap<TimeStamp, isize>>,
    advanced_to: TimeStamp,
}

impl fmt::Debug for Downstream {
    fn fmt(&self, f: &mut fmt::Formatter<'_>) -> fmt::Result {
        f.debug_struct("Downstream")
            .field("id", &self.id)
            .field("req_id", &self.req_id)
            .field("conn_id", &self.conn_id)
            .finish()
    }
}

impl Downstream {
    /// Create a Downstream.
    ///
    /// peer is the address of the downstream.
    /// sink sends data to the downstream.
    pub fn new(
        peer: String,
        region_epoch: RegionEpoch,
        req_id: u64,
        conn_id: ConnId,
        kv_api: ChangeDataRequestKvApi,
        filter_loop: bool,
        observed_range: ObservedRange,
    ) -> Downstream {
        Downstream {
            id: DownstreamId::new(),
            peer,
            region_epoch,
            req_id,
            conn_id,
            kv_api,
            filter_loop,

            observed_range,

            sink: None,
            state: Arc::new(AtomicCell::new(DownstreamState::default())),

            lock_heap: None,
            advanced_to: TimeStamp::zero(),
        }
    }

    /// Sink events to the downstream.
    pub fn sink_event(&self, mut event: Event, force: bool) -> Result<()> {
        event.set_request_id(self.req_id);
        if self.sink.is_none() {
            info!("cdc drop event, no sink";
                "conn_id" => ?self.conn_id, "downstream_id" => ?self.id, "req_id" => self.req_id);
            return Err(Error::Sink(SendError::Disconnected));
        }
        let sink = self.sink.as_ref().unwrap();
        match sink.unbounded_send(CdcEvent::Event(event), force) {
            Ok(_) => Ok(()),
            Err(SendError::Disconnected) => {
                debug!("cdc send event failed, disconnected";
                    "conn_id" => ?self.conn_id, "downstream_id" => ?self.id, "req_id" => self.req_id);
                Err(Error::Sink(SendError::Disconnected))
            }
            // TODO handle errors.
            Err(e @ SendError::Full) | Err(e @ SendError::Congested) => {
                info!("cdc send event failed, full";
                    "conn_id" => ?self.conn_id, "downstream_id" => ?self.id, "req_id" => self.req_id);
                Err(Error::Sink(e))
            }
        }
    }

    pub fn sink_error_event(&self, region_id: u64, err_event: EventError) -> Result<()> {
        let mut change_data_event = Event::default();
        change_data_event.event = Some(Event_oneof_event::Error(err_event));
        change_data_event.region_id = region_id;
        // Try it's best to send error events.
        let force_send = true;
        self.sink_event(change_data_event, force_send)
    }

    pub fn sink_region_not_found(&self, region_id: u64) -> Result<()> {
        let mut err_event = EventError::default();
        err_event.mut_region_not_found().region_id = region_id;
        self.sink_error_event(region_id, err_event)
    }

    pub fn sink_server_is_busy(&self, region_id: u64, reason: String) -> Result<()> {
        let mut err_event = EventError::default();
        err_event.mut_server_is_busy().reason = reason;
        self.sink_error_event(region_id, err_event)
    }

    pub fn set_sink(&mut self, sink: Sink) {
        self.sink = Some(sink);
    }

    pub fn get_state(&self) -> Arc<AtomicCell<DownstreamState>> {
        self.state.clone()
    }
}

// In `PendingLock`,  `key` is encoded.
pub enum PendingLock {
    Track { key: Key, start_ts: MiniLock },
    Untrack { key: Key },
}

impl HeapSize for PendingLock {
    fn approximate_heap_size(&self) -> usize {
        match self {
            PendingLock::Track { key, .. } | PendingLock::Untrack { key } => {
                key.approximate_heap_size()
            }
        }
    }
}

pub enum LockTracker {
    Pending,
    Preparing(Vec<PendingLock>),
    Prepared {
        region: Region,
        locks: BTreeMap<Key, MiniLock>,
    },
}

impl fmt::Debug for LockTracker {
    fn fmt(&self, f: &mut fmt::Formatter<'_>) -> fmt::Result {
        match self {
            LockTracker::Pending => write!(f, "LockTracker::Pending"),
            LockTracker::Preparing(ref locks) => {
                write!(f, "LockTracker::Preparing({})", locks.len())
            }
            LockTracker::Prepared { locks, .. } => {
                write!(f, "LockTracker::Prepared({})", locks.len())
            }
        }
    }
}

/// `MiniLock` is like `Lock`, but only contains fields that CDC cares about.
#[derive(Eq, PartialEq, Debug)]
pub struct MiniLock {
    pub ts: TimeStamp,
    pub txn_source: u64,
<<<<<<< HEAD
    pub generation: u64,
}

impl MiniLock {
    pub fn new<T>(ts: T, txn_source: u64, generation: u64) -> Self
=======
}

impl MiniLock {
    pub fn new<T>(ts: T, txn_source: u64) -> Self
>>>>>>> 75bd5af6
    where
        TimeStamp: From<T>,
    {
        MiniLock {
            ts: TimeStamp::from(ts),
            txn_source,
<<<<<<< HEAD
            generation,
=======
>>>>>>> 75bd5af6
        }
    }

    #[cfg(test)]
    pub fn from_ts<T>(ts: T) -> Self
    where
        TimeStamp: From<T>,
    {
        MiniLock {
            ts: TimeStamp::from(ts),
            txn_source: 0,
<<<<<<< HEAD
            generation: 0,
=======
>>>>>>> 75bd5af6
        }
    }
}

/// A CDC delegate of a raftstore region peer.
///
/// It converts raft commands into CDC events and broadcast to downstreams.
/// It also track trancation on the fly in order to compute resolved ts.
pub struct Delegate {
    pub region_id: u64,
    pub handle: ObserveHandle,
    memory_quota: Arc<MemoryQuota>,

    lock_tracker: LockTracker,
    downstreams: Vec<Downstream>,
    txn_extra_op: Arc<AtomicCell<TxnExtraOp>>,
    failed: bool,

    created: Instant,
    last_lag_warn: Instant,
}

impl Drop for Delegate {
    fn drop(&mut self) {
        match &self.lock_tracker {
            LockTracker::Pending => {}
            LockTracker::Preparing(locks) => {
                let mut free_bytes = 0;
                for lock in locks {
<<<<<<< HEAD
                    let bytes = lock.approximate_heap_size();
                    self.memory_quota.free(bytes);
                    free_bytes += bytes;
                }
=======
                    free_bytes += lock.approximate_heap_size();
                }
                self.memory_quota.free(free_bytes);
>>>>>>> 75bd5af6
                CDC_PENDING_BYTES_GAUGE.sub(free_bytes as _);
            }
            LockTracker::Prepared { locks, .. } => {
                let mut free_bytes = 0;
                for lock in locks.keys() {
<<<<<<< HEAD
                    let bytes = lock.approximate_heap_size();
                    self.memory_quota.free(bytes);
                    free_bytes += bytes;
                }
=======
                    free_bytes += lock.approximate_heap_size();
                }
                self.memory_quota.free(free_bytes);
>>>>>>> 75bd5af6
                CDC_PENDING_BYTES_GAUGE.sub(free_bytes as _);
            }
        }
    }
}

impl Delegate {
    fn push_lock(&mut self, key: Key, start_ts: MiniLock) -> Result<isize> {
        let bytes = key.approximate_heap_size();
        let mut lock_count_modify = 0;
        match &mut self.lock_tracker {
            LockTracker::Pending => unreachable!(),
            LockTracker::Preparing(locks) => {
                self.memory_quota.alloc(bytes)?;
                CDC_PENDING_BYTES_GAUGE.add(bytes as _);
                locks.push(PendingLock::Track { key, start_ts });
            }
<<<<<<< HEAD
            LockTracker::Prepared { locks, .. } => match locks.entry(key) {
                BTreeMapEntry::Occupied(mut x) => {
                    assert_eq!(x.get().ts, start_ts.ts);
                    assert!(x.get().generation <= start_ts.generation);
                    x.get_mut().generation = start_ts.generation;
                }
                BTreeMapEntry::Vacant(x) => {
                    x.insert(start_ts);
=======
            LockTracker::Prepared { locks, .. } => {
                if locks.insert(key, start_ts).is_none() {
>>>>>>> 75bd5af6
                    self.memory_quota.alloc(bytes)?;
                    CDC_PENDING_BYTES_GAUGE.add(bytes as _);
                    lock_count_modify = 1;
                }
<<<<<<< HEAD
            },
=======
            }
>>>>>>> 75bd5af6
        }
        Ok(lock_count_modify)
    }

    fn pop_lock(&mut self, key: Key) -> Result<isize> {
        let mut lock_count_modify = 0;
        match &mut self.lock_tracker {
            LockTracker::Pending => unreachable!(),
            LockTracker::Preparing(locks) => {
                let bytes = key.approximate_heap_size();
                self.memory_quota.alloc(bytes)?;
                CDC_PENDING_BYTES_GAUGE.add(bytes as _);
                locks.push(PendingLock::Untrack { key });
            }
            LockTracker::Prepared { locks, .. } => {
                if let Some((key, _)) = locks.remove_entry(&key) {
                    let bytes = key.approximate_heap_size();
                    self.memory_quota.free(bytes);
                    CDC_PENDING_BYTES_GAUGE.sub(bytes as _);
                    lock_count_modify = -1;
                }
            }
        }
        Ok(lock_count_modify)
    }

    pub(crate) fn init_lock_tracker(&mut self) -> bool {
        if matches!(self.lock_tracker, LockTracker::Pending) {
            self.lock_tracker = LockTracker::Preparing(vec![]);
            return true;
        }
        false
    }

    fn finish_prepare_lock_tracker(
        &mut self,
        region: Region,
        mut locks: BTreeMap<Key, MiniLock>,
    ) -> Result<()> {
        let delta_locks = match std::mem::replace(&mut self.lock_tracker, LockTracker::Pending) {
            LockTracker::Preparing(locks) => locks,
            _ => unreachable!(),
        };

        let mut free_bytes = 0usize;
        for delta_lock in delta_locks {
            free_bytes += delta_lock.approximate_heap_size();
            match delta_lock {
                PendingLock::Track { key, start_ts } => match locks.entry(key) {
                    BTreeMapEntry::Vacant(x) => {
                        x.insert(start_ts);
                    }
                    BTreeMapEntry::Occupied(x) => {
<<<<<<< HEAD
                        assert_eq!(x.get().ts, start_ts.ts);
                        assert!(x.get().generation <= start_ts.generation);
=======
                        assert_eq!(*x.get(), start_ts);
>>>>>>> 75bd5af6
                    }
                },
                PendingLock::Untrack { key } => match locks.entry(key) {
                    BTreeMapEntry::Vacant(..) => unreachable!(),
                    BTreeMapEntry::Occupied(x) => {
                        x.remove();
                    }
                },
            }
        }
        self.memory_quota.free(free_bytes);
        CDC_PENDING_BYTES_GAUGE.sub(free_bytes as _);

        let mut alloc_bytes = 0usize;
        for key in locks.keys() {
            alloc_bytes += key.approximate_heap_size();
        }
        self.memory_quota.alloc(alloc_bytes)?;
        CDC_PENDING_BYTES_GAUGE.add(alloc_bytes as _);

        self.lock_tracker = LockTracker::Prepared { region, locks };
        Ok(())
    }

    pub(crate) fn finish_scan_locks(
        &mut self,
        region: Region,
        locks: BTreeMap<Key, MiniLock>,
    ) -> Result<Vec<(&Downstream, Error)>> {
        fail::fail_point!("cdc_finish_scan_locks_memory_quota_exceed", |_| Err(
            Error::MemoryQuotaExceeded(tikv_util::memory::MemoryQuotaExceeded)
        ));

        info!("cdc region is ready"; "region_id" => self.region_id);
        self.finish_prepare_lock_tracker(region, locks)?;

        let region = match &self.lock_tracker {
            LockTracker::Prepared { region, .. } => region,
            _ => unreachable!(),
        };

        // Check observed key range in region.
        let mut failed_downstreams = Vec::new();
        for downstream in &mut self.downstreams {
            downstream.observed_range.update_region_key_range(region);
            if let Err(e) = Self::check_epoch_on_ready(downstream, region) {
                failed_downstreams.push((&*downstream, e));
            }
        }

        Ok(failed_downstreams)
    }

    /// Create a Delegate the given region.
    pub fn new(
        region_id: u64,
        memory_quota: Arc<MemoryQuota>,
        txn_extra_op: Arc<AtomicCell<TxnExtraOp>>,
    ) -> Delegate {
        Delegate {
            region_id,
            handle: ObserveHandle::new(),
            memory_quota,

            lock_tracker: LockTracker::Pending,
            downstreams: Vec::new(),
            txn_extra_op,
            failed: false,

            created: Instant::now_coarse(),
            last_lag_warn: Instant::now_coarse(),
        }
    }

    /// Let downstream subscribe the delegate.
    /// Return error if subscribe fails and the `Delegate` won't be changed.
    pub fn subscribe(&mut self, downstream: Downstream) -> StdResult<(), (Error, Downstream)> {
        if let LockTracker::Prepared { ref region, .. } = &self.lock_tracker {
            // Check if the downstream is out dated.
            if let Err(e) = Self::check_epoch_on_ready(&downstream, region) {
                return Err((e, downstream));
            }
        }
        self.add_downstream(downstream);
        Ok(())
    }

    pub fn downstream(&self, downstream_id: DownstreamId) -> Option<&Downstream> {
        self.downstreams().iter().find(|d| d.id == downstream_id)
    }

    pub fn downstreams(&self) -> &Vec<Downstream> {
        &self.downstreams
    }

    pub fn downstreams_mut(&mut self) -> &mut Vec<Downstream> {
        &mut self.downstreams
    }

    /// Let downstream unsubscribe the delegate.
    /// Return whether the delegate is empty or not.
    pub fn unsubscribe(&mut self, id: DownstreamId, err: Option<Error>) -> bool {
        let error_event = err.map(|err| err.into_error_event(self.region_id));
        let region_id = self.region_id;
        if let Some(d) = self.remove_downstream(id) {
            if let Some(error_event) = error_event {
                if let Err(err) = d.sink_error_event(region_id, error_event.clone()) {
                    warn!("cdc send unsubscribe failed";
                        "region_id" => region_id, "error" => ?err, "origin_error" => ?error_event,
                        "downstream_id" => ?d.id, "downstream" => ?d.peer,
                        "request_id" => d.req_id, "conn_id" => ?d.conn_id);
                }
            }
            d.state.store(DownstreamState::Stopped);
        }
        self.downstreams().is_empty()
    }

    pub fn mark_failed(&mut self) {
        self.failed = true;
    }

    pub fn has_failed(&self) -> bool {
        self.failed
    }

    /// Stop the delegate
    ///
    /// This means the region has met an unrecoverable error for CDC.
    /// It broadcasts errors to all downstream and stops.
    pub fn stop(&mut self, err: Error) {
        self.mark_failed();
        self.stop_observing();

        info!("cdc met region error";
            "region_id" => self.region_id, "error" => ?err);
        let region_id = self.region_id;
        let error = err.into_error_event(self.region_id);
        let send = move |downstream: &Downstream| {
            downstream.state.store(DownstreamState::Stopped);
            let error_event = error.clone();
            if let Err(err) = downstream.sink_error_event(region_id, error_event) {
                warn!("cdc send region error failed";
                    "region_id" => region_id, "error" => ?err, "origin_error" => ?error,
                    "downstream_id" => ?downstream.id, "downstream" => ?downstream.peer,
                    "request_id" => downstream.req_id, "conn_id" => ?downstream.conn_id);
            } else {
                info!("cdc send region error success";
                    "region_id" => region_id, "origin_error" => ?error,
                    "downstream_id" => ?downstream.id, "downstream" => ?downstream.peer,
                    "request_id" => downstream.req_id, "conn_id" => ?downstream.conn_id);
            }
        };

        for downstream in &self.downstreams {
            send(downstream);
        }
    }

    /// `txn_extra_op` returns a shared flag which is accessed in TiKV's
    /// transaction layer to determine whether to capture modifications' old
    /// value or not. Unsubscribing all downstreams or calling
    /// `Delegate::stop` will store it with `TxnExtraOp::Noop`.
    ///
    /// NOTE: Dropping a `Delegate` won't update this flag.
    pub fn txn_extra_op(&self) -> &AtomicCell<TxnExtraOp> {
        self.txn_extra_op.as_ref()
    }

    /// Try advance and broadcast resolved ts.
    pub(crate) fn on_min_ts(
        &mut self,
        min_ts: TimeStamp,
        current_ts: TimeStamp,
        connections: &HashMap<ConnId, Conn>,
        advance: &mut Advance,
    ) {
        let locks = match &self.lock_tracker {
            LockTracker::Prepared { locks, .. } => locks,
            _ => {
                let now = Instant::now_coarse();
                let elapsed = now.duration_since(self.created);
                if elapsed > WARN_LAG_THRESHOLD
                    && now.duration_since(self.last_lag_warn) > WARN_LAG_INTERVAL
                {
                    warn!(
                        "cdc region scan locks too slow";
                        "region_id" => self.region_id,
                        "elapsed" => ?elapsed,
                        "stage" => ?self.lock_tracker,
                    );
                    self.last_lag_warn = now;
                }
                return;
            }
        };

        let mut handle_downstream = |downstream: &mut Downstream| -> Option<TimeStamp> {
            if !downstream.state.load().ready_for_advancing_ts() {
                advance.blocked_on_scan += 1;
                return None;
            }
            advance.scan_finished += 1;

            if downstream.lock_heap.is_none() {
                let mut lock_heap = BTreeMap::<TimeStamp, isize>::new();
                for (_, lock) in locks.range(downstream.observed_range.to_range()) {
                    if TxnSource::is_lossy_ddl_reorg_source_set(lock.txn_source)
                        || downstream.filter_loop
                            && TxnSource::is_cdc_write_source_set(lock.txn_source)
                    {
                        continue;
                    }
                    let lock_count = lock_heap.entry(lock.ts).or_default();
                    *lock_count += 1;
                }
                downstream.lock_heap = Some(lock_heap);
            }

            let lock_heap = downstream.lock_heap.as_ref().unwrap();
            let min_lock = lock_heap.keys().next().cloned().unwrap_or(min_ts);
            let advanced_to = std::cmp::min(min_lock, min_ts);
            if advanced_to > downstream.advanced_to {
                downstream.advanced_to = advanced_to;
            } else {
                advance.blocked_on_locks += 1;
            }
            Some(downstream.advanced_to)
        };

        let mut slow_downstreams = Vec::new();
        for d in &mut self.downstreams {
            let advanced_to = match handle_downstream(d) {
                Some(ts) => ts,
                None => continue,
            };

            let features = connections.get(&d.conn_id).unwrap().features();
            if features.contains(FeatureGate::STREAM_MULTIPLEXING) {
                let k = (d.conn_id, d.req_id);
                let v = advance.multiplexing.entry(k).or_default();
                v.push(self.region_id, advanced_to);
            } else {
                let v = advance.exclusive.entry(d.conn_id).or_default();
                v.push(self.region_id, advanced_to);
                if !features.contains(FeatureGate::BATCH_RESOLVED_TS) {
                    let k = (d.conn_id, self.region_id);
                    advance.dispersed.insert(k, d.req_id);
                }
            };

            let lag = current_ts
                .physical()
                .saturating_sub(d.advanced_to.physical());
            if Duration::from_millis(lag) > WARN_LAG_THRESHOLD {
                slow_downstreams.push(d.id);
            }
        }

        if !slow_downstreams.is_empty() {
            let now = Instant::now_coarse();
            if now.duration_since(self.last_lag_warn) > WARN_LAG_INTERVAL {
                warn!(
                    "cdc region downstreams are too slow";
                    "region_id" => self.region_id,
                    "downstreams" => ?slow_downstreams,
                );
                self.last_lag_warn = now;
            }
        }
    }

    pub fn on_batch(
        &mut self,
        batch: CmdBatch,
        old_value_cb: &OldValueCallback,
        old_value_cache: &mut OldValueCache,
        statistics: &mut Statistics,
    ) -> Result<()> {
        // Stale CmdBatch, drop it silently.
        if batch.cdc_id != self.handle.id {
            return Ok(());
        }
        for cmd in batch.into_iter(self.region_id) {
            let Cmd {
                index,
                term: _,
                mut request,
                mut response,
            } = cmd;
            if response.get_header().has_error() {
                let err_header = response.mut_header().take_error();
                return Err(Error::request(err_header));
            }
            if !request.has_admin_request() {
                let flags = WriteBatchFlags::from_bits_truncate(request.get_header().get_flags());
                self.sink_data(
                    index,
                    request.requests.into(),
                    flags,
                    old_value_cb,
                    old_value_cache,
                    statistics,
                )?;
            } else {
                self.sink_admin(request.take_admin_request(), response.take_admin_response())?;
            }
        }
        Ok(())
    }

    pub(crate) fn convert_to_grpc_events(
        region_id: u64,
        request_id: u64,
        entries: Vec<Option<KvEntry>>,
        filter_loop: bool,
        observed_range: &ObservedRange,
    ) -> Result<Vec<CdcEvent>> {
        let entries_len = entries.len();
        let mut rows = vec![Vec::with_capacity(entries_len)];
        let mut current_rows_size: usize = 0;
        for entry in entries {
            let (mut row, mut _has_value) = (EventRow::default(), false);
            let row_size: usize;
            match entry {
                Some(KvEntry::RawKvEntry(kv_pair)) => {
                    decode_rawkv(kv_pair.0, kv_pair.1, &mut row)?;
                    row_size = row.key.len() + row.value.len();
                }
                Some(KvEntry::TxnEntry(TxnEntry::Prewrite {
                    default,
                    lock,
                    old_value,
                })) => {
                    if !observed_range.contains_encoded_key(&lock.0) {
                        continue;
                    }
                    let l = Lock::parse(&lock.1).unwrap();
                    if decode_lock(lock.0, l, &mut row, &mut _has_value) {
                        continue;
                    }
                    decode_default(default.1, &mut row, &mut _has_value);
                    row.old_value = old_value.finalized().unwrap_or_default();
                    row_size = row.key.len() + row.value.len();
                }
                Some(KvEntry::TxnEntry(TxnEntry::Commit {
                    default,
                    write,
                    old_value,
                })) => {
                    if !observed_range.contains_encoded_key(&write.0) {
                        continue;
                    }
                    if decode_write(write.0, &write.1, &mut row, &mut _has_value, false) {
                        continue;
                    }
                    decode_default(default.1, &mut row, &mut _has_value);

                    // This type means the row is self-contained, it has,
                    //   1. start_ts
                    //   2. commit_ts
                    //   3. key
                    //   4. value
                    if row.get_type() == EventLogType::Rollback {
                        // We dont need to send rollbacks to downstream,
                        // because downstream does not needs rollback to clean
                        // prewrite as it drops all previous stashed data.
                        continue;
                    }
                    set_event_row_type(&mut row, EventLogType::Committed);
                    row.old_value = old_value.finalized().unwrap_or_default();
                    row_size = row.key.len() + row.value.len();
                }
                None => {
                    // This type means scan has finished.
                    set_event_row_type(&mut row, EventLogType::Initialized);
                    row_size = 0;
                }
            }
            if TxnSource::is_lossy_ddl_reorg_source_set(row.txn_source)
                || filter_loop && TxnSource::is_cdc_write_source_set(row.txn_source)
            {
                continue;
            }
            if current_rows_size + row_size >= CDC_EVENT_MAX_BYTES {
                rows.push(Vec::with_capacity(entries_len));
                current_rows_size = 0;
            }
            current_rows_size += row_size;
            rows.last_mut().unwrap().push(row);
        }

        let rows = rows
            .into_iter()
            .filter(|rs| !rs.is_empty())
            .map(|rs| {
                let event_entries = EventEntries {
                    entries: rs.into(),
                    ..Default::default()
                };
                CdcEvent::Event(Event {
                    region_id,
                    request_id,
                    event: Some(Event_oneof_event::Entries(event_entries)),
                    ..Default::default()
                })
            })
            .collect();
        Ok(rows)
    }

    fn sink_data(
        &mut self,
        index: u64,
        requests: Vec<Request>,
        flags: WriteBatchFlags,
        old_value_cb: &OldValueCallback,
        old_value_cache: &mut OldValueCache,
        statistics: &mut Statistics,
    ) -> Result<()> {
        debug_assert_eq!(self.txn_extra_op.load(), TxnExtraOp::ReadOldValue);

        let mut read_old_value = |row: &mut EventRow, read_old_ts| -> Result<()> {
            let key = Key::from_raw(&row.key).append_ts(row.start_ts.into());
            let old_value = old_value_cb(key, read_old_ts, old_value_cache, statistics)?;
            row.old_value = old_value.unwrap_or_default();
            Ok(())
        };

        let mut rows_builder = RowsBuilder::default();
        rows_builder.is_one_pc = flags.contains(WriteBatchFlags::ONE_PC);
        for mut req in requests {
            match req.get_cmd_type() {
                CmdType::Put => {
                    self.sink_put(req.take_put(), &mut rows_builder, &mut read_old_value)?
                }
                CmdType::Delete => self.sink_delete(req.take_delete(), &mut rows_builder)?,
                _ => debug!("cdc skip other command";
                    "region_id" => self.region_id,
                    "command" => ?req),
            };
        }

        let (raws, txns) = rows_builder.finish_build();
        self.sink_downstream_raw(raws, index)?;
        self.sink_downstream_tidb(txns)?;
        Ok(())
    }

    fn sink_downstream_raw(&mut self, entries: Vec<EventRow>, index: u64) -> Result<()> {
        let mut downstreams = Vec::with_capacity(self.downstreams.len());
        for d in &mut self.downstreams {
            if d.kv_api == ChangeDataRequestKvApi::RawKv && d.state.load().ready_for_change_events()
            {
                downstreams.push(d);
            }
        }
        if downstreams.is_empty() {
            return Ok(());
        }

        for downstream in downstreams {
            let filtered_entries: Vec<_> = entries
                .iter()
                .filter(|x| downstream.observed_range.contains_raw_key(&x.key))
                .cloned()
                .collect();
            if filtered_entries.is_empty() {
                continue;
            }
            let event = Event {
                region_id: self.region_id,
                index,
                request_id: downstream.req_id,
                event: Some(Event_oneof_event::Entries(EventEntries {
                    entries: filtered_entries.into(),
                    ..Default::default()
                })),
                ..Default::default()
            };
            downstream.sink_event(event, false)?;
        }
        Ok(())
    }

    fn sink_downstream_tidb(&mut self, mut entries: Vec<(EventRow, isize)>) -> Result<()> {
        let mut downstreams = Vec::with_capacity(self.downstreams.len());
        for d in &mut self.downstreams {
            if d.kv_api == ChangeDataRequestKvApi::TiDb && d.state.load().ready_for_change_events()
            {
                downstreams.push(d);
            }
        }
        if downstreams.is_empty() {
            return Ok(());
        }

        // Drop lossy DDL entries.
        entries.retain(|(x, _)| !TxnSource::is_lossy_ddl_reorg_source_set(x.txn_source));

        for downstream in downstreams {
            let mut filtered_entries = Vec::with_capacity(entries.len());
            for (entry, lock_count_modify) in &entries {
                if !downstream.observed_range.contains_raw_key(&entry.key)
                    || downstream.filter_loop
                        && TxnSource::is_cdc_write_source_set(entry.txn_source)
                {
                    continue;
                }

                if *lock_count_modify != 0 && downstream.lock_heap.is_some() {
                    let lock_heap = downstream.lock_heap.as_mut().unwrap();
                    match lock_heap.entry(entry.start_ts.into()) {
                        BTreeMapEntry::Vacant(x) => {
                            x.insert(*lock_count_modify);
                        }
                        BTreeMapEntry::Occupied(mut x) => {
                            *x.get_mut() += *lock_count_modify;
                            if *x.get() == 0 {
                                x.remove();
                            }
                        }
                    }
                }
                filtered_entries.push(entry.clone());
            }
            if filtered_entries.is_empty() {
                continue;
            }
            let event = Event {
                region_id: self.region_id,
                request_id: downstream.req_id,
                event: Some(Event_oneof_event::Entries(EventEntries {
                    entries: filtered_entries.into(),
                    ..Default::default()
                })),
                ..Default::default()
            };
            downstream.sink_event(event, false)?;
        }
        Ok(())
    }

    fn sink_put(
        &mut self,
        put: PutRequest,
        rows_builder: &mut RowsBuilder,
        read_old_value: impl FnMut(&mut EventRow, TimeStamp) -> Result<()>,
    ) -> Result<()> {
        let key_mode = ApiV2::parse_key_mode(put.get_key());
        if key_mode == KeyMode::Raw {
            self.sink_raw_put(put, rows_builder)
        } else {
            self.sink_txn_put(put, read_old_value, rows_builder)
        }
    }

    fn sink_raw_put(&mut self, mut put: PutRequest, rows: &mut RowsBuilder) -> Result<()> {
        let mut row = EventRow::default();
        decode_rawkv(put.take_key(), put.take_value(), &mut row)?;
        rows.raws.push(row);
        Ok(())
    }

    fn sink_txn_put(
        &mut self,
        mut put: PutRequest,
        mut read_old_value: impl FnMut(&mut EventRow, TimeStamp) -> Result<()>,
        rows: &mut RowsBuilder,
    ) -> Result<()> {
        match put.cf.as_str() {
            "write" => {
                let key = Key::from_encoded_slice(&put.key).truncate_ts().unwrap();
                let row = rows.txns_by_key.entry(key).or_default();
                if decode_write(
                    put.take_key(),
                    &put.value,
                    &mut row.v,
                    &mut row.has_value,
                    true,
                ) {
                    return Ok(());
                }

                if rows.is_one_pc {
                    set_event_row_type(&mut row.v, EventLogType::Committed);
                    let read_old_ts = TimeStamp::from(row.v.commit_ts).prev();
                    read_old_value(&mut row.v, read_old_ts)?;
                }
            }
            "lock" => {
                let lock = Lock::parse(put.get_value()).unwrap();
                let for_update_ts = lock.for_update_ts;
                let txn_source = lock.txn_source;
<<<<<<< HEAD
                let generation = lock.generation;
=======
>>>>>>> 75bd5af6

                let key = Key::from_encoded_slice(&put.key);
                let row = rows.txns_by_key.entry(key.clone()).or_default();
                if decode_lock(put.take_key(), lock, &mut row.v, &mut row.has_value) {
                    return Ok(());
                }

<<<<<<< HEAD
                let mini_lock = MiniLock::new(row.v.start_ts, txn_source, generation);
                row.lock_count_modify = self.push_lock(key, mini_lock)?;
=======
                row.lock_count_modify =
                    self.push_lock(key, MiniLock::new(row.v.start_ts, txn_source))?;
>>>>>>> 75bd5af6

                let read_old_ts = std::cmp::max(for_update_ts, row.v.start_ts.into());
                read_old_value(&mut row.v, read_old_ts)?;
            }
            "" | "default" => {
                let key = Key::from_encoded(put.take_key()).truncate_ts().unwrap();
                let row = rows.txns_by_key.entry(key).or_default();
                decode_default(put.take_value(), &mut row.v, &mut row.has_value);
            }
            other => panic!("invalid cf {}", other),
        }
        Ok(())
    }

    fn sink_delete(&mut self, mut delete: DeleteRequest, rows: &mut RowsBuilder) -> Result<()> {
        match delete.cf.as_str() {
            "lock" => {
                if self.pop_lock(Key::from_encoded_slice(&delete.key))? != 0 {
                    let key = Key::from_encoded(delete.take_key());
                    rows.txns_by_key.get_mut(&key).unwrap().lock_count_modify -= 1;
                }
            }
            "" | "default" | "write" => {}
            other => panic!("invalid cf {}", other),
        }
        Ok(())
    }

    fn sink_admin(&mut self, request: AdminRequest, mut response: AdminResponse) -> Result<()> {
        let store_err = match request.get_cmd_type() {
            AdminCmdType::Split => RaftStoreError::EpochNotMatch(
                "split".to_owned(),
                vec![
                    response.mut_split().take_left(),
                    response.mut_split().take_right(),
                ],
            ),
            AdminCmdType::BatchSplit => RaftStoreError::EpochNotMatch(
                "batchsplit".to_owned(),
                response.mut_splits().take_regions().into(),
            ),
            AdminCmdType::PrepareMerge
            | AdminCmdType::CommitMerge
            | AdminCmdType::RollbackMerge => {
                RaftStoreError::EpochNotMatch("merge".to_owned(), vec![])
            }
            _ => return Ok(()),
        };
        Err(Error::request(store_err.into()))
    }

    fn add_downstream(&mut self, downstream: Downstream) {
        self.downstreams_mut().push(downstream);
        self.txn_extra_op.store(TxnExtraOp::ReadOldValue);
    }

    fn remove_downstream(&mut self, id: DownstreamId) -> Option<Downstream> {
        if let Some(index) = self.downstreams.iter().position(|x| x.id == id) {
            let downstream = self.downstreams.swap_remove(index);
            if self.downstreams.is_empty() {
                // Stop observing when the last downstream is removed. Otherwise the observer
                // will keep pushing events to the delegate.
                self.stop_observing();
            }
            return Some(downstream);
        }
        None
    }

    fn check_epoch_on_ready(downstream: &Downstream, region: &Region) -> Result<()> {
        if let Err(e) = compare_region_epoch(
            &downstream.region_epoch,
            region,
            false, // check_conf_ver
            true,  // check_ver
            true,  // include_region
        ) {
            info!(
                "cdc fail to subscribe downstream";
                "region_id" => region.id,
                "downstream_id" => ?downstream.id,
                "conn_id" => ?downstream.conn_id,
                "req_id" => downstream.req_id,
                "err" => ?e
            );
            // Downstream is outdated, mark stop.
            downstream.state.store(DownstreamState::Stopped);
            return Err(Error::request(e.into()));
        }
        Ok(())
    }

    fn stop_observing(&self) {
        info!("cdc stop observing"; "region_id" => self.region_id, "failed" => self.failed);
        // Stop observe further events.
        self.handle.stop_observing();
        // To inform transaction layer no more old values are required for the region.
        self.txn_extra_op.store(TxnExtraOp::Noop);
    }
}

#[derive(Default)]
struct RowsBuilder {
    // map[Key]->(row, has_value, lock_count_modify)
    txns_by_key: HashMap<Key, RowInBuilding>,

    raws: Vec<EventRow>,

    is_one_pc: bool,
}

#[derive(Default)]
struct RowInBuilding {
    v: EventRow,
    has_value: bool,
    lock_count_modify: isize,
}

impl RowsBuilder {
    fn finish_build(self) -> (Vec<EventRow>, Vec<(EventRow, isize)>) {
        let mut txns = Vec::with_capacity(self.txns_by_key.len());
        for RowInBuilding {
            v,
            has_value,
            lock_count_modify,
        } in self.txns_by_key.into_values()
        {
            if v.r_type == EventLogType::Prewrite && v.op_type == EventRowOpType::Put && !has_value
            {
                // It's possible that a prewrite command only contains lock but without
                // default. It's not documented by classic Percolator but introduced with
                // Large-Transaction. Those prewrites are not complete, we must skip them.
                continue;
            }
            txns.push((v, lock_count_modify));
        }
        (self.raws, txns)
    }
}

fn set_event_row_type(row: &mut EventRow, ty: EventLogType) {
    row.r_type = ty;
}

fn make_overlapped_rollback(key: Key, row: &mut EventRow) {
    // The current record's commit_ts is the rolled-back transaction's start_ts.
    row.start_ts = key.decode_ts().unwrap().into_inner();
    row.commit_ts = 0;
    row.key = key.truncate_ts().unwrap().into_raw().unwrap();
    row.op_type = EventRowOpType::Unknown as _;
    set_event_row_type(row, EventLogType::Rollback);
}

/// Decodes the write record and store its information in `row`. This may be
/// called both when doing incremental scan of observing apply events. There's
/// different behavior for the two case, distinguished by the `is_apply`
/// parameter.
fn decode_write(
    key: Vec<u8>,
    value: &[u8],
    row: &mut EventRow,
    has_value: &mut bool,
    is_apply: bool,
) -> bool {
    let key = Key::from_encoded(key);
    let write = WriteRef::parse(value).unwrap().to_owned();

    // For scanning, ignore the GC fence and read the old data;
    // For observed apply, drop the record it self but keep only the overlapped
    // rollback information if gc_fence exists.
    if is_apply && write.gc_fence.is_some() {
        // `gc_fence` is set means the write record has been rewritten.
        // Currently the only case is writing overlapped_rollback. And in this case
        assert!(write.has_overlapped_rollback);
        assert_ne!(write.write_type, WriteType::Rollback);
        make_overlapped_rollback(key, row);
        return false;
    }

    let (op_type, r_type) = match write.write_type {
        WriteType::Put => (EventRowOpType::Put, EventLogType::Commit),
        WriteType::Delete => (EventRowOpType::Delete, EventLogType::Commit),
        WriteType::Rollback => (EventRowOpType::Unknown, EventLogType::Rollback),
        other => {
            debug!("cdc skip write record"; "write" => ?other, "key" => %key);
            return true;
        }
    };
    let commit_ts = if write.write_type == WriteType::Rollback {
        assert_eq!(write.txn_source, 0);
        0
    } else {
        key.decode_ts().unwrap().into_inner()
    };
    row.start_ts = write.start_ts.into_inner();
    row.commit_ts = commit_ts;
    row.key = key.truncate_ts().unwrap().into_raw().unwrap();
    row.op_type = op_type as _;
    // used for filter out the event. see `txn_source` field for more detail.
    row.txn_source = write.txn_source;
    set_event_row_type(row, r_type);
    if let Some(value) = write.short_value {
        row.value = value;
        *has_value = true;
    }

    false
}

fn decode_lock(key: Vec<u8>, mut lock: Lock, row: &mut EventRow, has_value: &mut bool) -> bool {
    let key = Key::from_encoded(key);
    let op_type = match lock.lock_type {
        LockType::Put => EventRowOpType::Put,
        LockType::Delete => EventRowOpType::Delete,
        other => {
            debug!("cdc skip lock record"; "lock" => ?other, "key" => %key);
            return true;
        }
    };

    row.start_ts = lock.ts.into_inner();
    row.generation = lock.generation;
    row.key = key.into_raw().unwrap();
    row.op_type = op_type as _;
    row.txn_source = lock.txn_source;
    set_event_row_type(row, EventLogType::Prewrite);
    if let Some(value) = lock.short_value.take() {
        assert!(!*has_value, "unexpected lock with value: {:?}", lock);
        *has_value = true;
        row.value = value;
    }

    false
}

fn decode_rawkv(key: Vec<u8>, value: Vec<u8>, row: &mut EventRow) -> Result<()> {
    let (decoded_key, ts) = ApiV2::decode_raw_key_owned(Key::from_encoded(key), true)?;
    let decoded_value = ApiV2::decode_raw_value_owned(value)?;

    row.start_ts = ts.unwrap().into_inner();
    row.commit_ts = row.start_ts;
    row.key = decoded_key;
    row.value = decoded_value.user_value;

    if let Some(expire_ts) = decoded_value.expire_ts {
        row.expire_ts_unix_secs = expire_ts;
    }

    if decoded_value.is_delete {
        row.op_type = EventRowOpType::Delete;
    } else {
        row.op_type = EventRowOpType::Put;
    }
    set_event_row_type(row, EventLogType::Committed);
    Ok(())
}

fn decode_default(value: Vec<u8>, row: &mut EventRow, has_value: &mut bool) {
    if !value.is_empty() {
        row.value = value.to_vec();
    }
    // If default CF is given in a command it means the command always has a value.
    *has_value = true;
}

/// Observed key range.
#[derive(Clone)]
pub struct ObservedRange {
    pub start_key_encoded: Key,
    pub end_key_encoded: Key,
    pub start_key_raw: Vec<u8>,
    pub end_key_raw: Vec<u8>,
    pub all_key_covered: bool,
}

impl Default for ObservedRange {
    fn default() -> Self {
        ObservedRange {
            start_key_encoded: Key::from_encoded(vec![]),
            end_key_encoded: Key::from_encoded(vec![]),
            start_key_raw: vec![],
            end_key_raw: vec![],
            all_key_covered: false,
        }
    }
}

impl ObservedRange {
    pub fn new(start_key_encoded: Vec<u8>, end_key_encoded: Vec<u8>) -> Result<ObservedRange> {
        let start_key_encoded = Key::from_encoded(start_key_encoded);
        let end_key_encoded = Key::from_encoded(end_key_encoded);
        let start_key_raw = start_key_encoded
            .clone()
            .into_raw()
            .map_err(|e| Error::Other(e.into()))?;
        let end_key_raw = end_key_encoded
            .clone()
            .into_raw()
            .map_err(|e| Error::Other(e.into()))?;
        Ok(ObservedRange {
            start_key_encoded,
            end_key_encoded,
            start_key_raw,
            end_key_raw,
            all_key_covered: false,
        })
    }

    #[allow(clippy::collapsible_if)]
    pub fn update_region_key_range(&mut self, region: &Region) {
        // Check observed key range in region.
        if self.start_key_encoded.as_encoded() <= &region.start_key {
            if self.end_key_encoded.is_empty()
                || (&region.end_key <= self.end_key_encoded.as_encoded()
                    && !region.end_key.is_empty())
            {
                // Observed range covers the region.
                self.all_key_covered = true;
            }
        }
    }

    fn is_key_in_range(&self, start_key: &[u8], end_key: &[u8], key: &[u8]) -> bool {
        if self.all_key_covered {
            return true;
        }
        if start_key <= key && (key < end_key || end_key.is_empty()) {
            return true;
        }
        false
    }

    pub fn contains_encoded_key(&self, key: &[u8]) -> bool {
        self.is_key_in_range(
            self.start_key_encoded.as_encoded(),
            self.end_key_encoded.as_encoded(),
            key,
        )
    }

    pub fn contains_raw_key(&self, key: &[u8]) -> bool {
        self.is_key_in_range(&self.start_key_raw, &self.end_key_raw, key)
    }

    pub fn filter_entries(&self, mut entries: Vec<EventRow>) -> Vec<EventRow> {
        if self.all_key_covered {
            return entries;
        }
        // Entry's key is in raw key format.
        entries.retain(|e| self.is_key_in_range(&self.start_key_raw, &self.end_key_raw, &e.key));
        entries
    }

    fn to_range(&self) -> (Bound<&Key>, Bound<&Key>) {
        let start = Bound::Included(&self.start_key_encoded);
        let end = if self.end_key_encoded.is_empty() {
            Bound::Unbounded
        } else {
            Bound::Excluded(&self.end_key_encoded)
        };
        (start, end)
    }
}

const WARN_LAG_THRESHOLD: Duration = Duration::from_secs(600);
const WARN_LAG_INTERVAL: Duration = Duration::from_secs(60);

#[cfg(test)]
mod tests {
    use std::cell::Cell;

    use api_version::RawValue;
    use futures::{executor::block_on, stream::StreamExt};
    use kvproto::{errorpb::Error as ErrorHeader, metapb::Region};
    use tikv_util::memory::MemoryQuota;

    use super::*;
    use crate::channel::{channel, recv_timeout};

    #[test]
    fn test_error() {
        let region_id = 1;
        let mut region = Region::default();
        region.set_id(region_id);
        region.mut_peers().push(Default::default());
        region.mut_region_epoch().set_version(2);
        region.mut_region_epoch().set_conf_ver(2);
        let region_epoch = region.get_region_epoch().clone();

        let quota = Arc::new(MemoryQuota::new(usize::MAX));
        let (sink, mut drain) = crate::channel::channel(1, quota.clone());
        let rx = drain.drain();
        let request_id = 123;
        let mut downstream = Downstream::new(
            String::new(),
            region_epoch,
            request_id,
            ConnId::new(),
            ChangeDataRequestKvApi::TiDb,
            false,
            ObservedRange::default(),
        );
        downstream.set_sink(sink);

        let mut delegate = Delegate::new(region_id, quota, Default::default());
        delegate.subscribe(downstream).unwrap();
        assert!(delegate.handle.is_observing());

        assert!(delegate.init_lock_tracker());
        let fails = delegate
            .finish_scan_locks(region, Default::default())
            .unwrap();
        assert!(fails.is_empty());
        assert!(delegate.downstreams[0].observed_range.all_key_covered);

        let rx_wrap = Cell::new(Some(rx));
        let receive_error = || {
            let (event, rx) = block_on(rx_wrap.replace(None).unwrap().into_future());
            rx_wrap.set(Some(rx));
            if let CdcEvent::Event(mut e) = event.unwrap().0 {
                assert_eq!(e.get_request_id(), request_id);
                let event = e.event.take().unwrap();
                match event {
                    Event_oneof_event::Error(err) => err,
                    other => panic!("unknown event {:?}", other),
                }
            } else {
                panic!("unknown event")
            }
        };

        let mut err_header = ErrorHeader::default();
        err_header.set_not_leader(Default::default());
        delegate.stop(Error::request(err_header));
        let err = receive_error();
        assert!(err.has_not_leader());
        // Observing is disabled by any error.
        assert!(!delegate.handle.is_observing());

        let mut err_header = ErrorHeader::default();
        err_header.set_region_not_found(Default::default());
        delegate.stop(Error::request(err_header));
        let err = receive_error();
        assert!(err.has_region_not_found());

        let mut err_header = ErrorHeader::default();
        err_header.set_epoch_not_match(Default::default());
        delegate.stop(Error::request(err_header));
        let err = receive_error();
        assert!(err.has_epoch_not_match());

        // Split
        let mut region = Region::default();
        region.set_id(1);
        let mut request = AdminRequest::default();
        request.set_cmd_type(AdminCmdType::Split);
        let mut response = AdminResponse::default();
        response.mut_split().set_left(region.clone());
        let err = delegate.sink_admin(request, response).err().unwrap();
        delegate.stop(err);
        let mut err = receive_error();
        assert!(err.has_epoch_not_match());
        err.take_epoch_not_match()
            .current_regions
            .into_iter()
            .find(|r| r.get_id() == 1)
            .unwrap();

        let mut request = AdminRequest::default();
        request.set_cmd_type(AdminCmdType::BatchSplit);
        let mut response = AdminResponse::default();
        response.mut_splits().set_regions(vec![region].into());
        let err = delegate.sink_admin(request, response).err().unwrap();
        delegate.stop(err);
        let mut err = receive_error();
        assert!(err.has_epoch_not_match());
        err.take_epoch_not_match()
            .current_regions
            .into_iter()
            .find(|r| r.get_id() == 1)
            .unwrap();

        // Merge
        let mut request = AdminRequest::default();
        request.set_cmd_type(AdminCmdType::PrepareMerge);
        let response = AdminResponse::default();
        let err = delegate.sink_admin(request, response).err().unwrap();
        delegate.stop(err);
        let mut err = receive_error();
        assert!(err.has_epoch_not_match());
        assert!(err.take_epoch_not_match().current_regions.is_empty());

        let mut request = AdminRequest::default();
        request.set_cmd_type(AdminCmdType::CommitMerge);
        let response = AdminResponse::default();
        let err = delegate.sink_admin(request, response).err().unwrap();
        delegate.stop(err);
        let mut err = receive_error();
        assert!(err.has_epoch_not_match());
        assert!(err.take_epoch_not_match().current_regions.is_empty());

        let mut request = AdminRequest::default();
        request.set_cmd_type(AdminCmdType::RollbackMerge);
        let response = AdminResponse::default();
        let err = delegate.sink_admin(request, response).err().unwrap();
        delegate.stop(err);
        let mut err = receive_error();
        assert!(err.has_epoch_not_match());
        assert!(err.take_epoch_not_match().current_regions.is_empty());
    }

    #[test]
    fn test_delegate_subscribe_unsubscribe() {
        let new_downstream = |id: u64, region_version: u64| {
            let peer = format!("{}", id);
            let mut epoch = RegionEpoch::default();
            epoch.set_conf_ver(region_version);
            epoch.set_version(region_version);
            Downstream::new(
                peer,
                epoch,
                id,
                ConnId::new(),
                ChangeDataRequestKvApi::TiDb,
                false,
                ObservedRange::default(),
            )
        };

        // Create a new delegate.
        let memory_quota = Arc::new(MemoryQuota::new(usize::MAX));
        let txn_extra_op = Arc::new(AtomicCell::new(TxnExtraOp::Noop));
        let mut delegate = Delegate::new(1, memory_quota, txn_extra_op.clone());
        assert_eq!(txn_extra_op.load(), TxnExtraOp::Noop);
        assert!(delegate.handle.is_observing());

        // Subscribe once.
        let downstream1 = new_downstream(1, 1);
        let downstream1_id = downstream1.id;
        delegate.subscribe(downstream1).unwrap();
        assert_eq!(txn_extra_op.load(), TxnExtraOp::ReadOldValue);
        assert!(delegate.handle.is_observing());

        // Subscribe twice and then unsubscribe the second downstream.
        let downstream2 = new_downstream(2, 1);
        let downstream2_id = downstream2.id;
        delegate.subscribe(downstream2).unwrap();
        assert!(!delegate.unsubscribe(downstream2_id, None));
        assert_eq!(txn_extra_op.load(), TxnExtraOp::ReadOldValue);
        assert!(delegate.handle.is_observing());

        // `on_region_ready` when the delegate isn't resolved.
        delegate.subscribe(new_downstream(1, 2)).unwrap();
        let mut region = Region::default();
        region.mut_region_epoch().set_conf_ver(1);
        region.mut_region_epoch().set_version(1);
        {
            assert!(delegate.init_lock_tracker());
            let failures = delegate
                .finish_scan_locks(region, Default::default())
                .unwrap();
            assert_eq!(failures.len(), 1);
            let id = failures[0].0.id;
            delegate.unsubscribe(id, None);
            assert_eq!(delegate.downstreams().len(), 1);
        }
        assert_eq!(txn_extra_op.load(), TxnExtraOp::ReadOldValue);
        assert!(delegate.handle.is_observing());

        // Subscribe with an invalid epoch.
        delegate.subscribe(new_downstream(1, 2)).unwrap_err();
        assert_eq!(delegate.downstreams().len(), 1);

        // Unsubscribe all downstreams.
        assert!(delegate.unsubscribe(downstream1_id, None));
        assert!(delegate.downstreams().is_empty());
        assert_eq!(txn_extra_op.load(), TxnExtraOp::Noop);
        assert!(!delegate.handle.is_observing());
    }

    #[test]
    fn test_observed_range() {
        for case in vec![
            (b"".as_slice(), b"".as_slice(), false),
            (b"a", b"", false),
            (b"", b"b", false),
            (b"a", b"b", true),
            (b"a", b"bb", false),
            (b"a", b"aa", true),
            (b"aa", b"aaa", true),
        ] {
            let start_key = if !case.0.is_empty() {
                Key::from_raw(case.0).into_encoded()
            } else {
                case.0.to_owned()
            };
            let end_key = if !case.1.is_empty() {
                Key::from_raw(case.1).into_encoded()
            } else {
                case.1.to_owned()
            };
            let mut region = Region::default();
            region.start_key = start_key.to_owned();
            region.end_key = end_key.to_owned();

            for k in 0..=0xff {
                let mut observed_range = ObservedRange::default();
                observed_range.update_region_key_range(&region);
                assert!(observed_range.contains_encoded_key(&Key::from_raw(&[k]).into_encoded()));
            }
            let mut observed_range = ObservedRange::new(
                Key::from_raw(b"a").into_encoded(),
                Key::from_raw(b"b").into_encoded(),
            )
            .unwrap();
            observed_range.update_region_key_range(&region);
            assert_eq!(observed_range.all_key_covered, case.2, "{:?}", case);
            assert!(
                observed_range.contains_encoded_key(&Key::from_raw(b"a").into_encoded()),
                "{:?}",
                case
            );
            assert!(
                observed_range.contains_encoded_key(&Key::from_raw(b"ab").into_encoded()),
                "{:?}",
                case
            );
            if observed_range.all_key_covered {
                assert!(
                    observed_range.contains_encoded_key(&Key::from_raw(b"b").into_encoded()),
                    "{:?}",
                    case
                );
            } else {
                assert!(
                    !observed_range.contains_encoded_key(&Key::from_raw(b"b").into_encoded()),
                    "{:?}",
                    case
                );
            }
        }
    }

    #[test]
    fn test_downstream_filter_entires() {
        // Create a new delegate that observes [b, d).
        let observed_range = ObservedRange::new(
            Key::from_raw(b"b").into_encoded(),
            Key::from_raw(b"d").into_encoded(),
        )
        .unwrap();
        let memory_quota = Arc::new(MemoryQuota::new(usize::MAX));
        let txn_extra_op = Arc::new(AtomicCell::new(TxnExtraOp::Noop));
        let mut delegate = Delegate::new(1, memory_quota, txn_extra_op);
        assert!(delegate.handle.is_observing());
        assert!(delegate.init_lock_tracker());

        let mut rows_builder = RowsBuilder::default();
        for k in b'a'..=b'e' {
            let mut put = PutRequest::default();
            put.key = Key::from_raw(&[k]).into_encoded();
            put.cf = "lock".to_owned();
            put.value = Lock::new(
                LockType::Put,
                put.key.clone(),
                1.into(),
                10,
                Some(b"test".to_vec()),
                TimeStamp::zero(),
                0,
                TimeStamp::zero(),
                false,
            )
            .to_bytes();
            delegate
                .sink_txn_put(put, |_, _| Ok(()), &mut rows_builder)
                .unwrap();
        }
        assert_eq!(rows_builder.txns_by_key.len(), 5);

        let (sink, mut drain) = channel(1, Arc::new(MemoryQuota::new(1024)));
        let mut downstream = Downstream::new(
            "peer".to_owned(),
            RegionEpoch::default(),
            1,
            ConnId::new(),
            ChangeDataRequestKvApi::TiDb,
            false,
            observed_range,
        );
        downstream.set_sink(sink);
        downstream.get_state().store(DownstreamState::Normal);
        delegate.add_downstream(downstream);
        let (_, entries) = rows_builder.finish_build();
        delegate.sink_downstream_tidb(entries).unwrap();

        let (mut tx, mut rx) = futures::channel::mpsc::unbounded();
        let runtime = tokio::runtime::Runtime::new().unwrap();
        runtime.spawn(async move {
            drain.forward(&mut tx).await.unwrap();
        });
        let (e, _) = recv_timeout(&mut rx, std::time::Duration::from_secs(5))
            .unwrap()
            .unwrap();
        assert_eq!(e.events[0].get_entries().get_entries().len(), 2, "{:?}", e);
    }

    fn test_downstream_txn_source_filter(txn_source: TxnSource, filter_loop: bool) {
        // Create a new delegate that observes [a, f).
        let observed_range = ObservedRange::new(
            Key::from_raw(b"a").into_encoded(),
            Key::from_raw(b"f").into_encoded(),
        )
        .unwrap();
        let memory_quota = Arc::new(MemoryQuota::new(usize::MAX));
        let txn_extra_op = Arc::new(AtomicCell::new(TxnExtraOp::Noop));
        let mut delegate = Delegate::new(1, memory_quota, txn_extra_op);
        assert!(delegate.handle.is_observing());
        assert!(delegate.init_lock_tracker());

        let mut rows_builder = RowsBuilder::default();
        for k in b'a'..=b'e' {
            let mut put = PutRequest::default();
            put.key = Key::from_raw(&[k]).into_encoded();
            put.cf = "lock".to_owned();
            let mut lock = Lock::new(
                LockType::Put,
                put.key.clone(),
                1.into(),
                10,
                Some(b"test".to_vec()),
                TimeStamp::zero(),
                0,
                TimeStamp::zero(),
                false,
            );
            // Only the key `a` is a normal write.
            if k != b'a' {
                lock = lock.set_txn_source(txn_source.into());
            }
            put.value = lock.to_bytes();
            delegate
                .sink_txn_put(put, |_, _| Ok(()), &mut rows_builder)
                .unwrap();
        }
        assert_eq!(rows_builder.txns_by_key.len(), 5);

        let (sink, mut drain) = channel(1, Arc::new(MemoryQuota::new(1024)));
        let mut downstream = Downstream::new(
            "peer".to_owned(),
            RegionEpoch::default(),
            1,
            ConnId::new(),
            ChangeDataRequestKvApi::TiDb,
            filter_loop,
            observed_range,
        );
        downstream.set_sink(sink);
        downstream.get_state().store(DownstreamState::Normal);
        delegate.add_downstream(downstream);
        let (_, entries) = rows_builder.finish_build();
        delegate.sink_downstream_tidb(entries).unwrap();

        let (mut tx, mut rx) = futures::channel::mpsc::unbounded();
        let runtime = tokio::runtime::Runtime::new().unwrap();
        runtime.spawn(async move {
            drain.forward(&mut tx).await.unwrap();
        });
        let (e, _) = recv_timeout(&mut rx, std::time::Duration::from_secs(5))
            .unwrap()
            .unwrap();
        assert_eq!(e.events[0].get_entries().get_entries().len(), 1, "{:?}", e);
    }

    #[test]
    fn test_downstream_filter_cdc_write_entires() {
        let mut txn_source = TxnSource::default();
        txn_source.set_cdc_write_source(1);

        test_downstream_txn_source_filter(txn_source, true);
    }

    #[test]
    fn test_downstream_filter_lossy_ddl_entires() {
        let mut txn_source = TxnSource::default();
        txn_source.set_lossy_ddl_reorg_source(1);
        test_downstream_txn_source_filter(txn_source, false);

        // With cdr write source and filter loop is false, we should still ignore lossy
        // ddl changes.
        let mut txn_source = TxnSource::default();
        txn_source.set_cdc_write_source(1);
        txn_source.set_lossy_ddl_reorg_source(1);
        test_downstream_txn_source_filter(txn_source, false);

        // With cdr write source and filter loop is true, we should still ignore some
        // events.
        let mut txn_source = TxnSource::default();
        txn_source.set_cdc_write_source(1);
        txn_source.set_lossy_ddl_reorg_source(1);
        test_downstream_txn_source_filter(txn_source, true);
    }

    #[test]
    fn test_decode_rawkv() {
        let cases = vec![
            (vec![b'r', 2, 3, 4], b"world1".to_vec(), 1, Some(10), false),
            (vec![b'r', 3, 4, 5], b"world2".to_vec(), 2, None, true),
        ];

        for (key, value, start_ts, expire_ts, is_delete) in cases.into_iter() {
            let mut row = EventRow::default();
            let key_with_ts = ApiV2::encode_raw_key(&key, Some(start_ts.into())).into_encoded();
            let raw_value = RawValue {
                user_value: value.to_vec(),
                expire_ts,
                is_delete,
            };
            let encoded_value = ApiV2::encode_raw_value_owned(raw_value);
            decode_rawkv(key_with_ts, encoded_value, &mut row).unwrap();

            assert_eq!(row.start_ts, start_ts);
            assert_eq!(row.commit_ts, start_ts);
            assert_eq!(row.key, key);
            assert_eq!(row.value, value);

            if is_delete {
                assert_eq!(row.op_type, EventRowOpType::Delete);
            } else {
                assert_eq!(row.op_type, EventRowOpType::Put);
            }

            if let Some(expire_ts) = expire_ts {
                assert_eq!(row.expire_ts_unix_secs, expire_ts);
            } else {
                assert_eq!(row.expire_ts_unix_secs, 0);
            }
        }
    }

    #[test]
    fn test_lock_tracker() {
        let quota = Arc::new(MemoryQuota::new(usize::MAX));
        let mut delegate = Delegate::new(1, quota.clone(), Default::default());
        assert!(delegate.init_lock_tracker());
        assert!(!delegate.init_lock_tracker());

        let mut k1 = Vec::with_capacity(100);
        k1.extend_from_slice(Key::from_raw(b"key1").as_encoded());
        let k1 = Key::from_encoded(k1);
        assert_eq!(delegate.push_lock(k1, MiniLock::from_ts(100)).unwrap(), 0);
        assert_eq!(quota.in_use(), 100);

        delegate.pop_lock(Key::from_raw(b"key1")).unwrap();
        assert_eq!(quota.in_use(), 117);

        let mut k2 = Vec::with_capacity(200);
        k2.extend_from_slice(Key::from_raw(b"key2").as_encoded());
        let k2 = Key::from_encoded(k2);
        assert_eq!(delegate.push_lock(k2, MiniLock::from_ts(100)).unwrap(), 0);
        assert_eq!(quota.in_use(), 317);

        let mut scaned_locks = BTreeMap::default();
        scaned_locks.insert(Key::from_raw(b"key1"), MiniLock::from_ts(100));
        scaned_locks.insert(Key::from_raw(b"key2"), MiniLock::from_ts(100));
        scaned_locks.insert(Key::from_raw(b"key3"), MiniLock::from_ts(100));
        delegate
            .finish_prepare_lock_tracker(Default::default(), scaned_locks)
            .unwrap();
        assert_eq!(quota.in_use(), 34);

        delegate.pop_lock(Key::from_raw(b"key2")).unwrap();
        delegate.pop_lock(Key::from_raw(b"key3")).unwrap();
        assert_eq!(quota.in_use(), 0);

        let v = delegate
            .push_lock(Key::from_raw(b"key1"), MiniLock::from_ts(300))
            .unwrap();
        assert_eq!(v, 1);
        assert_eq!(quota.in_use(), 17);
        let v = delegate
            .push_lock(Key::from_raw(b"key1"), MiniLock::from_ts(300))
            .unwrap();
        assert_eq!(v, 0);
        assert_eq!(quota.in_use(), 17);
    }
}<|MERGE_RESOLUTION|>--- conflicted
+++ resolved
@@ -291,28 +291,18 @@
 pub struct MiniLock {
     pub ts: TimeStamp,
     pub txn_source: u64,
-<<<<<<< HEAD
     pub generation: u64,
 }
 
 impl MiniLock {
     pub fn new<T>(ts: T, txn_source: u64, generation: u64) -> Self
-=======
-}
-
-impl MiniLock {
-    pub fn new<T>(ts: T, txn_source: u64) -> Self
->>>>>>> 75bd5af6
     where
         TimeStamp: From<T>,
     {
         MiniLock {
             ts: TimeStamp::from(ts),
             txn_source,
-<<<<<<< HEAD
             generation,
-=======
->>>>>>> 75bd5af6
         }
     }
 
@@ -324,10 +314,7 @@
         MiniLock {
             ts: TimeStamp::from(ts),
             txn_source: 0,
-<<<<<<< HEAD
             generation: 0,
-=======
->>>>>>> 75bd5af6
         }
     }
 }
@@ -357,31 +344,17 @@
             LockTracker::Preparing(locks) => {
                 let mut free_bytes = 0;
                 for lock in locks {
-<<<<<<< HEAD
-                    let bytes = lock.approximate_heap_size();
-                    self.memory_quota.free(bytes);
-                    free_bytes += bytes;
-                }
-=======
                     free_bytes += lock.approximate_heap_size();
                 }
                 self.memory_quota.free(free_bytes);
->>>>>>> 75bd5af6
                 CDC_PENDING_BYTES_GAUGE.sub(free_bytes as _);
             }
             LockTracker::Prepared { locks, .. } => {
                 let mut free_bytes = 0;
                 for lock in locks.keys() {
-<<<<<<< HEAD
-                    let bytes = lock.approximate_heap_size();
-                    self.memory_quota.free(bytes);
-                    free_bytes += bytes;
-                }
-=======
                     free_bytes += lock.approximate_heap_size();
                 }
                 self.memory_quota.free(free_bytes);
->>>>>>> 75bd5af6
                 CDC_PENDING_BYTES_GAUGE.sub(free_bytes as _);
             }
         }
@@ -399,7 +372,6 @@
                 CDC_PENDING_BYTES_GAUGE.add(bytes as _);
                 locks.push(PendingLock::Track { key, start_ts });
             }
-<<<<<<< HEAD
             LockTracker::Prepared { locks, .. } => match locks.entry(key) {
                 BTreeMapEntry::Occupied(mut x) => {
                     assert_eq!(x.get().ts, start_ts.ts);
@@ -408,19 +380,11 @@
                 }
                 BTreeMapEntry::Vacant(x) => {
                     x.insert(start_ts);
-=======
-            LockTracker::Prepared { locks, .. } => {
-                if locks.insert(key, start_ts).is_none() {
->>>>>>> 75bd5af6
                     self.memory_quota.alloc(bytes)?;
                     CDC_PENDING_BYTES_GAUGE.add(bytes as _);
                     lock_count_modify = 1;
                 }
-<<<<<<< HEAD
             },
-=======
-            }
->>>>>>> 75bd5af6
         }
         Ok(lock_count_modify)
     }
@@ -474,12 +438,8 @@
                         x.insert(start_ts);
                     }
                     BTreeMapEntry::Occupied(x) => {
-<<<<<<< HEAD
                         assert_eq!(x.get().ts, start_ts.ts);
                         assert!(x.get().generation <= start_ts.generation);
-=======
-                        assert_eq!(*x.get(), start_ts);
->>>>>>> 75bd5af6
                     }
                 },
                 PendingLock::Untrack { key } => match locks.entry(key) {
@@ -1074,10 +1034,7 @@
                 let lock = Lock::parse(put.get_value()).unwrap();
                 let for_update_ts = lock.for_update_ts;
                 let txn_source = lock.txn_source;
-<<<<<<< HEAD
                 let generation = lock.generation;
-=======
->>>>>>> 75bd5af6
 
                 let key = Key::from_encoded_slice(&put.key);
                 let row = rows.txns_by_key.entry(key.clone()).or_default();
@@ -1085,13 +1042,8 @@
                     return Ok(());
                 }
 
-<<<<<<< HEAD
                 let mini_lock = MiniLock::new(row.v.start_ts, txn_source, generation);
                 row.lock_count_modify = self.push_lock(key, mini_lock)?;
-=======
-                row.lock_count_modify =
-                    self.push_lock(key, MiniLock::new(row.v.start_ts, txn_source))?;
->>>>>>> 75bd5af6
 
                 let read_old_ts = std::cmp::max(for_update_ts, row.v.start_ts.into());
                 read_old_value(&mut row.v, read_old_ts)?;
