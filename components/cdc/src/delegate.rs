--- conflicted
+++ resolved
@@ -977,15 +977,10 @@
                 {
                     continue;
                 }
-<<<<<<< HEAD
-                if TxnSource::is_lightning_physical_import(entry.txn_source) {
+                if TxnSource::is_lightning_physical_import(v.txn_source) {
                     continue;
                 }
-                filtered_entries.push(entry.clone());
-=======
-
                 filtered_entries.push(v.clone());
->>>>>>> ed84f578
             }
             if filtered_entries.is_empty() {
                 continue;
