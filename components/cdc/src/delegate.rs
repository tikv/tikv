// Copyright 2020 TiKV Project Authors. Licensed under Apache-2.0.

use std::cell::RefCell;
use std::mem;
use std::rc::Rc;
use std::sync::atomic::{AtomicBool, AtomicUsize, Ordering};
use std::sync::Arc;

use crossbeam::atomic::AtomicCell;
#[cfg(feature = "prost-codec")]
use kvproto::cdcpb::{
    event::{
        row::OpType as EventRowOpType, Entries as EventEntries, Event as Event_oneof_event,
        LogType as EventLogType, Row as EventRow,
    },
    Error as EventError, Event,
};
#[cfg(not(feature = "prost-codec"))]
use kvproto::cdcpb::{
    Error as EventError, Event, EventEntries, EventLogType, EventRow, EventRowOpType,
    Event_oneof_event,
};
use kvproto::errorpb;
use kvproto::kvrpcpb::ExtraOp as TxnExtraOp;
use kvproto::metapb::{Region, RegionEpoch};
use kvproto::raft_cmdpb::{AdminCmdType, AdminRequest, AdminResponse, CmdType, Request};
use raftstore::coprocessor::{Cmd, CmdBatch};
use raftstore::store::fsm::ObserveID;
use raftstore::store::util::compare_region_epoch;
use raftstore::Error as RaftStoreError;
use resolved_ts::Resolver;
use tikv::storage::txn::TxnEntry;
use tikv_util::collections::HashMap;
use tikv_util::time::Instant;
use txn_types::{Key, Lock, LockType, TimeStamp, WriteRef, WriteType};

use crate::channel::{SendError, Sink};
use crate::endpoint::OldValueCallback;
use crate::metrics::*;
use crate::service::{CdcEvent, ConnID};
use crate::{Error, Result};

const EVENT_MAX_SIZE: usize = 6 * 1024 * 1024; // 6MB
static DOWNSTREAM_ID_ALLOC: AtomicUsize = AtomicUsize::new(0);

/// A unique identifier of a Downstream.
#[derive(Clone, Copy, Debug, Eq, PartialEq, Hash)]
pub struct DownstreamID(usize);

impl DownstreamID {
    pub fn new() -> DownstreamID {
        DownstreamID(DOWNSTREAM_ID_ALLOC.fetch_add(1, Ordering::SeqCst))
    }
}

#[derive(Clone, Copy, PartialEq, Eq)]
pub enum DownstreamState {
    Uninitialized,
    Normal,
    Stopped,
}

impl Default for DownstreamState {
    fn default() -> Self {
        Self::Uninitialized
    }
}

#[derive(Clone)]
pub struct Downstream {
    // TODO: include cdc request.
    /// A unique identifier of the Downstream.
    id: DownstreamID,
    // The reqeust ID set by CDC to identify events corresponding different requests.
    req_id: u64,
    conn_id: ConnID,
    // The IP address of downstream.
    peer: String,
    region_epoch: RegionEpoch,
    sink: Option<Sink>,
    state: Arc<AtomicCell<DownstreamState>>,
    enable_old_value: bool,
}

impl Downstream {
    /// Create a Downsteam.
    ///
    /// peer is the address of the downstream.
    /// sink sends data to the downstream.
    pub fn new(
        peer: String,
        region_epoch: RegionEpoch,
        req_id: u64,
        conn_id: ConnID,
        enable_old_value: bool,
    ) -> Downstream {
        Downstream {
            id: DownstreamID::new(),
            req_id,
            conn_id,
            peer,
            region_epoch,
            sink: None,
            state: Arc::new(AtomicCell::new(DownstreamState::default())),
            enable_old_value,
        }
    }

    /// Sink events to the downstream.
    pub fn sink_event(&self, mut event: Event) -> Result<()> {
        event.set_request_id(self.req_id);
        if self.sink.is_none() {
            info!("cdc drop event, no sink";
                "conn_id" => ?self.conn_id, "downstream_id" => ?self.id, "req_id" => self.req_id);
            return Err(Error::Sink(SendError::Disconnected));
        }
        let sink = self.sink.as_ref().unwrap();
        match sink.unbounded_send(CdcEvent::Event(event)) {
            Ok(_) => Ok(()),
            Err(SendError::Disconnected) => {
                debug!("cdc send event failed, disconnected";
                    "conn_id" => ?self.conn_id, "downstream_id" => ?self.id, "req_id" => self.req_id);
                Err(Error::Sink(SendError::Disconnected))
            }
            // TODO handle errors.
            Err(e @ SendError::Full) | Err(e @ SendError::Congested) => {
                info!("cdc send event failed, full";
                    "conn_id" => ?self.conn_id, "downstream_id" => ?self.id, "req_id" => self.req_id);
                Err(Error::Sink(e))
            }
        }
    }

    pub fn sink_error_event(&self, region_id: u64, err_event: EventError) -> Result<()> {
        let mut change_data_event = Event::default();
        change_data_event.event = Some(Event_oneof_event::Error(err_event));
        change_data_event.region_id = region_id;
        self.sink_event(change_data_event)
    }

    pub fn set_sink(&mut self, sink: Sink) {
        self.sink = Some(sink);
    }

    pub fn get_id(&self) -> DownstreamID {
        self.id
    }

    pub fn get_state(&self) -> Arc<AtomicCell<DownstreamState>> {
        self.state.clone()
    }

    pub fn get_conn_id(&self) -> ConnID {
        self.conn_id
    }
}

#[derive(Default)]
struct Pending {
    pub downstreams: Vec<Downstream>,
    pub locks: Vec<PendingLock>,
    pub pending_bytes: usize,
}

impl Drop for Pending {
    fn drop(&mut self) {
        CDC_PENDING_BYTES_GAUGE.sub(self.pending_bytes as i64);
    }
}

impl Pending {
    fn take_downstreams(&mut self) -> Vec<Downstream> {
        mem::take(&mut self.downstreams)
    }

    fn take_locks(&mut self) -> Vec<PendingLock> {
        mem::take(&mut self.locks)
    }
}

enum PendingLock {
    Track {
        key: Vec<u8>,
        start_ts: TimeStamp,
    },
    Untrack {
        key: Vec<u8>,
        start_ts: TimeStamp,
        commit_ts: Option<TimeStamp>,
    },
}

/// A CDC delegate of a raftstore region peer.
///
/// It converts raft commands into CDC events and broadcast to downstreams.
/// It also track trancation on the fly in order to compute resolved ts.
pub struct Delegate {
    pub id: ObserveID,
    pub region_id: u64,
    region: Option<Region>,
    pub downstreams: Vec<Downstream>,
    pub resolver: Option<Resolver>,
    pending: Option<Pending>,
    enabled: Arc<AtomicBool>,
    failed: bool,
    pub txn_extra_op: TxnExtraOp,
}

impl Delegate {
    /// Create a Delegate the given region.
    pub fn new(region_id: u64) -> Delegate {
        Delegate {
            region_id,
            id: ObserveID::new(),
            downstreams: Vec::new(),
            resolver: None,
            region: None,
            pending: Some(Pending::default()),
            enabled: Arc::new(AtomicBool::new(true)),
            failed: false,
            txn_extra_op: TxnExtraOp::default(),
        }
    }

    /// Returns a shared flag.
    /// True if there are some active downstreams subscribe the region.
    /// False if all downstreams has unsubscribed.
    pub fn enabled(&self) -> Arc<AtomicBool> {
        self.enabled.clone()
    }

    /// Return false if subscribe failed.
    pub fn subscribe(&mut self, downstream: Downstream) -> bool {
        if let Some(region) = self.region.as_ref() {
            if let Err(e) = compare_region_epoch(
                &downstream.region_epoch,
                region,
                false, /* check_conf_ver */
                true,  /* check_ver */
                true,  /* include_region */
            ) {
                info!("cdc fail to subscribe downstream";
                    "region_id" => region.get_id(),
                    "downstream_id" => ?downstream.get_id(),
                    "conn_id" => ?downstream.get_conn_id(),
                    "req_id" => downstream.req_id,
                    "err" => ?e);
                let err = Error::Request(e.into());
                let error_event = self.error_event(err);
                if let Err(err) = downstream.sink_error_event(self.region_id, error_event.clone()) {
                    warn!("cdc send subscribe error failed";
                        "region_id" => self.region_id, "error" => ?err, "origin_error" => ?error_event,
                        "downstream_id" => ?downstream.id, "downstream" => ?downstream.peer,
                        "request_id" => downstream.req_id, "conn_id" => ?downstream.conn_id);
                }
                return false;
            }
            self.downstreams.push(downstream);
        } else {
            self.pending.as_mut().unwrap().downstreams.push(downstream);
        }
        true
    }

    pub fn downstream(&self, downstream_id: DownstreamID) -> Option<&Downstream> {
        self.downstreams.iter().find(|d| d.id == downstream_id)
    }

    pub fn downstreams(&self) -> &Vec<Downstream> {
        if self.pending.is_some() {
            &self.pending.as_ref().unwrap().downstreams
        } else {
            &self.downstreams
        }
    }

    pub fn downstreams_mut(&mut self) -> &mut Vec<Downstream> {
        if self.pending.is_some() {
            &mut self.pending.as_mut().unwrap().downstreams
        } else {
            &mut self.downstreams
        }
    }

    pub fn unsubscribe(&mut self, id: DownstreamID, err: Option<Error>) -> bool {
        let error_event = err.map(|err| self.error_event(err));
        let region_id = self.region_id;
        let downstreams = self.downstreams_mut();
        downstreams.retain(|d| {
            if d.id == id {
                if let Some(error_event) = error_event.clone() {
                    if let Err(err) = d.sink_error_event(region_id, error_event.clone()) {
                        warn!("cdc send unsubscribe failed";
                            "region_id" => region_id, "error" => ?err, "origin_error" => ?error_event,
                            "downstream_id" => ?d.id, "downstream" => ?d.peer,
                            "request_id" => d.req_id, "conn_id" => ?d.conn_id);
                    }
                }
                d.state.store(DownstreamState::Stopped);
            }
            d.id != id
        });
        let is_last = downstreams.is_empty();
        if is_last {
            self.enabled.store(false, Ordering::SeqCst);
        }
        is_last
    }

    fn error_event(&self, err: Error) -> EventError {
        let mut err_event = EventError::default();
        let mut err = err.extract_error_header();
        if err.has_not_leader() {
            let not_leader = err.take_not_leader();
            err_event.set_not_leader(not_leader);
        } else if err.has_epoch_not_match() {
            let epoch_not_match = err.take_epoch_not_match();
            err_event.set_epoch_not_match(epoch_not_match);
        } else {
            // TODO: Add more errors to the cdc protocol
            let mut region_not_found = errorpb::RegionNotFound::default();
            region_not_found.set_region_id(self.region_id);
            err_event.set_region_not_found(region_not_found);
        }
        err_event
    }

    pub fn mark_failed(&mut self) {
        self.failed = true;
    }

    pub fn has_failed(&self) -> bool {
        self.failed
    }

    /// Stop the delegate
    ///
    /// This means the region has met an unrecoverable error for CDC.
    /// It broadcasts errors to all downstream and stops.
    pub fn stop(&mut self, err: Error) {
        self.mark_failed();
        // Stop observe further events.
        self.enabled.store(false, Ordering::SeqCst);

        info!("cdc met region error";
            "region_id" => self.region_id, "error" => ?err);
        let region_id = self.region_id;
        let error = self.error_event(err);
        let send = move |downstream: &Downstream| {
            downstream.state.store(DownstreamState::Stopped);
            let error_event = error.clone();
            if let Err(err) = downstream.sink_error_event(region_id, error_event) {
                warn!("cdc broadcast error failed";
                    "region_id" => region_id, "error" => ?err, "origin_error" => ?error,
                    "downstream_id" => ?downstream.id, "downstream" => ?downstream.peer,
                    "request_id" => downstream.req_id, "conn_id" => ?downstream.conn_id);
            }
            Ok(())
        };

        // TODO: In case we drop error messages, maybe we need a heartbeat mechanism
        //       to allow TiCDC detect region status.
        let _ = self.broadcast(send);
    }

    fn broadcast<F>(&self, send: F) -> Result<()>
    where
        F: Fn(&Downstream) -> Result<()>,
    {
        let downstreams = self.downstreams();
        assert!(
            !downstreams.is_empty(),
            "region {} miss downstream",
            self.region_id,
        );
        for downstream in downstreams {
            send(downstream)?;
        }
        Ok(())
    }

    /// Install a resolver and return pending downstreams.
    pub fn on_region_ready(&mut self, mut resolver: Resolver, region: Region) -> Vec<Downstream> {
        assert!(
            self.resolver.is_none(),
            "region {} resolver should not be ready",
            self.region_id,
        );
        // Mark the delegate as initialized.
        self.region = Some(region);
        let mut pending = self.pending.take().unwrap();
        for lock in pending.take_locks() {
            match lock {
                PendingLock::Track { key, start_ts } => resolver.track_lock(start_ts, key),
                PendingLock::Untrack {
                    key,
                    start_ts,
                    commit_ts,
                } => resolver.untrack_lock(start_ts, commit_ts, key),
            }
        }
        self.resolver = Some(resolver);
        info!("cdc region is ready"; "region_id" => self.region_id);
        pending.take_downstreams()
    }

    /// Try advance and broadcast resolved ts.
    pub fn on_min_ts(&mut self, min_ts: TimeStamp) -> Option<TimeStamp> {
        if self.resolver.is_none() {
            debug!("cdc region resolver not ready";
                "region_id" => self.region_id, "min_ts" => min_ts);
            return None;
        }
        debug!("cdc try to advance ts"; "region_id" => self.region_id, "min_ts" => min_ts);
        let resolver = self.resolver.as_mut().unwrap();
        let resolved_ts = match resolver.resolve(min_ts) {
            Some(rts) => rts,
            None => return None,
        };
        debug!("cdc resolved ts updated";
            "region_id" => self.region_id, "resolved_ts" => resolved_ts);
        CDC_RESOLVED_TS_GAP_HISTOGRAM
            .observe((min_ts.physical() - resolved_ts.physical()) as f64 / 1000f64);
        Some(resolved_ts)
    }

    pub fn on_batch(
        &mut self,
        batch: CmdBatch,
        old_value_cb: Rc<RefCell<OldValueCallback>>,
    ) -> Result<()> {
        // Stale CmdBatch, drop it sliently.
        if batch.observe_id != self.id {
            return Ok(());
        }
        for cmd in batch.into_iter(self.region_id) {
            let Cmd {
                index,
                mut request,
                mut response,
            } = cmd;
            if response.get_header().has_error() {
                let err_header = response.mut_header().take_error();
                self.mark_failed();
                return Err(Error::Request(err_header));
            }
            if !request.has_admin_request() {
                self.sink_data(index, request.requests.into(), old_value_cb.clone())?;
            } else {
                self.sink_admin(request.take_admin_request(), response.take_admin_response())?;
            }
        }
        Ok(())
    }

    pub(crate) fn convert_to_grpc_events(
        region_id: u64,
        request_id: u64,
        entries: Vec<Option<TxnEntry>>,
    ) -> Vec<CdcEvent> {
        let entries_len = entries.len();
        let mut rows = vec![Vec::with_capacity(entries_len)];
        let mut current_rows_size: usize = 0;
        for entry in entries {
            match entry {
                Some(TxnEntry::Prewrite {
                    default,
                    lock,
                    old_value,
                }) => {
                    let mut row = EventRow::default();
                    let skip = decode_lock(lock.0, Lock::parse(&lock.1).unwrap(), &mut row);
                    if skip {
                        continue;
                    }
                    decode_default(default.1, &mut row);
                    let row_size = row.key.len() + row.value.len();
                    if current_rows_size + row_size >= EVENT_MAX_SIZE {
                        rows.push(Vec::with_capacity(entries_len));
                        current_rows_size = 0;
                    }
                    current_rows_size += row_size;
                    row.old_value = old_value.unwrap_or_default();
                    rows.last_mut().unwrap().push(row);
                }
                Some(TxnEntry::Commit {
                    default,
                    write,
                    old_value,
                }) => {
                    let mut row = EventRow::default();
                    let skip = decode_write(write.0, &write.1, &mut row);
                    if skip {
                        continue;
                    }
                    decode_default(default.1, &mut row);

                    // This type means the row is self-contained, it has,
                    //   1. start_ts
                    //   2. commit_ts
                    //   3. key
                    //   4. value
                    if row.get_type() == EventLogType::Rollback {
                        // We dont need to send rollbacks to downstream,
                        // because downstream does not needs rollback to clean
                        // prewrite as it drops all previous stashed data.
                        continue;
                    }
                    set_event_row_type(&mut row, EventLogType::Committed);
                    row.old_value = old_value.unwrap_or_default();
                    let row_size = row.key.len() + row.value.len();
                    if current_rows_size + row_size >= EVENT_MAX_SIZE {
                        rows.push(Vec::with_capacity(entries_len));
                        current_rows_size = 0;
                    }
                    current_rows_size += row_size;
                    rows.last_mut().unwrap().push(row);
                }
                None => {
                    let mut row = EventRow::default();

                    // This type means scan has finised.
                    set_event_row_type(&mut row, EventLogType::Initialized);
                    rows.last_mut().unwrap().push(row);
                }
            }
        }

        rows.into_iter()
            .filter(|rs| !rs.is_empty())
            .map(|rs| {
                let event_entries = EventEntries {
                    entries: rs.into(),
                    ..Default::default()
                };
                CdcEvent::Event(Event {
                    region_id,
                    request_id,
                    event: Some(Event_oneof_event::Entries(event_entries)),
                    ..Default::default()
                })
            })
            .collect()
    }

    fn sink_data(
        &mut self,
        index: u64,
        requests: Vec<Request>,
        old_value_cb: Rc<RefCell<OldValueCallback>>,
    ) -> Result<()> {
        let mut rows = HashMap::default();
        for mut req in requests {
            // CDC cares about put requests only.
            if req.get_cmd_type() != CmdType::Put {
                // Do not log delete requests because they are issued by GC
                // frequently.
                if req.get_cmd_type() != CmdType::Delete {
                    debug!(
                        "skip other command";
                        "region_id" => self.region_id,
                        "command" => ?req,
                    );
                }
                continue;
            }
            let mut put = req.take_put();
            match put.cf.as_str() {
                "write" => {
                    let mut row = EventRow::default();
                    let skip = decode_write(put.take_key(), put.get_value(), &mut row);
                    if skip {
                        continue;
                    }

                    // In order to advance resolved ts,
                    // we must untrack inflight txns if they are committed.
                    let commit_ts = if row.commit_ts == 0 {
                        None
                    } else {
                        Some(row.commit_ts)
                    };
                    match self.resolver {
                        Some(ref mut resolver) => resolver.untrack_lock(
                            row.start_ts.into(),
                            commit_ts.map(Into::into),
                            row.key.clone(),
                        ),
                        None => {
                            assert!(self.pending.is_some(), "region resolver not ready");
                            let pending = self.pending.as_mut().unwrap();
                            pending.locks.push(PendingLock::Untrack {
                                key: row.key.clone(),
                                start_ts: row.start_ts.into(),
                                commit_ts: commit_ts.map(Into::into),
                            });
                            pending.pending_bytes += row.key.len();
                            CDC_PENDING_BYTES_GAUGE.add(row.key.len() as i64);
                        }
                    }

                    let r = rows.insert(row.key.clone(), row);
                    assert!(r.is_none());
                }
                "lock" => {
                    let mut row = EventRow::default();
                    let lock = Lock::parse(put.get_value()).unwrap();
                    let for_update_ts = lock.for_update_ts;
                    let skip = decode_lock(put.take_key(), lock, &mut row);
                    if skip {
                        continue;
                    }

                    if self.txn_extra_op == TxnExtraOp::ReadOldValue {
                        let key = Key::from_raw(&row.key).append_ts(row.start_ts.into());
                        let start = Instant::now();
                        let (old_value, statistics) = old_value_cb.borrow_mut().as_mut()(
                            key,
                            std::cmp::max(for_update_ts, row.start_ts.into()),
                        );
                        row.old_value = old_value.unwrap_or_default();
                        CDC_OLD_VALUE_DURATION_HISTOGRAM
                            .with_label_values(&["all"])
                            .observe(start.elapsed().as_secs_f64());
                        if let Some(statistics) = statistics {
                            for (cf, cf_details) in statistics.details().iter() {
                                for (tag, count) in cf_details.iter() {
                                    CDC_OLD_VALUE_SCAN_DETAILS
                                        .with_label_values(&[*cf, *tag])
                                        .inc_by(*count as i64);
                                }
                            }
                        }
                    }

                    let occupied = rows.entry(row.key.clone()).or_default();
                    if !occupied.value.is_empty() {
                        assert!(row.value.is_empty());
                        let mut value = vec![];
                        mem::swap(&mut occupied.value, &mut value);
                        row.value = value;
                    }

                    // In order to compute resolved ts,
                    // we must track inflight txns.
                    match self.resolver {
                        Some(ref mut resolver) => {
                            resolver.track_lock(row.start_ts.into(), row.key.clone())
                        }
                        None => {
                            assert!(self.pending.is_some(), "region resolver not ready");
                            let pending = self.pending.as_mut().unwrap();
                            pending.locks.push(PendingLock::Track {
                                key: row.key.clone(),
                                start_ts: row.start_ts.into(),
                            });
                            pending.pending_bytes += row.key.len();
                            CDC_PENDING_BYTES_GAUGE.add(row.key.len() as i64);
                        }
                    }

                    *occupied = row;
                }
                "" | "default" => {
                    let key = Key::from_encoded(put.take_key()).truncate_ts().unwrap();
                    let row = rows.entry(key.into_raw().unwrap()).or_default();
                    decode_default(put.take_value(), row);
                }
                other => {
                    panic!("invalid cf {}", other);
                }
            }
        }
<<<<<<< HEAD

        // Skip broadcast if there is no Put or Delete.
        if rows.is_empty() {
            return Ok(());
        }

        let mut entries = Vec::with_capacity(rows.len());
        for (_, v) in rows {
            entries.push(v);
        }
        let mut event_entries = EventEntries::default();
        event_entries.entries = entries.into();
        let mut change_data_event = Event::default();
        change_data_event.region_id = self.region_id;
        change_data_event.index = index;
        change_data_event.event = Some(Event_oneof_event::Entries(event_entries));

        let txn_extra_op = self.txn_extra_op;
        let send = move |downstream: &Downstream| {
            if downstream.state.load() != DownstreamState::Normal {
                return Ok(());
            }
            let mut event = change_data_event.clone();
            if !downstream.enable_old_value && txn_extra_op == TxnExtraOp::ReadOldValue {
                if let Some(Event_oneof_event::Entries(ref mut entries)) = event.event {
                    for entry in entries.mut_entries().iter_mut() {
                        entry.mut_old_value().clear();
                    }
                }
            }
            downstream.sink_event(event)
        };
        match self.broadcast(send) {
            Ok(()) => Ok(()),
            Err(e) => {
                self.mark_failed();
                Err(e)
            }
        }
=======
        if !rows.is_empty() {
            let mut entries = Vec::with_capacity(rows.len());
            for (_, v) in rows {
                entries.push(v);
            }
            let mut event_entries = EventEntries::default();
            event_entries.entries = entries.into();
            let mut change_data_event = Event::default();
            change_data_event.region_id = self.region_id;
            change_data_event.index = index;
            change_data_event.event = Some(Event_oneof_event::Entries(event_entries));
            self.broadcast(change_data_event, true);
        }
        Ok(())
>>>>>>> a804cce1
    }

    fn sink_admin(&mut self, request: AdminRequest, mut response: AdminResponse) -> Result<()> {
        let store_err = match request.get_cmd_type() {
            AdminCmdType::Split => RaftStoreError::EpochNotMatch(
                "split".to_owned(),
                vec![
                    response.mut_split().take_left(),
                    response.mut_split().take_right(),
                ],
            ),
            AdminCmdType::BatchSplit => RaftStoreError::EpochNotMatch(
                "batchsplit".to_owned(),
                response.mut_splits().take_regions().into(),
            ),
            AdminCmdType::PrepareMerge
            | AdminCmdType::CommitMerge
            | AdminCmdType::RollbackMerge => {
                RaftStoreError::EpochNotMatch("merge".to_owned(), vec![])
            }
            _ => return Ok(()),
        };
        self.mark_failed();
        Err(Error::Request(store_err.into()))
    }
}

fn set_event_row_type(row: &mut EventRow, ty: EventLogType) {
    #[cfg(feature = "prost-codec")]
    {
        row.r#type = ty.into();
    }
    #[cfg(not(feature = "prost-codec"))]
    {
        row.r_type = ty;
    }
}

fn decode_write(key: Vec<u8>, value: &[u8], row: &mut EventRow) -> bool {
    let write = WriteRef::parse(value).unwrap().to_owned();
    let (op_type, r_type) = match write.write_type {
        WriteType::Put => (EventRowOpType::Put, EventLogType::Commit),
        WriteType::Delete => (EventRowOpType::Delete, EventLogType::Commit),
        WriteType::Rollback => (EventRowOpType::Unknown, EventLogType::Rollback),
        other => {
            debug!("cdc skip write record"; "write" => ?other, "key" => &log_wrappers::Value::key(&key));
            return true;
        }
    };
    let key = Key::from_encoded(key);
    let commit_ts = if write.write_type == WriteType::Rollback {
        0
    } else {
        key.decode_ts().unwrap().into_inner()
    };
    row.start_ts = write.start_ts.into_inner();
    row.commit_ts = commit_ts;
    row.key = key.truncate_ts().unwrap().into_raw().unwrap();
    row.op_type = op_type.into();
    set_event_row_type(row, r_type);
    if let Some(value) = write.short_value {
        row.value = value;
    }

    false
}

fn decode_lock(key: Vec<u8>, lock: Lock, row: &mut EventRow) -> bool {
    let op_type = match lock.lock_type {
        LockType::Put => EventRowOpType::Put,
        LockType::Delete => EventRowOpType::Delete,
        other => {
            debug!("cdc skip lock record";
                "type" => ?other,
                "start_ts" => ?lock.ts,
                "key" => &log_wrappers::Value::key(&key),
                "for_update_ts" => ?lock.for_update_ts);
            return true;
        }
    };
    let key = Key::from_encoded(key);
    row.start_ts = lock.ts.into_inner();
    row.key = key.into_raw().unwrap();
    row.op_type = op_type.into();
    set_event_row_type(row, EventLogType::Prewrite);
    if let Some(value) = lock.short_value {
        row.value = value;
    }

    false
}

fn decode_default(value: Vec<u8>, row: &mut EventRow) {
    if !value.is_empty() {
        row.value = value.to_vec();
    }
}

#[cfg(test)]
mod tests {
    use super::*;
    use futures03::{executor::block_on, StreamExt};
    use kvproto::errorpb::Error as ErrorHeader;
    use kvproto::metapb::Region;
    use std::cell::Cell;

    #[test]
    fn test_error() {
        let region_id = 1;
        let mut region = Region::default();
        region.set_id(region_id);
        region.mut_peers().push(Default::default());
        region.mut_region_epoch().set_version(2);
        region.mut_region_epoch().set_conf_ver(2);
        let region_epoch = region.get_region_epoch().clone();

        let (sink, drain) = crate::channel::canal(1);
        let rx = drain.drain();
        let request_id = 123;
        let mut downstream =
            Downstream::new(String::new(), region_epoch, request_id, ConnID::new(), true);
        downstream.set_sink(sink);
        let mut delegate = Delegate::new(region_id);
        delegate.subscribe(downstream);
        let enabled = delegate.enabled();
        assert!(enabled.load(Ordering::SeqCst));
        let mut resolver = Resolver::new(region_id);
        resolver.init();
        for downstream in delegate.on_region_ready(resolver, region) {
            delegate.subscribe(downstream);
        }

        let rx_wrap = Cell::new(Some(rx));
        let receive_error = || {
            let (event, rx) = block_on(rx_wrap.replace(None).unwrap().into_future());
            rx_wrap.set(Some(rx));
            let event = event.unwrap();
            assert!(
                matches!(event.0, CdcEvent::Event(_)),
                "unknown event {:?}",
                event
            );
            if let CdcEvent::Event(mut e) = event.0 {
                assert_eq!(e.get_request_id(), request_id);
                let event = e.event.take().unwrap();
                match event {
                    Event_oneof_event::Error(err) => err,
                    other => panic!("unknown event {:?}", other),
                }
            } else {
                panic!("unknown event")
            }
        };

        let mut err_header = ErrorHeader::default();
        err_header.set_not_leader(Default::default());
        delegate.stop(Error::Request(err_header));
        let err = receive_error();
        assert!(err.has_not_leader());
        // Enable is disabled by any error.
        assert!(!enabled.load(Ordering::SeqCst));

        let mut err_header = ErrorHeader::default();
        err_header.set_region_not_found(Default::default());
        delegate.stop(Error::Request(err_header));
        let err = receive_error();
        assert!(err.has_region_not_found());

        let mut err_header = ErrorHeader::default();
        err_header.set_epoch_not_match(Default::default());
        delegate.stop(Error::Request(err_header));
        let err = receive_error();
        assert!(err.has_epoch_not_match());

        // Split
        let mut region = Region::default();
        region.set_id(1);
        let mut request = AdminRequest::default();
        request.set_cmd_type(AdminCmdType::Split);
        let mut response = AdminResponse::default();
        response.mut_split().set_left(region.clone());
        let err = delegate.sink_admin(request, response).err().unwrap();
        delegate.stop(err);
        let mut err = receive_error();
        assert!(err.has_epoch_not_match());
        err.take_epoch_not_match()
            .current_regions
            .into_iter()
            .find(|r| r.get_id() == 1)
            .unwrap();

        let mut request = AdminRequest::default();
        request.set_cmd_type(AdminCmdType::BatchSplit);
        let mut response = AdminResponse::default();
        response.mut_splits().set_regions(vec![region].into());
        let err = delegate.sink_admin(request, response).err().unwrap();
        delegate.stop(err);
        let mut err = receive_error();
        assert!(err.has_epoch_not_match());
        err.take_epoch_not_match()
            .current_regions
            .into_iter()
            .find(|r| r.get_id() == 1)
            .unwrap();

        // Merge
        let mut request = AdminRequest::default();
        request.set_cmd_type(AdminCmdType::PrepareMerge);
        let response = AdminResponse::default();
        let err = delegate.sink_admin(request, response).err().unwrap();
        delegate.stop(err);
        let mut err = receive_error();
        assert!(err.has_epoch_not_match());
        assert!(err.take_epoch_not_match().current_regions.is_empty());

        let mut request = AdminRequest::default();
        request.set_cmd_type(AdminCmdType::CommitMerge);
        let response = AdminResponse::default();
        let err = delegate.sink_admin(request, response).err().unwrap();
        delegate.stop(err);
        let mut err = receive_error();
        assert!(err.has_epoch_not_match());
        assert!(err.take_epoch_not_match().current_regions.is_empty());

        let mut request = AdminRequest::default();
        request.set_cmd_type(AdminCmdType::RollbackMerge);
        let response = AdminResponse::default();
        let err = delegate.sink_admin(request, response).err().unwrap();
        delegate.stop(err);
        let mut err = receive_error();
        assert!(err.has_epoch_not_match());
        assert!(err.take_epoch_not_match().current_regions.is_empty());
    }
}<|MERGE_RESOLUTION|>--- conflicted
+++ resolved
@@ -671,7 +671,6 @@
                 }
             }
         }
-<<<<<<< HEAD
 
         // Skip broadcast if there is no Put or Delete.
         if rows.is_empty() {
@@ -711,22 +710,6 @@
                 Err(e)
             }
         }
-=======
-        if !rows.is_empty() {
-            let mut entries = Vec::with_capacity(rows.len());
-            for (_, v) in rows {
-                entries.push(v);
-            }
-            let mut event_entries = EventEntries::default();
-            event_entries.entries = entries.into();
-            let mut change_data_event = Event::default();
-            change_data_event.region_id = self.region_id;
-            change_data_event.index = index;
-            change_data_event.event = Some(Event_oneof_event::Entries(event_entries));
-            self.broadcast(change_data_event, true);
-        }
-        Ok(())
->>>>>>> a804cce1
     }
 
     fn sink_admin(&mut self, request: AdminRequest, mut response: AdminResponse) -> Result<()> {
