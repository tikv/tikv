--- conflicted
+++ resolved
@@ -791,11 +791,11 @@
         requests: Vec<Request>,
         flags: WriteBatchFlags,
         old_value_cb: &OldValueCallback,
+        old_value_cache: &mut OldValueCache,
+        statistics: &mut Statistics,
     ) -> Result<()> {
         debug_assert_eq!(self.txn_extra_op.load(), TxnExtraOp::ReadOldValue);
 
-<<<<<<< HEAD
-=======
         let read_old_value = |row: &mut EventRow, read_old_ts| -> Result<()> {
             let key = Key::from_raw(&row.key).append_ts(row.start_ts.into());
             let old_value = old_value_cb(key, read_old_ts, old_value_cache, statistics)?;
@@ -803,20 +803,11 @@
             Ok(())
         };
 
->>>>>>> ed84f578
         let mut rows_builder = RowsBuilder::default();
         rows_builder.is_one_pc = flags.contains(WriteBatchFlags::ONE_PC);
         for mut req in requests {
             match req.get_cmd_type() {
-<<<<<<< HEAD
-                CmdType::Put => {
-                    self.sink_put(req.take_put(), &mut rows_builder, old_value_cb)
-                        .await?
-                }
-                CmdType::Delete => self.sink_delete(req.take_delete(), &mut rows_builder)?,
-=======
-                CmdType::Put => self.sink_put(req.take_put(), &mut rows_builder)?,
->>>>>>> ed84f578
+                CmdType::Put => self.sink_put(req.take_put(), &mut rows_builder).await?,
                 _ => debug!("cdc skip other command";
                     "region_id" => self.region_id,
                     "command" => ?req),
@@ -943,25 +934,12 @@
         Ok(())
     }
 
-<<<<<<< HEAD
-    async fn sink_put(
-        &mut self,
-        put: PutRequest,
-        rows_builder: &mut RowsBuilder,
-        old_value_cb: &OldValueCallback,
-    ) -> Result<()> {
-=======
-    fn sink_put(&mut self, put: PutRequest, rows_builder: &mut RowsBuilder) -> Result<()> {
->>>>>>> ed84f578
+    async fn sink_put(&mut self, put: PutRequest, rows_builder: &mut RowsBuilder) -> Result<()> {
         let key_mode = ApiV2::parse_key_mode(put.get_key());
         if key_mode == KeyMode::Raw {
             self.sink_raw_put(put, rows_builder)
         } else {
-<<<<<<< HEAD
-            self.sink_txn_put(put, old_value_cb, rows_builder).await
-=======
-            self.sink_txn_put(put, rows_builder)
->>>>>>> ed84f578
+            self.sink_txn_put(put, rows_builder).await
         }
     }
 
@@ -972,27 +950,7 @@
         Ok(())
     }
 
-<<<<<<< HEAD
-    async fn sink_txn_put(
-        &mut self,
-        mut put: PutRequest,
-        old_value_cb: &OldValueCallback,
-        rows: &mut RowsBuilder,
-    ) -> Result<()> {
-        let read_old_value = |row: &mut EventRow,
-                              cache: &mut OldValueCache,
-                              ts: TimeStamp,
-                              stats: &mut Statistics|
-         -> Result<()> {
-            let key = Key::from_raw(&row.key).append_ts(row.start_ts.into());
-            let old_value = old_value_cb(key, ts, cache, stats)?;
-            row.old_value = old_value.unwrap_or_default();
-            Ok(())
-        };
-
-=======
-    fn sink_txn_put(&mut self, mut put: PutRequest, rows: &mut RowsBuilder) -> Result<()> {
->>>>>>> ed84f578
+    async fn sink_txn_put(&mut self, mut put: PutRequest, rows: &mut RowsBuilder) -> Result<()> {
         match put.cf.as_str() {
             "write" => {
                 let key = Key::from_encoded_slice(&put.key).truncate_ts().unwrap();
@@ -1010,18 +968,12 @@
                 if rows.is_one_pc {
                     assert_eq!(row.v.r_type, EventLogType::Commit);
                     set_event_row_type(&mut row.v, EventLogType::Committed);
-<<<<<<< HEAD
-                    let old_ts = TimeStamp::from(row.v.commit_ts).prev();
-                    let mut cache = self.old_value_cache.lock().await;
-                    read_old_value(&mut row.v, &mut *cache, old_ts, &mut self.old_value_stats)?;
-=======
                     let read_old_ts = TimeStamp::from(row.v.commit_ts).prev();
                     row.needs_old_value = Some(read_old_ts);
                 } else {
                     assert_eq!(row.lock_count_modify, 0);
                     let start_ts = TimeStamp::from(row.v.start_ts);
                     row.lock_count_modify = self.pop_lock(key, start_ts)?;
->>>>>>> ed84f578
                 }
             }
             "lock" => {
@@ -1039,15 +991,8 @@
                 assert_eq!(row.lock_count_modify, 0);
                 let mini_lock = MiniLock::new(row.v.start_ts, txn_source, generation);
                 row.lock_count_modify = self.push_lock(key, mini_lock)?;
-<<<<<<< HEAD
-
-                let old_ts = std::cmp::max(for_update_ts, row.v.start_ts.into());
-                let mut cache = self.old_value_cache.lock().await;
-                read_old_value(&mut row.v, &mut *cache, old_ts, &mut self.old_value_stats)?;
-=======
                 let read_old_ts = std::cmp::max(for_update_ts, row.v.start_ts.into());
                 row.needs_old_value = Some(read_old_ts);
->>>>>>> ed84f578
             }
             "" | "default" => {
                 let key = Key::from_encoded(put.take_key()).truncate_ts().unwrap();
