// Copyright 2020 TiKV Project Authors. Licensed under Apache-2.0.

use std::{
    mem,
    string::String,
    sync::{
        atomic::{AtomicUsize, Ordering},
        Arc,
    },
};

use api_version::{ApiV2, KeyMode, KvFormat};
use collections::{HashMap, HashMapEntry};
use crossbeam::atomic::AtomicCell;
use kvproto::{
    cdcpb::{
        ChangeDataRequestKvApi, Error as EventError, Event, EventEntries, EventLogType, EventRow,
        EventRowOpType, Event_oneof_event,
    },
    kvrpcpb::ExtraOp as TxnExtraOp,
    metapb::{Region, RegionEpoch},
    raft_cmdpb::{
        AdminCmdType, AdminRequest, AdminResponse, CmdType, DeleteRequest, PutRequest, Request,
    },
};
use raftstore::{
    coprocessor::{Cmd, CmdBatch, ObserveHandle, ObserveID},
    store::util::compare_region_epoch,
    Error as RaftStoreError,
};
use resolved_ts::{ResolvedTs, Resolver};
use tikv::storage::{txn::TxnEntry, Statistics};
use tikv_util::{debug, info, warn};
use txn_types::{Key, Lock, LockType, TimeStamp, WriteBatchFlags, WriteRef, WriteType};

use crate::{
    channel::{CdcEvent, SendError, Sink, CDC_EVENT_MAX_BYTES},
    initializer::KvEntry,
    metrics::*,
    old_value::{OldValueCache, OldValueCallback},
    service::ConnId,
    Error, Result,
};

static DOWNSTREAM_ID_ALLOC: AtomicUsize = AtomicUsize::new(0);

/// A unique identifier of a Downstream.
<<<<<<< HEAD
#[derive(Clone, Copy, Debug, Eq, PartialEq, Hash)]
pub struct DownstreamId(usize);
=======
#[derive(Clone, Copy, Debug, PartialEq, Hash)]
pub struct DownstreamID(usize);
>>>>>>> dcb5e2cc

impl DownstreamId {
    pub fn new() -> DownstreamId {
        DownstreamId(DOWNSTREAM_ID_ALLOC.fetch_add(1, Ordering::SeqCst))
    }
}

impl Default for DownstreamId {
    fn default() -> Self {
        Self::new()
    }
}

#[derive(Clone, Copy, PartialEq, Eq, Debug)]
pub enum DownstreamState {
    /// It's just created and rejects change events and resolved timestamps.
    Uninitialized,
    /// It has got a snapshot for incremental scan, and change events will be
    /// accepted. However it still rejects resolved timestamps.
    Initializing,
    /// Incremental scan is finished so that resolved timestamps are acceptable
    /// now.
    Normal,
    Stopped,
}

impl Default for DownstreamState {
    fn default() -> Self {
        Self::Uninitialized
    }
}

/// Should only be called when it's uninitialized or stopped. Return false if
/// it's stopped.
pub(crate) fn on_init_downstream(s: &AtomicCell<DownstreamState>) -> bool {
    s.compare_exchange(
        DownstreamState::Uninitialized,
        DownstreamState::Initializing,
    )
    .is_ok()
}

/// Should only be called when it's initializing or stopped. Return false if
/// it's stopped.
pub(crate) fn post_init_downstream(s: &AtomicCell<DownstreamState>) -> bool {
    s.compare_exchange(DownstreamState::Initializing, DownstreamState::Normal)
        .is_ok()
}

impl DownstreamState {
    pub fn ready_for_change_events(&self) -> bool {
        match *self {
            DownstreamState::Uninitialized | DownstreamState::Stopped => false,
            DownstreamState::Initializing | DownstreamState::Normal => true,
        }
    }

    pub fn ready_for_advancing_ts(&self) -> bool {
        match *self {
            DownstreamState::Normal => true,

            DownstreamState::Uninitialized
            | DownstreamState::Stopped
            | DownstreamState::Initializing => false,
        }
    }
}

#[derive(Clone)]
pub struct Downstream {
    // TODO: include cdc request.
    /// A unique identifier of the Downstream.
    id: DownstreamId,
    // The request ID set by CDC to identify events corresponding different requests.
    req_id: u64,
    conn_id: ConnId,
    // The IP address of downstream.
    peer: String,
    region_epoch: RegionEpoch,
    sink: Option<Sink>,
    state: Arc<AtomicCell<DownstreamState>>,
    kv_api: ChangeDataRequestKvApi,
}

impl Downstream {
    /// Create a Downstream.
    ///
    /// peer is the address of the downstream.
    /// sink sends data to the downstream.
    pub fn new(
        peer: String,
        region_epoch: RegionEpoch,
        req_id: u64,
        conn_id: ConnId,
        kv_api: ChangeDataRequestKvApi,
    ) -> Downstream {
        Downstream {
            id: DownstreamId::new(),
            req_id,
            conn_id,
            peer,
            region_epoch,
            sink: None,
            state: Arc::new(AtomicCell::new(DownstreamState::default())),
            kv_api,
        }
    }

    /// Sink events to the downstream.
    pub fn sink_event(&self, mut event: Event, force: bool) -> Result<()> {
        event.set_request_id(self.req_id);
        if self.sink.is_none() {
            info!("cdc drop event, no sink";
                "conn_id" => ?self.conn_id, "downstream_id" => ?self.id, "req_id" => self.req_id);
            return Err(Error::Sink(SendError::Disconnected));
        }
        let sink = self.sink.as_ref().unwrap();
        match sink.unbounded_send(CdcEvent::Event(event), force) {
            Ok(_) => Ok(()),
            Err(SendError::Disconnected) => {
                debug!("cdc send event failed, disconnected";
                    "conn_id" => ?self.conn_id, "downstream_id" => ?self.id, "req_id" => self.req_id);
                Err(Error::Sink(SendError::Disconnected))
            }
            // TODO handle errors.
            Err(e @ SendError::Full) | Err(e @ SendError::Congested) => {
                info!("cdc send event failed, full";
                    "conn_id" => ?self.conn_id, "downstream_id" => ?self.id, "req_id" => self.req_id);
                Err(Error::Sink(e))
            }
        }
    }

    pub fn sink_error_event(&self, region_id: u64, err_event: EventError) -> Result<()> {
        let mut change_data_event = Event::default();
        change_data_event.event = Some(Event_oneof_event::Error(err_event));
        change_data_event.region_id = region_id;
        // Try it's best to send error events.
        let force_send = true;
        self.sink_event(change_data_event, force_send)
    }

    pub fn sink_region_not_found(&self, region_id: u64) -> Result<()> {
        let mut err_event = EventError::default();
        err_event.mut_region_not_found().region_id = region_id;
        self.sink_error_event(region_id, err_event)
    }

    pub fn set_sink(&mut self, sink: Sink) {
        self.sink = Some(sink);
    }

    pub fn get_id(&self) -> DownstreamId {
        self.id
    }

    pub fn get_state(&self) -> Arc<AtomicCell<DownstreamState>> {
        self.state.clone()
    }

    pub fn get_conn_id(&self) -> ConnId {
        self.conn_id
    }
}

#[derive(Default)]
struct Pending {
    pub downstreams: Vec<Downstream>,
    pub locks: Vec<PendingLock>,
    pub pending_bytes: usize,
}

impl Drop for Pending {
    fn drop(&mut self) {
        CDC_PENDING_BYTES_GAUGE.sub(self.pending_bytes as i64);
    }
}

enum PendingLock {
    Track { key: Vec<u8>, start_ts: TimeStamp },
    Untrack { key: Vec<u8> },
    RawTrack { ts: TimeStamp },
    RawUntrack { ts: TimeStamp },
}

/// A CDC delegate of a raftstore region peer.
///
/// It converts raft commands into CDC events and broadcast to downstreams.
/// It also track trancation on the fly in order to compute resolved ts.
pub struct Delegate {
    pub handle: ObserveHandle,
    pub region_id: u64,

    // None if the delegate is not initialized.
    region: Option<Region>,
    pub resolver: Option<Resolver>,

    // Downstreams after the delegate has been resolved.
    resolved_downstreams: Vec<Downstream>,
    pending: Option<Pending>,
    txn_extra_op: Arc<AtomicCell<TxnExtraOp>>,
    failed: bool,
}

impl Delegate {
    /// Create a Delegate the given region.
    pub fn new(region_id: u64, txn_extra_op: Arc<AtomicCell<TxnExtraOp>>) -> Delegate {
        Delegate {
            region_id,
            handle: ObserveHandle::new(),
            resolver: None,
            region: None,
            resolved_downstreams: Vec::new(),
            pending: Some(Pending::default()),
            txn_extra_op,
            failed: false,
        }
    }

    /// Let downstream subscribe the delegate.
    /// Return error if subscribe fails and the `Delegate` won't be changed.
    pub fn subscribe(&mut self, downstream: Downstream) -> Result<()> {
        if self.region.is_some() {
            // Check if the downstream is out dated.
            self.check_epoch_on_ready(&downstream)?;
        }
        self.add_downstream(downstream);
        Ok(())
    }

    pub fn downstream(&self, downstream_id: DownstreamId) -> Option<&Downstream> {
        self.downstreams().iter().find(|d| d.id == downstream_id)
    }

    pub fn downstreams(&self) -> &Vec<Downstream> {
        self.pending
            .as_ref()
            .map(|p| &p.downstreams)
            .unwrap_or(&self.resolved_downstreams)
    }

    pub fn downstreams_mut(&mut self) -> &mut Vec<Downstream> {
        self.pending
            .as_mut()
            .map(|p| &mut p.downstreams)
            .unwrap_or(&mut self.resolved_downstreams)
    }

    /// Let downstream unsubscribe the delegate.
    /// Return whether the delegate is empty or not.
    pub fn unsubscribe(&mut self, id: DownstreamId, err: Option<Error>) -> bool {
        let error_event = err.map(|err| err.into_error_event(self.region_id));
        let region_id = self.region_id;
        if let Some(d) = self.remove_downstream(id) {
            if let Some(error_event) = error_event {
                if let Err(err) = d.sink_error_event(region_id, error_event.clone()) {
                    warn!("cdc send unsubscribe failed";
                        "region_id" => region_id, "error" => ?err, "origin_error" => ?error_event,
                        "downstream_id" => ?d.id, "downstream" => ?d.peer,
                        "request_id" => d.req_id, "conn_id" => ?d.conn_id);
                }
            }
            d.state.store(DownstreamState::Stopped);
        }
        self.downstreams().is_empty()
    }

    pub fn mark_failed(&mut self) {
        self.failed = true;
    }

    pub fn has_failed(&self) -> bool {
        self.failed
    }

    /// Stop the delegate
    ///
    /// This means the region has met an unrecoverable error for CDC.
    /// It broadcasts errors to all downstream and stops.
    pub fn stop(&mut self, err: Error) {
        self.mark_failed();
        self.stop_observing();

        info!("cdc met region error";
            "region_id" => self.region_id, "error" => ?err);
        let region_id = self.region_id;
        let error = err.into_error_event(self.region_id);
        let send = move |downstream: &Downstream| {
            downstream.state.store(DownstreamState::Stopped);
            let error_event = error.clone();
            if let Err(err) = downstream.sink_error_event(region_id, error_event) {
                warn!("cdc broadcast error failed";
                    "region_id" => region_id, "error" => ?err, "origin_error" => ?error,
                    "downstream_id" => ?downstream.id, "downstream" => ?downstream.peer,
                    "request_id" => downstream.req_id, "conn_id" => ?downstream.conn_id);
            }
            Ok(())
        };

        // TODO: In case we drop error messages, maybe we need a heartbeat mechanism
        //       to allow TiCDC detect region status.
        let _ = self.broadcast(send);
    }

    /// `txn_extra_op` returns a shared flag which is accessed in TiKV's
    /// transaction layer to determine whether to capture modifications' old
    /// value or not. Unsubscribing all downstreams or calling
    /// `Delegate::stop` will store it with `TxnExtraOp::Noop`.
    ///
    /// NOTE: Dropping a `Delegate` won't update this flag.
    pub fn txn_extra_op(&self) -> &AtomicCell<TxnExtraOp> {
        self.txn_extra_op.as_ref()
    }

    fn broadcast<F>(&self, send: F) -> Result<()>
    where
        F: Fn(&Downstream) -> Result<()>,
    {
        let downstreams = self.downstreams();
        assert!(
            !downstreams.is_empty(),
            "region {} miss downstream",
            self.region_id
        );
        for downstream in downstreams {
            send(downstream)?;
        }
        Ok(())
    }

    /// Install a resolver. Return downstreams which fail because of the
    /// region's internal changes.
    pub fn on_region_ready(
        &mut self,
        mut resolver: Resolver,
        region: Region,
    ) -> Vec<(&Downstream, Error)> {
        assert!(
            self.resolver.is_none(),
            "region {} resolver should not be ready",
            self.region_id,
        );

        // Mark the delegate as initialized.
        let mut pending = self.pending.take().unwrap();
        self.region = Some(region);
        info!("cdc region is ready"; "region_id" => self.region_id);

        for lock in mem::take(&mut pending.locks) {
            match lock {
                PendingLock::Track { key, start_ts } => resolver.track_lock(start_ts, key, None),
                PendingLock::Untrack { key } => resolver.untrack_lock(&key, None),
                PendingLock::RawTrack { ts } => resolver.raw_track_lock(ts),
                PendingLock::RawUntrack { ts } => resolver.raw_untrack_lock(ts),
            }
        }
        self.resolver = Some(resolver);

        self.resolved_downstreams = mem::take(&mut pending.downstreams);
        let mut failed_downstreams = Vec::new();
        for downstream in self.downstreams() {
            if let Err(e) = self.check_epoch_on_ready(downstream) {
                failed_downstreams.push((downstream, e));
            }
        }
        failed_downstreams
    }

    /// Try advance and broadcast resolved ts.
    pub fn on_min_ts(&mut self, min_ts: TimeStamp) -> Option<ResolvedTs> {
        if self.resolver.is_none() {
            debug!("cdc region resolver not ready";
                "region_id" => self.region_id, "min_ts" => min_ts);
            return None;
        }
        debug!("cdc try to advance ts"; "region_id" => self.region_id, "min_ts" => min_ts);
        let resolver = self.resolver.as_mut().unwrap();
        let resolved_ts = resolver.resolve(min_ts);
        debug!("cdc resolved ts updated";
            "region_id" => self.region_id, "resolved_ts" => ?resolved_ts);
        CDC_RESOLVED_TS_GAP_HISTOGRAM
            .observe((min_ts.physical() - resolved_ts.min().physical()) as f64 / 1000f64);
        Some(resolved_ts)
    }

    pub fn on_batch(
        &mut self,
        batch: CmdBatch,
        old_value_cb: &OldValueCallback,
        old_value_cache: &mut OldValueCache,
        statistics: &mut Statistics,
    ) -> Result<()> {
        // Stale CmdBatch, drop it silently.
        if batch.cdc_id != self.handle.id {
            return Ok(());
        }
        for cmd in batch.into_iter(self.region_id) {
            let Cmd {
                index,
                term: _,
                mut request,
                mut response,
            } = cmd;
            if response.get_header().has_error() {
                let err_header = response.mut_header().take_error();
                self.mark_failed();
                return Err(Error::request(err_header));
            }
            if !request.has_admin_request() {
                let flags = WriteBatchFlags::from_bits_truncate(request.get_header().get_flags());
                let is_one_pc = flags.contains(WriteBatchFlags::ONE_PC);
                self.sink_data(
                    index,
                    request.requests.into(),
                    old_value_cb,
                    old_value_cache,
                    statistics,
                    is_one_pc,
                )?;
            } else {
                self.sink_admin(request.take_admin_request(), response.take_admin_response())?;
            }
        }
        Ok(())
    }

    pub(crate) fn convert_to_grpc_events(
        region_id: u64,
        request_id: u64,
        entries: Vec<Option<KvEntry>>,
    ) -> Result<Vec<CdcEvent>> {
        let entries_len = entries.len();
        let mut rows = vec![Vec::with_capacity(entries_len)];
        let mut current_rows_size: usize = 0;
        for entry in entries {
            let (mut row, mut _has_value) = (EventRow::default(), false);
            let row_size: usize;
            match entry {
                Some(KvEntry::RawKvEntry(kv_pair)) => {
                    decode_rawkv(kv_pair.0, kv_pair.1, &mut row)?;
                    row_size = row.key.len() + row.value.len();
                }
                Some(KvEntry::TxnEntry(TxnEntry::Prewrite {
                    default,
                    lock,
                    old_value,
                })) => {
                    let l = Lock::parse(&lock.1).unwrap();
                    if decode_lock(lock.0, l, &mut row, &mut _has_value) {
                        continue;
                    }
                    decode_default(default.1, &mut row, &mut _has_value);
                    row.old_value = old_value.finalized().unwrap_or_default();
                    row_size = row.key.len() + row.value.len();
                }
                Some(KvEntry::TxnEntry(TxnEntry::Commit {
                    default,
                    write,
                    old_value,
                })) => {
                    if decode_write(write.0, &write.1, &mut row, &mut _has_value, false) {
                        continue;
                    }
                    decode_default(default.1, &mut row, &mut _has_value);

                    // This type means the row is self-contained, it has,
                    //   1. start_ts
                    //   2. commit_ts
                    //   3. key
                    //   4. value
                    if row.get_type() == EventLogType::Rollback {
                        // We dont need to send rollbacks to downstream,
                        // because downstream does not needs rollback to clean
                        // prewrite as it drops all previous stashed data.
                        continue;
                    }
                    set_event_row_type(&mut row, EventLogType::Committed);
                    row.old_value = old_value.finalized().unwrap_or_default();
                    row_size = row.key.len() + row.value.len();
                }
                None => {
                    // This type means scan has finished.
                    set_event_row_type(&mut row, EventLogType::Initialized);
                    row_size = 0;
                }
            }
            if current_rows_size + row_size >= CDC_EVENT_MAX_BYTES {
                rows.push(Vec::with_capacity(entries_len));
                current_rows_size = 0;
            }
            current_rows_size += row_size;
            rows.last_mut().unwrap().push(row);
        }

        let rows = rows
            .into_iter()
            .filter(|rs| !rs.is_empty())
            .map(|rs| {
                let event_entries = EventEntries {
                    entries: rs.into(),
                    ..Default::default()
                };
                CdcEvent::Event(Event {
                    region_id,
                    request_id,
                    event: Some(Event_oneof_event::Entries(event_entries)),
                    ..Default::default()
                })
            })
            .collect();
        Ok(rows)
    }

    fn sink_data(
        &mut self,
        index: u64,
        requests: Vec<Request>,
        old_value_cb: &OldValueCallback,
        old_value_cache: &mut OldValueCache,
        statistics: &mut Statistics,
        is_one_pc: bool,
    ) -> Result<()> {
        debug_assert_eq!(self.txn_extra_op.load(), TxnExtraOp::ReadOldValue);
        let mut read_old_value = |row: &mut EventRow, read_old_ts| -> Result<()> {
            let key = Key::from_raw(&row.key).append_ts(row.start_ts.into());
            let old_value = old_value_cb(key, read_old_ts, old_value_cache, statistics)?;
            row.old_value = old_value.unwrap_or_default();
            Ok(())
        };

        // map[key] -> (event, has_value).
        let mut txn_rows: HashMap<Vec<u8>, (EventRow, bool)> = HashMap::default();
        let mut raw_rows: Vec<EventRow> = Vec::new();
        for mut req in requests {
            match req.get_cmd_type() {
                CmdType::Put => {
                    self.sink_put(
                        req.take_put(),
                        is_one_pc,
                        &mut txn_rows,
                        &mut raw_rows,
                        &mut read_old_value,
                    )?;
                }
                CmdType::Delete => self.sink_delete(req.take_delete()),
                _ => {
                    debug!(
                        "skip other command";
                        "region_id" => self.region_id,
                        "command" => ?req,
                    );
                }
            }
        }

        let mut rows = Vec::with_capacity(txn_rows.len());
        for (_, (v, has_value)) in txn_rows {
            if v.r_type == EventLogType::Prewrite && v.op_type == EventRowOpType::Put && !has_value
            {
                // It's possible that a prewrite command only contains lock but without
                // default. It's not documented by classic Percolator but introduced with
                // Large-Transaction. Those prewrites are not complete, we must skip them.
                continue;
            }
            rows.push(v);
        }
        self.sink_downstream(rows, index, ChangeDataRequestKvApi::TiDb)?;
        self.sink_downstream(raw_rows, index, ChangeDataRequestKvApi::RawKv)
    }

    pub fn raw_untrack_ts(&mut self, cdc_id: ObserveID, max_ts: TimeStamp) {
        // Stale CmdBatch, drop it silently.
        if cdc_id != self.handle.id {
            return;
        }
        // the entry's timestamp is non-decreasing, the last has the max ts.
        // use prev ts, see reason at CausalObserver::pre_propose_query
        let max_raw_ts = max_ts.prev();
        match self.resolver {
            Some(ref mut resolver) => {
                resolver.raw_untrack_lock(max_raw_ts);
            }
            None => {
                assert!(self.pending.is_some(), "region resolver not ready");
                let pending = self.pending.as_mut().unwrap();
                pending
                    .locks
                    .push(PendingLock::RawUntrack { ts: max_raw_ts });
            }
        }
    }

    pub fn raw_track_ts(&mut self, ts: TimeStamp) {
        match self.resolver {
            Some(ref mut resolver) => {
                resolver.raw_track_lock(ts);
            }
            None => {
                assert!(self.pending.is_some(), "region resolver not ready");
                let pending = self.pending.as_mut().unwrap();
                pending.locks.push(PendingLock::RawTrack { ts });
            }
        }
    }

    fn sink_downstream(
        &mut self,
        entries: Vec<EventRow>,
        index: u64,
        kv_api: ChangeDataRequestKvApi,
    ) -> Result<()> {
        if entries.is_empty() {
            return Ok(());
        }
        let event_entries = EventEntries {
            entries: entries.into(),
            ..Default::default()
        };
        let change_data_event = Event {
            region_id: self.region_id,
            index,
            event: Some(Event_oneof_event::Entries(event_entries)),
            ..Default::default()
        };
        let send = move |downstream: &Downstream| {
            // No ready downstream or a downstream that does not match the kv_api type, will
            // be ignored. There will be one region that contains both Txn & Raw entries.
            // The judgement here is for sending entries to downstreams with correct kv_api.
            if !downstream.state.load().ready_for_change_events() || downstream.kv_api != kv_api {
                return Ok(());
            }
            let event = change_data_event.clone();
            // Do not force send for real time change data events.
            let force_send = false;
            downstream.sink_event(event, force_send)
        };
        match self.broadcast(send) {
            Ok(()) => Ok(()),
            Err(e) => {
                self.mark_failed();
                Err(e)
            }
        }
    }

    fn sink_put(
        &mut self,
        put: PutRequest,
        is_one_pc: bool,
        txn_rows: &mut HashMap<Vec<u8>, (EventRow, bool)>,
        raw_rows: &mut Vec<EventRow>,
        read_old_value: impl FnMut(&mut EventRow, TimeStamp) -> Result<()>,
    ) -> Result<()> {
        let key_mode = ApiV2::parse_key_mode(put.get_key());
        if key_mode == KeyMode::Raw {
            self.sink_raw_put(put, raw_rows)
        } else {
            self.sink_txn_put(put, is_one_pc, txn_rows, read_old_value)
        }
    }

    fn sink_raw_put(&mut self, mut put: PutRequest, rows: &mut Vec<EventRow>) -> Result<()> {
        let mut row = EventRow::default();
        decode_rawkv(put.take_key(), put.take_value(), &mut row)?;
        rows.push(row);
        Ok(())
    }

    fn sink_txn_put(
        &mut self,
        mut put: PutRequest,
        is_one_pc: bool,
        rows: &mut HashMap<Vec<u8>, (EventRow, bool)>,
        mut read_old_value: impl FnMut(&mut EventRow, TimeStamp) -> Result<()>,
    ) -> Result<()> {
        match put.cf.as_str() {
            "write" => {
                let (mut row, mut has_value) = (EventRow::default(), false);
                if decode_write(put.take_key(), &put.value, &mut row, &mut has_value, true) {
                    return Ok(());
                }

                let commit_ts = if is_one_pc {
                    set_event_row_type(&mut row, EventLogType::Committed);
                    let commit_ts = TimeStamp::from(row.commit_ts);
                    read_old_value(&mut row, commit_ts.prev())?;
                    Some(commit_ts)
                } else {
                    // 2PC
                    if row.commit_ts == 0 {
                        None
                    } else {
                        Some(TimeStamp::from(row.commit_ts))
                    }
                };
                // validate commit_ts must be greater than the current resolved_ts
                if let (Some(resolver), Some(commit_ts)) = (&self.resolver, commit_ts) {
                    let resolved_ts = resolver.resolved_ts();
                    assert!(
                        commit_ts > resolved_ts,
                        "region {} commit_ts: {:?}, resolved_ts: {:?}",
                        self.region_id,
                        commit_ts,
                        resolved_ts
                    );
                }

                match rows.entry(row.key.clone()) {
                    HashMapEntry::Occupied(o) => {
                        let o = o.into_mut();
                        mem::swap(&mut o.0.value, &mut row.value);
                        o.0 = row;
                    }
                    HashMapEntry::Vacant(v) => {
                        v.insert((row, has_value));
                    }
                }
            }
            "lock" => {
                let (mut row, mut has_value) = (EventRow::default(), false);
                let lock = Lock::parse(put.get_value()).unwrap();
                let for_update_ts = lock.for_update_ts;
                if decode_lock(put.take_key(), lock, &mut row, &mut has_value) {
                    return Ok(());
                }

                let read_old_ts = std::cmp::max(for_update_ts, row.start_ts.into());
                read_old_value(&mut row, read_old_ts)?;

                // In order to compute resolved ts, we must track inflight txns.
                match self.resolver {
                    Some(ref mut resolver) => {
                        resolver.track_lock(row.start_ts.into(), row.key.clone(), None)
                    }
                    None => {
                        assert!(self.pending.is_some(), "region resolver not ready");
                        let pending = self.pending.as_mut().unwrap();
                        pending.locks.push(PendingLock::Track {
                            key: row.key.clone(),
                            start_ts: row.start_ts.into(),
                        });
                        pending.pending_bytes += row.key.len();
                        CDC_PENDING_BYTES_GAUGE.add(row.key.len() as i64);
                    }
                }

                let occupied = rows.entry(row.key.clone()).or_default();
                if occupied.1 {
                    assert!(!has_value);
                    has_value = true;
                    mem::swap(&mut occupied.0.value, &mut row.value);
                }
                *occupied = (row, has_value);
            }
            "" | "default" => {
                let key = Key::from_encoded(put.take_key()).truncate_ts().unwrap();
                let row = rows.entry(key.into_raw().unwrap()).or_default();
                decode_default(put.take_value(), &mut row.0, &mut row.1);
            }
            other => panic!("invalid cf {}", other),
        }
        Ok(())
    }

    fn sink_delete(&mut self, mut delete: DeleteRequest) {
        match delete.cf.as_str() {
            "lock" => {
                let raw_key = Key::from_encoded(delete.take_key()).into_raw().unwrap();
                match self.resolver {
                    Some(ref mut resolver) => resolver.untrack_lock(&raw_key, None),
                    None => {
                        assert!(self.pending.is_some(), "region resolver not ready");
                        let key_len = raw_key.len();
                        let pending = self.pending.as_mut().unwrap();
                        pending.locks.push(PendingLock::Untrack { key: raw_key });
                        pending.pending_bytes += key_len;
                        CDC_PENDING_BYTES_GAUGE.add(key_len as i64);
                    }
                }
            }
            "" | "default" | "write" => {}
            other => {
                panic!("invalid cf {}", other);
            }
        }
    }

    fn sink_admin(&mut self, request: AdminRequest, mut response: AdminResponse) -> Result<()> {
        let store_err = match request.get_cmd_type() {
            AdminCmdType::Split => RaftStoreError::EpochNotMatch(
                "split".to_owned(),
                vec![
                    response.mut_split().take_left(),
                    response.mut_split().take_right(),
                ],
            ),
            AdminCmdType::BatchSplit => RaftStoreError::EpochNotMatch(
                "batchsplit".to_owned(),
                response.mut_splits().take_regions().into(),
            ),
            AdminCmdType::PrepareMerge
            | AdminCmdType::CommitMerge
            | AdminCmdType::RollbackMerge => {
                RaftStoreError::EpochNotMatch("merge".to_owned(), vec![])
            }
            _ => return Ok(()),
        };
        self.mark_failed();
        Err(Error::request(store_err.into()))
    }

    fn add_downstream(&mut self, downstream: Downstream) {
        self.downstreams_mut().push(downstream);
        self.txn_extra_op.store(TxnExtraOp::ReadOldValue);
    }

    fn remove_downstream(&mut self, id: DownstreamId) -> Option<Downstream> {
        let downstreams = self.downstreams_mut();
        if let Some(index) = downstreams.iter().position(|x| x.id == id) {
            let downstream = downstreams.swap_remove(index);
            if downstreams.is_empty() {
                // Stop observing when the last downstream is removed. Otherwise the observer
                // will keep pushing events to the delegate.
                self.stop_observing();
            }
            return Some(downstream);
        }
        None
    }

    fn check_epoch_on_ready(&self, downstream: &Downstream) -> Result<()> {
        let region = self.region.as_ref().unwrap();
        if let Err(e) = compare_region_epoch(
            &downstream.region_epoch,
            region,
            false, // check_conf_ver
            true,  // check_ver
            true,  // include_region
        ) {
            info!(
                "cdc fail to subscribe downstream";
                "region_id" => region.id,
                "downstream_id" => ?downstream.id,
                "conn_id" => ?downstream.conn_id,
                "req_id" => downstream.req_id,
                "err" => ?e
            );
            // Downstream is outdated, mark stop.
            downstream.state.store(DownstreamState::Stopped);
            return Err(Error::request(e.into()));
        }
        Ok(())
    }

    fn stop_observing(&self) {
        info!("stop observing"; "region_id" => self.region_id, "failed" => self.failed);
        // Stop observe further events.
        self.handle.stop_observing();
        // To inform transaction layer no more old values are required for the region.
        self.txn_extra_op.store(TxnExtraOp::Noop);
    }

    // if raw data and tidb data both exist in this region, it will return false.
    pub fn is_raw_region(&self) -> bool {
        if let Some(region) = &self.region {
            ApiV2::parse_range_mode((Some(&region.start_key), Some(&region.end_key)))
                == KeyMode::Raw
        } else {
            false
        }
    }
}

fn set_event_row_type(row: &mut EventRow, ty: EventLogType) {
    row.r_type = ty;
}

fn make_overlapped_rollback(key: Key, row: &mut EventRow) {
    // The current record's commit_ts is the rolled-back transaction's start_ts.
    row.start_ts = key.decode_ts().unwrap().into_inner();
    row.commit_ts = 0;
    row.key = key.truncate_ts().unwrap().into_raw().unwrap();
    row.op_type = EventRowOpType::Unknown as _;
    set_event_row_type(row, EventLogType::Rollback);
}

/// Decodes the write record and store its information in `row`. This may be
/// called both when doing incremental scan of observing apply events. There's
/// different behavior for the two case, distinguished by the `is_apply`
/// parameter.
fn decode_write(
    key: Vec<u8>,
    value: &[u8],
    row: &mut EventRow,
    has_value: &mut bool,
    is_apply: bool,
) -> bool {
    let key = Key::from_encoded(key);
    let write = WriteRef::parse(value).unwrap().to_owned();

    // For scanning, ignore the GC fence and read the old data;
    // For observed apply, drop the record it self but keep only the overlapped
    // rollback information if gc_fence exists.
    if is_apply && write.gc_fence.is_some() {
        // `gc_fence` is set means the write record has been rewritten.
        // Currently the only case is writing overlapped_rollback. And in this case
        assert!(write.has_overlapped_rollback);
        assert_ne!(write.write_type, WriteType::Rollback);
        make_overlapped_rollback(key, row);
        return false;
    }

    let (op_type, r_type) = match write.write_type {
        WriteType::Put => (EventRowOpType::Put, EventLogType::Commit),
        WriteType::Delete => (EventRowOpType::Delete, EventLogType::Commit),
        WriteType::Rollback => (EventRowOpType::Unknown, EventLogType::Rollback),
        other => {
            debug!("cdc skip write record"; "write" => ?other, "key" => %key);
            return true;
        }
    };
    let commit_ts = if write.write_type == WriteType::Rollback {
        0
    } else {
        key.decode_ts().unwrap().into_inner()
    };
    row.start_ts = write.start_ts.into_inner();
    row.commit_ts = commit_ts;
    row.key = key.truncate_ts().unwrap().into_raw().unwrap();
    row.op_type = op_type as _;
    set_event_row_type(row, r_type);
    if let Some(value) = write.short_value {
        row.value = value;
        *has_value = true;
    }

    false
}

fn decode_lock(key: Vec<u8>, lock: Lock, row: &mut EventRow, has_value: &mut bool) -> bool {
    let op_type = match lock.lock_type {
        LockType::Put => EventRowOpType::Put,
        LockType::Delete => EventRowOpType::Delete,
        other => {
            debug!("cdc skip lock record";
                "type" => ?other,
                "start_ts" => ?lock.ts,
                "key" => &log_wrappers::Value::key(&key),
                "for_update_ts" => ?lock.for_update_ts);
            return true;
        }
    };
    let key = Key::from_encoded(key);
    row.start_ts = lock.ts.into_inner();
    row.key = key.into_raw().unwrap();
    row.op_type = op_type as _;
    set_event_row_type(row, EventLogType::Prewrite);
    if let Some(value) = lock.short_value {
        row.value = value;
        *has_value = true;
    }

    false
}

fn decode_rawkv(key: Vec<u8>, value: Vec<u8>, row: &mut EventRow) -> Result<()> {
    let (decoded_key, ts) = ApiV2::decode_raw_key_owned(Key::from_encoded(key), true)?;
    let decoded_value = ApiV2::decode_raw_value_owned(value)?;

    row.start_ts = ts.unwrap().into_inner();
    row.commit_ts = row.start_ts;
    row.key = decoded_key;
    row.value = decoded_value.user_value;

    if let Some(expire_ts) = decoded_value.expire_ts {
        row.expire_ts_unix_secs = expire_ts;
    }

    if decoded_value.is_delete {
        row.op_type = EventRowOpType::Delete;
    } else {
        row.op_type = EventRowOpType::Put;
    }
    set_event_row_type(row, EventLogType::Committed);
    Ok(())
}

fn decode_default(value: Vec<u8>, row: &mut EventRow, has_value: &mut bool) {
    if !value.is_empty() {
        row.value = value.to_vec();
    }
    // If default CF is given in a command it means the command always has a value.
    *has_value = true;
}

#[cfg(test)]
mod tests {
    use std::cell::Cell;

    use api_version::RawValue;
    use futures::{executor::block_on, stream::StreamExt};
    use kvproto::{errorpb::Error as ErrorHeader, metapb::Region};

    use super::*;

    #[test]
    fn test_error() {
        let region_id = 1;
        let mut region = Region::default();
        region.set_id(region_id);
        region.mut_peers().push(Default::default());
        region.mut_region_epoch().set_version(2);
        region.mut_region_epoch().set_conf_ver(2);
        let region_epoch = region.get_region_epoch().clone();

        let quota = crate::channel::MemoryQuota::new(usize::MAX);
        let (sink, mut drain) = crate::channel::channel(1, quota);
        let rx = drain.drain();
        let request_id = 123;
        let mut downstream = Downstream::new(
            String::new(),
            region_epoch,
            request_id,
            ConnId::new(),
            ChangeDataRequestKvApi::TiDb,
        );
        downstream.set_sink(sink);
        let mut delegate = Delegate::new(region_id, Default::default());
        delegate.subscribe(downstream).unwrap();
        assert!(delegate.handle.is_observing());
        let resolver = Resolver::new(region_id);
        assert!(delegate.on_region_ready(resolver, region).is_empty());

        let rx_wrap = Cell::new(Some(rx));
        let receive_error = || {
            let (event, rx) = block_on(rx_wrap.replace(None).unwrap().into_future());
            rx_wrap.set(Some(rx));
            let event = event.unwrap();
            assert!(
                matches!(event.0, CdcEvent::Event(_)),
                "unknown event {:?}",
                event
            );
            if let CdcEvent::Event(mut e) = event.0 {
                assert_eq!(e.get_request_id(), request_id);
                let event = e.event.take().unwrap();
                match event {
                    Event_oneof_event::Error(err) => err,
                    other => panic!("unknown event {:?}", other),
                }
            } else {
                panic!("unknown event")
            }
        };

        let mut err_header = ErrorHeader::default();
        err_header.set_not_leader(Default::default());
        delegate.stop(Error::request(err_header));
        let err = receive_error();
        assert!(err.has_not_leader());
        // Observing is disabled by any error.
        assert!(!delegate.handle.is_observing());

        let mut err_header = ErrorHeader::default();
        err_header.set_region_not_found(Default::default());
        delegate.stop(Error::request(err_header));
        let err = receive_error();
        assert!(err.has_region_not_found());

        let mut err_header = ErrorHeader::default();
        err_header.set_epoch_not_match(Default::default());
        delegate.stop(Error::request(err_header));
        let err = receive_error();
        assert!(err.has_epoch_not_match());

        // Split
        let mut region = Region::default();
        region.set_id(1);
        let mut request = AdminRequest::default();
        request.set_cmd_type(AdminCmdType::Split);
        let mut response = AdminResponse::default();
        response.mut_split().set_left(region.clone());
        let err = delegate.sink_admin(request, response).err().unwrap();
        delegate.stop(err);
        let mut err = receive_error();
        assert!(err.has_epoch_not_match());
        err.take_epoch_not_match()
            .current_regions
            .into_iter()
            .find(|r| r.get_id() == 1)
            .unwrap();

        let mut request = AdminRequest::default();
        request.set_cmd_type(AdminCmdType::BatchSplit);
        let mut response = AdminResponse::default();
        response.mut_splits().set_regions(vec![region].into());
        let err = delegate.sink_admin(request, response).err().unwrap();
        delegate.stop(err);
        let mut err = receive_error();
        assert!(err.has_epoch_not_match());
        err.take_epoch_not_match()
            .current_regions
            .into_iter()
            .find(|r| r.get_id() == 1)
            .unwrap();

        // Merge
        let mut request = AdminRequest::default();
        request.set_cmd_type(AdminCmdType::PrepareMerge);
        let response = AdminResponse::default();
        let err = delegate.sink_admin(request, response).err().unwrap();
        delegate.stop(err);
        let mut err = receive_error();
        assert!(err.has_epoch_not_match());
        assert!(err.take_epoch_not_match().current_regions.is_empty());

        let mut request = AdminRequest::default();
        request.set_cmd_type(AdminCmdType::CommitMerge);
        let response = AdminResponse::default();
        let err = delegate.sink_admin(request, response).err().unwrap();
        delegate.stop(err);
        let mut err = receive_error();
        assert!(err.has_epoch_not_match());
        assert!(err.take_epoch_not_match().current_regions.is_empty());

        let mut request = AdminRequest::default();
        request.set_cmd_type(AdminCmdType::RollbackMerge);
        let response = AdminResponse::default();
        let err = delegate.sink_admin(request, response).err().unwrap();
        delegate.stop(err);
        let mut err = receive_error();
        assert!(err.has_epoch_not_match());
        assert!(err.take_epoch_not_match().current_regions.is_empty());
    }

    #[test]
    fn test_delegate_subscribe_unsubscribe() {
        let new_downstream = |id: u64, region_version: u64| {
            let peer = format!("{}", id);
            let mut epoch = RegionEpoch::default();
            epoch.set_conf_ver(region_version);
            epoch.set_version(region_version);
            Downstream::new(peer, epoch, id, ConnId::new(), ChangeDataRequestKvApi::TiDb)
        };

        // Create a new delegate.
        let txn_extra_op = Arc::new(AtomicCell::new(TxnExtraOp::Noop));
        let mut delegate = Delegate::new(1, txn_extra_op.clone());
        assert_eq!(txn_extra_op.load(), TxnExtraOp::Noop);
        assert!(delegate.handle.is_observing());

        // Subscribe once.
        let downstream1 = new_downstream(1, 1);
        let downstream1_id = downstream1.id;
        delegate.subscribe(downstream1).unwrap();
        assert_eq!(txn_extra_op.load(), TxnExtraOp::ReadOldValue);
        assert!(delegate.handle.is_observing());

        // Subscribe twice and then unsubscribe the second downstream.
        let downstream2 = new_downstream(2, 1);
        let downstream2_id = downstream2.id;
        delegate.subscribe(downstream2).unwrap();
        assert!(!delegate.unsubscribe(downstream2_id, None));
        assert_eq!(txn_extra_op.load(), TxnExtraOp::ReadOldValue);
        assert!(delegate.handle.is_observing());

        // `on_region_ready` when the delegate isn't resolved.
        delegate.subscribe(new_downstream(1, 2)).unwrap();
        let mut region = Region::default();
        region.mut_region_epoch().set_conf_ver(1);
        region.mut_region_epoch().set_version(1);
        {
            let failures = delegate.on_region_ready(Resolver::new(1), region);
            assert_eq!(failures.len(), 1);
            let id = failures[0].0.id;
            delegate.unsubscribe(id, None);
            assert_eq!(delegate.downstreams().len(), 1);
        }
        assert_eq!(txn_extra_op.load(), TxnExtraOp::ReadOldValue);
        assert!(delegate.handle.is_observing());

        // Subscribe with an invalid epoch.
        delegate.subscribe(new_downstream(1, 2)).unwrap_err();
        assert_eq!(delegate.downstreams().len(), 1);

        // Unsubscribe all downstreams.
        assert!(delegate.unsubscribe(downstream1_id, None));
        assert!(delegate.downstreams().is_empty());
        assert_eq!(txn_extra_op.load(), TxnExtraOp::Noop);
        assert!(!delegate.handle.is_observing());
    }

    #[test]
    fn test_decode_rawkv() {
        let cases = vec![
            (vec![b'r', 2, 3, 4], b"world1".to_vec(), 1, Some(10), false),
            (vec![b'r', 3, 4, 5], b"world2".to_vec(), 2, None, true),
        ];

        for (key, value, start_ts, expire_ts, is_delete) in cases.into_iter() {
            let mut row = EventRow::default();
            let key_with_ts = ApiV2::encode_raw_key(&key, Some(start_ts.into())).into_encoded();
            let raw_value = RawValue {
                user_value: value.to_vec(),
                expire_ts,
                is_delete,
            };
            let encoded_value = ApiV2::encode_raw_value_owned(raw_value);
            decode_rawkv(key_with_ts, encoded_value, &mut row).unwrap();

            assert_eq!(row.start_ts, start_ts);
            assert_eq!(row.commit_ts, start_ts);
            assert_eq!(row.key, key);
            assert_eq!(row.value, value);

            if is_delete {
                assert_eq!(row.op_type, EventRowOpType::Delete);
            } else {
                assert_eq!(row.op_type, EventRowOpType::Put);
            }

            if let Some(expire_ts) = expire_ts {
                assert_eq!(row.expire_ts_unix_secs, expire_ts);
            } else {
                assert_eq!(row.expire_ts_unix_secs, 0);
            }
        }
    }

    #[test]
    fn test_is_raw_region() {
        let region_id = 10;
        let mut region = Region::default();
        region.set_id(region_id);

        // start-key, end-key, is_raw
        let test_cases = vec![
            (vec![b'r', 0, 0, 0, b'a'], vec![b'r', 0, 0, 0, b'z'], true),
            (vec![b'a', 0, 0, 0, b'a'], vec![b'r', 0, 0, 0, b'z'], false),
            (vec![b'r', 0, 0, 0, b'a'], vec![b'z', 0, 0, 0, b'z'], false),
            (vec![b'r', 0, 0, 0, b'a'], vec![b's'], true),
            (vec![b'r', 0, 0, 0, b'a'], vec![], false),
            (vec![], vec![], false),
        ];
        for (start_key, end_key, is_raw) in &test_cases {
            region.set_start_key(start_key.clone());
            region.set_end_key(end_key.clone());
            let resolver = Resolver::new(region_id);
            let mut delegate = Delegate::new(region_id, Default::default());
            assert!(
                delegate
                    .on_region_ready(resolver, region.clone())
                    .is_empty()
            );
            assert_eq!(delegate.is_raw_region(), *is_raw);
        }
    }
}<|MERGE_RESOLUTION|>--- conflicted
+++ resolved
@@ -24,7 +24,7 @@
     },
 };
 use raftstore::{
-    coprocessor::{Cmd, CmdBatch, ObserveHandle, ObserveID},
+    coprocessor::{Cmd, CmdBatch, ObserveHandle, ObserveId},
     store::util::compare_region_epoch,
     Error as RaftStoreError,
 };
@@ -45,13 +45,8 @@
 static DOWNSTREAM_ID_ALLOC: AtomicUsize = AtomicUsize::new(0);
 
 /// A unique identifier of a Downstream.
-<<<<<<< HEAD
-#[derive(Clone, Copy, Debug, Eq, PartialEq, Hash)]
+#[derive(Clone, Copy, Debug, PartialEq, Hash)]
 pub struct DownstreamId(usize);
-=======
-#[derive(Clone, Copy, Debug, PartialEq, Hash)]
-pub struct DownstreamID(usize);
->>>>>>> dcb5e2cc
 
 impl DownstreamId {
     pub fn new() -> DownstreamId {
@@ -622,7 +617,7 @@
         self.sink_downstream(raw_rows, index, ChangeDataRequestKvApi::RawKv)
     }
 
-    pub fn raw_untrack_ts(&mut self, cdc_id: ObserveID, max_ts: TimeStamp) {
+    pub fn raw_untrack_ts(&mut self, cdc_id: ObserveId, max_ts: TimeStamp) {
         // Stale CmdBatch, drop it silently.
         if cdc_id != self.handle.id {
             return;
