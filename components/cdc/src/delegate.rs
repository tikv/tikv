--- conflicted
+++ resolved
@@ -8,7 +8,6 @@
 
 use collections::HashMap;
 use crossbeam::atomic::AtomicCell;
-use crossbeam::channel;
 #[cfg(feature = "prost-codec")]
 use kvproto::cdcpb::{
     event::{
@@ -132,19 +131,6 @@
                 "conn_id" => ?self.conn_id, "downstream_id" => ?self.id);
             return;
         }
-<<<<<<< HEAD
-        let sink = self.sink.as_ref().unwrap();
-        if let Err(e) = sink.try_send(CdcEvent::Event(event)) {
-            match e {
-                channel::TrySendError::Disconnected(_) => {
-                    debug!("send event failed, disconnected";
-                        "conn_id" => ?self.conn_id, "downstream_id" => ?self.id);
-                }
-                channel::TrySendError::Full(_) => {
-                    info!("send event failed, full";
-                        "conn_id" => ?self.conn_id, "downstream_id" => ?self.id);
-                }
-=======
 
         let rate_limiter = self.sink.as_ref().unwrap();
         if let Err(e) = rate_limiter.send_realtime_event(CdcEvent::Event(event)) {
@@ -159,7 +145,6 @@
         if let Some(rate_limiter) = self.sink.as_ref() {
             if let Err(e) = rate_limiter.close_with_error(CdcEvent::Event(event)) {
                 info!("cdc sink error failed"; "conn_id" => ?self.conn_id, "downstream_id" => ?self.id, "err" => ?e);
->>>>>>> 77c8631e
             }
         } else {
             warn!("cdc sink error failed, no rate_limiter found"; "conn_id" => ?self.conn_id, "downstream_id" => ?self.id)
