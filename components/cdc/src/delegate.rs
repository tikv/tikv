--- conflicted
+++ resolved
@@ -1044,13 +1044,8 @@
                     return Ok(());
                 }
 
-<<<<<<< HEAD
-                let mini_lock = MiniLock::new(row.0.start_ts, txn_source, generation);
-                row.2 = self.push_lock(key, mini_lock)?;
-=======
-                row.lock_count_modify =
-                    self.push_lock(key, MiniLock::new(row.v.start_ts, txn_source))?;
->>>>>>> 623a928b
+                let mini_lock = MiniLock::new(row.v.start_ts, txn_source, generation);
+                row.lock_count_modify = self.push_lock(key, mini_lock)?;
 
                 let read_old_ts = std::cmp::max(for_update_ts, row.v.start_ts.into());
                 read_old_value(&mut row.v, read_old_ts)?;
