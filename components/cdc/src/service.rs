--- conflicted
+++ resolved
@@ -4,15 +4,10 @@
 use std::sync::atomic::{AtomicUsize, Ordering};
 use std::sync::Arc;
 
-<<<<<<< HEAD
 use futures::future::{self, FutureExt, TryFutureExt};
 use futures::sink::SinkExt;
 use futures::stream::{self, StreamExt, TryStreamExt};
-=======
 use futures::{Future, Sink, Stream};
-use futures03::compat::Compat;
-use futures03::stream::{self, StreamExt};
->>>>>>> dbb2174c
 use grpcio::{
     DuplexSink, Error as GrpcError, RequestStream, Result as GrpcResult, RpcContext, RpcStatus,
     RpcStatusCode, WriteFlags,
@@ -45,11 +40,7 @@
     }
 }
 
-<<<<<<< HEAD
-#[derive(Debug)]
-=======
 #[derive(Clone, Debug)]
->>>>>>> dbb2174c
 pub enum CdcEvent {
     ResolvedTs(ResolvedTs),
     Event(Event),
@@ -78,8 +69,6 @@
     }
 }
 
-<<<<<<< HEAD
-=======
 struct EventBatcher {
     events: Vec<ChangeDataEvent>,
     last_size: u32,
@@ -125,7 +114,6 @@
     }
 }
 
->>>>>>> dbb2174c
 bitflags::bitflags! {
     pub struct FeatureGate: u8 {
         const BATCH_RESOLVED_TS = 0b00000001;
@@ -321,42 +309,10 @@
         let rx = BatchReceiver::new(rx, CDC_MSG_MAX_BATCH_SIZE, Vec::new, VecCollector);
         let mut rx = rx
             .map(|events| {
-<<<<<<< HEAD
-                // The size of the response should not exceed CDC_MAX_RESP_SIZE.
-                // Split the events into multiple responses by CDC_MAX_RESP_SIZE here.
-                let events_len = events.len();
-                let mut resp_vecs = Vec::with_capacity(events_len);
-                resp_vecs.push(ChangeDataEvent::default());
-                let mut current_events_size = 0;
-                for event in events {
-                    let event_size = event.size();
-                    if current_events_size + event_size >= CDC_MAX_RESP_SIZE {
-                        resp_vecs.push(ChangeDataEvent::default());
-                        current_events_size = 0;
-                    }
-                    match event {
-                        CdcEvent::Event(e) => {
-                            resp_vecs.last_mut().unwrap().mut_events().push(e);
-                            current_events_size += event_size;
-                        }
-                        CdcEvent::ResolvedTs(r) => {
-                            // Set resolved ts as an individual event.
-                            let events = resp_vecs.last_mut().unwrap().take_events();
-                            let mut change_data_event = ChangeDataEvent::default();
-                            change_data_event.set_events(events);
-
-                            resp_vecs.last_mut().unwrap().set_resolved_ts(r);
-                            resp_vecs.push(change_data_event);
-                        }
-                    }
-                }
-                let resps = resp_vecs
-=======
                 let mut batcher = EventBatcher::with_capacity(events.len());
                 events.into_iter().for_each(|e| batcher.push(e));
                 let resps = batcher
                     .build()
->>>>>>> dbb2174c
                     .into_iter()
                     .map(|e| (e, WriteFlags::default()));
                 stream::iter(resps)
@@ -374,11 +330,7 @@
                 error!("cdc deregister failed"; "error" => ?e, "conn_id" => ?conn_id);
             }
             match res {
-<<<<<<< HEAD
                 Ok(()) => {
-=======
-                Ok(_s) => {
->>>>>>> dbb2174c
                     info!("cdc send half closed"; "downstream" => peer, "conn_id" => ?conn_id);
                 }
                 Err(e) => {
@@ -400,17 +352,10 @@
             match res {
                 Ok(_s) => {
                     info!("cdc send half closed"; "downstream" => peer, "conn_id" => ?conn_id);
-<<<<<<< HEAD
                     let _ = sink.close().await;
                 }
                 Err(e) => {
                     warn!("cdc send failed"; "error" => ?e, "downstream" => peer, "conn_id" => ?conn_id);
-                    let _ = sink.fail(RpcStatus::new(RpcStatusCode::UNKNOWN, Some("cdc send failed".to_owned()))).await;
-=======
-                }
-                Err(e) => {
-                    warn!("cdc send failed"; "error" => ?e, "downstream" => peer, "conn_id" => ?conn_id);
->>>>>>> dbb2174c
                 }
             }
         });
