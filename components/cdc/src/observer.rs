--- conflicted
+++ resolved
@@ -28,7 +28,7 @@
 #[derive(Clone, Debug, Eq, PartialEq)]
 pub struct RawRegionTs {
     pub region_id: u64,
-    pub cdc_id: ObserveID,
+    pub cdc_id: ObserveId,
     pub max_ts: TimeStamp,
 }
 
@@ -42,12 +42,8 @@
     sched: Scheduler<Task>,
     // A shared registry for managing observed regions.
     // TODO: it may become a bottleneck, find a better way to manage the registry.
-<<<<<<< HEAD
     observe_regions: Arc<RwLock<HashMap<u64, ObserveId>>>,
-=======
-    observe_regions: Arc<RwLock<HashMap<u64, ObserveID>>>,
     api_version: ApiVersion,
->>>>>>> dcb5e2cc
 }
 
 impl CdcObserver {
