--- conflicted
+++ resolved
@@ -124,59 +124,7 @@
                 RegionSnapshot::from_snapshot(Arc::new(engine.snapshot()), Arc::new(region));
             let reader = OldValueReader::new(snapshot);
             let get_old_value = move |key, query_ts, old_value_cache: &mut OldValueCache| {
-<<<<<<< HEAD
                 old_value::get_old_value(key, query_ts, old_value_cache, &reader)
-=======
-                old_value_cache.access_count += 1;
-                if let Some((old_value, mutation_type)) = old_value_cache.cache.remove(&key) {
-                    return match mutation_type {
-                        // Old value of an Insert is guaranteed to be None.
-                        Some(MutationType::Insert) => {
-                            assert_eq!(old_value, OldValue::None);
-                            (None, None)
-                        }
-                        // For Put, Delete or a mutation type we do not know,
-                        // we read old value from the cache.
-                        Some(MutationType::Put) | Some(MutationType::Delete) | None => {
-                            match old_value {
-                                OldValue::None => (None, None),
-                                OldValue::Value { value } => (Some(value), None),
-                                OldValue::ValueTimeStamp { start_ts } => {
-                                    let mut statistics = Statistics::default();
-                                    let prev_key = key.truncate_ts().unwrap().append_ts(start_ts);
-                                    let start = Instant::now();
-                                    let mut opts = ReadOptions::new();
-                                    opts.set_fill_cache(false);
-                                    let value =
-                                        reader.get_value_default(&prev_key, &mut statistics);
-                                    CDC_OLD_VALUE_DURATION_HISTOGRAM
-                                        .with_label_values(&["get"])
-                                        .observe(start.elapsed().as_secs_f64());
-                                    (value, Some(statistics))
-                                }
-                                // Unspecified should not be added into cache.
-                                OldValue::Unspecified => unreachable!(),
-                            }
-                        }
-                        _ => unreachable!(),
-                    };
-                }
-                // Cannot get old value from cache, seek for it in engine.
-                old_value_cache.miss_count += 1;
-                let mut statistics = Statistics::default();
-                let start = Instant::now();
-                let key = key.truncate_ts().unwrap().append_ts(query_ts);
-                let value = reader
-                    .near_seek_old_value(&key, &mut statistics)
-                    .unwrap_or_default();
-                CDC_OLD_VALUE_DURATION_HISTOGRAM
-                    .with_label_values(&["seek"])
-                    .observe(start.elapsed().as_secs_f64());
-                if value.is_none() {
-                    old_value_cache.miss_none_count += 1;
-                }
-                (value, Some(statistics))
->>>>>>> 805764bb
             };
             if let Err(e) = self.sched.schedule(Task::MultiBatch {
                 multi: batches,
