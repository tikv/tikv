// Copyright 2020 TiKV Project Authors. Licensed under Apache-2.0.

#![feature(box_patterns)]
#![feature(assert_matches)]

mod channel;
mod config;
mod delegate;
mod endpoint;
mod errors;
pub mod metrics;
mod observer;
mod old_value;
mod service;

<<<<<<< HEAD
pub use channel::MemoryQuota;
pub use config::CdcConfigManager;
=======
pub use channel::{recv_timeout, MemoryQuota};
>>>>>>> c1ed3b93
pub use endpoint::{CdcTxnExtraScheduler, Endpoint, Task, Validate};
pub use errors::{Error, Result};
pub use observer::CdcObserver;
pub use service::{CdcEvent, FeatureGate, Service};<|MERGE_RESOLUTION|>--- conflicted
+++ resolved
@@ -13,12 +13,8 @@
 mod old_value;
 mod service;
 
-<<<<<<< HEAD
-pub use channel::MemoryQuota;
 pub use config::CdcConfigManager;
-=======
 pub use channel::{recv_timeout, MemoryQuota};
->>>>>>> c1ed3b93
 pub use endpoint::{CdcTxnExtraScheduler, Endpoint, Task, Validate};
 pub use errors::{Error, Result};
 pub use observer::CdcObserver;
