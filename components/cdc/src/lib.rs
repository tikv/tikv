--- conflicted
+++ resolved
@@ -9,11 +9,7 @@
 mod errors;
 pub mod metrics;
 mod observer;
-<<<<<<< HEAD
 mod old_value;
-mod rate_limiter;
-=======
->>>>>>> 805764bb
 mod service;
 
 pub use endpoint::{CdcTxnExtraScheduler, Endpoint, Task, Validate};
