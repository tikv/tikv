// Copyright 2020 TiKV Project Authors. Licensed under Apache-2.0.

use std::f64::INFINITY;
use std::fmt;
use std::sync::{Arc, Mutex};
use std::time::Duration;

use collections::HashMap;
use concurrency_manager::ConcurrencyManager;
use crossbeam::atomic::AtomicCell;
use engine_rocks::{RocksEngine, RocksSnapshot};
use futures::compat::Future01CompatExt;
use grpcio::{ChannelBuilder, Environment};
#[cfg(feature = "prost-codec")]
use kvproto::cdcpb::{
    event::Event as Event_oneof_event, ChangeDataRequest,
    DuplicateRequest as ErrorDuplicateRequest, Error as EventError, Event,
};
#[cfg(not(feature = "prost-codec"))]
use kvproto::cdcpb::{
    ChangeDataRequest, DuplicateRequest as ErrorDuplicateRequest, Error as EventError, Event,
    Event_oneof_event, ResolvedTs,
};
use kvproto::kvrpcpb::{CheckLeaderRequest, ExtraOp as TxnExtraOp, LeaderInfo};
use kvproto::metapb::{PeerRole, Region};
use kvproto::tikvpb::TikvClient;
use pd_client::{Feature, PdClient};
use raftstore::coprocessor::CmdBatch;
use raftstore::router::RaftStoreRouter;
use raftstore::store::fsm::{ChangeObserver, ObserveID, StoreMeta};
use raftstore::store::msg::{Callback, ReadResponse, SignificantMsg};
use resolved_ts::Resolver;
use security::SecurityManager;
use tikv::config::CdcConfig;
use tikv::storage::kv::Snapshot;
use tikv::storage::mvcc::{DeltaScanner, ScannerBuilder};
use tikv::storage::txn::TxnEntry;
use tikv::storage::txn::TxnEntryScanner;
use tikv::storage::Statistics;
use tikv_util::impl_display_as_debug;
use tikv_util::lru::LruCache;
use tikv_util::time::{Instant, Limiter};
use tikv_util::timer::SteadyTimer;
use tikv_util::worker::{Runnable, RunnableWithTimer, ScheduleError, Scheduler};
use tokio::runtime::{Builder, Runtime};
use txn_types::{
    Key, Lock, LockType, MutationType, OldValue, TimeStamp, TxnExtra, TxnExtraScheduler,
};

use crate::channel::SendError;
use crate::delegate::{Delegate, Downstream, DownstreamID, DownstreamState};
use crate::metrics::*;
use crate::service::{CdcEvent, Conn, ConnID, FeatureGate};
use crate::{CdcObserver, Error, Result};

const FEATURE_RESOLVED_TS_STORE: Feature = Feature::require(5, 0, 0);

pub enum Deregister {
    Downstream {
        region_id: u64,
        downstream_id: DownstreamID,
        conn_id: ConnID,
        err: Option<Error>,
    },
    Region {
        region_id: u64,
        observe_id: ObserveID,
        err: Error,
    },
    Conn(ConnID),
}

impl_display_as_debug!(Deregister);

impl fmt::Debug for Deregister {
    fn fmt(&self, f: &mut fmt::Formatter<'_>) -> fmt::Result {
        let mut de = f.debug_struct("Deregister");
        match self {
            Deregister::Downstream {
                ref region_id,
                ref downstream_id,
                ref conn_id,
                ref err,
            } => de
                .field("deregister", &"downstream")
                .field("region_id", region_id)
                .field("downstream_id", downstream_id)
                .field("conn_id", conn_id)
                .field("err", err)
                .finish(),
            Deregister::Region {
                ref region_id,
                ref observe_id,
                ref err,
            } => de
                .field("deregister", &"region")
                .field("region_id", region_id)
                .field("observe_id", observe_id)
                .field("err", err)
                .finish(),
            Deregister::Conn(ref conn_id) => de
                .field("deregister", &"conn")
                .field("conn_id", conn_id)
                .finish(),
        }
    }
}

type InitCallback = Box<dyn FnOnce() + Send>;
pub(crate) type OldValueCallback =
    Box<dyn Fn(Key, TimeStamp, &mut OldValueCache) -> (Option<Vec<u8>>, Option<Statistics>) + Send>;

pub struct OldValueCache {
    pub cache: LruCache<Key, (OldValue, Option<MutationType>)>,
    pub access_count: usize,
    pub miss_count: usize,
    pub miss_none_count: usize,
}

impl OldValueCache {
    pub fn new(size: usize) -> OldValueCache {
        OldValueCache {
            cache: LruCache::with_capacity(size),
            access_count: 0,
            miss_count: 0,
            miss_none_count: 0,
        }
    }
}

pub enum Validate {
    Region(u64, Box<dyn FnOnce(Option<&Delegate>) + Send>),
    OldValueCache(Box<dyn FnOnce(&OldValueCache) + Send>),
}

pub enum Task {
    Register {
        request: ChangeDataRequest,
        downstream: Downstream,
        conn_id: ConnID,
        version: semver::Version,
    },
    Deregister(Deregister),
    OpenConn {
        conn: Conn,
    },
    MultiBatch {
        multi: Vec<CmdBatch>,
        old_value_cb: OldValueCallback,
    },
    MinTS {
        regions: Vec<u64>,
        min_ts: TimeStamp,
    },
    ResolverReady {
        observe_id: ObserveID,
        region: Region,
        resolver: Resolver,
    },
    RegisterMinTsEvent,
    // The result of ChangeCmd should be returned from CDC Endpoint to ensure
    // the downstream switches to Normal after the previous commands was sunk.
    InitDownstream {
        downstream_id: DownstreamID,
        downstream_state: Arc<AtomicCell<DownstreamState>>,
        cb: InitCallback,
    },
    TxnExtra(TxnExtra),
    Validate(Validate),
}

impl_display_as_debug!(Task);

impl fmt::Debug for Task {
    fn fmt(&self, f: &mut fmt::Formatter<'_>) -> fmt::Result {
        let mut de = f.debug_struct("CdcTask");
        match self {
            Task::Register {
                ref request,
                ref downstream,
                ref conn_id,
                ref version,
                ..
            } => de
                .field("type", &"register")
                .field("register request", request)
                .field("request", request)
                .field("id", &downstream.get_id())
                .field("conn_id", conn_id)
                .field("version", version)
                .finish(),
            Task::Deregister(deregister) => de
                .field("type", &"deregister")
                .field("deregister", deregister)
                .finish(),
            Task::OpenConn { ref conn } => de
                .field("type", &"open_conn")
                .field("conn_id", &conn.get_id())
                .finish(),
            Task::MultiBatch { multi, .. } => de
                .field("type", &"multibatch")
                .field("multibatch", &multi.len())
                .finish(),
            Task::MinTS { ref min_ts, .. } => {
                de.field("type", &"mit_ts").field("min_ts", min_ts).finish()
            }
            Task::ResolverReady {
                ref observe_id,
                ref region,
                ..
            } => de
                .field("type", &"resolver_ready")
                .field("observe_id", &observe_id)
                .field("region_id", &region.get_id())
                .finish(),
            Task::RegisterMinTsEvent => de.field("type", &"register_min_ts").finish(),
            Task::InitDownstream {
                ref downstream_id, ..
            } => de
                .field("type", &"init_downstream")
                .field("downstream", &downstream_id)
                .finish(),
            Task::TxnExtra(_) => de.field("type", &"txn_extra").finish(),
            Task::Validate(validate) => match validate {
                Validate::Region(region_id, _) => de.field("region_id", &region_id).finish(),
                Validate::OldValueCache(_) => de.finish(),
            },
        }
    }
}

const METRICS_FLUSH_INTERVAL: u64 = 10_000; // 10s

pub struct Endpoint<T> {
    capture_regions: HashMap<u64, Delegate>,
    connections: HashMap<ConnID, Conn>,
    scheduler: Scheduler<Task>,
    raft_router: T,
    observer: CdcObserver,

    pd_client: Arc<dyn PdClient>,
    timer: SteadyTimer,
    min_ts_interval: Duration,
    tso_worker: Runtime,
    store_meta: Arc<Mutex<StoreMeta>>,
    /// The concurrency manager for transactions. It's needed for CDC to check locks when
    /// calculating resolved_ts.
    concurrency_manager: ConcurrencyManager,

    workers: Runtime,

    scan_speed_limter: Limiter,
    max_scan_batch_bytes: usize,
    max_scan_batch_size: usize,

    min_resolved_ts: TimeStamp,
    min_ts_region_id: u64,
    old_value_cache: OldValueCache,
    hibernate_regions_compatible: bool,

    // stats
    resolved_region_count: usize,
    unresolved_region_count: usize,

    // store_id -> client
    tikv_clients: Arc<Mutex<HashMap<u64, TikvClient>>>,
    env: Arc<Environment>,
    security_mgr: Arc<SecurityManager>,
}

impl<T: 'static + RaftStoreRouter<RocksEngine>> Endpoint<T> {
    pub fn new(
        cfg: &CdcConfig,
        pd_client: Arc<dyn PdClient>,
        scheduler: Scheduler<Task>,
        raft_router: T,
        observer: CdcObserver,
        store_meta: Arc<Mutex<StoreMeta>>,
        concurrency_manager: ConcurrencyManager,
        env: Arc<Environment>,
        security_mgr: Arc<SecurityManager>,
    ) -> Endpoint<T> {
        let workers = Builder::new()
            .threaded_scheduler()
            .thread_name("cdcwkr")
            .core_threads(4)
            .build()
            .unwrap();
        let tso_worker = Builder::new()
            .threaded_scheduler()
            .thread_name("tso")
            .core_threads(1)
            .build()
            .unwrap();
        let speed_limter = Limiter::new(if cfg.incremental_scan_speed_limit.0 > 0 {
            cfg.incremental_scan_speed_limit.0 as f64
        } else {
            INFINITY
        });
        // For scan efficiency, the scan batch bytes should be around 1MB.
        // TODO: To avoid consume too much memory when there are many concurrent
        //       scan tasks (peak memory = 1MB * N tasks), we reduce the size
        //       to 16KB as a workaround.
        let max_scan_batch_bytes = 16 * 1024;
        // Assume 1KB per entry.
        let max_scan_batch_size = 1024;
        CDC_OLD_VALUE_CACHE_CAP.set(cfg.old_value_cache_size as i64);
        let old_value_cache = OldValueCache::new(cfg.old_value_cache_size);
        let ep = Endpoint {
            env,
            security_mgr,
            capture_regions: HashMap::default(),
            connections: HashMap::default(),
            scheduler,
            pd_client,
            tso_worker,
            timer: SteadyTimer::default(),
            scan_speed_limter: speed_limter,
            max_scan_batch_bytes,
            max_scan_batch_size,
            workers,
            raft_router,
            observer,
            store_meta,
            concurrency_manager,
            min_ts_interval: cfg.min_ts_interval.0,
            min_resolved_ts: TimeStamp::max(),
            min_ts_region_id: 0,
            resolved_region_count: 0,
            unresolved_region_count: 0,
            old_value_cache,
            hibernate_regions_compatible: cfg.hibernate_regions_compatible,
            tikv_clients: Arc::new(Mutex::new(HashMap::default())),
        };
        ep.register_min_ts_event();
        ep
    }

    pub fn set_min_ts_interval(&mut self, dur: Duration) {
        self.min_ts_interval = dur;
    }

    pub fn set_max_scan_batch_size(&mut self, max_scan_batch_size: usize) {
        self.max_scan_batch_size = max_scan_batch_size;
    }

    fn on_deregister(&mut self, deregister: Deregister) {
        info!("cdc deregister"; "deregister" => ?deregister);
        fail_point!("cdc_before_handle_deregister", |_| {});
        match deregister {
            Deregister::Downstream {
                region_id,
                downstream_id,
                conn_id,
                err,
            } => {
                // The peer wants to deregister
                let mut is_last = false;
                if let Some(delegate) = self.capture_regions.get_mut(&region_id) {
                    is_last = delegate.unsubscribe(downstream_id, err);
                }
                if let Some(conn) = self.connections.get_mut(&conn_id) {
                    if let Some(id) = conn.downstream_id(region_id) {
                        if downstream_id == id {
                            conn.unsubscribe(region_id);
                        }
                    }
                }
                if is_last {
                    let delegate = self.capture_regions.remove(&region_id).unwrap();
                    if let Some(reader) = self.store_meta.lock().unwrap().readers.get(&region_id) {
<<<<<<< HEAD
                        if let Err(e) = reader
                            .txn_extra_op
                            .compare_exchange(TxnExtraOp::ReadOldValue, TxnExtraOp::Noop)
                        {
                            panic!(
                                "unexpect txn extra op {:?}, region_id: {:?}, downstream_id: {:?}, conn_id: {:?}",
                                e, region_id, downstream_id, conn_id
                            );
                        }
=======
                        reader.txn_extra_op.store(TxnExtraOp::Noop);
>>>>>>> 6166f17f
                    }
                    // Do not continue to observe the events of the region.
                    let oid = self.observer.unsubscribe_region(region_id, delegate.id);
                    assert!(
                        oid.is_some(),
                        "unsubscribe region {} failed, ObserveID {:?}",
                        region_id,
                        delegate.id
                    );
                }
            }
            Deregister::Region {
                region_id,
                observe_id,
                err,
            } => {
                // Something went wrong, deregister all downstreams of the region.

                // To avoid ABA problem, we must check the unique ObserveID.
                let need_remove = self
                    .capture_regions
                    .get(&region_id)
                    .map_or(false, |d| d.id == observe_id);
                if need_remove {
                    if let Some(mut delegate) = self.capture_regions.remove(&region_id) {
                        delegate.stop(err);
                    }
                    if let Some(reader) = self.store_meta.lock().unwrap().readers.get(&region_id) {
                        reader.txn_extra_op.store(TxnExtraOp::Noop);
                    }
                    self.connections
                        .iter_mut()
                        .for_each(|(_, conn)| conn.unsubscribe(region_id));
                }
                // Do not continue to observe the events of the region.
                let oid = self.observer.unsubscribe_region(region_id, observe_id);
                assert_eq!(
                    need_remove,
                    oid.is_some(),
                    "unsubscribe region {} failed, ObserveID {:?}",
                    region_id,
                    observe_id
                );
            }
            Deregister::Conn(conn_id) => {
                // The connection is closed, deregister all downstreams of the connection.
                if let Some(conn) = self.connections.remove(&conn_id) {
                    conn.take_downstreams()
                        .into_iter()
                        .for_each(|(region_id, downstream_id)| {
                            if let Some(delegate) = self.capture_regions.get_mut(&region_id) {
                                if delegate.unsubscribe(downstream_id, None) {
                                    let delegate = self.capture_regions.remove(&region_id).unwrap();
                                    // Do not continue to observe the events of the region.
                                    let oid =
                                        self.observer.unsubscribe_region(region_id, delegate.id);
                                    assert!(
                                        oid.is_some(),
                                        "unsubscribe region {} failed, ObserveID {:?}",
                                        region_id,
                                        delegate.id
                                    );
                                }
                            }
                        });
                }
            }
        }
    }

    pub fn on_register(
        &mut self,
        mut request: ChangeDataRequest,
        mut downstream: Downstream,
        conn_id: ConnID,
        version: semver::Version,
    ) {
        let region_id = request.region_id;
        let downstream_id = downstream.get_id();
        let conn = match self.connections.get_mut(&conn_id) {
            Some(conn) => conn,
            None => {
                error!("cdc register for a nonexistent connection";
                    "region_id" => region_id, "conn_id" => ?conn_id);
                return;
            }
        };
        downstream.set_sink(conn.get_sink().clone());

        // TODO: Add a new task to close incompatible features.
        if let Some(e) = conn.check_version_and_set_feature(version) {
            // The downstream has not registered yet, send error right away.
            let mut err_event = EventError::default();
            err_event.set_compatibility(e);
            let _ = downstream.sink_error_event(region_id, err_event);
            return;
        }
        if !conn.subscribe(region_id, downstream_id) {
            let mut err_event = EventError::default();
            let mut err = ErrorDuplicateRequest::default();
            err.set_region_id(region_id);
            err_event.set_duplicate_request(err);
            let _ = downstream.sink_error_event(region_id, err_event);
            error!("cdc duplicate register";
                "region_id" => region_id,
                "conn_id" => ?conn_id,
                "req_id" => request.get_request_id(),
                "downstream_id" => ?downstream_id);
            return;
        }

        info!("cdc register region";
            "region_id" => region_id,
            "conn_id" => ?conn.get_id(),
            "req_id" => request.get_request_id(),
            "downstream_id" => ?downstream_id);
        let mut is_new_delegate = false;
        let delegate = self.capture_regions.entry(region_id).or_insert_with(|| {
            let d = Delegate::new(region_id);
            is_new_delegate = true;
            d
        });

        let downstream_state = downstream.get_state();
        let checkpoint_ts = request.checkpoint_ts;
        let sched = self.scheduler.clone();

        if !delegate.subscribe(downstream) {
            conn.unsubscribe(request.get_region_id());
            if is_new_delegate {
                self.capture_regions.remove(&request.get_region_id());
            }
            return;
        }
        if is_new_delegate {
            // The region has never been registered.
            // Subscribe the change events of the region.
            let old_id = self.observer.subscribe_region(region_id, delegate.id);
            assert!(
                old_id.is_none(),
                "region {} must not be observed twice, old ObserveID {:?}, new ObserveID {:?}",
                region_id,
                old_id,
                delegate.id
            );
        };
        let change_cmd = ChangeObserver {
            region_id,
            observe_id: delegate.id,
        };
        let txn_extra_op = request.get_extra_op();
        if txn_extra_op != TxnExtraOp::Noop {
            delegate.txn_extra_op = request.get_extra_op();
            if let Some(reader) = self.store_meta.lock().unwrap().readers.get(&region_id) {
                reader.txn_extra_op.store(txn_extra_op);
            }
        }
        let mut init = Initializer {
            sched,
            region_id,
            conn_id,
            downstream_id,
            sink: conn.get_sink().clone(),
            request_id: request.get_request_id(),
            downstream_state: downstream_state.clone(),
            txn_extra_op: delegate.txn_extra_op,
            speed_limter: self.scan_speed_limter.clone(),
            max_scan_batch_bytes: self.max_scan_batch_bytes,
            max_scan_batch_size: self.max_scan_batch_size,
            observe_id: delegate.id,
            checkpoint_ts: checkpoint_ts.into(),
            build_resolver: is_new_delegate,
        };

        let (cb, fut) = tikv_util::future::paired_future_callback();
        let scheduler = self.scheduler.clone();
        let observe_id = delegate.id;
        let deregister = move |err| {
            let deregister = if is_new_delegate {
                Deregister::Region {
                    region_id,
                    observe_id,
                    err,
                }
            } else {
                Deregister::Downstream {
                    region_id,
                    downstream_id,
                    conn_id,
                    err: Some(err),
                }
            };
            if let Err(e) = scheduler.schedule(Task::Deregister(deregister)) {
                error!("cdc schedule task failed"; "error" => ?e);
            }
        };
        let scheduler = self.scheduler.clone();
        if let Err(e) = self.raft_router.significant_send(
            region_id,
            SignificantMsg::CaptureChange {
                cmd: change_cmd,
                region_epoch: request.take_region_epoch(),
                callback: Callback::Read(Box::new(move |resp| {
                    if let Err(e) = scheduler.schedule(Task::InitDownstream {
                        downstream_id,
                        downstream_state,
                        cb: Box::new(move || {
                            cb(resp);
                        }),
                    }) {
                        error!("cdc schedule cdc task failed"; "error" => ?e);
                    }
                })),
            },
        ) {
            deregister(Error::Request(e.into()));
            return;
        }
        self.workers.spawn(async move {
            match fut.await {
                Ok(resp) => init.on_change_cmd(resp).await,
                Err(e) => deregister(Error::Other(box_err!(e))),
            }
        });
    }

    pub fn on_multi_batch(&mut self, multi: Vec<CmdBatch>, old_value_cb: OldValueCallback) {
        fail_point!("cdc_before_handle_multi_batch", |_| {});
        for batch in multi {
            let region_id = batch.region_id;
            let mut deregister = None;
            if let Some(delegate) = self.capture_regions.get_mut(&region_id) {
                if delegate.has_failed() {
                    // Skip the batch if the delegate has failed.
                    continue;
                }
                if let Err(e) = delegate.on_batch(batch, &old_value_cb, &mut self.old_value_cache) {
                    assert!(delegate.has_failed());
                    // Delegate has error, deregister the corresponding region.
                    deregister = Some(Deregister::Region {
                        region_id,
                        observe_id: delegate.id,
                        err: e,
                    });
                }
            }
            if let Some(deregister) = deregister {
                self.on_deregister(deregister);
            }
        }
    }

    fn on_region_ready(&mut self, observe_id: ObserveID, resolver: Resolver, region: Region) {
        let region_id = region.get_id();
        if let Some(delegate) = self.capture_regions.get_mut(&region_id) {
            if delegate.id == observe_id {
                for downstream in delegate.on_region_ready(resolver, region) {
                    let conn_id = downstream.get_conn_id();
                    if !delegate.subscribe(downstream) {
                        let conn = self.connections.get_mut(&conn_id).unwrap();
                        conn.unsubscribe(region_id);
                    }
                }
            } else {
                debug!("cdc stale region ready";
                    "region_id" => region.get_id(),
                    "observe_id" => ?observe_id,
                    "current_id" => ?delegate.id);
            }
        } else {
            debug!("cdc region not found on region ready (finish building resolver)";
                "region_id" => region.get_id());
        }
    }

    fn on_min_ts(&mut self, regions: Vec<u64>, min_ts: TimeStamp) {
        let total_region_count = regions.len();
        let mut resolved_regions = Vec::with_capacity(regions.len());
        self.min_resolved_ts = TimeStamp::max();
        for region_id in regions {
            if let Some(delegate) = self.capture_regions.get_mut(&region_id) {
                if let Some(resolved_ts) = delegate.on_min_ts(min_ts) {
                    if resolved_ts < self.min_resolved_ts {
                        self.min_resolved_ts = resolved_ts;
                        self.min_ts_region_id = region_id;
                    }
                    resolved_regions.push(region_id);
                }
            }
        }
        self.resolved_region_count = resolved_regions.len();
        self.unresolved_region_count = total_region_count - self.resolved_region_count;
        self.broadcast_resolved_ts(resolved_regions);
    }

    fn broadcast_resolved_ts(&self, regions: Vec<u64>) {
        let resolved_ts = ResolvedTs {
            regions,
            ts: self.min_resolved_ts.into_inner(),
            ..Default::default()
        };

        let send_cdc_event = |conn: &Conn, event| {
            // No need force send, as resolved ts messages is sent regularly.
            // And errors can be ignored.
            match conn.get_sink().unbounded_send(event) {
                Ok(_) => (),
                Err(SendError::Disconnected) => {
                    debug!("cdc send event failed, disconnected";
                        "conn_id" => ?conn.get_id(), "downstream" => ?conn.get_peer());
                }
                Err(SendError::Full) | Err(SendError::Congested) => {
                    info!("cdc send event failed, full";
                        "conn_id" => ?conn.get_id(), "downstream" => ?conn.get_peer());
                }
            }
        };
        for conn in self.connections.values() {
            let features = if let Some(features) = conn.get_feature() {
                features
            } else {
                // None means there is no downsteam registered yet.
                continue;
            };

            if features.contains(FeatureGate::BATCH_RESOLVED_TS) {
                send_cdc_event(conn, CdcEvent::ResolvedTs(resolved_ts.clone()));
            } else {
                // Fallback to previous non-batch resolved ts event.
                for region_id in &resolved_ts.regions {
                    self.broadcast_resolved_ts_compact(*region_id, resolved_ts.ts, conn);
                }
            }
        }
    }

    fn broadcast_resolved_ts_compact(&self, region_id: u64, resolved_ts: u64, conn: &Conn) {
        let downstream_id = match conn.downstream_id(region_id) {
            Some(downstream_id) => downstream_id,
            // No such region registers in the connection.
            None => {
                debug!("cdc send resolved ts failed, no region downstream id found";
                    "region_id" => region_id);
                return;
            }
        };
        let delegate = match self.capture_regions.get(&region_id) {
            Some(delegate) => delegate,
            // No such region registers in the endpoint.
            None => {
                info!("cdc send resolved ts failed, no region delegate found";
                    "region_id" => region_id, "downstream_id" => ?downstream_id);
                return;
            }
        };
        let downstream = match delegate.downstream(downstream_id) {
            Some(downstream) => downstream,
            // No such downstream registers in the delegate.
            None => {
                info!("cdc send resolved ts failed, no region downstream found";
                    "region_id" => region_id, "downstream_id" => ?downstream_id);
                return;
            }
        };
        let resolved_ts_event = Event {
            region_id,
            event: Some(Event_oneof_event::ResolvedTs(resolved_ts)),
            ..Default::default()
        };
        // No need force send, as resolved ts messages is sent regularly.
        // And errors can be ignored.
        let _ = downstream.sink_event(resolved_ts_event);
    }

    fn register_min_ts_event(&self) {
        let timeout = self.timer.delay(self.min_ts_interval);
        let pd_client = self.pd_client.clone();
        let scheduler = self.scheduler.clone();
        let raft_router = self.raft_router.clone();
        let regions: Vec<(u64, ObserveID)> = self
            .capture_regions
            .iter()
            .map(|(region_id, delegate)| (*region_id, delegate.id))
            .collect();
        let cm: ConcurrencyManager = self.concurrency_manager.clone();
        let env = self.env.clone();
        let security_mgr = self.security_mgr.clone();
        let store_meta = self.store_meta.clone();
        let tikv_clients = self.tikv_clients.clone();
        let hibernate_regions_compatible = self.hibernate_regions_compatible;

        let fut = async move {
            let _ = timeout.compat().await;
            // Ignore get tso errors since we will retry every `min_ts_interval`.
            let mut min_ts = pd_client.get_tso().await.unwrap_or_default();

            // Sync with concurrency manager so that it can work correctly when optimizations
            // like async commit is enabled.
            // Note: This step must be done before scheduling `Task::MinTS` task, and the
            // resolver must be checked in or after `Task::MinTS`' execution.
            cm.update_max_ts(min_ts);
            if let Some(min_mem_lock_ts) = cm.global_min_lock_ts() {
                if min_mem_lock_ts < min_ts {
                    min_ts = min_mem_lock_ts;
                }
            }

            match scheduler.schedule(Task::RegisterMinTsEvent) {
                Ok(_) | Err(ScheduleError::Stopped(_)) => (),
                // Must schedule `RegisterMinTsEvent` event otherwise resolved ts can not
                // advance normally.
                Err(err) => panic!("failed to regiester min ts event, error: {:?}", err),
            }

            let gate = pd_client.feature_gate();

            let regions =
                if hibernate_regions_compatible && gate.can_enable(FEATURE_RESOLVED_TS_STORE) {
                    CDC_RESOLVED_TS_ADVANCE_METHOD.set(1);
                    Self::region_resolved_ts_store(
                        regions,
                        store_meta,
                        pd_client,
                        security_mgr,
                        env,
                        tikv_clients,
                        min_ts,
                    )
                    .await
                } else {
                    CDC_RESOLVED_TS_ADVANCE_METHOD.set(0);
                    Self::region_resolved_ts_raft(regions, &scheduler, raft_router, min_ts).await
                };

            if !regions.is_empty() {
                match scheduler.schedule(Task::MinTS { regions, min_ts }) {
                    Ok(_) | Err(ScheduleError::Stopped(_)) => (),
                    // Must schedule `RegisterMinTsEvent` event otherwise resolved ts can not
                    // advance normally.
                    Err(err) => panic!("failed to schedule min ts event, error: {:?}", err),
                }
            }
        };
        self.tso_worker.spawn(fut);
    }

    async fn region_resolved_ts_raft(
        regions: Vec<(u64, ObserveID)>,
        scheduler: &Scheduler<Task>,
        raft_router: T,
        min_ts: TimeStamp,
    ) -> Vec<u64> {
        // TODO: send a message to raftstore would consume too much cpu time,
        // try to handle it outside raftstore.
        let regions: Vec<_> = regions
            .iter()
            .copied()
            .map(|(region_id, observe_id)| {
                let scheduler_clone = scheduler.clone();
                let raft_router_clone = raft_router.clone();
                async move {
                    let (tx, rx) = tokio::sync::oneshot::channel();
                    if let Err(e) = raft_router_clone.significant_send(
                        region_id,
                        SignificantMsg::LeaderCallback(Callback::Read(Box::new(move |resp| {
                            let resp = if resp.response.get_header().has_error() {
                                None
                            } else {
                                Some(region_id)
                            };
                            if tx.send(resp).is_err() {
                                error!("cdc send tso response failed"; "region_id" => region_id);
                            }
                        }))),
                    ) {
                        warn!("cdc send LeaderCallback failed"; "err" => ?e, "min_ts" => min_ts);
                        let deregister = Deregister::Region {
                            observe_id,
                            region_id,
                            err: Error::Request(e.into()),
                        };
                        if let Err(e) = scheduler_clone.schedule(Task::Deregister(deregister)) {
                            error!("cdc schedule cdc task failed"; "error" => ?e);
                        }
                        return None;
                    }
                    rx.await.unwrap_or(None)
                }
            })
            .collect();
        let resps = futures::future::join_all(regions).await;
        resps
            .into_iter()
            .filter_map(|resp| resp)
            .collect::<Vec<u64>>()
    }

    async fn region_resolved_ts_store(
        regions: Vec<(u64, ObserveID)>,
        store_meta: Arc<Mutex<StoreMeta>>,
        pd_client: Arc<dyn PdClient>,
        security_mgr: Arc<SecurityManager>,
        env: Arc<Environment>,
        cdc_clients: Arc<Mutex<HashMap<u64, TikvClient>>>,
        min_ts: TimeStamp,
    ) -> Vec<u64> {
        let region_has_quorum = |region: &Region, stores: &[u64]| {
            let mut voters = 0;
            let mut incoming_voters = 0;
            let mut demoting_voters = 0;

            let mut resp_voters = 0;
            let mut resp_incoming_voters = 0;
            let mut resp_demoting_voters = 0;

            region.get_peers().iter().for_each(|peer| {
                let mut in_resp = false;
                for store_id in stores {
                    if *store_id == peer.store_id {
                        in_resp = true;
                        break;
                    }
                }
                match peer.get_role() {
                    PeerRole::Voter => {
                        voters += 1;
                        if in_resp {
                            resp_voters += 1;
                        }
                    }
                    PeerRole::IncomingVoter => {
                        incoming_voters += 1;
                        if in_resp {
                            resp_incoming_voters += 1;
                        }
                    }
                    PeerRole::DemotingVoter => {
                        demoting_voters += 1;
                        if in_resp {
                            resp_demoting_voters += 1;
                        }
                    }
                    PeerRole::Learner => (),
                }
            });

            let has_incoming_majority =
                (resp_voters + resp_incoming_voters) >= ((voters + incoming_voters) / 2 + 1);
            let has_demoting_majority =
                (resp_voters + resp_demoting_voters) >= ((voters + demoting_voters) / 2 + 1);

            has_incoming_majority && has_demoting_majority
        };

        let find_store_id = |region: &Region, peer_id| {
            for peer in region.get_peers() {
                if peer.id == peer_id {
                    return Some(peer.store_id);
                }
            }
            None
        };

        // store_id -> leaders info, record the request to each stores
        let mut store_map: HashMap<u64, Vec<LeaderInfo>> = HashMap::default();
        // region_id -> region, cache the information of regions
        let mut region_map: HashMap<u64, Region> = HashMap::default();
        // region_id -> peers id, record the responses
        let mut resp_map: HashMap<u64, Vec<u64>> = HashMap::default();
        {
            let meta = store_meta.lock().unwrap();
            let store_id = match meta.store_id {
                Some(id) => id,
                None => return vec![],
            };
            for (region_id, _) in regions {
                if let Some(region) = meta.regions.get(&region_id) {
                    if let Some((term, leader_id)) = meta.leaders.get(&region_id) {
                        let leader_store_id = find_store_id(&region, *leader_id);
                        if leader_store_id.is_none() {
                            continue;
                        }
                        if leader_store_id.unwrap() != meta.store_id.unwrap() {
                            continue;
                        }
                        for peer in region.get_peers() {
                            if peer.store_id == store_id && peer.id == *leader_id {
                                resp_map.entry(region_id).or_default().push(store_id);
                                continue;
                            }
                            if peer.get_role() == PeerRole::Learner {
                                continue;
                            }
                            let mut leader_info = LeaderInfo::default();
                            leader_info.set_peer_id(*leader_id);
                            leader_info.set_term(*term);
                            leader_info.set_region_id(region_id);
                            leader_info.set_region_epoch(region.get_region_epoch().clone());
                            store_map
                                .entry(peer.store_id)
                                .or_default()
                                .push(leader_info);
                        }
                        region_map.insert(region_id, region.clone());
                    }
                }
            }
        }
        let stores = store_map.into_iter().map(|(store_id, regions)| {
            let cdc_clients = cdc_clients.clone();
            let env = env.clone();
            let pd_client = pd_client.clone();
            let security_mgr = security_mgr.clone();
            async move {
                if cdc_clients.lock().unwrap().get(&store_id).is_none() {
                    let store = box_try!(pd_client.get_store_async(store_id).await);
                    let cb = ChannelBuilder::new(env.clone());
                    let channel = security_mgr.connect(cb, &store.address);
                    cdc_clients
                        .lock()
                        .unwrap()
                        .insert(store_id, TikvClient::new(channel));
                }
                let client = cdc_clients.lock().unwrap().get(&store_id).unwrap().clone();
                let mut req = CheckLeaderRequest::default();
                req.set_regions(regions.into());
                req.set_ts(min_ts.into_inner());
                let res = box_try!(client.check_leader_async(&req)).await;
                let resp = box_try!(res);
                Result::Ok((store_id, resp))
            }
        });
        let resps = futures::future::join_all(stores).await;
        resps
            .into_iter()
            .filter_map(|resp| match resp {
                Ok(resp) => Some(resp),
                Err(e) => {
                    debug!("cdc check leader error"; "err" =>?e);
                    None
                }
            })
            .map(|(store_id, resp)| {
                resp.regions
                    .into_iter()
                    .map(move |region_id| (store_id, region_id))
            })
            .flatten()
            .for_each(|(store_id, region_id)| {
                resp_map.entry(region_id).or_default().push(store_id);
            });
        resp_map
            .into_iter()
            .filter_map(|(region_id, stores)| {
                if region_has_quorum(&region_map[&region_id], &stores) {
                    Some(region_id)
                } else {
                    debug!("cdc cannot get quorum for resolved ts";
                        "region_id" => region_id, "stores" => ?stores, "region" => ?&region_map[&region_id]);
                    None
                }
            })
            .collect()
    }

    fn on_open_conn(&mut self, conn: Conn) {
        self.connections.insert(conn.get_id(), conn);
    }
}

struct Initializer {
    sched: Scheduler<Task>,
    sink: crate::channel::Sink,

    region_id: u64,
    observe_id: ObserveID,
    downstream_id: DownstreamID,
    downstream_state: Arc<AtomicCell<DownstreamState>>,
    conn_id: ConnID,
    request_id: u64,
    checkpoint_ts: TimeStamp,
    txn_extra_op: TxnExtraOp,

    speed_limter: Limiter,
    max_scan_batch_bytes: usize,
    max_scan_batch_size: usize,

    build_resolver: bool,
}

impl Initializer {
    async fn on_change_cmd(&mut self, mut resp: ReadResponse<RocksSnapshot>) {
        CDC_SCAN_TASKS.with_label_values(&["total"]).inc();
        if let Some(region_snapshot) = resp.snapshot {
            assert_eq!(self.region_id, region_snapshot.get_region().get_id());
            let region = region_snapshot.get_region().clone();
            // Require barrier before finishing incremental scan, because
            // CDC needs to make sure resovled ts events can only be sent after
            // incremental scan is finished.
            let require_barrier = true;
            self.async_incremental_scan(region_snapshot, region, require_barrier)
                .await;
            CDC_SCAN_TASKS.with_label_values(&["finish"]).inc();
        } else {
            CDC_SCAN_TASKS.with_label_values(&["abort"]).inc();
            assert!(
                resp.response.get_header().has_error(),
                "no snapshot and no error? {:?}",
                resp.response
            );
            let err = resp.response.take_header().take_error();
            let deregister = Deregister::Region {
                region_id: self.region_id,
                observe_id: self.observe_id,
                err: Error::Request(err),
            };
            if let Err(e) = self.sched.schedule(Task::Deregister(deregister)) {
                error!("cdc schedule cdc task failed"; "error" => ?e);
            }
        }
    }

    async fn async_incremental_scan<S: Snapshot + 'static>(
        &mut self,
        snap: S,
        region: Region,
        require_barrier: bool,
    ) {
        let downstream_id = self.downstream_id;
        let region_id = region.get_id();
        debug!("cdc async incremental scan";
            "region_id" => region_id,
            "downstream_id" => ?downstream_id,
            "observe_id" => ?self.observe_id);

        let mut resolver = if self.build_resolver {
            Some(Resolver::new(region_id))
        } else {
            None
        };

        fail_point!("cdc_incremental_scan_start");

        let start = Instant::now_coarse();
        // Time range: (checkpoint_ts, current]
        let current = TimeStamp::max();
        let mut scanner = ScannerBuilder::new(snap, current, false)
            .range(None, None)
            .build_delta_scanner(self.checkpoint_ts, self.txn_extra_op)
            .unwrap();
        let conn_id = self.conn_id;
        let mut done = false;
        while !done {
            if self.downstream_state.load() != DownstreamState::Normal {
                info!("cdc async incremental scan canceled";
                    "region_id" => region_id,
                    "downstream_id" => ?downstream_id,
                    "observe_id" => ?self.observe_id,
                    "conn_id" => ?conn_id);
                self.deregister_downstream(None);
                return;
            }
            let entries = match self.scan_batch(&mut scanner, resolver.as_mut()).await {
                Ok(res) => res,
                Err(e) => {
                    error!("cdc scan entries failed"; "error" => ?e, "region_id" => region_id);
                    self.deregister_downstream(Some(e));
                    return;
                }
            };
            // If the last element is None, it means scanning is finished.
            if let Some(None) = entries.last() {
                done = true;
            }
            debug!("cdc scan entries"; "len" => entries.len(), "region_id" => region_id);
            fail_point!("before_schedule_incremental_scan");
            if let Err(e) = self.sink_scan_events(entries, done, require_barrier).await {
                self.deregister_downstream(Some(e));
                return;
            }
        }

        let takes = start.elapsed();
        if let Some(resolver) = resolver {
            self.finish_building_resolver(resolver, region, takes);
        }

        CDC_SCAN_DURATION_HISTOGRAM.observe(takes.as_secs_f64());
    }

    async fn scan_batch<S: Snapshot>(
        &self,
        scanner: &mut DeltaScanner<S>,
        resolver: Option<&mut Resolver>,
    ) -> Result<Vec<Option<TxnEntry>>> {
        fail_point!("cdc_scan_batch_fail", |_| {
            Err(Error::Rocks("injected error".to_string()))
        });

        let mut entries = Vec::with_capacity(self.max_scan_batch_size);
        let mut total_bytes = 0;
        let mut total_size = 0;
        while total_bytes <= self.max_scan_batch_bytes && total_size < self.max_scan_batch_size {
            total_size += 1;
            match scanner.next_entry()? {
                Some(entry) => {
                    total_bytes += entry.size();
                    entries.push(Some(entry));
                }
                None => {
                    entries.push(None);
                    break;
                }
            }
        }
        if total_bytes > 0 {
            self.speed_limter.consume(total_bytes).await;
            CDC_SCAN_BYTES.inc_by(total_bytes as _);
        }

        if let Some(resolver) = resolver {
            // Track the locks.
            for entry in &entries {
                if let Some(TxnEntry::Prewrite { lock, .. }) = entry {
                    let (encoded_key, value) = lock;
                    let key = Key::from_encoded_slice(encoded_key).into_raw().unwrap();
                    let lock = Lock::parse(value)?;
                    match lock.lock_type {
                        LockType::Put | LockType::Delete => resolver.track_lock(lock.ts, key),
                        _ => (),
                    };
                }
            }
        }

        Ok(entries)
    }

    async fn sink_scan_events(
        &mut self,
        entries: Vec<Option<TxnEntry>>,
        done: bool,
        require_barrier: bool,
    ) -> Result<()> {
        let mut barrier = None;
        let mut events = Delegate::convert_to_grpc_events(self.region_id, self.request_id, entries);
        if done {
            let (cb, fut) = tikv_util::future::paired_future_callback();
            events.push(CdcEvent::Barrier(Some(cb)));
            barrier = Some(fut);
        }
        if let Err(e) = self.sink.send_all(events).await {
            error!("cdc send scan event failed"; "req_id" => ?self.request_id);
            return Err(Error::Sink(e));
        }
        if require_barrier {
            if let Some(barrier) = barrier {
                // Make sure tikv sends out all scan events.
                let _ = barrier.await;
            }
        }

        Ok(())
    }

    fn finish_building_resolver(&self, mut resolver: Resolver, region: Region, takes: Duration) {
        let observe_id = self.observe_id;
        resolver.init();
        let rts = resolver.resolve(TimeStamp::zero());
        info!(
            "cdc resolver initialized and schedule resolver ready";
            "region_id" => region.get_id(),
            "conn_id" => ?self.conn_id,
            "downstream_id" => ?self.downstream_id,
            "resolved_ts" => rts,
            "lock_count" => resolver.locks().len(),
            "observe_id" => ?observe_id,
            "takes" => ?takes,
        );

        fail_point!("before_schedule_resolver_ready");
        if let Err(e) = self.sched.schedule(Task::ResolverReady {
            observe_id,
            resolver,
            region,
        }) {
            error!("cdc schedule task failed"; "error" => ?e);
        }
    }

    fn deregister_downstream(&self, err: Option<Error>) {
        // TODO: record in metrics.
        let deregister = if self.build_resolver {
            Deregister::Region {
                region_id: self.region_id,
                observe_id: self.observe_id,
                err: err.unwrap_or_else(|| Error::Other(box_err!("scan error"))), // TODO: convert rate_limiter error
            }
        } else {
            Deregister::Downstream {
                region_id: self.region_id,
                downstream_id: self.downstream_id,
                conn_id: self.conn_id,
                err, // TODO: convert rate_limiter error
            }
        };
        if let Err(e) = self.sched.schedule(Task::Deregister(deregister)) {
            error!("cdc schedule task failed"; "error" => ?e, "region_id" => self.region_id);
        }
    }
}

impl<T: 'static + RaftStoreRouter<RocksEngine>> Runnable for Endpoint<T> {
    type Task = Task;

    fn run(&mut self, task: Task) {
        debug!("cdc run task"; "task" => %task);
        match task {
            Task::MinTS { regions, min_ts } => self.on_min_ts(regions, min_ts),
            Task::Register {
                request,
                downstream,
                conn_id,
                version,
            } => self.on_register(request, downstream, conn_id, version),
            Task::ResolverReady {
                observe_id,
                resolver,
                region,
            } => self.on_region_ready(observe_id, resolver, region),
            Task::Deregister(deregister) => self.on_deregister(deregister),
            Task::MultiBatch {
                multi,
                old_value_cb,
            } => self.on_multi_batch(multi, old_value_cb),
            Task::OpenConn { conn } => self.on_open_conn(conn),
            Task::RegisterMinTsEvent => self.register_min_ts_event(),
            Task::InitDownstream {
                downstream_id,
                downstream_state,
                cb,
            } => {
                info!("cdc downstream is initialized"; "downstream_id" => ?downstream_id);
                let _ = downstream_state
                    .compare_exchange(DownstreamState::Uninitialized, DownstreamState::Normal);
                cb();
            }
            Task::TxnExtra(txn_extra) => {
                for (k, v) in txn_extra.old_values {
                    self.old_value_cache.cache.insert(k, v);
                }
            }
            Task::Validate(validate) => match validate {
                Validate::Region(region_id, validate) => {
                    validate(self.capture_regions.get(&region_id));
                }
                Validate::OldValueCache(validate) => {
                    validate(&self.old_value_cache);
                }
            },
        }
    }
}

impl<T: 'static + RaftStoreRouter<RocksEngine>> RunnableWithTimer for Endpoint<T> {
    fn on_timeout(&mut self) {
        CDC_CAPTURED_REGION_COUNT.set(self.capture_regions.len() as i64);
        CDC_REGION_RESOLVE_STATUS_GAUGE_VEC
            .with_label_values(&["unresolved"])
            .set(self.unresolved_region_count as _);
        CDC_REGION_RESOLVE_STATUS_GAUGE_VEC
            .with_label_values(&["resolved"])
            .set(self.resolved_region_count as _);
        if self.min_resolved_ts != TimeStamp::max() {
            CDC_MIN_RESOLVED_TS_REGION.set(self.min_ts_region_id as i64);
            CDC_MIN_RESOLVED_TS.set(self.min_resolved_ts.physical() as i64);
        }
        self.min_resolved_ts = TimeStamp::max();
        self.min_ts_region_id = 0;

        let cache_size: usize = self
            .old_value_cache
            .cache
            .iter()
            .map(|(k, v)| k.as_encoded().len() + v.0.size())
            .sum();
        CDC_OLD_VALUE_CACHE_BYTES.set(cache_size as i64);
        CDC_OLD_VALUE_CACHE_ACCESS.add(self.old_value_cache.access_count as i64);
        CDC_OLD_VALUE_CACHE_MISS.add(self.old_value_cache.miss_count as i64);
        CDC_OLD_VALUE_CACHE_MISS_NONE.add(self.old_value_cache.miss_none_count as i64);
        CDC_OLD_VALUE_CACHE_LEN.set(self.old_value_cache.cache.len() as i64);
        self.old_value_cache.access_count = 0;
        self.old_value_cache.miss_count = 0;
        self.old_value_cache.miss_none_count = 0;
    }

    fn get_interval(&self) -> Duration {
        // Currently there is only one timeout for CDC.
        Duration::from_millis(METRICS_FLUSH_INTERVAL)
    }
}

pub struct CdcTxnExtraScheduler {
    scheduler: Scheduler<Task>,
}

impl CdcTxnExtraScheduler {
    pub fn new(scheduler: Scheduler<Task>) -> CdcTxnExtraScheduler {
        CdcTxnExtraScheduler { scheduler }
    }
}

impl TxnExtraScheduler for CdcTxnExtraScheduler {
    fn schedule(&self, txn_extra: TxnExtra) {
        if let Err(e) = self.scheduler.schedule(Task::TxnExtra(txn_extra)) {
            error!("cdc schedule txn extra failed"; "err" => ?e);
        }
    }
}

#[cfg(test)]
mod tests {
    use collections::HashSet;
    use engine_traits::DATA_CFS;
    use futures::executor::block_on;
    use kvproto::cdcpb::Header;
    #[cfg(feature = "prost-codec")]
    use kvproto::cdcpb::{event::Event as Event_oneof_event, Header};
    use kvproto::errorpb::Error as ErrorHeader;
    use raftstore::errors::Error as RaftStoreError;
    use raftstore::store::msg::CasualMessage;
    use raftstore::store::{ReadDelegate, TrackVer};
    use std::collections::BTreeMap;
    use std::fmt::Display;
    use std::sync::atomic::AtomicU64;
    use std::sync::mpsc::{channel, Receiver, RecvTimeoutError, Sender};
    use tempfile::TempDir;
    use test_raftstore::MockRaftStoreRouter;
    use test_raftstore::TestPdClient;
    use tikv::storage::kv::Engine;
    use tikv::storage::txn::tests::{must_acquire_pessimistic_lock, must_prewrite_put};
    use tikv::storage::TestEngineBuilder;
    use tikv_util::config::ReadableDuration;
    use tikv_util::worker::{dummy_scheduler, LazyWorker, ReceiverWrapper};
    use time::Timespec;

    use super::*;
    use crate::channel;

    struct ReceiverRunnable<T: Display + Send> {
        tx: Sender<T>,
    }

    impl<T: Display + Send + 'static> Runnable for ReceiverRunnable<T> {
        type Task = T;

        fn run(&mut self, task: T) {
            self.tx.send(task).unwrap();
        }
    }

    fn new_receiver_worker<T: Display + Send + 'static>() -> (LazyWorker<T>, Receiver<T>) {
        let (tx, rx) = channel();
        let runnable = ReceiverRunnable { tx };
        let mut worker = LazyWorker::new("test-receiver-worker");
        worker.start(runnable);
        (worker, rx)
    }

    fn mock_initializer(
        speed_limit: usize,
        buffer: usize,
    ) -> (
        LazyWorker<Task>,
        Runtime,
        Initializer,
        Receiver<Task>,
        crate::channel::Drain,
    ) {
        let (receiver_worker, rx) = new_receiver_worker();
        let (sink, drain) = crate::channel::canal(buffer);

        let pool = Builder::new()
            .threaded_scheduler()
            .thread_name("test-initializer-worker")
            .core_threads(4)
            .build()
            .unwrap();
        let downstream_state = Arc::new(AtomicCell::new(DownstreamState::Normal));
        let initializer = Initializer {
            sched: receiver_worker.scheduler(),
            sink,

            region_id: 1,
            observe_id: ObserveID::new(),
            downstream_id: DownstreamID::new(),
            downstream_state,
            conn_id: ConnID::new(),
            request_id: 0,
            checkpoint_ts: 1.into(),
            speed_limter: Limiter::new(speed_limit as _),
            max_scan_batch_bytes: 1024 * 1024,
            max_scan_batch_size: 1024,
            txn_extra_op: TxnExtraOp::Noop,
            build_resolver: true,
        };

        (receiver_worker, pool, initializer, rx, drain)
    }

    fn mock_endpoint(
        cfg: &CdcConfig,
    ) -> (
        Endpoint<MockRaftStoreRouter>,
        MockRaftStoreRouter,
        ReceiverWrapper<Task>,
    ) {
        let mut region = Region::default();
        region.set_id(1);
        let store_meta = Arc::new(Mutex::new(StoreMeta::new(0)));
        let read_delegate = ReadDelegate {
            tag: String::new(),
            region: Arc::new(region),
            peer_id: 2,
            term: 1,
            applied_index_term: 1,
            leader_lease: None,
            last_valid_ts: Timespec::new(0, 0),
            txn_extra_op: Arc::new(AtomicCell::new(TxnExtraOp::default())),
            max_ts_sync_status: Arc::new(AtomicU64::new(0)),
            track_ver: TrackVer::new(),
        };
        store_meta.lock().unwrap().readers.insert(1, read_delegate);
        let (task_sched, task_rx) = dummy_scheduler();
        let raft_router = MockRaftStoreRouter::new();
        let observer = CdcObserver::new(task_sched.clone());
        let pd_client = Arc::new(TestPdClient::new(0, true));
        let env = Arc::new(Environment::new(1));
        let security_mgr = Arc::new(SecurityManager::default());
        let ep = Endpoint::new(
            cfg,
            pd_client,
            task_sched,
            raft_router.clone(),
            observer,
            store_meta,
            ConcurrencyManager::new(1.into()),
            env,
            security_mgr,
        );
        (ep, raft_router, task_rx)
    }

    #[test]
    fn test_initializer_build_resolver() {
        let temp = TempDir::new().unwrap();
        let engine = TestEngineBuilder::new()
            .path(temp.path())
            .cfs(DATA_CFS)
            .build()
            .unwrap();

        let mut expected_locks = BTreeMap::<TimeStamp, HashSet<Arc<[u8]>>>::new();

        let mut total_bytes = 0;
        // Pessimistic locks should not be tracked
        for i in 0..10 {
            let k = &[b'k', i];
            total_bytes += k.len();
            let ts = TimeStamp::new(i as _);
            must_acquire_pessimistic_lock(&engine, k, k, ts, ts);
        }

        for i in 10..100 {
            let (k, v) = (&[b'k', i], &[b'v', i]);
            total_bytes += k.len();
            total_bytes += v.len();
            let ts = TimeStamp::new(i as _);
            must_prewrite_put(&engine, k, v, k, ts);
            expected_locks
                .entry(ts)
                .or_default()
                .insert(k.to_vec().into());
        }

        let mut region = Region::default();
        region.set_id(1);
        let snap = engine.snapshot(Default::default()).unwrap();
        // Buffer must be large enough to unblock async incremental scan.
        let buffer = 1000;
        let (mut worker, _pool, mut initializer, rx, drain) = mock_initializer(total_bytes, buffer);
        let check_result = || loop {
            let task = rx.recv().unwrap();
            match task {
                Task::ResolverReady { resolver, .. } => {
                    assert_eq!(resolver.locks(), &expected_locks);
                    return;
                }
                t => panic!("unepxected task {} received", t),
            }
        };
        // To not block test by barrier.
        let require_barrier = false;
        block_on(initializer.async_incremental_scan(snap.clone(), region.clone(), require_barrier));
        check_result();

        initializer.max_scan_batch_bytes = total_bytes;
        block_on(initializer.async_incremental_scan(snap.clone(), region.clone(), require_barrier));
        check_result();

        initializer.max_scan_batch_bytes = total_bytes / 3;
        let start_1_3 = Instant::now();
        block_on(initializer.async_incremental_scan(snap.clone(), region.clone(), require_barrier));
        check_result();
        // 2s to allow certain inaccuracy.
        assert!(
            start_1_3.elapsed() >= Duration::new(2, 0),
            "{:?}",
            start_1_3.elapsed()
        );

        let start_1_6 = Instant::now();
        initializer.max_scan_batch_bytes = total_bytes / 6;
        block_on(initializer.async_incremental_scan(snap.clone(), region.clone(), require_barrier));
        check_result();
        // 4s to allow certain inaccuracy.
        assert!(
            start_1_6.elapsed() >= Duration::new(4, 0),
            "{:?}",
            start_1_6.elapsed()
        );

        initializer.build_resolver = false;
        block_on(initializer.async_incremental_scan(snap.clone(), region.clone(), require_barrier));

        loop {
            let task = rx.recv_timeout(Duration::from_millis(100));
            match task {
                Ok(t) => panic!("unepxected task {} received", t),
                Err(RecvTimeoutError::Timeout) => break,
                Err(e) => panic!("unexpected err {:?}", e),
            }
        }

        // Test cancellation.
        initializer.downstream_state.store(DownstreamState::Stopped);
        block_on(initializer.async_incremental_scan(snap.clone(), region.clone(), require_barrier));

        loop {
            let task = rx.recv_timeout(Duration::from_millis(100));
            match task {
                Ok(Task::Deregister(Deregister::Downstream { region_id, .. })) => {
                    assert_eq!(
                        region_id,
                        region.get_id(),
                        "unexpected region id {:?}",
                        region_id
                    );
                    break;
                }
                Ok(t) => panic!("unepxected task {} received", t),
                Err(e) => panic!("unexpected err {:?}", e),
            }
        }

        // Test deregister regoin when resolver fails to build.
        // Scan is canceled.
        initializer.build_resolver = true;
        initializer.downstream_state.store(DownstreamState::Stopped);
        block_on(initializer.async_incremental_scan(snap.clone(), region.clone(), require_barrier));

        loop {
            let task = rx.recv_timeout(Duration::from_millis(100));
            match task {
                Ok(Task::Deregister(Deregister::Region { region_id, .. })) => {
                    assert_eq!(region_id, initializer.region_id);
                    break;
                }
                Ok(other) => panic!("unexpected task {:?}", other),
                Err(e) => panic!("unexpected err {:?}", e),
            }
        }

        // Sink is disconnected.
        drop(drain);
        initializer.build_resolver = true;
        initializer.downstream_state.store(DownstreamState::Normal);
        block_on(initializer.async_incremental_scan(snap, region, require_barrier));
        loop {
            let task = rx.recv_timeout(Duration::from_millis(100));
            match task {
                Ok(Task::Deregister(Deregister::Region { region_id, .. })) => {
                    assert_eq!(region_id, initializer.region_id);
                    break;
                }
                Ok(other) => panic!("unexpected task {:?}", other),
                Err(e) => panic!("unexpected err {:?}", e),
            }
        }

        worker.stop();
    }

    #[test]
    fn test_raftstore_is_busy() {
        let (tx, _rx) = channel::canal(1);
        let (mut ep, raft_router, mut task_rx) = mock_endpoint(&CdcConfig::default());
        // Fill the channel.
        let _raft_rx = raft_router.add_region(1 /* region id */, 1 /* cap */);
        loop {
            if let Err(RaftStoreError::Transport(_)) =
                raft_router.send_casual_msg(1, CasualMessage::ClearRegionSize)
            {
                break;
            }
        }
        // Make sure channel is full.
        raft_router
            .send_casual_msg(1, CasualMessage::ClearRegionSize)
            .unwrap_err();

        let conn = Conn::new(tx, String::new());
        let conn_id = conn.get_id();
        ep.run(Task::OpenConn { conn });
        let mut req_header = Header::default();
        req_header.set_cluster_id(0);
        let mut req = ChangeDataRequest::default();
        req.set_region_id(1);
        let region_epoch = req.get_region_epoch().clone();
        let downstream = Downstream::new("".to_string(), region_epoch, 0, conn_id, true);
        ep.run(Task::Register {
            request: req,
            downstream,
            conn_id,
            version: semver::Version::new(0, 0, 0),
        });
        assert_eq!(ep.capture_regions.len(), 1);

        for _ in 0..5 {
            if let Ok(Some(Task::Deregister(Deregister::Downstream {
                err: Some(Error::Request(err)),
                ..
            }))) = task_rx.recv_timeout(Duration::from_secs(1))
            {
                assert!(!err.has_server_is_busy());
            }
        }
    }

    #[test]
    fn test_register() {
        let (mut ep, raft_router, _task_rx) = mock_endpoint(&CdcConfig {
            min_ts_interval: ReadableDuration(Duration::from_secs(60)),
            ..Default::default()
        });
        let _raft_rx = raft_router.add_region(1 /* region id */, 100 /* cap */);
        let (tx, rx) = channel::canal(1);
        let mut rx = rx.drain();

        let conn = Conn::new(tx, String::new());
        let conn_id = conn.get_id();
        ep.run(Task::OpenConn { conn });
        let mut req_header = Header::default();
        req_header.set_cluster_id(0);
        let mut req = ChangeDataRequest::default();
        req.set_region_id(1);
        let region_epoch = req.get_region_epoch().clone();
        let downstream = Downstream::new("".to_string(), region_epoch.clone(), 1, conn_id, true);
        ep.run(Task::Register {
            request: req.clone(),
            downstream,
            conn_id,
            version: semver::Version::new(4, 0, 6),
        });
        assert_eq!(ep.capture_regions.len(), 1);

        // duplicate request error.
        let downstream = Downstream::new("".to_string(), region_epoch.clone(), 2, conn_id, true);
        ep.run(Task::Register {
            request: req.clone(),
            downstream,
            conn_id,
            version: semver::Version::new(4, 0, 6),
        });
        let cdc_event = channel::recv_timeout(&mut rx, Duration::from_millis(500))
            .unwrap()
            .unwrap();
        if let CdcEvent::Event(mut e) = cdc_event.0 {
            assert_eq!(e.region_id, 1);
            assert_eq!(e.request_id, 2);
            let event = e.event.take().unwrap();
            match event {
                Event_oneof_event::Error(err) => {
                    assert!(err.has_duplicate_request());
                }
                other => panic!("unknown event {:?}", other),
            }
        } else {
            panic!("unknown cdc event {:?}", cdc_event);
        }
        assert_eq!(ep.capture_regions.len(), 1);

        // Compatibility error.
        let downstream = Downstream::new("".to_string(), region_epoch, 3, conn_id, true);
        ep.run(Task::Register {
            request: req,
            downstream,
            conn_id,
            version: semver::Version::new(0, 0, 0),
        });
        let cdc_event = channel::recv_timeout(&mut rx, Duration::from_millis(500))
            .unwrap()
            .unwrap();
        if let CdcEvent::Event(mut e) = cdc_event.0 {
            assert_eq!(e.region_id, 1);
            assert_eq!(e.request_id, 3);
            let event = e.event.take().unwrap();
            match event {
                Event_oneof_event::Error(err) => {
                    assert!(err.has_compatibility());
                }
                other => panic!("unknown event {:?}", other),
            }
        } else {
            panic!("unknown cdc event {:?}", cdc_event);
        }
        assert_eq!(ep.capture_regions.len(), 1);
    }

    #[test]
    fn test_feature_gate() {
        let (mut ep, raft_router, _task_rx) = mock_endpoint(&CdcConfig {
            min_ts_interval: ReadableDuration(Duration::from_secs(60)),
            ..Default::default()
        });
        let _raft_rx = raft_router.add_region(1 /* region id */, 100 /* cap */);

        let (tx, rx) = channel::canal(1);
        let mut rx = rx.drain();
        let mut region = Region::default();
        region.set_id(1);
        let conn = Conn::new(tx, String::new());
        let conn_id = conn.get_id();
        ep.run(Task::OpenConn { conn });
        let mut req_header = Header::default();
        req_header.set_cluster_id(0);
        let mut req = ChangeDataRequest::default();
        req.set_region_id(1);
        let region_epoch = req.get_region_epoch().clone();
        let downstream = Downstream::new("".to_string(), region_epoch.clone(), 0, conn_id, true);
        ep.run(Task::Register {
            request: req.clone(),
            downstream,
            conn_id,
            version: semver::Version::new(4, 0, 6),
        });
        let mut resolver = Resolver::new(1);
        resolver.init();
        let observe_id = ep.capture_regions[&1].id;
        ep.on_region_ready(observe_id, resolver, region.clone());
        ep.run(Task::MinTS {
            regions: vec![1],
            min_ts: TimeStamp::from(1),
        });
        let cdc_event = channel::recv_timeout(&mut rx, Duration::from_millis(500))
            .unwrap()
            .unwrap();
        if let CdcEvent::ResolvedTs(r) = cdc_event.0 {
            assert_eq!(r.regions, vec![1]);
            assert_eq!(r.ts, 1);
        } else {
            panic!("unknown cdc event {:?}", cdc_event);
        }

        // Register region 2 to the conn.
        req.set_region_id(2);
        let downstream = Downstream::new("".to_string(), region_epoch.clone(), 0, conn_id, true);
        ep.run(Task::Register {
            request: req.clone(),
            downstream,
            conn_id,
            version: semver::Version::new(4, 0, 6),
        });
        let mut resolver = Resolver::new(2);
        resolver.init();
        region.set_id(2);
        let observe_id = ep.capture_regions[&2].id;
        ep.on_region_ready(observe_id, resolver, region);
        ep.run(Task::MinTS {
            regions: vec![1, 2],
            min_ts: TimeStamp::from(2),
        });
        let cdc_event = channel::recv_timeout(&mut rx, Duration::from_millis(500))
            .unwrap()
            .unwrap();
        if let CdcEvent::ResolvedTs(mut r) = cdc_event.0 {
            r.regions.as_mut_slice().sort_unstable();
            assert_eq!(r.regions, vec![1, 2]);
            assert_eq!(r.ts, 2);
        } else {
            panic!("unknown cdc event {:?}", cdc_event);
        }

        // Register region 3 to another conn which is not support batch resolved ts.
        let (tx, rx2) = channel::canal(1);
        let mut rx2 = rx2.drain();
        let mut region = Region::default();
        region.set_id(3);
        let conn = Conn::new(tx, String::new());
        let conn_id = conn.get_id();
        ep.run(Task::OpenConn { conn });
        req.set_region_id(3);
        let downstream = Downstream::new("".to_string(), region_epoch, 3, conn_id, true);
        ep.run(Task::Register {
            request: req,
            downstream,
            conn_id,
            version: semver::Version::new(4, 0, 5),
        });
        let mut resolver = Resolver::new(3);
        resolver.init();
        region.set_id(3);
        let observe_id = ep.capture_regions[&3].id;
        ep.on_region_ready(observe_id, resolver, region);
        ep.run(Task::MinTS {
            regions: vec![1, 2, 3],
            min_ts: TimeStamp::from(3),
        });
        let cdc_event = channel::recv_timeout(&mut rx, Duration::from_millis(500))
            .unwrap()
            .unwrap();
        if let CdcEvent::ResolvedTs(mut r) = cdc_event.0 {
            r.regions.as_mut_slice().sort_unstable();
            // Although region 3 is not register in the first conn, batch resolved ts
            // sends all region ids.
            assert_eq!(r.regions, vec![1, 2, 3]);
            assert_eq!(r.ts, 3);
        } else {
            panic!("unknown cdc event {:?}", cdc_event);
        }
        let cdc_event = channel::recv_timeout(&mut rx2, Duration::from_millis(500))
            .unwrap()
            .unwrap();
        if let CdcEvent::Event(mut e) = cdc_event.0 {
            assert_eq!(e.region_id, 3);
            assert_eq!(e.request_id, 3);
            let event = e.event.take().unwrap();
            match event {
                Event_oneof_event::ResolvedTs(ts) => {
                    assert_eq!(ts, 3);
                }
                other => panic!("unknown event {:?}", other),
            }
        } else {
            panic!("unknown cdc event {:?}", cdc_event);
        }
    }

    #[test]
    fn test_deregister() {
        let (mut ep, raft_router, _task_rx) = mock_endpoint(&CdcConfig::default());
        let _raft_rx = raft_router.add_region(1 /* region id */, 100 /* cap */);
        let (tx, rx) = channel::canal(1);
        let mut rx = rx.drain();

        let conn = Conn::new(tx, String::new());
        let conn_id = conn.get_id();
        ep.run(Task::OpenConn { conn });
        let mut req_header = Header::default();
        req_header.set_cluster_id(0);
        let mut req = ChangeDataRequest::default();
        req.set_region_id(1);
        let region_epoch = req.get_region_epoch().clone();
        let downstream = Downstream::new("".to_string(), region_epoch.clone(), 0, conn_id, true);
        let downstream_id = downstream.get_id();
        ep.run(Task::Register {
            request: req.clone(),
            downstream,
            conn_id,
            version: semver::Version::new(0, 0, 0),
        });
        assert_eq!(ep.capture_regions.len(), 1);

        let mut err_header = ErrorHeader::default();
        err_header.set_not_leader(Default::default());
        let deregister = Deregister::Downstream {
            region_id: 1,
            downstream_id,
            conn_id,
            err: Some(Error::Request(err_header.clone())),
        };
        ep.run(Task::Deregister(deregister));
        loop {
            let cdc_event = channel::recv_timeout(&mut rx, Duration::from_millis(500))
                .unwrap()
                .unwrap();
            if let CdcEvent::Event(mut e) = cdc_event.0 {
                let event = e.event.take().unwrap();
                match event {
                    Event_oneof_event::Error(err) => {
                        assert!(err.has_not_leader());
                        break;
                    }
                    other => panic!("unknown event {:?}", other),
                }
            }
        }
        assert_eq!(ep.capture_regions.len(), 0);

        let downstream = Downstream::new("".to_string(), region_epoch.clone(), 0, conn_id, true);
        let new_downstream_id = downstream.get_id();
        ep.run(Task::Register {
            request: req.clone(),
            downstream,
            conn_id,
            version: semver::Version::new(0, 0, 0),
        });
        assert_eq!(ep.capture_regions.len(), 1);

        let deregister = Deregister::Downstream {
            region_id: 1,
            downstream_id,
            conn_id,
            err: Some(Error::Request(err_header.clone())),
        };
        ep.run(Task::Deregister(deregister));
        assert!(channel::recv_timeout(&mut rx, Duration::from_millis(200)).is_err());
        assert_eq!(ep.capture_regions.len(), 1);

        let deregister = Deregister::Downstream {
            region_id: 1,
            downstream_id: new_downstream_id,
            conn_id,
            err: Some(Error::Request(err_header.clone())),
        };
        ep.run(Task::Deregister(deregister));
        let cdc_event = channel::recv_timeout(&mut rx, Duration::from_millis(500))
            .unwrap()
            .unwrap();
        loop {
            if let CdcEvent::Event(mut e) = cdc_event.0 {
                let event = e.event.take().unwrap();
                match event {
                    Event_oneof_event::Error(err) => {
                        assert!(err.has_not_leader());
                        break;
                    }
                    other => panic!("unknown event {:?}", other),
                }
            }
        }
        assert_eq!(ep.capture_regions.len(), 0);

        // Stale deregister should be filtered.
        let downstream = Downstream::new("".to_string(), region_epoch, 0, conn_id, true);
        ep.run(Task::Register {
            request: req,
            downstream,
            conn_id,
            version: semver::Version::new(0, 0, 0),
        });
        assert_eq!(ep.capture_regions.len(), 1);
        let deregister = Deregister::Region {
            region_id: 1,
            // A stale ObserveID (different from the actual one).
            observe_id: ObserveID::new(),
            err: Error::Request(err_header),
        };
        ep.run(Task::Deregister(deregister));
        match channel::recv_timeout(&mut rx, Duration::from_millis(500)) {
            Err(_) => (),
            Ok(other) => panic!("unknown event {:?}", other),
        }
        assert_eq!(ep.capture_regions.len(), 1);
    }
}<|MERGE_RESOLUTION|>--- conflicted
+++ resolved
@@ -369,19 +369,7 @@
                 if is_last {
                     let delegate = self.capture_regions.remove(&region_id).unwrap();
                     if let Some(reader) = self.store_meta.lock().unwrap().readers.get(&region_id) {
-<<<<<<< HEAD
-                        if let Err(e) = reader
-                            .txn_extra_op
-                            .compare_exchange(TxnExtraOp::ReadOldValue, TxnExtraOp::Noop)
-                        {
-                            panic!(
-                                "unexpect txn extra op {:?}, region_id: {:?}, downstream_id: {:?}, conn_id: {:?}",
-                                e, region_id, downstream_id, conn_id
-                            );
-                        }
-=======
                         reader.txn_extra_op.store(TxnExtraOp::Noop);
->>>>>>> 6166f17f
                     }
                     // Do not continue to observe the events of the region.
                     let oid = self.observer.unsubscribe_region(region_id, delegate.id);
