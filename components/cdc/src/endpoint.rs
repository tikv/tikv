// Copyright 2020 TiKV Project Authors. Licensed under Apache-2.0.

use std::cell::RefCell;
use std::f64::INFINITY;
use std::fmt;
use std::rc::Rc;
use std::sync::{Arc, Mutex};
use std::time::Duration;

use crossbeam::atomic::AtomicCell;
use engine_rocks::RocksEngine;
use futures::future::Future;
use futures::sink::Sink;
use futures::stream::Stream;
use futures03::compat::Compat01As03;
#[cfg(feature = "prost-codec")]
use kvproto::cdcpb::{
    event::Event as Event_oneof_event, ChangeDataRequest,
    DuplicateRequest as ErrorDuplicateRequest, Error as EventError, Event, ResolvedTs,
};
#[cfg(not(feature = "prost-codec"))]
use kvproto::cdcpb::{
    ChangeDataRequest, DuplicateRequest as ErrorDuplicateRequest, Error as EventError, Event,
    Event_oneof_event, ResolvedTs,
};
use kvproto::kvrpcpb::ExtraOp as TxnExtraOp;
use kvproto::metapb::{Region, RegionEpoch};
use pd_client::PdClient;
use raftstore::coprocessor::CmdBatch;
use raftstore::router::RaftStoreRouter;
use raftstore::store::fsm::{ChangeCmd, ObserveID, StoreMeta};
use raftstore::store::msg::{Callback, ReadResponse, SignificantMsg};
use resolved_ts::Resolver;
use tikv::config::CdcConfig;
use tikv::storage::kv::Snapshot;
use tikv::storage::mvcc::{DeltaScanner, ScannerBuilder};
use tikv::storage::txn::TxnEntry;
use tikv::storage::txn::TxnEntryScanner;
use tikv::storage::Statistics;
use tikv_util::collections::HashMap;
use tikv_util::time::{Instant, Limiter};
use tikv_util::timer::{SteadyTimer, Timer};
use tikv_util::worker::{Runnable, RunnableWithTimer, ScheduleError, Scheduler};
use tokio::runtime::{Builder, Runtime};
<<<<<<< HEAD
=======
use tokio::sync::Semaphore;
>>>>>>> 05484ab9
use txn_types::{Key, Lock, LockType, TimeStamp};

use crate::channel::{MemoryQuota, SendError};
use crate::delegate::{Delegate, Downstream, DownstreamID, DownstreamState};
use crate::metrics::*;
use crate::service::{CdcEvent, Conn, ConnID, FeatureGate};
use crate::{CdcObserver, Error, Result};

pub enum Deregister {
    Downstream {
        region_id: u64,
        downstream_id: DownstreamID,
        conn_id: ConnID,
        err: Option<Error>,
    },
    Delegate {
        region_id: u64,
        observe_id: ObserveID,
        err: Error,
    },
    Conn(ConnID),
}

impl fmt::Display for Deregister {
    fn fmt(&self, f: &mut fmt::Formatter<'_>) -> fmt::Result {
        write!(f, "{:?}", self)
    }
}

impl fmt::Debug for Deregister {
    fn fmt(&self, f: &mut fmt::Formatter<'_>) -> fmt::Result {
        let mut de = f.debug_struct("Deregister");
        match self {
            Deregister::Downstream {
                ref region_id,
                ref downstream_id,
                ref conn_id,
                ref err,
            } => de
                .field("deregister", &"downstream")
                .field("region_id", region_id)
                .field("downstream_id", downstream_id)
                .field("conn_id", conn_id)
                .field("err", err)
                .finish(),
            Deregister::Delegate {
                ref region_id,
                ref observe_id,
                ref err,
            } => de
                .field("deregister", &"delegate")
                .field("region_id", region_id)
                .field("observe_id", observe_id)
                .field("err", err)
                .finish(),
            Deregister::Conn(ref conn_id) => de
                .field("deregister", &"conn")
                .field("conn_id", conn_id)
                .finish(),
        }
    }
}

type InitCallback = Box<dyn FnOnce() + Send>;
// Callback returns (old_value, statistics, is_cache_missed).
pub(crate) type OldValueCallback = Box<
    dyn FnMut(Key, TimeStamp, &mut OldValueStats) -> (Option<Vec<u8>>, Option<Statistics>) + Send,
>;

pub enum Validate {
    Region(u64, Box<dyn FnOnce(Option<&Delegate>) + Send>),
    OldValueCache(Box<dyn FnOnce(&OldValueStats) + Send>),
}

pub enum Task {
    Register {
        request: ChangeDataRequest,
        downstream: Downstream,
        conn_id: ConnID,
        version: semver::Version,
    },
    Deregister(Deregister),
    OpenConn {
        conn: Conn,
    },
    MultiBatch {
        multi: Vec<CmdBatch>,
        old_value_cb: OldValueCallback,
    },
    MinTS {
        regions: Vec<u64>,
        min_ts: TimeStamp,
    },
    ResolverReady {
        observe_id: ObserveID,
        region: Region,
        resolver: Resolver,
    },
    RegisterMinTsEvent,
    // The result of ChangeCmd should be returned from CDC Endpoint to ensure
    // the downstream switches to Normal after the previous commands was sunk.
    InitDownstream {
        downstream_id: DownstreamID,
        downstream_state: Arc<AtomicCell<DownstreamState>>,
        cb: InitCallback,
    },
    Validate(Validate),
}

impl fmt::Display for Task {
    fn fmt(&self, f: &mut fmt::Formatter<'_>) -> fmt::Result {
        write!(f, "{:?}", self)
    }
}

impl fmt::Debug for Task {
    fn fmt(&self, f: &mut fmt::Formatter<'_>) -> fmt::Result {
        let mut de = f.debug_struct("CdcTask");
        match self {
            Task::Register {
                ref request,
                ref downstream,
                ref conn_id,
                ref version,
                ..
            } => de
                .field("type", &"register")
                .field("register request", request)
                .field("request", request)
                .field("id", &downstream.get_id())
                .field("conn_id", conn_id)
                .field("version", version)
                .finish(),
            Task::Deregister(deregister) => de
                .field("type", &"deregister")
                .field("deregister", deregister)
                .finish(),
            Task::OpenConn { ref conn } => de
                .field("type", &"open_conn")
                .field("conn_id", &conn.get_id())
                .finish(),
            Task::MultiBatch { multi, .. } => de
                .field("type", &"multibatch")
                .field("multibatch", &multi.len())
                .finish(),
            Task::MinTS { ref min_ts, .. } => {
                de.field("type", &"mit_ts").field("min_ts", min_ts).finish()
            }
            Task::ResolverReady {
                ref observe_id,
                ref region,
                ..
            } => de
                .field("type", &"resolver_ready")
                .field("observe_id", &observe_id)
                .field("region_id", &region.get_id())
                .finish(),
            Task::RegisterMinTsEvent => de.field("type", &"register_min_ts").finish(),
            Task::InitDownstream {
                ref downstream_id, ..
            } => de
                .field("type", &"init_downstream")
                .field("downstream", &downstream_id)
                .finish(),
            Task::Validate(validate) => match validate {
                Validate::Region(region_id, _) => de.field("region_id", &region_id).finish(),
                Validate::OldValueCache(_) => de.finish(),
            },
        }
    }
}

const METRICS_FLUSH_INTERVAL: u64 = 10_000; // 10s

#[derive(Default)]
pub struct OldValueStats {
    pub access_count: usize,
    pub miss_count: usize,
    pub miss_none_count: usize,
}

pub struct Endpoint<T> {
    capture_regions: HashMap<u64, Delegate>,
    connections: HashMap<ConnID, Conn>,
    scheduler: Scheduler<Task>,
    raft_router: T,
    observer: CdcObserver,

    pd_client: Arc<dyn PdClient>,
    timer: SteadyTimer,
    min_ts_interval: Duration,
    tso_worker: Runtime,
    store_meta: Arc<Mutex<StoreMeta>>,

    workers: Runtime,
<<<<<<< HEAD
=======
    scan_concurrency_semaphore: Arc<Semaphore>,
>>>>>>> 05484ab9

    sink_memory_quota: MemoryQuota,
    scan_speed_limter: Limiter,
    max_scan_batch_bytes: usize,
    max_scan_batch_size: usize,

    min_resolved_ts: TimeStamp,
    min_ts_region_id: u64,

    // stats
    resolved_region_count: usize,
    unresolved_region_count: usize,
    old_value_stats: OldValueStats,
}

impl<T: 'static + RaftStoreRouter> Endpoint<T> {
    pub fn new(
        cfg: &CdcConfig,
        pd_client: Arc<dyn PdClient>,
        scheduler: Scheduler<Task>,
        raft_router: T,
        observer: CdcObserver,
        store_meta: Arc<Mutex<StoreMeta>>,
        sink_memory_quota: MemoryQuota,
    ) -> Endpoint<T> {
        let workers = Builder::new()
            .threaded_scheduler()
            .thread_name("cdcwkr")
<<<<<<< HEAD
            .core_threads(4)
            .build()
            .unwrap();
=======
            .core_threads(cfg.incremental_scan_threads)
            .build()
            .unwrap();
        let scan_concurrency_semaphore = Arc::new(Semaphore::new(cfg.incremental_scan_concurrency));
>>>>>>> 05484ab9
        let tso_worker = Builder::new()
            .threaded_scheduler()
            .thread_name("tso")
            .core_threads(1)
            .build()
            .unwrap();
        CDC_SINK_CAP.set(sink_memory_quota.cap() as i64);
        let speed_limter = Limiter::new(if cfg.incremental_scan_speed_limit.0 > 0 {
            cfg.incremental_scan_speed_limit.0 as f64
        } else {
            INFINITY
        });
        // For scan efficiency, the scan batch bytes should be around 1MB.
        // TODO: To avoid consume too much memory when there are many concurrent
        //       scan tasks (peak memory = 1MB * N tasks), we reduce the size
        //       to 16KB as a workaround.
        let max_scan_batch_bytes = 16 * 1024;
        // Assume 1KB per entry.
        let max_scan_batch_size = 1024;
        let ep = Endpoint {
            capture_regions: HashMap::default(),
            connections: HashMap::default(),
            scheduler,
            pd_client,
            tso_worker,
            timer: SteadyTimer::default(),
            sink_memory_quota,
            scan_speed_limter: speed_limter,
            max_scan_batch_bytes,
            max_scan_batch_size,
            workers,
            scan_concurrency_semaphore,
            raft_router,
            observer,
            store_meta,
            min_ts_interval: cfg.min_ts_interval.0,
            min_resolved_ts: TimeStamp::max(),
            min_ts_region_id: 0,
            resolved_region_count: 0,
            unresolved_region_count: 0,
            old_value_stats: OldValueStats::default(),
        };
        ep.register_min_ts_event();
        ep
    }

    pub fn new_timer(&self) -> Timer<()> {
        // Currently there is only one timeout for CDC.
        let cdc_timer_cap = 1;
        let mut timer = Timer::new(cdc_timer_cap);
        timer.add_task(Duration::from_millis(METRICS_FLUSH_INTERVAL), ());
        timer
    }

    pub fn set_min_ts_interval(&mut self, dur: Duration) {
        self.min_ts_interval = dur;
    }

    pub fn set_max_scan_batch_size(&mut self, max_scan_batch_size: usize) {
        self.max_scan_batch_size = max_scan_batch_size;
    }

    fn on_deregister(&mut self, deregister: Deregister) {
        info!("cdc deregister region"; "deregister" => ?deregister);
        fail_point!("cdc_before_handle_deregister", |_| {});
        match deregister {
            Deregister::Downstream {
                region_id,
                downstream_id,
                conn_id,
                err,
            } => {
                // The peer wants to deregister
                let mut is_last = false;
                if let Some(delegate) = self.capture_regions.get_mut(&region_id) {
                    is_last = delegate.unsubscribe(downstream_id, err);
                }
                if let Some(conn) = self.connections.get_mut(&conn_id) {
                    if let Some(id) = conn.downstream_id(region_id) {
                        if downstream_id == id {
                            conn.unsubscribe(region_id);
                        }
                    }
                }
                if is_last {
                    let delegate = self.capture_regions.remove(&region_id).unwrap();
                    if let Some(reader) = self.store_meta.lock().unwrap().readers.get(&region_id) {
                        reader.txn_extra_op.store(TxnExtraOp::Noop);
                    }
                    // Do not continue to observe the events of the region.
                    let oid = self.observer.unsubscribe_region(region_id, delegate.id);
                    assert!(
                        oid.is_some(),
                        "unsubscribe region {} failed, ObserveID {:?}",
                        region_id,
                        delegate.id
                    );
                }
            }
            Deregister::Delegate {
                region_id,
                observe_id,
                err,
            } => {
                // Something went wrong, deregister all downstreams of the region.

                // To avoid ABA problem, we must check the unique ObserveID.
                let need_remove = self
                    .capture_regions
                    .get(&region_id)
                    .map_or(false, |d| d.id == observe_id);
                if need_remove {
                    if let Some(mut delegate) = self.capture_regions.remove(&region_id) {
                        delegate.stop(err);
                    }
                    if let Some(reader) = self.store_meta.lock().unwrap().readers.get(&region_id) {
                        reader.txn_extra_op.store(TxnExtraOp::Noop);
                    }
                    self.connections
                        .iter_mut()
                        .for_each(|(_, conn)| conn.unsubscribe(region_id));
                }
                // Do not continue to observe the events of the region.
                let oid = self.observer.unsubscribe_region(region_id, observe_id);
                assert_eq!(
                    need_remove,
                    oid.is_some(),
                    "unsubscribe region {} failed, ObserveID {:?}",
                    region_id,
                    observe_id
                );
            }
            Deregister::Conn(conn_id) => {
                // The connection is closed, deregister all downstreams of the connection.
                if let Some(conn) = self.connections.remove(&conn_id) {
                    conn.take_downstreams()
                        .into_iter()
                        .for_each(|(region_id, downstream_id)| {
                            if let Some(delegate) = self.capture_regions.get_mut(&region_id) {
                                if delegate.unsubscribe(downstream_id, None) {
                                    let delegate = self.capture_regions.remove(&region_id).unwrap();
                                    // Do not continue to observe the events of the region.
                                    let oid =
                                        self.observer.unsubscribe_region(region_id, delegate.id);
                                    assert!(
                                        oid.is_some(),
                                        "unsubscribe region {} failed, ObserveID {:?}",
                                        region_id,
                                        delegate.id
                                    );
                                }
                            }
                        });
                }
            }
        }
    }

    pub fn on_register(
        &mut self,
        mut request: ChangeDataRequest,
        mut downstream: Downstream,
        conn_id: ConnID,
        version: semver::Version,
    ) {
        let region_id = request.region_id;
        let downstream_id = downstream.get_id();
        let conn = match self.connections.get_mut(&conn_id) {
            Some(conn) => conn,
            None => {
                error!("cdc register for a nonexistent connection";
                    "region_id" => region_id, "conn_id" => ?conn_id);
                return;
            }
        };
        downstream.set_sink(conn.get_sink().clone());

        // TODO: Add a new task to close incompatible features.
        if let Some(e) = conn.check_version_and_set_feature(version) {
            // The downstream has not registered yet, send error right away.
            let mut err_event = EventError::default();
            err_event.set_compatibility(e);
            let _ = downstream.sink_error_event(region_id, err_event);
            return;
        }
        if !conn.subscribe(region_id, downstream_id) {
            let mut err_event = EventError::default();
            let mut err = ErrorDuplicateRequest::default();
            err.set_region_id(region_id);
            err_event.set_duplicate_request(err);
            let _ = downstream.sink_error_event(region_id, err_event);
            error!("cdc duplicate register";
                "region_id" => region_id,
                "conn_id" => ?conn_id,
                "req_id" => request.get_request_id(),
                "downstream_id" => ?downstream_id);
            return;
        }

        info!("cdc register region";
            "region_id" => region_id,
            "conn_id" => ?conn.get_id(),
            "req_id" => request.get_request_id(),
            "downstream_id" => ?downstream_id);
        let mut is_new_delegate = false;
        let delegate = self.capture_regions.entry(region_id).or_insert_with(|| {
            let d = Delegate::new(region_id);
            is_new_delegate = true;
            d
        });

        let downstream_state = downstream.get_state();
        let checkpoint_ts = request.checkpoint_ts;
        let sched = self.scheduler.clone();

        if !delegate.subscribe(downstream) {
            conn.unsubscribe(request.get_region_id());
            if is_new_delegate {
                self.capture_regions.remove(&request.get_region_id());
            }
            return;
        }
        let change_cmd = if is_new_delegate {
            // The region has never been registered.
            // Subscribe the change events of the region.
            let old_id = self.observer.subscribe_region(region_id, delegate.id);
            assert!(
                old_id.is_none(),
                "region {} must not be observed twice, old ObserveID {:?}, new ObserveID {:?}",
                region_id,
                old_id,
                delegate.id
            );

            ChangeCmd::RegisterObserver {
                observe_id: delegate.id,
                region_id,
                enabled: delegate.enabled(),
            }
        } else {
            ChangeCmd::Snapshot {
                observe_id: delegate.id,
                region_id,
            }
        };
        let txn_extra_op = request.get_extra_op();
        if txn_extra_op != TxnExtraOp::Noop {
            delegate.txn_extra_op = request.get_extra_op();
            if let Some(reader) = self.store_meta.lock().unwrap().readers.get(&region_id) {
                reader.txn_extra_op.store(txn_extra_op);
            }
        }
        let region_epoch = request.take_region_epoch();
        let observe_id = delegate.id;
        let mut init = Initializer {
            sched,
            region_id,
            region_epoch,
            conn_id,
            downstream_id,
            sink: conn.get_sink().clone(),
            request_id: request.get_request_id(),
            downstream_state,
            txn_extra_op: delegate.txn_extra_op,
            speed_limter: self.scan_speed_limter.clone(),
            max_scan_batch_bytes: self.max_scan_batch_bytes,
            max_scan_batch_size: self.max_scan_batch_size,
            observe_id,
            checkpoint_ts: checkpoint_ts.into(),
            build_resolver: is_new_delegate,
        };

        let raft_router = self.raft_router.clone();
        let concurrency_semaphore = self.scan_concurrency_semaphore.clone();
        self.workers.spawn(async move {
            CDC_SCAN_TASKS.with_label_values(&["total"]).inc();
            match init
                .initialize(change_cmd, raft_router, concurrency_semaphore)
                .await
            {
                Ok(()) => {
                    CDC_SCAN_TASKS.with_label_values(&["finish"]).inc();
                }
                Err(e) => {
                    CDC_SCAN_TASKS.with_label_values(&["abort"]).inc();
                    init.deregister_downstream(e)
                }
<<<<<<< HEAD
            };
            if let Err(e) = scheduler.schedule(Task::Deregister(deregister)) {
                error!("cdc schedule cdc task failed"; "error" => ?e);
            }
        };
        let scheduler = self.scheduler.clone();
        if let Err(e) = self.raft_router.significant_send(
            region_id,
            SignificantMsg::CaptureChange {
                cmd: change_cmd,
                region_epoch: request.take_region_epoch(),
                callback: Callback::Read(Box::new(move |resp| {
                    if let Err(e) = scheduler.schedule(Task::InitDownstream {
                        downstream_id,
                        downstream_state,
                        cb: Box::new(move || {
                            cb(resp);
                        }),
                    }) {
                        error!("cdc schedule cdc task failed"; "error" => ?e);
                    }
                })),
            },
        ) {
            deregister_downstream(Error::Request(e.into()));
            return;
        }
        self.workers.spawn(async move {
            match fut.await {
                Ok(resp) => init.on_change_cmd(resp).await,
                Err(e) => deregister_downstream(Error::Other(box_err!(e))),
            };
=======
            }
>>>>>>> 05484ab9
        });
    }

    pub fn on_multi_batch(&mut self, multi: Vec<CmdBatch>, old_value_cb: OldValueCallback) {
        fail_point!("cdc_before_handle_multi_batch", |_| {});
        let old_value_cb = Rc::new(RefCell::new(old_value_cb));
        for batch in multi {
            let region_id = batch.region_id;
            let mut deregister = None;
            if let Some(delegate) = self.capture_regions.get_mut(&region_id) {
                if delegate.has_failed() {
                    // Skip the batch if the delegate has failed.
                    continue;
                }
                if let Err(e) =
                    delegate.on_batch(batch, old_value_cb.clone(), &mut self.old_value_stats)
                {
                    assert!(delegate.has_failed());
                    // Delegate has error, deregister the delegate.
                    deregister = Some(Deregister::Delegate {
                        region_id,
                        observe_id: delegate.id,
                        err: e,
                    });
                }
            }
            if let Some(deregister) = deregister {
                self.on_deregister(deregister);
            }
        }
    }

    fn on_region_ready(&mut self, observe_id: ObserveID, resolver: Resolver, region: Region) {
        let region_id = region.get_id();
        if let Some(delegate) = self.capture_regions.get_mut(&region_id) {
            if delegate.id == observe_id {
                for downstream in delegate.on_region_ready(resolver, region) {
                    let conn_id = downstream.get_conn_id();
                    if !delegate.subscribe(downstream) {
                        let conn = self.connections.get_mut(&conn_id).unwrap();
                        conn.unsubscribe(region_id);
                    }
                }
            } else {
                debug!("cdc stale region ready";
                    "region_id" => region.get_id(),
                    "observe_id" => ?observe_id,
                    "current_id" => ?delegate.id);
            }
        } else {
            debug!("cdc region not found on region ready (finish building resolver)";
                "region_id" => region.get_id());
        }
    }

    fn on_min_ts(&mut self, regions: Vec<u64>, min_ts: TimeStamp) {
        let total_region_count = regions.len();
        let mut resolved_regions = Vec::with_capacity(regions.len());
        self.min_resolved_ts = TimeStamp::max();
        for region_id in regions {
            if let Some(delegate) = self.capture_regions.get_mut(&region_id) {
                if let Some(resolved_ts) = delegate.on_min_ts(min_ts) {
                    if resolved_ts < self.min_resolved_ts {
                        self.min_resolved_ts = resolved_ts;
                        self.min_ts_region_id = region_id;
                    }
                    resolved_regions.push(region_id);
                }
            }
        }
        self.resolved_region_count = resolved_regions.len();
        self.unresolved_region_count = total_region_count - self.resolved_region_count;
        self.broadcast_resolved_ts(resolved_regions);
    }

    fn broadcast_resolved_ts(&self, regions: Vec<u64>) {
        let mut resolved_ts = ResolvedTs::default();
        resolved_ts.regions = regions;
        resolved_ts.ts = self.min_resolved_ts.into_inner();

        let send_cdc_event = |conn: &Conn, event| {
            // No need force send, as resolved ts messages is sent regularly.
            // And errors can be ignored.
            let force_send = false;
            match conn.get_sink().unbounded_send(event, force_send) {
                Ok(_) => (),
                Err(SendError::Disconnected) => {
                    debug!("cdc send event failed, disconnected";
                        "conn_id" => ?conn.get_id(), "downstream" => ?conn.get_peer());
                }
                Err(SendError::Full) | Err(SendError::Congested) => {
                    info!("cdc send event failed, full";
                        "conn_id" => ?conn.get_id(), "downstream" => ?conn.get_peer());
                }
            }
        };
        for conn in self.connections.values() {
            let features = if let Some(features) = conn.get_feature() {
                features
            } else {
                // None means there is no downsteam registered yet.
                continue;
            };

            if features.contains(FeatureGate::BATCH_RESOLVED_TS) {
                send_cdc_event(conn, CdcEvent::ResolvedTs(resolved_ts.clone()));
            } else {
                // Fallback to previous non-batch resolved ts event.
                for region_id in &resolved_ts.regions {
                    self.broadcast_resolved_ts_compact(*region_id, resolved_ts.ts, conn);
                }
            }
        }
    }

    fn broadcast_resolved_ts_compact(&self, region_id: u64, resolved_ts: u64, conn: &Conn) {
        let downstream_id = match conn.downstream_id(region_id) {
            Some(downstream_id) => downstream_id,
            // No such region registers in the connection.
            None => {
                debug!("cdc send resolved ts failed, no region downstream id found";
                    "region_id" => region_id);
                return;
            }
        };
        let delegate = match self.capture_regions.get(&region_id) {
            Some(delegate) => delegate,
            // No such region registers in the endpoint.
            None => {
                info!("cdc send resolved ts failed, no region delegate found";
                    "region_id" => region_id, "downstream_id" => ?downstream_id);
                return;
            }
        };
        let downstream = match delegate.downstream(downstream_id) {
            Some(downstream) => downstream,
            // No such downstream registers in the delegate.
            None => {
                info!("cdc send resolved ts failed, no region downstream found";
                    "region_id" => region_id, "downstream_id" => ?downstream_id);
                return;
            }
        };
        let mut resolved_ts_event = Event::default();
        resolved_ts_event.region_id = region_id;
        resolved_ts_event.event = Some(Event_oneof_event::ResolvedTs(resolved_ts));
        // No need force send, as resolved ts messages is sent regularly.
        // And errors can be ignored.
        let force_send = false;
        let _ = downstream.sink_event(resolved_ts_event, force_send);
    }

    fn register_min_ts_event(&self) {
        let timeout = self.timer.delay(self.min_ts_interval);
        let pd_client = self.pd_client.clone();
        let scheduler = self.scheduler.clone();
        let raft_router = self.raft_router.clone();
        let regions: Vec<(u64, ObserveID)> = self
            .capture_regions
            .iter()
            .map(|(region_id, delegate)| (*region_id, delegate.id))
            .collect();
        let fut = timeout
            .map_err(|_| unreachable!())
            .then(move |_| pd_client.get_tso())
            .then(move |tso: pd_client::Result<TimeStamp>| {
                // Ignore get tso errors since we will retry every `min_ts_interval`.
                let min_ts = tso.unwrap_or_default();
                // TODO: send a message to raftstore would consume too much cpu time,
                // try to handle it outside raftstore.
                let regions: Vec<_> = regions
                    .iter()
                    .copied()
                    .map(|(region_id, observe_id)| {
                        let scheduler_clone = scheduler.clone();
                        let raft_router_clone = raft_router.clone();
                        futures::future::lazy(move || {
                            let (tx, rx) = futures::sync::mpsc::channel(5);
                            let tx_clone = tx.clone();
                            if let Err(e) = raft_router_clone.significant_send(
                                region_id,
                                SignificantMsg::LeaderCallback(Callback::Read(Box::new(
                                    move |resp| {
                                        let resp = if resp.response.get_header().has_error() {
                                            None
                                        } else {
                                            Some(region_id)
                                        };
                                        if let Err(err) =  tx_clone.send(resp).wait() {
                                            error!("cdc send tso response failed"; "region_id" => region_id, "err" => ?err);
                                        }
                                    },
                                ))),
                            ) {
                                warn!("cdc send LeaderCallback failed"; "err" => ?e, "min_ts" => min_ts);
                                let deregister = Deregister::Delegate {
                                    observe_id,
                                    region_id,
                                    err: Error::Request(e.into()),
                                };
                                if let Err(e) = scheduler_clone.schedule(Task::Deregister(deregister)) {
                                    error!("schedule cdc task failed"; "error" => ?e);
                                }
                                if let Err(err) =  tx.send(None).wait() {
                                    error!("cdc send tso response failed"; "region_id" => region_id, "err" => ?err);
                                }
                            }
                            rx.into_future()
                        })
                    })
                    .collect();
                    match scheduler.schedule(Task::RegisterMinTsEvent) {
                        Ok(_) | Err(ScheduleError::Stopped(_)) => (),
                        // Must schedule `RegisterMinTsEvent` event otherwise resolved ts can not
                        // advance normally.
                        Err(err) => panic!("failed to regiester min ts event, error: {:?}", err),
                    }
                    futures::future::join_all(regions).and_then(move |resps| {
                        let regions = resps.into_iter().filter_map(|(resp, _)| resp.unwrap_or(None)).collect::<Vec<u64>>();
                        if !regions.is_empty() {
                            match scheduler.schedule(Task::MinTS { regions, min_ts }) {
                                Ok(_) | Err(ScheduleError::Stopped(_)) => (),
                                Err(err) => panic!("failed to schedule min ts event, error: {:?}", err),
                            }
                        }
                        Ok(())
                    }).map_err(|_| ())
            },
        );
        self.tso_worker.spawn(Compat01As03::new(fut));
    }

    fn on_open_conn(&mut self, conn: Conn) {
        self.connections.insert(conn.get_id(), conn);
    }
}

struct Initializer {
    sched: Scheduler<Task>,
    sink: crate::channel::Sink,

    region_id: u64,
    region_epoch: RegionEpoch,
    observe_id: ObserveID,
    downstream_id: DownstreamID,
    downstream_state: Arc<AtomicCell<DownstreamState>>,
    conn_id: ConnID,
    request_id: u64,
    checkpoint_ts: TimeStamp,
    txn_extra_op: TxnExtraOp,

    speed_limter: Limiter,
    max_scan_batch_bytes: usize,
    max_scan_batch_size: usize,

    build_resolver: bool,
}

impl Initializer {
<<<<<<< HEAD
    async fn on_change_cmd(&mut self, mut resp: ReadResponse<RocksEngine>) {
        CDC_SCAN_TASKS.with_label_values(&["total"]).inc();
        let deregister = if let Some(region_snapshot) = resp.snapshot {
            assert_eq!(self.region_id, region_snapshot.get_region().get_id());
            let region = region_snapshot.get_region().clone();
            // Require barrier before finishing incremental scan, because
            // CDC needs to make sure resovled ts events can only be sent after
            // incremental scan is finished.
            let require_barrier = true;

            let res = self
                .async_incremental_scan(region_snapshot, region, require_barrier)
                .await;

            if res.is_ok() {
                CDC_SCAN_TASKS.with_label_values(&["finish"]).inc();
                return;
            }

            CDC_SCAN_TASKS.with_label_values(&["abort"]).inc();
            let err = res.unwrap_err();
            // Deregister downstream if incremental scan fails.
            if self.build_resolver {
                Deregister::Region {
                    region_id: self.region_id,
                    observe_id: self.observe_id,
                    err,
                }
            } else {
                Deregister::Downstream {
                    region_id: self.region_id,
                    downstream_id: self.downstream_id,
                    conn_id: self.conn_id,
                    err: Some(err),
                }
            }
=======
    async fn initialize<T: 'static + RaftStoreRouter>(
        &mut self,
        change_cmd: ChangeCmd,
        raft_router: T,
        concurrency_semaphore: Arc<Semaphore>,
    ) -> Result<()> {
        let _permit = concurrency_semaphore.acquire().await;

        // When downstream_state is Stopped, it means the corresponding delegate
        // is stopped. The initialization can be safely canceled.
        //
        // Acquiring a permit may take some time, it is possiable that
        // initialization can be canceled.
        if self.downstream_state.load() == DownstreamState::Stopped {
            info!("cdc async incremental scan canceled";
                "region_id" => self.region_id,
                "downstream_id" => ?self.downstream_id,
                "observe_id" => ?self.observe_id,
                "conn_id" => ?self.conn_id);
            return Err(box_err!("scan canceled"));
        }

        CDC_SCAN_TASKS.with_label_values(&["ongoing"]).inc();
        tikv_util::defer!({
            CDC_SCAN_TASKS.with_label_values(&["ongoing"]).dec();
        });

        // To avoid holding too many snapshots and holding them too long,
        // we need to acquire scan concurrency permit before taking snapshot.
        let sched = self.sched.clone();
        let region_epoch = self.region_epoch.clone();
        let downstream_id = self.downstream_id;
        let downstream_state = self.downstream_state.clone();
        let (cb, fut) = tikv_util::future::paired_future_callback();
        if let Err(e) = raft_router.significant_send(
            self.region_id,
            SignificantMsg::CaptureChange {
                cmd: change_cmd,
                region_epoch,
                callback: Callback::Read(Box::new(move |resp| {
                    if let Err(e) = sched.schedule(Task::InitDownstream {
                        downstream_id,
                        downstream_state,
                        cb: Box::new(move || {
                            cb(resp);
                        }),
                    }) {
                        error!("cdc schedule cdc task failed"; "error" => ?e);
                    }
                })),
            },
        ) {
            warn!("cdc send capture change cmd failed";
            "region_id" => self.region_id, "error" => ?e);
            return Err(Error::Request(e.into()));
        }

        match Compat01As03::new(fut).await {
            Ok(resp) => self.on_change_cmd_response(resp).await,
            Err(e) => Err(Error::Other(box_err!(e))),
        }
    }

    async fn on_change_cmd_response(&mut self, mut resp: ReadResponse<RocksEngine>) -> Result<()> {
        if let Some(region_snapshot) = resp.snapshot {
            assert_eq!(self.region_id, region_snapshot.get_region().get_id());
            let region = region_snapshot.get_region().clone();
            self.async_incremental_scan(region_snapshot, region).await
>>>>>>> 05484ab9
        } else {
            assert!(
                resp.response.get_header().has_error(),
                "no snapshot and no error? {:?}",
                resp.response
            );
            let err = resp.response.take_header().take_error();
<<<<<<< HEAD
            Deregister::Region {
                region_id: self.region_id,
                observe_id: self.observe_id,
                err: Error::Request(err),
            }
        };
        if let Err(e) = self.sched.schedule(Task::Deregister(deregister)) {
            error!("cdc schedule cdc task failed"; "error" => ?e);
=======
            Err(Error::Request(err))
>>>>>>> 05484ab9
        }
    }

    async fn async_incremental_scan<S: Snapshot + 'static>(
        &mut self,
        snap: S,
        region: Region,
<<<<<<< HEAD
        require_barrier: bool,
=======
>>>>>>> 05484ab9
    ) -> Result<()> {
        let downstream_id = self.downstream_id;
        let region_id = region.get_id();
        debug!("cdc async incremental scan";
            "region_id" => region_id,
            "downstream_id" => ?downstream_id,
            "observe_id" => ?self.observe_id);

        let mut resolver = if self.build_resolver {
            Some(Resolver::new(region_id))
        } else {
            None
        };

        fail_point!("cdc_incremental_scan_start");

        let start = Instant::now_coarse();
        // Time range: (checkpoint_ts, current]
        let current = TimeStamp::max();
        let mut scanner = ScannerBuilder::new(snap, current, false)
            .fill_cache(false)
            .range(None, None)
            .build_delta_scanner(self.checkpoint_ts, self.txn_extra_op)
            .unwrap();
        let conn_id = self.conn_id;
        let mut done = false;
        while !done {
            // When downstream_state is Stopped, it means the corresponding
            // delegate is stopped. The initialization can be safely canceled.
            if self.downstream_state.load() == DownstreamState::Stopped {
                info!("cdc async incremental scan canceled";
                    "region_id" => region_id,
                    "downstream_id" => ?downstream_id,
                    "observe_id" => ?self.observe_id,
                    "conn_id" => ?conn_id);
                return Err(box_err!("scan canceled"));
            }
            let entries = self.scan_batch(&mut scanner, resolver.as_mut()).await?;
            // If the last element is None, it means scanning is finished.
            if let Some(None) = entries.last() {
                done = true;
            }
            debug!("cdc scan entries"; "len" => entries.len(), "region_id" => region_id);
            fail_point!("before_schedule_incremental_scan");
<<<<<<< HEAD
            self.sink_scan_events(entries, done, require_barrier)
                .await?;
=======
            self.sink_scan_events(entries, done).await?;
>>>>>>> 05484ab9
        }

        let takes = start.elapsed();
        if let Some(resolver) = resolver {
            self.finish_building_resolver(resolver, region, takes);
        }

        CDC_SCAN_DURATION_HISTOGRAM.observe(takes.as_secs_f64());
        Ok(())
    }

    async fn scan_batch<S: Snapshot>(
        &self,
        scanner: &mut DeltaScanner<S>,
        resolver: Option<&mut Resolver>,
    ) -> Result<Vec<Option<TxnEntry>>> {
        fail_point!("cdc_scan_batch_fail", |_| {
            Err(Error::Rocks("injected error".to_string()))
        });

        let mut entries = Vec::with_capacity(self.max_scan_batch_size);
        let mut total_bytes = 0;
        let mut total_size = 0;
        while total_bytes <= self.max_scan_batch_bytes && total_size < self.max_scan_batch_size {
            total_size += 1;
            match scanner.next_entry()? {
                Some(entry) => {
                    total_bytes += entry.size();
                    entries.push(Some(entry));
                }
                None => {
                    entries.push(None);
                    break;
                }
            }
        }
        if total_bytes > 0 {
            self.speed_limter.consume(total_bytes).await;
            CDC_SCAN_BYTES.inc_by(total_bytes as _);
        }

        if let Some(resolver) = resolver {
            // Track the locks.
            for entry in &entries {
                if let Some(TxnEntry::Prewrite { lock, .. }) = entry {
                    let (encoded_key, value) = lock;
                    let key = Key::from_encoded_slice(encoded_key).into_raw().unwrap();
                    let lock = Lock::parse(value)?;
                    match lock.lock_type {
                        LockType::Put | LockType::Delete => resolver.track_lock(lock.ts, key),
                        _ => (),
                    };
                }
            }
        }

        Ok(entries)
    }

    async fn sink_scan_events(&mut self, entries: Vec<Option<TxnEntry>>, done: bool) -> Result<()> {
        let mut barrier = None;
        let mut events = Delegate::convert_to_grpc_events(self.region_id, self.request_id, entries);
        if done {
            let (cb, fut) = tikv_util::future::paired_future_callback();
            events.push(CdcEvent::Barrier(Some(cb)));
            barrier = Some(Compat01As03::new(fut));
        }
        if let Err(e) = self.sink.send_all(events).await {
            error!("cdc send scan event failed"; "req_id" => ?self.request_id);
            return Err(Error::Sink(e));
        }

        if let Some(barrier) = barrier {
            // CDC needs to make sure resovled ts events can only be sent after
            // incremental scan is finished.
            // Wait the barrier to ensure tikv sends out all scan events.
            let _ = barrier.await;
        }

        Ok(())
    }

    fn finish_building_resolver(&self, mut resolver: Resolver, region: Region, takes: Duration) {
        let observe_id = self.observe_id;
        resolver.init();
        let rts = resolver.resolve(TimeStamp::zero());
        info!(
            "cdc resolver initialized and schedule resolver ready";
            "region_id" => region.get_id(),
            "conn_id" => ?self.conn_id,
            "downstream_id" => ?self.downstream_id,
            "resolved_ts" => rts,
            "lock_count" => resolver.locks().len(),
            "observe_id" => ?observe_id,
            "takes" => ?takes,
        );

        fail_point!("before_schedule_resolver_ready");
        if let Err(e) = self.sched.schedule(Task::ResolverReady {
            observe_id,
            resolver,
            region,
        }) {
            error!("cdc schedule task failed"; "error" => ?e);
        }
    }
<<<<<<< HEAD
=======

    // Deregister downstream when the Initializer fails to initialize.
    fn deregister_downstream(&self, err: Error) {
        let deregister = if self.build_resolver || err.has_region_error() {
            // Deregister delegate on the conditions,
            // * It fails to build a resolver. A delegate requires a resolver
            //   to advance resolved ts.
            // * A region error. It usually mean a peer is not leader or
            //   a leader meets an error and can not serve.
            Deregister::Delegate {
                region_id: self.region_id,
                observe_id: self.observe_id,
                err,
            }
        } else {
            Deregister::Downstream {
                region_id: self.region_id,
                downstream_id: self.downstream_id,
                conn_id: self.conn_id,
                err: Some(err),
            }
        };

        if let Err(e) = self.sched.schedule(Task::Deregister(deregister)) {
            error!("cdc schedule cdc task failed"; "error" => ?e);
        }
    }
>>>>>>> 05484ab9
}

impl<T: 'static + RaftStoreRouter> Runnable<Task> for Endpoint<T> {
    fn run(&mut self, task: Task) {
        debug!("cdc run task"; "task" => %task);
        match task {
            Task::MinTS { regions, min_ts } => self.on_min_ts(regions, min_ts),
            Task::Register {
                request,
                downstream,
                conn_id,
                version,
            } => self.on_register(request, downstream, conn_id, version),
            Task::ResolverReady {
                observe_id,
                resolver,
                region,
            } => self.on_region_ready(observe_id, resolver, region),
            Task::Deregister(deregister) => self.on_deregister(deregister),
            Task::MultiBatch {
                multi,
                old_value_cb,
            } => self.on_multi_batch(multi, old_value_cb),
            Task::OpenConn { conn } => self.on_open_conn(conn),
            Task::RegisterMinTsEvent => self.register_min_ts_event(),
            Task::InitDownstream {
                downstream_id,
                downstream_state,
                cb,
            } => {
                debug!("cdc downstream was initialized"; "downstream_id" => ?downstream_id);
                let _ = downstream_state
                    .compare_exchange(DownstreamState::Uninitialized, DownstreamState::Normal);
                cb();
            }
            Task::Validate(validate) => match validate {
                Validate::Region(region_id, validate) => {
                    validate(self.capture_regions.get(&region_id));
                }
                Validate::OldValueCache(validate) => {
                    validate(&self.old_value_stats);
                }
            },
        }
    }
}

impl<T: 'static + RaftStoreRouter> RunnableWithTimer<Task, ()> for Endpoint<T> {
    fn on_timeout(&mut self, timer: &mut Timer<()>, _: ()) {
        CDC_CAPTURED_REGION_COUNT.set(self.capture_regions.len() as i64);
        CDC_REGION_RESOLVE_STATUS_GAUGE_VEC
            .with_label_values(&["unresolved"])
            .set(self.unresolved_region_count as _);
        CDC_REGION_RESOLVE_STATUS_GAUGE_VEC
            .with_label_values(&["resolved"])
            .set(self.resolved_region_count as _);
        if self.min_resolved_ts != TimeStamp::max() {
            CDC_MIN_RESOLVED_TS_REGION.set(self.min_ts_region_id as i64);
            CDC_MIN_RESOLVED_TS.set(self.min_resolved_ts.physical() as i64);
        }
        self.min_resolved_ts = TimeStamp::max();
        self.min_ts_region_id = 0;

        CDC_OLD_VALUE_CACHE_ACCESS.add(self.old_value_stats.access_count as i64);
        CDC_OLD_VALUE_CACHE_MISS.add(self.old_value_stats.miss_count as i64);
        CDC_OLD_VALUE_CACHE_MISS_NONE.add(self.old_value_stats.miss_none_count as i64);
        self.old_value_stats.access_count = 0;
        self.old_value_stats.miss_count = 0;
        self.old_value_stats.miss_none_count = 0;
        CDC_SINK_BYTES.set(self.sink_memory_quota.in_use() as i64);

        timer.add_task(Duration::from_millis(METRICS_FLUSH_INTERVAL), ());
    }
}

#[cfg(test)]
mod tests {
    use engine_traits::DATA_CFS;
    use futures03::executor::block_on;
    use futures03::StreamExt;
    use kvproto::cdcpb::Header;
    #[cfg(feature = "prost-codec")]
    use kvproto::cdcpb::{event::Event as Event_oneof_event, Header};
    use kvproto::errorpb::Error as ErrorHeader;
    use kvproto::kvrpcpb::Context;
    use raftstore::errors::Error as RaftStoreError;
    use raftstore::store::msg::CasualMessage;
    use raftstore::store::ReadDelegate;
    use raftstore::store::RegionSnapshot;
    use std::collections::BTreeMap;
    use std::fmt::Display;
    use std::sync::atomic::AtomicBool;
    use std::sync::mpsc::{channel, sync_channel, Receiver, RecvTimeoutError, Sender};
    use tempfile::TempDir;
    use test_raftstore::MockRaftStoreRouter;
    use test_raftstore::TestPdClient;
    use tikv::storage::kv::Engine;
    use tikv::storage::mvcc::tests::*;
    use tikv::storage::TestEngineBuilder;
    use tikv_util::collections::HashSet;
    use tikv_util::config::ReadableDuration;
    use tikv_util::worker::{dummy_scheduler, Builder as WorkerBuilder, Worker};
    use time::Timespec;

    use super::*;
    use crate::channel;

    struct ReceiverRunnable<T: Display + Send> {
        tx: Sender<T>,
    }

    impl<T: Display + Send> Runnable<T> for ReceiverRunnable<T> {
        fn run(&mut self, task: T) {
            self.tx.send(task).unwrap();
        }
    }

    fn new_receiver_worker<T: Display + Send + 'static>() -> (Worker<T>, Receiver<T>) {
        let (tx, rx) = channel();
        let runnable = ReceiverRunnable { tx };
        let mut worker = WorkerBuilder::new("test-receiver-worker").create();
        worker.start(runnable).unwrap();
        (worker, rx)
    }

    fn mock_initializer(
        speed_limit: usize,
        buffer: usize,
    ) -> (
        Worker<Task>,
        Runtime,
        Initializer,
        Receiver<Task>,
        crate::channel::Drain,
    ) {
        let (receiver_worker, rx) = new_receiver_worker();
        let quota = crate::channel::MemoryQuota::new(std::usize::MAX);
        let (sink, drain) = crate::channel::channel(buffer, quota);

        let pool = Builder::new()
<<<<<<< HEAD
=======
            .threaded_scheduler()
>>>>>>> 05484ab9
            .thread_name("test-initializer-worker")
            .core_threads(4)
            .build()
            .unwrap();
        let downstream_state = Arc::new(AtomicCell::new(DownstreamState::Normal));
        let initializer = Initializer {
            sched: receiver_worker.scheduler(),
            sink,

            region_id: 1,
            region_epoch: RegionEpoch::default(),
            observe_id: ObserveID::new(),
            downstream_id: DownstreamID::new(),
            downstream_state,
            conn_id: ConnID::new(),
            request_id: 0,
            checkpoint_ts: 1.into(),
            speed_limter: Limiter::new(speed_limit as _),
            max_scan_batch_bytes: 1024 * 1024,
            max_scan_batch_size: 1024,
            txn_extra_op: TxnExtraOp::Noop,
            build_resolver: true,
        };

        (receiver_worker, pool, initializer, rx, drain)
    }

    #[test]
    fn test_initializer_build_resolver() {
        let temp = TempDir::new().unwrap();
        let engine = TestEngineBuilder::new()
            .path(temp.path())
            .cfs(DATA_CFS)
            .build()
            .unwrap();

        let mut expected_locks = BTreeMap::<TimeStamp, HashSet<Vec<u8>>>::new();

        let mut total_bytes = 0;
        // Pessimistic locks should not be tracked
        for i in 0..10 {
            let k = &[b'k', i];
            total_bytes += k.len();
            let ts = TimeStamp::new(i as _);
            must_acquire_pessimistic_lock(&engine, k, k, ts, ts);
        }

        for i in 10..100 {
            let (k, v) = (&[b'k', i], &[b'v', i]);
            total_bytes += k.len();
            total_bytes += v.len();
            let ts = TimeStamp::new(i as _);
            must_prewrite_put(&engine, k, v, k, ts);
            expected_locks.entry(ts).or_default().insert(k.to_vec());
        }

        let mut region = Region::default();
        let snap = engine.snapshot(&Context::default()).unwrap();

        // Buffer must be large enough to unblock async incremental scan.
        let buffer = 1000;
<<<<<<< HEAD
        let (mut worker, _pool, mut initializer, rx, drain) = mock_initializer(total_bytes, buffer);
=======
        let (mut worker, pool, mut initializer, rx, mut drain) =
            mock_initializer(total_bytes, buffer);
>>>>>>> 05484ab9
        region.id = initializer.region_id;
        let check_result = || loop {
            let task = rx.recv().unwrap();
            match task {
                Task::ResolverReady { resolver, .. } => {
                    assert_eq!(resolver.locks(), &expected_locks);
                    return;
                }
                t => panic!("unepxected task {} received", t),
            }
        };
        // To not block test by barrier.
<<<<<<< HEAD
        let require_barrier = false;
        block_on(initializer.async_incremental_scan(snap.clone(), region.clone(), require_barrier))
            .unwrap();
        check_result();

        initializer.max_scan_batch_bytes = total_bytes;
        block_on(initializer.async_incremental_scan(snap.clone(), region.clone(), require_barrier))
            .unwrap();
=======
        pool.spawn(async move {
            let mut d = drain.drain();
            while d.next().await.is_some() {}
        });

        block_on(initializer.async_incremental_scan(snap.clone(), region.clone())).unwrap();
        check_result();

        initializer.max_scan_batch_bytes = total_bytes;
        block_on(initializer.async_incremental_scan(snap.clone(), region.clone())).unwrap();
>>>>>>> 05484ab9
        check_result();

        initializer.max_scan_batch_bytes = total_bytes / 3;
        let start_1_3 = Instant::now();
<<<<<<< HEAD
        block_on(initializer.async_incremental_scan(snap.clone(), region.clone(), require_barrier))
            .unwrap();
=======
        block_on(initializer.async_incremental_scan(snap.clone(), region.clone())).unwrap();
>>>>>>> 05484ab9
        check_result();
        // 2s to allow certain inaccuracy.
        assert!(
            start_1_3.elapsed() >= Duration::new(2, 0),
            "{:?}",
            start_1_3.elapsed()
        );

        let start_1_6 = Instant::now();
        initializer.max_scan_batch_bytes = total_bytes / 6;
<<<<<<< HEAD
        block_on(initializer.async_incremental_scan(snap.clone(), region.clone(), require_barrier))
            .unwrap();
=======
        block_on(initializer.async_incremental_scan(snap.clone(), region.clone())).unwrap();
>>>>>>> 05484ab9
        check_result();
        // 4s to allow certain inaccuracy.
        assert!(
            start_1_6.elapsed() >= Duration::new(4, 0),
            "{:?}",
            start_1_6.elapsed()
        );

        initializer.build_resolver = false;
<<<<<<< HEAD
        block_on(initializer.async_incremental_scan(snap.clone(), region.clone(), require_barrier))
            .unwrap();
=======
        block_on(initializer.async_incremental_scan(snap.clone(), region.clone())).unwrap();
>>>>>>> 05484ab9

        loop {
            let task = rx.recv_timeout(Duration::from_secs(1));
            match task {
                Ok(t) => panic!("unepxected task {} received", t),
                Err(RecvTimeoutError::Timeout) => break,
                Err(e) => panic!("unexpected err {:?}", e),
            }
        }

        // Test cancellation.
        initializer.downstream_state.store(DownstreamState::Stopped);
<<<<<<< HEAD
        block_on(initializer.async_incremental_scan(snap.clone(), region, require_barrier))
            .unwrap_err();
=======
        block_on(initializer.async_incremental_scan(snap.clone(), region)).unwrap_err();
>>>>>>> 05484ab9

        // Cancel error should trigger a deregsiter.
        let mut region = Region::default();
        region.set_id(initializer.region_id);
        region.mut_peers().push(Default::default());
        let snapshot = Some(RegionSnapshot::from_snapshot(snap, region));
        let resp = ReadResponse {
            snapshot,
            response: Default::default(),
            txn_extra_op: Default::default(),
        };
<<<<<<< HEAD
        block_on(initializer.on_change_cmd(resp.clone()));
        loop {
            let task = rx.recv_timeout(Duration::from_secs(1));
            match task {
                Ok(Task::Deregister(Deregister::Downstream { region_id, .. })) => {
                    assert_eq!(region_id, initializer.region_id);
                    break;
                }
                Ok(other) => panic!("unexpected task {:?}", other),
                Err(e) => panic!("unexpected err {:?}", e),
=======
        block_on(initializer.on_change_cmd_response(resp.clone())).unwrap_err();

        // Disconnect sink by dropping runtime (it also drops drain).
        drop(pool);
        initializer.downstream_state.store(DownstreamState::Normal);
        block_on(initializer.on_change_cmd_response(resp)).unwrap_err();

        worker.stop();
    }

    #[test]
    fn test_initializer_deregister_downstream() {
        let total_bytes = 1;
        let buffer = 1;
        let (mut worker, _pool, mut initializer, rx, _drain) =
            mock_initializer(total_bytes, buffer);

        // Errors reported by region should deregister region.
        initializer.build_resolver = false;
        initializer.deregister_downstream(Error::Request(ErrorHeader::default()));
        let task = rx.recv_timeout(Duration::from_millis(100));
        match task {
            Ok(Task::Deregister(Deregister::Delegate { region_id, .. })) => {
                assert_eq!(region_id, initializer.region_id);
            }
            Ok(other) => panic!("unexpected task {:?}", other),
            Err(e) => panic!("unexpected err {:?}", e),
        }

        initializer.build_resolver = false;
        initializer.deregister_downstream(Error::Other(box_err!("test")));
        let task = rx.recv_timeout(Duration::from_millis(100));
        match task {
            Ok(Task::Deregister(Deregister::Downstream { region_id, .. })) => {
                assert_eq!(region_id, initializer.region_id);
            }
            Ok(other) => panic!("unexpected task {:?}", other),
            Err(e) => panic!("unexpected err {:?}", e),
        }

        // Test deregister region when resolver fails to build.
        initializer.build_resolver = true;
        initializer.deregister_downstream(Error::Other(box_err!("test")));
        let task = rx.recv_timeout(Duration::from_millis(100));
        match task {
            Ok(Task::Deregister(Deregister::Delegate { region_id, .. })) => {
                assert_eq!(region_id, initializer.region_id);
>>>>>>> 05484ab9
            }
            Ok(other) => panic!("unexpected task {:?}", other),
            Err(e) => panic!("unexpected err {:?}", e),
        }

<<<<<<< HEAD
        // Test deregister regoin when resolver fails to build.
        // Scan is canceled.
        initializer.build_resolver = true;
        initializer.downstream_state.store(DownstreamState::Stopped);
        block_on(initializer.on_change_cmd(resp.clone()));

        loop {
            let task = rx.recv_timeout(Duration::from_millis(100));
            match task {
                Ok(Task::Deregister(Deregister::Region { region_id, .. })) => {
                    assert_eq!(region_id, initializer.region_id);
                    break;
                }
                Ok(other) => panic!("unexpected task {:?}", other),
                Err(e) => panic!("unexpected err {:?}", e),
            }
        }

        // Sink is disconnected.
        drop(drain);
        initializer.build_resolver = true;
        initializer.downstream_state.store(DownstreamState::Normal);
        block_on(initializer.on_change_cmd(resp));
        loop {
            let task = rx.recv_timeout(Duration::from_millis(100));
            match task {
                Ok(Task::Deregister(Deregister::Region { region_id, .. })) => {
                    assert_eq!(region_id, initializer.region_id);
                    break;
                }
                Ok(other) => panic!("unexpected task {:?}", other),
                Err(e) => panic!("unexpected err {:?}", e),
            }
        }
=======
        worker.stop();
    }

    #[test]
    fn test_initializer_initialize() {
        let total_bytes = 1;
        let buffer = 1;
        let (mut worker, pool, mut initializer, _rx, _drain) =
            mock_initializer(total_bytes, buffer);

        let change_cmd = ChangeCmd::RegisterObserver {
            observe_id: ObserveID::new(),
            region_id: 1,
            enabled: Arc::default(),
        };
        let raft_router = MockRaftStoreRouter::new();
        let concurrency_semaphore = Arc::new(Semaphore::new(1));

        initializer.downstream_state.store(DownstreamState::Stopped);
        block_on(initializer.initialize(
            change_cmd,
            raft_router.clone(),
            concurrency_semaphore.clone(),
        ))
        .unwrap_err();

        let (tx, rx) = sync_channel(1);
        let concurrency_semaphore_ = concurrency_semaphore.clone();
        pool.spawn(async move {
            let _permit = concurrency_semaphore_.acquire().await;
            tx.send(()).unwrap();
            tx.send(()).unwrap();
            tx.send(()).unwrap();
        });
        rx.recv_timeout(Duration::from_millis(200)).unwrap();

        let (tx1, rx1) = sync_channel(1);
        let change_cmd = ChangeCmd::RegisterObserver {
            observe_id: ObserveID::new(),
            region_id: 1,
            enabled: Arc::default(),
        };
        pool.spawn(async move {
            let res = initializer
                .initialize(change_cmd, raft_router, concurrency_semaphore)
                .await;
            tx1.send(res).unwrap();
        });
        // Must timeout because there is no enough permit.
        rx1.recv_timeout(Duration::from_millis(200)).unwrap_err();

        // Release the permit
        rx.recv_timeout(Duration::from_millis(200)).unwrap();
        let res = rx1.recv_timeout(Duration::from_millis(200)).unwrap();
        res.unwrap_err();
>>>>>>> 05484ab9

        worker.stop();
    }

    #[test]
    fn test_raftstore_is_busy() {
        let (task_sched, task_rx) = dummy_scheduler();
        let raft_router = MockRaftStoreRouter::new();
        let observer = CdcObserver::new(task_sched.clone());
        let pd_client = Arc::new(TestPdClient::new(0, true));
        let mut ep = Endpoint::new(
            &CdcConfig::default(),
            pd_client,
            task_sched,
            raft_router.clone(),
            observer,
            Arc::new(Mutex::new(StoreMeta::new(0))),
            MemoryQuota::new(std::usize::MAX),
        );
        let quota = crate::channel::MemoryQuota::new(std::usize::MAX);
        let (tx, _rx) = channel::channel(1, quota);
        // Fill the channel.
        let _raft_rx = raft_router.add_region(1 /* region id */, 1 /* cap */);
        loop {
            if let Err(RaftStoreError::Transport(_)) =
                raft_router.casual_send(1, CasualMessage::ClearRegionSize)
            {
                break;
            }
        }
        // Make sure channel is full.
        raft_router
            .casual_send(1, CasualMessage::ClearRegionSize)
            .unwrap_err();

        let conn = Conn::new(tx, String::new());
        let conn_id = conn.get_id();
        ep.run(Task::OpenConn { conn });
        let mut req_header = Header::default();
        req_header.set_cluster_id(0);
        let mut req = ChangeDataRequest::default();
        req.set_region_id(1);
        let region_epoch = req.get_region_epoch().clone();
        let downstream = Downstream::new("".to_string(), region_epoch, 0, conn_id, true);
        ep.run(Task::Register {
            request: req,
            downstream,
            conn_id,
            version: semver::Version::new(0, 0, 0),
        });
        assert_eq!(ep.capture_regions.len(), 1);

        for _ in 0..5 {
            if let Ok(Some(Task::Deregister(Deregister::Downstream { err, .. }))) =
                task_rx.recv_timeout(Duration::from_secs(1))
            {
                if let Some(Error::Request(err)) = err {
                    assert!(!err.has_server_is_busy());
                }
            }
        }
    }

    #[test]
    fn test_register() {
        let (task_sched, task_rx) = dummy_scheduler();
        let raft_router = MockRaftStoreRouter::new();
        let _raft_rx = raft_router.add_region(1 /* region id */, 100 /* cap */);
        let observer = CdcObserver::new(task_sched.clone());
        let pd_client = Arc::new(TestPdClient::new(0, true));
        let mut ep = Endpoint::new(
            &CdcConfig {
                min_ts_interval: ReadableDuration(Duration::from_secs(60)),
                ..Default::default()
            },
            pd_client,
            task_sched,
            raft_router.clone(),
            observer,
            Arc::new(Mutex::new(StoreMeta::new(0))),
            MemoryQuota::new(std::usize::MAX),
        );
        let quota = crate::channel::MemoryQuota::new(std::usize::MAX);
        let (tx, mut rx) = channel::channel(1, quota);
        let mut rx = rx.drain();

        let conn = Conn::new(tx, String::new());
        let conn_id = conn.get_id();
        ep.run(Task::OpenConn { conn });
        let mut req_header = Header::default();
        req_header.set_cluster_id(0);
        let mut req = ChangeDataRequest::default();
        req.set_region_id(1);
        let region_epoch = req.get_region_epoch().clone();
        let downstream = Downstream::new("".to_string(), region_epoch.clone(), 1, conn_id, true);
        ep.run(Task::Register {
            request: req.clone(),
            downstream,
            conn_id,
            version: semver::Version::new(4, 0, 8),
        });
        assert_eq!(ep.capture_regions.len(), 1);
        task_rx
            .recv_timeout(Duration::from_millis(100))
            .unwrap_err();

        // duplicate request error.
        let downstream = Downstream::new("".to_string(), region_epoch.clone(), 2, conn_id, true);
        ep.run(Task::Register {
            request: req.clone(),
            downstream,
            conn_id,
            version: semver::Version::new(4, 0, 8),
        });
        let cdc_event = channel::recv_timeout(&mut rx, Duration::from_millis(500))
            .unwrap()
            .unwrap();
        if let CdcEvent::Event(mut e) = cdc_event.0 {
            assert_eq!(e.region_id, 1);
            assert_eq!(e.request_id, 2);
            let event = e.event.take().unwrap();
            match event {
                Event_oneof_event::Error(err) => {
                    assert!(err.has_duplicate_request());
                }
                other => panic!("unknown event {:?}", other),
            }
        } else {
            panic!("unknown cdc event {:?}", cdc_event);
        }
        assert_eq!(ep.capture_regions.len(), 1);
        task_rx
            .recv_timeout(Duration::from_millis(100))
            .unwrap_err();

        // Compatibility error.
        let downstream = Downstream::new("".to_string(), region_epoch, 3, conn_id, true);
        ep.run(Task::Register {
            request: req,
            downstream,
            conn_id,
            version: semver::Version::new(0, 0, 0),
        });
        let cdc_event = channel::recv_timeout(&mut rx, Duration::from_millis(500))
            .unwrap()
            .unwrap();
        if let CdcEvent::Event(mut e) = cdc_event.0 {
            assert_eq!(e.region_id, 1);
            assert_eq!(e.request_id, 3);
            let event = e.event.take().unwrap();
            match event {
                Event_oneof_event::Error(err) => {
                    assert!(err.has_compatibility());
                }
                other => panic!("unknown event {:?}", other),
            }
        } else {
            panic!("unknown cdc event {:?}", cdc_event);
        }
        assert_eq!(ep.capture_regions.len(), 1);
        task_rx
            .recv_timeout(Duration::from_millis(100))
            .unwrap_err();

        // The first scan task of a region is initiated in register, and when it
        // fails, it should send a deregister region task, otherwise the region
        // delegate does not have resolver.
        //
        // Test non-exist region in raft router.
        let mut req = ChangeDataRequest::default();
        req.set_region_id(100);
        let region_epoch = req.get_region_epoch().clone();
        let downstream = Downstream::new("".to_string(), region_epoch.clone(), 1, conn_id, true);
        ep.run(Task::Register {
            request: req.clone(),
            downstream,
            conn_id,
            version: semver::Version::new(4, 0, 8),
        });
        // Region 100 is inserted into capture_regions.
        assert_eq!(ep.capture_regions.len(), 2);
        let task = task_rx.recv_timeout(Duration::from_millis(100)).unwrap();
        match task.unwrap() {
            Task::Deregister(Deregister::Delegate { region_id, err, .. }) => {
                assert_eq!(region_id, 100);
                assert!(matches!(err, Error::Request(_)), "{:?}", err);
            }
            other => panic!("unexpected task {:?}", other),
        }

        // Test errors on CaptureChange message.
        req.set_region_id(101);
        let raft_rx = raft_router.add_region(101 /* region id */, 100 /* cap */);
        let downstream = Downstream::new("".to_string(), region_epoch, 1, conn_id, true);
        ep.run(Task::Register {
            request: req,
            downstream,
            conn_id,
            version: semver::Version::new(4, 0, 8),
        });
        // Drop CaptureChange message, it should cause scan task failure.
        let _ = raft_rx.recv_timeout(Duration::from_millis(100)).unwrap();
        assert_eq!(ep.capture_regions.len(), 3);
        let task = task_rx.recv_timeout(Duration::from_millis(100)).unwrap();
        match task.unwrap() {
            Task::Deregister(Deregister::Delegate { region_id, err, .. }) => {
                assert_eq!(region_id, 101);
                assert!(matches!(err, Error::Other(_)), "{:?}", err);
            }
            other => panic!("unexpected task {:?}", other),
        }
    }

    #[test]
    fn test_feature_gate() {
        let (task_sched, _task_rx) = dummy_scheduler();
        let raft_router = MockRaftStoreRouter::new();
        let _raft_rx = raft_router.add_region(1 /* region id */, 100 /* cap */);
        let observer = CdcObserver::new(task_sched.clone());
        let pd_client = Arc::new(TestPdClient::new(0, true));
        let mut ep = Endpoint::new(
            &CdcConfig {
                min_ts_interval: ReadableDuration(Duration::from_secs(60)),
                ..Default::default()
            },
            pd_client,
            task_sched,
            raft_router,
            observer,
            Arc::new(Mutex::new(StoreMeta::new(0))),
            MemoryQuota::new(std::usize::MAX),
        );

        let quota = crate::channel::MemoryQuota::new(std::usize::MAX);
        let (tx, mut rx) = channel::channel(1, quota);
        let mut rx = rx.drain();
        let mut region = Region::default();
        region.set_id(1);
        let conn = Conn::new(tx, String::new());
        let conn_id = conn.get_id();
        ep.run(Task::OpenConn { conn });
        let mut req_header = Header::default();
        req_header.set_cluster_id(0);
        let mut req = ChangeDataRequest::default();
        req.set_region_id(1);
        let region_epoch = req.get_region_epoch().clone();
        let downstream = Downstream::new("".to_string(), region_epoch.clone(), 0, conn_id, true);
        ep.run(Task::Register {
            request: req.clone(),
            downstream,
            conn_id,
            version: semver::Version::new(4, 0, 8),
        });
        let mut resolver = Resolver::new(1);
        resolver.init();
        let observe_id = ep.capture_regions[&1].id;
        ep.on_region_ready(observe_id, resolver, region.clone());
        ep.run(Task::MinTS {
            regions: vec![1],
            min_ts: TimeStamp::from(1),
        });
        let cdc_event = channel::recv_timeout(&mut rx, Duration::from_millis(500))
            .unwrap()
            .unwrap();
        if let CdcEvent::ResolvedTs(r) = cdc_event.0 {
            assert_eq!(r.regions, vec![1]);
            assert_eq!(r.ts, 1);
        } else {
            panic!("unknown cdc event {:?}", cdc_event);
        }

        // Register region 2 to the conn.
        req.set_region_id(2);
        let downstream = Downstream::new("".to_string(), region_epoch.clone(), 0, conn_id, true);
        ep.run(Task::Register {
            request: req.clone(),
            downstream,
            conn_id,
            version: semver::Version::new(4, 0, 8),
        });
        let mut resolver = Resolver::new(2);
        resolver.init();
        region.set_id(2);
        let observe_id = ep.capture_regions[&2].id;
        ep.on_region_ready(observe_id, resolver, region);
        ep.run(Task::MinTS {
            regions: vec![1, 2],
            min_ts: TimeStamp::from(2),
        });
        let cdc_event = channel::recv_timeout(&mut rx, Duration::from_millis(500))
            .unwrap()
            .unwrap();
        if let CdcEvent::ResolvedTs(mut r) = cdc_event.0 {
            r.regions.as_mut_slice().sort();
            assert_eq!(r.regions, vec![1, 2]);
            assert_eq!(r.ts, 2);
        } else {
            panic!("unknown cdc event {:?}", cdc_event);
        }

        // Register region 3 to another conn which is not support batch resolved ts.
        let quota = crate::channel::MemoryQuota::new(std::usize::MAX);
        let (tx, mut rx2) = channel::channel(1, quota);
        let mut rx2 = rx2.drain();
        let mut region = Region::default();
        region.set_id(3);
        let conn = Conn::new(tx, String::new());
        let conn_id = conn.get_id();
        ep.run(Task::OpenConn { conn });
        req.set_region_id(3);
        let downstream = Downstream::new("".to_string(), region_epoch, 3, conn_id, true);
        ep.run(Task::Register {
            request: req,
            downstream,
            conn_id,
            version: semver::Version::new(4, 0, 5),
        });
        let mut resolver = Resolver::new(3);
        resolver.init();
        region.set_id(3);
        let observe_id = ep.capture_regions[&3].id;
        ep.on_region_ready(observe_id, resolver, region);
        ep.run(Task::MinTS {
            regions: vec![1, 2, 3],
            min_ts: TimeStamp::from(3),
        });
        let cdc_event = channel::recv_timeout(&mut rx, Duration::from_millis(500))
            .unwrap()
            .unwrap();
        if let CdcEvent::ResolvedTs(mut r) = cdc_event.0 {
            r.regions.as_mut_slice().sort();
            // Although region 3 is not register in the first conn, batch resolved ts
            // sends all region ids.
            assert_eq!(r.regions, vec![1, 2, 3]);
            assert_eq!(r.ts, 3);
        } else {
            panic!("unknown cdc event {:?}", cdc_event);
        }
        let cdc_event = channel::recv_timeout(&mut rx2, Duration::from_millis(500))
            .unwrap()
            .unwrap();
        if let CdcEvent::Event(mut e) = cdc_event.0 {
            assert_eq!(e.region_id, 3);
            assert_eq!(e.request_id, 3);
            let event = e.event.take().unwrap();
            match event {
                Event_oneof_event::ResolvedTs(ts) => {
                    assert_eq!(ts, 3);
                }
                other => panic!("unknown event {:?}", other),
            }
        } else {
            panic!("unknown cdc event {:?}", cdc_event);
        }
    }

    #[test]
    fn test_deregister() {
        let (task_sched, _task_rx) = dummy_scheduler();
        let raft_router = MockRaftStoreRouter::new();
        let _raft_rx = raft_router.add_region(1 /* region id */, 100 /* cap */);
        let mut region = Region::default();
        region.set_id(1);
        let store_meta = Arc::new(Mutex::new(StoreMeta::new(0)));
        let read_delegate = ReadDelegate {
            tag: String::new(),
            region: region.clone(),
            peer_id: 2,
            term: 1,
            applied_index_term: 1,
            leader_lease: None,
            last_valid_ts: RefCell::new(Timespec::new(0, 0)),
            invalid: Arc::new(AtomicBool::new(false)),
            txn_extra_op: Arc::new(AtomicCell::new(TxnExtraOp::default())),
        };
        store_meta.lock().unwrap().readers.insert(1, read_delegate);
        let observer = CdcObserver::new(task_sched.clone());
        let pd_client = Arc::new(TestPdClient::new(0, true));
        let mut ep = Endpoint::new(
            &CdcConfig::default(),
            pd_client,
            task_sched,
            raft_router,
            observer,
            store_meta,
            MemoryQuota::new(std::usize::MAX),
        );
        let quota = crate::channel::MemoryQuota::new(std::usize::MAX);
        let (tx, mut rx) = channel::channel(1, quota);
        let mut rx = rx.drain();

        let conn = Conn::new(tx, String::new());
        let conn_id = conn.get_id();
        ep.run(Task::OpenConn { conn });
        let mut req_header = Header::default();
        req_header.set_cluster_id(0);
        let mut req = ChangeDataRequest::default();
        req.set_region_id(1);
        let region_epoch = req.get_region_epoch().clone();
        let downstream = Downstream::new("".to_string(), region_epoch.clone(), 0, conn_id, true);
        let downstream_id = downstream.get_id();
        ep.run(Task::Register {
            request: req.clone(),
            downstream,
            conn_id,
            version: semver::Version::new(0, 0, 0),
        });
        assert_eq!(ep.capture_regions.len(), 1);

        let mut err_header = ErrorHeader::default();
        err_header.set_not_leader(Default::default());
        let deregister = Deregister::Downstream {
            region_id: 1,
            downstream_id,
            conn_id,
            err: Some(Error::Request(err_header.clone())),
        };
        ep.run(Task::Deregister(deregister));
        loop {
            let cdc_event = channel::recv_timeout(&mut rx, Duration::from_millis(500))
                .unwrap()
                .unwrap();
            if let CdcEvent::Event(mut e) = cdc_event.0 {
                let event = e.event.take().unwrap();
                match event {
                    Event_oneof_event::Error(err) => {
                        assert!(err.has_not_leader());
                        break;
                    }
                    other => panic!("unknown event {:?}", other),
                }
            }
        }
        assert_eq!(ep.capture_regions.len(), 0);

        let downstream = Downstream::new("".to_string(), region_epoch.clone(), 0, conn_id, true);
        let new_downstream_id = downstream.get_id();
        ep.run(Task::Register {
            request: req.clone(),
            downstream,
            conn_id,
            version: semver::Version::new(0, 0, 0),
        });
        assert_eq!(ep.capture_regions.len(), 1);

        let deregister = Deregister::Downstream {
            region_id: 1,
            downstream_id,
            conn_id,
            err: Some(Error::Request(err_header.clone())),
        };
        ep.run(Task::Deregister(deregister));
        assert!(channel::recv_timeout(&mut rx, Duration::from_millis(200)).is_err());
        assert_eq!(ep.capture_regions.len(), 1);

        let deregister = Deregister::Downstream {
            region_id: 1,
            downstream_id: new_downstream_id,
            conn_id,
            err: Some(Error::Request(err_header.clone())),
        };
        ep.run(Task::Deregister(deregister));
        let cdc_event = channel::recv_timeout(&mut rx, Duration::from_millis(500))
            .unwrap()
            .unwrap();
        loop {
            if let CdcEvent::Event(mut e) = cdc_event.0 {
                let event = e.event.take().unwrap();
                match event {
                    Event_oneof_event::Error(err) => {
                        assert!(err.has_not_leader());
                        break;
                    }
                    other => panic!("unknown event {:?}", other),
                }
            }
        }
        assert_eq!(ep.capture_regions.len(), 0);

        // Stale deregister should be filtered.
        let downstream = Downstream::new("".to_string(), region_epoch, 0, conn_id, true);
        ep.run(Task::Register {
            request: req,
            downstream,
            conn_id,
            version: semver::Version::new(0, 0, 0),
        });
        assert_eq!(ep.capture_regions.len(), 1);
        let deregister = Deregister::Delegate {
            region_id: 1,
            // A stale ObserveID (different from the actual one).
            observe_id: ObserveID::new(),
            err: Error::Request(err_header),
        };
        ep.run(Task::Deregister(deregister));
        match channel::recv_timeout(&mut rx, Duration::from_millis(500)) {
            Err(_) => (),
            Ok(other) => panic!("unknown event {:?}", other),
        }
        assert_eq!(ep.capture_regions.len(), 1);
    }
}<|MERGE_RESOLUTION|>--- conflicted
+++ resolved
@@ -42,10 +42,7 @@
 use tikv_util::timer::{SteadyTimer, Timer};
 use tikv_util::worker::{Runnable, RunnableWithTimer, ScheduleError, Scheduler};
 use tokio::runtime::{Builder, Runtime};
-<<<<<<< HEAD
-=======
 use tokio::sync::Semaphore;
->>>>>>> 05484ab9
 use txn_types::{Key, Lock, LockType, TimeStamp};
 
 use crate::channel::{MemoryQuota, SendError};
@@ -241,10 +238,7 @@
     store_meta: Arc<Mutex<StoreMeta>>,
 
     workers: Runtime,
-<<<<<<< HEAD
-=======
     scan_concurrency_semaphore: Arc<Semaphore>,
->>>>>>> 05484ab9
 
     sink_memory_quota: MemoryQuota,
     scan_speed_limter: Limiter,
@@ -273,16 +267,10 @@
         let workers = Builder::new()
             .threaded_scheduler()
             .thread_name("cdcwkr")
-<<<<<<< HEAD
-            .core_threads(4)
-            .build()
-            .unwrap();
-=======
             .core_threads(cfg.incremental_scan_threads)
             .build()
             .unwrap();
         let scan_concurrency_semaphore = Arc::new(Semaphore::new(cfg.incremental_scan_concurrency));
->>>>>>> 05484ab9
         let tso_worker = Builder::new()
             .threaded_scheduler()
             .thread_name("tso")
@@ -570,42 +558,7 @@
                     CDC_SCAN_TASKS.with_label_values(&["abort"]).inc();
                     init.deregister_downstream(e)
                 }
-<<<<<<< HEAD
-            };
-            if let Err(e) = scheduler.schedule(Task::Deregister(deregister)) {
-                error!("cdc schedule cdc task failed"; "error" => ?e);
-            }
-        };
-        let scheduler = self.scheduler.clone();
-        if let Err(e) = self.raft_router.significant_send(
-            region_id,
-            SignificantMsg::CaptureChange {
-                cmd: change_cmd,
-                region_epoch: request.take_region_epoch(),
-                callback: Callback::Read(Box::new(move |resp| {
-                    if let Err(e) = scheduler.schedule(Task::InitDownstream {
-                        downstream_id,
-                        downstream_state,
-                        cb: Box::new(move || {
-                            cb(resp);
-                        }),
-                    }) {
-                        error!("cdc schedule cdc task failed"; "error" => ?e);
-                    }
-                })),
-            },
-        ) {
-            deregister_downstream(Error::Request(e.into()));
-            return;
-        }
-        self.workers.spawn(async move {
-            match fut.await {
-                Ok(resp) => init.on_change_cmd(resp).await,
-                Err(e) => deregister_downstream(Error::Other(box_err!(e))),
-            };
-=======
-            }
->>>>>>> 05484ab9
+            }
         });
     }
 
@@ -865,44 +818,6 @@
 }
 
 impl Initializer {
-<<<<<<< HEAD
-    async fn on_change_cmd(&mut self, mut resp: ReadResponse<RocksEngine>) {
-        CDC_SCAN_TASKS.with_label_values(&["total"]).inc();
-        let deregister = if let Some(region_snapshot) = resp.snapshot {
-            assert_eq!(self.region_id, region_snapshot.get_region().get_id());
-            let region = region_snapshot.get_region().clone();
-            // Require barrier before finishing incremental scan, because
-            // CDC needs to make sure resovled ts events can only be sent after
-            // incremental scan is finished.
-            let require_barrier = true;
-
-            let res = self
-                .async_incremental_scan(region_snapshot, region, require_barrier)
-                .await;
-
-            if res.is_ok() {
-                CDC_SCAN_TASKS.with_label_values(&["finish"]).inc();
-                return;
-            }
-
-            CDC_SCAN_TASKS.with_label_values(&["abort"]).inc();
-            let err = res.unwrap_err();
-            // Deregister downstream if incremental scan fails.
-            if self.build_resolver {
-                Deregister::Region {
-                    region_id: self.region_id,
-                    observe_id: self.observe_id,
-                    err,
-                }
-            } else {
-                Deregister::Downstream {
-                    region_id: self.region_id,
-                    downstream_id: self.downstream_id,
-                    conn_id: self.conn_id,
-                    err: Some(err),
-                }
-            }
-=======
     async fn initialize<T: 'static + RaftStoreRouter>(
         &mut self,
         change_cmd: ChangeCmd,
@@ -971,7 +886,6 @@
             assert_eq!(self.region_id, region_snapshot.get_region().get_id());
             let region = region_snapshot.get_region().clone();
             self.async_incremental_scan(region_snapshot, region).await
->>>>>>> 05484ab9
         } else {
             assert!(
                 resp.response.get_header().has_error(),
@@ -979,18 +893,7 @@
                 resp.response
             );
             let err = resp.response.take_header().take_error();
-<<<<<<< HEAD
-            Deregister::Region {
-                region_id: self.region_id,
-                observe_id: self.observe_id,
-                err: Error::Request(err),
-            }
-        };
-        if let Err(e) = self.sched.schedule(Task::Deregister(deregister)) {
-            error!("cdc schedule cdc task failed"; "error" => ?e);
-=======
             Err(Error::Request(err))
->>>>>>> 05484ab9
         }
     }
 
@@ -998,10 +901,6 @@
         &mut self,
         snap: S,
         region: Region,
-<<<<<<< HEAD
-        require_barrier: bool,
-=======
->>>>>>> 05484ab9
     ) -> Result<()> {
         let downstream_id = self.downstream_id;
         let region_id = region.get_id();
@@ -1046,12 +945,7 @@
             }
             debug!("cdc scan entries"; "len" => entries.len(), "region_id" => region_id);
             fail_point!("before_schedule_incremental_scan");
-<<<<<<< HEAD
-            self.sink_scan_events(entries, done, require_barrier)
-                .await?;
-=======
             self.sink_scan_events(entries, done).await?;
->>>>>>> 05484ab9
         }
 
         let takes = start.elapsed();
@@ -1158,8 +1052,6 @@
             error!("cdc schedule task failed"; "error" => ?e);
         }
     }
-<<<<<<< HEAD
-=======
 
     // Deregister downstream when the Initializer fails to initialize.
     fn deregister_downstream(&self, err: Error) {
@@ -1187,7 +1079,6 @@
             error!("cdc schedule cdc task failed"; "error" => ?e);
         }
     }
->>>>>>> 05484ab9
 }
 
 impl<T: 'static + RaftStoreRouter> Runnable<Task> for Endpoint<T> {
@@ -1328,10 +1219,7 @@
         let (sink, drain) = crate::channel::channel(buffer, quota);
 
         let pool = Builder::new()
-<<<<<<< HEAD
-=======
             .threaded_scheduler()
->>>>>>> 05484ab9
             .thread_name("test-initializer-worker")
             .core_threads(4)
             .build()
@@ -1393,12 +1281,8 @@
 
         // Buffer must be large enough to unblock async incremental scan.
         let buffer = 1000;
-<<<<<<< HEAD
-        let (mut worker, _pool, mut initializer, rx, drain) = mock_initializer(total_bytes, buffer);
-=======
         let (mut worker, pool, mut initializer, rx, mut drain) =
             mock_initializer(total_bytes, buffer);
->>>>>>> 05484ab9
         region.id = initializer.region_id;
         let check_result = || loop {
             let task = rx.recv().unwrap();
@@ -1411,16 +1295,6 @@
             }
         };
         // To not block test by barrier.
-<<<<<<< HEAD
-        let require_barrier = false;
-        block_on(initializer.async_incremental_scan(snap.clone(), region.clone(), require_barrier))
-            .unwrap();
-        check_result();
-
-        initializer.max_scan_batch_bytes = total_bytes;
-        block_on(initializer.async_incremental_scan(snap.clone(), region.clone(), require_barrier))
-            .unwrap();
-=======
         pool.spawn(async move {
             let mut d = drain.drain();
             while d.next().await.is_some() {}
@@ -1431,17 +1305,11 @@
 
         initializer.max_scan_batch_bytes = total_bytes;
         block_on(initializer.async_incremental_scan(snap.clone(), region.clone())).unwrap();
->>>>>>> 05484ab9
         check_result();
 
         initializer.max_scan_batch_bytes = total_bytes / 3;
         let start_1_3 = Instant::now();
-<<<<<<< HEAD
-        block_on(initializer.async_incremental_scan(snap.clone(), region.clone(), require_barrier))
-            .unwrap();
-=======
         block_on(initializer.async_incremental_scan(snap.clone(), region.clone())).unwrap();
->>>>>>> 05484ab9
         check_result();
         // 2s to allow certain inaccuracy.
         assert!(
@@ -1452,12 +1320,7 @@
 
         let start_1_6 = Instant::now();
         initializer.max_scan_batch_bytes = total_bytes / 6;
-<<<<<<< HEAD
-        block_on(initializer.async_incremental_scan(snap.clone(), region.clone(), require_barrier))
-            .unwrap();
-=======
         block_on(initializer.async_incremental_scan(snap.clone(), region.clone())).unwrap();
->>>>>>> 05484ab9
         check_result();
         // 4s to allow certain inaccuracy.
         assert!(
@@ -1467,12 +1330,7 @@
         );
 
         initializer.build_resolver = false;
-<<<<<<< HEAD
-        block_on(initializer.async_incremental_scan(snap.clone(), region.clone(), require_barrier))
-            .unwrap();
-=======
         block_on(initializer.async_incremental_scan(snap.clone(), region.clone())).unwrap();
->>>>>>> 05484ab9
 
         loop {
             let task = rx.recv_timeout(Duration::from_secs(1));
@@ -1485,12 +1343,7 @@
 
         // Test cancellation.
         initializer.downstream_state.store(DownstreamState::Stopped);
-<<<<<<< HEAD
-        block_on(initializer.async_incremental_scan(snap.clone(), region, require_barrier))
-            .unwrap_err();
-=======
         block_on(initializer.async_incremental_scan(snap.clone(), region)).unwrap_err();
->>>>>>> 05484ab9
 
         // Cancel error should trigger a deregsiter.
         let mut region = Region::default();
@@ -1502,18 +1355,6 @@
             response: Default::default(),
             txn_extra_op: Default::default(),
         };
-<<<<<<< HEAD
-        block_on(initializer.on_change_cmd(resp.clone()));
-        loop {
-            let task = rx.recv_timeout(Duration::from_secs(1));
-            match task {
-                Ok(Task::Deregister(Deregister::Downstream { region_id, .. })) => {
-                    assert_eq!(region_id, initializer.region_id);
-                    break;
-                }
-                Ok(other) => panic!("unexpected task {:?}", other),
-                Err(e) => panic!("unexpected err {:?}", e),
-=======
         block_on(initializer.on_change_cmd_response(resp.clone())).unwrap_err();
 
         // Disconnect sink by dropping runtime (it also drops drain).
@@ -1561,48 +1402,11 @@
         match task {
             Ok(Task::Deregister(Deregister::Delegate { region_id, .. })) => {
                 assert_eq!(region_id, initializer.region_id);
->>>>>>> 05484ab9
             }
             Ok(other) => panic!("unexpected task {:?}", other),
             Err(e) => panic!("unexpected err {:?}", e),
         }
 
-<<<<<<< HEAD
-        // Test deregister regoin when resolver fails to build.
-        // Scan is canceled.
-        initializer.build_resolver = true;
-        initializer.downstream_state.store(DownstreamState::Stopped);
-        block_on(initializer.on_change_cmd(resp.clone()));
-
-        loop {
-            let task = rx.recv_timeout(Duration::from_millis(100));
-            match task {
-                Ok(Task::Deregister(Deregister::Region { region_id, .. })) => {
-                    assert_eq!(region_id, initializer.region_id);
-                    break;
-                }
-                Ok(other) => panic!("unexpected task {:?}", other),
-                Err(e) => panic!("unexpected err {:?}", e),
-            }
-        }
-
-        // Sink is disconnected.
-        drop(drain);
-        initializer.build_resolver = true;
-        initializer.downstream_state.store(DownstreamState::Normal);
-        block_on(initializer.on_change_cmd(resp));
-        loop {
-            let task = rx.recv_timeout(Duration::from_millis(100));
-            match task {
-                Ok(Task::Deregister(Deregister::Region { region_id, .. })) => {
-                    assert_eq!(region_id, initializer.region_id);
-                    break;
-                }
-                Ok(other) => panic!("unexpected task {:?}", other),
-                Err(e) => panic!("unexpected err {:?}", e),
-            }
-        }
-=======
         worker.stop();
     }
 
@@ -1658,7 +1462,6 @@
         rx.recv_timeout(Duration::from_millis(200)).unwrap();
         let res = rx1.recv_timeout(Duration::from_millis(200)).unwrap();
         res.unwrap_err();
->>>>>>> 05484ab9
 
         worker.stop();
     }
