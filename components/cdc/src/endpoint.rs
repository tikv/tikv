// Copyright 2020 TiKV Project Authors. Licensed under Apache-2.0.

use std::f64::INFINITY;
use std::fmt;
use std::sync::{Arc, Mutex};
use std::time::Duration;

use collections::{HashMap, HashSet};
use concurrency_manager::ConcurrencyManager;
use configuration::{ConfigChange, Configuration};
use crossbeam::atomic::AtomicCell;
use engine_rocks::{RocksEngine, RocksSnapshot};
use fail::fail_point;
use futures::compat::Future01CompatExt;
use futures::future::select_all;
use futures::FutureExt;
use grpcio::{ChannelBuilder, Environment};
#[cfg(feature = "prost-codec")]
use kvproto::cdcpb::{
    event::Event as Event_oneof_event, ChangeDataRequest,
    DuplicateRequest as ErrorDuplicateRequest, Error as EventError, Event, ResolvedTs,
};
#[cfg(not(feature = "prost-codec"))]
use kvproto::cdcpb::{
    ChangeDataRequest, DuplicateRequest as ErrorDuplicateRequest, Error as EventError, Event,
    Event_oneof_event, ResolvedTs,
};
use kvproto::kvrpcpb::{CheckLeaderRequest, ExtraOp as TxnExtraOp, LeaderInfo};
use kvproto::metapb::{PeerRole, Region, RegionEpoch};
use kvproto::tikvpb::TikvClient;
use pd_client::{Feature, PdClient};
use raftstore::coprocessor::CmdBatch;
use raftstore::coprocessor::ObserveID;
use raftstore::router::RaftStoreRouter;
use raftstore::store::fsm::{ChangeObserver, StoreMeta};
use raftstore::store::msg::{Callback, ReadResponse, SignificantMsg};
use resolved_ts::Resolver;
use security::SecurityManager;
use tikv::config::CdcConfig;
use tikv::storage::kv::Snapshot;
use tikv::storage::mvcc::{DeltaScanner, ScannerBuilder};
use tikv::storage::txn::TxnEntry;
use tikv::storage::txn::TxnEntryScanner;
use tikv_util::time::{Instant, Limiter};
use tikv_util::timer::SteadyTimer;
use tikv_util::worker::{Runnable, RunnableWithTimer, ScheduleError, Scheduler};
use tikv_util::{box_err, box_try, debug, error, impl_display_as_debug, info, warn};
use tokio::runtime::{Builder, Runtime};
use tokio::sync::{Mutex as AsyncMutex, Semaphore};
use txn_types::{Key, Lock, LockType, TimeStamp, TxnExtra, TxnExtraScheduler};

use crate::channel::{CdcEvent, MemoryQuota, SendError};
use crate::delegate::{Delegate, Downstream, DownstreamID, DownstreamState};
use crate::metrics::*;
use crate::old_value::{OldValueCache, OldValueCallback};
use crate::service::{Conn, ConnID, FeatureGate};
use crate::{CdcObserver, Error, Result};

const FEATURE_RESOLVED_TS_STORE: Feature = Feature::require(5, 0, 0);
const DEFAULT_CHECK_LEADER_TIMEOUT_MILLISECONDS: u64 = 5_000; // 5s

pub enum Deregister {
    Downstream {
        region_id: u64,
        downstream_id: DownstreamID,
        conn_id: ConnID,
        err: Option<Error>,
    },
    Delegate {
        region_id: u64,
        observe_id: ObserveID,
        err: Error,
    },
    Conn(ConnID),
}

impl_display_as_debug!(Deregister);

impl fmt::Debug for Deregister {
    fn fmt(&self, f: &mut fmt::Formatter<'_>) -> fmt::Result {
        let mut de = f.debug_struct("Deregister");
        match self {
            Deregister::Downstream {
                ref region_id,
                ref downstream_id,
                ref conn_id,
                ref err,
            } => de
                .field("deregister", &"downstream")
                .field("region_id", region_id)
                .field("downstream_id", downstream_id)
                .field("conn_id", conn_id)
                .field("err", err)
                .finish(),
            Deregister::Delegate {
                ref region_id,
                ref observe_id,
                ref err,
            } => de
                .field("deregister", &"delegate")
                .field("region_id", region_id)
                .field("observe_id", observe_id)
                .field("err", err)
                .finish(),
            Deregister::Conn(ref conn_id) => de
                .field("deregister", &"conn")
                .field("conn_id", conn_id)
                .finish(),
        }
    }
}

type InitCallback = Box<dyn FnOnce() + Send>;

pub enum Validate {
    Region(u64, Box<dyn FnOnce(Option<&Delegate>) + Send>),
    OldValueCache(Box<dyn FnOnce(&OldValueCache) + Send>),
}

pub enum Task {
    Register {
        request: ChangeDataRequest,
        downstream: Downstream,
        conn_id: ConnID,
        version: semver::Version,
    },
    Deregister(Deregister),
    OpenConn {
        conn: Conn,
    },
    MultiBatch {
        multi: Vec<CmdBatch>,
        old_value_cb: OldValueCallback,
    },
    MinTS {
        regions: Vec<u64>,
        min_ts: TimeStamp,
    },
    ResolverReady {
        observe_id: ObserveID,
        region: Region,
        resolver: Resolver,
    },
    RegisterMinTsEvent,
    // The result of ChangeCmd should be returned from CDC Endpoint to ensure
    // the downstream switches to Normal after the previous commands was sunk.
    InitDownstream {
        downstream_id: DownstreamID,
        downstream_state: Arc<AtomicCell<DownstreamState>>,
        // `incremental_scan_barrier` will be sent into `sink` to ensure all delta changes
        // are delivered to the downstream. And then incremental scan can start.
        sink: crate::channel::Sink,
        incremental_scan_barrier: CdcEvent,
        cb: InitCallback,
    },
    TxnExtra(TxnExtra),
    Validate(Validate),
    ChangeConfig(ConfigChange),
}

impl_display_as_debug!(Task);

impl fmt::Debug for Task {
    fn fmt(&self, f: &mut fmt::Formatter<'_>) -> fmt::Result {
        let mut de = f.debug_struct("CdcTask");
        match self {
            Task::Register {
                ref request,
                ref downstream,
                ref conn_id,
                ref version,
                ..
            } => de
                .field("type", &"register")
                .field("register request", request)
                .field("request", request)
                .field("id", &downstream.get_id())
                .field("conn_id", conn_id)
                .field("version", version)
                .finish(),
            Task::Deregister(deregister) => de
                .field("type", &"deregister")
                .field("deregister", deregister)
                .finish(),
            Task::OpenConn { ref conn } => de
                .field("type", &"open_conn")
                .field("conn_id", &conn.get_id())
                .finish(),
            Task::MultiBatch { multi, .. } => de
                .field("type", &"multibatch")
                .field("multibatch", &multi.len())
                .finish(),
            Task::MinTS { ref min_ts, .. } => {
                de.field("type", &"mit_ts").field("min_ts", min_ts).finish()
            }
            Task::ResolverReady {
                ref observe_id,
                ref region,
                ..
            } => de
                .field("type", &"resolver_ready")
                .field("observe_id", &observe_id)
                .field("region_id", &region.get_id())
                .finish(),
            Task::RegisterMinTsEvent => de.field("type", &"register_min_ts").finish(),
            Task::InitDownstream {
                ref downstream_id, ..
            } => de
                .field("type", &"init_downstream")
                .field("downstream", &downstream_id)
                .finish(),
            Task::TxnExtra(_) => de.field("type", &"txn_extra").finish(),
            Task::Validate(validate) => match validate {
                Validate::Region(region_id, _) => de.field("region_id", &region_id).finish(),
                Validate::OldValueCache(_) => de.finish(),
            },
            Task::ChangeConfig(change) => de
                .field("type", &"change_config")
                .field("change", change)
                .finish(),
        }
    }
}

const METRICS_FLUSH_INTERVAL: u64 = 10_000; // 10s

pub struct Endpoint<T> {
    capture_regions: HashMap<u64, Delegate>,
    connections: HashMap<ConnID, Conn>,
    scheduler: Scheduler<Task>,
    raft_router: T,
    observer: CdcObserver,

    pd_client: Arc<dyn PdClient>,
    timer: SteadyTimer,
    tso_worker: Runtime,
    store_meta: Arc<Mutex<StoreMeta>>,
    /// The concurrency manager for transactions. It's needed for CDC to check locks when
    /// calculating resolved_ts.
    concurrency_manager: ConcurrencyManager,

    config: CdcConfig,
    workers: Runtime,
    scan_concurrency_semaphore: Arc<Semaphore>,

    scan_speed_limiter: Limiter,
    max_scan_batch_bytes: usize,
    max_scan_batch_size: usize,

    min_resolved_ts: TimeStamp,
    min_ts_region_id: u64,
    old_value_cache: OldValueCache,

    // stats
    resolved_region_count: usize,
    unresolved_region_count: usize,

    sink_memory_quota: MemoryQuota,

    // store_id -> client
    tikv_clients: Arc<AsyncMutex<HashMap<u64, TikvClient>>>,
    env: Arc<Environment>,
    security_mgr: Arc<SecurityManager>,
}

impl<T: 'static + RaftStoreRouter<RocksEngine>> Endpoint<T> {
    pub fn new(
        config: &CdcConfig,
        pd_client: Arc<dyn PdClient>,
        scheduler: Scheduler<Task>,
        raft_router: T,
        observer: CdcObserver,
        store_meta: Arc<Mutex<StoreMeta>>,
        concurrency_manager: ConcurrencyManager,
        env: Arc<Environment>,
        security_mgr: Arc<SecurityManager>,
        sink_memory_quota: MemoryQuota,
    ) -> Endpoint<T> {
        let workers = Builder::new()
            .threaded_scheduler()
            .thread_name("cdcwkr")
            .core_threads(config.incremental_scan_threads)
            .build()
            .unwrap();
        let tso_worker = Builder::new()
            .threaded_scheduler()
            .thread_name("tso")
            .enable_time()
            .core_threads(1)
            .enable_time()
            .build()
            .unwrap();
        // Initialized for the first time, subsequent adjustments will be made based on configuration updates.
        let scan_concurrency_semaphore =
            Arc::new(Semaphore::new(config.incremental_scan_concurrency));
        let old_value_cache = OldValueCache::new(config.old_value_cache_memory_quota);
        let speed_limiter = Limiter::new(if config.incremental_scan_speed_limit.0 > 0 {
            config.incremental_scan_speed_limit.0 as f64
        } else {
            INFINITY
        });

        CDC_SINK_CAP.set(sink_memory_quota.capacity() as i64);
        // For scan efficiency, the scan batch bytes should be around 1MB.
        let max_scan_batch_bytes = 1024 * 1024;
        // Assume 1KB per entry.
        let max_scan_batch_size = 1024;

        let ep = Endpoint {
            env,
            security_mgr,
            capture_regions: HashMap::default(),
            connections: HashMap::default(),
            scheduler,
            pd_client,
            tso_worker,
            timer: SteadyTimer::default(),
            scan_speed_limiter: speed_limiter,
            max_scan_batch_bytes,
            max_scan_batch_size,
            config: config.clone(),
            workers,
            scan_concurrency_semaphore,
            raft_router,
            observer,
            store_meta,
            concurrency_manager,
            min_resolved_ts: TimeStamp::max(),
            min_ts_region_id: 0,
            old_value_cache,
            resolved_region_count: 0,
            unresolved_region_count: 0,
            sink_memory_quota,
            tikv_clients: Arc::new(AsyncMutex::new(HashMap::default())),
        };
        ep.register_min_ts_event();
        ep
    }

    fn on_change_cfg(&mut self, change: ConfigChange) {
        // Validate first.
        let mut validate_cfg = self.config.clone();
        validate_cfg.update(change.clone());
        if let Err(e) = validate_cfg.validate() {
            warn!("cdc config update failed"; "error" => ?e);
            return;
        }

        info!(
            "cdc config updated";
            "current config" => ?self.config,
            "change" => ?change
        );
        // Update the config here. The following adjustments will all use the new values.
        self.config.update(change.clone());

        // Maybe the cache will be lost due to smaller capacity,
        // but it is acceptable.
        if change.get("old_value_cache_memory_quota").is_some() {
            self.old_value_cache
                .resize(self.config.old_value_cache_memory_quota);
        }

        // Maybe the limit will be exceeded for a while after the concurrency becomes smaller,
        // but it is acceptable.
        if change.get("incremental_scan_concurrency").is_some() {
            self.scan_concurrency_semaphore =
                Arc::new(Semaphore::new(self.config.incremental_scan_concurrency))
        }

        if change.get("sink_memory_quota").is_some() {
            self.sink_memory_quota
                .set_capacity(self.config.sink_memory_quota.0 as usize);
            CDC_SINK_CAP.set(self.sink_memory_quota.capacity() as i64);
        }

        if change.get("incremental_scan_speed_limit").is_some() {
            let new_speed_limit = if self.config.incremental_scan_speed_limit.0 > 0 {
                self.config.incremental_scan_speed_limit.0 as f64
            } else {
                INFINITY
            };

            self.scan_speed_limiter.set_speed_limit(new_speed_limit);
        }
    }

    pub fn set_max_scan_batch_size(&mut self, max_scan_batch_size: usize) {
        self.max_scan_batch_size = max_scan_batch_size;
    }

    fn on_deregister(&mut self, deregister: Deregister) {
        info!("cdc deregister"; "deregister" => ?deregister);
        fail_point!("cdc_before_handle_deregister", |_| {});
        match deregister {
            Deregister::Downstream {
                region_id,
                downstream_id,
                conn_id,
                err,
            } => {
                // The downstream wants to deregister
                let mut is_last = false;
                if let Some(delegate) = self.capture_regions.get_mut(&region_id) {
                    is_last = delegate.unsubscribe(downstream_id, err);
                }
                if let Some(conn) = self.connections.get_mut(&conn_id) {
                    if let Some(id) = conn.downstream_id(region_id) {
                        if downstream_id == id {
                            conn.unsubscribe(region_id);
                        }
                    }
                }
                if is_last {
                    let delegate = self.capture_regions.remove(&region_id).unwrap();
                    if let Some(reader) = self.store_meta.lock().unwrap().readers.get(&region_id) {
                        reader.txn_extra_op.store(TxnExtraOp::Noop);
                    }
                    // Do not continue to observe the events of the region.
                    let id = delegate.handle.id;
                    let oid = self.observer.unsubscribe_region(region_id, id);
                    assert!(
                        oid.is_some(),
                        "unsubscribe region {} failed, ObserveID {:?}",
                        region_id,
                        id
                    );
                }
            }
            Deregister::Delegate {
                region_id,
                observe_id,
                err,
            } => {
                // Something went wrong, deregister all downstreams of the region.

                // To avoid ABA problem, we must check the unique ObserveID.
                let need_remove = self
                    .capture_regions
                    .get(&region_id)
                    .map_or(false, |d| d.handle.id == observe_id);
                if need_remove {
                    if let Some(mut delegate) = self.capture_regions.remove(&region_id) {
                        delegate.stop(err);
                    }
                    if let Some(reader) = self.store_meta.lock().unwrap().readers.get(&region_id) {
                        reader.txn_extra_op.store(TxnExtraOp::Noop);
                    }
                    self.connections
                        .iter_mut()
                        .for_each(|(_, conn)| conn.unsubscribe(region_id));
                }
                // Do not continue to observe the events of the region.
                let oid = self.observer.unsubscribe_region(region_id, observe_id);
                assert_eq!(
                    need_remove,
                    oid.is_some(),
                    "unsubscribe region {} failed, ObserveID {:?}",
                    region_id,
                    observe_id
                );
            }
            Deregister::Conn(conn_id) => {
                // The connection is closed, deregister all downstreams of the connection.
                if let Some(conn) = self.connections.remove(&conn_id) {
                    conn.take_downstreams().into_iter().for_each(
                        |(region_id, (downstream_id, _))| {
                            if let Some(delegate) = self.capture_regions.get_mut(&region_id) {
                                if delegate.unsubscribe(downstream_id, None) {
                                    let delegate = self.capture_regions.remove(&region_id).unwrap();
                                    // Do not continue to observe the events of the region.
                                    let id = delegate.handle.id;
                                    let oid = self.observer.unsubscribe_region(region_id, id);
                                    assert!(
                                        oid.is_some(),
                                        "unsubscribe region {} failed, ObserveID {:?}",
                                        region_id,
                                        id
                                    );
                                }
                            }
                        },
                    );
                }
            }
        }
    }

    pub fn on_register(
        &mut self,
        mut request: ChangeDataRequest,
        mut downstream: Downstream,
        conn_id: ConnID,
        version: semver::Version,
    ) {
        let region_id = request.region_id;
        let downstream_id = downstream.get_id();
        let downstream_state = downstream.get_state();
        let conn = match self.connections.get_mut(&conn_id) {
            Some(conn) => conn,
            None => {
                error!("cdc register for a nonexistent connection";
                    "region_id" => region_id, "conn_id" => ?conn_id);
                return;
            }
        };
        downstream.set_sink(conn.get_sink().clone());

        // TODO: Add a new task to close incompatible features.
        if let Some(e) = conn.check_version_and_set_feature(version) {
            // The downstream has not registered yet, send error right away.
            let mut err_event = EventError::default();
            err_event.set_compatibility(e);
            let _ = downstream.sink_error_event(region_id, err_event);
            return;
        }
        if !conn.subscribe(region_id, downstream_id, downstream_state) {
            let mut err_event = EventError::default();
            let mut err = ErrorDuplicateRequest::default();
            err.set_region_id(region_id);
            err_event.set_duplicate_request(err);
            let _ = downstream.sink_error_event(region_id, err_event);
            error!("cdc duplicate register";
                "region_id" => region_id,
                "conn_id" => ?conn_id,
                "req_id" => request.get_request_id(),
                "downstream_id" => ?downstream_id);
            return;
        }

        let mut is_new_delegate = false;
        let delegate = self.capture_regions.entry(region_id).or_insert_with(|| {
            let d = Delegate::new(region_id);
            is_new_delegate = true;
            d
        });
        let observe_id = delegate.handle.id;
        info!("cdc register region";
            "region_id" => region_id,
            "conn_id" => ?conn.get_id(),
            "req_id" => request.get_request_id(),
            "observe_id" => ?observe_id,
            "downstream_id" => ?downstream_id);

        let downstream_state = downstream.get_state();
        let checkpoint_ts = request.checkpoint_ts;
        let sched = self.scheduler.clone();

        let downstream_ = downstream.clone();
        if let Err(err) = delegate.subscribe(downstream) {
            let error_event = err.into_error_event(region_id);
            let _ = downstream_.sink_error_event(region_id, error_event);
            conn.unsubscribe(request.get_region_id());
            if is_new_delegate {
                self.capture_regions.remove(&request.get_region_id());
            }
            return;
        }
        if is_new_delegate {
            // The region has never been registered.
            // Subscribe the change events of the region.
            let old_observe_id = self.observer.subscribe_region(region_id, observe_id);
            assert!(
                old_observe_id.is_none(),
                "region {} must not be observed twice, old ObserveID {:?}, new ObserveID {:?}",
                region_id,
                old_observe_id,
                observe_id
            );
        };
        let change_cmd = ChangeObserver::from_cdc(region_id, delegate.handle.clone());
        let txn_extra_op = request.get_extra_op();
        if txn_extra_op != TxnExtraOp::Noop {
            delegate.txn_extra_op = request.get_extra_op();
            if let Some(reader) = self.store_meta.lock().unwrap().readers.get(&region_id) {
                reader.txn_extra_op.store(txn_extra_op);
            }
        }
        let region_epoch = request.take_region_epoch();
        let mut init = Initializer {
            sched,
            region_id,
            region_epoch,
            conn_id,
            downstream_id,
            sink: conn.get_sink().clone(),
            request_id: request.get_request_id(),
            downstream_state,
            txn_extra_op: delegate.txn_extra_op,
            speed_limiter: self.scan_speed_limiter.clone(),
            max_scan_batch_bytes: self.max_scan_batch_bytes,
            max_scan_batch_size: self.max_scan_batch_size,
            observe_id,
            checkpoint_ts: checkpoint_ts.into(),
            build_resolver: is_new_delegate,
        };

        let raft_router = self.raft_router.clone();
        let concurrency_semaphore = self.scan_concurrency_semaphore.clone();
        self.workers.spawn(async move {
            CDC_SCAN_TASKS.with_label_values(&["total"]).inc();
            match init
                .initialize(change_cmd, raft_router, concurrency_semaphore)
                .await
            {
                Ok(()) => {
                    CDC_SCAN_TASKS.with_label_values(&["finish"]).inc();
                }
                Err(e) => {
                    CDC_SCAN_TASKS.with_label_values(&["abort"]).inc();
                    init.deregister_downstream(e)
                }
            }
        });
    }

    pub fn on_multi_batch(&mut self, multi: Vec<CmdBatch>, old_value_cb: OldValueCallback) {
        fail_point!("cdc_before_handle_multi_batch", |_| {});
        for batch in multi {
            let region_id = batch.region.get_id();
            let mut deregister = None;
            if let Some(delegate) = self.capture_regions.get_mut(&region_id) {
                if delegate.has_failed() {
                    // Skip the batch if the delegate has failed.
                    continue;
                }
                if let Err(e) = delegate.on_batch(batch, &old_value_cb, &mut self.old_value_cache) {
                    assert!(delegate.has_failed());
                    // Delegate has error, deregister the delegate.
                    deregister = Some(Deregister::Delegate {
                        region_id,
                        observe_id: delegate.handle.id,
                        err: e,
                    });
                }
            }
            if let Some(deregister) = deregister {
                self.on_deregister(deregister);
            }
        }
    }

    fn on_region_ready(&mut self, observe_id: ObserveID, resolver: Resolver, region: Region) {
        let region_id = region.get_id();
        let mut failed_downstreams = Vec::new();
        if let Some(delegate) = self.capture_regions.get_mut(&region_id) {
            if delegate.handle.id == observe_id {
                for downstream in delegate.on_region_ready(resolver, region) {
                    let conn_id = downstream.get_conn_id();
                    let downstream_id = downstream.get_id();
                    if let Err(err) = delegate.subscribe(downstream) {
                        failed_downstreams.push(Deregister::Downstream {
                            region_id,
                            downstream_id,
                            conn_id,
                            err: Some(err),
                        });
                    }
                }
            } else {
                debug!("cdc stale region ready";
                    "region_id" => region.get_id(),
                    "observe_id" => ?observe_id,
                    "current_id" => ?delegate.handle.id);
            }
        } else {
            debug!("cdc region not found on region ready (finish building resolver)";
                "region_id" => region.get_id());
        }

        // Deregister downstreams if there is any downstream fails to subscribe.
        for deregister in failed_downstreams {
            self.on_deregister(deregister);
        }
    }

    fn on_min_ts(&mut self, regions: Vec<u64>, min_ts: TimeStamp) {
        let total_region_count = regions.len();
        // TODO: figure out how to avoid create a hashset every time,
        //       saving some CPU.
        let mut resolved_regions =
            HashSet::with_capacity_and_hasher(regions.len(), Default::default());
        self.min_resolved_ts = TimeStamp::max();
        for region_id in regions {
            if let Some(delegate) = self.capture_regions.get_mut(&region_id) {
                if let Some(resolved_ts) = delegate.on_min_ts(min_ts) {
                    if resolved_ts < self.min_resolved_ts {
                        self.min_resolved_ts = resolved_ts;
                        self.min_ts_region_id = region_id;
                    }
                    resolved_regions.insert(region_id);
                }
            }
        }
        self.resolved_region_count = resolved_regions.len();
        self.unresolved_region_count = total_region_count - self.resolved_region_count;
        self.broadcast_resolved_ts(resolved_regions);
    }

    fn broadcast_resolved_ts(&self, regions: HashSet<u64>) {
        let min_resolved_ts = self.min_resolved_ts.into_inner();
        let send_cdc_event = |regions: &HashSet<u64>, min_resolved_ts: u64, conn: &Conn| {
            let downstream_regions = conn.get_downstreams();
            let mut resolved_ts = ResolvedTs::default();
            resolved_ts.ts = min_resolved_ts;
            resolved_ts.regions = Vec::with_capacity(downstream_regions.len());
            // Only send region ids that are captured by the connection.
            for (region_id, (_, downstream_state)) in conn.get_downstreams() {
                if regions.contains(region_id)
                    && matches!(downstream_state.load(), DownstreamState::Normal)
                {
                    resolved_ts.regions.push(*region_id);
                }
            }
            if resolved_ts.regions.is_empty() {
                // Skip empty resolved ts message.
                return;
            }
            // No need force send, as resolved ts messages is sent regularly.
            // And errors can be ignored.
            let force_send = false;
            match conn
                .get_sink()
                .unbounded_send(CdcEvent::ResolvedTs(resolved_ts), force_send)
            {
                Ok(_) => (),
                Err(SendError::Disconnected) => {
                    debug!("cdc send event failed, disconnected";
                        "conn_id" => ?conn.get_id(), "downstream" => ?conn.get_peer());
                }
                Err(SendError::Full) | Err(SendError::Congested) => {
                    info!("cdc send event failed, full";
                        "conn_id" => ?conn.get_id(), "downstream" => ?conn.get_peer());
                }
            }
        };
        for conn in self.connections.values() {
            let features = if let Some(features) = conn.get_feature() {
                features
            } else {
                // None means there is no downsteam registered yet.
                continue;
            };

            if features.contains(FeatureGate::BATCH_RESOLVED_TS) {
                send_cdc_event(&regions, min_resolved_ts, conn);
            } else {
                // Fallback to previous non-batch resolved ts event.
                for region_id in &regions {
                    self.broadcast_resolved_ts_compact(*region_id, min_resolved_ts, conn);
                }
            }
        }
    }

    fn broadcast_resolved_ts_compact(&self, region_id: u64, resolved_ts: u64, conn: &Conn) {
        let downstream_id = match conn.downstream_id(region_id) {
            Some(downstream_id) => downstream_id,
            // No such region registers in the connection.
            None => {
                debug!("cdc send resolved ts failed, no region downstream id found";
                    "region_id" => region_id);
                return;
            }
        };
        let delegate = match self.capture_regions.get(&region_id) {
            Some(delegate) => delegate,
            // No such region registers in the endpoint.
            None => {
                info!("cdc send resolved ts failed, no region delegate found";
                    "region_id" => region_id, "downstream_id" => ?downstream_id);
                return;
            }
        };
        let downstream = match delegate.downstream(downstream_id) {
            Some(downstream) => downstream,
            // No such downstream registers in the delegate.
            None => {
                info!("cdc send resolved ts failed, no region downstream found";
                    "region_id" => region_id, "downstream_id" => ?downstream_id);
                return;
            }
        };
        let resolved_ts_event = Event {
            region_id,
            event: Some(Event_oneof_event::ResolvedTs(resolved_ts)),
            ..Default::default()
        };
        // No need force send, as resolved ts messages is sent regularly.
        // And errors can be ignored.
        let force_send = false;
        let _ = downstream.sink_event(resolved_ts_event, force_send);
    }

    fn register_min_ts_event(&self) {
        let timeout = self.timer.delay(self.config.min_ts_interval.0);
        let pd_client = self.pd_client.clone();
        let scheduler = self.scheduler.clone();
        let raft_router = self.raft_router.clone();
        let regions: Vec<(u64, ObserveID)> = self
            .capture_regions
            .iter()
            .map(|(region_id, delegate)| (*region_id, delegate.handle.id))
            .collect();
        let cm: ConcurrencyManager = self.concurrency_manager.clone();
        let env = self.env.clone();
        let security_mgr = self.security_mgr.clone();
        let store_meta = self.store_meta.clone();
        let tikv_clients = self.tikv_clients.clone();
        let hibernate_regions_compatible = self.config.hibernate_regions_compatible;

        let fut = async move {
            let _ = timeout.compat().await;
            // Ignore get tso errors since we will retry every `min_ts_interval`.
            let mut min_ts = pd_client.get_tso().await.unwrap_or_default();

            // Sync with concurrency manager so that it can work correctly when optimizations
            // like async commit is enabled.
            // Note: This step must be done before scheduling `Task::MinTS` task, and the
            // resolver must be checked in or after `Task::MinTS`' execution.
            cm.update_max_ts(min_ts);
            if let Some(min_mem_lock_ts) = cm.global_min_lock_ts() {
                if min_mem_lock_ts < min_ts {
                    min_ts = min_mem_lock_ts;
                }
            }

            match scheduler.schedule(Task::RegisterMinTsEvent) {
                Ok(_) | Err(ScheduleError::Stopped(_)) => (),
                // Must schedule `RegisterMinTsEvent` event otherwise resolved ts can not
                // advance normally.
                Err(err) => panic!("failed to regiester min ts event, error: {:?}", err),
            }

            let gate = pd_client.feature_gate();

            let regions =
                if hibernate_regions_compatible && gate.can_enable(FEATURE_RESOLVED_TS_STORE) {
                    CDC_RESOLVED_TS_ADVANCE_METHOD.set(1);
                    Self::region_resolved_ts_store(
                        regions,
                        store_meta,
                        pd_client,
                        security_mgr,
                        env,
                        tikv_clients,
                        min_ts,
                    )
                    .await
                } else {
                    CDC_RESOLVED_TS_ADVANCE_METHOD.set(0);
                    Self::region_resolved_ts_raft(regions, &scheduler, raft_router, min_ts).await
                };

            if !regions.is_empty() {
                match scheduler.schedule(Task::MinTS { regions, min_ts }) {
                    Ok(_) | Err(ScheduleError::Stopped(_)) => (),
                    // Must schedule `RegisterMinTsEvent` event otherwise resolved ts can not
                    // advance normally.
                    Err(err) => panic!("failed to schedule min ts event, error: {:?}", err),
                }
            }
        };
        self.tso_worker.spawn(fut);
    }

    async fn region_resolved_ts_raft(
        regions: Vec<(u64, ObserveID)>,
        scheduler: &Scheduler<Task>,
        raft_router: T,
        min_ts: TimeStamp,
    ) -> Vec<u64> {
        // TODO: send a message to raftstore would consume too much cpu time,
        // try to handle it outside raftstore.
        let regions: Vec<_> = regions
            .iter()
            .copied()
            .map(|(region_id, observe_id)| {
                let scheduler_clone = scheduler.clone();
                let raft_router_clone = raft_router.clone();
                async move {
                    let (tx, rx) = tokio::sync::oneshot::channel();
                    if let Err(e) = raft_router_clone.significant_send(
                        region_id,
                        SignificantMsg::LeaderCallback(Callback::Read(Box::new(move |resp| {
                            let resp = if resp.response.get_header().has_error() {
                                None
                            } else {
                                Some(region_id)
                            };
                            if tx.send(resp).is_err() {
                                error!("cdc send tso response failed"; "region_id" => region_id);
                            }
                        }))),
                    ) {
                        warn!("cdc send LeaderCallback failed"; "err" => ?e, "min_ts" => min_ts);
                        let deregister = Deregister::Delegate {
                            observe_id,
                            region_id,
                            err: Error::request(e.into()),
                        };
                        if let Err(e) = scheduler_clone.schedule(Task::Deregister(deregister)) {
                            error!("cdc schedule cdc task failed"; "error" => ?e);
                        }
                        return None;
                    }
                    rx.await.unwrap_or(None)
                }
            })
            .collect();
        let resps = futures::future::join_all(regions).await;
        resps.into_iter().flatten().collect::<Vec<u64>>()
    }

    async fn region_resolved_ts_store(
        regions: Vec<(u64, ObserveID)>,
        store_meta: Arc<Mutex<StoreMeta>>,
        pd_client: Arc<dyn PdClient>,
        security_mgr: Arc<SecurityManager>,
        env: Arc<Environment>,
        tikv_clients: Arc<AsyncMutex<HashMap<u64, TikvClient>>>,
        min_ts: TimeStamp,
    ) -> Vec<u64> {
        let region_has_quorum = |region: &Region, stores: &[u64]| {
            let mut voters = 0;
            let mut incoming_voters = 0;
            let mut demoting_voters = 0;

            let mut resp_voters = 0;
            let mut resp_incoming_voters = 0;
            let mut resp_demoting_voters = 0;

            region.get_peers().iter().for_each(|peer| {
                let mut in_resp = false;
                for store_id in stores {
                    if *store_id == peer.store_id {
                        in_resp = true;
                        break;
                    }
                }
                match peer.get_role() {
                    PeerRole::Voter => {
                        voters += 1;
                        if in_resp {
                            resp_voters += 1;
                        }
                    }
                    PeerRole::IncomingVoter => {
                        incoming_voters += 1;
                        if in_resp {
                            resp_incoming_voters += 1;
                        }
                    }
                    PeerRole::DemotingVoter => {
                        demoting_voters += 1;
                        if in_resp {
                            resp_demoting_voters += 1;
                        }
                    }
                    PeerRole::Learner => (),
                }
            });

            let has_incoming_majority =
                (resp_voters + resp_incoming_voters) >= ((voters + incoming_voters) / 2 + 1);
            let has_demoting_majority =
                (resp_voters + resp_demoting_voters) >= ((voters + demoting_voters) / 2 + 1);

            has_incoming_majority && has_demoting_majority
        };

        let find_store_id = |region: &Region, peer_id| {
            for peer in region.get_peers() {
                if peer.id == peer_id {
                    return Some(peer.store_id);
                }
            }
            None
        };

        // store_id -> leaders info, record the request to each stores
        let mut store_map: HashMap<u64, Vec<LeaderInfo>> = HashMap::default();
        // region_id -> region, cache the information of regions
        let mut region_map: HashMap<u64, Region> = HashMap::default();
        // region_id -> peers id, record the responses
        let mut resp_map: HashMap<u64, Vec<u64>> = HashMap::default();
        let mut valid_regions = HashSet::default();
        {
            let meta = store_meta.lock().unwrap();
            let store_id = match meta.store_id {
                Some(id) => id,
                None => return vec![],
            };
            // TODO: should using `RegionReadProgressRegistry` to dump leader info like `resolved-ts`
            // to reduce the time holding the `store_meta` mutex
            for (region_id, _) in &regions {
                if let Some(region) = meta.regions.get(region_id) {
                    if let Some((term, leader_id)) = meta.leaders.get(region_id) {
                        let leader_store_id = find_store_id(&region, *leader_id);
                        if leader_store_id.is_none() {
                            continue;
                        }
                        if leader_store_id.unwrap() != meta.store_id.unwrap() {
                            continue;
                        }
                        let peer_list = region.get_peers();
                        for peer in peer_list {
                            if peer.store_id == store_id && peer.id == *leader_id {
                                resp_map.entry(*region_id).or_default().push(store_id);
                                if peer_list.len() == 1 {
                                    valid_regions.insert(*region_id);
                                }
                                continue;
                            }
                            if peer.get_role() == PeerRole::Learner {
                                continue;
                            }
                            let mut leader_info = LeaderInfo::default();
                            leader_info.set_peer_id(*leader_id);
                            leader_info.set_term(*term);
                            leader_info.set_region_id(*region_id);
                            leader_info.set_region_epoch(region.get_region_epoch().clone());
                            store_map
                                .entry(peer.store_id)
                                .or_default()
                                .push(leader_info);
                        }
                        region_map.insert(*region_id, region.clone());
                    }
                }
            }
        }
<<<<<<< HEAD
        let stores = store_map.into_iter().map(|(store_id, regions)| {
            let cdc_clients = cdc_clients.clone();
            let env = env.clone();
            let pd_client = pd_client.clone();
            let security_mgr = security_mgr.clone();
            async move {
                if cdc_clients.lock().unwrap().get(&store_id).is_none() {
                    let store = box_try!(pd_client.get_store_async(store_id).await);
                    let cb = ChannelBuilder::new(env.clone());
                    let channel = security_mgr.connect(cb, &store.address);
                    cdc_clients
                        .lock()
                        .unwrap()
                        .insert(store_id, TikvClient::new(channel));
                }
                let client = cdc_clients.lock().unwrap().get(&store_id).unwrap().clone();
                let mut req = CheckLeaderRequest::default();
                req.set_regions(regions.into());
                req.set_ts(min_ts.into_inner());
                let res = box_try!(
                    tokio::time::timeout(
                        Duration::from_millis(DEFAULT_CHECK_LEADER_TIMEOUT_MILLISECONDS),
                        box_try!(client.check_leader_async(&req))
                    )
                    .await
                );
                let resp = box_try!(res);
                Result::Ok((store_id, resp))
            }
        });
        let resps = futures::future::join_all(stores).await;
        resps
=======
        let store_count = store_map.len();
        let mut stores: Vec<_> = store_map
>>>>>>> 736ca92e
            .into_iter()
            .map(|(store_id, regions)| {
                let tikv_clients = tikv_clients.clone();
                let env = env.clone();
                let pd_client = pd_client.clone();
                let security_mgr = security_mgr.clone();
                async move {
                    let client = {
                        let mut clients = tikv_clients.lock().await;
                        match clients.get(&store_id).cloned() {
                            Some(client) => client,
                            None => {
                                let store = box_try!(pd_client.get_store_async(store_id).await);
                                let cb = ChannelBuilder::new(env.clone());
                                let channel = security_mgr.connect(cb, &store.address);
                                let client = TikvClient::new(channel);
                                clients.insert(store_id, client.clone());
                                client
                            }
                        }
                    };
                    let mut req = CheckLeaderRequest::default();
                    req.set_regions(regions.into());
                    req.set_ts(min_ts.into_inner());
                    let res = box_try!(
                        tokio::time::timeout(
                            Duration::from_millis(DEFAULT_CHECK_LEADER_TIMEOUT_MILLISECONDS),
                            box_try!(client.check_leader_async(&req))
                        )
                        .await
                    );
                    let resp = match res {
                        Ok(resp) => resp,
                        Err(err) => {
                            tikv_clients.lock().await.remove(&store_id);
                            return Err(box_err!(err));
                        }
                    };
                    Result::Ok((store_id, resp))
                }
                .boxed()
            })
            .collect();

        for _ in 0..store_count {
            // Use `select_all` to avoid the process getting blocked when some TiKVs were down.
            let (res, _, remains) = select_all(stores).await;
            stores = remains;
            if let Ok((store_id, resp)) = res {
                for region_id in resp.regions {
                    resp_map.entry(region_id).or_default().push(store_id);
                    if region_has_quorum(&region_map[&region_id], &resp_map[&region_id]) {
                        valid_regions.insert(region_id);
                    }
                }
            }
            // Return early if all regions had already got quorum.
            if valid_regions.len() == regions.len() {
                // break here because all regions have quorum,
                // so there is no need waiting for other stores to respond.
                break;
            }
        }
        valid_regions.into_iter().collect()
    }

    fn on_open_conn(&mut self, conn: Conn) {
        self.connections.insert(conn.get_id(), conn);
    }
}

struct Initializer {
    sched: Scheduler<Task>,
    sink: crate::channel::Sink,

    region_id: u64,
    region_epoch: RegionEpoch,
    observe_id: ObserveID,
    downstream_id: DownstreamID,
    downstream_state: Arc<AtomicCell<DownstreamState>>,
    conn_id: ConnID,
    request_id: u64,
    checkpoint_ts: TimeStamp,
    txn_extra_op: TxnExtraOp,

    speed_limiter: Limiter,
    max_scan_batch_bytes: usize,
    max_scan_batch_size: usize,

    build_resolver: bool,
}

impl Initializer {
    async fn initialize<T: 'static + RaftStoreRouter<RocksEngine>>(
        &mut self,
        change_cmd: ChangeObserver,
        raft_router: T,
        concurrency_semaphore: Arc<Semaphore>,
    ) -> Result<()> {
        fail_point!("cdc_before_initialize");
        let _permit = concurrency_semaphore.acquire().await;

        // When downstream_state is Stopped, it means the corresponding delegate
        // is stopped. The initialization can be safely canceled.
        //
        // Acquiring a permit may take some time, it is possiable that
        // initialization can be canceled.
        if self.downstream_state.load() == DownstreamState::Stopped {
            info!("cdc async incremental scan canceled";
                "region_id" => self.region_id,
                "downstream_id" => ?self.downstream_id,
                "observe_id" => ?self.observe_id,
                "conn_id" => ?self.conn_id);
            return Err(box_err!("scan canceled"));
        }

        CDC_SCAN_TASKS.with_label_values(&["ongoing"]).inc();
        tikv_util::defer!({
            CDC_SCAN_TASKS.with_label_values(&["ongoing"]).dec();
        });

        // To avoid holding too many snapshots and holding them too long,
        // we need to acquire scan concurrency permit before taking snapshot.
        let sched = self.sched.clone();
        let region_epoch = self.region_epoch.clone();
        let downstream_id = self.downstream_id;
        let downstream_state = self.downstream_state.clone();
        let (cb, fut) = tikv_util::future::paired_future_callback();
        let sink = self.sink.clone();
        let (incremental_scan_barrier_cb, incremental_scan_barrier_fut) =
            tikv_util::future::paired_future_callback();
        let barrier = CdcEvent::Barrier(Some(incremental_scan_barrier_cb));
        if let Err(e) = raft_router.significant_send(
            self.region_id,
            SignificantMsg::CaptureChange {
                cmd: change_cmd,
                region_epoch,
                callback: Callback::Read(Box::new(move |resp| {
                    if let Err(e) = sched.schedule(Task::InitDownstream {
                        downstream_id,
                        downstream_state,
                        sink,
                        incremental_scan_barrier: barrier,
                        cb: Box::new(move || cb(resp)),
                    }) {
                        error!("cdc schedule cdc task failed"; "error" => ?e);
                    }
                })),
            },
        ) {
            warn!("cdc send capture change cmd failed";
            "region_id" => self.region_id, "error" => ?e);
            return Err(Error::request(e.into()));
        }

        // Wait all delta changes earlier than the incremental scan snapshot be
        // sent to the downstream, so that they must be consumed before the
        // incremental scan result.
        if let Err(e) = incremental_scan_barrier_fut.await {
            return Err(Error::Other(box_err!(e)));
        }

        match fut.await {
            Ok(resp) => self.on_change_cmd_response(resp).await,
            Err(e) => Err(Error::Other(box_err!(e))),
        }
    }

    async fn on_change_cmd_response(
        &mut self,
        mut resp: ReadResponse<RocksSnapshot>,
    ) -> Result<()> {
        if let Some(region_snapshot) = resp.snapshot {
            assert_eq!(self.region_id, region_snapshot.get_region().get_id());
            let region = region_snapshot.get_region().clone();
            self.async_incremental_scan(region_snapshot, region).await
        } else {
            assert!(
                resp.response.get_header().has_error(),
                "no snapshot and no error? {:?}",
                resp.response
            );
            let err = resp.response.take_header().take_error();
            Err(Error::request(err))
        }
    }

    async fn async_incremental_scan<S: Snapshot + 'static>(
        &mut self,
        snap: S,
        region: Region,
    ) -> Result<()> {
        let downstream_id = self.downstream_id;
        let region_id = region.get_id();
        debug!("cdc async incremental scan";
            "region_id" => region_id,
            "downstream_id" => ?downstream_id,
            "observe_id" => ?self.observe_id);

        let mut resolver = if self.build_resolver {
            Some(Resolver::new(region_id))
        } else {
            None
        };

        fail_point!("cdc_incremental_scan_start");

        let start = Instant::now_coarse();
        // Time range: (checkpoint_ts, current]
        let current = TimeStamp::max();
        let mut scanner = ScannerBuilder::new(snap, current, false)
            .fill_cache(false)
            .range(None, None)
            .build_delta_scanner(self.checkpoint_ts, self.txn_extra_op)
            .unwrap();
        let conn_id = self.conn_id;
        let mut done = false;
        while !done {
            // When downstream_state is Stopped, it means the corresponding
            // delegate is stopped. The initialization can be safely canceled.
            if self.downstream_state.load() == DownstreamState::Stopped {
                info!("cdc async incremental scan canceled";
                    "region_id" => region_id,
                    "downstream_id" => ?downstream_id,
                    "observe_id" => ?self.observe_id,
                    "conn_id" => ?conn_id);
                return Err(box_err!("scan canceled"));
            }
            let entries = self.scan_batch(&mut scanner, resolver.as_mut()).await?;
            // If the last element is None, it means scanning is finished.
            if let Some(None) = entries.last() {
                done = true;
            }
            debug!("cdc scan entries"; "len" => entries.len(), "region_id" => region_id);
            fail_point!("before_schedule_incremental_scan");
            self.sink_scan_events(entries, done).await?;
        }

        let takes = start.saturating_elapsed();
        if let Some(resolver) = resolver {
            self.finish_building_resolver(resolver, region, takes);
        }

        CDC_SCAN_DURATION_HISTOGRAM.observe(takes.as_secs_f64());
        Ok(())
    }

    async fn scan_batch<S: Snapshot>(
        &self,
        scanner: &mut DeltaScanner<S>,
        resolver: Option<&mut Resolver>,
    ) -> Result<Vec<Option<TxnEntry>>> {
        let mut entries = Vec::with_capacity(self.max_scan_batch_size);
        let mut total_bytes = 0;
        let mut total_size = 0;
        while total_bytes <= self.max_scan_batch_bytes && total_size < self.max_scan_batch_size {
            total_size += 1;
            match scanner.next_entry()? {
                Some(entry) => {
                    total_bytes += entry.size();
                    entries.push(Some(entry));
                }
                None => {
                    entries.push(None);
                    break;
                }
            }
        }
        if total_bytes > 0 {
            self.speed_limiter.consume(total_bytes).await;
            CDC_SCAN_BYTES.inc_by(total_bytes as _);
        }

        if let Some(resolver) = resolver {
            // Track the locks.
            for entry in entries.iter().flatten() {
                if let TxnEntry::Prewrite { lock, .. } = entry {
                    let (encoded_key, value) = lock;
                    let key = Key::from_encoded_slice(encoded_key).into_raw().unwrap();
                    let lock = Lock::parse(value)?;
                    match lock.lock_type {
                        LockType::Put | LockType::Delete => resolver.track_lock(lock.ts, key, None),
                        _ => (),
                    };
                }
            }
        }

        Ok(entries)
    }

    async fn sink_scan_events(&mut self, entries: Vec<Option<TxnEntry>>, done: bool) -> Result<()> {
        let mut barrier = None;
        let mut events = Delegate::convert_to_grpc_events(self.region_id, self.request_id, entries);
        if done {
            let (cb, fut) = tikv_util::future::paired_future_callback();
            events.push(CdcEvent::Barrier(Some(cb)));
            barrier = Some(fut);
        }
        if let Err(e) = self.sink.send_all(events).await {
            error!("cdc send scan event failed"; "req_id" => ?self.request_id);
            return Err(Error::Sink(e));
        }

        if let Some(barrier) = barrier {
            // CDC needs to make sure resovled ts events can only be sent after
            // incremental scan is finished.
            // Wait the barrier to ensure tikv sends out all scan events.
            let _ = barrier.await;
        }

        Ok(())
    }

    fn finish_building_resolver(&self, mut resolver: Resolver, region: Region, takes: Duration) {
        let observe_id = self.observe_id;
        let rts = resolver.resolve(TimeStamp::zero());
        info!(
            "cdc resolver initialized and schedule resolver ready";
            "region_id" => region.get_id(),
            "conn_id" => ?self.conn_id,
            "downstream_id" => ?self.downstream_id,
            "resolved_ts" => rts,
            "lock_count" => resolver.locks().len(),
            "observe_id" => ?observe_id,
            "takes" => ?takes,
        );

        fail_point!("before_schedule_resolver_ready");
        if let Err(e) = self.sched.schedule(Task::ResolverReady {
            observe_id,
            resolver,
            region,
        }) {
            error!("cdc schedule task failed"; "error" => ?e);
        }
    }

    // Deregister downstream when the Initializer fails to initialize.
    fn deregister_downstream(&self, err: Error) {
        let deregister = if self.build_resolver || err.has_region_error() {
            // Deregister delegate on the conditions,
            // * It fails to build a resolver. A delegate requires a resolver
            //   to advance resolved ts.
            // * A region error. It usually mean a peer is not leader or
            //   a leader meets an error and can not serve.
            Deregister::Delegate {
                region_id: self.region_id,
                observe_id: self.observe_id,
                err,
            }
        } else {
            Deregister::Downstream {
                region_id: self.region_id,
                downstream_id: self.downstream_id,
                conn_id: self.conn_id,
                err: Some(err),
            }
        };

        if let Err(e) = self.sched.schedule(Task::Deregister(deregister)) {
            error!("cdc schedule cdc task failed"; "error" => ?e);
        }
    }
}

impl<T: 'static + RaftStoreRouter<RocksEngine>> Runnable for Endpoint<T> {
    type Task = Task;

    fn run(&mut self, task: Task) {
        debug!("cdc run task"; "task" => %task);

        match task {
            Task::MinTS { regions, min_ts } => self.on_min_ts(regions, min_ts),
            Task::Register {
                request,
                downstream,
                conn_id,
                version,
            } => self.on_register(request, downstream, conn_id, version),
            Task::ResolverReady {
                observe_id,
                resolver,
                region,
            } => self.on_region_ready(observe_id, resolver, region),
            Task::Deregister(deregister) => self.on_deregister(deregister),
            Task::MultiBatch {
                multi,
                old_value_cb,
            } => self.on_multi_batch(multi, old_value_cb),
            Task::OpenConn { conn } => self.on_open_conn(conn),
            Task::RegisterMinTsEvent => self.register_min_ts_event(),
            Task::InitDownstream {
                downstream_id,
                downstream_state,
                sink,
                incremental_scan_barrier,
                cb,
            } => {
                if let Err(e) = sink.unbounded_send(incremental_scan_barrier, true) {
                    error!(
                        "cdc failed to schedule barrier for delta before delta scan";
                        "error" => ?e
                    );
                    return;
                }
                match downstream_state
                    .compare_exchange(DownstreamState::Uninitialized, DownstreamState::Normal)
                {
                    Ok(_) => {
                        info!("cdc downstream is initialized"; "downstream_id" => ?downstream_id);
                    }
                    Err(state) => {
                        warn!("cdc downstream fails to initialize";
                            "downstream_id" => ?downstream_id,
                            "state" => ?state);
                    }
                }
                cb();
            }
            Task::TxnExtra(txn_extra) => {
                for (k, v) in txn_extra.old_values {
                    self.old_value_cache.cache.insert(k, v);
                }
            }
            Task::Validate(validate) => match validate {
                Validate::Region(region_id, validate) => {
                    validate(self.capture_regions.get(&region_id));
                }
                Validate::OldValueCache(validate) => {
                    validate(&self.old_value_cache);
                }
            },
            Task::ChangeConfig(change) => self.on_change_cfg(change),
        }
    }
}

impl<T: 'static + RaftStoreRouter<RocksEngine>> RunnableWithTimer for Endpoint<T> {
    fn on_timeout(&mut self) {
        CDC_CAPTURED_REGION_COUNT.set(self.capture_regions.len() as i64);
        CDC_REGION_RESOLVE_STATUS_GAUGE_VEC
            .with_label_values(&["unresolved"])
            .set(self.unresolved_region_count as _);
        CDC_REGION_RESOLVE_STATUS_GAUGE_VEC
            .with_label_values(&["resolved"])
            .set(self.resolved_region_count as _);
        if self.min_resolved_ts != TimeStamp::max() {
            CDC_MIN_RESOLVED_TS_REGION.set(self.min_ts_region_id as i64);
            CDC_MIN_RESOLVED_TS.set(self.min_resolved_ts.physical() as i64);
        }
        self.min_resolved_ts = TimeStamp::max();
        self.min_ts_region_id = 0;

        let cache_size = self.old_value_cache.cache.size();
        CDC_OLD_VALUE_CACHE_BYTES.set(cache_size as i64);
        CDC_OLD_VALUE_CACHE_ACCESS.add(self.old_value_cache.access_count as i64);
        CDC_OLD_VALUE_CACHE_MISS.add(self.old_value_cache.miss_count as i64);
        CDC_OLD_VALUE_CACHE_MISS_NONE.add(self.old_value_cache.miss_none_count as i64);
        CDC_OLD_VALUE_CACHE_LEN.set(self.old_value_cache.cache.len() as i64);
        self.old_value_cache.access_count = 0;
        self.old_value_cache.miss_count = 0;
        self.old_value_cache.miss_none_count = 0;
        CDC_SINK_BYTES.set(self.sink_memory_quota.in_use() as i64);
    }

    fn get_interval(&self) -> Duration {
        // Currently there is only one timeout for CDC.
        Duration::from_millis(METRICS_FLUSH_INTERVAL)
    }
}

pub struct CdcTxnExtraScheduler {
    scheduler: Scheduler<Task>,
}

impl CdcTxnExtraScheduler {
    pub fn new(scheduler: Scheduler<Task>) -> CdcTxnExtraScheduler {
        CdcTxnExtraScheduler { scheduler }
    }
}

impl TxnExtraScheduler for CdcTxnExtraScheduler {
    fn schedule(&self, txn_extra: TxnExtra) {
        if let Err(e) = self.scheduler.schedule(Task::TxnExtra(txn_extra)) {
            error!("cdc schedule txn extra failed"; "err" => ?e);
        }
    }
}

#[cfg(test)]
mod tests {
    use collections::HashSet;
    use engine_traits::DATA_CFS;
    use futures::executor::block_on;
    use futures::StreamExt;
    use kvproto::cdcpb::Header;
    #[cfg(feature = "prost-codec")]
    use kvproto::cdcpb::{event::Event as Event_oneof_event, Header};
    use kvproto::errorpb::Error as ErrorHeader;
    use raftstore::coprocessor::ObserveHandle;
    use raftstore::errors::Error as RaftStoreError;
    use raftstore::store::msg::CasualMessage;
    use raftstore::store::util::RegionReadProgress;
    use raftstore::store::{ReadDelegate, RegionSnapshot, TrackVer};
    use std::collections::BTreeMap;
    use std::fmt::Display;
    use std::sync::atomic::AtomicU64;
    use std::sync::mpsc::{channel, sync_channel, Receiver, RecvTimeoutError, Sender};
    use tempfile::TempDir;
    use test_raftstore::MockRaftStoreRouter;
    use test_raftstore::TestPdClient;
    use tikv::storage::kv::Engine;
    use tikv::storage::txn::tests::{must_acquire_pessimistic_lock, must_prewrite_put};
    use tikv::storage::TestEngineBuilder;
    use tikv_util::config::{ReadableDuration, ReadableSize};
    use tikv_util::worker::{dummy_scheduler, LazyWorker, ReceiverWrapper};
    use time::Timespec;

    use super::*;
    use crate::{channel, recv_timeout};

    struct ReceiverRunnable<T: Display + Send> {
        tx: Sender<T>,
    }

    impl<T: Display + Send + 'static> Runnable for ReceiverRunnable<T> {
        type Task = T;

        fn run(&mut self, task: T) {
            self.tx.send(task).unwrap();
        }
    }

    fn new_receiver_worker<T: Display + Send + 'static>() -> (LazyWorker<T>, Receiver<T>) {
        let (tx, rx) = channel();
        let runnable = ReceiverRunnable { tx };
        let mut worker = LazyWorker::new("test-receiver-worker");
        worker.start(runnable);
        (worker, rx)
    }

    fn mock_initializer(
        speed_limit: usize,
        buffer: usize,
    ) -> (
        LazyWorker<Task>,
        Runtime,
        Initializer,
        Receiver<Task>,
        crate::channel::Drain,
    ) {
        let (receiver_worker, rx) = new_receiver_worker();
        let quota = crate::channel::MemoryQuota::new(usize::MAX);
        let (sink, drain) = crate::channel::channel(buffer, quota);

        let pool = Builder::new()
            .threaded_scheduler()
            .thread_name("test-initializer-worker")
            .core_threads(4)
            .build()
            .unwrap();
        let downstream_state = Arc::new(AtomicCell::new(DownstreamState::Normal));
        let initializer = Initializer {
            sched: receiver_worker.scheduler(),
            sink,

            region_id: 1,
            region_epoch: RegionEpoch::default(),
            observe_id: ObserveID::new(),
            downstream_id: DownstreamID::new(),
            downstream_state,
            conn_id: ConnID::new(),
            request_id: 0,
            checkpoint_ts: 1.into(),
            speed_limiter: Limiter::new(speed_limit as _),
            max_scan_batch_bytes: 1024 * 1024,
            max_scan_batch_size: 1024,
            txn_extra_op: TxnExtraOp::Noop,
            build_resolver: true,
        };

        (receiver_worker, pool, initializer, rx, drain)
    }

    fn mock_endpoint(
        cfg: &CdcConfig,
    ) -> (
        Endpoint<MockRaftStoreRouter>,
        MockRaftStoreRouter,
        ReceiverWrapper<Task>,
    ) {
        let mut region = Region::default();
        region.set_id(1);
        let store_meta = Arc::new(Mutex::new(StoreMeta::new(0)));
        let read_delegate = ReadDelegate {
            tag: String::new(),
            region: Arc::new(region),
            peer_id: 2,
            term: 1,
            applied_index_term: 1,
            leader_lease: None,
            last_valid_ts: Timespec::new(0, 0),
            txn_extra_op: Arc::new(AtomicCell::new(TxnExtraOp::default())),
            max_ts_sync_status: Arc::new(AtomicU64::new(0)),
            track_ver: TrackVer::new(),
            read_progress: Arc::new(RegionReadProgress::new(
                &Region::default(),
                0,
                0,
                "".to_owned(),
            )),
        };
        store_meta.lock().unwrap().readers.insert(1, read_delegate);
        let (task_sched, task_rx) = dummy_scheduler();
        let raft_router = MockRaftStoreRouter::new();
        let observer = CdcObserver::new(task_sched.clone());
        let pd_client = Arc::new(TestPdClient::new(0, true));
        let env = Arc::new(Environment::new(1));
        let security_mgr = Arc::new(SecurityManager::default());
        let ep = Endpoint::new(
            cfg,
            pd_client,
            task_sched,
            raft_router.clone(),
            observer,
            store_meta,
            ConcurrencyManager::new(1.into()),
            env,
            security_mgr,
            MemoryQuota::new(usize::MAX),
        );
        (ep, raft_router, task_rx)
    }

    #[test]
    fn test_initializer_build_resolver() {
        let temp = TempDir::new().unwrap();
        let engine = TestEngineBuilder::new()
            .path(temp.path())
            .cfs(DATA_CFS)
            .build()
            .unwrap();

        let mut expected_locks = BTreeMap::<TimeStamp, HashSet<Arc<[u8]>>>::new();

        let mut total_bytes = 0;
        // Pessimistic locks should not be tracked
        for i in 0..10 {
            let k = &[b'k', i];
            total_bytes += k.len();
            let ts = TimeStamp::new(i as _);
            must_acquire_pessimistic_lock(&engine, k, k, ts, ts);
        }

        for i in 10..100 {
            let (k, v) = (&[b'k', i], &[b'v', i]);
            total_bytes += k.len();
            total_bytes += v.len();
            let ts = TimeStamp::new(i as _);
            must_prewrite_put(&engine, k, v, k, ts);
            expected_locks
                .entry(ts)
                .or_default()
                .insert(k.to_vec().into());
        }

        let region = Region::default();
        let snap = engine.snapshot(Default::default()).unwrap();
        // Buffer must be large enough to unblock async incremental scan.
        let buffer = 1000;
        let (mut worker, pool, mut initializer, rx, mut drain) =
            mock_initializer(total_bytes, buffer);
        let check_result = || loop {
            let task = rx.recv().unwrap();
            match task {
                Task::ResolverReady { resolver, .. } => {
                    assert_eq!(resolver.locks(), &expected_locks);
                    return;
                }
                t => panic!("unepxected task {} received", t),
            }
        };
        // To not block test by barrier.
        pool.spawn(async move {
            let mut d = drain.drain();
            while d.next().await.is_some() {}
        });

        block_on(initializer.async_incremental_scan(snap.clone(), region.clone())).unwrap();
        check_result();

        initializer.max_scan_batch_bytes = total_bytes;
        block_on(initializer.async_incremental_scan(snap.clone(), region.clone())).unwrap();
        check_result();

        initializer.max_scan_batch_bytes = total_bytes / 3;
        let start_1_3 = Instant::now();
        block_on(initializer.async_incremental_scan(snap.clone(), region.clone())).unwrap();
        check_result();
        // 2s to allow certain inaccuracy.
        assert!(
            start_1_3.saturating_elapsed() >= Duration::new(2, 0),
            "{:?}",
            start_1_3.saturating_elapsed()
        );

        let start_1_6 = Instant::now();
        initializer.max_scan_batch_bytes = total_bytes / 6;
        block_on(initializer.async_incremental_scan(snap.clone(), region.clone())).unwrap();
        check_result();
        // 4s to allow certain inaccuracy.
        assert!(
            start_1_6.saturating_elapsed() >= Duration::new(4, 0),
            "{:?}",
            start_1_6.saturating_elapsed()
        );

        initializer.build_resolver = false;
        block_on(initializer.async_incremental_scan(snap.clone(), region.clone())).unwrap();

        loop {
            let task = rx.recv_timeout(Duration::from_millis(100));
            match task {
                Ok(t) => panic!("unepxected task {} received", t),
                Err(RecvTimeoutError::Timeout) => break,
                Err(e) => panic!("unexpected err {:?}", e),
            }
        }

        // Test cancellation.
        initializer.downstream_state.store(DownstreamState::Stopped);
        block_on(initializer.async_incremental_scan(snap.clone(), region)).unwrap_err();

        // Cancel error should trigger a deregsiter.
        let mut region = Region::default();
        region.set_id(initializer.region_id);
        region.mut_peers().push(Default::default());
        let snapshot = Some(RegionSnapshot::from_snapshot(snap, Arc::new(region)));
        let resp = ReadResponse {
            snapshot,
            response: Default::default(),
            txn_extra_op: Default::default(),
        };
        block_on(initializer.on_change_cmd_response(resp.clone())).unwrap_err();

        // Disconnect sink by dropping runtime (it also drops drain).
        drop(pool);
        initializer.downstream_state.store(DownstreamState::Normal);
        block_on(initializer.on_change_cmd_response(resp)).unwrap_err();

        worker.stop();
    }

    #[test]
    fn test_initializer_deregister_downstream() {
        let total_bytes = 1;
        let buffer = 1;
        let (mut worker, _pool, mut initializer, rx, _drain) =
            mock_initializer(total_bytes, buffer);

        // Errors reported by region should deregister region.
        initializer.build_resolver = false;
        initializer.deregister_downstream(Error::request(ErrorHeader::default()));
        let task = rx.recv_timeout(Duration::from_millis(100));
        match task {
            Ok(Task::Deregister(Deregister::Delegate { region_id, .. })) => {
                assert_eq!(region_id, initializer.region_id);
            }
            Ok(other) => panic!("unexpected task {:?}", other),
            Err(e) => panic!("unexpected err {:?}", e),
        }

        initializer.build_resolver = false;
        initializer.deregister_downstream(Error::Other(box_err!("test")));
        let task = rx.recv_timeout(Duration::from_millis(100));
        match task {
            Ok(Task::Deregister(Deregister::Downstream { region_id, .. })) => {
                assert_eq!(region_id, initializer.region_id);
            }
            Ok(other) => panic!("unexpected task {:?}", other),
            Err(e) => panic!("unexpected err {:?}", e),
        }

        // Test deregister region when resolver fails to build.
        initializer.build_resolver = true;
        initializer.deregister_downstream(Error::Other(box_err!("test")));
        let task = rx.recv_timeout(Duration::from_millis(100));
        match task {
            Ok(Task::Deregister(Deregister::Delegate { region_id, .. })) => {
                assert_eq!(region_id, initializer.region_id);
            }
            Ok(other) => panic!("unexpected task {:?}", other),
            Err(e) => panic!("unexpected err {:?}", e),
        }

        worker.stop();
    }

    #[test]
    fn test_initializer_initialize() {
        let total_bytes = 1;
        let buffer = 1;
        let (mut worker, pool, mut initializer, _rx, _drain) =
            mock_initializer(total_bytes, buffer);

        let change_cmd = ChangeObserver::from_cdc(1, ObserveHandle::new());
        let raft_router = MockRaftStoreRouter::new();
        let concurrency_semaphore = Arc::new(Semaphore::new(1));

        initializer.downstream_state.store(DownstreamState::Stopped);
        block_on(initializer.initialize(
            change_cmd,
            raft_router.clone(),
            concurrency_semaphore.clone(),
        ))
        .unwrap_err();

        let (tx, rx) = sync_channel(1);
        let concurrency_semaphore_ = concurrency_semaphore.clone();
        pool.spawn(async move {
            let _permit = concurrency_semaphore_.acquire().await;
            tx.send(()).unwrap();
            tx.send(()).unwrap();
            tx.send(()).unwrap();
        });
        rx.recv_timeout(Duration::from_millis(200)).unwrap();

        let (tx1, rx1) = sync_channel(1);
        let change_cmd = ChangeObserver::from_cdc(1, ObserveHandle::new());
        pool.spawn(async move {
            let res = initializer
                .initialize(change_cmd, raft_router, concurrency_semaphore)
                .await;
            tx1.send(res).unwrap();
        });
        // Must timeout because there is no enough permit.
        rx1.recv_timeout(Duration::from_millis(200)).unwrap_err();

        // Release the permit
        rx.recv_timeout(Duration::from_millis(200)).unwrap();
        let res = rx1.recv_timeout(Duration::from_millis(200)).unwrap();
        res.unwrap_err();

        worker.stop();
    }

    #[test]
    fn test_change_endpoint_cfg() {
        let cfg = CdcConfig::default();
        let (mut ep, _raft_router, mut _task_rx) = mock_endpoint(&cfg);

        // Modify min_ts_interval and hibernate_regions_compatible.
        {
            let mut updated_cfg = cfg.clone();
            {
                // Update it to 0, this will be an invalid change and will be lost.
                updated_cfg.min_ts_interval = ReadableDuration::secs(0);
            }
            let diff = cfg.diff(&updated_cfg);
            ep.run(Task::ChangeConfig(diff));
            assert_eq!(ep.config.min_ts_interval, ReadableDuration::secs(1));
            assert_eq!(ep.config.hibernate_regions_compatible, true);

            {
                // update fields.
                updated_cfg.min_ts_interval = ReadableDuration::secs(100);
                updated_cfg.hibernate_regions_compatible = false
            }
            let diff = cfg.diff(&updated_cfg);
            ep.run(Task::ChangeConfig(diff));
            assert_eq!(ep.config.min_ts_interval, ReadableDuration::secs(100));
            assert_eq!(ep.config.hibernate_regions_compatible, false);
        }

        // Modify old_value_cache_memory_quota.
        {
            let mut updated_cfg = cfg.clone();
            {
                updated_cfg.old_value_cache_memory_quota = ReadableSize::mb(1024);
            }
            let diff = cfg.diff(&updated_cfg);

            assert_eq!(
                ep.config.old_value_cache_memory_quota,
                ReadableSize::mb(512)
            );
            assert_eq!(
                ep.old_value_cache.capacity(),
                ReadableSize::mb(512).0 as usize
            );
            ep.run(Task::ChangeConfig(diff));
            assert_eq!(
                ep.config.old_value_cache_memory_quota,
                ReadableSize::mb(1024)
            );
            assert_eq!(
                ep.old_value_cache.capacity(),
                ReadableSize::mb(1024).0 as usize
            );
        }

        // Modify incremental_scan_concurrency.
        {
            let mut updated_cfg = cfg.clone();
            {
                // Update it to be smaller than incremental_scan_threads,
                // which will be an invalid change and will be lost.
                updated_cfg.incremental_scan_concurrency = 2;
            }
            let diff = cfg.diff(&updated_cfg);
            ep.run(Task::ChangeConfig(diff));
            assert_eq!(ep.config.incremental_scan_concurrency, 6);
            assert_eq!(ep.scan_concurrency_semaphore.available_permits(), 6);

            {
                // Correct update.
                updated_cfg.incremental_scan_concurrency = 8;
            }
            let diff = cfg.diff(&updated_cfg);
            ep.run(Task::ChangeConfig(diff));
            assert_eq!(ep.config.incremental_scan_concurrency, 8);
            assert_eq!(ep.scan_concurrency_semaphore.available_permits(), 8);
        }

        // Modify sink_memory_quota.
        {
            let mut updated_cfg = cfg.clone();
            {
                updated_cfg.sink_memory_quota = ReadableSize::mb(1024);
            }
            let diff = cfg.diff(&updated_cfg);

            assert_eq!(ep.sink_memory_quota.capacity(), usize::MAX);
            ep.run(Task::ChangeConfig(diff));
            assert_eq!(ep.config.sink_memory_quota, ReadableSize::mb(1024));
            assert_eq!(
                ep.sink_memory_quota.capacity(),
                ReadableSize::mb(1024).0 as usize
            );
        }

        // Modify incremental_scan_speed_limit.
        {
            let mut updated_cfg = cfg.clone();
            {
                updated_cfg.incremental_scan_speed_limit = ReadableSize::mb(1024);
            }
            let diff = cfg.diff(&updated_cfg);

            assert_eq!(
                ep.config.incremental_scan_speed_limit,
                ReadableSize::mb(128)
            );
            assert!(
                (ep.scan_speed_limiter.speed_limit() - ReadableSize::mb(128).0 as f64).abs()
                    < f64::EPSILON
            );
            ep.run(Task::ChangeConfig(diff));
            assert_eq!(
                ep.config.incremental_scan_speed_limit,
                ReadableSize::mb(1024)
            );
            assert!(
                (ep.scan_speed_limiter.speed_limit() - ReadableSize::mb(1024).0 as f64).abs()
                    < f64::EPSILON
            );
        }
    }

    #[test]
    fn test_raftstore_is_busy() {
        let quota = crate::channel::MemoryQuota::new(usize::MAX);
        let (tx, _rx) = channel::channel(1, quota);
        let (mut ep, raft_router, mut task_rx) = mock_endpoint(&CdcConfig::default());
        // Fill the channel.
        let _raft_rx = raft_router.add_region(1 /* region id */, 1 /* cap */);
        loop {
            if let Err(RaftStoreError::Transport(_)) =
                raft_router.send_casual_msg(1, CasualMessage::ClearRegionSize)
            {
                break;
            }
        }
        // Make sure channel is full.
        raft_router
            .send_casual_msg(1, CasualMessage::ClearRegionSize)
            .unwrap_err();

        let conn = Conn::new(tx, String::new());
        let conn_id = conn.get_id();
        ep.run(Task::OpenConn { conn });
        let mut req_header = Header::default();
        req_header.set_cluster_id(0);
        let mut req = ChangeDataRequest::default();
        req.set_region_id(1);
        let region_epoch = req.get_region_epoch().clone();
        let downstream = Downstream::new("".to_string(), region_epoch, 0, conn_id, true);
        ep.run(Task::Register {
            request: req,
            downstream,
            conn_id,
            version: semver::Version::new(0, 0, 0),
        });
        assert_eq!(ep.capture_regions.len(), 1);

        for _ in 0..5 {
            if let Ok(Some(Task::Deregister(Deregister::Downstream {
                err: Some(Error::Request(err)),
                ..
            }))) = task_rx.recv_timeout(Duration::from_secs(1))
            {
                assert!(!err.has_server_is_busy());
            }
        }
    }

    #[test]
    fn test_register() {
        let (mut ep, raft_router, mut task_rx) = mock_endpoint(&CdcConfig {
            min_ts_interval: ReadableDuration(Duration::from_secs(60)),
            ..Default::default()
        });
        let _raft_rx = raft_router.add_region(1 /* region id */, 100 /* cap */);
        let quota = crate::channel::MemoryQuota::new(usize::MAX);
        let (tx, mut rx) = channel::channel(1, quota);
        let mut rx = rx.drain();

        let conn = Conn::new(tx, String::new());
        let conn_id = conn.get_id();
        ep.run(Task::OpenConn { conn });
        let mut req_header = Header::default();
        req_header.set_cluster_id(0);
        let mut req = ChangeDataRequest::default();
        req.set_region_id(1);
        let region_epoch = req.get_region_epoch().clone();
        let downstream = Downstream::new("".to_string(), region_epoch.clone(), 1, conn_id, true);
        // Enable batch resolved ts in the test.
        let version = FeatureGate::batch_resolved_ts();
        ep.run(Task::Register {
            request: req.clone(),
            downstream,
            conn_id,
            version: version.clone(),
        });
        assert_eq!(ep.capture_regions.len(), 1);
        task_rx
            .recv_timeout(Duration::from_millis(100))
            .unwrap_err();

        // duplicate request error.
        let downstream = Downstream::new("".to_string(), region_epoch.clone(), 2, conn_id, true);
        ep.run(Task::Register {
            request: req.clone(),
            downstream,
            conn_id,
            version: version.clone(),
        });
        let cdc_event = channel::recv_timeout(&mut rx, Duration::from_millis(500))
            .unwrap()
            .unwrap();
        if let CdcEvent::Event(mut e) = cdc_event.0 {
            assert_eq!(e.region_id, 1);
            assert_eq!(e.request_id, 2);
            let event = e.event.take().unwrap();
            match event {
                Event_oneof_event::Error(err) => {
                    assert!(err.has_duplicate_request());
                }
                other => panic!("unknown event {:?}", other),
            }
        } else {
            panic!("unknown cdc event {:?}", cdc_event);
        }
        assert_eq!(ep.capture_regions.len(), 1);
        task_rx
            .recv_timeout(Duration::from_millis(100))
            .unwrap_err();

        // Compatibility error.
        let downstream = Downstream::new("".to_string(), region_epoch, 3, conn_id, true);
        ep.run(Task::Register {
            request: req,
            downstream,
            conn_id,
            // The version that does not support batch resolved ts.
            version: semver::Version::new(0, 0, 0),
        });
        let cdc_event = channel::recv_timeout(&mut rx, Duration::from_millis(500))
            .unwrap()
            .unwrap();
        if let CdcEvent::Event(mut e) = cdc_event.0 {
            assert_eq!(e.region_id, 1);
            assert_eq!(e.request_id, 3);
            let event = e.event.take().unwrap();
            match event {
                Event_oneof_event::Error(err) => {
                    assert!(err.has_compatibility());
                }
                other => panic!("unknown event {:?}", other),
            }
        } else {
            panic!("unknown cdc event {:?}", cdc_event);
        }
        assert_eq!(ep.capture_regions.len(), 1);
        task_rx
            .recv_timeout(Duration::from_millis(100))
            .unwrap_err();

        // The first scan task of a region is initiated in register, and when it
        // fails, it should send a deregister region task, otherwise the region
        // delegate does not have resolver.
        //
        // Test non-exist region in raft router.
        let mut req = ChangeDataRequest::default();
        req.set_region_id(100);
        let region_epoch = req.get_region_epoch().clone();
        let downstream = Downstream::new("".to_string(), region_epoch.clone(), 1, conn_id, true);
        ep.run(Task::Register {
            request: req.clone(),
            downstream,
            conn_id,
            version: version.clone(),
        });
        // Region 100 is inserted into capture_regions.
        assert_eq!(ep.capture_regions.len(), 2);
        let task = task_rx.recv_timeout(Duration::from_millis(100)).unwrap();
        match task.unwrap() {
            Task::Deregister(Deregister::Delegate { region_id, err, .. }) => {
                assert_eq!(region_id, 100);
                assert!(matches!(err, Error::Request(_)), "{:?}", err);
            }
            other => panic!("unexpected task {:?}", other),
        }

        // Test errors on CaptureChange message.
        req.set_region_id(101);
        let raft_rx = raft_router.add_region(101 /* region id */, 100 /* cap */);
        let downstream = Downstream::new("".to_string(), region_epoch, 1, conn_id, true);
        ep.run(Task::Register {
            request: req,
            downstream,
            conn_id,
            version,
        });
        // Drop CaptureChange message, it should cause scan task failure.
        let _ = raft_rx.recv_timeout(Duration::from_millis(100)).unwrap();
        assert_eq!(ep.capture_regions.len(), 3);
        let task = task_rx.recv_timeout(Duration::from_millis(100)).unwrap();
        match task.unwrap() {
            Task::Deregister(Deregister::Delegate { region_id, err, .. }) => {
                assert_eq!(region_id, 101);
                assert!(matches!(err, Error::Other(_)), "{:?}", err);
            }
            other => panic!("unexpected task {:?}", other),
        }
    }

    #[test]
    fn test_feature_gate() {
        let (mut ep, raft_router, _task_rx) = mock_endpoint(&CdcConfig {
            min_ts_interval: ReadableDuration(Duration::from_secs(60)),
            ..Default::default()
        });
        let _raft_rx = raft_router.add_region(1 /* region id */, 100 /* cap */);

        let quota = crate::channel::MemoryQuota::new(usize::MAX);
        let (tx, mut rx) = channel::channel(1, quota);
        let mut rx = rx.drain();
        let mut region = Region::default();
        region.set_id(1);
        let conn = Conn::new(tx, String::new());
        let conn_id = conn.get_id();
        ep.run(Task::OpenConn { conn });
        let mut req_header = Header::default();
        req_header.set_cluster_id(0);
        let mut req = ChangeDataRequest::default();
        req.set_region_id(1);
        let region_epoch = req.get_region_epoch().clone();
        let downstream = Downstream::new("".to_string(), region_epoch.clone(), 0, conn_id, true);
        downstream.get_state().store(DownstreamState::Normal);
        // Enable batch resolved ts in the test.
        let version = FeatureGate::batch_resolved_ts();
        ep.run(Task::Register {
            request: req.clone(),
            downstream,
            conn_id,
            version: version.clone(),
        });
        let resolver = Resolver::new(1);
        let observe_id = ep.capture_regions[&1].handle.id;
        ep.on_region_ready(observe_id, resolver, region.clone());
        ep.run(Task::MinTS {
            regions: vec![1],
            min_ts: TimeStamp::from(1),
        });
        let cdc_event = channel::recv_timeout(&mut rx, Duration::from_millis(500))
            .unwrap()
            .unwrap();
        if let CdcEvent::ResolvedTs(r) = cdc_event.0 {
            assert_eq!(r.regions, vec![1]);
            assert_eq!(r.ts, 1);
        } else {
            panic!("unknown cdc event {:?}", cdc_event);
        }

        // Register region 2 to the conn.
        req.set_region_id(2);
        let downstream = Downstream::new("".to_string(), region_epoch.clone(), 0, conn_id, true);
        downstream.get_state().store(DownstreamState::Normal);
        ep.run(Task::Register {
            request: req.clone(),
            downstream,
            conn_id,
            version,
        });
        let resolver = Resolver::new(2);
        region.set_id(2);
        let observe_id = ep.capture_regions[&2].handle.id;
        ep.on_region_ready(observe_id, resolver, region);
        ep.run(Task::MinTS {
            regions: vec![1, 2],
            min_ts: TimeStamp::from(2),
        });
        let cdc_event = channel::recv_timeout(&mut rx, Duration::from_millis(500))
            .unwrap()
            .unwrap();
        if let CdcEvent::ResolvedTs(mut r) = cdc_event.0 {
            r.regions.as_mut_slice().sort_unstable();
            assert_eq!(r.regions, vec![1, 2]);
            assert_eq!(r.ts, 2);
        } else {
            panic!("unknown cdc event {:?}", cdc_event);
        }

        // Register region 3 to another conn which is not support batch resolved ts.
        let quota = crate::channel::MemoryQuota::new(usize::MAX);
        let (tx, mut rx2) = channel::channel(1, quota);
        let mut rx2 = rx2.drain();
        let mut region = Region::default();
        region.set_id(3);
        let conn = Conn::new(tx, String::new());
        let conn_id = conn.get_id();
        ep.run(Task::OpenConn { conn });
        req.set_region_id(3);
        let downstream = Downstream::new("".to_string(), region_epoch, 3, conn_id, true);
        downstream.get_state().store(DownstreamState::Normal);
        ep.run(Task::Register {
            request: req,
            downstream,
            conn_id,
            version: semver::Version::new(4, 0, 5),
        });
        let resolver = Resolver::new(3);
        region.set_id(3);
        let observe_id = ep.capture_regions[&3].handle.id;
        ep.on_region_ready(observe_id, resolver, region);
        ep.run(Task::MinTS {
            regions: vec![1, 2, 3],
            min_ts: TimeStamp::from(3),
        });
        let cdc_event = channel::recv_timeout(&mut rx, Duration::from_millis(500))
            .unwrap()
            .unwrap();
        if let CdcEvent::ResolvedTs(mut r) = cdc_event.0 {
            r.regions.as_mut_slice().sort_unstable();
            // Region 3 resolved ts must not be send to the first conn when
            // batch resolved ts is enabled.
            assert_eq!(r.regions, vec![1, 2]);
            assert_eq!(r.ts, 3);
        } else {
            panic!("unknown cdc event {:?}", cdc_event);
        }
        let cdc_event = channel::recv_timeout(&mut rx2, Duration::from_millis(500))
            .unwrap()
            .unwrap();
        if let CdcEvent::Event(mut e) = cdc_event.0 {
            assert_eq!(e.region_id, 3);
            assert_eq!(e.request_id, 3);
            let event = e.event.take().unwrap();
            match event {
                Event_oneof_event::ResolvedTs(ts) => {
                    assert_eq!(ts, 3);
                }
                other => panic!("unknown event {:?}", other),
            }
        } else {
            panic!("unknown cdc event {:?}", cdc_event);
        }
    }

    #[test]
    fn test_deregister() {
        let (mut ep, raft_router, _task_rx) = mock_endpoint(&CdcConfig::default());
        let _raft_rx = raft_router.add_region(1 /* region id */, 100 /* cap */);
        let quota = crate::channel::MemoryQuota::new(usize::MAX);
        let (tx, mut rx) = channel::channel(1, quota);
        let mut rx = rx.drain();

        let conn = Conn::new(tx, String::new());
        let conn_id = conn.get_id();
        ep.run(Task::OpenConn { conn });
        let mut req_header = Header::default();
        req_header.set_cluster_id(0);
        let mut req = ChangeDataRequest::default();
        req.set_region_id(1);
        let region_epoch = req.get_region_epoch().clone();
        let downstream = Downstream::new("".to_string(), region_epoch.clone(), 0, conn_id, true);
        let downstream_id = downstream.get_id();
        ep.run(Task::Register {
            request: req.clone(),
            downstream,
            conn_id,
            version: semver::Version::new(0, 0, 0),
        });
        assert_eq!(ep.capture_regions.len(), 1);

        let mut err_header = ErrorHeader::default();
        err_header.set_not_leader(Default::default());
        let deregister = Deregister::Downstream {
            region_id: 1,
            downstream_id,
            conn_id,
            err: Some(Error::request(err_header.clone())),
        };
        ep.run(Task::Deregister(deregister));
        loop {
            let cdc_event = channel::recv_timeout(&mut rx, Duration::from_millis(500))
                .unwrap()
                .unwrap();
            if let CdcEvent::Event(mut e) = cdc_event.0 {
                let event = e.event.take().unwrap();
                match event {
                    Event_oneof_event::Error(err) => {
                        assert!(err.has_not_leader());
                        break;
                    }
                    other => panic!("unknown event {:?}", other),
                }
            }
        }
        assert_eq!(ep.capture_regions.len(), 0);

        let downstream = Downstream::new("".to_string(), region_epoch.clone(), 0, conn_id, true);
        let new_downstream_id = downstream.get_id();
        ep.run(Task::Register {
            request: req.clone(),
            downstream,
            conn_id,
            version: semver::Version::new(0, 0, 0),
        });
        assert_eq!(ep.capture_regions.len(), 1);

        let deregister = Deregister::Downstream {
            region_id: 1,
            downstream_id,
            conn_id,
            err: Some(Error::request(err_header.clone())),
        };
        ep.run(Task::Deregister(deregister));
        assert!(channel::recv_timeout(&mut rx, Duration::from_millis(200)).is_err());
        assert_eq!(ep.capture_regions.len(), 1);

        let deregister = Deregister::Downstream {
            region_id: 1,
            downstream_id: new_downstream_id,
            conn_id,
            err: Some(Error::request(err_header.clone())),
        };
        ep.run(Task::Deregister(deregister));
        let cdc_event = channel::recv_timeout(&mut rx, Duration::from_millis(500))
            .unwrap()
            .unwrap();
        loop {
            if let CdcEvent::Event(mut e) = cdc_event.0 {
                let event = e.event.take().unwrap();
                match event {
                    Event_oneof_event::Error(err) => {
                        assert!(err.has_not_leader());
                        break;
                    }
                    other => panic!("unknown event {:?}", other),
                }
            }
        }
        assert_eq!(ep.capture_regions.len(), 0);

        // Stale deregister should be filtered.
        let downstream = Downstream::new("".to_string(), region_epoch, 0, conn_id, true);
        ep.run(Task::Register {
            request: req,
            downstream,
            conn_id,
            version: semver::Version::new(0, 0, 0),
        });
        assert_eq!(ep.capture_regions.len(), 1);
        let deregister = Deregister::Delegate {
            region_id: 1,
            // A stale ObserveID (different from the actual one).
            observe_id: ObserveID::new(),
            err: Error::request(err_header),
        };
        ep.run(Task::Deregister(deregister));
        match channel::recv_timeout(&mut rx, Duration::from_millis(500)) {
            Err(_) => (),
            Ok(other) => panic!("unknown event {:?}", other),
        }
        assert_eq!(ep.capture_regions.len(), 1);
    }

    #[test]
    fn test_broadcast_resolved_ts() {
        let (mut ep, raft_router, _task_rx) = mock_endpoint(&CdcConfig {
            min_ts_interval: ReadableDuration(Duration::from_secs(60)),
            ..Default::default()
        });

        // Open two connections a and b, registers region 1, 2 to conn a and
        // region 3 to conn b.
        let mut conn_rxs = vec![];
        let quota = channel::MemoryQuota::new(usize::MAX);
        // Hold raft_rxs to avoid SendError panic.
        let mut raft_rxs = vec![];
        for region_ids in vec![vec![1, 2], vec![3]] {
            let (tx, rx) = channel::channel(1, quota.clone());
            conn_rxs.push(rx);
            let conn = Conn::new(tx, String::new());
            let conn_id = conn.get_id();
            ep.run(Task::OpenConn { conn });

            for region_id in region_ids {
                let raft_rx = raft_router.add_region(region_id, 100 /* cap */);
                raft_rxs.push(raft_rx);
                let mut req_header = Header::default();
                req_header.set_cluster_id(0);
                let mut req = ChangeDataRequest::default();
                req.set_region_id(region_id);
                let region_epoch = req.get_region_epoch().clone();
                let downstream =
                    Downstream::new("".to_string(), region_epoch.clone(), 0, conn_id, true);
                downstream.get_state().store(DownstreamState::Normal);
                ep.run(Task::Register {
                    request: req.clone(),
                    downstream,
                    conn_id,
                    version: FeatureGate::batch_resolved_ts(),
                });
                let resolver = Resolver::new(region_id);
                let observe_id = ep.capture_regions[&region_id].handle.id;
                let mut region = Region::default();
                region.set_id(region_id);
                ep.on_region_ready(observe_id, resolver, region);
            }
        }

        let assert_batch_resolved_ts = |drain: &mut channel::Drain,
                                        regions: Vec<u64>,
                                        resolved_ts: u64| {
            let cdc_event = channel::recv_timeout(&mut drain.drain(), Duration::from_millis(500))
                .unwrap()
                .unwrap();
            if let CdcEvent::ResolvedTs(r) = cdc_event.0 {
                assert_eq!(r.regions, regions);
                assert_eq!(r.ts, resolved_ts);
            } else {
                panic!("unknown cdc event {:?}", cdc_event);
            }
        };

        ep.run(Task::MinTS {
            regions: vec![1],
            min_ts: TimeStamp::from(1),
        });
        // conn a must receive a resolved ts that only contains region 1.
        assert_batch_resolved_ts(conn_rxs.get_mut(0).unwrap(), vec![1], 1);
        // conn b must not receive any messages.
        channel::recv_timeout(
            &mut conn_rxs.get_mut(0).unwrap().drain(),
            Duration::from_millis(100),
        )
        .unwrap_err();

        ep.run(Task::MinTS {
            regions: vec![1, 2],
            min_ts: TimeStamp::from(2),
        });
        // conn a must receive a resolved ts that contains region 1 and region 2.
        assert_batch_resolved_ts(conn_rxs.get_mut(0).unwrap(), vec![1, 2], 2);
        // conn b must not receive any messages.
        channel::recv_timeout(
            &mut conn_rxs.get_mut(1).unwrap().drain(),
            Duration::from_millis(100),
        )
        .unwrap_err();

        ep.run(Task::MinTS {
            regions: vec![1, 2, 3],
            min_ts: TimeStamp::from(3),
        });
        // conn a must receive a resolved ts that contains region 1 and region 2.
        assert_batch_resolved_ts(conn_rxs.get_mut(0).unwrap(), vec![1, 2], 3);
        // conn b must receive a resolved ts that contains region 3.
        assert_batch_resolved_ts(conn_rxs.get_mut(1).unwrap(), vec![3], 3);

        ep.run(Task::MinTS {
            regions: vec![1, 3],
            min_ts: TimeStamp::from(4),
        });
        // conn a must receive a resolved ts that only contains region 1.
        assert_batch_resolved_ts(conn_rxs.get_mut(0).unwrap(), vec![1], 4);
        // conn b must receive a resolved ts that contains region 3.
        assert_batch_resolved_ts(conn_rxs.get_mut(1).unwrap(), vec![3], 4);
    }

    // Suppose there are two Conn that capture the same region,
    // Region epoch = 2, Conn A with epoch = 2, Conn B with epoch = 1,
    // Conn A builds resolver successfully, but is disconnected before
    // scheduling resolver ready. Downstream in Conn A is unsubscribed.
    // When resolver ready is installed, downstream in Conn B is unsubscribed
    // too, because epoch not match.
    #[test]
    fn test_deregister_conn_then_delegate() {
        let (mut ep, raft_router, _task_rx) = mock_endpoint(&CdcConfig::default());
        let _raft_rx = raft_router.add_region(1 /* region id */, 100 /* cap */);
        let quota = crate::channel::MemoryQuota::new(usize::MAX);

        // Open conn a
        let (tx1, _rx1) = channel::channel(1, quota.clone());
        let conn_a = Conn::new(tx1, String::new());
        let conn_id_a = conn_a.get_id();
        ep.run(Task::OpenConn { conn: conn_a });

        // Open conn b
        let (tx2, mut rx2) = channel::channel(1, quota);
        let mut rx2 = rx2.drain();
        let conn_b = Conn::new(tx2, String::new());
        let conn_id_b = conn_b.get_id();
        ep.run(Task::OpenConn { conn: conn_b });

        // Register region 1 (epoch 2) at conn a.
        let mut req_header = Header::default();
        req_header.set_cluster_id(0);
        let mut req = ChangeDataRequest::default();
        req.set_region_id(1);
        req.mut_region_epoch().set_version(2);
        let region_epoch_2 = req.get_region_epoch().clone();
        let downstream =
            Downstream::new("".to_string(), region_epoch_2.clone(), 0, conn_id_a, true);
        ep.run(Task::Register {
            request: req,
            downstream,
            conn_id: conn_id_a,
            version: semver::Version::new(0, 0, 0),
        });
        assert_eq!(ep.capture_regions.len(), 1);
        let observe_id = ep.capture_regions[&1].handle.id;

        // Register region 1 (epoch 1) at conn b.
        let mut req_header = Header::default();
        req_header.set_cluster_id(0);
        let mut req = ChangeDataRequest::default();
        req.set_region_id(1);
        req.mut_region_epoch().set_version(1);
        let region_epoch_1 = req.get_region_epoch().clone();
        let downstream = Downstream::new("".to_string(), region_epoch_1, 0, conn_id_b, true);
        ep.run(Task::Register {
            request: req,
            downstream,
            conn_id: conn_id_b,
            version: semver::Version::new(0, 0, 0),
        });
        assert_eq!(ep.capture_regions.len(), 1);

        // Deregister conn a.
        ep.run(Task::Deregister(Deregister::Conn(conn_id_a)));
        assert_eq!(ep.capture_regions.len(), 1);

        // Schedule resolver ready (resolver is built by conn a).
        let mut region = Region::default();
        region.id = 1;
        region.set_region_epoch(region_epoch_2);
        ep.run(Task::ResolverReady {
            observe_id,
            region: region.clone(),
            resolver: Resolver::new(1),
        });

        // Deregister deletgate due to epoch not match for conn b.
        let mut epoch_not_match = ErrorHeader::default();
        epoch_not_match
            .mut_epoch_not_match()
            .mut_current_regions()
            .push(region);
        ep.run(Task::Deregister(Deregister::Delegate {
            region_id: 1,
            observe_id,
            err: Error::request(epoch_not_match),
        }));
        assert_eq!(ep.capture_regions.len(), 0);

        let event = recv_timeout(&mut rx2, Duration::from_millis(100))
            .unwrap()
            .unwrap()
            .0;
        assert!(
            event.event().get_error().has_epoch_not_match(),
            "{:?}",
            event
        );
    }
}<|MERGE_RESOLUTION|>--- conflicted
+++ resolved
@@ -1030,43 +1030,8 @@
                 }
             }
         }
-<<<<<<< HEAD
-        let stores = store_map.into_iter().map(|(store_id, regions)| {
-            let cdc_clients = cdc_clients.clone();
-            let env = env.clone();
-            let pd_client = pd_client.clone();
-            let security_mgr = security_mgr.clone();
-            async move {
-                if cdc_clients.lock().unwrap().get(&store_id).is_none() {
-                    let store = box_try!(pd_client.get_store_async(store_id).await);
-                    let cb = ChannelBuilder::new(env.clone());
-                    let channel = security_mgr.connect(cb, &store.address);
-                    cdc_clients
-                        .lock()
-                        .unwrap()
-                        .insert(store_id, TikvClient::new(channel));
-                }
-                let client = cdc_clients.lock().unwrap().get(&store_id).unwrap().clone();
-                let mut req = CheckLeaderRequest::default();
-                req.set_regions(regions.into());
-                req.set_ts(min_ts.into_inner());
-                let res = box_try!(
-                    tokio::time::timeout(
-                        Duration::from_millis(DEFAULT_CHECK_LEADER_TIMEOUT_MILLISECONDS),
-                        box_try!(client.check_leader_async(&req))
-                    )
-                    .await
-                );
-                let resp = box_try!(res);
-                Result::Ok((store_id, resp))
-            }
-        });
-        let resps = futures::future::join_all(stores).await;
-        resps
-=======
         let store_count = store_map.len();
         let mut stores: Vec<_> = store_map
->>>>>>> 736ca92e
             .into_iter()
             .map(|(store_id, regions)| {
                 let tikv_clients = tikv_clients.clone();
