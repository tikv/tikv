// Copyright 2020 TiKV Project Authors. Licensed under Apache-2.0.

use std::cmp::Reverse;
use std::cmp::{Ord, Ordering as CmpOrdering, PartialOrd};
use std::collections::BinaryHeap;
use std::f64::INFINITY;
use std::fmt;
use std::marker::PhantomData;
use std::sync::{Arc, Mutex as StdMutex};
use std::time::Duration;

use collections::{HashMap, HashSet};
use concurrency_manager::ConcurrencyManager;
use crossbeam::atomic::AtomicCell;
use engine_traits::{KvEngine, Snapshot as EngineSnapshot};
use fail::fail_point;
use futures::compat::Future01CompatExt;
use grpcio::Environment;
#[cfg(feature = "prost-codec")]
use kvproto::cdcpb::{
    event::Event as Event_oneof_event, ChangeDataRequest,
    DuplicateRequest as ErrorDuplicateRequest, Error as EventError, Event, ResolvedTs,
};
#[cfg(not(feature = "prost-codec"))]
use kvproto::cdcpb::{
    ChangeDataRequest, DuplicateRequest as ErrorDuplicateRequest, Error as EventError, Event,
    Event_oneof_event, ResolvedTs,
};
use kvproto::kvrpcpb::ExtraOp as TxnExtraOp;
use kvproto::metapb::{Region, RegionEpoch};
use kvproto::tikvpb::TikvClient;
use online_config::{ConfigChange, OnlineConfig};
use pd_client::{Feature, PdClient};
use raftstore::coprocessor::CmdBatch;
use raftstore::coprocessor::ObserveID;
use raftstore::router::RaftStoreRouter;
use raftstore::store::fsm::{ChangeObserver, StoreMeta};
use raftstore::store::msg::{Callback, ReadResponse, SignificantMsg};
use raftstore::store::RegionReadProgressRegistry;
use resolved_ts::Resolver;
use security::SecurityManager;
use tikv::config::CdcConfig;
use tikv::storage::kv::Snapshot;
use tikv::storage::mvcc::{DeltaScanner, ScannerBuilder};
use tikv::storage::txn::TxnEntry;
use tikv::storage::txn::TxnEntryScanner;
use tikv_util::time::{Instant, Limiter};
use tikv_util::timer::SteadyTimer;
use tikv_util::worker::{Runnable, RunnableWithTimer, ScheduleError, Scheduler};
use tikv_util::{box_err, debug, error, impl_display_as_debug, info, warn};
use tokio::runtime::{Builder, Runtime};
use tokio::sync::{Mutex, Semaphore};
use txn_types::{Key, Lock, LockType, TimeStamp, TxnExtra, TxnExtraScheduler};

use crate::channel::{CdcEvent, MemoryQuota, SendError};
use crate::delegate::{Delegate, Downstream, DownstreamID, DownstreamState};
use crate::metrics::*;
use crate::old_value::{OldValueCache, OldValueCallback};
use crate::service::{Conn, ConnID, FeatureGate};
use crate::{CdcObserver, Error, Result};

const FEATURE_RESOLVED_TS_STORE: Feature = Feature::require(5, 0, 0);
<<<<<<< HEAD
const DEFAULT_CHECK_LEADER_TIMEOUT_MILLISECONDS: u64 = 5_000; // 5s
const METRICS_FLUSH_INTERVAL: u64 = 10_000; // 10s
// 10 minutes, it's the default gc life time of TiDB
// and is long enough for most transactions.
const WARN_RESOLVED_TS_LAG_THRESHOLD: Duration = Duration::from_secs(600);
// Suppress repeat resolved ts lag warnning.
const WARN_RESOLVED_TS_COUNT_THRESHOLD: usize = 10;
=======
>>>>>>> fab70cf6

pub enum Deregister {
    Downstream {
        region_id: u64,
        downstream_id: DownstreamID,
        conn_id: ConnID,
        err: Option<Error>,
    },
    Delegate {
        region_id: u64,
        observe_id: ObserveID,
        err: Error,
    },
    Conn(ConnID),
}

impl_display_as_debug!(Deregister);

impl fmt::Debug for Deregister {
    fn fmt(&self, f: &mut fmt::Formatter<'_>) -> fmt::Result {
        let mut de = f.debug_struct("Deregister");
        match self {
            Deregister::Downstream {
                ref region_id,
                ref downstream_id,
                ref conn_id,
                ref err,
            } => de
                .field("deregister", &"downstream")
                .field("region_id", region_id)
                .field("downstream_id", downstream_id)
                .field("conn_id", conn_id)
                .field("err", err)
                .finish(),
            Deregister::Delegate {
                ref region_id,
                ref observe_id,
                ref err,
            } => de
                .field("deregister", &"delegate")
                .field("region_id", region_id)
                .field("observe_id", observe_id)
                .field("err", err)
                .finish(),
            Deregister::Conn(ref conn_id) => de
                .field("deregister", &"conn")
                .field("conn_id", conn_id)
                .finish(),
        }
    }
}

type InitCallback = Box<dyn FnOnce() + Send>;

pub enum Validate {
    Region(u64, Box<dyn FnOnce(Option<&Delegate>) + Send>),
    OldValueCache(Box<dyn FnOnce(&OldValueCache) + Send>),
}

pub enum Task {
    Register {
        request: ChangeDataRequest,
        downstream: Downstream,
        conn_id: ConnID,
        version: semver::Version,
    },
    Deregister(Deregister),
    OpenConn {
        conn: Conn,
    },
    MultiBatch {
        multi: Vec<CmdBatch>,
        old_value_cb: OldValueCallback,
    },
    MinTS {
        regions: Vec<u64>,
        min_ts: TimeStamp,
    },
    ResolverReady {
        observe_id: ObserveID,
        region: Region,
        resolver: Resolver,
    },
    RegisterMinTsEvent,
    // The result of ChangeCmd should be returned from CDC Endpoint to ensure
    // the downstream switches to Normal after the previous commands was sunk.
    InitDownstream {
        downstream_id: DownstreamID,
        downstream_state: Arc<AtomicCell<DownstreamState>>,
        // `incremental_scan_barrier` will be sent into `sink` to ensure all delta changes
        // are delivered to the downstream. And then incremental scan can start.
        sink: crate::channel::Sink,
        incremental_scan_barrier: CdcEvent,
        cb: InitCallback,
    },
    TxnExtra(TxnExtra),
    Validate(Validate),
    ChangeConfig(ConfigChange),
}

impl_display_as_debug!(Task);

impl fmt::Debug for Task {
    fn fmt(&self, f: &mut fmt::Formatter<'_>) -> fmt::Result {
        let mut de = f.debug_struct("CdcTask");
        match self {
            Task::Register {
                ref request,
                ref downstream,
                ref conn_id,
                ref version,
                ..
            } => de
                .field("type", &"register")
                .field("register request", request)
                .field("request", request)
                .field("id", &downstream.get_id())
                .field("conn_id", conn_id)
                .field("version", version)
                .finish(),
            Task::Deregister(deregister) => de
                .field("type", &"deregister")
                .field("deregister", deregister)
                .finish(),
            Task::OpenConn { ref conn } => de
                .field("type", &"open_conn")
                .field("conn_id", &conn.get_id())
                .finish(),
            Task::MultiBatch { multi, .. } => de
                .field("type", &"multibatch")
                .field("multibatch", &multi.len())
                .finish(),
            Task::MinTS { ref min_ts, .. } => {
                de.field("type", &"mit_ts").field("min_ts", min_ts).finish()
            }
            Task::ResolverReady {
                ref observe_id,
                ref region,
                ..
            } => de
                .field("type", &"resolver_ready")
                .field("observe_id", &observe_id)
                .field("region_id", &region.get_id())
                .finish(),
            Task::RegisterMinTsEvent => de.field("type", &"register_min_ts").finish(),
            Task::InitDownstream {
                ref downstream_id, ..
            } => de
                .field("type", &"init_downstream")
                .field("downstream", &downstream_id)
                .finish(),
            Task::TxnExtra(_) => de.field("type", &"txn_extra").finish(),
            Task::Validate(validate) => match validate {
                Validate::Region(region_id, _) => de.field("region_id", &region_id).finish(),
                Validate::OldValueCache(_) => de.finish(),
            },
            Task::ChangeConfig(change) => de
                .field("type", &"change_config")
                .field("change", change)
                .finish(),
        }
    }
}

#[derive(PartialEq, Eq)]
struct ResolvedRegion {
    region_id: u64,
    resolved_ts: TimeStamp,
}

impl PartialOrd for ResolvedRegion {
    fn partial_cmp(&self, other: &Self) -> Option<CmpOrdering> {
        Some(self.cmp(other))
    }
}

impl Ord for ResolvedRegion {
    fn cmp(&self, other: &Self) -> CmpOrdering {
        self.resolved_ts.cmp(&other.resolved_ts)
    }
}

struct ResolvedRegionHeap {
    // BinaryHeap is max heap, so we reverse order to get a min heap.
    heap: BinaryHeap<Reverse<ResolvedRegion>>,
}

impl ResolvedRegionHeap {
    fn push(&mut self, region_id: u64, resolved_ts: TimeStamp) {
        self.heap.push(Reverse(ResolvedRegion {
            region_id,
            resolved_ts,
        }))
    }

    // Pop slow regions and the minimum resolved ts among them.
    fn pop(&mut self, count: usize) -> (TimeStamp, HashSet<u64>) {
        let mut min_resolved_ts = TimeStamp::max();
        let mut outliers = HashSet::with_capacity_and_hasher(count, Default::default());
        for _ in 0..count {
            if let Some(resolved_region) = self.heap.pop() {
                outliers.insert(resolved_region.0.region_id);
                if min_resolved_ts > resolved_region.0.resolved_ts {
                    min_resolved_ts = resolved_region.0.resolved_ts;
                }
            } else {
                break;
            }
        }
        (min_resolved_ts, outliers)
    }

    fn to_hash_set(&self) -> (TimeStamp, HashSet<u64>) {
        let mut min_resolved_ts = TimeStamp::max();
        let mut regions = HashSet::with_capacity_and_hasher(self.heap.len(), Default::default());
        for resolved_region in &self.heap {
            regions.insert(resolved_region.0.region_id);
            if min_resolved_ts > resolved_region.0.resolved_ts {
                min_resolved_ts = resolved_region.0.resolved_ts;
            }
        }
        (min_resolved_ts, regions)
    }

    fn clear(&mut self) {
        self.heap.clear();
    }

    fn reset_and_shrink_to(&mut self, min_capacity: usize) {
        self.clear();
        self.heap.shrink_to(min_capacity);
    }
}

pub struct Endpoint<T, E> {
    capture_regions: HashMap<u64, Delegate>,
    connections: HashMap<ConnID, Conn>,
    scheduler: Scheduler<Task>,
    raft_router: T,
    engine: PhantomData<E>,
    observer: CdcObserver,

    pd_client: Arc<dyn PdClient>,
    timer: SteadyTimer,
    tso_worker: Runtime,
    store_meta: Arc<StdMutex<StoreMeta>>,
    /// The concurrency manager for transactions. It's needed for CDC to check locks when
    /// calculating resolved_ts.
    concurrency_manager: ConcurrencyManager,

    config: CdcConfig,

    // Incremental scan
    workers: Runtime,
    scan_concurrency_semaphore: Arc<Semaphore>,
    scan_speed_limiter: Limiter,
    max_scan_batch_bytes: usize,
    max_scan_batch_size: usize,
    sink_memory_quota: MemoryQuota,

    old_value_cache: OldValueCache,
    resolved_region_heap: ResolvedRegionHeap,

    // Check leader
    // store_id -> client
    tikv_clients: Arc<Mutex<HashMap<u64, TikvClient>>>,
    env: Arc<Environment>,
    security_mgr: Arc<SecurityManager>,
<<<<<<< HEAD

    // Metrics and logging.
    min_resolved_ts: TimeStamp,
    min_ts_region_id: u64,
    resolved_region_count: usize,
    unresolved_region_count: usize,
    warn_resolved_ts_repeat_count: usize,
=======
    region_read_progress: RegionReadProgressRegistry,
>>>>>>> fab70cf6
}

impl<T: 'static + RaftStoreRouter<E>, E: KvEngine> Endpoint<T, E> {
    pub fn new(
        config: &CdcConfig,
        pd_client: Arc<dyn PdClient>,
        scheduler: Scheduler<Task>,
        raft_router: T,
        observer: CdcObserver,
        store_meta: Arc<StdMutex<StoreMeta>>,
        concurrency_manager: ConcurrencyManager,
        env: Arc<Environment>,
        security_mgr: Arc<SecurityManager>,
        sink_memory_quota: MemoryQuota,
    ) -> Endpoint<T, E> {
        let workers = Builder::new_multi_thread()
            .thread_name("cdcwkr")
            .worker_threads(config.incremental_scan_threads)
            .build()
            .unwrap();
        let tso_worker = Builder::new_multi_thread()
            .thread_name("tso")
            .worker_threads(1)
            .enable_time()
            .build()
            .unwrap();

        // Initialized for the first time, subsequent adjustments will be made based on configuration updates.
        let scan_concurrency_semaphore =
            Arc::new(Semaphore::new(config.incremental_scan_concurrency));
        let old_value_cache = OldValueCache::new(config.old_value_cache_memory_quota);
        let speed_limiter = Limiter::new(if config.incremental_scan_speed_limit.0 > 0 {
            config.incremental_scan_speed_limit.0 as f64
        } else {
            INFINITY
        });

        CDC_SINK_CAP.set(sink_memory_quota.capacity() as i64);
        // For scan efficiency, the scan batch bytes should be around 1MB.
        let max_scan_batch_bytes = 1024 * 1024;
        // Assume 1KB per entry.
        let max_scan_batch_size = 1024;

        let region_read_progress = store_meta.lock().unwrap().region_read_progress.clone();
        let ep = Endpoint {
            env,
            security_mgr,
            capture_regions: HashMap::default(),
            connections: HashMap::default(),
            scheduler,
            pd_client,
            tso_worker,
            timer: SteadyTimer::default(),
            scan_speed_limiter: speed_limiter,
            max_scan_batch_bytes,
            max_scan_batch_size,
            config: config.clone(),
            workers,
            scan_concurrency_semaphore,
            raft_router,
            engine: PhantomData,
            observer,
            store_meta,
            concurrency_manager,
            min_resolved_ts: TimeStamp::max(),
            min_ts_region_id: 0,
            resolved_region_heap: ResolvedRegionHeap {
                heap: BinaryHeap::new(),
            },
            old_value_cache,
            resolved_region_count: 0,
            unresolved_region_count: 0,
            sink_memory_quota,
            tikv_clients: Arc::new(Mutex::new(HashMap::default())),
<<<<<<< HEAD
            // Log the first resolved ts warnning.
            warn_resolved_ts_repeat_count: WARN_RESOLVED_TS_COUNT_THRESHOLD,
=======
            region_read_progress,
>>>>>>> fab70cf6
        };
        ep.register_min_ts_event();
        ep
    }

    fn on_change_cfg(&mut self, change: ConfigChange) {
        // Validate first.
        let mut validate_cfg = self.config.clone();
        validate_cfg.update(change.clone());
        if let Err(e) = validate_cfg.validate() {
            warn!("cdc config update failed"; "error" => ?e);
            return;
        }

        info!(
            "cdc config updated";
            "current config" => ?self.config,
            "change" => ?change
        );
        // Update the config here. The following adjustments will all use the new values.
        self.config.update(change.clone());

        // Maybe the cache will be lost due to smaller capacity,
        // but it is acceptable.
        if change.get("old_value_cache_memory_quota").is_some() {
            self.old_value_cache
                .resize(self.config.old_value_cache_memory_quota);
        }

        // Maybe the limit will be exceeded for a while after the concurrency becomes smaller,
        // but it is acceptable.
        if change.get("incremental_scan_concurrency").is_some() {
            self.scan_concurrency_semaphore =
                Arc::new(Semaphore::new(self.config.incremental_scan_concurrency))
        }

        if change.get("sink_memory_quota").is_some() {
            self.sink_memory_quota
                .set_capacity(self.config.sink_memory_quota.0 as usize);
            CDC_SINK_CAP.set(self.sink_memory_quota.capacity() as i64);
        }

        if change.get("incremental_scan_speed_limit").is_some() {
            let new_speed_limit = if self.config.incremental_scan_speed_limit.0 > 0 {
                self.config.incremental_scan_speed_limit.0 as f64
            } else {
                INFINITY
            };

            self.scan_speed_limiter.set_speed_limit(new_speed_limit);
        }
    }

    pub fn set_max_scan_batch_size(&mut self, max_scan_batch_size: usize) {
        self.max_scan_batch_size = max_scan_batch_size;
    }

    fn on_deregister(&mut self, deregister: Deregister) {
        info!("cdc deregister"; "deregister" => ?deregister);
        fail_point!("cdc_before_handle_deregister", |_| {});
        match deregister {
            Deregister::Downstream {
                region_id,
                downstream_id,
                conn_id,
                err,
            } => {
                // The downstream wants to deregister
                let mut is_last = false;
                if let Some(delegate) = self.capture_regions.get_mut(&region_id) {
                    is_last = delegate.unsubscribe(downstream_id, err);
                }
                if let Some(conn) = self.connections.get_mut(&conn_id) {
                    if let Some(id) = conn.downstream_id(region_id) {
                        if downstream_id == id {
                            conn.unsubscribe(region_id);
                        }
                    }
                }
                if is_last {
                    let delegate = self.capture_regions.remove(&region_id).unwrap();
                    if let Some(reader) = self.store_meta.lock().unwrap().readers.get(&region_id) {
                        reader.txn_extra_op.store(TxnExtraOp::Noop);
                    }
                    // Do not continue to observe the events of the region.
                    let id = delegate.handle.id;
                    let oid = self.observer.unsubscribe_region(region_id, id);
                    assert!(
                        oid.is_some(),
                        "unsubscribe region {} failed, ObserveID {:?}",
                        region_id,
                        id
                    );
                }
            }
            Deregister::Delegate {
                region_id,
                observe_id,
                err,
            } => {
                // Something went wrong, deregister all downstreams of the region.

                // To avoid ABA problem, we must check the unique ObserveID.
                let need_remove = self
                    .capture_regions
                    .get(&region_id)
                    .map_or(false, |d| d.handle.id == observe_id);
                if need_remove {
                    if let Some(mut delegate) = self.capture_regions.remove(&region_id) {
                        delegate.stop(err);
                    }
                    if let Some(reader) = self.store_meta.lock().unwrap().readers.get(&region_id) {
                        reader.txn_extra_op.store(TxnExtraOp::Noop);
                    }
                    self.connections
                        .iter_mut()
                        .for_each(|(_, conn)| conn.unsubscribe(region_id));
                }
                // Do not continue to observe the events of the region.
                let oid = self.observer.unsubscribe_region(region_id, observe_id);
                assert_eq!(
                    need_remove,
                    oid.is_some(),
                    "unsubscribe region {} failed, ObserveID {:?}",
                    region_id,
                    observe_id
                );
            }
            Deregister::Conn(conn_id) => {
                // The connection is closed, deregister all downstreams of the connection.
                if let Some(conn) = self.connections.remove(&conn_id) {
                    conn.take_downstreams().into_iter().for_each(
                        |(region_id, (downstream_id, _))| {
                            if let Some(delegate) = self.capture_regions.get_mut(&region_id) {
                                if delegate.unsubscribe(downstream_id, None) {
                                    let delegate = self.capture_regions.remove(&region_id).unwrap();
                                    // Do not continue to observe the events of the region.
                                    let id = delegate.handle.id;
                                    let oid = self.observer.unsubscribe_region(region_id, id);
                                    assert!(
                                        oid.is_some(),
                                        "unsubscribe region {} failed, ObserveID {:?}",
                                        region_id,
                                        id
                                    );
                                }
                            }
                        },
                    );
                }
            }
        }
    }

    pub fn on_register(
        &mut self,
        mut request: ChangeDataRequest,
        mut downstream: Downstream,
        conn_id: ConnID,
        version: semver::Version,
    ) {
        let region_id = request.region_id;
        let downstream_id = downstream.get_id();
        let downstream_state = downstream.get_state();
        let conn = match self.connections.get_mut(&conn_id) {
            Some(conn) => conn,
            None => {
                error!("cdc register for a nonexistent connection";
                    "region_id" => region_id, "conn_id" => ?conn_id);
                return;
            }
        };
        downstream.set_sink(conn.get_sink().clone());

        // TODO: Add a new task to close incompatible features.
        if let Some(e) = conn.check_version_and_set_feature(version) {
            // The downstream has not registered yet, send error right away.
            let mut err_event = EventError::default();
            err_event.set_compatibility(e);
            let _ = downstream.sink_error_event(region_id, err_event);
            return;
        }
        if !conn.subscribe(region_id, downstream_id, downstream_state) {
            let mut err_event = EventError::default();
            let mut err = ErrorDuplicateRequest::default();
            err.set_region_id(region_id);
            err_event.set_duplicate_request(err);
            let _ = downstream.sink_error_event(region_id, err_event);
            error!("cdc duplicate register";
                "region_id" => region_id,
                "conn_id" => ?conn_id,
                "req_id" => request.get_request_id(),
                "downstream_id" => ?downstream_id);
            return;
        }

        let mut is_new_delegate = false;
        let delegate = self.capture_regions.entry(region_id).or_insert_with(|| {
            let d = Delegate::new(region_id);
            is_new_delegate = true;
            d
        });
        let observe_id = delegate.handle.id;
        info!("cdc register region";
            "region_id" => region_id,
            "conn_id" => ?conn.get_id(),
            "req_id" => request.get_request_id(),
            "observe_id" => ?observe_id,
            "downstream_id" => ?downstream_id);

        let downstream_state = downstream.get_state();
        let checkpoint_ts = request.checkpoint_ts;
        let sched = self.scheduler.clone();

        let downstream_ = downstream.clone();
        if let Err(err) = delegate.subscribe(downstream) {
            let error_event = err.into_error_event(region_id);
            let _ = downstream_.sink_error_event(region_id, error_event);
            conn.unsubscribe(request.get_region_id());
            if is_new_delegate {
                self.capture_regions.remove(&request.get_region_id());
            }
            return;
        }
        if is_new_delegate {
            // The region has never been registered.
            // Subscribe the change events of the region.
            let old_observe_id = self.observer.subscribe_region(region_id, observe_id);
            assert!(
                old_observe_id.is_none(),
                "region {} must not be observed twice, old ObserveID {:?}, new ObserveID {:?}",
                region_id,
                old_observe_id,
                observe_id
            );
        };
        let change_cmd = ChangeObserver::from_cdc(region_id, delegate.handle.clone());
        let txn_extra_op = request.get_extra_op();
        if txn_extra_op != TxnExtraOp::Noop {
            delegate.txn_extra_op = request.get_extra_op();
            if let Some(reader) = self.store_meta.lock().unwrap().readers.get(&region_id) {
                reader.txn_extra_op.store(txn_extra_op);
            }
        }
        let region_epoch = request.take_region_epoch();
        let mut init = Initializer {
            sched,
            region_id,
            region_epoch,
            conn_id,
            downstream_id,
            sink: conn.get_sink().clone(),
            request_id: request.get_request_id(),
            downstream_state,
            txn_extra_op: delegate.txn_extra_op,
            speed_limiter: self.scan_speed_limiter.clone(),
            max_scan_batch_bytes: self.max_scan_batch_bytes,
            max_scan_batch_size: self.max_scan_batch_size,
            observe_id,
            checkpoint_ts: checkpoint_ts.into(),
            build_resolver: is_new_delegate,
        };

        let raft_router = self.raft_router.clone();
        let concurrency_semaphore = self.scan_concurrency_semaphore.clone();
        self.workers.spawn(async move {
            CDC_SCAN_TASKS.with_label_values(&["total"]).inc();
            match init
                .initialize(change_cmd, raft_router, concurrency_semaphore)
                .await
            {
                Ok(()) => {
                    CDC_SCAN_TASKS.with_label_values(&["finish"]).inc();
                }
                Err(e) => {
                    CDC_SCAN_TASKS.with_label_values(&["abort"]).inc();
                    init.deregister_downstream(e)
                }
            }
        });
    }

    pub fn on_multi_batch(&mut self, multi: Vec<CmdBatch>, old_value_cb: OldValueCallback) {
        fail_point!("cdc_before_handle_multi_batch", |_| {});
        for batch in multi {
            let region_id = batch.region.get_id();
            let mut deregister = None;
            if let Some(delegate) = self.capture_regions.get_mut(&region_id) {
                if delegate.has_failed() {
                    // Skip the batch if the delegate has failed.
                    continue;
                }
                if let Err(e) = delegate.on_batch(batch, &old_value_cb, &mut self.old_value_cache) {
                    assert!(delegate.has_failed());
                    // Delegate has error, deregister the delegate.
                    deregister = Some(Deregister::Delegate {
                        region_id,
                        observe_id: delegate.handle.id,
                        err: e,
                    });
                }
            }
            if let Some(deregister) = deregister {
                self.on_deregister(deregister);
            }
        }
    }

    fn on_region_ready(&mut self, observe_id: ObserveID, resolver: Resolver, region: Region) {
        let region_id = region.get_id();
        let mut failed_downstreams = Vec::new();
        if let Some(delegate) = self.capture_regions.get_mut(&region_id) {
            if delegate.handle.id == observe_id {
                for downstream in delegate.on_region_ready(resolver, region) {
                    let conn_id = downstream.get_conn_id();
                    let downstream_id = downstream.get_id();
                    if let Err(err) = delegate.subscribe(downstream) {
                        failed_downstreams.push(Deregister::Downstream {
                            region_id,
                            downstream_id,
                            conn_id,
                            err: Some(err),
                        });
                    }
                }
            } else {
                debug!("cdc stale region ready";
                    "region_id" => region.get_id(),
                    "observe_id" => ?observe_id,
                    "current_id" => ?delegate.handle.id);
            }
        } else {
            debug!("cdc region not found on region ready (finish building resolver)";
                "region_id" => region.get_id());
        }

        // Deregister downstreams if there is any downstream fails to subscribe.
        for deregister in failed_downstreams {
            self.on_deregister(deregister);
        }
    }

    fn on_min_ts(&mut self, regions: Vec<u64>, min_ts: TimeStamp) {
        // Reset resolved_regions to empty.
        let resolved_regions = &mut self.resolved_region_heap;
        resolved_regions.clear();

        let total_region_count = regions.len();
        self.min_resolved_ts = TimeStamp::max();
        let mut advance_ok = 0;
        let mut advance_failed_none = 0;
        let mut advance_failed_same = 0;
        let mut advance_failed_stale = 0;
        for region_id in regions {
            if let Some(delegate) = self.capture_regions.get_mut(&region_id) {
                let old_resolved_ts = delegate
                    .resolver
                    .as_ref()
                    .map_or(TimeStamp::zero(), |r| r.resolved_ts());
                if old_resolved_ts > min_ts {
                    advance_failed_stale += 1;
                }
                if let Some(resolved_ts) = delegate.on_min_ts(min_ts) {
                    if resolved_ts < self.min_resolved_ts {
                        self.min_resolved_ts = resolved_ts;
                        self.min_ts_region_id = region_id;
                    }
                    resolved_regions.push(region_id, resolved_ts);

                    if resolved_ts == old_resolved_ts {
                        advance_failed_same += 1;
                    } else {
                        advance_ok += 1;
                    }
                } else {
                    advance_failed_none += 1;
                }
            }
        }
        let lag_millis = min_ts
            .physical()
            .saturating_sub(self.min_resolved_ts.physical());
        if Duration::from_millis(lag_millis) > WARN_RESOLVED_TS_LAG_THRESHOLD {
            self.warn_resolved_ts_repeat_count += 1;
            if self.warn_resolved_ts_repeat_count >= WARN_RESOLVED_TS_COUNT_THRESHOLD {
                self.warn_resolved_ts_repeat_count = 0;
                warn!("cdc resolved ts lag too large";
                    "min_resolved_ts" => self.min_resolved_ts,
                    "min_ts_region_id" => self.min_ts_region_id,
                    "min_ts" => min_ts,
                    "ok" => advance_ok,
                    "none" => advance_failed_none,
                    "stale" => advance_failed_stale,
                    "same" => advance_failed_same);
            }
        }
        self.resolved_region_count = resolved_regions.heap.len();
        self.unresolved_region_count = total_region_count - self.resolved_region_count;

        // Separate broadcasing outlier regions and normal regions,
        // so 1) downstreams know where they should send resolve lock requests,
        // and 2) resolved ts of normal regions does not fallback.
        //
        // Max number of outliers, in most cases, only a few regions are outliers.
        // TODO: figure out how to avoid create hashset every time, saving some CPU.
        let max_outlier_count = 32;
        let (outlier_min_resolved_ts, outlier_regions) = resolved_regions.pop(max_outlier_count);
        let (normal_min_resolved_ts, normal_regions) = resolved_regions.to_hash_set();
        self.broadcast_resolved_ts(outlier_min_resolved_ts, outlier_regions);
        self.broadcast_resolved_ts(normal_min_resolved_ts, normal_regions);
    }

    fn broadcast_resolved_ts(&self, min_resolved_ts: TimeStamp, regions: HashSet<u64>) {
        let min_resolved_ts = min_resolved_ts.into_inner();
        let send_cdc_event = |regions: &HashSet<u64>, min_resolved_ts: u64, conn: &Conn| {
            let downstream_regions = conn.get_downstreams();
            let mut resolved_ts = ResolvedTs::default();
            resolved_ts.ts = min_resolved_ts;
            resolved_ts.regions = Vec::with_capacity(downstream_regions.len());
            // Only send region ids that are captured by the connection.
            for (region_id, (_, downstream_state)) in conn.get_downstreams() {
                if regions.contains(region_id)
                    && matches!(downstream_state.load(), DownstreamState::Normal)
                {
                    resolved_ts.regions.push(*region_id);
                }
            }
            if resolved_ts.regions.is_empty() {
                // Skip empty resolved ts message.
                return;
            }
            // No need force send, as resolved ts messages is sent regularly.
            // And errors can be ignored.
            let force_send = false;
            match conn
                .get_sink()
                .unbounded_send(CdcEvent::ResolvedTs(resolved_ts), force_send)
            {
                Ok(_) => (),
                Err(SendError::Disconnected) => {
                    debug!("cdc send event failed, disconnected";
                        "conn_id" => ?conn.get_id(), "downstream" => ?conn.get_peer());
                }
                Err(SendError::Full) | Err(SendError::Congested) => {
                    info!("cdc send event failed, full";
                        "conn_id" => ?conn.get_id(), "downstream" => ?conn.get_peer());
                }
            }
        };
        for conn in self.connections.values() {
            let features = if let Some(features) = conn.get_feature() {
                features
            } else {
                // None means there is no downstream registered yet.
                continue;
            };

            if features.contains(FeatureGate::BATCH_RESOLVED_TS) {
                send_cdc_event(&regions, min_resolved_ts, conn);
            } else {
                // Fallback to previous non-batch resolved ts event.
                for region_id in &regions {
                    self.broadcast_resolved_ts_compact(*region_id, min_resolved_ts, conn);
                }
            }
        }
    }

    fn broadcast_resolved_ts_compact(&self, region_id: u64, resolved_ts: u64, conn: &Conn) {
        let downstream_id = match conn.downstream_id(region_id) {
            Some(downstream_id) => downstream_id,
            // No such region registers in the connection.
            None => {
                debug!("cdc send resolved ts failed, no region downstream id found";
                    "region_id" => region_id);
                return;
            }
        };
        let delegate = match self.capture_regions.get(&region_id) {
            Some(delegate) => delegate,
            // No such region registers in the endpoint.
            None => {
                info!("cdc send resolved ts failed, no region delegate found";
                    "region_id" => region_id, "downstream_id" => ?downstream_id);
                return;
            }
        };
        let downstream = match delegate.downstream(downstream_id) {
            Some(downstream) => downstream,
            // No such downstream registers in the delegate.
            None => {
                info!("cdc send resolved ts failed, no region downstream found";
                    "region_id" => region_id, "downstream_id" => ?downstream_id);
                return;
            }
        };
        let resolved_ts_event = Event {
            region_id,
            event: Some(Event_oneof_event::ResolvedTs(resolved_ts)),
            ..Default::default()
        };
        // No need force send, as resolved ts messages is sent regularly.
        // And errors can be ignored.
        let force_send = false;
        let _ = downstream.sink_event(resolved_ts_event, force_send);
    }

    fn register_min_ts_event(&self) {
        let timeout = self.timer.delay(self.config.min_ts_interval.0);
        let pd_client = self.pd_client.clone();
        let scheduler = self.scheduler.clone();
        let raft_router = self.raft_router.clone();
        let regions: Vec<(u64, ObserveID)> = self
            .capture_regions
            .iter()
            .map(|(region_id, delegate)| (*region_id, delegate.handle.id))
            .collect();
        let cm: ConcurrencyManager = self.concurrency_manager.clone();
        let env = self.env.clone();
        let security_mgr = self.security_mgr.clone();
        let store_meta = self.store_meta.clone();
        let tikv_clients = self.tikv_clients.clone();
        let hibernate_regions_compatible = self.config.hibernate_regions_compatible;
        let region_read_progress = self.region_read_progress.clone();

        let fut = async move {
            let _ = timeout.compat().await;
            // Ignore get tso errors since we will retry every `min_ts_interval`.
            let min_ts_pd = pd_client.get_tso().await.unwrap_or_default();
            let mut min_ts = min_ts_pd;
            let mut min_ts_min_lock = min_ts_pd;

            // Sync with concurrency manager so that it can work correctly when optimizations
            // like async commit is enabled.
            // Note: This step must be done before scheduling `Task::MinTS` task, and the
            // resolver must be checked in or after `Task::MinTS`' execution.
            cm.update_max_ts(min_ts);
            if let Some(min_mem_lock_ts) = cm.global_min_lock_ts() {
                if min_mem_lock_ts < min_ts {
                    min_ts = min_mem_lock_ts;
                }
                min_ts_min_lock = min_mem_lock_ts;
            }

            match scheduler.schedule(Task::RegisterMinTsEvent) {
                Ok(_) | Err(ScheduleError::Stopped(_)) => (),
                // Must schedule `RegisterMinTsEvent` event otherwise resolved ts can not
                // advance normally.
                Err(err) => panic!("failed to regiester min ts event, error: {:?}", err),
            }

            let gate = pd_client.feature_gate();

            let regions =
                if hibernate_regions_compatible && gate.can_enable(FEATURE_RESOLVED_TS_STORE) {
                    CDC_RESOLVED_TS_ADVANCE_METHOD.set(1);
                    let regions = regions
                        .into_iter()
                        .map(|(region_id, _)| region_id)
                        .collect();
                    resolved_ts::region_resolved_ts_store(
                        regions,
                        store_meta,
                        region_read_progress,
                        pd_client,
                        security_mgr,
                        env,
                        tikv_clients,
                        min_ts,
                    )
                    .await
                } else {
                    CDC_RESOLVED_TS_ADVANCE_METHOD.set(0);
                    Self::region_resolved_ts_raft(regions, &scheduler, raft_router, min_ts).await
                };

            if !regions.is_empty() {
                match scheduler.schedule(Task::MinTS { regions, min_ts }) {
                    Ok(_) | Err(ScheduleError::Stopped(_)) => (),
                    // Must schedule `RegisterMinTsEvent` event otherwise resolved ts can not
                    // advance normally.
                    Err(err) => panic!("failed to schedule min ts event, error: {:?}", err),
                }
            }
            let lag_millis = min_ts_pd.physical().saturating_sub(min_ts.physical());
            if Duration::from_millis(lag_millis) > WARN_RESOLVED_TS_LAG_THRESHOLD {
                // TODO: Suppress repeat logs by using WARN_RESOLVED_TS_COUNT_THRESHOLD.
                info!("cdc min_ts lag too large";
                    "min_ts" => min_ts, "min_ts_pd" => min_ts_pd,
                    "min_ts_min_lock" => min_ts_min_lock);
            }
        };
        self.tso_worker.spawn(fut);
    }

    async fn region_resolved_ts_raft(
        regions: Vec<(u64, ObserveID)>,
        scheduler: &Scheduler<Task>,
        raft_router: T,
        min_ts: TimeStamp,
    ) -> Vec<u64> {
        // TODO: send a message to raftstore would consume too much cpu time,
        // try to handle it outside raftstore.
        let regions: Vec<_> = regions
            .iter()
            .copied()
            .map(|(region_id, observe_id)| {
                let scheduler_clone = scheduler.clone();
                let raft_router_clone = raft_router.clone();
                async move {
                    let (tx, rx) = tokio::sync::oneshot::channel();
                    if let Err(e) = raft_router_clone.significant_send(
                        region_id,
                        SignificantMsg::LeaderCallback(Callback::Read(Box::new(move |resp| {
                            let resp = if resp.response.get_header().has_error() {
                                None
                            } else {
                                Some(region_id)
                            };
                            if tx.send(resp).is_err() {
                                error!("cdc send tso response failed"; "region_id" => region_id);
                            }
                        }))),
                    ) {
                        warn!("cdc send LeaderCallback failed"; "err" => ?e, "min_ts" => min_ts);
                        let deregister = Deregister::Delegate {
                            observe_id,
                            region_id,
                            err: Error::request(e.into()),
                        };
                        if let Err(e) = scheduler_clone.schedule(Task::Deregister(deregister)) {
                            error!("cdc schedule cdc task failed"; "error" => ?e);
                        }
                        return None;
                    }
                    rx.await.unwrap_or(None)
                }
            })
            .collect();
        let resps = futures::future::join_all(regions).await;
        resps.into_iter().flatten().collect::<Vec<u64>>()
    }

    fn on_open_conn(&mut self, conn: Conn) {
        self.connections.insert(conn.get_id(), conn);
    }
}

struct Initializer {
    sched: Scheduler<Task>,
    sink: crate::channel::Sink,

    region_id: u64,
    region_epoch: RegionEpoch,
    observe_id: ObserveID,
    downstream_id: DownstreamID,
    downstream_state: Arc<AtomicCell<DownstreamState>>,
    conn_id: ConnID,
    request_id: u64,
    checkpoint_ts: TimeStamp,
    txn_extra_op: TxnExtraOp,

    speed_limiter: Limiter,
    max_scan_batch_bytes: usize,
    max_scan_batch_size: usize,

    build_resolver: bool,
}

impl Initializer {
    async fn initialize<T: 'static + RaftStoreRouter<E>, E: KvEngine>(
        &mut self,
        change_cmd: ChangeObserver,
        raft_router: T,
        concurrency_semaphore: Arc<Semaphore>,
    ) -> Result<()> {
        fail_point!("cdc_before_initialize");
        let _permit = concurrency_semaphore.acquire().await;

        // When downstream_state is Stopped, it means the corresponding delegate
        // is stopped. The initialization can be safely canceled.
        //
        // Acquiring a permit may take some time, it is possiable that
        // initialization can be canceled.
        if self.downstream_state.load() == DownstreamState::Stopped {
            info!("cdc async incremental scan canceled";
                "region_id" => self.region_id,
                "downstream_id" => ?self.downstream_id,
                "observe_id" => ?self.observe_id,
                "conn_id" => ?self.conn_id);
            return Err(box_err!("scan canceled"));
        }

        CDC_SCAN_TASKS.with_label_values(&["ongoing"]).inc();
        tikv_util::defer!({
            CDC_SCAN_TASKS.with_label_values(&["ongoing"]).dec();
        });

        // To avoid holding too many snapshots and holding them too long,
        // we need to acquire scan concurrency permit before taking snapshot.
        let sched = self.sched.clone();
        let region_epoch = self.region_epoch.clone();
        let downstream_id = self.downstream_id;
        let downstream_state = self.downstream_state.clone();
        let (cb, fut) = tikv_util::future::paired_future_callback();
        let sink = self.sink.clone();
        let (incremental_scan_barrier_cb, incremental_scan_barrier_fut) =
            tikv_util::future::paired_future_callback();
        let barrier = CdcEvent::Barrier(Some(incremental_scan_barrier_cb));
        if let Err(e) = raft_router.significant_send(
            self.region_id,
            SignificantMsg::CaptureChange {
                cmd: change_cmd,
                region_epoch,
                callback: Callback::Read(Box::new(move |resp| {
                    if let Err(e) = sched.schedule(Task::InitDownstream {
                        downstream_id,
                        downstream_state,
                        sink,
                        incremental_scan_barrier: barrier,
                        cb: Box::new(move || cb(resp)),
                    }) {
                        error!("cdc schedule cdc task failed"; "error" => ?e);
                    }
                })),
            },
        ) {
            warn!("cdc send capture change cmd failed";
            "region_id" => self.region_id, "error" => ?e);
            return Err(Error::request(e.into()));
        }

        // Wait all delta changes earlier than the incremental scan snapshot be
        // sent to the downstream, so that they must be consumed before the
        // incremental scan result.
        if let Err(e) = incremental_scan_barrier_fut.await {
            return Err(Error::Other(box_err!(e)));
        }

        match fut.await {
            Ok(resp) => self.on_change_cmd_response(resp).await,
            Err(e) => Err(Error::Other(box_err!(e))),
        }
    }

    async fn on_change_cmd_response(
        &mut self,
        mut resp: ReadResponse<impl EngineSnapshot>,
    ) -> Result<()> {
        if let Some(region_snapshot) = resp.snapshot {
            assert_eq!(self.region_id, region_snapshot.get_region().get_id());
            let region = region_snapshot.get_region().clone();
            self.async_incremental_scan(region_snapshot, region).await
        } else {
            assert!(
                resp.response.get_header().has_error(),
                "no snapshot and no error? {:?}",
                resp.response
            );
            let err = resp.response.take_header().take_error();
            Err(Error::request(err))
        }
    }

    async fn async_incremental_scan<S: Snapshot + 'static>(
        &mut self,
        snap: S,
        region: Region,
    ) -> Result<()> {
        let downstream_id = self.downstream_id;
        let region_id = region.get_id();
        debug!("cdc async incremental scan";
            "region_id" => region_id,
            "downstream_id" => ?downstream_id,
            "observe_id" => ?self.observe_id);

        let mut resolver = if self.build_resolver {
            Some(Resolver::new(region_id))
        } else {
            None
        };

        fail_point!("cdc_incremental_scan_start");

        let start = Instant::now_coarse();
        // Time range: (checkpoint_ts, current]
        let current = TimeStamp::max();
        let mut scanner = ScannerBuilder::new(snap, current)
            .fill_cache(false)
            .range(None, None)
            .build_delta_scanner(self.checkpoint_ts, self.txn_extra_op)
            .unwrap();
        let conn_id = self.conn_id;
        let mut done = false;
        while !done {
            // When downstream_state is Stopped, it means the corresponding
            // delegate is stopped. The initialization can be safely canceled.
            if self.downstream_state.load() == DownstreamState::Stopped {
                info!("cdc async incremental scan canceled";
                    "region_id" => region_id,
                    "downstream_id" => ?downstream_id,
                    "observe_id" => ?self.observe_id,
                    "conn_id" => ?conn_id);
                return Err(box_err!("scan canceled"));
            }
            let entries = self.scan_batch(&mut scanner, resolver.as_mut()).await?;
            // If the last element is None, it means scanning is finished.
            if let Some(None) = entries.last() {
                done = true;
            }
            debug!("cdc scan entries"; "len" => entries.len(), "region_id" => region_id);
            fail_point!("before_schedule_incremental_scan");
            self.sink_scan_events(entries, done).await?;
        }

        let takes = start.saturating_elapsed();
        if let Some(resolver) = resolver {
            self.finish_building_resolver(resolver, region, takes);
        }

        CDC_SCAN_DURATION_HISTOGRAM.observe(takes.as_secs_f64());
        Ok(())
    }

    async fn scan_batch<S: Snapshot>(
        &self,
        scanner: &mut DeltaScanner<S>,
        resolver: Option<&mut Resolver>,
    ) -> Result<Vec<Option<TxnEntry>>> {
        let mut entries = Vec::with_capacity(self.max_scan_batch_size);
        let mut total_bytes = 0;
        let mut total_size = 0;
        while total_bytes <= self.max_scan_batch_bytes && total_size < self.max_scan_batch_size {
            total_size += 1;
            match scanner.next_entry()? {
                Some(entry) => {
                    total_bytes += entry.size();
                    entries.push(Some(entry));
                }
                None => {
                    entries.push(None);
                    break;
                }
            }
        }
        if total_bytes > 0 {
            self.speed_limiter.consume(total_bytes).await;
            CDC_SCAN_BYTES.inc_by(total_bytes as _);
        }

        if let Some(resolver) = resolver {
            // Track the locks.
            for entry in entries.iter().flatten() {
                if let TxnEntry::Prewrite { lock, .. } = entry {
                    let (encoded_key, value) = lock;
                    let key = Key::from_encoded_slice(encoded_key).into_raw().unwrap();
                    let lock = Lock::parse(value)?;
                    match lock.lock_type {
                        LockType::Put | LockType::Delete => resolver.track_lock(lock.ts, key, None),
                        _ => (),
                    };
                }
            }
        }

        Ok(entries)
    }

    async fn sink_scan_events(&mut self, entries: Vec<Option<TxnEntry>>, done: bool) -> Result<()> {
        let mut barrier = None;
        let mut events = Delegate::convert_to_grpc_events(self.region_id, self.request_id, entries);
        if done {
            let (cb, fut) = tikv_util::future::paired_future_callback();
            events.push(CdcEvent::Barrier(Some(cb)));
            barrier = Some(fut);
        }
        if let Err(e) = self.sink.send_all(events).await {
            error!("cdc send scan event failed"; "req_id" => ?self.request_id);
            return Err(Error::Sink(e));
        }

        if let Some(barrier) = barrier {
            // CDC needs to make sure resovled ts events can only be sent after
            // incremental scan is finished.
            // Wait the barrier to ensure tikv sends out all scan events.
            let _ = barrier.await;
        }

        Ok(())
    }

    fn finish_building_resolver(&self, mut resolver: Resolver, region: Region, takes: Duration) {
        let observe_id = self.observe_id;
        let rts = resolver.resolve(TimeStamp::zero());
        info!(
            "cdc resolver initialized and schedule resolver ready";
            "region_id" => region.get_id(),
            "conn_id" => ?self.conn_id,
            "downstream_id" => ?self.downstream_id,
            "resolved_ts" => rts,
            "lock_count" => resolver.locks().len(),
            "observe_id" => ?observe_id,
            "takes" => ?takes,
        );

        fail_point!("before_schedule_resolver_ready");
        if let Err(e) = self.sched.schedule(Task::ResolverReady {
            observe_id,
            resolver,
            region,
        }) {
            error!("cdc schedule task failed"; "error" => ?e);
        }
    }

    // Deregister downstream when the Initializer fails to initialize.
    fn deregister_downstream(&self, err: Error) {
        let deregister = if self.build_resolver || err.has_region_error() {
            // Deregister delegate on the conditions,
            // * It fails to build a resolver. A delegate requires a resolver
            //   to advance resolved ts.
            // * A region error. It usually mean a peer is not leader or
            //   a leader meets an error and can not serve.
            Deregister::Delegate {
                region_id: self.region_id,
                observe_id: self.observe_id,
                err,
            }
        } else {
            Deregister::Downstream {
                region_id: self.region_id,
                downstream_id: self.downstream_id,
                conn_id: self.conn_id,
                err: Some(err),
            }
        };

        if let Err(e) = self.sched.schedule(Task::Deregister(deregister)) {
            error!("cdc schedule cdc task failed"; "error" => ?e);
        }
    }
}

impl<T: 'static + RaftStoreRouter<E>, E: KvEngine> Runnable for Endpoint<T, E> {
    type Task = Task;

    fn run(&mut self, task: Task) {
        debug!("cdc run task"; "task" => %task);

        match task {
            Task::MinTS { regions, min_ts } => self.on_min_ts(regions, min_ts),
            Task::Register {
                request,
                downstream,
                conn_id,
                version,
            } => self.on_register(request, downstream, conn_id, version),
            Task::ResolverReady {
                observe_id,
                resolver,
                region,
            } => self.on_region_ready(observe_id, resolver, region),
            Task::Deregister(deregister) => self.on_deregister(deregister),
            Task::MultiBatch {
                multi,
                old_value_cb,
            } => self.on_multi_batch(multi, old_value_cb),
            Task::OpenConn { conn } => self.on_open_conn(conn),
            Task::RegisterMinTsEvent => self.register_min_ts_event(),
            Task::InitDownstream {
                downstream_id,
                downstream_state,
                sink,
                incremental_scan_barrier,
                cb,
            } => {
                if let Err(e) = sink.unbounded_send(incremental_scan_barrier, true) {
                    error!(
                        "cdc failed to schedule barrier for delta before delta scan";
                        "error" => ?e
                    );
                    return;
                }
                match downstream_state
                    .compare_exchange(DownstreamState::Uninitialized, DownstreamState::Normal)
                {
                    Ok(_) => {
                        info!("cdc downstream is initialized"; "downstream_id" => ?downstream_id);
                    }
                    Err(state) => {
                        warn!("cdc downstream fails to initialize";
                            "downstream_id" => ?downstream_id,
                            "state" => ?state);
                    }
                }
                cb();
            }
            Task::TxnExtra(txn_extra) => {
                for (k, v) in txn_extra.old_values {
                    self.old_value_cache.cache.insert(k, v);
                }
            }
            Task::Validate(validate) => match validate {
                Validate::Region(region_id, validate) => {
                    validate(self.capture_regions.get(&region_id));
                }
                Validate::OldValueCache(validate) => {
                    validate(&self.old_value_cache);
                }
            },
            Task::ChangeConfig(change) => self.on_change_cfg(change),
        }
    }
}

impl<T: 'static + RaftStoreRouter<E>, E: KvEngine> RunnableWithTimer for Endpoint<T, E> {
    fn on_timeout(&mut self) {
        // Reclaim resolved_region_heap memory.
        self.resolved_region_heap
            .reset_and_shrink_to(self.capture_regions.len());

        CDC_CAPTURED_REGION_COUNT.set(self.capture_regions.len() as i64);
        CDC_REGION_RESOLVE_STATUS_GAUGE_VEC
            .with_label_values(&["unresolved"])
            .set(self.unresolved_region_count as _);
        CDC_REGION_RESOLVE_STATUS_GAUGE_VEC
            .with_label_values(&["resolved"])
            .set(self.resolved_region_count as _);
        if self.min_resolved_ts != TimeStamp::max() {
            CDC_MIN_RESOLVED_TS_REGION.set(self.min_ts_region_id as i64);
            CDC_MIN_RESOLVED_TS.set(self.min_resolved_ts.physical() as i64);
        }
        self.min_resolved_ts = TimeStamp::max();
        self.min_ts_region_id = 0;

        let cache_size = self.old_value_cache.cache.size();
        CDC_OLD_VALUE_CACHE_BYTES.set(cache_size as i64);
        CDC_OLD_VALUE_CACHE_ACCESS.add(self.old_value_cache.access_count as i64);
        CDC_OLD_VALUE_CACHE_MISS.add(self.old_value_cache.miss_count as i64);
        CDC_OLD_VALUE_CACHE_MISS_NONE.add(self.old_value_cache.miss_none_count as i64);
        CDC_OLD_VALUE_CACHE_LEN.set(self.old_value_cache.cache.len() as i64);
        self.old_value_cache.access_count = 0;
        self.old_value_cache.miss_count = 0;
        self.old_value_cache.miss_none_count = 0;
        CDC_SINK_BYTES.set(self.sink_memory_quota.in_use() as i64);
    }

    fn get_interval(&self) -> Duration {
        // Currently there is only one timeout for CDC.
        Duration::from_millis(METRICS_FLUSH_INTERVAL)
    }
}

pub struct CdcTxnExtraScheduler {
    scheduler: Scheduler<Task>,
}

impl CdcTxnExtraScheduler {
    pub fn new(scheduler: Scheduler<Task>) -> CdcTxnExtraScheduler {
        CdcTxnExtraScheduler { scheduler }
    }
}

impl TxnExtraScheduler for CdcTxnExtraScheduler {
    fn schedule(&self, txn_extra: TxnExtra) {
        if let Err(e) = self.scheduler.schedule(Task::TxnExtra(txn_extra)) {
            error!("cdc schedule txn extra failed"; "err" => ?e);
        }
    }
}

#[cfg(test)]
mod tests {
    use collections::HashSet;
    use engine_rocks::RocksEngine;
    use engine_traits::DATA_CFS;
    use futures::executor::block_on;
    use futures::StreamExt;
    use kvproto::cdcpb::Header;
    #[cfg(feature = "prost-codec")]
    use kvproto::cdcpb::{event::Event as Event_oneof_event, Header};
    use kvproto::errorpb::Error as ErrorHeader;
    use raftstore::coprocessor::ObserveHandle;
    use raftstore::errors::Error as RaftStoreError;
    use raftstore::store::msg::CasualMessage;
    use raftstore::store::util::RegionReadProgress;
    use raftstore::store::{ReadDelegate, RegionSnapshot, TrackVer};
    use std::collections::BTreeMap;
    use std::fmt::Display;
    use std::sync::atomic::AtomicU64;
    use std::sync::mpsc::{channel, sync_channel, Receiver, RecvTimeoutError, Sender};
    use tempfile::TempDir;
    use test_raftstore::MockRaftStoreRouter;
    use test_raftstore::TestPdClient;
    use tikv::storage::kv::Engine;
    use tikv::storage::txn::tests::{must_acquire_pessimistic_lock, must_prewrite_put};
    use tikv::storage::TestEngineBuilder;
    use tikv_util::config::{ReadableDuration, ReadableSize};
    use tikv_util::worker::{dummy_scheduler, LazyWorker, ReceiverWrapper};
    use time::Timespec;

    use super::*;
    use crate::{channel, recv_timeout};

    struct ReceiverRunnable<T: Display + Send> {
        tx: Sender<T>,
    }

    impl<T: Display + Send + 'static> Runnable for ReceiverRunnable<T> {
        type Task = T;

        fn run(&mut self, task: T) {
            self.tx.send(task).unwrap();
        }
    }

    fn new_receiver_worker<T: Display + Send + 'static>() -> (LazyWorker<T>, Receiver<T>) {
        let (tx, rx) = channel();
        let runnable = ReceiverRunnable { tx };
        let mut worker = LazyWorker::new("test-receiver-worker");
        worker.start(runnable);
        (worker, rx)
    }

    fn mock_initializer(
        speed_limit: usize,
        buffer: usize,
    ) -> (
        LazyWorker<Task>,
        Runtime,
        Initializer,
        Receiver<Task>,
        crate::channel::Drain,
    ) {
        let (receiver_worker, rx) = new_receiver_worker();
        let quota = crate::channel::MemoryQuota::new(usize::MAX);
        let (sink, drain) = crate::channel::channel(buffer, quota);

        let pool = Builder::new_multi_thread()
            .thread_name("test-initializer-worker")
            .worker_threads(4)
            .build()
            .unwrap();
        let downstream_state = Arc::new(AtomicCell::new(DownstreamState::Normal));
        let initializer = Initializer {
            sched: receiver_worker.scheduler(),
            sink,

            region_id: 1,
            region_epoch: RegionEpoch::default(),
            observe_id: ObserveID::new(),
            downstream_id: DownstreamID::new(),
            downstream_state,
            conn_id: ConnID::new(),
            request_id: 0,
            checkpoint_ts: 1.into(),
            speed_limiter: Limiter::new(speed_limit as _),
            max_scan_batch_bytes: 1024 * 1024,
            max_scan_batch_size: 1024,
            txn_extra_op: TxnExtraOp::Noop,
            build_resolver: true,
        };

        (receiver_worker, pool, initializer, rx, drain)
    }

    fn mock_endpoint(
        cfg: &CdcConfig,
    ) -> (
        Endpoint<MockRaftStoreRouter, RocksEngine>,
        MockRaftStoreRouter,
        ReceiverWrapper<Task>,
    ) {
        let mut region = Region::default();
        region.set_id(1);
        let store_meta = Arc::new(StdMutex::new(StoreMeta::new(0)));
        let read_delegate = ReadDelegate {
            tag: String::new(),
            region: Arc::new(region),
            peer_id: 2,
            term: 1,
            applied_index_term: 1,
            leader_lease: None,
            last_valid_ts: Timespec::new(0, 0),
            txn_extra_op: Arc::new(AtomicCell::new(TxnExtraOp::default())),
            max_ts_sync_status: Arc::new(AtomicU64::new(0)),
            track_ver: TrackVer::new(),
            read_progress: Arc::new(RegionReadProgress::new(
                &Region::default(),
                0,
                0,
                "".to_owned(),
            )),
        };
        store_meta.lock().unwrap().readers.insert(1, read_delegate);
        let (task_sched, task_rx) = dummy_scheduler();
        let raft_router = MockRaftStoreRouter::new();
        let observer = CdcObserver::new(task_sched.clone());
        let pd_client = Arc::new(TestPdClient::new(0, true));
        let env = Arc::new(Environment::new(1));
        let security_mgr = Arc::new(SecurityManager::default());
        let ep = Endpoint::new(
            cfg,
            pd_client,
            task_sched,
            raft_router.clone(),
            observer,
            store_meta,
            ConcurrencyManager::new(1.into()),
            env,
            security_mgr,
            MemoryQuota::new(usize::MAX),
        );
        (ep, raft_router, task_rx)
    }

    #[test]
    fn test_initializer_build_resolver() {
        let temp = TempDir::new().unwrap();
        let engine = TestEngineBuilder::new()
            .path(temp.path())
            .cfs(DATA_CFS)
            .build()
            .unwrap();

        let mut expected_locks = BTreeMap::<TimeStamp, HashSet<Arc<[u8]>>>::new();

        let mut total_bytes = 0;
        // Pessimistic locks should not be tracked
        for i in 0..10 {
            let k = &[b'k', i];
            total_bytes += k.len();
            let ts = TimeStamp::new(i as _);
            must_acquire_pessimistic_lock(&engine, k, k, ts, ts);
        }

        for i in 10..100 {
            let (k, v) = (&[b'k', i], &[b'v', i]);
            total_bytes += k.len();
            total_bytes += v.len();
            let ts = TimeStamp::new(i as _);
            must_prewrite_put(&engine, k, v, k, ts);
            expected_locks
                .entry(ts)
                .or_default()
                .insert(k.to_vec().into());
        }

        let region = Region::default();
        let snap = engine.snapshot(Default::default()).unwrap();
        // Buffer must be large enough to unblock async incremental scan.
        let buffer = 1000;
        let (mut worker, pool, mut initializer, rx, mut drain) =
            mock_initializer(total_bytes, buffer);
        let check_result = || loop {
            let task = rx.recv().unwrap();
            match task {
                Task::ResolverReady { resolver, .. } => {
                    assert_eq!(resolver.locks(), &expected_locks);
                    return;
                }
                t => panic!("unexpected task {} received", t),
            }
        };
        // To not block test by barrier.
        pool.spawn(async move {
            let mut d = drain.drain();
            while d.next().await.is_some() {}
        });

        block_on(initializer.async_incremental_scan(snap.clone(), region.clone())).unwrap();
        check_result();

        initializer.max_scan_batch_bytes = total_bytes;
        block_on(initializer.async_incremental_scan(snap.clone(), region.clone())).unwrap();
        check_result();

        initializer.max_scan_batch_bytes = total_bytes / 3;
        let start_1_3 = Instant::now();
        block_on(initializer.async_incremental_scan(snap.clone(), region.clone())).unwrap();
        check_result();
        // 2s to allow certain inaccuracy.
        assert!(
            start_1_3.saturating_elapsed() >= Duration::new(2, 0),
            "{:?}",
            start_1_3.saturating_elapsed()
        );

        let start_1_6 = Instant::now();
        initializer.max_scan_batch_bytes = total_bytes / 6;
        block_on(initializer.async_incremental_scan(snap.clone(), region.clone())).unwrap();
        check_result();
        // 4s to allow certain inaccuracy.
        assert!(
            start_1_6.saturating_elapsed() >= Duration::new(4, 0),
            "{:?}",
            start_1_6.saturating_elapsed()
        );

        initializer.build_resolver = false;
        block_on(initializer.async_incremental_scan(snap.clone(), region.clone())).unwrap();

        loop {
            let task = rx.recv_timeout(Duration::from_millis(100));
            match task {
                Ok(t) => panic!("unexpected task {} received", t),
                Err(RecvTimeoutError::Timeout) => break,
                Err(e) => panic!("unexpected err {:?}", e),
            }
        }

        // Test cancellation.
        initializer.downstream_state.store(DownstreamState::Stopped);
        block_on(initializer.async_incremental_scan(snap.clone(), region)).unwrap_err();

        // Cancel error should trigger a deregsiter.
        let mut region = Region::default();
        region.set_id(initializer.region_id);
        region.mut_peers().push(Default::default());
        let snapshot = Some(RegionSnapshot::from_snapshot(snap, Arc::new(region)));
        let resp = ReadResponse {
            snapshot,
            response: Default::default(),
            txn_extra_op: Default::default(),
        };
        block_on(initializer.on_change_cmd_response(resp.clone())).unwrap_err();

        // Disconnect sink by dropping runtime (it also drops drain).
        drop(pool);
        initializer.downstream_state.store(DownstreamState::Normal);
        block_on(initializer.on_change_cmd_response(resp)).unwrap_err();

        worker.stop();
    }

    #[test]
    fn test_initializer_deregister_downstream() {
        let total_bytes = 1;
        let buffer = 1;
        let (mut worker, _pool, mut initializer, rx, _drain) =
            mock_initializer(total_bytes, buffer);

        // Errors reported by region should deregister region.
        initializer.build_resolver = false;
        initializer.deregister_downstream(Error::request(ErrorHeader::default()));
        let task = rx.recv_timeout(Duration::from_millis(100));
        match task {
            Ok(Task::Deregister(Deregister::Delegate { region_id, .. })) => {
                assert_eq!(region_id, initializer.region_id);
            }
            Ok(other) => panic!("unexpected task {:?}", other),
            Err(e) => panic!("unexpected err {:?}", e),
        }

        initializer.build_resolver = false;
        initializer.deregister_downstream(Error::Other(box_err!("test")));
        let task = rx.recv_timeout(Duration::from_millis(100));
        match task {
            Ok(Task::Deregister(Deregister::Downstream { region_id, .. })) => {
                assert_eq!(region_id, initializer.region_id);
            }
            Ok(other) => panic!("unexpected task {:?}", other),
            Err(e) => panic!("unexpected err {:?}", e),
        }

        // Test deregister region when resolver fails to build.
        initializer.build_resolver = true;
        initializer.deregister_downstream(Error::Other(box_err!("test")));
        let task = rx.recv_timeout(Duration::from_millis(100));
        match task {
            Ok(Task::Deregister(Deregister::Delegate { region_id, .. })) => {
                assert_eq!(region_id, initializer.region_id);
            }
            Ok(other) => panic!("unexpected task {:?}", other),
            Err(e) => panic!("unexpected err {:?}", e),
        }

        worker.stop();
    }

    #[test]
    fn test_initializer_initialize() {
        let total_bytes = 1;
        let buffer = 1;
        let (mut worker, pool, mut initializer, _rx, _drain) =
            mock_initializer(total_bytes, buffer);

        let change_cmd = ChangeObserver::from_cdc(1, ObserveHandle::new());
        let raft_router = MockRaftStoreRouter::new();
        let concurrency_semaphore = Arc::new(Semaphore::new(1));

        initializer.downstream_state.store(DownstreamState::Stopped);
        block_on(initializer.initialize(
            change_cmd,
            raft_router.clone(),
            concurrency_semaphore.clone(),
        ))
        .unwrap_err();

        let (tx, rx) = sync_channel(1);
        let concurrency_semaphore_ = concurrency_semaphore.clone();
        pool.spawn(async move {
            let _permit = concurrency_semaphore_.acquire().await;
            tx.send(()).unwrap();
            tx.send(()).unwrap();
            tx.send(()).unwrap();
        });
        rx.recv_timeout(Duration::from_millis(200)).unwrap();

        let (tx1, rx1) = sync_channel(1);
        let change_cmd = ChangeObserver::from_cdc(1, ObserveHandle::new());
        pool.spawn(async move {
            let res = initializer
                .initialize(change_cmd, raft_router, concurrency_semaphore)
                .await;
            tx1.send(res).unwrap();
        });
        // Must timeout because there is no enough permit.
        rx1.recv_timeout(Duration::from_millis(200)).unwrap_err();

        // Release the permit
        rx.recv_timeout(Duration::from_millis(200)).unwrap();
        let res = rx1.recv_timeout(Duration::from_millis(200)).unwrap();
        res.unwrap_err();

        worker.stop();
    }

    #[test]
    fn test_change_endpoint_cfg() {
        let cfg = CdcConfig::default();
        let (mut ep, _raft_router, mut _task_rx) = mock_endpoint(&cfg);

        // Modify min_ts_interval and hibernate_regions_compatible.
        {
            let mut updated_cfg = cfg.clone();
            {
                // Update it to 0, this will be an invalid change and will be lost.
                updated_cfg.min_ts_interval = ReadableDuration::secs(0);
            }
            let diff = cfg.diff(&updated_cfg);
            ep.run(Task::ChangeConfig(diff));
            assert_eq!(ep.config.min_ts_interval, ReadableDuration::secs(1));
            assert_eq!(ep.config.hibernate_regions_compatible, true);

            {
                // update fields.
                updated_cfg.min_ts_interval = ReadableDuration::secs(100);
                updated_cfg.hibernate_regions_compatible = false
            }
            let diff = cfg.diff(&updated_cfg);
            ep.run(Task::ChangeConfig(diff));
            assert_eq!(ep.config.min_ts_interval, ReadableDuration::secs(100));
            assert_eq!(ep.config.hibernate_regions_compatible, false);
        }

        // Modify old_value_cache_memory_quota.
        {
            let mut updated_cfg = cfg.clone();
            {
                updated_cfg.old_value_cache_memory_quota = ReadableSize::mb(1024);
            }
            let diff = cfg.diff(&updated_cfg);

            assert_eq!(
                ep.config.old_value_cache_memory_quota,
                ReadableSize::mb(512)
            );
            assert_eq!(
                ep.old_value_cache.capacity(),
                ReadableSize::mb(512).0 as usize
            );
            ep.run(Task::ChangeConfig(diff));
            assert_eq!(
                ep.config.old_value_cache_memory_quota,
                ReadableSize::mb(1024)
            );
            assert_eq!(
                ep.old_value_cache.capacity(),
                ReadableSize::mb(1024).0 as usize
            );
        }

        // Modify incremental_scan_concurrency.
        {
            let mut updated_cfg = cfg.clone();
            {
                // Update it to be smaller than incremental_scan_threads,
                // which will be an invalid change and will be lost.
                updated_cfg.incremental_scan_concurrency = 2;
            }
            let diff = cfg.diff(&updated_cfg);
            ep.run(Task::ChangeConfig(diff));
            assert_eq!(ep.config.incremental_scan_concurrency, 6);
            assert_eq!(ep.scan_concurrency_semaphore.available_permits(), 6);

            {
                // Correct update.
                updated_cfg.incremental_scan_concurrency = 8;
            }
            let diff = cfg.diff(&updated_cfg);
            ep.run(Task::ChangeConfig(diff));
            assert_eq!(ep.config.incremental_scan_concurrency, 8);
            assert_eq!(ep.scan_concurrency_semaphore.available_permits(), 8);
        }

        // Modify sink_memory_quota.
        {
            let mut updated_cfg = cfg.clone();
            {
                updated_cfg.sink_memory_quota = ReadableSize::mb(1024);
            }
            let diff = cfg.diff(&updated_cfg);

            assert_eq!(ep.sink_memory_quota.capacity(), usize::MAX);
            ep.run(Task::ChangeConfig(diff));
            assert_eq!(ep.config.sink_memory_quota, ReadableSize::mb(1024));
            assert_eq!(
                ep.sink_memory_quota.capacity(),
                ReadableSize::mb(1024).0 as usize
            );
        }

        // Modify incremental_scan_speed_limit.
        {
            let mut updated_cfg = cfg.clone();
            {
                updated_cfg.incremental_scan_speed_limit = ReadableSize::mb(1024);
            }
            let diff = cfg.diff(&updated_cfg);

            assert_eq!(
                ep.config.incremental_scan_speed_limit,
                ReadableSize::mb(128)
            );
            assert!(
                (ep.scan_speed_limiter.speed_limit() - ReadableSize::mb(128).0 as f64).abs()
                    < f64::EPSILON
            );
            ep.run(Task::ChangeConfig(diff));
            assert_eq!(
                ep.config.incremental_scan_speed_limit,
                ReadableSize::mb(1024)
            );
            assert!(
                (ep.scan_speed_limiter.speed_limit() - ReadableSize::mb(1024).0 as f64).abs()
                    < f64::EPSILON
            );
        }
    }

    #[test]
    fn test_raftstore_is_busy() {
        let quota = crate::channel::MemoryQuota::new(usize::MAX);
        let (tx, _rx) = channel::channel(1, quota);
        let (mut ep, raft_router, mut task_rx) = mock_endpoint(&CdcConfig::default());
        // Fill the channel.
        let _raft_rx = raft_router.add_region(1 /* region id */, 1 /* cap */);
        loop {
            if let Err(RaftStoreError::Transport(_)) =
                raft_router.send_casual_msg(1, CasualMessage::ClearRegionSize)
            {
                break;
            }
        }
        // Make sure channel is full.
        raft_router
            .send_casual_msg(1, CasualMessage::ClearRegionSize)
            .unwrap_err();

        let conn = Conn::new(tx, String::new());
        let conn_id = conn.get_id();
        ep.run(Task::OpenConn { conn });
        let mut req_header = Header::default();
        req_header.set_cluster_id(0);
        let mut req = ChangeDataRequest::default();
        req.set_region_id(1);
        let region_epoch = req.get_region_epoch().clone();
        let downstream = Downstream::new("".to_string(), region_epoch, 0, conn_id, true);
        ep.run(Task::Register {
            request: req,
            downstream,
            conn_id,
            version: semver::Version::new(0, 0, 0),
        });
        assert_eq!(ep.capture_regions.len(), 1);

        for _ in 0..5 {
            if let Ok(Some(Task::Deregister(Deregister::Downstream {
                err: Some(Error::Request(err)),
                ..
            }))) = task_rx.recv_timeout(Duration::from_secs(1))
            {
                assert!(!err.has_server_is_busy());
            }
        }
    }

    #[test]
    fn test_register() {
        let (mut ep, raft_router, mut task_rx) = mock_endpoint(&CdcConfig {
            min_ts_interval: ReadableDuration(Duration::from_secs(60)),
            ..Default::default()
        });
        let _raft_rx = raft_router.add_region(1 /* region id */, 100 /* cap */);
        let quota = crate::channel::MemoryQuota::new(usize::MAX);
        let (tx, mut rx) = channel::channel(1, quota);
        let mut rx = rx.drain();

        let conn = Conn::new(tx, String::new());
        let conn_id = conn.get_id();
        ep.run(Task::OpenConn { conn });
        let mut req_header = Header::default();
        req_header.set_cluster_id(0);
        let mut req = ChangeDataRequest::default();
        req.set_region_id(1);
        let region_epoch = req.get_region_epoch().clone();
        let downstream = Downstream::new("".to_string(), region_epoch.clone(), 1, conn_id, true);
        // Enable batch resolved ts in the test.
        let version = FeatureGate::batch_resolved_ts();
        ep.run(Task::Register {
            request: req.clone(),
            downstream,
            conn_id,
            version: version.clone(),
        });
        assert_eq!(ep.capture_regions.len(), 1);
        task_rx
            .recv_timeout(Duration::from_millis(100))
            .unwrap_err();

        // duplicate request error.
        let downstream = Downstream::new("".to_string(), region_epoch.clone(), 2, conn_id, true);
        ep.run(Task::Register {
            request: req.clone(),
            downstream,
            conn_id,
            version: version.clone(),
        });
        let cdc_event = channel::recv_timeout(&mut rx, Duration::from_millis(500))
            .unwrap()
            .unwrap();
        if let CdcEvent::Event(mut e) = cdc_event.0 {
            assert_eq!(e.region_id, 1);
            assert_eq!(e.request_id, 2);
            let event = e.event.take().unwrap();
            match event {
                Event_oneof_event::Error(err) => {
                    assert!(err.has_duplicate_request());
                }
                other => panic!("unknown event {:?}", other),
            }
        } else {
            panic!("unknown cdc event {:?}", cdc_event);
        }
        assert_eq!(ep.capture_regions.len(), 1);
        task_rx
            .recv_timeout(Duration::from_millis(100))
            .unwrap_err();

        // Compatibility error.
        let downstream = Downstream::new("".to_string(), region_epoch, 3, conn_id, true);
        ep.run(Task::Register {
            request: req,
            downstream,
            conn_id,
            // The version that does not support batch resolved ts.
            version: semver::Version::new(0, 0, 0),
        });
        let cdc_event = channel::recv_timeout(&mut rx, Duration::from_millis(500))
            .unwrap()
            .unwrap();
        if let CdcEvent::Event(mut e) = cdc_event.0 {
            assert_eq!(e.region_id, 1);
            assert_eq!(e.request_id, 3);
            let event = e.event.take().unwrap();
            match event {
                Event_oneof_event::Error(err) => {
                    assert!(err.has_compatibility());
                }
                other => panic!("unknown event {:?}", other),
            }
        } else {
            panic!("unknown cdc event {:?}", cdc_event);
        }
        assert_eq!(ep.capture_regions.len(), 1);
        task_rx
            .recv_timeout(Duration::from_millis(100))
            .unwrap_err();

        // The first scan task of a region is initiated in register, and when it
        // fails, it should send a deregister region task, otherwise the region
        // delegate does not have resolver.
        //
        // Test non-exist region in raft router.
        let mut req = ChangeDataRequest::default();
        req.set_region_id(100);
        let region_epoch = req.get_region_epoch().clone();
        let downstream = Downstream::new("".to_string(), region_epoch.clone(), 1, conn_id, true);
        ep.run(Task::Register {
            request: req.clone(),
            downstream,
            conn_id,
            version: version.clone(),
        });
        // Region 100 is inserted into capture_regions.
        assert_eq!(ep.capture_regions.len(), 2);
        let task = task_rx.recv_timeout(Duration::from_millis(100)).unwrap();
        match task.unwrap() {
            Task::Deregister(Deregister::Delegate { region_id, err, .. }) => {
                assert_eq!(region_id, 100);
                assert!(matches!(err, Error::Request(_)), "{:?}", err);
            }
            other => panic!("unexpected task {:?}", other),
        }

        // Test errors on CaptureChange message.
        req.set_region_id(101);
        let raft_rx = raft_router.add_region(101 /* region id */, 100 /* cap */);
        let downstream = Downstream::new("".to_string(), region_epoch, 1, conn_id, true);
        ep.run(Task::Register {
            request: req,
            downstream,
            conn_id,
            version,
        });
        // Drop CaptureChange message, it should cause scan task failure.
        let _ = raft_rx.recv_timeout(Duration::from_millis(100)).unwrap();
        assert_eq!(ep.capture_regions.len(), 3);
        let task = task_rx.recv_timeout(Duration::from_millis(100)).unwrap();
        match task.unwrap() {
            Task::Deregister(Deregister::Delegate { region_id, err, .. }) => {
                assert_eq!(region_id, 101);
                assert!(matches!(err, Error::Other(_)), "{:?}", err);
            }
            other => panic!("unexpected task {:?}", other),
        }
    }

    #[test]
    fn test_feature_gate() {
        let (mut ep, raft_router, _task_rx) = mock_endpoint(&CdcConfig {
            min_ts_interval: ReadableDuration(Duration::from_secs(60)),
            ..Default::default()
        });
        let _raft_rx = raft_router.add_region(1 /* region id */, 100 /* cap */);

        let quota = crate::channel::MemoryQuota::new(usize::MAX);
        let (tx, mut rx) = channel::channel(1, quota);
        let mut rx = rx.drain();
        let mut region = Region::default();
        region.set_id(1);
        let conn = Conn::new(tx, String::new());
        let conn_id = conn.get_id();
        ep.run(Task::OpenConn { conn });
        let mut req_header = Header::default();
        req_header.set_cluster_id(0);
        let mut req = ChangeDataRequest::default();
        req.set_region_id(1);
        let region_epoch = req.get_region_epoch().clone();
        let downstream = Downstream::new("".to_string(), region_epoch.clone(), 0, conn_id, true);
        downstream.get_state().store(DownstreamState::Normal);
        // Enable batch resolved ts in the test.
        let version = FeatureGate::batch_resolved_ts();
        ep.run(Task::Register {
            request: req.clone(),
            downstream,
            conn_id,
            version: version.clone(),
        });
        let resolver = Resolver::new(1);
        let observe_id = ep.capture_regions[&1].handle.id;
        ep.on_region_ready(observe_id, resolver, region.clone());
        ep.run(Task::MinTS {
            regions: vec![1],
            min_ts: TimeStamp::from(1),
        });
        let cdc_event = channel::recv_timeout(&mut rx, Duration::from_millis(500))
            .unwrap()
            .unwrap();
        if let CdcEvent::ResolvedTs(r) = cdc_event.0 {
            assert_eq!(r.regions, vec![1]);
            assert_eq!(r.ts, 1);
        } else {
            panic!("unknown cdc event {:?}", cdc_event);
        }

        // Register region 2 to the conn.
        req.set_region_id(2);
        let downstream = Downstream::new("".to_string(), region_epoch.clone(), 0, conn_id, true);
        downstream.get_state().store(DownstreamState::Normal);
        ep.run(Task::Register {
            request: req.clone(),
            downstream,
            conn_id,
            version,
        });
        let resolver = Resolver::new(2);
        region.set_id(2);
        let observe_id = ep.capture_regions[&2].handle.id;
        ep.on_region_ready(observe_id, resolver, region);
        ep.run(Task::MinTS {
            regions: vec![1, 2],
            min_ts: TimeStamp::from(2),
        });
        let cdc_event = channel::recv_timeout(&mut rx, Duration::from_millis(500))
            .unwrap()
            .unwrap();
        if let CdcEvent::ResolvedTs(mut r) = cdc_event.0 {
            r.regions.as_mut_slice().sort_unstable();
            assert_eq!(r.regions, vec![1, 2]);
            assert_eq!(r.ts, 2);
        } else {
            panic!("unknown cdc event {:?}", cdc_event);
        }

        // Register region 3 to another conn which is not support batch resolved ts.
        let quota = crate::channel::MemoryQuota::new(usize::MAX);
        let (tx, mut rx2) = channel::channel(1, quota);
        let mut rx2 = rx2.drain();
        let mut region = Region::default();
        region.set_id(3);
        let conn = Conn::new(tx, String::new());
        let conn_id = conn.get_id();
        ep.run(Task::OpenConn { conn });
        req.set_region_id(3);
        let downstream = Downstream::new("".to_string(), region_epoch, 3, conn_id, true);
        downstream.get_state().store(DownstreamState::Normal);
        ep.run(Task::Register {
            request: req,
            downstream,
            conn_id,
            version: semver::Version::new(4, 0, 5),
        });
        let resolver = Resolver::new(3);
        region.set_id(3);
        let observe_id = ep.capture_regions[&3].handle.id;
        ep.on_region_ready(observe_id, resolver, region);
        ep.run(Task::MinTS {
            regions: vec![1, 2, 3],
            min_ts: TimeStamp::from(3),
        });
        let cdc_event = channel::recv_timeout(&mut rx, Duration::from_millis(500))
            .unwrap()
            .unwrap();
        if let CdcEvent::ResolvedTs(mut r) = cdc_event.0 {
            r.regions.as_mut_slice().sort_unstable();
            // Region 3 resolved ts must not be send to the first conn when
            // batch resolved ts is enabled.
            assert_eq!(r.regions, vec![1, 2]);
            assert_eq!(r.ts, 3);
        } else {
            panic!("unknown cdc event {:?}", cdc_event);
        }
        let cdc_event = channel::recv_timeout(&mut rx2, Duration::from_millis(500))
            .unwrap()
            .unwrap();
        if let CdcEvent::Event(mut e) = cdc_event.0 {
            assert_eq!(e.region_id, 3);
            assert_eq!(e.request_id, 3);
            let event = e.event.take().unwrap();
            match event {
                Event_oneof_event::ResolvedTs(ts) => {
                    assert_eq!(ts, 3);
                }
                other => panic!("unknown event {:?}", other),
            }
        } else {
            panic!("unknown cdc event {:?}", cdc_event);
        }
    }

    #[test]
    fn test_deregister() {
        let (mut ep, raft_router, _task_rx) = mock_endpoint(&CdcConfig::default());
        let _raft_rx = raft_router.add_region(1 /* region id */, 100 /* cap */);
        let quota = crate::channel::MemoryQuota::new(usize::MAX);
        let (tx, mut rx) = channel::channel(1, quota);
        let mut rx = rx.drain();

        let conn = Conn::new(tx, String::new());
        let conn_id = conn.get_id();
        ep.run(Task::OpenConn { conn });
        let mut req_header = Header::default();
        req_header.set_cluster_id(0);
        let mut req = ChangeDataRequest::default();
        req.set_region_id(1);
        let region_epoch = req.get_region_epoch().clone();
        let downstream = Downstream::new("".to_string(), region_epoch.clone(), 0, conn_id, true);
        let downstream_id = downstream.get_id();
        ep.run(Task::Register {
            request: req.clone(),
            downstream,
            conn_id,
            version: semver::Version::new(0, 0, 0),
        });
        assert_eq!(ep.capture_regions.len(), 1);

        let mut err_header = ErrorHeader::default();
        err_header.set_not_leader(Default::default());
        let deregister = Deregister::Downstream {
            region_id: 1,
            downstream_id,
            conn_id,
            err: Some(Error::request(err_header.clone())),
        };
        ep.run(Task::Deregister(deregister));
        loop {
            let cdc_event = channel::recv_timeout(&mut rx, Duration::from_millis(500))
                .unwrap()
                .unwrap();
            if let CdcEvent::Event(mut e) = cdc_event.0 {
                let event = e.event.take().unwrap();
                match event {
                    Event_oneof_event::Error(err) => {
                        assert!(err.has_not_leader());
                        break;
                    }
                    other => panic!("unknown event {:?}", other),
                }
            }
        }
        assert_eq!(ep.capture_regions.len(), 0);

        let downstream = Downstream::new("".to_string(), region_epoch.clone(), 0, conn_id, true);
        let new_downstream_id = downstream.get_id();
        ep.run(Task::Register {
            request: req.clone(),
            downstream,
            conn_id,
            version: semver::Version::new(0, 0, 0),
        });
        assert_eq!(ep.capture_regions.len(), 1);

        let deregister = Deregister::Downstream {
            region_id: 1,
            downstream_id,
            conn_id,
            err: Some(Error::request(err_header.clone())),
        };
        ep.run(Task::Deregister(deregister));
        assert!(channel::recv_timeout(&mut rx, Duration::from_millis(200)).is_err());
        assert_eq!(ep.capture_regions.len(), 1);

        let deregister = Deregister::Downstream {
            region_id: 1,
            downstream_id: new_downstream_id,
            conn_id,
            err: Some(Error::request(err_header.clone())),
        };
        ep.run(Task::Deregister(deregister));
        let cdc_event = channel::recv_timeout(&mut rx, Duration::from_millis(500))
            .unwrap()
            .unwrap();
        loop {
            if let CdcEvent::Event(mut e) = cdc_event.0 {
                let event = e.event.take().unwrap();
                match event {
                    Event_oneof_event::Error(err) => {
                        assert!(err.has_not_leader());
                        break;
                    }
                    other => panic!("unknown event {:?}", other),
                }
            }
        }
        assert_eq!(ep.capture_regions.len(), 0);

        // Stale deregister should be filtered.
        let downstream = Downstream::new("".to_string(), region_epoch, 0, conn_id, true);
        ep.run(Task::Register {
            request: req,
            downstream,
            conn_id,
            version: semver::Version::new(0, 0, 0),
        });
        assert_eq!(ep.capture_regions.len(), 1);
        let deregister = Deregister::Delegate {
            region_id: 1,
            // A stale ObserveID (different from the actual one).
            observe_id: ObserveID::new(),
            err: Error::request(err_header),
        };
        ep.run(Task::Deregister(deregister));
        match channel::recv_timeout(&mut rx, Duration::from_millis(500)) {
            Err(_) => (),
            Ok(other) => panic!("unknown event {:?}", other),
        }
        assert_eq!(ep.capture_regions.len(), 1);
    }

    #[test]
    fn test_broadcast_resolved_ts() {
        let (mut ep, raft_router, _task_rx) = mock_endpoint(&CdcConfig {
            min_ts_interval: ReadableDuration(Duration::from_secs(60)),
            ..Default::default()
        });

        // Open two connections a and b, registers region 1, 2 to conn a and
        // region 3 to conn b.
        let mut conn_rxs = vec![];
        let quota = channel::MemoryQuota::new(usize::MAX);
        // Hold raft_rxs to avoid SendError panic.
        let mut raft_rxs = vec![];
        for region_ids in vec![vec![1, 2], vec![3]] {
            let (tx, rx) = channel::channel(1, quota.clone());
            conn_rxs.push(rx);
            let conn = Conn::new(tx, String::new());
            let conn_id = conn.get_id();
            ep.run(Task::OpenConn { conn });

            for region_id in region_ids {
                let raft_rx = raft_router.add_region(region_id, 100 /* cap */);
                raft_rxs.push(raft_rx);
                let mut req_header = Header::default();
                req_header.set_cluster_id(0);
                let mut req = ChangeDataRequest::default();
                req.set_region_id(region_id);
                let region_epoch = req.get_region_epoch().clone();
                let downstream =
                    Downstream::new("".to_string(), region_epoch.clone(), 0, conn_id, true);
                downstream.get_state().store(DownstreamState::Normal);
                ep.run(Task::Register {
                    request: req.clone(),
                    downstream,
                    conn_id,
                    version: FeatureGate::batch_resolved_ts(),
                });
                let resolver = Resolver::new(region_id);
                let observe_id = ep.capture_regions[&region_id].handle.id;
                let mut region = Region::default();
                region.set_id(region_id);
                ep.on_region_ready(observe_id, resolver, region);
            }
        }

        let assert_batch_resolved_ts = |drain: &mut channel::Drain,
                                        regions: Vec<u64>,
                                        resolved_ts: u64| {
            let cdc_event = channel::recv_timeout(&mut drain.drain(), Duration::from_millis(500))
                .unwrap()
                .unwrap();
            if let CdcEvent::ResolvedTs(r) = cdc_event.0 {
                assert_eq!(r.regions, regions);
                assert_eq!(r.ts, resolved_ts);
            } else {
                panic!("unknown cdc event {:?}", cdc_event);
            }
        };

        ep.run(Task::MinTS {
            regions: vec![1],
            min_ts: TimeStamp::from(1),
        });
        // conn a must receive a resolved ts that only contains region 1.
        assert_batch_resolved_ts(conn_rxs.get_mut(0).unwrap(), vec![1], 1);
        // conn b must not receive any messages.
        channel::recv_timeout(
            &mut conn_rxs.get_mut(0).unwrap().drain(),
            Duration::from_millis(100),
        )
        .unwrap_err();

        ep.run(Task::MinTS {
            regions: vec![1, 2],
            min_ts: TimeStamp::from(2),
        });
        // conn a must receive a resolved ts that contains region 1 and region 2.
        assert_batch_resolved_ts(conn_rxs.get_mut(0).unwrap(), vec![1, 2], 2);
        // conn b must not receive any messages.
        channel::recv_timeout(
            &mut conn_rxs.get_mut(1).unwrap().drain(),
            Duration::from_millis(100),
        )
        .unwrap_err();

        ep.run(Task::MinTS {
            regions: vec![1, 2, 3],
            min_ts: TimeStamp::from(3),
        });
        // conn a must receive a resolved ts that contains region 1 and region 2.
        assert_batch_resolved_ts(conn_rxs.get_mut(0).unwrap(), vec![1, 2], 3);
        // conn b must receive a resolved ts that contains region 3.
        assert_batch_resolved_ts(conn_rxs.get_mut(1).unwrap(), vec![3], 3);

        ep.run(Task::MinTS {
            regions: vec![1, 3],
            min_ts: TimeStamp::from(4),
        });
        // conn a must receive a resolved ts that only contains region 1.
        assert_batch_resolved_ts(conn_rxs.get_mut(0).unwrap(), vec![1], 4);
        // conn b must receive a resolved ts that contains region 3.
        assert_batch_resolved_ts(conn_rxs.get_mut(1).unwrap(), vec![3], 4);
    }

    // Suppose there are two Conn that capture the same region,
    // Region epoch = 2, Conn A with epoch = 2, Conn B with epoch = 1,
    // Conn A builds resolver successfully, but is disconnected before
    // scheduling resolver ready. Downstream in Conn A is unsubscribed.
    // When resolver ready is installed, downstream in Conn B is unsubscribed
    // too, because epoch not match.
    #[test]
    fn test_deregister_conn_then_delegate() {
        let (mut ep, raft_router, _task_rx) = mock_endpoint(&CdcConfig::default());
        let _raft_rx = raft_router.add_region(1 /* region id */, 100 /* cap */);
        let quota = crate::channel::MemoryQuota::new(usize::MAX);

        // Open conn a
        let (tx1, _rx1) = channel::channel(1, quota.clone());
        let conn_a = Conn::new(tx1, String::new());
        let conn_id_a = conn_a.get_id();
        ep.run(Task::OpenConn { conn: conn_a });

        // Open conn b
        let (tx2, mut rx2) = channel::channel(1, quota);
        let mut rx2 = rx2.drain();
        let conn_b = Conn::new(tx2, String::new());
        let conn_id_b = conn_b.get_id();
        ep.run(Task::OpenConn { conn: conn_b });

        // Register region 1 (epoch 2) at conn a.
        let mut req_header = Header::default();
        req_header.set_cluster_id(0);
        let mut req = ChangeDataRequest::default();
        req.set_region_id(1);
        req.mut_region_epoch().set_version(2);
        let region_epoch_2 = req.get_region_epoch().clone();
        let downstream =
            Downstream::new("".to_string(), region_epoch_2.clone(), 0, conn_id_a, true);
        ep.run(Task::Register {
            request: req.clone(),
            downstream,
            conn_id: conn_id_a,
            version: semver::Version::new(0, 0, 0),
        });
        assert_eq!(ep.capture_regions.len(), 1);
        let observe_id = ep.capture_regions[&1].handle.id;

        // Register region 1 (epoch 1) at conn b.
        let mut req_header = Header::default();
        req_header.set_cluster_id(0);
        let mut req = ChangeDataRequest::default();
        req.set_region_id(1);
        req.mut_region_epoch().set_version(1);
        let region_epoch_1 = req.get_region_epoch().clone();
        let downstream = Downstream::new("".to_string(), region_epoch_1, 0, conn_id_b, true);
        ep.run(Task::Register {
            request: req.clone(),
            downstream,
            conn_id: conn_id_b,
            version: semver::Version::new(0, 0, 0),
        });
        assert_eq!(ep.capture_regions.len(), 1);

        // Deregister conn a.
        ep.run(Task::Deregister(Deregister::Conn(conn_id_a)));
        assert_eq!(ep.capture_regions.len(), 1);

        // Schedule resolver ready (resolver is built by conn a).
        let mut region = Region::default();
        region.id = 1;
        region.set_region_epoch(region_epoch_2);
        ep.run(Task::ResolverReady {
            observe_id,
            region: region.clone(),
            resolver: Resolver::new(1),
        });

        // Deregister deletgate due to epoch not match for conn b.
        let mut epoch_not_match = ErrorHeader::default();
        epoch_not_match
            .mut_epoch_not_match()
            .mut_current_regions()
            .push(region);
        ep.run(Task::Deregister(Deregister::Delegate {
            region_id: 1,
            observe_id,
            err: Error::request(epoch_not_match),
        }));
        assert_eq!(ep.capture_regions.len(), 0);

        let event = recv_timeout(&mut rx2, Duration::from_millis(100))
            .unwrap()
            .unwrap()
            .0;
        assert!(
            event.event().get_error().has_epoch_not_match(),
            "{:?}",
            event
        );
    }

    #[test]
    fn test_resolved_region_heap() {
        let mut heap = ResolvedRegionHeap {
            heap: BinaryHeap::new(),
        };
        heap.push(5, 5.into());
        heap.push(4, 4.into());
        heap.push(6, 6.into());
        heap.push(3, 3.into());

        let (ts, regions) = heap.pop(0);
        assert_eq!(ts, TimeStamp::max());
        assert!(regions.is_empty());

        let (ts, regions) = heap.pop(2);
        assert_eq!(ts, 3.into());
        assert_eq!(regions.len(), 2);
        assert!(regions.contains(&3));
        assert!(regions.contains(&4));

        // Pop outliers more then it has.
        let (ts, regions) = heap.pop(3);
        assert_eq!(ts, 5.into());
        assert_eq!(regions.len(), 2);
        assert!(regions.contains(&5));
        assert!(regions.contains(&6));

        // Empty regions
        let (ts, regions) = heap.to_hash_set();
        assert_eq!(ts, TimeStamp::max());
        assert!(regions.is_empty());

        let mut heap1 = ResolvedRegionHeap {
            heap: BinaryHeap::new(),
        };
        heap1.push(5, 5.into());
        heap1.push(4, 4.into());
        heap1.push(6, 6.into());
        heap1.push(3, 3.into());

        let (ts, regions) = heap1.pop(1);
        assert_eq!(ts, 3.into());
        assert_eq!(regions.len(), 1);
        assert!(regions.contains(&3));

        let (ts, regions) = heap1.to_hash_set();
        assert_eq!(ts, 4.into());
        assert_eq!(regions.len(), 3);
        assert!(regions.contains(&4));
        assert!(regions.contains(&5));
        assert!(regions.contains(&6));

        heap1.reset_and_shrink_to(3);
        assert_eq!(3, heap1.heap.capacity());
        assert!(heap1.heap.is_empty());

        heap1.push(1, 1.into());
        heap1.clear();
        assert!(heap1.heap.is_empty());
    }
}<|MERGE_RESOLUTION|>--- conflicted
+++ resolved
@@ -60,16 +60,12 @@
 use crate::{CdcObserver, Error, Result};
 
 const FEATURE_RESOLVED_TS_STORE: Feature = Feature::require(5, 0, 0);
-<<<<<<< HEAD
-const DEFAULT_CHECK_LEADER_TIMEOUT_MILLISECONDS: u64 = 5_000; // 5s
 const METRICS_FLUSH_INTERVAL: u64 = 10_000; // 10s
 // 10 minutes, it's the default gc life time of TiDB
 // and is long enough for most transactions.
 const WARN_RESOLVED_TS_LAG_THRESHOLD: Duration = Duration::from_secs(600);
 // Suppress repeat resolved ts lag warnning.
 const WARN_RESOLVED_TS_COUNT_THRESHOLD: usize = 10;
-=======
->>>>>>> fab70cf6
 
 pub enum Deregister {
     Downstream {
@@ -338,7 +334,7 @@
     tikv_clients: Arc<Mutex<HashMap<u64, TikvClient>>>,
     env: Arc<Environment>,
     security_mgr: Arc<SecurityManager>,
-<<<<<<< HEAD
+    region_read_progress: RegionReadProgressRegistry,
 
     // Metrics and logging.
     min_resolved_ts: TimeStamp,
@@ -346,9 +342,6 @@
     resolved_region_count: usize,
     unresolved_region_count: usize,
     warn_resolved_ts_repeat_count: usize,
-=======
-    region_read_progress: RegionReadProgressRegistry,
->>>>>>> fab70cf6
 }
 
 impl<T: 'static + RaftStoreRouter<E>, E: KvEngine> Endpoint<T, E> {
@@ -423,12 +416,9 @@
             unresolved_region_count: 0,
             sink_memory_quota,
             tikv_clients: Arc::new(Mutex::new(HashMap::default())),
-<<<<<<< HEAD
+            region_read_progress,
             // Log the first resolved ts warnning.
             warn_resolved_ts_repeat_count: WARN_RESOLVED_TS_COUNT_THRESHOLD,
-=======
-            region_read_progress,
->>>>>>> fab70cf6
         };
         ep.register_min_ts_event();
         ep
