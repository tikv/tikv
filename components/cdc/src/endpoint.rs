// Copyright 2020 TiKV Project Authors. Licensed under Apache-2.0.

use std::cmp::Reverse;
use std::cmp::{Ord, Ordering as CmpOrdering, PartialOrd};
use std::collections::BinaryHeap;
use std::fmt;
use std::sync::{Arc, Mutex as StdMutex, RwLock};
use std::time::Duration;

use causal_ts::{CausalObserver, CausalTsProvider, Resolver as RawKvResolver};
use collections::{HashMap, HashMapEntry, HashSet};
use concurrency_manager::ConcurrencyManager;
use crossbeam::atomic::AtomicCell;
use engine_traits::KvEngine;
use fail::fail_point;
use futures::compat::Future01CompatExt;
use grpcio::Environment;
use kvproto::cdcpb::{
    ChangeDataRequest, ChangeDataRequestKvApi, ClusterIdMismatch as ErrorClusterIdMismatch,
    Compatibility as ErrorCompatibility, DuplicateRequest as ErrorDuplicateRequest,
    Error as EventError, Event, Event_oneof_event, ResolvedTs,
};
use kvproto::kvrpcpb::ApiVersion;
use kvproto::metapb::Region;
use kvproto::tikvpb::TikvClient;
use online_config::{ConfigChange, OnlineConfig};
use pd_client::{Feature, PdClient};
use raftstore::coprocessor::CmdBatch;
use raftstore::coprocessor::ObserveID;
use raftstore::router::RaftStoreRouter;
use raftstore::store::fsm::{ChangeObserver, StoreMeta};
use raftstore::store::msg::{Callback, SignificantMsg};
use raftstore::store::RegionReadProgressRegistry;
use resolved_ts::Resolver as TxnKvResolver;
use security::SecurityManager;
use tikv::config::CdcConfig;
use tikv::storage::Statistics;
use tikv_util::time::Limiter;
use tikv_util::timer::SteadyTimer;
use tikv_util::worker::{Runnable, RunnableWithTimer, ScheduleError, Scheduler};
use tikv_util::{debug, error, impl_display_as_debug, info, warn};
use tokio::runtime::{Builder, Runtime};
use tokio::sync::{Mutex, Semaphore};
use txn_types::{TimeStamp, TxnExtra, TxnExtraScheduler};

use crate::channel::{CdcEvent, MemoryQuota, SendError};
use crate::delegate::{on_init_downstream, Delegate, Downstream, DownstreamID, DownstreamState};
use crate::initializer::Initializer;
use crate::metrics::*;
use crate::old_value::{OldValueCache, OldValueCallback};
use crate::service::{Conn, ConnID, FeatureGate};
use crate::{CdcObserver, Error};

const FEATURE_RESOLVED_TS_STORE: Feature = Feature::require(5, 0, 0);
const METRICS_FLUSH_INTERVAL: u64 = 10_000; // 10s
// 10 minutes, it's the default gc life time of TiDB
// and is long enough for most transactions.
const WARN_RESOLVED_TS_LAG_THRESHOLD: Duration = Duration::from_secs(600);
// Suppress repeat resolved ts lag warning.
const WARN_RESOLVED_TS_COUNT_THRESHOLD: usize = 10;

pub enum Resolver {
    TxnKvResolver(TxnKvResolver),
    RawKvResolver(RawKvResolver),
}

pub enum Deregister {
    Downstream {
        region_id: u64,
        downstream_id: DownstreamID,
        conn_id: ConnID,
        err: Option<Error>,
    },
    Delegate {
        region_id: u64,
        observe_id: ObserveID,
        err: Error,
    },
    Conn(ConnID),
}

impl_display_as_debug!(Deregister);

impl fmt::Debug for Deregister {
    fn fmt(&self, f: &mut fmt::Formatter<'_>) -> fmt::Result {
        let mut de = f.debug_struct("Deregister");
        match self {
            Deregister::Downstream {
                ref region_id,
                ref downstream_id,
                ref conn_id,
                ref err,
            } => de
                .field("deregister", &"downstream")
                .field("region_id", region_id)
                .field("downstream_id", downstream_id)
                .field("conn_id", conn_id)
                .field("err", err)
                .finish(),
            Deregister::Delegate {
                ref region_id,
                ref observe_id,
                ref err,
            } => de
                .field("deregister", &"delegate")
                .field("region_id", region_id)
                .field("observe_id", observe_id)
                .field("err", err)
                .finish(),
            Deregister::Conn(ref conn_id) => de
                .field("deregister", &"conn")
                .field("conn_id", conn_id)
                .finish(),
        }
    }
}

type InitCallback = Box<dyn FnOnce() + Send>;

pub enum Validate {
    Region(u64, Box<dyn FnOnce(Option<&Delegate>) + Send>),
    OldValueCache(Box<dyn FnOnce(&OldValueCache) + Send>),
}

pub enum Task {
    Register {
        request: ChangeDataRequest,
        downstream: Downstream,
        conn_id: ConnID,
        version: semver::Version,
    },
    Deregister(Deregister),
    OpenConn {
        conn: Conn,
    },
    MultiBatch {
        multi: Vec<CmdBatch>,
        old_value_cb: OldValueCallback,
    },
    MinTS {
        regions: Vec<u64>,
        txnkv_min_ts: TimeStamp,
        rawkv_min_ts: TimeStamp,
    },
    ResolverReady {
        observe_id: ObserveID,
        region: Region,
        resolver: Resolver,
    },
    RegisterMinTsEvent,
    // The result of ChangeCmd should be returned from CDC Endpoint to ensure
    // the downstream switches to Normal after the previous commands was sunk.
    InitDownstream {
        region_id: u64,
        downstream_id: DownstreamID,
        downstream_state: Arc<AtomicCell<DownstreamState>>,
        // `incremental_scan_barrier` will be sent into `sink` to ensure all delta changes
        // are delivered to the downstream. And then incremental scan can start.
        sink: crate::channel::Sink,
        incremental_scan_barrier: CdcEvent,
        cb: InitCallback,
    },
    TxnExtra(TxnExtra),
    Validate(Validate),
    ChangeConfig(ConfigChange),
}

impl_display_as_debug!(Task);

impl fmt::Debug for Task {
    fn fmt(&self, f: &mut fmt::Formatter<'_>) -> fmt::Result {
        let mut de = f.debug_struct("CdcTask");
        match self {
            Task::Register {
                ref request,
                ref downstream,
                ref conn_id,
                ref version,
                ..
            } => de
                .field("type", &"register")
                .field("register request", request)
                .field("request", request)
                .field("id", &downstream.get_id())
                .field("conn_id", conn_id)
                .field("version", version)
                .finish(),
            Task::Deregister(deregister) => de
                .field("type", &"deregister")
                .field("deregister", deregister)
                .finish(),
            Task::OpenConn { ref conn } => de
                .field("type", &"open_conn")
                .field("conn_id", &conn.get_id())
                .finish(),
            Task::MultiBatch { multi, .. } => de
                .field("type", &"multi_batch")
                .field("multi_batch", &multi.len())
                .finish(),
            Task::MinTS {
                ref txnkv_min_ts,
                ref rawkv_min_ts,
                ..
            } => de
                .field("type", &"txnkv_min_ts")
                .field("txnkv_min_ts", txnkv_min_ts)
                .field("rawkv_min_ts", rawkv_min_ts)
                .finish(),
            Task::ResolverReady {
                ref observe_id,
                ref region,
                ..
            } => de
                .field("type", &"resolver_ready")
                .field("observe_id", &observe_id)
                .field("region_id", &region.get_id())
                .finish(),
            Task::RegisterMinTsEvent => de.field("type", &"register_min_ts").finish(),
            Task::InitDownstream {
                ref region_id,
                ref downstream_id,
                ..
            } => de
                .field("type", &"init_downstream")
                .field("region_id", &region_id)
                .field("downstream", &downstream_id)
                .finish(),
            Task::TxnExtra(_) => de.field("type", &"txn_extra").finish(),
            Task::Validate(validate) => match validate {
                Validate::Region(region_id, _) => de.field("region_id", &region_id).finish(),
                Validate::OldValueCache(_) => de.finish(),
            },
            Task::ChangeConfig(change) => de
                .field("type", &"change_config")
                .field("change", change)
                .finish(),
        }
    }
}

#[derive(PartialEq, Eq)]
struct ResolvedRegion {
    region_id: u64,
    resolved_ts: TimeStamp,
}

impl PartialOrd for ResolvedRegion {
    fn partial_cmp(&self, other: &Self) -> Option<CmpOrdering> {
        Some(self.cmp(other))
    }
}

impl Ord for ResolvedRegion {
    fn cmp(&self, other: &Self) -> CmpOrdering {
        self.resolved_ts.cmp(&other.resolved_ts)
    }
}

struct ResolvedRegionHeap {
    // BinaryHeap is max heap, so we reverse order to get a min heap.
    heap: BinaryHeap<Reverse<ResolvedRegion>>,
}

impl ResolvedRegionHeap {
    fn push(&mut self, region_id: u64, resolved_ts: TimeStamp) {
        self.heap.push(Reverse(ResolvedRegion {
            region_id,
            resolved_ts,
        }))
    }

    // Pop slow regions and the minimum resolved ts among them.
    fn pop(&mut self, count: usize) -> (TimeStamp, HashSet<u64>) {
        let mut min_resolved_ts = TimeStamp::max();
        let mut outliers = HashSet::with_capacity_and_hasher(count, Default::default());
        for _ in 0..count {
            if let Some(resolved_region) = self.heap.pop() {
                outliers.insert(resolved_region.0.region_id);
                if min_resolved_ts > resolved_region.0.resolved_ts {
                    min_resolved_ts = resolved_region.0.resolved_ts;
                }
            } else {
                break;
            }
        }
        (min_resolved_ts, outliers)
    }

    fn to_hash_set(&self) -> (TimeStamp, HashSet<u64>) {
        let mut min_resolved_ts = TimeStamp::max();
        let mut regions = HashSet::with_capacity_and_hasher(self.heap.len(), Default::default());
        for resolved_region in &self.heap {
            regions.insert(resolved_region.0.region_id);
            if min_resolved_ts > resolved_region.0.resolved_ts {
                min_resolved_ts = resolved_region.0.resolved_ts;
            }
        }
        (min_resolved_ts, regions)
    }

    fn clear(&mut self) {
        self.heap.clear();
    }

    fn reset_and_shrink_to(&mut self, min_capacity: usize) {
        self.clear();
        self.heap.shrink_to(min_capacity);
    }
}

pub struct Endpoint<T, E, Ts: CausalTsProvider> {
    cluster_id: u64,

    capture_regions: HashMap<u64, Delegate>,
    connections: HashMap<ConnID, Conn>,
    scheduler: Scheduler<Task>,
    raft_router: T,
    engine: E,
    observer: CdcObserver,
    causal_observer: Option<CausalObserver<Ts>>,

    pd_client: Arc<dyn PdClient>,
    timer: SteadyTimer,
    tso_worker: Runtime,
    store_meta: Arc<StdMutex<StoreMeta>>,
    /// The concurrency manager for transactions. It's needed for CDC to check locks when
    /// calculating resolved_ts.
    concurrency_manager: ConcurrencyManager,

    config: CdcConfig,
<<<<<<< HEAD
    api_version: u8,
=======
    api_version: ApiVersion,
>>>>>>> d75b05ce

    // Incremental scan
    workers: Runtime,
    scan_concurrency_semaphore: Arc<Semaphore>,
    scan_speed_limiter: Limiter,
    max_scan_batch_bytes: usize,
    max_scan_batch_size: usize,
    sink_memory_quota: MemoryQuota,

    old_value_cache: OldValueCache,
    txnkv_resolved_region_heap: ResolvedRegionHeap,
    rawkv_resolved_region_heap: ResolvedRegionHeap,

    // Check leader
    // store_id -> client
    tikv_clients: Arc<Mutex<HashMap<u64, TikvClient>>>,
    env: Arc<Environment>,
    security_mgr: Arc<SecurityManager>,
    region_read_progress: RegionReadProgressRegistry,

    // Metrics and logging.
    txnkv_min_resolved_ts: TimeStamp,
    rawkv_min_resolved_ts: TimeStamp,
    txnkv_min_ts_region_id: u64,
    rawkv_min_ts_region_id: u64,
    txnkv_resolved_region_count: usize,
    rawkv_resolved_region_count: usize,
    txnkv_unresolved_region_count: usize,
    rawkv_unresolved_region_count: usize,
    warn_resolved_ts_repeat_count: usize,
}

impl<T: 'static + RaftStoreRouter<E>, E: KvEngine, Ts: 'static + CausalTsProvider>
    Endpoint<T, E, Ts>
{
    pub fn new(
        cluster_id: u64,
        config: &CdcConfig,
<<<<<<< HEAD
        api_version: u8,
=======
        api_version: ApiVersion,
>>>>>>> d75b05ce
        pd_client: Arc<dyn PdClient>,
        scheduler: Scheduler<Task>,
        raft_router: T,
        engine: E,
        observer: CdcObserver,
        causal_observer: Option<CausalObserver<Ts>>,
        store_meta: Arc<StdMutex<StoreMeta>>,
        concurrency_manager: ConcurrencyManager,
        env: Arc<Environment>,
        security_mgr: Arc<SecurityManager>,
        sink_memory_quota: MemoryQuota,
    ) -> Endpoint<T, E, Ts> {
        let workers = Builder::new_multi_thread()
            .thread_name("cdcwkr")
            .worker_threads(config.incremental_scan_threads)
            .build()
            .unwrap();
        let tso_worker = Builder::new_multi_thread()
            .thread_name("tso")
            .worker_threads(1)
            .enable_time()
            .build()
            .unwrap();

        // Initialized for the first time, subsequent adjustments will be made based on configuration updates.
        let scan_concurrency_semaphore =
            Arc::new(Semaphore::new(config.incremental_scan_concurrency));
        let old_value_cache = OldValueCache::new(config.old_value_cache_memory_quota);
        let speed_limiter = Limiter::new(if config.incremental_scan_speed_limit.0 > 0 {
            config.incremental_scan_speed_limit.0 as f64
        } else {
            f64::INFINITY
        });

        CDC_SINK_CAP.set(sink_memory_quota.capacity() as i64);
        // For scan efficiency, the scan batch bytes should be around 1MB.
        let max_scan_batch_bytes = 1024 * 1024;
        // Assume 1KB per entry.
        let max_scan_batch_size = 1024;

        let region_read_progress = store_meta.lock().unwrap().region_read_progress.clone();
        let ep = Endpoint {
            cluster_id,
            env,
            security_mgr,
            capture_regions: HashMap::default(),
            connections: HashMap::default(),
            scheduler,
            pd_client,
            tso_worker,
            timer: SteadyTimer::default(),
            scan_speed_limiter: speed_limiter,
            max_scan_batch_bytes,
            max_scan_batch_size,
            config: config.clone(),
            api_version,
            workers,
            scan_concurrency_semaphore,
            raft_router,
            engine,
            observer,
            causal_observer,
            store_meta,
            concurrency_manager,
            txnkv_min_resolved_ts: TimeStamp::max(),
            rawkv_min_resolved_ts: TimeStamp::max(),
            txnkv_min_ts_region_id: 0,
            rawkv_min_ts_region_id: 0,
            txnkv_resolved_region_heap: ResolvedRegionHeap {
                heap: BinaryHeap::new(),
            },
            rawkv_resolved_region_heap: ResolvedRegionHeap {
                heap: BinaryHeap::new(),
            },
            old_value_cache,
            txnkv_resolved_region_count: 0,
            rawkv_resolved_region_count: 0,
            txnkv_unresolved_region_count: 0,
            rawkv_unresolved_region_count: 0,
            sink_memory_quota,
            tikv_clients: Arc::new(Mutex::new(HashMap::default())),
            region_read_progress,
            // Log the first resolved ts warning.
            warn_resolved_ts_repeat_count: WARN_RESOLVED_TS_COUNT_THRESHOLD,
        };
        ep.register_min_ts_event();
        ep
    }

    fn on_change_cfg(&mut self, change: ConfigChange) {
        // Validate first.
        let mut validate_cfg = self.config.clone();
        validate_cfg.update(change.clone());
        if let Err(e) = validate_cfg.validate() {
            warn!("cdc config update failed"; "error" => ?e);
            return;
        }

        info!(
            "cdc config updated";
            "current config" => ?self.config,
            "change" => ?change
        );
        // Update the config here. The following adjustments will all use the new values.
        self.config.update(change.clone());

        // Maybe the cache will be lost due to smaller capacity,
        // but it is acceptable.
        if change.get("old_value_cache_memory_quota").is_some() {
            self.old_value_cache
                .resize(self.config.old_value_cache_memory_quota);
        }

        // Maybe the limit will be exceeded for a while after the concurrency becomes smaller,
        // but it is acceptable.
        if change.get("incremental_scan_concurrency").is_some() {
            self.scan_concurrency_semaphore =
                Arc::new(Semaphore::new(self.config.incremental_scan_concurrency))
        }

        if change.get("sink_memory_quota").is_some() {
            self.sink_memory_quota
                .set_capacity(self.config.sink_memory_quota.0 as usize);
            CDC_SINK_CAP.set(self.sink_memory_quota.capacity() as i64);
        }

        if change.get("incremental_scan_speed_limit").is_some() {
            let new_speed_limit = if self.config.incremental_scan_speed_limit.0 > 0 {
                self.config.incremental_scan_speed_limit.0 as f64
            } else {
                f64::INFINITY
            };

            self.scan_speed_limiter.set_speed_limit(new_speed_limit);
        }
    }

    pub fn set_max_scan_batch_size(&mut self, max_scan_batch_size: usize) {
        self.max_scan_batch_size = max_scan_batch_size;
    }

    fn on_deregister(&mut self, deregister: Deregister) {
        info!("cdc deregister"; "deregister" => ?deregister);
        fail_point!("cdc_before_handle_deregister", |_| {});
        match deregister {
            Deregister::Downstream {
                region_id,
                downstream_id,
                conn_id,
                err,
            } => {
                // The downstream wants to deregister
                let mut is_last = false;
                if let Some(delegate) = self.capture_regions.get_mut(&region_id) {
                    is_last = delegate.unsubscribe(downstream_id, err);
                    if delegate.rawkv_resolver.is_some() && !delegate.has_rawkv_downstream() {
                        if let Some(causal_observer) = &self.causal_observer {
                            causal_observer.unsubscribe_region(region_id);
                        }
                    }
                }
                if let Some(conn) = self.connections.get_mut(&conn_id) {
                    if let Some(id) = conn.downstream_id(region_id) {
                        if downstream_id == id {
                            conn.unsubscribe(region_id);
                        }
                    }
                }
                if is_last {
                    let delegate = self.capture_regions.remove(&region_id).unwrap();
                    // Do not continue to observe the events of the region.
                    let id = delegate.handle.id;
                    let oid = self.observer.unsubscribe_region(region_id, id);
                    assert!(
                        oid.is_some(),
                        "unsubscribe region {} failed, ObserveID {:?}",
                        region_id,
                        id
                    );
                }
            }
            Deregister::Delegate {
                region_id,
                observe_id,
                err,
            } => {
                // Something went wrong, deregister all downstreams of the region.

                // To avoid ABA problem, we must check the unique ObserveID.
                let need_remove = self
                    .capture_regions
                    .get(&region_id)
                    .map_or(false, |d| d.handle.id == observe_id);
                if need_remove {
                    if let Some(mut delegate) = self.capture_regions.remove(&region_id) {
                        if delegate.rawkv_resolver.is_some() {
                            if let Some(causal_observer) = &self.causal_observer {
                                causal_observer.unsubscribe_region(region_id);
                            }
                        }
                        delegate.stop(err);
                    }
                    self.connections
                        .iter_mut()
                        .for_each(|(_, conn)| conn.unsubscribe(region_id));
                }
                // Do not continue to observe the events of the region.
                let oid = self.observer.unsubscribe_region(region_id, observe_id);
                assert_eq!(
                    need_remove,
                    oid.is_some(),
                    "unsubscribe region {} failed, ObserveID {:?}",
                    region_id,
                    observe_id
                );
            }
            Deregister::Conn(conn_id) => {
                // The connection is closed, deregister all downstreams of the connection.
                if let Some(conn) = self.connections.remove(&conn_id) {
                    conn.take_downstreams().into_iter().for_each(
                        |(region_id, (downstream_id, _))| {
                            if let Some(delegate) = self.capture_regions.get_mut(&region_id) {
                                let is_last = delegate.unsubscribe(downstream_id, None);
                                if !delegate.has_rawkv_downstream()
                                    && delegate.rawkv_resolver.is_some()
                                {
                                    if let Some(causal_observer) = &self.causal_observer {
                                        causal_observer.unsubscribe_region(region_id);
                                    }
                                }
                                if is_last {
                                    let delegate = self.capture_regions.remove(&region_id).unwrap();
                                    // Do not continue to observe the events of the region.
                                    let id = delegate.handle.id;
                                    let oid = self.observer.unsubscribe_region(region_id, id);
                                    assert!(
                                        oid.is_some(),
                                        "unsubscribe region {} failed, ObserveID {:?}",
                                        region_id,
                                        id
                                    );
                                }
                            }
                        },
                    );
                }
            }
        }
    }

    pub fn on_register(
        &mut self,
        mut request: ChangeDataRequest,
        mut downstream: Downstream,
        conn_id: ConnID,
        version: semver::Version,
    ) {
        let region_id = request.region_id;
        let kv_api = request.get_kv_api();
        let api_version = self.api_version;
        let downstream_id = downstream.get_id();
        let downstream_state = downstream.get_state();

        // Register must follow OpenConn, so the connection must be available.
        let conn = self.connections.get_mut(&conn_id).unwrap();
        downstream.set_sink(conn.get_sink().clone());

        // Check if the cluster id matches.
        let request_cluster_id = request.get_header().get_cluster_id();
        if version >= FeatureGate::validate_cluster_id() && self.cluster_id != request_cluster_id {
            let mut err_event = EventError::default();
            let mut err = ErrorClusterIdMismatch::default();
            err.set_current(self.cluster_id);
            err.set_request(request_cluster_id);
            err_event.set_cluster_id_mismatch(err);

            let _ = downstream.sink_error_event(region_id, err_event);
            return;
        }

<<<<<<< HEAD
        if kv_api == ChangeDataRequestKvApi::RawKv && api_version != 2 {
            error!("RawKv and TxnKv are supported by api-version 2 only"; "api_version" => api_version);
            let mut err_event = EventError::default();
            let mut err = ErrorCompatibility::default();
            err.set_required_version("required tikv enable api-version 2".to_string());
            err_event.set_compatibility(err);

            let _ = downstream.sink_error_event(region_id, err_event);
            return;
        }

        if kv_api == ChangeDataRequestKvApi::TxnKv {
            error!("TxnKv cdc aren't supported now");
            let mut err_event = EventError::default();
            let mut err = ErrorCompatibility::default();
            err.set_required_version("TxnKv cdc aren't supported now".to_string());
=======
        if (kv_api == ChangeDataRequestKvApi::RawKv && api_version != ApiVersion::V2)
            || (kv_api == ChangeDataRequestKvApi::TxnKv)
        {
            error!("RawKv are supported by api-version 2 only, TxnKv aren't supported now.");
            let mut err_event = EventError::default();
            let mut err = ErrorCompatibility::default();
            err.set_required_version("TxnKv doesn't support now, RawKv requires tikv version >= 6.1 with storage.api-version=2".to_string());
>>>>>>> d75b05ce
            err_event.set_compatibility(err);

            let _ = downstream.sink_error_event(region_id, err_event);
            return;
        }

        let txn_extra_op = match self.store_meta.lock().unwrap().readers.get(&region_id) {
            Some(reader) => reader.txn_extra_op.clone(),
            None => {
                error!("cdc register for a not found region"; "region_id" => region_id);
                let _ = downstream.sink_region_not_found(region_id);
                return;
            }
        };

        // TODO: Add a new task to close incompatible features.
        if let Some(e) = conn.check_version_and_set_feature(version) {
            // The downstream has not registered yet, send error right away.
            let mut err_event = EventError::default();
            err_event.set_compatibility(e);
            let _ = downstream.sink_error_event(region_id, err_event);
            return;
        }

        if !conn.subscribe(region_id, downstream_id, downstream_state) {
            let mut err_event = EventError::default();
            let mut err = ErrorDuplicateRequest::default();
            err.set_region_id(region_id);
            err_event.set_duplicate_request(err);
            let _ = downstream.sink_error_event(region_id, err_event);
            error!("cdc duplicate register";
                "region_id" => region_id,
                "conn_id" => ?conn_id,
                "req_id" => request.get_request_id(),
                "downstream_id" => ?downstream_id);
            return;
        }

        let mut is_new_delegate = false;
        let delegate = match self.capture_regions.entry(region_id) {
            HashMapEntry::Occupied(e) => e.into_mut(),
            HashMapEntry::Vacant(e) => {
                is_new_delegate = true;
                e.insert(Delegate::new(region_id, txn_extra_op, self.api_version))
            }
        };

        let observe_id = delegate.handle.id;
        info!("cdc register region";
            "region_id" => region_id,
            "conn_id" => ?conn.get_id(),
            "req_id" => request.get_request_id(),
            "observe_id" => ?observe_id,
            "downstream_id" => ?downstream_id);

        let downstream_state = downstream.get_state();
        let checkpoint_ts = request.checkpoint_ts;
        let sched = self.scheduler.clone();

        let mut build_resolver = false;
        if (kv_api == ChangeDataRequestKvApi::TiDb && !delegate.has_txnkv_downstream())
            || (kv_api == ChangeDataRequestKvApi::RawKv && !delegate.has_rawkv_downstream())
        {
            build_resolver = true;
        }

        let downstream_ = downstream.clone();
        if let Err(err) = delegate.subscribe(downstream) {
            let error_event = err.into_error_event(region_id);
            let _ = downstream_.sink_error_event(region_id, error_event);
            conn.unsubscribe(request.get_region_id());
            if is_new_delegate {
                self.capture_regions.remove(&request.get_region_id());
            }
            return;
        }
        if is_new_delegate {
            // The region has never been registered.
            // Subscribe the change events of the region.
            let old_observe_id = self.observer.subscribe_region(region_id, observe_id);
            assert!(
                old_observe_id.is_none(),
                "region {} must not be observed twice, old ObserveID {:?}, new ObserveID {:?}",
                region_id,
                old_observe_id,
                observe_id
            );
        };
        let change_cmd = ChangeObserver::from_cdc(region_id, delegate.handle.clone());

        let region_epoch = request.take_region_epoch();
        let mut init = Initializer {
            engine: self.engine.clone(),
            sched,
            region_id,
            region_epoch,
            conn_id,
            downstream_id,
            sink: conn.get_sink().clone(),
            request_id: request.get_request_id(),
            downstream_state,
            speed_limiter: self.scan_speed_limiter.clone(),
            max_scan_batch_bytes: self.max_scan_batch_bytes,
            max_scan_batch_size: self.max_scan_batch_size,
            observe_id,
            checkpoint_ts: checkpoint_ts.into(),
            build_resolver,
            ts_filter_ratio: self.config.incremental_scan_ts_filter_ratio,
            kv_api,
        };

        let raft_router = self.raft_router.clone();
        let concurrency_semaphore = self.scan_concurrency_semaphore.clone();
        self.workers.spawn(async move {
            CDC_SCAN_TASKS.with_label_values(&["total"]).inc();
            match init
                .initialize(change_cmd, raft_router, concurrency_semaphore)
                .await
            {
                Ok(()) => {
                    CDC_SCAN_TASKS.with_label_values(&["finish"]).inc();
                }
                Err(e) => {
                    CDC_SCAN_TASKS.with_label_values(&["abort"]).inc();
                    error!("cdc initialize fail: {}", e; "region_id" => region_id);
                    init.deregister_downstream(e)
                }
            }
        });
    }

    pub fn on_multi_batch(&mut self, multi: Vec<CmdBatch>, old_value_cb: OldValueCallback) {
        fail_point!("cdc_before_handle_multi_batch", |_| {});
        let mut statistics = Statistics::default();
        for batch in multi {
            let region_id = batch.region_id;
            let mut deregister = None;
            if let Some(delegate) = self.capture_regions.get_mut(&region_id) {
                if delegate.has_failed() {
                    // Skip the batch if the delegate has failed.
                    continue;
                }
                if let Err(e) = delegate.on_batch(
                    batch,
                    &old_value_cb,
                    &mut self.old_value_cache,
                    &mut statistics,
                ) {
                    assert!(delegate.has_failed());
                    // Delegate has error, deregister the delegate.
                    deregister = Some(Deregister::Delegate {
                        region_id,
                        observe_id: delegate.handle.id,
                        err: e,
                    });
                }
            }
            if let Some(deregister) = deregister {
                self.on_deregister(deregister);
            }
        }
        flush_oldvalue_stats(&statistics, TAG_DELTA_CHANGE);
    }

    fn on_region_ready(&mut self, observe_id: ObserveID, resolver: Resolver, region: Region) {
        let region_id = region.get_id();
        let mut failed_downstreams = Vec::new();
        if let Some(delegate) = self.capture_regions.get_mut(&region_id) {
            if delegate.handle.id == observe_id {
                let downstream;
                let region_id = delegate.region_id;
                match resolver {
                    Resolver::RawKvResolver(rawkv_resolver) => {
                        let rawkv_resolver = Arc::new(RwLock::new(rawkv_resolver));
                        downstream =
                            delegate.on_region_ready_for_rawkv(rawkv_resolver.clone(), region);
                        if let Some(causal_observer) = &self.causal_observer {
                            causal_observer.subscribe_region(region_id, rawkv_resolver);
                        }
                    }
                    Resolver::TxnKvResolver(txnkv_resolver) => {
                        downstream = delegate.on_region_ready_for_txnkv(txnkv_resolver, region);
                    }
                }
                for (downstream, e) in downstream {
                    failed_downstreams.push(Deregister::Downstream {
                        region_id,
                        downstream_id: downstream.get_id(),
                        conn_id: downstream.get_conn_id(),
                        err: Some(e),
                    });
                }
            } else {
                debug!("cdc stale region ready";
                    "region_id" => region.get_id(),
                    "observe_id" => ?observe_id,
                    "current_id" => ?delegate.handle.id);
            }
        } else {
            debug!("cdc region not found on region ready (finish building resolver)";
                "region_id" => region.get_id());
        }

        // Deregister downstreams if there is any downstream fails to subscribe.
        for deregister in failed_downstreams {
            self.on_deregister(deregister);
        }
    }

    fn on_min_ts(&mut self, regions: Vec<u64>, txnkv_min_ts: TimeStamp, rawkv_min_ts: TimeStamp) {
        let mut txnkv_regions: Vec<u64> = Vec::new();
        let mut rawkv_regions: Vec<u64> = Vec::new();

        for region_id in regions {
            if let Some(delegate) = self.capture_regions.get_mut(&region_id) {
                if delegate.has_rawkv_downstream() {
                    rawkv_regions.push(region_id);
                }
                if delegate.has_txnkv_downstream() {
                    txnkv_regions.push(region_id);
                }
            }
        }

        if !txnkv_regions.is_empty() {
            (
                self.txnkv_min_resolved_ts,
                self.txnkv_min_ts_region_id,
                self.txnkv_resolved_region_count,
                self.txnkv_unresolved_region_count,
            ) = self.min_ts(txnkv_regions, true, txnkv_min_ts);
        }

        if !rawkv_regions.is_empty() {
            (
                self.rawkv_min_resolved_ts,
                self.rawkv_min_ts_region_id,
                self.rawkv_resolved_region_count,
                self.rawkv_unresolved_region_count,
            ) = self.min_ts(rawkv_regions, false, rawkv_min_ts);
        }
    }

    fn min_ts(
        &mut self,
        regions: Vec<u64>,
        kv_type_flag: bool,
        min_ts: TimeStamp,
    ) -> (TimeStamp, u64, usize, usize) {
        // Reset resolved_regions to empty.
        let mut resolved_regions = &mut self.rawkv_resolved_region_heap;
        if kv_type_flag {
            resolved_regions = &mut self.txnkv_resolved_region_heap;
        }
        resolved_regions.clear();

        let total_region_count = regions.len();
        let mut min_resolved_ts = TimeStamp::max();
        let mut min_ts_region_id = 0;

        let mut advance_ok = 0;
        let mut advance_failed_none = 0;
        let mut advance_failed_same = 0;
        let mut advance_failed_stale = 0;

        for region_id in regions {
            if let Some(delegate) = self.capture_regions.get_mut(&region_id) {
                let old_resolved_ts = if kv_type_flag {
                    delegate
                        .txnkv_resolver
                        .as_ref()
                        .map_or(TimeStamp::zero(), |r| r.resolved_ts())
                } else {
                    delegate
                        .rawkv_resolver
                        .as_ref()
                        .unwrap()
                        .read()
                        .map_or(TimeStamp::zero(), |r| r.resolved_ts())
                };

                if old_resolved_ts > min_ts {
                    advance_failed_stale += 1;
                }

                let resolved_ts = if kv_type_flag {
                    delegate.on_txnkv_min_ts(min_ts)
                } else {
                    delegate.on_rawkv_min_ts(min_ts)
                };

                if let Some(resolved_ts) = resolved_ts {
                    if resolved_ts < min_resolved_ts {
                        min_resolved_ts = resolved_ts;
                        min_ts_region_id = region_id;
                    }
                    resolved_regions.push(region_id, resolved_ts);
                    if resolved_ts == old_resolved_ts {
                        advance_failed_same += 1;
                    } else {
                        advance_ok += 1;
                    }
                } else {
                    advance_failed_none += 1;
                }
            }
        }

        let lag_millis = min_ts.physical().saturating_sub(min_resolved_ts.physical());

        if Duration::from_millis(lag_millis) > WARN_RESOLVED_TS_LAG_THRESHOLD {
            self.warn_resolved_ts_repeat_count += 1;
            if self.warn_resolved_ts_repeat_count >= WARN_RESOLVED_TS_COUNT_THRESHOLD {
                self.warn_resolved_ts_repeat_count = 0;
                warn!("cdc resolved ts lag too large";
                    "min_resolved_ts" => min_resolved_ts,
                    "min_ts_region_id" => min_ts_region_id,
                    "min_ts" => min_ts,
                    "ok" => advance_ok,
                    "none" => advance_failed_none,
                    "stale" => advance_failed_stale,
                    "same" => advance_failed_same);
            }
        }
        let resolved_region_count = resolved_regions.heap.len();
        let unresolved_region_count = total_region_count - resolved_region_count;

        // Separate broadcasting outlier regions and normal regions,
        // so 1) downstreams know where they should send resolve lock requests,
        // and 2) resolved ts of normal regions does not fallback.
        //
        // Max number of outliers, in most cases, only a few regions are outliers.
        // TODO: figure out how to avoid create hashset every time, saving some CPU.
        let max_outlier_count = 32;
        let (outlier_min_resolved_ts, outlier_regions) = resolved_regions.pop(max_outlier_count);
        let (normal_min_resolved_ts, normal_regions) = resolved_regions.to_hash_set();
        self.broadcast_resolved_ts(outlier_min_resolved_ts, outlier_regions);
        self.broadcast_resolved_ts(normal_min_resolved_ts, normal_regions);

        (
            min_resolved_ts,
            min_ts_region_id,
            resolved_region_count,
            unresolved_region_count,
        )
    }

    fn broadcast_resolved_ts(&self, min_resolved_ts: TimeStamp, regions: HashSet<u64>) {
        let min_resolved_ts = min_resolved_ts.into_inner();
        let send_cdc_event = |regions: &HashSet<u64>, min_resolved_ts: u64, conn: &Conn| {
            let downstream_regions = conn.get_downstreams();
            let mut resolved_ts = ResolvedTs::default();
            resolved_ts.ts = min_resolved_ts;
            resolved_ts.regions = Vec::with_capacity(downstream_regions.len());
            // Only send region ids that are captured by the connection.
            for (region_id, (_, downstream_state)) in conn.get_downstreams() {
                if regions.contains(region_id) && downstream_state.load().ready_for_advancing_ts() {
                    resolved_ts.regions.push(*region_id);
                }
            }
            if resolved_ts.regions.is_empty() {
                // Skip empty resolved ts message.
                return;
            }
            // No need force send, as resolved ts messages is sent regularly.
            // And errors can be ignored.
            let force_send = false;
            match conn
                .get_sink()
                .unbounded_send(CdcEvent::ResolvedTs(resolved_ts), force_send)
            {
                Ok(_) => (),
                Err(SendError::Disconnected) => {
                    debug!("cdc send event failed, disconnected";
                        "conn_id" => ?conn.get_id(), "downstream" => ?conn.get_peer());
                }
                Err(SendError::Full) | Err(SendError::Congested) => {
                    info!("cdc send event failed, full";
                        "conn_id" => ?conn.get_id(), "downstream" => ?conn.get_peer());
                }
            }
        };
        for conn in self.connections.values() {
            let features = if let Some(features) = conn.get_feature() {
                features
            } else {
                // None means there is no downstream registered yet.
                continue;
            };

            if features.contains(FeatureGate::BATCH_RESOLVED_TS) {
                send_cdc_event(&regions, min_resolved_ts, conn);
            } else {
                // Fallback to previous non-batch resolved ts event.
                for region_id in &regions {
                    self.broadcast_resolved_ts_compact(*region_id, min_resolved_ts, conn);
                }
            }
        }
    }

    fn broadcast_resolved_ts_compact(&self, region_id: u64, resolved_ts: u64, conn: &Conn) {
        let downstream_id = match conn.downstream_id(region_id) {
            Some(downstream_id) => downstream_id,
            // No such region registers in the connection.
            None => {
                debug!("cdc send resolved ts failed, no region downstream id found";
                    "region_id" => region_id);
                return;
            }
        };
        let delegate = match self.capture_regions.get(&region_id) {
            Some(delegate) => delegate,
            // No such region registers in the endpoint.
            None => {
                info!("cdc send resolved ts failed, no region delegate found";
                    "region_id" => region_id, "downstream_id" => ?downstream_id);
                return;
            }
        };
        let downstream = match delegate.downstream(downstream_id) {
            Some(downstream) => downstream,
            // No such downstream registers in the delegate.
            None => {
                info!("cdc send resolved ts failed, no region downstream found";
                    "region_id" => region_id, "downstream_id" => ?downstream_id);
                return;
            }
        };
        if !downstream.get_state().load().ready_for_advancing_ts() {
            // Only send resolved timestamp if the downstream is ready.
            return;
        }
        let resolved_ts_event = Event {
            region_id,
            event: Some(Event_oneof_event::ResolvedTs(resolved_ts)),
            ..Default::default()
        };
        // No need force send, as resolved ts messages is sent regularly.
        // And errors can be ignored.
        let force_send = false;
        let _ = downstream.sink_event(resolved_ts_event, force_send);
    }

    fn register_min_ts_event(&self) {
        let timeout = self.timer.delay(self.config.min_ts_interval.0);
        let pd_client = self.pd_client.clone();
        let scheduler = self.scheduler.clone();
        let raft_router = self.raft_router.clone();
        let regions: Vec<(u64, ObserveID)> = self
            .capture_regions
            .iter()
            .map(|(region_id, delegate)| (*region_id, delegate.handle.id))
            .collect();
        let cm: ConcurrencyManager = self.concurrency_manager.clone();
        let env = self.env.clone();
        let security_mgr = self.security_mgr.clone();
        let store_meta = self.store_meta.clone();
        let tikv_clients = self.tikv_clients.clone();
        let hibernate_regions_compatible = self.config.hibernate_regions_compatible;
        let region_read_progress = self.region_read_progress.clone();

        let fut = async move {
            let _ = timeout.compat().await;
            // Ignore get tso errors since we will retry every `min_ts_interval`.
            let min_ts_pd = pd_client.get_tso().await.unwrap_or_default();
            let mut min_ts = min_ts_pd;
            let mut min_ts_min_lock = min_ts_pd;

            // Sync with concurrency manager so that it can work correctly when optimizations
            // like async commit is enabled.
            // Note: This step must be done before scheduling `Task::MinTS` task, and the
            // resolver must be checked in or after `Task::MinTS`' execution.
            cm.update_max_ts(min_ts);
            if let Some(min_mem_lock_ts) = cm.global_min_lock_ts() {
                if min_mem_lock_ts < min_ts {
                    min_ts = min_mem_lock_ts;
                }
                min_ts_min_lock = min_mem_lock_ts;
            }

            match scheduler.schedule(Task::RegisterMinTsEvent) {
                Ok(_) | Err(ScheduleError::Stopped(_)) => (),
                // Must schedule `RegisterMinTsEvent` event otherwise resolved ts can not
                // advance normally.
                Err(err) => panic!("failed to regiester min ts event, error: {:?}", err),
            }

            let gate = pd_client.feature_gate();

            let regions =
                if hibernate_regions_compatible && gate.can_enable(FEATURE_RESOLVED_TS_STORE) {
                    CDC_RESOLVED_TS_ADVANCE_METHOD.set(1);
                    let regions = regions
                        .into_iter()
                        .map(|(region_id, _)| region_id)
                        .collect();
                    resolved_ts::region_resolved_ts_store(
                        regions,
                        store_meta,
                        region_read_progress,
                        pd_client,
                        security_mgr,
                        env,
                        tikv_clients,
                        min_ts,
                    )
                    .await
                } else {
                    CDC_RESOLVED_TS_ADVANCE_METHOD.set(0);
                    Self::region_resolved_ts_raft(regions, &scheduler, raft_router, min_ts).await
                };

            if !regions.is_empty() {
                match scheduler.schedule(Task::MinTS {
                    regions,
                    txnkv_min_ts: min_ts,
                    rawkv_min_ts: min_ts_pd,
                }) {
                    Ok(_) | Err(ScheduleError::Stopped(_)) => (),
                    // Must schedule `RegisterMinTsEvent` event otherwise resolved ts can not
                    // advance normally.
                    Err(err) => panic!("failed to schedule min ts event, error: {:?}", err),
                }
            }
            let lag_millis = min_ts_pd.physical().saturating_sub(min_ts.physical());
            if Duration::from_millis(lag_millis) > WARN_RESOLVED_TS_LAG_THRESHOLD {
                // TODO: Suppress repeat logs by using WARN_RESOLVED_TS_COUNT_THRESHOLD.
                info!("cdc min_ts lag too large";
                    "min_ts" => min_ts, "min_ts_pd" => min_ts_pd,
                    "min_ts_min_lock" => min_ts_min_lock);
            }
        };
        self.tso_worker.spawn(fut);
    }

    async fn region_resolved_ts_raft(
        regions: Vec<(u64, ObserveID)>,
        scheduler: &Scheduler<Task>,
        raft_router: T,
        min_ts: TimeStamp,
    ) -> Vec<u64> {
        // TODO: send a message to raftstore would consume too much cpu time,
        // try to handle it outside raftstore.
        let regions: Vec<_> = regions
            .iter()
            .copied()
            .map(|(region_id, observe_id)| {
                let scheduler_clone = scheduler.clone();
                let raft_router_clone = raft_router.clone();
                async move {
                    let (tx, rx) = tokio::sync::oneshot::channel();
                    if let Err(e) = raft_router_clone.significant_send(
                        region_id,
                        SignificantMsg::LeaderCallback(Callback::Read(Box::new(move |resp| {
                            let resp = if resp.response.get_header().has_error() {
                                None
                            } else {
                                Some(region_id)
                            };
                            if tx.send(resp).is_err() {
                                error!("cdc send tso response failed"; "region_id" => region_id);
                            }
                        }))),
                    ) {
                        warn!("cdc send LeaderCallback failed"; "err" => ?e, "min_ts" => min_ts);
                        let deregister = Deregister::Delegate {
                            observe_id,
                            region_id,
                            err: Error::request(e.into()),
                        };
                        if let Err(e) = scheduler_clone.schedule(Task::Deregister(deregister)) {
                            error!("cdc schedule cdc task failed"; "error" => ?e);
                        }
                        return None;
                    }
                    rx.await.unwrap_or(None)
                }
            })
            .collect();
        let resps = futures::future::join_all(regions).await;
        resps.into_iter().flatten().collect::<Vec<u64>>()
    }

    fn on_open_conn(&mut self, conn: Conn) {
        self.connections.insert(conn.get_id(), conn);
    }
}

impl<T: 'static + RaftStoreRouter<E>, E: KvEngine, Ts: 'static + CausalTsProvider> Runnable
    for Endpoint<T, E, Ts>
{
    type Task = Task;

    fn run(&mut self, task: Task) {
        debug!("cdc run task"; "task" => %task);

        match task {
            Task::MinTS {
                regions,
                txnkv_min_ts,
                rawkv_min_ts,
            } => self.on_min_ts(regions, txnkv_min_ts, rawkv_min_ts),
            Task::Register {
                request,
                downstream,
                conn_id,
                version,
            } => self.on_register(request, downstream, conn_id, version),
            Task::ResolverReady {
                observe_id,
                resolver,
                region,
            } => self.on_region_ready(observe_id, resolver, region),
            Task::Deregister(deregister) => self.on_deregister(deregister),
            Task::MultiBatch {
                multi,
                old_value_cb,
            } => self.on_multi_batch(multi, old_value_cb),
            Task::OpenConn { conn } => self.on_open_conn(conn),
            Task::RegisterMinTsEvent => self.register_min_ts_event(),
            Task::InitDownstream {
                region_id,
                downstream_id,
                downstream_state,
                sink,
                incremental_scan_barrier,
                cb,
            } => {
                if let Err(e) = sink.unbounded_send(incremental_scan_barrier, true) {
                    error!("cdc failed to schedule barrier for delta before delta scan";
                        "region_id" => region_id,
                        "error" => ?e);
                    return;
                }
                if on_init_downstream(&downstream_state) {
                    info!("cdc downstream starts to initialize";
                        "region_id" => region_id,
                        "downstream_id" => ?downstream_id);
                } else {
                    warn!("cdc downstream fails to initialize";
                        "region_id" => region_id,
                        "downstream_id" => ?downstream_id);
                }
                cb();
            }
            Task::TxnExtra(txn_extra) => {
                for (k, v) in txn_extra.old_values {
                    self.old_value_cache.insert(k, v);
                }
            }
            Task::Validate(validate) => match validate {
                Validate::Region(region_id, validate) => {
                    validate(self.capture_regions.get(&region_id));
                }
                Validate::OldValueCache(validate) => {
                    validate(&self.old_value_cache);
                }
            },
            Task::ChangeConfig(change) => self.on_change_cfg(change),
        }
    }
}

impl<T: 'static + RaftStoreRouter<E>, E: KvEngine, Ts: 'static + CausalTsProvider> RunnableWithTimer
    for Endpoint<T, E, Ts>
{
    fn on_timeout(&mut self) {
        CDC_ENDPOINT_PENDING_TASKS.set(self.scheduler.pending_tasks() as _);

        // Reclaim resolved_region_heap memory.
        self.txnkv_resolved_region_heap
            .reset_and_shrink_to(self.capture_regions.len());

        self.rawkv_resolved_region_heap
            .reset_and_shrink_to(self.capture_regions.len());

        CDC_CAPTURED_REGION_COUNT.set(self.capture_regions.len() as i64);
        CDC_REGION_RESOLVE_STATUS_GAUGE_VEC
            .with_label_values(&["txnkv_unresolved"])
            .set(self.txnkv_unresolved_region_count as _);
        CDC_REGION_RESOLVE_STATUS_GAUGE_VEC
            .with_label_values(&["txnkv_resolved"])
            .set(self.txnkv_resolved_region_count as _);
        CDC_REGION_RESOLVE_STATUS_GAUGE_VEC
            .with_label_values(&["txnkv_unresolved"])
            .set(self.rawkv_unresolved_region_count as _);
        CDC_REGION_RESOLVE_STATUS_GAUGE_VEC
            .with_label_values(&["txnkv_resolved"])
            .set(self.rawkv_resolved_region_count as _);

        if self.txnkv_min_resolved_ts != TimeStamp::max() {
            CDC_MIN_RESOLVED_TS_REGION.set(self.txnkv_min_ts_region_id as i64);
            CDC_MIN_RESOLVED_TS.set(self.txnkv_min_resolved_ts.physical() as i64);
        }
        if self.rawkv_min_resolved_ts != TimeStamp::max() {
            CDC_MIN_RESOLVED_TS_REGION.set(self.rawkv_min_ts_region_id as i64);
            CDC_MIN_RESOLVED_TS.set(self.rawkv_min_resolved_ts.physical() as i64);
        }
        self.txnkv_min_resolved_ts = TimeStamp::max();
        self.rawkv_min_resolved_ts = TimeStamp::max();
        self.txnkv_min_ts_region_id = 0;
        self.rawkv_min_ts_region_id = 0;

        self.old_value_cache.flush_metrics();
        CDC_SINK_BYTES.set(self.sink_memory_quota.in_use() as i64);
    }

    fn get_interval(&self) -> Duration {
        // Currently there is only one timeout for CDC.
        Duration::from_millis(METRICS_FLUSH_INTERVAL)
    }
}

pub struct CdcTxnExtraScheduler {
    scheduler: Scheduler<Task>,
}

impl CdcTxnExtraScheduler {
    pub fn new(scheduler: Scheduler<Task>) -> CdcTxnExtraScheduler {
        CdcTxnExtraScheduler { scheduler }
    }
}

impl TxnExtraScheduler for CdcTxnExtraScheduler {
    fn schedule(&self, txn_extra: TxnExtra) {
        if let Err(e) = self.scheduler.schedule(Task::TxnExtra(txn_extra)) {
            error!("cdc schedule txn extra failed"; "err" => ?e);
        }
    }
}

#[cfg(test)]
mod tests {
    use std::ops::{Deref, DerefMut};

    use causal_ts::tests::TestProvider;
    use engine_rocks::RocksEngine;
    use kvproto::cdcpb::{ChangeDataRequestKvApi, Header};
    use kvproto::errorpb::Error as ErrorHeader;
    use raftstore::errors::{DiscardReason, Error as RaftStoreError};
    use raftstore::store::msg::CasualMessage;
    use raftstore::store::{PeerMsg, ReadDelegate};
    use test_raftstore::{MockRaftStoreRouter, TestPdClient};
    use tikv::server::DEFAULT_CLUSTER_ID;
    use tikv::storage::kv::Engine;
    use tikv::storage::TestEngineBuilder;
    use tikv_util::config::{ReadableDuration, ReadableSize};
    use tikv_util::worker::{dummy_scheduler, ReceiverWrapper};

    use super::*;
    use crate::{channel, recv_timeout};

    struct TestEndpointSuite {
        // The order must ensure `endpoint` be dropped before other fields.
        endpoint: Endpoint<MockRaftStoreRouter, RocksEngine, TestProvider>,
        raft_router: MockRaftStoreRouter,
        task_rx: ReceiverWrapper<Task>,
        raft_rxs: HashMap<u64, tikv_util::mpsc::Receiver<PeerMsg<RocksEngine>>>,
    }

    impl TestEndpointSuite {
        // It's important to matain raft receivers in `raft_rxs`, otherwise all cases
        // need to drop `endpoint` and `rx` in order manually.
        fn add_region(&mut self, region_id: u64, cap: usize) {
            let rx = self.raft_router.add_region(region_id, cap);
            self.raft_rxs.insert(region_id, rx);
            self.add_local_reader(region_id);
        }

        fn add_local_reader(&self, region_id: u64) {
            self.store_meta
                .lock()
                .unwrap()
                .readers
                .insert(region_id, ReadDelegate::mock(region_id));
        }

        fn fill_raft_rx(&self, region_id: u64) {
            let router = &self.raft_router;
            loop {
                match router.send_casual_msg(region_id, CasualMessage::ClearRegionSize) {
                    Ok(_) => continue,
                    Err(RaftStoreError::Transport(DiscardReason::Full)) => break,
                    _ => unreachable!(),
                }
            }
        }

        fn raft_rx(&self, region_id: u64) -> &tikv_util::mpsc::Receiver<PeerMsg<RocksEngine>> {
            self.raft_rxs.get(&region_id).unwrap()
        }
    }

    impl Deref for TestEndpointSuite {
        type Target = Endpoint<MockRaftStoreRouter, RocksEngine, TestProvider>;
        fn deref(&self) -> &Self::Target {
            &self.endpoint
        }
    }

    impl DerefMut for TestEndpointSuite {
        fn deref_mut(&mut self) -> &mut Self::Target {
            &mut self.endpoint
        }
    }

    fn mock_endpoint(
        cfg: &CdcConfig,
        engine: Option<RocksEngine>,
<<<<<<< HEAD
        causal_ob: Option<CausalObserver<TestProvider>>,
        api_version: u8,
=======
        api_version: ApiVersion,
>>>>>>> d75b05ce
    ) -> TestEndpointSuite {
        let (task_sched, task_rx) = dummy_scheduler();
        let raft_router = MockRaftStoreRouter::new();
        let ep = Endpoint::new(
            DEFAULT_CLUSTER_ID,
            cfg,
            api_version,
            Arc::new(TestPdClient::new(0, true)),
            task_sched.clone(),
            raft_router.clone(),
            engine.unwrap_or_else(|| {
                TestEngineBuilder::new()
                    .build_without_cache()
                    .unwrap()
                    .kv_engine()
            }),
            CdcObserver::new(task_sched),
            causal_ob,
            Arc::new(StdMutex::new(StoreMeta::new(0))),
            ConcurrencyManager::new(1.into()),
            Arc::new(Environment::new(1)),
            Arc::new(SecurityManager::default()),
            MemoryQuota::new(usize::MAX),
        );

        TestEndpointSuite {
            endpoint: ep,
            raft_router,
            task_rx,
            raft_rxs: HashMap::default(),
        }
    }

    #[test]
    fn test_api_version_check() {
        let cfg = CdcConfig::default();
        let mut suite = mock_endpoint(&cfg, None, ApiVersion::V1);
        suite.add_region(1, 100);
        let quota = crate::channel::MemoryQuota::new(usize::MAX);
        let (tx, mut rx) = channel::channel(1, quota);
        let mut rx = rx.drain();

        let conn = Conn::new(tx, String::new());
        let conn_id = conn.get_id();
        suite.run(Task::OpenConn { conn });
        let mut req_header = Header::default();
        req_header.set_cluster_id(0);
        let mut req = ChangeDataRequest::default();
        req.set_region_id(1);
        req.set_kv_api(ChangeDataRequestKvApi::TiDb);
        let region_epoch = req.get_region_epoch().clone();
        let version = FeatureGate::batch_resolved_ts();

        // Compatibility error.
        let downstream = Downstream::new(
            "".to_string(),
            region_epoch.clone(),
            1,
            conn_id,
            ChangeDataRequestKvApi::RawKv,
        );
        req.set_kv_api(ChangeDataRequestKvApi::RawKv);
        suite.run(Task::Register {
            request: req.clone(),
            downstream,
            conn_id,
            version: version.clone(),
        });
        let cdc_event = channel::recv_timeout(&mut rx, Duration::from_millis(500))
            .unwrap()
            .unwrap();
        if let CdcEvent::Event(mut e) = cdc_event.0 {
            assert_eq!(e.region_id, 1);
            let event = e.event.take().unwrap();
            match event {
                Event_oneof_event::Error(err) => {
                    assert!(err.has_compatibility());
                }
                other => panic!("unknown event {:?}", other),
            }
        } else {
            panic!("unknown cdc event {:?}", cdc_event);
        }
        suite
            .task_rx
            .recv_timeout(Duration::from_millis(100))
            .unwrap_err();

        // Compatibility error.
        let downstream = Downstream::new(
            "".to_string(),
            region_epoch.clone(),
            2,
            conn_id,
            ChangeDataRequestKvApi::TxnKv,
        );
        req.set_kv_api(ChangeDataRequestKvApi::TxnKv);
        suite.run(Task::Register {
            request: req.clone(),
            downstream,
            conn_id,
            version: version.clone(),
        });
        let cdc_event = channel::recv_timeout(&mut rx, Duration::from_millis(500))
            .unwrap()
            .unwrap();
        if let CdcEvent::Event(mut e) = cdc_event.0 {
            assert_eq!(e.region_id, 1);
            let event = e.event.take().unwrap();
            match event {
                Event_oneof_event::Error(err) => {
                    assert!(err.has_compatibility());
                }
                other => panic!("unknown event {:?}", other),
            }
        } else {
            panic!("unknown cdc event {:?}", cdc_event);
        }
        suite
            .task_rx
            .recv_timeout(Duration::from_millis(100))
            .unwrap_err();

        suite.api_version = ApiVersion::V2;
        // Compatibility error.
        let downstream = Downstream::new(
            "".to_string(),
            region_epoch,
            3,
            conn_id,
            ChangeDataRequestKvApi::TxnKv,
        );
        req.set_kv_api(ChangeDataRequestKvApi::TxnKv);
        suite.run(Task::Register {
            request: req,
            downstream,
            conn_id,
            version,
        });
        let cdc_event = channel::recv_timeout(&mut rx, Duration::from_millis(500))
            .unwrap()
            .unwrap();
        if let CdcEvent::Event(mut e) = cdc_event.0 {
            assert_eq!(e.region_id, 1);
            let event = e.event.take().unwrap();
            match event {
                Event_oneof_event::Error(err) => {
                    assert!(err.has_compatibility());
                }
                other => panic!("unknown event {:?}", other),
            }
        } else {
            panic!("unknown cdc event {:?}", cdc_event);
        }
        suite
            .task_rx
            .recv_timeout(Duration::from_millis(100))
            .unwrap_err();
    }

    #[test]
    fn test_change_endpoint_cfg() {
        let cfg = CdcConfig::default();
<<<<<<< HEAD
        let mut suite = mock_endpoint(&cfg, None, None, 1);
=======
        let mut suite = mock_endpoint(&cfg, None, ApiVersion::V2);
>>>>>>> d75b05ce
        let ep = &mut suite.endpoint;

        // Modify min_ts_interval and hibernate_regions_compatible.
        {
            let mut updated_cfg = cfg.clone();
            {
                // Update it to 0, this will be an invalid change and will be lost.
                updated_cfg.min_ts_interval = ReadableDuration::secs(0);
            }
            let diff = cfg.diff(&updated_cfg);
            ep.run(Task::ChangeConfig(diff));
            assert_eq!(ep.config.min_ts_interval, ReadableDuration::secs(1));
            assert_eq!(ep.config.hibernate_regions_compatible, true);

            {
                // update fields.
                updated_cfg.min_ts_interval = ReadableDuration::secs(100);
                updated_cfg.hibernate_regions_compatible = false
            }
            let diff = cfg.diff(&updated_cfg);
            ep.run(Task::ChangeConfig(diff));
            assert_eq!(ep.config.min_ts_interval, ReadableDuration::secs(100));
            assert_eq!(ep.config.hibernate_regions_compatible, false);
        }

        // Modify old_value_cache_memory_quota.
        {
            let mut updated_cfg = cfg.clone();
            {
                updated_cfg.old_value_cache_memory_quota = ReadableSize::mb(1024);
            }
            let diff = cfg.diff(&updated_cfg);

            assert_eq!(
                ep.config.old_value_cache_memory_quota,
                ReadableSize::mb(512)
            );
            assert_eq!(
                ep.old_value_cache.capacity(),
                ReadableSize::mb(512).0 as usize
            );
            ep.run(Task::ChangeConfig(diff));
            assert_eq!(
                ep.config.old_value_cache_memory_quota,
                ReadableSize::mb(1024)
            );
            assert_eq!(
                ep.old_value_cache.capacity(),
                ReadableSize::mb(1024).0 as usize
            );
        }

        // Modify incremental_scan_concurrency.
        {
            let mut updated_cfg = cfg.clone();
            {
                // Update it to be smaller than incremental_scan_threads,
                // which will be an invalid change and will be lost.
                updated_cfg.incremental_scan_concurrency = 2;
            }
            let diff = cfg.diff(&updated_cfg);
            ep.run(Task::ChangeConfig(diff));
            assert_eq!(ep.config.incremental_scan_concurrency, 6);
            assert_eq!(ep.scan_concurrency_semaphore.available_permits(), 6);

            {
                // Correct update.
                updated_cfg.incremental_scan_concurrency = 8;
            }
            let diff = cfg.diff(&updated_cfg);
            ep.run(Task::ChangeConfig(diff));
            assert_eq!(ep.config.incremental_scan_concurrency, 8);
            assert_eq!(ep.scan_concurrency_semaphore.available_permits(), 8);
        }

        // Modify sink_memory_quota.
        {
            let mut updated_cfg = cfg.clone();
            {
                updated_cfg.sink_memory_quota = ReadableSize::mb(1024);
            }
            let diff = cfg.diff(&updated_cfg);

            assert_eq!(ep.sink_memory_quota.capacity(), usize::MAX);
            ep.run(Task::ChangeConfig(diff));
            assert_eq!(ep.config.sink_memory_quota, ReadableSize::mb(1024));
            assert_eq!(
                ep.sink_memory_quota.capacity(),
                ReadableSize::mb(1024).0 as usize
            );
        }

        // Modify incremental_scan_speed_limit.
        {
            let mut updated_cfg = cfg.clone();
            {
                updated_cfg.incremental_scan_speed_limit = ReadableSize::mb(1024);
            }
            let diff = cfg.diff(&updated_cfg);

            assert_eq!(
                ep.config.incremental_scan_speed_limit,
                ReadableSize::mb(128)
            );
            assert!(
                (ep.scan_speed_limiter.speed_limit() - ReadableSize::mb(128).0 as f64).abs()
                    < f64::EPSILON
            );
            ep.run(Task::ChangeConfig(diff));
            assert_eq!(
                ep.config.incremental_scan_speed_limit,
                ReadableSize::mb(1024)
            );
            assert!(
                (ep.scan_speed_limiter.speed_limit() - ReadableSize::mb(1024).0 as f64).abs()
                    < f64::EPSILON
            );
        }
    }

    #[test]
    fn test_raftstore_is_busy() {
        let quota = crate::channel::MemoryQuota::new(usize::MAX);
        let (tx, _rx) = channel::channel(1, quota);
<<<<<<< HEAD
        let mut suite = mock_endpoint(&CdcConfig::default(), None, None, 1);
=======
        let mut suite = mock_endpoint(&CdcConfig::default(), None, ApiVersion::V1);
>>>>>>> d75b05ce

        // Fill the channel.
        suite.add_region(1 /* region id */, 1 /* cap */);
        suite.fill_raft_rx(1);

        let conn = Conn::new(tx, String::new());
        let conn_id = conn.get_id();
        suite.run(Task::OpenConn { conn });
        let mut req_header = Header::default();
        req_header.set_cluster_id(0);
        let mut req = ChangeDataRequest::default();
        req.set_region_id(1);
        let region_epoch = req.get_region_epoch().clone();
        let downstream = Downstream::new(
            "".to_string(),
            region_epoch,
            0,
            conn_id,
            ChangeDataRequestKvApi::TiDb,
        );
        suite.run(Task::Register {
            request: req,
            downstream,
            conn_id,
            version: semver::Version::new(0, 0, 0),
        });
        assert_eq!(suite.endpoint.capture_regions.len(), 1);

        for _ in 0..5 {
            if let Ok(Some(Task::Deregister(Deregister::Downstream {
                err: Some(Error::Request(err)),
                ..
            }))) = suite.task_rx.recv_timeout(Duration::from_secs(1))
            {
                assert!(!err.has_server_is_busy());
            }
        }
    }

    #[test]
    fn test_register() {
        let cfg = CdcConfig {
            min_ts_interval: ReadableDuration(Duration::from_secs(60)),
            ..Default::default()
        };
<<<<<<< HEAD
        let mut suite = mock_endpoint(&cfg, None, None, 1);
=======
        let mut suite = mock_endpoint(&cfg, None, ApiVersion::V1);
>>>>>>> d75b05ce
        suite.add_region(1, 100);
        let quota = crate::channel::MemoryQuota::new(usize::MAX);
        let (tx, mut rx) = channel::channel(1, quota);
        let mut rx = rx.drain();

        let conn = Conn::new(tx, String::new());
        let conn_id = conn.get_id();
        suite.run(Task::OpenConn { conn });
        let mut req_header = Header::default();
        req_header.set_cluster_id(0);
        let mut req = ChangeDataRequest::default();
        req.set_region_id(1);
        let region_epoch = req.get_region_epoch().clone();
        let downstream = Downstream::new(
            "".to_string(),
            region_epoch.clone(),
            1,
            conn_id,
            ChangeDataRequestKvApi::TiDb,
        );
        // Enable batch resolved ts in the test.
        let version = FeatureGate::batch_resolved_ts();
        suite.run(Task::Register {
            request: req.clone(),
            downstream,
            conn_id,
            version: version.clone(),
        });
        assert_eq!(suite.endpoint.capture_regions.len(), 1);
        suite
            .task_rx
            .recv_timeout(Duration::from_millis(100))
            .unwrap_err();

        // duplicate request error.
        let downstream = Downstream::new(
            "".to_string(),
            region_epoch.clone(),
            2,
            conn_id,
            ChangeDataRequestKvApi::TiDb,
        );
        suite.run(Task::Register {
            request: req.clone(),
            downstream,
            conn_id,
            version: version.clone(),
        });
        let cdc_event = channel::recv_timeout(&mut rx, Duration::from_millis(500))
            .unwrap()
            .unwrap();
        if let CdcEvent::Event(mut e) = cdc_event.0 {
            assert_eq!(e.region_id, 1);
            assert_eq!(e.request_id, 2);
            let event = e.event.take().unwrap();
            match event {
                Event_oneof_event::Error(err) => {
                    assert!(err.has_duplicate_request());
                }
                other => panic!("unknown event {:?}", other),
            }
        } else {
            panic!("unknown cdc event {:?}", cdc_event);
        }
        assert_eq!(suite.endpoint.capture_regions.len(), 1);
        suite
            .task_rx
            .recv_timeout(Duration::from_millis(100))
            .unwrap_err();

        // Compatibility error.
        let downstream = Downstream::new(
            "".to_string(),
            region_epoch,
            3,
            conn_id,
            ChangeDataRequestKvApi::TiDb,
        );
        suite.run(Task::Register {
            request: req,
            downstream,
            conn_id,
            // The version that does not support batch resolved ts.
            version: semver::Version::new(0, 0, 0),
        });
        let cdc_event = channel::recv_timeout(&mut rx, Duration::from_millis(500))
            .unwrap()
            .unwrap();
        if let CdcEvent::Event(mut e) = cdc_event.0 {
            assert_eq!(e.region_id, 1);
            assert_eq!(e.request_id, 3);
            let event = e.event.take().unwrap();
            match event {
                Event_oneof_event::Error(err) => {
                    assert!(err.has_compatibility());
                }
                other => panic!("unknown event {:?}", other),
            }
        } else {
            panic!("unknown cdc event {:?}", cdc_event);
        }
        assert_eq!(suite.endpoint.capture_regions.len(), 1);
        suite
            .task_rx
            .recv_timeout(Duration::from_millis(100))
            .unwrap_err();

        // The first scan task of a region is initiated in register, and when it
        // fails, it should send a deregister region task, otherwise the region
        // delegate does not have resolver.
        //
        // Test non-exist region in raft router.
        let mut req = ChangeDataRequest::default();
        req.set_region_id(100);
        let region_epoch = req.get_region_epoch().clone();
        let downstream = Downstream::new(
            "".to_string(),
            region_epoch.clone(),
            1,
            conn_id,
            ChangeDataRequestKvApi::TiDb,
        );
        suite.add_local_reader(100);
        suite.run(Task::Register {
            request: req.clone(),
            downstream,
            conn_id,
            version: version.clone(),
        });
        // Region 100 is inserted into capture_regions.
        assert_eq!(suite.endpoint.capture_regions.len(), 2);
        let task = suite
            .task_rx
            .recv_timeout(Duration::from_millis(100))
            .unwrap();
        match task.unwrap() {
            Task::Deregister(Deregister::Delegate { region_id, err, .. }) => {
                assert_eq!(region_id, 100);
                assert!(matches!(err, Error::Request(_)), "{:?}", err);
            }
            other => panic!("unexpected task {:?}", other),
        }

        // Test errors on CaptureChange message.
        req.set_region_id(101);
        suite.add_region(101, 100);
        let downstream = Downstream::new(
            "".to_string(),
            region_epoch,
            1,
            conn_id,
            ChangeDataRequestKvApi::TiDb,
        );
        suite.run(Task::Register {
            request: req,
            downstream,
            conn_id,
            version,
        });
        // Drop CaptureChange message, it should cause scan task failure.
        let timeout = Duration::from_millis(100);
        let _ = suite.raft_rx(101).recv_timeout(timeout).unwrap();
        assert_eq!(suite.endpoint.capture_regions.len(), 3);
        let task = suite.task_rx.recv_timeout(timeout).unwrap();
        match task.unwrap() {
            Task::Deregister(Deregister::Delegate { region_id, err, .. }) => {
                assert_eq!(region_id, 101);
                assert!(matches!(err, Error::Other(_)), "{:?}", err);
            }
            other => panic!("unexpected task {:?}", other),
        }
    }

    #[test]
    fn test_feature_gate() {
        let cfg = CdcConfig {
            min_ts_interval: ReadableDuration(Duration::from_secs(60)),
            ..Default::default()
        };
<<<<<<< HEAD
        let mut suite = mock_endpoint(&cfg, None, None, 1);
=======
        let mut suite = mock_endpoint(&cfg, None, ApiVersion::V1);
>>>>>>> d75b05ce
        suite.add_region(1, 100);

        let quota = crate::channel::MemoryQuota::new(usize::MAX);
        let (tx, mut rx) = channel::channel(1, quota);
        let mut rx = rx.drain();
        let mut region = Region::default();
        region.set_id(1);
        let conn = Conn::new(tx, String::new());
        let conn_id = conn.get_id();
        suite.run(Task::OpenConn { conn });
        let mut req_header = Header::default();
        req_header.set_cluster_id(0);
        let mut req = ChangeDataRequest::default();
        req.set_region_id(1);
        let region_epoch = req.get_region_epoch().clone();
        let downstream = Downstream::new(
            "".to_string(),
            region_epoch.clone(),
            0,
            conn_id,
            ChangeDataRequestKvApi::TiDb,
        );
        downstream.get_state().store(DownstreamState::Normal);
        // Enable batch resolved ts in the test.
        let version = FeatureGate::batch_resolved_ts();
        suite.run(Task::Register {
            request: req.clone(),
            downstream,
            conn_id,
            version: version.clone(),
        });
        let resolver = Resolver::TxnKvResolver(TxnKvResolver::new(1));
        let observe_id = suite.endpoint.capture_regions[&1].handle.id;
        suite.on_region_ready(observe_id, resolver, region.clone());
        suite.run(Task::MinTS {
            regions: vec![1],
            txnkv_min_ts: TimeStamp::from(1),
            rawkv_min_ts: TimeStamp::from(1),
        });
        let cdc_event = channel::recv_timeout(&mut rx, Duration::from_millis(500))
            .unwrap()
            .unwrap();
        if let CdcEvent::ResolvedTs(r) = cdc_event.0 {
            assert_eq!(r.regions, vec![1]);
            assert_eq!(r.ts, 1);
        } else {
            panic!("unknown cdc event {:?}", cdc_event);
        }

        // Register region 2 to the conn.
        req.set_region_id(2);
        let downstream = Downstream::new(
            "".to_string(),
            region_epoch.clone(),
            0,
            conn_id,
            ChangeDataRequestKvApi::TiDb,
        );
        downstream.get_state().store(DownstreamState::Normal);
        suite.add_region(2, 100);
        suite.run(Task::Register {
            request: req.clone(),
            downstream,
            conn_id,
            version,
        });
        let resolver = Resolver::TxnKvResolver(TxnKvResolver::new(2));
        region.set_id(2);
        let observe_id = suite.endpoint.capture_regions[&2].handle.id;
        suite.on_region_ready(observe_id, resolver, region);
        suite.run(Task::MinTS {
            regions: vec![1, 2],
            txnkv_min_ts: TimeStamp::from(2),
            rawkv_min_ts: TimeStamp::from(2),
        });
        let cdc_event = channel::recv_timeout(&mut rx, Duration::from_millis(500))
            .unwrap()
            .unwrap();
        if let CdcEvent::ResolvedTs(mut r) = cdc_event.0 {
            r.regions.as_mut_slice().sort_unstable();
            assert_eq!(r.regions, vec![1, 2]);
            assert_eq!(r.ts, 2);
        } else {
            panic!("unknown cdc event {:?}", cdc_event);
        }

        // Register region 3 to another conn which is not support batch resolved ts.
        let quota = crate::channel::MemoryQuota::new(usize::MAX);
        let (tx, mut rx2) = channel::channel(1, quota);
        let mut rx2 = rx2.drain();
        let mut region = Region::default();
        region.set_id(3);
        let conn = Conn::new(tx, String::new());
        let conn_id = conn.get_id();
        suite.run(Task::OpenConn { conn });
        req.set_region_id(3);
        let downstream = Downstream::new(
            "".to_string(),
            region_epoch,
            3,
            conn_id,
            ChangeDataRequestKvApi::TiDb,
        );
        downstream.get_state().store(DownstreamState::Normal);
        suite.add_region(3, 100);
        suite.run(Task::Register {
            request: req,
            downstream,
            conn_id,
            version: semver::Version::new(4, 0, 5),
        });
        let resolver = Resolver::TxnKvResolver(TxnKvResolver::new(3));
        region.set_id(3);
        let observe_id = suite.endpoint.capture_regions[&3].handle.id;
        suite.on_region_ready(observe_id, resolver, region);
        suite.run(Task::MinTS {
            regions: vec![1, 2, 3],
            txnkv_min_ts: TimeStamp::from(3),
            rawkv_min_ts: TimeStamp::from(3),
        });
        let cdc_event = channel::recv_timeout(&mut rx, Duration::from_millis(500))
            .unwrap()
            .unwrap();
        if let CdcEvent::ResolvedTs(mut r) = cdc_event.0 {
            r.regions.as_mut_slice().sort_unstable();
            // Region 3 resolved ts must not be send to the first conn when
            // batch resolved ts is enabled.
            assert_eq!(r.regions, vec![1, 2]);
            assert_eq!(r.ts, 3);
        } else {
            panic!("unknown cdc event {:?}", cdc_event);
        }
        let cdc_event = channel::recv_timeout(&mut rx2, Duration::from_millis(500))
            .unwrap()
            .unwrap();
        if let CdcEvent::Event(mut e) = cdc_event.0 {
            assert_eq!(e.region_id, 3);
            assert_eq!(e.request_id, 3);
            let event = e.event.take().unwrap();
            match event {
                Event_oneof_event::ResolvedTs(ts) => {
                    assert_eq!(ts, 3);
                }
                other => panic!("unknown event {:?}", other),
            }
        } else {
            panic!("unknown cdc event {:?}", cdc_event);
        }
    }

    #[test]
    fn test_deregister() {
<<<<<<< HEAD
        let mut suite = mock_endpoint(&CdcConfig::default(), None, None, 1);
=======
        let mut suite = mock_endpoint(&CdcConfig::default(), None, ApiVersion::V1);
>>>>>>> d75b05ce
        suite.add_region(1, 100);
        let quota = crate::channel::MemoryQuota::new(usize::MAX);
        let (tx, mut rx) = channel::channel(1, quota);
        let mut rx = rx.drain();

        let conn = Conn::new(tx, String::new());
        let conn_id = conn.get_id();
        suite.run(Task::OpenConn { conn });
        let mut req_header = Header::default();
        req_header.set_cluster_id(0);
        let mut req = ChangeDataRequest::default();
        req.set_region_id(1);
        let region_epoch = req.get_region_epoch().clone();
        let downstream = Downstream::new(
            "".to_string(),
            region_epoch.clone(),
            0,
            conn_id,
            ChangeDataRequestKvApi::TiDb,
        );
        let downstream_id = downstream.get_id();
        suite.run(Task::Register {
            request: req.clone(),
            downstream,
            conn_id,
            version: semver::Version::new(0, 0, 0),
        });
        assert_eq!(suite.endpoint.capture_regions.len(), 1);

        let mut err_header = ErrorHeader::default();
        err_header.set_not_leader(Default::default());
        let deregister = Deregister::Downstream {
            region_id: 1,
            downstream_id,
            conn_id,
            err: Some(Error::request(err_header.clone())),
        };
        suite.run(Task::Deregister(deregister));
        loop {
            let cdc_event = channel::recv_timeout(&mut rx, Duration::from_millis(500))
                .unwrap()
                .unwrap();
            if let CdcEvent::Event(mut e) = cdc_event.0 {
                let event = e.event.take().unwrap();
                match event {
                    Event_oneof_event::Error(err) => {
                        assert!(err.has_not_leader());
                        break;
                    }
                    other => panic!("unknown event {:?}", other),
                }
            }
        }
        assert_eq!(suite.endpoint.capture_regions.len(), 0);

        let downstream = Downstream::new(
            "".to_string(),
            region_epoch.clone(),
            0,
            conn_id,
            ChangeDataRequestKvApi::TiDb,
        );
        let new_downstream_id = downstream.get_id();
        suite.run(Task::Register {
            request: req.clone(),
            downstream,
            conn_id,
            version: semver::Version::new(0, 0, 0),
        });
        assert_eq!(suite.endpoint.capture_regions.len(), 1);

        let deregister = Deregister::Downstream {
            region_id: 1,
            downstream_id,
            conn_id,
            err: Some(Error::request(err_header.clone())),
        };
        suite.run(Task::Deregister(deregister));
        assert!(channel::recv_timeout(&mut rx, Duration::from_millis(200)).is_err());
        assert_eq!(suite.endpoint.capture_regions.len(), 1);

        let deregister = Deregister::Downstream {
            region_id: 1,
            downstream_id: new_downstream_id,
            conn_id,
            err: Some(Error::request(err_header.clone())),
        };
        suite.run(Task::Deregister(deregister));
        let cdc_event = channel::recv_timeout(&mut rx, Duration::from_millis(500))
            .unwrap()
            .unwrap();
        loop {
            if let CdcEvent::Event(mut e) = cdc_event.0 {
                let event = e.event.take().unwrap();
                match event {
                    Event_oneof_event::Error(err) => {
                        assert!(err.has_not_leader());
                        break;
                    }
                    other => panic!("unknown event {:?}", other),
                }
            }
        }
        assert_eq!(suite.endpoint.capture_regions.len(), 0);

        // Stale deregister should be filtered.
        let downstream = Downstream::new(
            "".to_string(),
            region_epoch,
            0,
            conn_id,
            ChangeDataRequestKvApi::TiDb,
        );
        suite.run(Task::Register {
            request: req,
            downstream,
            conn_id,
            version: semver::Version::new(0, 0, 0),
        });
        assert_eq!(suite.endpoint.capture_regions.len(), 1);
        let deregister = Deregister::Delegate {
            region_id: 1,
            // A stale ObserveID (different from the actual one).
            observe_id: ObserveID::new(),
            err: Error::request(err_header),
        };
        suite.run(Task::Deregister(deregister));
        match channel::recv_timeout(&mut rx, Duration::from_millis(500)) {
            Err(_) => (),
            Ok(other) => panic!("unknown event {:?}", other),
        }
        assert_eq!(suite.endpoint.capture_regions.len(), 1);
    }

    #[test]
    fn test_broadcast_resolved_ts() {
        let cfg = CdcConfig {
            min_ts_interval: ReadableDuration(Duration::from_secs(60)),
            ..Default::default()
        };
<<<<<<< HEAD
        let mut suite = mock_endpoint(&cfg, None, None, 2);
=======
        let mut suite = mock_endpoint(&cfg, None, ApiVersion::V1);
>>>>>>> d75b05ce

        // Open five connections a, b, c, d, e,
        // registers region 1, 2 to conn a,
        // region 3, 4 to conn b, region 5 to conn c, region 6 to d,
        // region 7, 8 to conn e,
        let mut conn_rxs = vec![];
        let quota = channel::MemoryQuota::new(usize::MAX);
        let cdc_reqs = vec![
            vec![
                (1, ChangeDataRequestKvApi::TiDb),
                (2, ChangeDataRequestKvApi::TiDb),
            ],
            vec![
                (3, ChangeDataRequestKvApi::RawKv),
                (4, ChangeDataRequestKvApi::RawKv),
            ],
            vec![(5, ChangeDataRequestKvApi::TiDb)],
            vec![(6, ChangeDataRequestKvApi::RawKv)],
            vec![
                (7, ChangeDataRequestKvApi::TiDb),
                (8, ChangeDataRequestKvApi::RawKv),
            ],
        ];

        for cdc_req in cdc_reqs {
            let (tx, rx) = channel::channel(1, quota.clone());
            conn_rxs.push(rx);
            let conn = Conn::new(tx, String::new());
            let conn_id = conn.get_id();
            suite.run(Task::OpenConn { conn });

            for (region_id, kv_api) in cdc_req {
                suite.add_region(region_id, 100);
                let mut req_header = Header::default();
                req_header.set_cluster_id(0);
                let mut req = ChangeDataRequest::default();
                req.set_region_id(region_id);
                let region_epoch = req.get_region_epoch().clone();
<<<<<<< HEAD
                let downstream =
                    Downstream::new("".to_string(), region_epoch.clone(), 0, conn_id, kv_api);
=======
                let downstream = Downstream::new(
                    "".to_string(),
                    region_epoch.clone(),
                    0,
                    conn_id,
                    ChangeDataRequestKvApi::TiDb,
                );
>>>>>>> d75b05ce
                downstream.get_state().store(DownstreamState::Normal);
                suite.run(Task::Register {
                    request: req.clone(),
                    downstream,
                    conn_id,
                    version: FeatureGate::batch_resolved_ts(),
                });
                let resolver = if kv_api == ChangeDataRequestKvApi::RawKv {
                    Resolver::RawKvResolver(RawKvResolver::new(region_id))
                } else {
                    Resolver::TxnKvResolver(TxnKvResolver::new(region_id))
                };
                let observe_id = suite.endpoint.capture_regions[&region_id].handle.id;
                let mut region = Region::default();
                region.set_id(region_id);
                suite.on_region_ready(observe_id, resolver, region);
            }
        }
        let assert_batch_resolved_ts = |drain: &mut channel::Drain,
                                        regions: Vec<u64>,
                                        resolved_ts: u64| {
            let cdc_event = channel::recv_timeout(&mut drain.drain(), Duration::from_millis(500))
                .unwrap()
                .unwrap();
            if let CdcEvent::ResolvedTs(r) = cdc_event.0 {
                assert_eq!(r.regions, regions);
                assert_eq!(r.ts, resolved_ts);
            } else {
                panic!("unknown cdc event {:?}", cdc_event);
            }
        };

        suite.run(Task::MinTS {
            regions: vec![1],
            txnkv_min_ts: TimeStamp::from(1),
            rawkv_min_ts: TimeStamp::from(0),
        });
        // conn a must receive a resolved ts that only contains region 1.
        assert_batch_resolved_ts(conn_rxs.get_mut(0).unwrap(), vec![1], 1);
        // conn b must not receive any messages.
        channel::recv_timeout(
            &mut conn_rxs.get_mut(0).unwrap().drain(),
            Duration::from_millis(100),
        )
        .unwrap_err();

        suite.run(Task::MinTS {
            regions: vec![1, 2],
            txnkv_min_ts: TimeStamp::from(2),
            rawkv_min_ts: TimeStamp::from(0),
        });
        // conn a must receive a resolved ts that contains region 1 and region 2.
        assert_batch_resolved_ts(conn_rxs.get_mut(0).unwrap(), vec![1, 2], 2);
        // conn b must not receive any messages.
        channel::recv_timeout(
            &mut conn_rxs.get_mut(1).unwrap().drain(),
            Duration::from_millis(100),
        )
        .unwrap_err();

        suite.run(Task::MinTS {
            regions: vec![1, 2, 3, 4],
            txnkv_min_ts: TimeStamp::from(3),
            rawkv_min_ts: TimeStamp::from(4),
        });
        // conn a must receive a resolved ts that contains region 1 and region 2.
        assert_batch_resolved_ts(conn_rxs.get_mut(0).unwrap(), vec![1, 2], 3);
        // conn b must receive a resolved ts that contains region 3, 4.
        assert_batch_resolved_ts(conn_rxs.get_mut(1).unwrap(), vec![4, 3], 4);

        suite.run(Task::MinTS {
            regions: vec![1, 3],
            txnkv_min_ts: TimeStamp::from(4),
            rawkv_min_ts: TimeStamp::from(5),
        });
        // conn a must receive a resolved ts that only contains region 1.
        assert_batch_resolved_ts(conn_rxs.get_mut(0).unwrap(), vec![1], 4);
        // conn b must receive a resolved ts that contains region 3.
        assert_batch_resolved_ts(conn_rxs.get_mut(1).unwrap(), vec![3], 5);

        suite.run(Task::MinTS {
            regions: vec![5, 6],
            txnkv_min_ts: TimeStamp::from(5),
            rawkv_min_ts: TimeStamp::from(6),
        });
        // conn c must receive a resolved ts that only contains region 5.
        assert_batch_resolved_ts(conn_rxs.get_mut(2).unwrap(), vec![5], 5);
        // conn d must receive a resolved ts that contains region 6.
        assert_batch_resolved_ts(conn_rxs.get_mut(3).unwrap(), vec![6], 6);

        suite.run(Task::MinTS {
            regions: vec![7, 8],
            txnkv_min_ts: TimeStamp::from(7),
            rawkv_min_ts: TimeStamp::from(8),
        });
        // conn e must receive a resolved ts that only contains region 7.
        assert_batch_resolved_ts(conn_rxs.get_mut(4).unwrap(), vec![7], 7);
        // conn e must receive a resolved ts that contains region 8.
        assert_batch_resolved_ts(conn_rxs.get_mut(4).unwrap(), vec![8], 8);
    }

    // Suppose there are two Conn that capture the same region,
    // Region epoch = 2, Conn A with epoch = 2, Conn B with epoch = 1,
    // Conn A builds resolver successfully, but is disconnected before
    // scheduling resolver ready. Downstream in Conn A is unsubscribed.
    // When resolver ready is installed, downstream in Conn B is unsubscribed
    // too, because epoch not match.
    #[test]
    fn test_deregister_conn_then_delegate() {
<<<<<<< HEAD
        let mut suite = mock_endpoint(&CdcConfig::default(), None, None, 1);
=======
        let mut suite = mock_endpoint(&CdcConfig::default(), None, ApiVersion::V1);
>>>>>>> d75b05ce
        suite.add_region(1, 100);
        let quota = crate::channel::MemoryQuota::new(usize::MAX);

        // Open conn a
        let (tx1, _rx1) = channel::channel(1, quota.clone());
        let conn_a = Conn::new(tx1, String::new());
        let conn_id_a = conn_a.get_id();
        suite.run(Task::OpenConn { conn: conn_a });

        // Open conn b
        let (tx2, mut rx2) = channel::channel(1, quota);
        let mut rx2 = rx2.drain();
        let conn_b = Conn::new(tx2, String::new());
        let conn_id_b = conn_b.get_id();
        suite.run(Task::OpenConn { conn: conn_b });

        // Register region 1 (epoch 2) at conn a.
        let mut req_header = Header::default();
        req_header.set_cluster_id(0);
        let mut req = ChangeDataRequest::default();
        req.set_region_id(1);
        req.mut_region_epoch().set_version(2);
        let region_epoch_2 = req.get_region_epoch().clone();
        let downstream = Downstream::new(
            "".to_string(),
            region_epoch_2.clone(),
            0,
            conn_id_a,
            ChangeDataRequestKvApi::TiDb,
        );
        suite.run(Task::Register {
            request: req.clone(),
            downstream,
            conn_id: conn_id_a,
            version: semver::Version::new(0, 0, 0),
        });
        assert_eq!(suite.endpoint.capture_regions.len(), 1);
        let observe_id = suite.endpoint.capture_regions[&1].handle.id;

        // Register region 1 (epoch 1) at conn b.
        let mut req_header = Header::default();
        req_header.set_cluster_id(0);
        let mut req = ChangeDataRequest::default();
        req.set_region_id(1);
        req.mut_region_epoch().set_version(1);
        let region_epoch_1 = req.get_region_epoch().clone();
        let downstream = Downstream::new(
            "".to_string(),
            region_epoch_1,
            0,
            conn_id_b,
            ChangeDataRequestKvApi::TiDb,
        );
        suite.run(Task::Register {
            request: req.clone(),
            downstream,
            conn_id: conn_id_b,
            version: semver::Version::new(0, 0, 0),
        });
        assert_eq!(suite.endpoint.capture_regions.len(), 1);

        // Deregister conn a.
        suite.run(Task::Deregister(Deregister::Conn(conn_id_a)));
        assert_eq!(suite.endpoint.capture_regions.len(), 1);

        // Schedule resolver ready (resolver is built by conn a).
        let mut region = Region::default();
        region.id = 1;
        region.set_region_epoch(region_epoch_2);
        suite.run(Task::ResolverReady {
            observe_id,
            region: region.clone(),
            resolver: Resolver::TxnKvResolver(TxnKvResolver::new(1)),
        });

        // Deregister deletgate due to epoch not match for conn b.
        let mut epoch_not_match = ErrorHeader::default();
        epoch_not_match
            .mut_epoch_not_match()
            .mut_current_regions()
            .push(region);
        suite.run(Task::Deregister(Deregister::Delegate {
            region_id: 1,
            observe_id,
            err: Error::request(epoch_not_match),
        }));
        assert_eq!(suite.endpoint.capture_regions.len(), 0);

        let event = recv_timeout(&mut rx2, Duration::from_millis(100))
            .unwrap()
            .unwrap()
            .0;
        assert!(
            event.event().get_error().has_epoch_not_match(),
            "{:?}",
            event
        );
    }

    #[test]
    fn test_resolved_region_heap() {
        let mut heap = ResolvedRegionHeap {
            heap: BinaryHeap::new(),
        };
        heap.push(5, 5.into());
        heap.push(4, 4.into());
        heap.push(6, 6.into());
        heap.push(3, 3.into());

        let (ts, regions) = heap.pop(0);
        assert_eq!(ts, TimeStamp::max());
        assert!(regions.is_empty());

        let (ts, regions) = heap.pop(2);
        assert_eq!(ts, 3.into());
        assert_eq!(regions.len(), 2);
        assert!(regions.contains(&3));
        assert!(regions.contains(&4));

        // Pop outliers more then it has.
        let (ts, regions) = heap.pop(3);
        assert_eq!(ts, 5.into());
        assert_eq!(regions.len(), 2);
        assert!(regions.contains(&5));
        assert!(regions.contains(&6));

        // Empty regions
        let (ts, regions) = heap.to_hash_set();
        assert_eq!(ts, TimeStamp::max());
        assert!(regions.is_empty());

        let mut heap1 = ResolvedRegionHeap {
            heap: BinaryHeap::new(),
        };
        heap1.push(5, 5.into());
        heap1.push(4, 4.into());
        heap1.push(6, 6.into());
        heap1.push(3, 3.into());

        let (ts, regions) = heap1.pop(1);
        assert_eq!(ts, 3.into());
        assert_eq!(regions.len(), 1);
        assert!(regions.contains(&3));

        let (ts, regions) = heap1.to_hash_set();
        assert_eq!(ts, 4.into());
        assert_eq!(regions.len(), 3);
        assert!(regions.contains(&4));
        assert!(regions.contains(&5));
        assert!(regions.contains(&6));

        heap1.reset_and_shrink_to(3);
        assert_eq!(3, heap1.heap.capacity());
        assert!(heap1.heap.is_empty());

        heap1.push(1, 1.into());
        heap1.clear();
        assert!(heap1.heap.is_empty());
    }
}<|MERGE_RESOLUTION|>--- conflicted
+++ resolved
@@ -328,11 +328,7 @@
     concurrency_manager: ConcurrencyManager,
 
     config: CdcConfig,
-<<<<<<< HEAD
-    api_version: u8,
-=======
     api_version: ApiVersion,
->>>>>>> d75b05ce
 
     // Incremental scan
     workers: Runtime,
@@ -371,11 +367,7 @@
     pub fn new(
         cluster_id: u64,
         config: &CdcConfig,
-<<<<<<< HEAD
-        api_version: u8,
-=======
         api_version: ApiVersion,
->>>>>>> d75b05ce
         pd_client: Arc<dyn PdClient>,
         scheduler: Scheduler<Task>,
         raft_router: T,
@@ -656,24 +648,6 @@
             return;
         }
 
-<<<<<<< HEAD
-        if kv_api == ChangeDataRequestKvApi::RawKv && api_version != 2 {
-            error!("RawKv and TxnKv are supported by api-version 2 only"; "api_version" => api_version);
-            let mut err_event = EventError::default();
-            let mut err = ErrorCompatibility::default();
-            err.set_required_version("required tikv enable api-version 2".to_string());
-            err_event.set_compatibility(err);
-
-            let _ = downstream.sink_error_event(region_id, err_event);
-            return;
-        }
-
-        if kv_api == ChangeDataRequestKvApi::TxnKv {
-            error!("TxnKv cdc aren't supported now");
-            let mut err_event = EventError::default();
-            let mut err = ErrorCompatibility::default();
-            err.set_required_version("TxnKv cdc aren't supported now".to_string());
-=======
         if (kv_api == ChangeDataRequestKvApi::RawKv && api_version != ApiVersion::V2)
             || (kv_api == ChangeDataRequestKvApi::TxnKv)
         {
@@ -681,7 +655,6 @@
             let mut err_event = EventError::default();
             let mut err = ErrorCompatibility::default();
             err.set_required_version("TxnKv doesn't support now, RawKv requires tikv version >= 6.1 with storage.api-version=2".to_string());
->>>>>>> d75b05ce
             err_event.set_compatibility(err);
 
             let _ = downstream.sink_error_event(region_id, err_event);
@@ -1492,12 +1465,8 @@
     fn mock_endpoint(
         cfg: &CdcConfig,
         engine: Option<RocksEngine>,
-<<<<<<< HEAD
         causal_ob: Option<CausalObserver<TestProvider>>,
-        api_version: u8,
-=======
         api_version: ApiVersion,
->>>>>>> d75b05ce
     ) -> TestEndpointSuite {
         let (task_sched, task_rx) = dummy_scheduler();
         let raft_router = MockRaftStoreRouter::new();
@@ -1661,11 +1630,7 @@
     #[test]
     fn test_change_endpoint_cfg() {
         let cfg = CdcConfig::default();
-<<<<<<< HEAD
-        let mut suite = mock_endpoint(&cfg, None, None, 1);
-=======
-        let mut suite = mock_endpoint(&cfg, None, ApiVersion::V2);
->>>>>>> d75b05ce
+        let mut suite = mock_endpoint(&cfg, None, None, ApiVersion::V2);
         let ep = &mut suite.endpoint;
 
         // Modify min_ts_interval and hibernate_regions_compatible.
@@ -1790,11 +1755,7 @@
     fn test_raftstore_is_busy() {
         let quota = crate::channel::MemoryQuota::new(usize::MAX);
         let (tx, _rx) = channel::channel(1, quota);
-<<<<<<< HEAD
-        let mut suite = mock_endpoint(&CdcConfig::default(), None, None, 1);
-=======
-        let mut suite = mock_endpoint(&CdcConfig::default(), None, ApiVersion::V1);
->>>>>>> d75b05ce
+        let mut suite = mock_endpoint(&CdcConfig::default(), None, None, ApiVersion::V1);
 
         // Fill the channel.
         suite.add_region(1 /* region id */, 1 /* cap */);
@@ -1840,11 +1801,7 @@
             min_ts_interval: ReadableDuration(Duration::from_secs(60)),
             ..Default::default()
         };
-<<<<<<< HEAD
-        let mut suite = mock_endpoint(&cfg, None, None, 1);
-=======
-        let mut suite = mock_endpoint(&cfg, None, ApiVersion::V1);
->>>>>>> d75b05ce
+        let mut suite = mock_endpoint(&cfg, None, None, ApiVersion::V1);
         suite.add_region(1, 100);
         let quota = crate::channel::MemoryQuota::new(usize::MAX);
         let (tx, mut rx) = channel::channel(1, quota);
@@ -2024,11 +1981,7 @@
             min_ts_interval: ReadableDuration(Duration::from_secs(60)),
             ..Default::default()
         };
-<<<<<<< HEAD
-        let mut suite = mock_endpoint(&cfg, None, None, 1);
-=======
-        let mut suite = mock_endpoint(&cfg, None, ApiVersion::V1);
->>>>>>> d75b05ce
+        let mut suite = mock_endpoint(&cfg, None, None, ApiVersion::V1);
         suite.add_region(1, 100);
 
         let quota = crate::channel::MemoryQuota::new(usize::MAX);
@@ -2181,11 +2134,7 @@
 
     #[test]
     fn test_deregister() {
-<<<<<<< HEAD
-        let mut suite = mock_endpoint(&CdcConfig::default(), None, None, 1);
-=======
-        let mut suite = mock_endpoint(&CdcConfig::default(), None, ApiVersion::V1);
->>>>>>> d75b05ce
+        let mut suite = mock_endpoint(&CdcConfig::default(), None, None, ApiVersion::V1);
         suite.add_region(1, 100);
         let quota = crate::channel::MemoryQuota::new(usize::MAX);
         let (tx, mut rx) = channel::channel(1, quota);
@@ -2326,11 +2275,7 @@
             min_ts_interval: ReadableDuration(Duration::from_secs(60)),
             ..Default::default()
         };
-<<<<<<< HEAD
-        let mut suite = mock_endpoint(&cfg, None, None, 2);
-=======
-        let mut suite = mock_endpoint(&cfg, None, ApiVersion::V1);
->>>>>>> d75b05ce
+        let mut suite = mock_endpoint(&cfg, None, None, ApiVersion::V2);
 
         // Open five connections a, b, c, d, e,
         // registers region 1, 2 to conn a,
@@ -2369,18 +2314,8 @@
                 let mut req = ChangeDataRequest::default();
                 req.set_region_id(region_id);
                 let region_epoch = req.get_region_epoch().clone();
-<<<<<<< HEAD
                 let downstream =
                     Downstream::new("".to_string(), region_epoch.clone(), 0, conn_id, kv_api);
-=======
-                let downstream = Downstream::new(
-                    "".to_string(),
-                    region_epoch.clone(),
-                    0,
-                    conn_id,
-                    ChangeDataRequestKvApi::TiDb,
-                );
->>>>>>> d75b05ce
                 downstream.get_state().store(DownstreamState::Normal);
                 suite.run(Task::Register {
                     request: req.clone(),
@@ -2490,11 +2425,7 @@
     // too, because epoch not match.
     #[test]
     fn test_deregister_conn_then_delegate() {
-<<<<<<< HEAD
-        let mut suite = mock_endpoint(&CdcConfig::default(), None, None, 1);
-=======
-        let mut suite = mock_endpoint(&CdcConfig::default(), None, ApiVersion::V1);
->>>>>>> d75b05ce
+        let mut suite = mock_endpoint(&CdcConfig::default(), None, None, ApiVersion::V1);
         suite.add_region(1, 100);
         let quota = crate::channel::MemoryQuota::new(usize::MAX);
 
