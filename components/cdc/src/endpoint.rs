--- conflicted
+++ resolved
@@ -16,25 +16,6 @@
 use fail::fail_point;
 use futures::compat::Future01CompatExt;
 use grpcio::Environment;
-<<<<<<< HEAD
-use kvproto::cdcpb::{
-    ChangeDataRequest, ChangeDataRequestKvApi, ClusterIdMismatch as ErrorClusterIdMismatch,
-    Compatibility as ErrorCompatibility, DuplicateRequest as ErrorDuplicateRequest,
-    Error as EventError, Event, Event_oneof_event, ResolvedTs,
-};
-use kvproto::kvrpcpb::ApiVersion;
-use kvproto::metapb::Region;
-use kvproto::tikvpb::TikvClient;
-use online_config::{ConfigChange, OnlineConfig};
-use pd_client::{Feature, PdClient};
-use raftstore::coprocessor::CmdBatch;
-use raftstore::coprocessor::ObserveID;
-use raftstore::router::RaftStoreRouter;
-use raftstore::store::fsm::{ChangeObserver, StoreMeta};
-use raftstore::store::msg::{Callback, SignificantMsg};
-use raftstore::store::RegionReadProgressRegistry;
-use resolved_ts::Resolver as TxnKvResolver;
-=======
 use kvproto::{
     cdcpb::{
         ChangeDataRequest, ChangeDataRequestKvApi, ClusterIdMismatch as ErrorClusterIdMismatch,
@@ -56,8 +37,7 @@
         RegionReadProgressRegistry,
     },
 };
-use resolved_ts::Resolver;
->>>>>>> e16490d7
+use resolved_ts::Resolver as TxnKvResolver;
 use security::SecurityManager;
 use tikv::{config::CdcConfig, storage::Statistics};
 use tikv_util::{
@@ -73,15 +53,6 @@
 };
 use txn_types::{TimeStamp, TxnExtra, TxnExtraScheduler};
 
-<<<<<<< HEAD
-use crate::channel::{CdcEvent, MemoryQuota, SendError};
-use crate::delegate::{on_init_downstream, Delegate, Downstream, DownstreamID, DownstreamState};
-use crate::initializer::Initializer;
-use crate::metrics::*;
-use crate::old_value::{OldValueCache, OldValueCallback};
-use crate::service::{Conn, ConnID, FeatureGate};
-use crate::{CdcObserver, CdcTsTracker, Error};
-=======
 use crate::{
     channel::{CdcEvent, MemoryQuota, SendError},
     delegate::{on_init_downstream, Delegate, Downstream, DownstreamID, DownstreamState},
@@ -89,9 +60,8 @@
     metrics::*,
     old_value::{OldValueCache, OldValueCallback},
     service::{Conn, ConnID, FeatureGate},
-    CdcObserver, Error,
+    CdcObserver, CdcTsTracker, Error,
 };
->>>>>>> e16490d7
 
 const FEATURE_RESOLVED_TS_STORE: Feature = Feature::require(5, 0, 0);
 const METRICS_FLUSH_INTERVAL: u64 = 10_000; // 10s
@@ -694,21 +664,11 @@
             return;
         }
 
-<<<<<<< HEAD
-        if (kv_api == ChangeDataRequestKvApi::RawKv && api_version != ApiVersion::V2)
-            || (kv_api == ChangeDataRequestKvApi::TxnKv)
-        {
-            error!("RawKv are supported by api-version 2 only, TxnKv aren't supported now.");
-            let mut err_event = EventError::default();
-            let mut err = ErrorCompatibility::default();
-            err.set_required_version("TxnKv doesn't support now, RawKv requires tikv version >= 6.1 with storage.api-version=2".to_string());
-=======
         if !FeatureGate::validate_kv_api(kv_api, api_version) {
             error!("cdc RawKv is supported by api-version 2 only. TxnKv is not supported now.");
             let mut err_event = EventError::default();
             let mut err = ErrorCompatibility::default();
             err.set_required_version("6.2.0".to_string());
->>>>>>> e16490d7
             err_event.set_compatibility(err);
 
             let _ = downstream.sink_error_event(region_id, err_event);
@@ -768,18 +728,12 @@
         let checkpoint_ts = request.checkpoint_ts;
         let sched = self.scheduler.clone();
 
-<<<<<<< HEAD
         let mut build_resolver = false;
         if (kv_api == ChangeDataRequestKvApi::TiDb && !delegate.has_txnkv_downstream())
             || (kv_api == ChangeDataRequestKvApi::RawKv && !delegate.has_rawkv_downstream())
         {
             build_resolver = true;
         }
-=======
-        // Now resolver is only used by tidb downstream.
-        // Resolver is created when the first tidb cdc request arrive.
-        let is_build_resolver = kv_api == ChangeDataRequestKvApi::TiDb && !delegate.has_resolver();
->>>>>>> e16490d7
 
         let downstream_ = downstream.clone();
         if let Err(err) = delegate.subscribe(downstream) {
@@ -822,11 +776,7 @@
             max_scan_batch_size: self.max_scan_batch_size,
             observe_id,
             checkpoint_ts: checkpoint_ts.into(),
-<<<<<<< HEAD
             build_resolver,
-=======
-            build_resolver: is_build_resolver,
->>>>>>> e16490d7
             ts_filter_ratio: self.config.incremental_scan_ts_filter_ratio,
             kv_api,
         };
@@ -1460,13 +1410,6 @@
     use std::ops::{Deref, DerefMut};
 
     use engine_rocks::RocksEngine;
-<<<<<<< HEAD
-    use kvproto::cdcpb::{ChangeDataRequestKvApi, Header};
-    use kvproto::errorpb::Error as ErrorHeader;
-    use raftstore::errors::{DiscardReason, Error as RaftStoreError};
-    use raftstore::store::msg::CasualMessage;
-    use raftstore::store::{PeerMsg, ReadDelegate};
-=======
     use kvproto::{
         cdcpb::{ChangeDataRequestKvApi, Header},
         errorpb::Error as ErrorHeader,
@@ -1475,7 +1418,6 @@
         errors::{DiscardReason, Error as RaftStoreError},
         store::{msg::CasualMessage, PeerMsg, ReadDelegate},
     };
->>>>>>> e16490d7
     use test_raftstore::{MockRaftStoreRouter, TestPdClient};
     use tikv::{
         server::DEFAULT_CLUSTER_ID,
@@ -2355,11 +2297,7 @@
             min_ts_interval: ReadableDuration(Duration::from_secs(60)),
             ..Default::default()
         };
-<<<<<<< HEAD
         let mut suite = mock_endpoint(&cfg, None, ApiVersion::V2);
-=======
-        let mut suite = mock_endpoint(&cfg, None, ApiVersion::V1);
->>>>>>> e16490d7
 
         // Open five connections a, b, c, d, e,
         // registers region 1, 2 to conn a,
@@ -2398,18 +2336,8 @@
                 let mut req = ChangeDataRequest::default();
                 req.set_region_id(region_id);
                 let region_epoch = req.get_region_epoch().clone();
-<<<<<<< HEAD
                 let downstream =
                     Downstream::new("".to_string(), region_epoch.clone(), 0, conn_id, kv_api);
-=======
-                let downstream = Downstream::new(
-                    "".to_string(),
-                    region_epoch.clone(),
-                    0,
-                    conn_id,
-                    ChangeDataRequestKvApi::TiDb,
-                );
->>>>>>> e16490d7
                 downstream.get_state().store(DownstreamState::Normal);
                 suite.run(Task::Register {
                     request: req.clone(),
