--- conflicted
+++ resolved
@@ -884,7 +884,6 @@
         }
     }
 
-<<<<<<< HEAD
     // detect outlier raw regions, schedule deregister for outlier raw regions.
     fn handle_raw_outlier_regions(
         &self,
@@ -917,10 +916,7 @@
         }
     }
 
-    fn on_min_ts(&mut self, regions: Vec<u64>, min_ts: TimeStamp) {
-=======
     fn on_min_ts(&mut self, regions: Vec<u64>, min_ts: TimeStamp, current_ts: TimeStamp) {
->>>>>>> 07e7cd40
         // Reset resolved_regions to empty.
         let resolved_regions = &mut self.resolved_region_heap;
         resolved_regions.clear();
