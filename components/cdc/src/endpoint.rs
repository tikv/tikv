--- conflicted
+++ resolved
@@ -809,13 +809,9 @@
             sink: conn.get_sink().clone(),
             request_id: request.get_request_id(),
             downstream_state,
-<<<<<<< HEAD
             scan_concurrency_semaphore: self.scan_concurrency_semaphore.clone(),
-            speed_limiter: self.scan_speed_limiter.clone(),
-=======
             scan_speed_limiter: self.scan_speed_limiter.clone(),
             fetch_speed_limiter: self.fetch_speed_limiter.clone(),
->>>>>>> 78d835d9
             max_scan_batch_bytes: self.max_scan_batch_bytes,
             max_scan_batch_size: self.max_scan_batch_size,
             observe_id,
