// Copyright 2020 TiKV Project Authors. Licensed under Apache-2.0.

use std::{
    cmp::{Ord, Ordering as CmpOrdering, PartialOrd, Reverse},
    collections::BinaryHeap,
    fmt,
    sync::{Arc, Mutex as StdMutex},
    time::Duration,
};

use collections::{HashMap, HashMapEntry, HashSet};
use concurrency_manager::ConcurrencyManager;
use crossbeam::atomic::AtomicCell;
use engine_traits::KvEngine;
use fail::fail_point;
use futures::compat::Future01CompatExt;
use grpcio::Environment;
<<<<<<< HEAD
use kvproto::cdcpb::{
    ChangeDataRequest, ChangeDataRequestKvApi, ClusterIdMismatch as ErrorClusterIdMismatch,
    Compatibility as ErrorCompatibility, DuplicateRequest as ErrorDuplicateRequest,
    Error as EventError, Event, Event_oneof_event, ResolvedTs,
};
use kvproto::kvrpcpb::ApiVersion;
use kvproto::metapb::Region;
use kvproto::tikvpb::TikvClient;
=======
use kvproto::{
    cdcpb::{
        ChangeDataRequest, ClusterIdMismatch as ErrorClusterIdMismatch,
        DuplicateRequest as ErrorDuplicateRequest, Error as EventError, Event, Event_oneof_event,
        ResolvedTs,
    },
    metapb::Region,
    tikvpb::TikvClient,
};
>>>>>>> 27bfe30e
use online_config::{ConfigChange, OnlineConfig};
use pd_client::{Feature, PdClient};
use raftstore::{
    coprocessor::{CmdBatch, ObserveID},
    router::RaftStoreRouter,
    store::{
        fsm::{ChangeObserver, StoreMeta},
        msg::{Callback, SignificantMsg},
        RegionReadProgressRegistry,
    },
};
use resolved_ts::Resolver;
use security::SecurityManager;
use tikv::{config::CdcConfig, storage::Statistics};
use tikv_util::{
    debug, error, impl_display_as_debug, info,
    time::Limiter,
    timer::SteadyTimer,
    warn,
    worker::{Runnable, RunnableWithTimer, ScheduleError, Scheduler},
};
use tokio::{
    runtime::{Builder, Runtime},
    sync::{Mutex, Semaphore},
};
use txn_types::{TimeStamp, TxnExtra, TxnExtraScheduler};

use crate::{
    channel::{CdcEvent, MemoryQuota, SendError},
    delegate::{on_init_downstream, Delegate, Downstream, DownstreamID, DownstreamState},
    initializer::Initializer,
    metrics::*,
    old_value::{OldValueCache, OldValueCallback},
    service::{Conn, ConnID, FeatureGate},
    CdcObserver, Error,
};

const FEATURE_RESOLVED_TS_STORE: Feature = Feature::require(5, 0, 0);
const METRICS_FLUSH_INTERVAL: u64 = 10_000; // 10s
// 10 minutes, it's the default gc life time of TiDB
// and is long enough for most transactions.
const WARN_RESOLVED_TS_LAG_THRESHOLD: Duration = Duration::from_secs(600);
// Suppress repeat resolved ts lag warning.
const WARN_RESOLVED_TS_COUNT_THRESHOLD: usize = 10;

pub enum Deregister {
    Downstream {
        region_id: u64,
        downstream_id: DownstreamID,
        conn_id: ConnID,
        err: Option<Error>,
    },
    Delegate {
        region_id: u64,
        observe_id: ObserveID,
        err: Error,
    },
    Conn(ConnID),
}

impl_display_as_debug!(Deregister);

impl fmt::Debug for Deregister {
    fn fmt(&self, f: &mut fmt::Formatter<'_>) -> fmt::Result {
        let mut de = f.debug_struct("Deregister");
        match self {
            Deregister::Downstream {
                ref region_id,
                ref downstream_id,
                ref conn_id,
                ref err,
            } => de
                .field("deregister", &"downstream")
                .field("region_id", region_id)
                .field("downstream_id", downstream_id)
                .field("conn_id", conn_id)
                .field("err", err)
                .finish(),
            Deregister::Delegate {
                ref region_id,
                ref observe_id,
                ref err,
            } => de
                .field("deregister", &"delegate")
                .field("region_id", region_id)
                .field("observe_id", observe_id)
                .field("err", err)
                .finish(),
            Deregister::Conn(ref conn_id) => de
                .field("deregister", &"conn")
                .field("conn_id", conn_id)
                .finish(),
        }
    }
}

type InitCallback = Box<dyn FnOnce() + Send>;

pub enum Validate {
    Region(u64, Box<dyn FnOnce(Option<&Delegate>) + Send>),
    OldValueCache(Box<dyn FnOnce(&OldValueCache) + Send>),
}

pub enum Task {
    Register {
        request: ChangeDataRequest,
        downstream: Downstream,
        conn_id: ConnID,
        version: semver::Version,
    },
    Deregister(Deregister),
    OpenConn {
        conn: Conn,
    },
    MultiBatch {
        multi: Vec<CmdBatch>,
        old_value_cb: OldValueCallback,
    },
    MinTS {
        regions: Vec<u64>,
        min_ts: TimeStamp,
    },
    ResolverReady {
        observe_id: ObserveID,
        region: Region,
        resolver: Resolver,
    },
    RegisterMinTsEvent,
    // The result of ChangeCmd should be returned from CDC Endpoint to ensure
    // the downstream switches to Normal after the previous commands was sunk.
    InitDownstream {
        region_id: u64,
        downstream_id: DownstreamID,
        downstream_state: Arc<AtomicCell<DownstreamState>>,
        // `incremental_scan_barrier` will be sent into `sink` to ensure all delta changes
        // are delivered to the downstream. And then incremental scan can start.
        sink: crate::channel::Sink,
        incremental_scan_barrier: CdcEvent,
        cb: InitCallback,
    },
    TxnExtra(TxnExtra),
    Validate(Validate),
    ChangeConfig(ConfigChange),
}

impl_display_as_debug!(Task);

impl fmt::Debug for Task {
    fn fmt(&self, f: &mut fmt::Formatter<'_>) -> fmt::Result {
        let mut de = f.debug_struct("CdcTask");
        match self {
            Task::Register {
                ref request,
                ref downstream,
                ref conn_id,
                ref version,
                ..
            } => de
                .field("type", &"register")
                .field("register request", request)
                .field("request", request)
                .field("id", &downstream.get_id())
                .field("conn_id", conn_id)
                .field("version", version)
                .finish(),
            Task::Deregister(deregister) => de
                .field("type", &"deregister")
                .field("deregister", deregister)
                .finish(),
            Task::OpenConn { ref conn } => de
                .field("type", &"open_conn")
                .field("conn_id", &conn.get_id())
                .finish(),
            Task::MultiBatch { multi, .. } => de
                .field("type", &"multi_batch")
                .field("multi_batch", &multi.len())
                .finish(),
            Task::MinTS { ref min_ts, .. } => {
                de.field("type", &"mit_ts").field("min_ts", min_ts).finish()
            }
            Task::ResolverReady {
                ref observe_id,
                ref region,
                ..
            } => de
                .field("type", &"resolver_ready")
                .field("observe_id", &observe_id)
                .field("region_id", &region.get_id())
                .finish(),
            Task::RegisterMinTsEvent => de.field("type", &"register_min_ts").finish(),
            Task::InitDownstream {
                ref region_id,
                ref downstream_id,
                ..
            } => de
                .field("type", &"init_downstream")
                .field("region_id", &region_id)
                .field("downstream", &downstream_id)
                .finish(),
            Task::TxnExtra(_) => de.field("type", &"txn_extra").finish(),
            Task::Validate(validate) => match validate {
                Validate::Region(region_id, _) => de.field("region_id", &region_id).finish(),
                Validate::OldValueCache(_) => de.finish(),
            },
            Task::ChangeConfig(change) => de
                .field("type", &"change_config")
                .field("change", change)
                .finish(),
        }
    }
}

#[derive(PartialEq, Eq)]
struct ResolvedRegion {
    region_id: u64,
    resolved_ts: TimeStamp,
}

impl PartialOrd for ResolvedRegion {
    fn partial_cmp(&self, other: &Self) -> Option<CmpOrdering> {
        Some(self.cmp(other))
    }
}

impl Ord for ResolvedRegion {
    fn cmp(&self, other: &Self) -> CmpOrdering {
        self.resolved_ts.cmp(&other.resolved_ts)
    }
}

struct ResolvedRegionHeap {
    // BinaryHeap is max heap, so we reverse order to get a min heap.
    heap: BinaryHeap<Reverse<ResolvedRegion>>,
}

impl ResolvedRegionHeap {
    fn push(&mut self, region_id: u64, resolved_ts: TimeStamp) {
        self.heap.push(Reverse(ResolvedRegion {
            region_id,
            resolved_ts,
        }))
    }

    // Pop slow regions and the minimum resolved ts among them.
    fn pop(&mut self, count: usize) -> (TimeStamp, HashSet<u64>) {
        let mut min_resolved_ts = TimeStamp::max();
        let mut outliers = HashSet::with_capacity_and_hasher(count, Default::default());
        for _ in 0..count {
            if let Some(resolved_region) = self.heap.pop() {
                outliers.insert(resolved_region.0.region_id);
                if min_resolved_ts > resolved_region.0.resolved_ts {
                    min_resolved_ts = resolved_region.0.resolved_ts;
                }
            } else {
                break;
            }
        }
        (min_resolved_ts, outliers)
    }

    fn to_hash_set(&self) -> (TimeStamp, HashSet<u64>) {
        let mut min_resolved_ts = TimeStamp::max();
        let mut regions = HashSet::with_capacity_and_hasher(self.heap.len(), Default::default());
        for resolved_region in &self.heap {
            regions.insert(resolved_region.0.region_id);
            if min_resolved_ts > resolved_region.0.resolved_ts {
                min_resolved_ts = resolved_region.0.resolved_ts;
            }
        }
        (min_resolved_ts, regions)
    }

    fn clear(&mut self) {
        self.heap.clear();
    }

    fn reset_and_shrink_to(&mut self, min_capacity: usize) {
        self.clear();
        self.heap.shrink_to(min_capacity);
    }
}

pub struct Endpoint<T, E> {
    cluster_id: u64,

    capture_regions: HashMap<u64, Delegate>,
    connections: HashMap<ConnID, Conn>,
    scheduler: Scheduler<Task>,
    raft_router: T,
    engine: E,
    observer: CdcObserver,

    pd_client: Arc<dyn PdClient>,
    timer: SteadyTimer,
    tso_worker: Runtime,
    store_meta: Arc<StdMutex<StoreMeta>>,
    /// The concurrency manager for transactions. It's needed for CDC to check locks when
    /// calculating resolved_ts.
    concurrency_manager: ConcurrencyManager,

    config: CdcConfig,
    api_version: ApiVersion,

    // Incremental scan
    workers: Runtime,
    scan_concurrency_semaphore: Arc<Semaphore>,
    scan_speed_limiter: Limiter,
    max_scan_batch_bytes: usize,
    max_scan_batch_size: usize,
    sink_memory_quota: MemoryQuota,

    old_value_cache: OldValueCache,
    resolved_region_heap: ResolvedRegionHeap,

    // Check leader
    // store_id -> client
    tikv_clients: Arc<Mutex<HashMap<u64, TikvClient>>>,
    env: Arc<Environment>,
    security_mgr: Arc<SecurityManager>,
    region_read_progress: RegionReadProgressRegistry,

    // Metrics and logging.
    min_resolved_ts: TimeStamp,
    min_ts_region_id: u64,
    resolved_region_count: usize,
    unresolved_region_count: usize,
    warn_resolved_ts_repeat_count: usize,
}

impl<T: 'static + RaftStoreRouter<E>, E: KvEngine> Endpoint<T, E> {
    pub fn new(
        cluster_id: u64,
        config: &CdcConfig,
        api_version: ApiVersion,
        pd_client: Arc<dyn PdClient>,
        scheduler: Scheduler<Task>,
        raft_router: T,
        engine: E,
        observer: CdcObserver,
        store_meta: Arc<StdMutex<StoreMeta>>,
        concurrency_manager: ConcurrencyManager,
        env: Arc<Environment>,
        security_mgr: Arc<SecurityManager>,
        sink_memory_quota: MemoryQuota,
    ) -> Endpoint<T, E> {
        let workers = Builder::new_multi_thread()
            .thread_name("cdcwkr")
            .worker_threads(config.incremental_scan_threads)
            .build()
            .unwrap();
        let tso_worker = Builder::new_multi_thread()
            .thread_name("tso")
            .worker_threads(1)
            .enable_time()
            .build()
            .unwrap();

        // Initialized for the first time, subsequent adjustments will be made based on configuration updates.
        let scan_concurrency_semaphore =
            Arc::new(Semaphore::new(config.incremental_scan_concurrency));
        let old_value_cache = OldValueCache::new(config.old_value_cache_memory_quota);
        let speed_limiter = Limiter::new(if config.incremental_scan_speed_limit.0 > 0 {
            config.incremental_scan_speed_limit.0 as f64
        } else {
            f64::INFINITY
        });

        CDC_SINK_CAP.set(sink_memory_quota.capacity() as i64);
        // For scan efficiency, the scan batch bytes should be around 1MB.
        let max_scan_batch_bytes = 1024 * 1024;
        // Assume 1KB per entry.
        let max_scan_batch_size = 1024;

        let region_read_progress = store_meta.lock().unwrap().region_read_progress.clone();
        let ep = Endpoint {
            cluster_id,
            env,
            security_mgr,
            capture_regions: HashMap::default(),
            connections: HashMap::default(),
            scheduler,
            pd_client,
            tso_worker,
            timer: SteadyTimer::default(),
            scan_speed_limiter: speed_limiter,
            max_scan_batch_bytes,
            max_scan_batch_size,
            config: config.clone(),
            api_version,
            workers,
            scan_concurrency_semaphore,
            raft_router,
            engine,
            observer,
            store_meta,
            concurrency_manager,
            min_resolved_ts: TimeStamp::max(),
            min_ts_region_id: 0,
            resolved_region_heap: ResolvedRegionHeap {
                heap: BinaryHeap::new(),
            },
            old_value_cache,
            resolved_region_count: 0,
            unresolved_region_count: 0,
            sink_memory_quota,
            tikv_clients: Arc::new(Mutex::new(HashMap::default())),
            region_read_progress,
            // Log the first resolved ts warning.
            warn_resolved_ts_repeat_count: WARN_RESOLVED_TS_COUNT_THRESHOLD,
        };
        ep.register_min_ts_event();
        ep
    }

    fn on_change_cfg(&mut self, change: ConfigChange) {
        // Validate first.
        let mut validate_cfg = self.config.clone();
        validate_cfg.update(change.clone());
        if let Err(e) = validate_cfg.validate() {
            warn!("cdc config update failed"; "error" => ?e);
            return;
        }

        info!(
            "cdc config updated";
            "current config" => ?self.config,
            "change" => ?change
        );
        // Update the config here. The following adjustments will all use the new values.
        self.config.update(change.clone());

        // Maybe the cache will be lost due to smaller capacity,
        // but it is acceptable.
        if change.get("old_value_cache_memory_quota").is_some() {
            self.old_value_cache
                .resize(self.config.old_value_cache_memory_quota);
        }

        // Maybe the limit will be exceeded for a while after the concurrency becomes smaller,
        // but it is acceptable.
        if change.get("incremental_scan_concurrency").is_some() {
            self.scan_concurrency_semaphore =
                Arc::new(Semaphore::new(self.config.incremental_scan_concurrency))
        }

        if change.get("sink_memory_quota").is_some() {
            self.sink_memory_quota
                .set_capacity(self.config.sink_memory_quota.0 as usize);
            CDC_SINK_CAP.set(self.sink_memory_quota.capacity() as i64);
        }

        if change.get("incremental_scan_speed_limit").is_some() {
            let new_speed_limit = if self.config.incremental_scan_speed_limit.0 > 0 {
                self.config.incremental_scan_speed_limit.0 as f64
            } else {
                f64::INFINITY
            };

            self.scan_speed_limiter.set_speed_limit(new_speed_limit);
        }
    }

    pub fn set_max_scan_batch_size(&mut self, max_scan_batch_size: usize) {
        self.max_scan_batch_size = max_scan_batch_size;
    }

    fn on_deregister(&mut self, deregister: Deregister) {
        info!("cdc deregister"; "deregister" => ?deregister);
        fail_point!("cdc_before_handle_deregister", |_| {});
        match deregister {
            Deregister::Downstream {
                region_id,
                downstream_id,
                conn_id,
                err,
            } => {
                // The downstream wants to deregister
                let mut is_last = false;
                if let Some(delegate) = self.capture_regions.get_mut(&region_id) {
                    is_last = delegate.unsubscribe(downstream_id, err);
                }
                if let Some(conn) = self.connections.get_mut(&conn_id) {
                    if let Some(id) = conn.downstream_id(region_id) {
                        if downstream_id == id {
                            conn.unsubscribe(region_id);
                        }
                    }
                }
                if is_last {
                    let delegate = self.capture_regions.remove(&region_id).unwrap();
                    // Do not continue to observe the events of the region.
                    let id = delegate.handle.id;
                    let oid = self.observer.unsubscribe_region(region_id, id);
                    assert!(
                        oid.is_some(),
                        "unsubscribe region {} failed, ObserveID {:?}",
                        region_id,
                        id
                    );
                }
            }
            Deregister::Delegate {
                region_id,
                observe_id,
                err,
            } => {
                // Something went wrong, deregister all downstreams of the region.

                // To avoid ABA problem, we must check the unique ObserveID.
                let need_remove = self
                    .capture_regions
                    .get(&region_id)
                    .map_or(false, |d| d.handle.id == observe_id);
                if need_remove {
                    if let Some(mut delegate) = self.capture_regions.remove(&region_id) {
                        delegate.stop(err);
                    }
                    self.connections
                        .iter_mut()
                        .for_each(|(_, conn)| conn.unsubscribe(region_id));
                }
                // Do not continue to observe the events of the region.
                let oid = self.observer.unsubscribe_region(region_id, observe_id);
                assert_eq!(
                    need_remove,
                    oid.is_some(),
                    "unsubscribe region {} failed, ObserveID {:?}",
                    region_id,
                    observe_id
                );
            }
            Deregister::Conn(conn_id) => {
                // The connection is closed, deregister all downstreams of the connection.
                if let Some(conn) = self.connections.remove(&conn_id) {
                    conn.take_downstreams().into_iter().for_each(
                        |(region_id, (downstream_id, _))| {
                            if let Some(delegate) = self.capture_regions.get_mut(&region_id) {
                                delegate.unsubscribe(downstream_id, None);
                                if delegate.downstreams().is_empty() {
                                    let delegate = self.capture_regions.remove(&region_id).unwrap();
                                    // Do not continue to observe the events of the region.
                                    let id = delegate.handle.id;
                                    let oid = self.observer.unsubscribe_region(region_id, id);
                                    assert!(
                                        oid.is_some(),
                                        "unsubscribe region {} failed, ObserveID {:?}",
                                        region_id,
                                        id
                                    );
                                }
                            }
                        },
                    );
                }
            }
        }
    }

    pub fn on_register(
        &mut self,
        mut request: ChangeDataRequest,
        mut downstream: Downstream,
        conn_id: ConnID,
        version: semver::Version,
    ) {
        let region_id = request.region_id;
        let kv_api = request.get_kv_api();
        let api_version = self.api_version;
        let downstream_id = downstream.get_id();
        let downstream_state = downstream.get_state();

        // Register must follow OpenConn, so the connection must be available.
        let conn = self.connections.get_mut(&conn_id).unwrap();
        downstream.set_sink(conn.get_sink().clone());

        // Check if the cluster id matches.
        let request_cluster_id = request.get_header().get_cluster_id();
        if version >= FeatureGate::validate_cluster_id() && self.cluster_id != request_cluster_id {
            let mut err_event = EventError::default();
            let mut err = ErrorClusterIdMismatch::default();
            err.set_current(self.cluster_id);
            err.set_request(request_cluster_id);
            err_event.set_cluster_id_mismatch(err);

            let _ = downstream.sink_error_event(region_id, err_event);
            return;
        }

        if (kv_api == ChangeDataRequestKvApi::RawKv && api_version != ApiVersion::V2)
            || (kv_api == ChangeDataRequestKvApi::TxnKv)
        {
            error!("cdc RawKv is supported by api-version 2 only. TxnKv is not supported now.");
            let mut err_event = EventError::default();
            let mut err = ErrorCompatibility::default();
            err.set_required_version("6.1.0".to_string());
            err_event.set_compatibility(err);

            let _ = downstream.sink_error_event(region_id, err_event);
            return;
        }

        let txn_extra_op = match self.store_meta.lock().unwrap().readers.get(&region_id) {
            Some(reader) => reader.txn_extra_op.clone(),
            None => {
                error!("cdc register for a not found region"; "region_id" => region_id);
                let _ = downstream.sink_region_not_found(region_id);
                return;
            }
        };

        // TODO: Add a new task to close incompatible features.
        if let Some(e) = conn.check_version_and_set_feature(version) {
            // The downstream has not registered yet, send error right away.
            let mut err_event = EventError::default();
            err_event.set_compatibility(e);
            let _ = downstream.sink_error_event(region_id, err_event);
            return;
        }

        if !conn.subscribe(region_id, downstream_id, downstream_state) {
            let mut err_event = EventError::default();
            let mut err = ErrorDuplicateRequest::default();
            err.set_region_id(region_id);
            err_event.set_duplicate_request(err);
            let _ = downstream.sink_error_event(region_id, err_event);
            error!("cdc duplicate register";
                "region_id" => region_id,
                "conn_id" => ?conn_id,
                "req_id" => request.get_request_id(),
                "downstream_id" => ?downstream_id);
            return;
        }

        let mut is_new_delegate = false;
        let delegate = match self.capture_regions.entry(region_id) {
            HashMapEntry::Occupied(e) => e.into_mut(),
            HashMapEntry::Vacant(e) => {
                is_new_delegate = true;
                e.insert(Delegate::new(region_id, txn_extra_op, self.api_version))
            }
        };

        let observe_id = delegate.handle.id;
        info!("cdc register region";
            "region_id" => region_id,
            "conn_id" => ?conn.get_id(),
            "req_id" => request.get_request_id(),
            "observe_id" => ?observe_id,
            "downstream_id" => ?downstream_id);

        let downstream_state = downstream.get_state();
        let checkpoint_ts = request.checkpoint_ts;
        let sched = self.scheduler.clone();

        let downstream_ = downstream.clone();
        if let Err(err) = delegate.subscribe(downstream) {
            let error_event = err.into_error_event(region_id);
            let _ = downstream_.sink_error_event(region_id, error_event);
            conn.unsubscribe(request.get_region_id());
            if is_new_delegate {
                self.capture_regions.remove(&request.get_region_id());
            }
            return;
        }
        if is_new_delegate {
            // The region has never been registered.
            // Subscribe the change events of the region.
            let old_observe_id = self.observer.subscribe_region(region_id, observe_id);
            assert!(
                old_observe_id.is_none(),
                "region {} must not be observed twice, old ObserveID {:?}, new ObserveID {:?}",
                region_id,
                old_observe_id,
                observe_id
            );
        };

        // Now resolver is only used by tidb downstream.
        // Resolver is created when the first tidb cdc request arrive.
        let is_build_resolver = kv_api == ChangeDataRequestKvApi::TiDb && delegate.resolver.is_none();
        let change_cmd = ChangeObserver::from_cdc(region_id, delegate.handle.clone());

        let region_epoch = request.take_region_epoch();
        let mut init = Initializer {
            engine: self.engine.clone(),
            sched,
            region_id,
            region_epoch,
            conn_id,
            downstream_id,
            sink: conn.get_sink().clone(),
            request_id: request.get_request_id(),
            downstream_state,
            speed_limiter: self.scan_speed_limiter.clone(),
            max_scan_batch_bytes: self.max_scan_batch_bytes,
            max_scan_batch_size: self.max_scan_batch_size,
            observe_id,
            checkpoint_ts: checkpoint_ts.into(),
            build_resolver: is_new_delegate,
            ts_filter_ratio: self.config.incremental_scan_ts_filter_ratio,
            kv_api,
        };

        let raft_router = self.raft_router.clone();
        let concurrency_semaphore = self.scan_concurrency_semaphore.clone();
        self.workers.spawn(async move {
            CDC_SCAN_TASKS.with_label_values(&["total"]).inc();
            match init
                .initialize(change_cmd, raft_router, concurrency_semaphore)
                .await
            {
                Ok(()) => {
                    CDC_SCAN_TASKS.with_label_values(&["finish"]).inc();
                }
                Err(e) => {
                    CDC_SCAN_TASKS.with_label_values(&["abort"]).inc();
                    error!("cdc initialize fail: {}", e; "region_id" => region_id);
                    init.deregister_downstream(e)
                }
            }
        });
    }

    pub fn on_multi_batch(&mut self, multi: Vec<CmdBatch>, old_value_cb: OldValueCallback) {
        fail_point!("cdc_before_handle_multi_batch", |_| {});
        let mut statistics = Statistics::default();
        for batch in multi {
            let region_id = batch.region_id;
            let mut deregister = None;
            if let Some(delegate) = self.capture_regions.get_mut(&region_id) {
                if delegate.has_failed() {
                    // Skip the batch if the delegate has failed.
                    continue;
                }
                if let Err(e) = delegate.on_batch(
                    batch,
                    &old_value_cb,
                    &mut self.old_value_cache,
                    &mut statistics,
                ) {
                    assert!(delegate.has_failed());
                    // Delegate has error, deregister the delegate.
                    deregister = Some(Deregister::Delegate {
                        region_id,
                        observe_id: delegate.handle.id,
                        err: e,
                    });
                }
            }
            if let Some(deregister) = deregister {
                self.on_deregister(deregister);
            }
        }
        flush_oldvalue_stats(&statistics, TAG_DELTA_CHANGE);
    }

    fn on_region_ready(&mut self, observe_id: ObserveID, resolver: Resolver, region: Region) {
        let region_id = region.get_id();
        let mut failed_downstreams = Vec::new();
        if let Some(delegate) = self.capture_regions.get_mut(&region_id) {
            if delegate.handle.id == observe_id {
                let region_id = delegate.region_id;
                for (downstream, e) in delegate.on_region_ready(resolver, region) {
                    failed_downstreams.push(Deregister::Downstream {
                        region_id,
                        downstream_id: downstream.get_id(),
                        conn_id: downstream.get_conn_id(),
                        err: Some(e),
                    });
                }
            } else {
                debug!("cdc stale region ready";
                    "region_id" => region.get_id(),
                    "observe_id" => ?observe_id,
                    "current_id" => ?delegate.handle.id);
            }
        } else {
            debug!("cdc region not found on region ready (finish building resolver)";
                "region_id" => region.get_id());
        }

        // Deregister downstreams if there is any downstream fails to subscribe.
        for deregister in failed_downstreams {
            self.on_deregister(deregister);
        }
    }

    fn on_min_ts(&mut self, regions: Vec<u64>, min_ts: TimeStamp) {
        // Reset resolved_regions to empty.
        let resolved_regions = &mut self.resolved_region_heap;
        resolved_regions.clear();

        let total_region_count = regions.len();
        self.min_resolved_ts = TimeStamp::max();
        let mut advance_ok = 0;
        let mut advance_failed_none = 0;
        let mut advance_failed_same = 0;
        let mut advance_failed_stale = 0;
        for region_id in regions {
            if let Some(delegate) = self.capture_regions.get_mut(&region_id) {
                let old_resolved_ts = delegate
                    .resolver
                    .as_ref()
                    .map_or(TimeStamp::zero(), |r| r.resolved_ts());
                if old_resolved_ts > min_ts {
                    advance_failed_stale += 1;
                }
                if let Some(resolved_ts) = delegate.on_min_ts(min_ts) {
                    if resolved_ts < self.min_resolved_ts {
                        self.min_resolved_ts = resolved_ts;
                        self.min_ts_region_id = region_id;
                    }
                    resolved_regions.push(region_id, resolved_ts);

                    if resolved_ts == old_resolved_ts {
                        advance_failed_same += 1;
                    } else {
                        advance_ok += 1;
                    }
                } else {
                    advance_failed_none += 1;
                }
            }
        }
        let lag_millis = min_ts
            .physical()
            .saturating_sub(self.min_resolved_ts.physical());
        if Duration::from_millis(lag_millis) > WARN_RESOLVED_TS_LAG_THRESHOLD {
            self.warn_resolved_ts_repeat_count += 1;
            if self.warn_resolved_ts_repeat_count >= WARN_RESOLVED_TS_COUNT_THRESHOLD {
                self.warn_resolved_ts_repeat_count = 0;
                warn!("cdc resolved ts lag too large";
                    "min_resolved_ts" => self.min_resolved_ts,
                    "min_ts_region_id" => self.min_ts_region_id,
                    "min_ts" => min_ts,
                    "ok" => advance_ok,
                    "none" => advance_failed_none,
                    "stale" => advance_failed_stale,
                    "same" => advance_failed_same);
            }
        }
        self.resolved_region_count = resolved_regions.heap.len();
        self.unresolved_region_count = total_region_count - self.resolved_region_count;

        // Separate broadcasting outlier regions and normal regions,
        // so 1) downstreams know where they should send resolve lock requests,
        // and 2) resolved ts of normal regions does not fallback.
        //
        // Max number of outliers, in most cases, only a few regions are outliers.
        // TODO: figure out how to avoid create hashset every time, saving some CPU.
        let max_outlier_count = 32;
        let (outlier_min_resolved_ts, outlier_regions) = resolved_regions.pop(max_outlier_count);
        let (normal_min_resolved_ts, normal_regions) = resolved_regions.to_hash_set();
        self.broadcast_resolved_ts(outlier_min_resolved_ts, outlier_regions);
        self.broadcast_resolved_ts(normal_min_resolved_ts, normal_regions);
    }

    fn broadcast_resolved_ts(&self, min_resolved_ts: TimeStamp, regions: HashSet<u64>) {
        let min_resolved_ts = min_resolved_ts.into_inner();
        let send_cdc_event = |regions: &HashSet<u64>, min_resolved_ts: u64, conn: &Conn| {
            let downstream_regions = conn.get_downstreams();
            let mut resolved_ts = ResolvedTs::default();
            resolved_ts.ts = min_resolved_ts;
            resolved_ts.regions = Vec::with_capacity(downstream_regions.len());
            // Only send region ids that are captured by the connection.
            for (region_id, (_, downstream_state)) in conn.get_downstreams() {
                if regions.contains(region_id) && downstream_state.load().ready_for_advancing_ts() {
                    resolved_ts.regions.push(*region_id);
                }
            }
            if resolved_ts.regions.is_empty() {
                // Skip empty resolved ts message.
                return;
            }
            // No need force send, as resolved ts messages is sent regularly.
            // And errors can be ignored.
            let force_send = false;
            match conn
                .get_sink()
                .unbounded_send(CdcEvent::ResolvedTs(resolved_ts), force_send)
            {
                Ok(_) => (),
                Err(SendError::Disconnected) => {
                    debug!("cdc send event failed, disconnected";
                        "conn_id" => ?conn.get_id(), "downstream" => ?conn.get_peer());
                }
                Err(SendError::Full) | Err(SendError::Congested) => {
                    info!("cdc send event failed, full";
                        "conn_id" => ?conn.get_id(), "downstream" => ?conn.get_peer());
                }
            }
        };
        for conn in self.connections.values() {
            let features = if let Some(features) = conn.get_feature() {
                features
            } else {
                // None means there is no downstream registered yet.
                continue;
            };

            if features.contains(FeatureGate::BATCH_RESOLVED_TS) {
                send_cdc_event(&regions, min_resolved_ts, conn);
            } else {
                // Fallback to previous non-batch resolved ts event.
                for region_id in &regions {
                    self.broadcast_resolved_ts_compact(*region_id, min_resolved_ts, conn);
                }
            }
        }
    }

    fn broadcast_resolved_ts_compact(&self, region_id: u64, resolved_ts: u64, conn: &Conn) {
        let downstream_id = match conn.downstream_id(region_id) {
            Some(downstream_id) => downstream_id,
            // No such region registers in the connection.
            None => {
                debug!("cdc send resolved ts failed, no region downstream id found";
                    "region_id" => region_id);
                return;
            }
        };
        let delegate = match self.capture_regions.get(&region_id) {
            Some(delegate) => delegate,
            // No such region registers in the endpoint.
            None => {
                info!("cdc send resolved ts failed, no region delegate found";
                    "region_id" => region_id, "downstream_id" => ?downstream_id);
                return;
            }
        };
        let downstream = match delegate.downstream(downstream_id) {
            Some(downstream) => downstream,
            // No such downstream registers in the delegate.
            None => {
                info!("cdc send resolved ts failed, no region downstream found";
                    "region_id" => region_id, "downstream_id" => ?downstream_id);
                return;
            }
        };
        if !downstream.get_state().load().ready_for_advancing_ts() {
            // Only send resolved timestamp if the downstream is ready.
            return;
        }
        let resolved_ts_event = Event {
            region_id,
            event: Some(Event_oneof_event::ResolvedTs(resolved_ts)),
            ..Default::default()
        };
        // No need force send, as resolved ts messages is sent regularly.
        // And errors can be ignored.
        let force_send = false;
        let _ = downstream.sink_event(resolved_ts_event, force_send);
    }

    fn register_min_ts_event(&self) {
        let timeout = self.timer.delay(self.config.min_ts_interval.0);
        let pd_client = self.pd_client.clone();
        let scheduler = self.scheduler.clone();
        let raft_router = self.raft_router.clone();
        let regions: Vec<(u64, ObserveID)> = self
            .capture_regions
            .iter()
            .map(|(region_id, delegate)| (*region_id, delegate.handle.id))
            .collect();
        let cm: ConcurrencyManager = self.concurrency_manager.clone();
        let env = self.env.clone();
        let security_mgr = self.security_mgr.clone();
        let store_meta = self.store_meta.clone();
        let tikv_clients = self.tikv_clients.clone();
        let hibernate_regions_compatible = self.config.hibernate_regions_compatible;
        let region_read_progress = self.region_read_progress.clone();

        let fut = async move {
            let _ = timeout.compat().await;
            // Ignore get tso errors since we will retry every `min_ts_interval`.
            let min_ts_pd = pd_client.get_tso().await.unwrap_or_default();
            let mut min_ts = min_ts_pd;
            let mut min_ts_min_lock = min_ts_pd;

            // Sync with concurrency manager so that it can work correctly when optimizations
            // like async commit is enabled.
            // Note: This step must be done before scheduling `Task::MinTS` task, and the
            // resolver must be checked in or after `Task::MinTS`' execution.
            cm.update_max_ts(min_ts);
            if let Some(min_mem_lock_ts) = cm.global_min_lock_ts() {
                if min_mem_lock_ts < min_ts {
                    min_ts = min_mem_lock_ts;
                }
                min_ts_min_lock = min_mem_lock_ts;
            }

            match scheduler.schedule(Task::RegisterMinTsEvent) {
                Ok(_) | Err(ScheduleError::Stopped(_)) => (),
                // Must schedule `RegisterMinTsEvent` event otherwise resolved ts can not
                // advance normally.
                Err(err) => panic!("failed to regiester min ts event, error: {:?}", err),
            }

            let gate = pd_client.feature_gate();

            let regions =
                if hibernate_regions_compatible && gate.can_enable(FEATURE_RESOLVED_TS_STORE) {
                    CDC_RESOLVED_TS_ADVANCE_METHOD.set(1);
                    let regions = regions
                        .into_iter()
                        .map(|(region_id, _)| region_id)
                        .collect();
                    resolved_ts::region_resolved_ts_store(
                        regions,
                        store_meta,
                        region_read_progress,
                        pd_client,
                        security_mgr,
                        env,
                        tikv_clients,
                        min_ts,
                    )
                    .await
                } else {
                    CDC_RESOLVED_TS_ADVANCE_METHOD.set(0);
                    Self::region_resolved_ts_raft(regions, &scheduler, raft_router, min_ts).await
                };

            if !regions.is_empty() {
                match scheduler.schedule(Task::MinTS { regions, min_ts }) {
                    Ok(_) | Err(ScheduleError::Stopped(_)) => (),
                    // Must schedule `RegisterMinTsEvent` event otherwise resolved ts can not
                    // advance normally.
                    Err(err) => panic!("failed to schedule min ts event, error: {:?}", err),
                }
            }
            let lag_millis = min_ts_pd.physical().saturating_sub(min_ts.physical());
            if Duration::from_millis(lag_millis) > WARN_RESOLVED_TS_LAG_THRESHOLD {
                // TODO: Suppress repeat logs by using WARN_RESOLVED_TS_COUNT_THRESHOLD.
                info!("cdc min_ts lag too large";
                    "min_ts" => min_ts, "min_ts_pd" => min_ts_pd,
                    "min_ts_min_lock" => min_ts_min_lock);
            }
        };
        self.tso_worker.spawn(fut);
    }

    async fn region_resolved_ts_raft(
        regions: Vec<(u64, ObserveID)>,
        scheduler: &Scheduler<Task>,
        raft_router: T,
        min_ts: TimeStamp,
    ) -> Vec<u64> {
        // TODO: send a message to raftstore would consume too much cpu time,
        // try to handle it outside raftstore.
        let regions: Vec<_> = regions
            .iter()
            .copied()
            .map(|(region_id, observe_id)| {
                let scheduler_clone = scheduler.clone();
                let raft_router_clone = raft_router.clone();
                async move {
                    let (tx, rx) = tokio::sync::oneshot::channel();
                    if let Err(e) = raft_router_clone.significant_send(
                        region_id,
                        SignificantMsg::LeaderCallback(Callback::Read(Box::new(move |resp| {
                            let resp = if resp.response.get_header().has_error() {
                                None
                            } else {
                                Some(region_id)
                            };
                            if tx.send(resp).is_err() {
                                error!("cdc send tso response failed"; "region_id" => region_id);
                            }
                        }))),
                    ) {
                        warn!("cdc send LeaderCallback failed"; "err" => ?e, "min_ts" => min_ts);
                        let deregister = Deregister::Delegate {
                            observe_id,
                            region_id,
                            err: Error::request(e.into()),
                        };
                        if let Err(e) = scheduler_clone.schedule(Task::Deregister(deregister)) {
                            error!("cdc schedule cdc task failed"; "error" => ?e);
                        }
                        return None;
                    }
                    rx.await.unwrap_or(None)
                }
            })
            .collect();
        let resps = futures::future::join_all(regions).await;
        resps.into_iter().flatten().collect::<Vec<u64>>()
    }

    fn on_open_conn(&mut self, conn: Conn) {
        self.connections.insert(conn.get_id(), conn);
    }
}

impl<T: 'static + RaftStoreRouter<E>, E: KvEngine> Runnable for Endpoint<T, E> {
    type Task = Task;

    fn run(&mut self, task: Task) {
        debug!("cdc run task"; "task" => %task);

        match task {
            Task::MinTS { regions, min_ts } => self.on_min_ts(regions, min_ts),
            Task::Register {
                request,
                downstream,
                conn_id,
                version,
            } => self.on_register(request, downstream, conn_id, version),
            Task::ResolverReady {
                observe_id,
                resolver,
                region,
            } => self.on_region_ready(observe_id, resolver, region),
            Task::Deregister(deregister) => self.on_deregister(deregister),
            Task::MultiBatch {
                multi,
                old_value_cb,
            } => self.on_multi_batch(multi, old_value_cb),
            Task::OpenConn { conn } => self.on_open_conn(conn),
            Task::RegisterMinTsEvent => self.register_min_ts_event(),
            Task::InitDownstream {
                region_id,
                downstream_id,
                downstream_state,
                sink,
                incremental_scan_barrier,
                cb,
            } => {
                if let Err(e) = sink.unbounded_send(incremental_scan_barrier, true) {
                    error!("cdc failed to schedule barrier for delta before delta scan";
                        "region_id" => region_id,
                        "error" => ?e);
                    return;
                }
                if on_init_downstream(&downstream_state) {
                    info!("cdc downstream starts to initialize";
                        "region_id" => region_id,
                        "downstream_id" => ?downstream_id);
                } else {
                    warn!("cdc downstream fails to initialize";
                        "region_id" => region_id,
                        "downstream_id" => ?downstream_id);
                }
                cb();
            }
            Task::TxnExtra(txn_extra) => {
                for (k, v) in txn_extra.old_values {
                    self.old_value_cache.insert(k, v);
                }
            }
            Task::Validate(validate) => match validate {
                Validate::Region(region_id, validate) => {
                    validate(self.capture_regions.get(&region_id));
                }
                Validate::OldValueCache(validate) => {
                    validate(&self.old_value_cache);
                }
            },
            Task::ChangeConfig(change) => self.on_change_cfg(change),
        }
    }
}

impl<T: 'static + RaftStoreRouter<E>, E: KvEngine> RunnableWithTimer for Endpoint<T, E> {
    fn on_timeout(&mut self) {
        CDC_ENDPOINT_PENDING_TASKS.set(self.scheduler.pending_tasks() as _);

        // Reclaim resolved_region_heap memory.
        self.resolved_region_heap
            .reset_and_shrink_to(self.capture_regions.len());

        CDC_CAPTURED_REGION_COUNT.set(self.capture_regions.len() as i64);
        CDC_REGION_RESOLVE_STATUS_GAUGE_VEC
            .with_label_values(&["unresolved"])
            .set(self.unresolved_region_count as _);
        CDC_REGION_RESOLVE_STATUS_GAUGE_VEC
            .with_label_values(&["resolved"])
            .set(self.resolved_region_count as _);
        if self.min_resolved_ts != TimeStamp::max() {
            CDC_MIN_RESOLVED_TS_REGION.set(self.min_ts_region_id as i64);
            CDC_MIN_RESOLVED_TS.set(self.min_resolved_ts.physical() as i64);
        }
        self.min_resolved_ts = TimeStamp::max();
        self.min_ts_region_id = 0;

        self.old_value_cache.flush_metrics();
        CDC_SINK_BYTES.set(self.sink_memory_quota.in_use() as i64);
    }

    fn get_interval(&self) -> Duration {
        // Currently there is only one timeout for CDC.
        Duration::from_millis(METRICS_FLUSH_INTERVAL)
    }
}

pub struct CdcTxnExtraScheduler {
    scheduler: Scheduler<Task>,
}

impl CdcTxnExtraScheduler {
    pub fn new(scheduler: Scheduler<Task>) -> CdcTxnExtraScheduler {
        CdcTxnExtraScheduler { scheduler }
    }
}

impl TxnExtraScheduler for CdcTxnExtraScheduler {
    fn schedule(&self, txn_extra: TxnExtra) {
        if let Err(e) = self.scheduler.schedule(Task::TxnExtra(txn_extra)) {
            error!("cdc schedule txn extra failed"; "err" => ?e);
        }
    }
}

#[cfg(test)]
mod tests {
    use std::ops::{Deref, DerefMut};

    use engine_rocks::RocksEngine;
<<<<<<< HEAD
    use kvproto::cdcpb::{ChangeDataRequestKvApi, Header};
    use kvproto::errorpb::Error as ErrorHeader;
    use raftstore::errors::{DiscardReason, Error as RaftStoreError};
    use raftstore::store::msg::CasualMessage;
    use raftstore::store::{PeerMsg, ReadDelegate};
=======
    use kvproto::{cdcpb::Header, errorpb::Error as ErrorHeader};
    use raftstore::{
        errors::{DiscardReason, Error as RaftStoreError},
        store::{msg::CasualMessage, PeerMsg, ReadDelegate},
    };
>>>>>>> 27bfe30e
    use test_raftstore::{MockRaftStoreRouter, TestPdClient};
    use tikv::{
        server::DEFAULT_CLUSTER_ID,
        storage::{kv::Engine, TestEngineBuilder},
    };
    use tikv_util::{
        config::{ReadableDuration, ReadableSize},
        worker::{dummy_scheduler, ReceiverWrapper},
    };

    use super::*;
    use crate::{channel, recv_timeout};

    struct TestEndpointSuite {
        // The order must ensure `endpoint` be dropped before other fields.
        endpoint: Endpoint<MockRaftStoreRouter, RocksEngine>,
        raft_router: MockRaftStoreRouter,
        task_rx: ReceiverWrapper<Task>,
        raft_rxs: HashMap<u64, tikv_util::mpsc::Receiver<PeerMsg<RocksEngine>>>,
    }

    impl TestEndpointSuite {
        // It's important to matain raft receivers in `raft_rxs`, otherwise all cases
        // need to drop `endpoint` and `rx` in order manually.
        fn add_region(&mut self, region_id: u64, cap: usize) {
            let rx = self.raft_router.add_region(region_id, cap);
            self.raft_rxs.insert(region_id, rx);
            self.add_local_reader(region_id);
        }

        fn add_local_reader(&self, region_id: u64) {
            self.store_meta
                .lock()
                .unwrap()
                .readers
                .insert(region_id, ReadDelegate::mock(region_id));
        }

        fn fill_raft_rx(&self, region_id: u64) {
            let router = &self.raft_router;
            loop {
                match router.send_casual_msg(region_id, CasualMessage::ClearRegionSize) {
                    Ok(_) => continue,
                    Err(RaftStoreError::Transport(DiscardReason::Full)) => break,
                    _ => unreachable!(),
                }
            }
        }

        fn raft_rx(&self, region_id: u64) -> &tikv_util::mpsc::Receiver<PeerMsg<RocksEngine>> {
            self.raft_rxs.get(&region_id).unwrap()
        }
    }

    impl Deref for TestEndpointSuite {
        type Target = Endpoint<MockRaftStoreRouter, RocksEngine>;
        fn deref(&self) -> &Self::Target {
            &self.endpoint
        }
    }

    impl DerefMut for TestEndpointSuite {
        fn deref_mut(&mut self) -> &mut Self::Target {
            &mut self.endpoint
        }
    }

    fn mock_endpoint(
        cfg: &CdcConfig,
        engine: Option<RocksEngine>,
        api_version: ApiVersion,
    ) -> TestEndpointSuite {
        let (task_sched, task_rx) = dummy_scheduler();
        let raft_router = MockRaftStoreRouter::new();
        let ep = Endpoint::new(
            DEFAULT_CLUSTER_ID,
            cfg,
            api_version,
            Arc::new(TestPdClient::new(0, true)),
            task_sched.clone(),
            raft_router.clone(),
            engine.unwrap_or_else(|| {
                TestEngineBuilder::new()
                    .build_without_cache()
                    .unwrap()
                    .kv_engine()
            }),
            CdcObserver::new(task_sched),
            Arc::new(StdMutex::new(StoreMeta::new(0))),
            ConcurrencyManager::new(1.into()),
            Arc::new(Environment::new(1)),
            Arc::new(SecurityManager::default()),
            MemoryQuota::new(usize::MAX),
        );

        TestEndpointSuite {
            endpoint: ep,
            raft_router,
            task_rx,
            raft_rxs: HashMap::default(),
        }
    }

    #[test]
    fn test_api_version_check() {
        let cfg = CdcConfig::default();
        let mut suite = mock_endpoint(&cfg, None, ApiVersion::V1);
        suite.add_region(1, 100);
        let quota = crate::channel::MemoryQuota::new(usize::MAX);
        let (tx, mut rx) = channel::channel(1, quota);
        let mut rx = rx.drain();

        let conn = Conn::new(tx, String::new());
        let conn_id = conn.get_id();
        suite.run(Task::OpenConn { conn });
        let mut req_header = Header::default();
        req_header.set_cluster_id(0);
        let mut req = ChangeDataRequest::default();
        req.set_region_id(1);
        req.set_kv_api(ChangeDataRequestKvApi::TiDb);
        let region_epoch = req.get_region_epoch().clone();
        let version = FeatureGate::batch_resolved_ts();

        // Compatibility error.
        let downstream = Downstream::new(
            "".to_string(),
            region_epoch.clone(),
            1,
            conn_id,
            ChangeDataRequestKvApi::RawKv,
        );
        req.set_kv_api(ChangeDataRequestKvApi::RawKv);
        suite.run(Task::Register {
            request: req.clone(),
            downstream,
            conn_id,
            version: version.clone(),
        });
        let cdc_event = channel::recv_timeout(&mut rx, Duration::from_millis(500))
            .unwrap()
            .unwrap();
        if let CdcEvent::Event(mut e) = cdc_event.0 {
            assert_eq!(e.region_id, 1);
            let event = e.event.take().unwrap();
            match event {
                Event_oneof_event::Error(err) => {
                    assert!(err.has_compatibility());
                }
                other => panic!("unknown event {:?}", other),
            }
        } else {
            panic!("unknown cdc event {:?}", cdc_event);
        }
        suite
            .task_rx
            .recv_timeout(Duration::from_millis(100))
            .unwrap_err();

        // Compatibility error.
        let downstream = Downstream::new(
            "".to_string(),
            region_epoch.clone(),
            2,
            conn_id,
            ChangeDataRequestKvApi::TxnKv,
        );
        req.set_kv_api(ChangeDataRequestKvApi::TxnKv);
        suite.run(Task::Register {
            request: req.clone(),
            downstream,
            conn_id,
            version: version.clone(),
        });
        let cdc_event = channel::recv_timeout(&mut rx, Duration::from_millis(500))
            .unwrap()
            .unwrap();
        if let CdcEvent::Event(mut e) = cdc_event.0 {
            assert_eq!(e.region_id, 1);
            let event = e.event.take().unwrap();
            match event {
                Event_oneof_event::Error(err) => {
                    assert!(err.has_compatibility());
                }
                other => panic!("unknown event {:?}", other),
            }
        } else {
            panic!("unknown cdc event {:?}", cdc_event);
        }
        suite
            .task_rx
            .recv_timeout(Duration::from_millis(100))
            .unwrap_err();

        suite.api_version = ApiVersion::V2;
        // Compatibility error.
        let downstream = Downstream::new(
            "".to_string(),
            region_epoch,
            3,
            conn_id,
            ChangeDataRequestKvApi::TxnKv,
        );
        req.set_kv_api(ChangeDataRequestKvApi::TxnKv);
        suite.run(Task::Register {
            request: req,
            downstream,
            conn_id,
            version,
        });
        let cdc_event = channel::recv_timeout(&mut rx, Duration::from_millis(500))
            .unwrap()
            .unwrap();
        if let CdcEvent::Event(mut e) = cdc_event.0 {
            assert_eq!(e.region_id, 1);
            let event = e.event.take().unwrap();
            match event {
                Event_oneof_event::Error(err) => {
                    assert!(err.has_compatibility());
                }
                other => panic!("unknown event {:?}", other),
            }
        } else {
            panic!("unknown cdc event {:?}", cdc_event);
        }
        suite
            .task_rx
            .recv_timeout(Duration::from_millis(100))
            .unwrap_err();
    }

    #[test]
    fn test_change_endpoint_cfg() {
        let cfg = CdcConfig::default();
        let mut suite = mock_endpoint(&cfg, None, ApiVersion::V2);
        let ep = &mut suite.endpoint;

        // Modify min_ts_interval and hibernate_regions_compatible.
        {
            let mut updated_cfg = cfg.clone();
            {
                // Update it to 0, this will be an invalid change and will be lost.
                updated_cfg.min_ts_interval = ReadableDuration::secs(0);
            }
            let diff = cfg.diff(&updated_cfg);
            ep.run(Task::ChangeConfig(diff));
            assert_eq!(ep.config.min_ts_interval, ReadableDuration::secs(1));
            assert_eq!(ep.config.hibernate_regions_compatible, true);

            {
                // update fields.
                updated_cfg.min_ts_interval = ReadableDuration::secs(100);
                updated_cfg.hibernate_regions_compatible = false
            }
            let diff = cfg.diff(&updated_cfg);
            ep.run(Task::ChangeConfig(diff));
            assert_eq!(ep.config.min_ts_interval, ReadableDuration::secs(100));
            assert_eq!(ep.config.hibernate_regions_compatible, false);
        }

        // Modify old_value_cache_memory_quota.
        {
            let mut updated_cfg = cfg.clone();
            {
                updated_cfg.old_value_cache_memory_quota = ReadableSize::mb(1024);
            }
            let diff = cfg.diff(&updated_cfg);

            assert_eq!(
                ep.config.old_value_cache_memory_quota,
                ReadableSize::mb(512)
            );
            assert_eq!(
                ep.old_value_cache.capacity(),
                ReadableSize::mb(512).0 as usize
            );
            ep.run(Task::ChangeConfig(diff));
            assert_eq!(
                ep.config.old_value_cache_memory_quota,
                ReadableSize::mb(1024)
            );
            assert_eq!(
                ep.old_value_cache.capacity(),
                ReadableSize::mb(1024).0 as usize
            );
        }

        // Modify incremental_scan_concurrency.
        {
            let mut updated_cfg = cfg.clone();
            {
                // Update it to be smaller than incremental_scan_threads,
                // which will be an invalid change and will be lost.
                updated_cfg.incremental_scan_concurrency = 2;
            }
            let diff = cfg.diff(&updated_cfg);
            ep.run(Task::ChangeConfig(diff));
            assert_eq!(ep.config.incremental_scan_concurrency, 6);
            assert_eq!(ep.scan_concurrency_semaphore.available_permits(), 6);

            {
                // Correct update.
                updated_cfg.incremental_scan_concurrency = 8;
            }
            let diff = cfg.diff(&updated_cfg);
            ep.run(Task::ChangeConfig(diff));
            assert_eq!(ep.config.incremental_scan_concurrency, 8);
            assert_eq!(ep.scan_concurrency_semaphore.available_permits(), 8);
        }

        // Modify sink_memory_quota.
        {
            let mut updated_cfg = cfg.clone();
            {
                updated_cfg.sink_memory_quota = ReadableSize::mb(1024);
            }
            let diff = cfg.diff(&updated_cfg);

            assert_eq!(ep.sink_memory_quota.capacity(), usize::MAX);
            ep.run(Task::ChangeConfig(diff));
            assert_eq!(ep.config.sink_memory_quota, ReadableSize::mb(1024));
            assert_eq!(
                ep.sink_memory_quota.capacity(),
                ReadableSize::mb(1024).0 as usize
            );
        }

        // Modify incremental_scan_speed_limit.
        {
            let mut updated_cfg = cfg.clone();
            {
                updated_cfg.incremental_scan_speed_limit = ReadableSize::mb(1024);
            }
            let diff = cfg.diff(&updated_cfg);

            assert_eq!(
                ep.config.incremental_scan_speed_limit,
                ReadableSize::mb(128)
            );
            assert!(
                (ep.scan_speed_limiter.speed_limit() - ReadableSize::mb(128).0 as f64).abs()
                    < f64::EPSILON
            );
            ep.run(Task::ChangeConfig(diff));
            assert_eq!(
                ep.config.incremental_scan_speed_limit,
                ReadableSize::mb(1024)
            );
            assert!(
                (ep.scan_speed_limiter.speed_limit() - ReadableSize::mb(1024).0 as f64).abs()
                    < f64::EPSILON
            );
        }
    }

    #[test]
    fn test_raftstore_is_busy() {
        let quota = crate::channel::MemoryQuota::new(usize::MAX);
        let (tx, _rx) = channel::channel(1, quota);
        let mut suite = mock_endpoint(&CdcConfig::default(), None, ApiVersion::V1);

        // Fill the channel.
        suite.add_region(1 /* region id */, 1 /* cap */);
        suite.fill_raft_rx(1);

        let conn = Conn::new(tx, String::new());
        let conn_id = conn.get_id();
        suite.run(Task::OpenConn { conn });
        let mut req_header = Header::default();
        req_header.set_cluster_id(0);
        let mut req = ChangeDataRequest::default();
        req.set_region_id(1);
        let region_epoch = req.get_region_epoch().clone();
        let downstream = Downstream::new(
            "".to_string(),
            region_epoch,
            0,
            conn_id,
            ChangeDataRequestKvApi::TiDb,
        );
        suite.run(Task::Register {
            request: req,
            downstream,
            conn_id,
            version: semver::Version::new(0, 0, 0),
        });
        assert_eq!(suite.endpoint.capture_regions.len(), 1);

        for _ in 0..5 {
            if let Ok(Some(Task::Deregister(Deregister::Downstream {
                err: Some(Error::Request(err)),
                ..
            }))) = suite.task_rx.recv_timeout(Duration::from_secs(1))
            {
                assert!(!err.has_server_is_busy());
            }
        }
    }

    #[test]
    fn test_register() {
        let cfg = CdcConfig {
            min_ts_interval: ReadableDuration(Duration::from_secs(60)),
            ..Default::default()
        };
        let mut suite = mock_endpoint(&cfg, None, ApiVersion::V1);
        suite.add_region(1, 100);
        let quota = crate::channel::MemoryQuota::new(usize::MAX);
        let (tx, mut rx) = channel::channel(1, quota);
        let mut rx = rx.drain();

        let conn = Conn::new(tx, String::new());
        let conn_id = conn.get_id();
        suite.run(Task::OpenConn { conn });
        let mut req_header = Header::default();
        req_header.set_cluster_id(0);
        let mut req = ChangeDataRequest::default();
        req.set_region_id(1);
        let region_epoch = req.get_region_epoch().clone();
        let downstream = Downstream::new(
            "".to_string(),
            region_epoch.clone(),
            1,
            conn_id,
            ChangeDataRequestKvApi::TiDb,
        );
        // Enable batch resolved ts in the test.
        let version = FeatureGate::batch_resolved_ts();
        suite.run(Task::Register {
            request: req.clone(),
            downstream,
            conn_id,
            version: version.clone(),
        });
        assert_eq!(suite.endpoint.capture_regions.len(), 1);
        suite
            .task_rx
            .recv_timeout(Duration::from_millis(100))
            .unwrap_err();

        // duplicate request error.
        let downstream = Downstream::new(
            "".to_string(),
            region_epoch.clone(),
            2,
            conn_id,
            ChangeDataRequestKvApi::TiDb,
        );
        suite.run(Task::Register {
            request: req.clone(),
            downstream,
            conn_id,
            version: version.clone(),
        });
        let cdc_event = channel::recv_timeout(&mut rx, Duration::from_millis(500))
            .unwrap()
            .unwrap();
        if let CdcEvent::Event(mut e) = cdc_event.0 {
            assert_eq!(e.region_id, 1);
            assert_eq!(e.request_id, 2);
            let event = e.event.take().unwrap();
            match event {
                Event_oneof_event::Error(err) => {
                    assert!(err.has_duplicate_request());
                }
                other => panic!("unknown event {:?}", other),
            }
        } else {
            panic!("unknown cdc event {:?}", cdc_event);
        }
        assert_eq!(suite.endpoint.capture_regions.len(), 1);
        suite
            .task_rx
            .recv_timeout(Duration::from_millis(100))
            .unwrap_err();

        // Compatibility error.
        let downstream = Downstream::new(
            "".to_string(),
            region_epoch,
            3,
            conn_id,
            ChangeDataRequestKvApi::TiDb,
        );
        suite.run(Task::Register {
            request: req,
            downstream,
            conn_id,
            // The version that does not support batch resolved ts.
            version: semver::Version::new(0, 0, 0),
        });
        let cdc_event = channel::recv_timeout(&mut rx, Duration::from_millis(500))
            .unwrap()
            .unwrap();
        if let CdcEvent::Event(mut e) = cdc_event.0 {
            assert_eq!(e.region_id, 1);
            assert_eq!(e.request_id, 3);
            let event = e.event.take().unwrap();
            match event {
                Event_oneof_event::Error(err) => {
                    assert!(err.has_compatibility());
                }
                other => panic!("unknown event {:?}", other),
            }
        } else {
            panic!("unknown cdc event {:?}", cdc_event);
        }
        assert_eq!(suite.endpoint.capture_regions.len(), 1);
        suite
            .task_rx
            .recv_timeout(Duration::from_millis(100))
            .unwrap_err();

        // The first scan task of a region is initiated in register, and when it
        // fails, it should send a deregister region task, otherwise the region
        // delegate does not have resolver.
        //
        // Test non-exist region in raft router.
        let mut req = ChangeDataRequest::default();
        req.set_region_id(100);
        let region_epoch = req.get_region_epoch().clone();
        let downstream = Downstream::new(
            "".to_string(),
            region_epoch.clone(),
            1,
            conn_id,
            ChangeDataRequestKvApi::TiDb,
        );
        suite.add_local_reader(100);
        suite.run(Task::Register {
            request: req.clone(),
            downstream,
            conn_id,
            version: version.clone(),
        });
        // Region 100 is inserted into capture_regions.
        assert_eq!(suite.endpoint.capture_regions.len(), 2);
        let task = suite
            .task_rx
            .recv_timeout(Duration::from_millis(100))
            .unwrap();
        match task.unwrap() {
            Task::Deregister(Deregister::Delegate { region_id, err, .. }) => {
                assert_eq!(region_id, 100);
                assert!(matches!(err, Error::Request(_)), "{:?}", err);
            }
            other => panic!("unexpected task {:?}", other),
        }

        // Test errors on CaptureChange message.
        req.set_region_id(101);
        suite.add_region(101, 100);
        let downstream = Downstream::new(
            "".to_string(),
            region_epoch,
            1,
            conn_id,
            ChangeDataRequestKvApi::TiDb,
        );
        suite.run(Task::Register {
            request: req,
            downstream,
            conn_id,
            version,
        });
        // Drop CaptureChange message, it should cause scan task failure.
        let timeout = Duration::from_millis(100);
        let _ = suite.raft_rx(101).recv_timeout(timeout).unwrap();
        assert_eq!(suite.endpoint.capture_regions.len(), 3);
        let task = suite.task_rx.recv_timeout(timeout).unwrap();
        match task.unwrap() {
            Task::Deregister(Deregister::Delegate { region_id, err, .. }) => {
                assert_eq!(region_id, 101);
                assert!(matches!(err, Error::Other(_)), "{:?}", err);
            }
            other => panic!("unexpected task {:?}", other),
        }
    }

    #[test]
    fn test_feature_gate() {
        let cfg = CdcConfig {
            min_ts_interval: ReadableDuration(Duration::from_secs(60)),
            ..Default::default()
        };
        let mut suite = mock_endpoint(&cfg, None, ApiVersion::V1);
        suite.add_region(1, 100);

        let quota = crate::channel::MemoryQuota::new(usize::MAX);
        let (tx, mut rx) = channel::channel(1, quota);
        let mut rx = rx.drain();
        let mut region = Region::default();
        region.set_id(1);
        let conn = Conn::new(tx, String::new());
        let conn_id = conn.get_id();
        suite.run(Task::OpenConn { conn });
        let mut req_header = Header::default();
        req_header.set_cluster_id(0);
        let mut req = ChangeDataRequest::default();
        req.set_region_id(1);
        let region_epoch = req.get_region_epoch().clone();
        let downstream = Downstream::new(
            "".to_string(),
            region_epoch.clone(),
            0,
            conn_id,
            ChangeDataRequestKvApi::TiDb,
        );
        downstream.get_state().store(DownstreamState::Normal);
        // Enable batch resolved ts in the test.
        let version = FeatureGate::batch_resolved_ts();
        suite.run(Task::Register {
            request: req.clone(),
            downstream,
            conn_id,
            version: version.clone(),
        });
        let resolver = Resolver::new(1);
        let observe_id = suite.endpoint.capture_regions[&1].handle.id;
        suite.on_region_ready(observe_id, resolver, region.clone());
        suite.run(Task::MinTS {
            regions: vec![1],
            min_ts: TimeStamp::from(1),
        });
        let cdc_event = channel::recv_timeout(&mut rx, Duration::from_millis(500))
            .unwrap()
            .unwrap();
        if let CdcEvent::ResolvedTs(r) = cdc_event.0 {
            assert_eq!(r.regions, vec![1]);
            assert_eq!(r.ts, 1);
        } else {
            panic!("unknown cdc event {:?}", cdc_event);
        }

        // Register region 2 to the conn.
        req.set_region_id(2);
        let downstream = Downstream::new(
            "".to_string(),
            region_epoch.clone(),
            0,
            conn_id,
            ChangeDataRequestKvApi::TiDb,
        );
        downstream.get_state().store(DownstreamState::Normal);
        suite.add_region(2, 100);
        suite.run(Task::Register {
            request: req.clone(),
            downstream,
            conn_id,
            version,
        });
        let resolver = Resolver::new(2);
        region.set_id(2);
        let observe_id = suite.endpoint.capture_regions[&2].handle.id;
        suite.on_region_ready(observe_id, resolver, region);
        suite.run(Task::MinTS {
            regions: vec![1, 2],
            min_ts: TimeStamp::from(2),
        });
        let cdc_event = channel::recv_timeout(&mut rx, Duration::from_millis(500))
            .unwrap()
            .unwrap();
        if let CdcEvent::ResolvedTs(mut r) = cdc_event.0 {
            r.regions.as_mut_slice().sort_unstable();
            assert_eq!(r.regions, vec![1, 2]);
            assert_eq!(r.ts, 2);
        } else {
            panic!("unknown cdc event {:?}", cdc_event);
        }

        // Register region 3 to another conn which is not support batch resolved ts.
        let quota = crate::channel::MemoryQuota::new(usize::MAX);
        let (tx, mut rx2) = channel::channel(1, quota);
        let mut rx2 = rx2.drain();
        let mut region = Region::default();
        region.set_id(3);
        let conn = Conn::new(tx, String::new());
        let conn_id = conn.get_id();
        suite.run(Task::OpenConn { conn });
        req.set_region_id(3);
        let downstream = Downstream::new(
            "".to_string(),
            region_epoch,
            3,
            conn_id,
            ChangeDataRequestKvApi::TiDb,
        );
        downstream.get_state().store(DownstreamState::Normal);
        suite.add_region(3, 100);
        suite.run(Task::Register {
            request: req,
            downstream,
            conn_id,
            version: semver::Version::new(4, 0, 5),
        });
        let resolver = Resolver::new(3);
        region.set_id(3);
        let observe_id = suite.endpoint.capture_regions[&3].handle.id;
        suite.on_region_ready(observe_id, resolver, region);
        suite.run(Task::MinTS {
            regions: vec![1, 2, 3],
            min_ts: TimeStamp::from(3),
        });
        let cdc_event = channel::recv_timeout(&mut rx, Duration::from_millis(500))
            .unwrap()
            .unwrap();
        if let CdcEvent::ResolvedTs(mut r) = cdc_event.0 {
            r.regions.as_mut_slice().sort_unstable();
            // Region 3 resolved ts must not be send to the first conn when
            // batch resolved ts is enabled.
            assert_eq!(r.regions, vec![1, 2]);
            assert_eq!(r.ts, 3);
        } else {
            panic!("unknown cdc event {:?}", cdc_event);
        }
        let cdc_event = channel::recv_timeout(&mut rx2, Duration::from_millis(500))
            .unwrap()
            .unwrap();
        if let CdcEvent::Event(mut e) = cdc_event.0 {
            assert_eq!(e.region_id, 3);
            assert_eq!(e.request_id, 3);
            let event = e.event.take().unwrap();
            match event {
                Event_oneof_event::ResolvedTs(ts) => {
                    assert_eq!(ts, 3);
                }
                other => panic!("unknown event {:?}", other),
            }
        } else {
            panic!("unknown cdc event {:?}", cdc_event);
        }
    }

    #[test]
    fn test_deregister() {
        let mut suite = mock_endpoint(&CdcConfig::default(), None, ApiVersion::V1);
        suite.add_region(1, 100);
        let quota = crate::channel::MemoryQuota::new(usize::MAX);
        let (tx, mut rx) = channel::channel(1, quota);
        let mut rx = rx.drain();

        let conn = Conn::new(tx, String::new());
        let conn_id = conn.get_id();
        suite.run(Task::OpenConn { conn });
        let mut req_header = Header::default();
        req_header.set_cluster_id(0);
        let mut req = ChangeDataRequest::default();
        req.set_region_id(1);
        let region_epoch = req.get_region_epoch().clone();
        let downstream = Downstream::new(
            "".to_string(),
            region_epoch.clone(),
            0,
            conn_id,
            ChangeDataRequestKvApi::TiDb,
        );
        let downstream_id = downstream.get_id();
        suite.run(Task::Register {
            request: req.clone(),
            downstream,
            conn_id,
            version: semver::Version::new(0, 0, 0),
        });
        assert_eq!(suite.endpoint.capture_regions.len(), 1);

        let mut err_header = ErrorHeader::default();
        err_header.set_not_leader(Default::default());
        let deregister = Deregister::Downstream {
            region_id: 1,
            downstream_id,
            conn_id,
            err: Some(Error::request(err_header.clone())),
        };
        suite.run(Task::Deregister(deregister));
        loop {
            let cdc_event = channel::recv_timeout(&mut rx, Duration::from_millis(500))
                .unwrap()
                .unwrap();
            if let CdcEvent::Event(mut e) = cdc_event.0 {
                let event = e.event.take().unwrap();
                match event {
                    Event_oneof_event::Error(err) => {
                        assert!(err.has_not_leader());
                        break;
                    }
                    other => panic!("unknown event {:?}", other),
                }
            }
        }
        assert_eq!(suite.endpoint.capture_regions.len(), 0);

        let downstream = Downstream::new(
            "".to_string(),
            region_epoch.clone(),
            0,
            conn_id,
            ChangeDataRequestKvApi::TiDb,
        );
        let new_downstream_id = downstream.get_id();
        suite.run(Task::Register {
            request: req.clone(),
            downstream,
            conn_id,
            version: semver::Version::new(0, 0, 0),
        });
        assert_eq!(suite.endpoint.capture_regions.len(), 1);

        let deregister = Deregister::Downstream {
            region_id: 1,
            downstream_id,
            conn_id,
            err: Some(Error::request(err_header.clone())),
        };
        suite.run(Task::Deregister(deregister));
        assert!(channel::recv_timeout(&mut rx, Duration::from_millis(200)).is_err());
        assert_eq!(suite.endpoint.capture_regions.len(), 1);

        let deregister = Deregister::Downstream {
            region_id: 1,
            downstream_id: new_downstream_id,
            conn_id,
            err: Some(Error::request(err_header.clone())),
        };
        suite.run(Task::Deregister(deregister));
        let cdc_event = channel::recv_timeout(&mut rx, Duration::from_millis(500))
            .unwrap()
            .unwrap();
        loop {
            if let CdcEvent::Event(mut e) = cdc_event.0 {
                let event = e.event.take().unwrap();
                match event {
                    Event_oneof_event::Error(err) => {
                        assert!(err.has_not_leader());
                        break;
                    }
                    other => panic!("unknown event {:?}", other),
                }
            }
        }
        assert_eq!(suite.endpoint.capture_regions.len(), 0);

        // Stale deregister should be filtered.
        let downstream = Downstream::new(
            "".to_string(),
            region_epoch,
            0,
            conn_id,
            ChangeDataRequestKvApi::TiDb,
        );
        suite.run(Task::Register {
            request: req,
            downstream,
            conn_id,
            version: semver::Version::new(0, 0, 0),
        });
        assert_eq!(suite.endpoint.capture_regions.len(), 1);
        let deregister = Deregister::Delegate {
            region_id: 1,
            // A stale ObserveID (different from the actual one).
            observe_id: ObserveID::new(),
            err: Error::request(err_header),
        };
        suite.run(Task::Deregister(deregister));
        match channel::recv_timeout(&mut rx, Duration::from_millis(500)) {
            Err(_) => (),
            Ok(other) => panic!("unknown event {:?}", other),
        }
        assert_eq!(suite.endpoint.capture_regions.len(), 1);
    }

    #[test]
    fn test_broadcast_resolved_ts() {
        let cfg = CdcConfig {
            min_ts_interval: ReadableDuration(Duration::from_secs(60)),
            ..Default::default()
        };
        let mut suite = mock_endpoint(&cfg, None, ApiVersion::V1);

        // Open two connections a and b, registers region 1, 2 to conn a and
        // region 3 to conn b.
        let mut conn_rxs = vec![];
        let quota = channel::MemoryQuota::new(usize::MAX);
        for region_ids in vec![vec![1, 2], vec![3]] {
            let (tx, rx) = channel::channel(1, quota.clone());
            conn_rxs.push(rx);
            let conn = Conn::new(tx, String::new());
            let conn_id = conn.get_id();
            suite.run(Task::OpenConn { conn });

            for region_id in region_ids {
                suite.add_region(region_id, 100);
                let mut req_header = Header::default();
                req_header.set_cluster_id(0);
                let mut req = ChangeDataRequest::default();
                req.set_region_id(region_id);
                let region_epoch = req.get_region_epoch().clone();
                let downstream = Downstream::new(
                    "".to_string(),
                    region_epoch.clone(),
                    0,
                    conn_id,
                    ChangeDataRequestKvApi::TiDb,
                );
                downstream.get_state().store(DownstreamState::Normal);
                suite.run(Task::Register {
                    request: req.clone(),
                    downstream,
                    conn_id,
                    version: FeatureGate::batch_resolved_ts(),
                });
                let resolver = Resolver::new(region_id);
                let observe_id = suite.endpoint.capture_regions[&region_id].handle.id;
                let mut region = Region::default();
                region.set_id(region_id);
                suite.on_region_ready(observe_id, resolver, region);
            }
        }

        let assert_batch_resolved_ts = |drain: &mut channel::Drain,
                                        regions: Vec<u64>,
                                        resolved_ts: u64| {
            let cdc_event = channel::recv_timeout(&mut drain.drain(), Duration::from_millis(500))
                .unwrap()
                .unwrap();
            if let CdcEvent::ResolvedTs(r) = cdc_event.0 {
                assert_eq!(r.regions, regions);
                assert_eq!(r.ts, resolved_ts);
            } else {
                panic!("unknown cdc event {:?}", cdc_event);
            }
        };

        suite.run(Task::MinTS {
            regions: vec![1],
            min_ts: TimeStamp::from(1),
        });
        // conn a must receive a resolved ts that only contains region 1.
        assert_batch_resolved_ts(conn_rxs.get_mut(0).unwrap(), vec![1], 1);
        // conn b must not receive any messages.
        channel::recv_timeout(
            &mut conn_rxs.get_mut(0).unwrap().drain(),
            Duration::from_millis(100),
        )
        .unwrap_err();

        suite.run(Task::MinTS {
            regions: vec![1, 2],
            min_ts: TimeStamp::from(2),
        });
        // conn a must receive a resolved ts that contains region 1 and region 2.
        assert_batch_resolved_ts(conn_rxs.get_mut(0).unwrap(), vec![1, 2], 2);
        // conn b must not receive any messages.
        channel::recv_timeout(
            &mut conn_rxs.get_mut(1).unwrap().drain(),
            Duration::from_millis(100),
        )
        .unwrap_err();

        suite.run(Task::MinTS {
            regions: vec![1, 2, 3],
            min_ts: TimeStamp::from(3),
        });
        // conn a must receive a resolved ts that contains region 1 and region 2.
        assert_batch_resolved_ts(conn_rxs.get_mut(0).unwrap(), vec![1, 2], 3);
        // conn b must receive a resolved ts that contains region 3.
        assert_batch_resolved_ts(conn_rxs.get_mut(1).unwrap(), vec![3], 3);

        suite.run(Task::MinTS {
            regions: vec![1, 3],
            min_ts: TimeStamp::from(4),
        });
        // conn a must receive a resolved ts that only contains region 1.
        assert_batch_resolved_ts(conn_rxs.get_mut(0).unwrap(), vec![1], 4);
        // conn b must receive a resolved ts that contains region 3.
        assert_batch_resolved_ts(conn_rxs.get_mut(1).unwrap(), vec![3], 4);
    }

    // Suppose there are two Conn that capture the same region,
    // Region epoch = 2, Conn A with epoch = 2, Conn B with epoch = 1,
    // Conn A builds resolver successfully, but is disconnected before
    // scheduling resolver ready. Downstream in Conn A is unsubscribed.
    // When resolver ready is installed, downstream in Conn B is unsubscribed
    // too, because epoch not match.
    #[test]
    fn test_deregister_conn_then_delegate() {
        let mut suite = mock_endpoint(&CdcConfig::default(), None, ApiVersion::V1);
        suite.add_region(1, 100);
        let quota = crate::channel::MemoryQuota::new(usize::MAX);

        // Open conn a
        let (tx1, _rx1) = channel::channel(1, quota.clone());
        let conn_a = Conn::new(tx1, String::new());
        let conn_id_a = conn_a.get_id();
        suite.run(Task::OpenConn { conn: conn_a });

        // Open conn b
        let (tx2, mut rx2) = channel::channel(1, quota);
        let mut rx2 = rx2.drain();
        let conn_b = Conn::new(tx2, String::new());
        let conn_id_b = conn_b.get_id();
        suite.run(Task::OpenConn { conn: conn_b });

        // Register region 1 (epoch 2) at conn a.
        let mut req_header = Header::default();
        req_header.set_cluster_id(0);
        let mut req = ChangeDataRequest::default();
        req.set_region_id(1);
        req.mut_region_epoch().set_version(2);
        let region_epoch_2 = req.get_region_epoch().clone();
        let downstream = Downstream::new(
            "".to_string(),
            region_epoch_2.clone(),
            0,
            conn_id_a,
            ChangeDataRequestKvApi::TiDb,
        );
        suite.run(Task::Register {
            request: req.clone(),
            downstream,
            conn_id: conn_id_a,
            version: semver::Version::new(0, 0, 0),
        });
        assert_eq!(suite.endpoint.capture_regions.len(), 1);
        let observe_id = suite.endpoint.capture_regions[&1].handle.id;

        // Register region 1 (epoch 1) at conn b.
        let mut req_header = Header::default();
        req_header.set_cluster_id(0);
        let mut req = ChangeDataRequest::default();
        req.set_region_id(1);
        req.mut_region_epoch().set_version(1);
        let region_epoch_1 = req.get_region_epoch().clone();
        let downstream = Downstream::new(
            "".to_string(),
            region_epoch_1,
            0,
            conn_id_b,
            ChangeDataRequestKvApi::TiDb,
        );
        suite.run(Task::Register {
            request: req.clone(),
            downstream,
            conn_id: conn_id_b,
            version: semver::Version::new(0, 0, 0),
        });
        assert_eq!(suite.endpoint.capture_regions.len(), 1);

        // Deregister conn a.
        suite.run(Task::Deregister(Deregister::Conn(conn_id_a)));
        assert_eq!(suite.endpoint.capture_regions.len(), 1);

        // Schedule resolver ready (resolver is built by conn a).
        let mut region = Region::default();
        region.id = 1;
        region.set_region_epoch(region_epoch_2);
        suite.run(Task::ResolverReady {
            observe_id,
            region: region.clone(),
            resolver: Resolver::new(1),
        });

        // Deregister deletgate due to epoch not match for conn b.
        let mut epoch_not_match = ErrorHeader::default();
        epoch_not_match
            .mut_epoch_not_match()
            .mut_current_regions()
            .push(region);
        suite.run(Task::Deregister(Deregister::Delegate {
            region_id: 1,
            observe_id,
            err: Error::request(epoch_not_match),
        }));
        assert_eq!(suite.endpoint.capture_regions.len(), 0);

        let event = recv_timeout(&mut rx2, Duration::from_millis(100))
            .unwrap()
            .unwrap()
            .0;
        assert!(
            event.event().get_error().has_epoch_not_match(),
            "{:?}",
            event
        );
    }

    #[test]
    fn test_resolved_region_heap() {
        let mut heap = ResolvedRegionHeap {
            heap: BinaryHeap::new(),
        };
        heap.push(5, 5.into());
        heap.push(4, 4.into());
        heap.push(6, 6.into());
        heap.push(3, 3.into());

        let (ts, regions) = heap.pop(0);
        assert_eq!(ts, TimeStamp::max());
        assert!(regions.is_empty());

        let (ts, regions) = heap.pop(2);
        assert_eq!(ts, 3.into());
        assert_eq!(regions.len(), 2);
        assert!(regions.contains(&3));
        assert!(regions.contains(&4));

        // Pop outliers more then it has.
        let (ts, regions) = heap.pop(3);
        assert_eq!(ts, 5.into());
        assert_eq!(regions.len(), 2);
        assert!(regions.contains(&5));
        assert!(regions.contains(&6));

        // Empty regions
        let (ts, regions) = heap.to_hash_set();
        assert_eq!(ts, TimeStamp::max());
        assert!(regions.is_empty());

        let mut heap1 = ResolvedRegionHeap {
            heap: BinaryHeap::new(),
        };
        heap1.push(5, 5.into());
        heap1.push(4, 4.into());
        heap1.push(6, 6.into());
        heap1.push(3, 3.into());

        let (ts, regions) = heap1.pop(1);
        assert_eq!(ts, 3.into());
        assert_eq!(regions.len(), 1);
        assert!(regions.contains(&3));

        let (ts, regions) = heap1.to_hash_set();
        assert_eq!(ts, 4.into());
        assert_eq!(regions.len(), 3);
        assert!(regions.contains(&4));
        assert!(regions.contains(&5));
        assert!(regions.contains(&6));

        heap1.reset_and_shrink_to(3);
        assert_eq!(3, heap1.heap.capacity());
        assert!(heap1.heap.is_empty());

        heap1.push(1, 1.into());
        heap1.clear();
        assert!(heap1.heap.is_empty());
    }
}<|MERGE_RESOLUTION|>--- conflicted
+++ resolved
@@ -15,26 +15,16 @@
 use fail::fail_point;
 use futures::compat::Future01CompatExt;
 use grpcio::Environment;
-<<<<<<< HEAD
-use kvproto::cdcpb::{
-    ChangeDataRequest, ChangeDataRequestKvApi, ClusterIdMismatch as ErrorClusterIdMismatch,
-    Compatibility as ErrorCompatibility, DuplicateRequest as ErrorDuplicateRequest,
-    Error as EventError, Event, Event_oneof_event, ResolvedTs,
-};
-use kvproto::kvrpcpb::ApiVersion;
-use kvproto::metapb::Region;
-use kvproto::tikvpb::TikvClient;
-=======
 use kvproto::{
     cdcpb::{
         ChangeDataRequest, ClusterIdMismatch as ErrorClusterIdMismatch,
         DuplicateRequest as ErrorDuplicateRequest, Error as EventError, Event, Event_oneof_event,
         ResolvedTs,
     },
+    kvrpcpb::ApiVersion;
     metapb::Region,
     tikvpb::TikvClient,
 };
->>>>>>> 27bfe30e
 use online_config::{ConfigChange, OnlineConfig};
 use pd_client::{Feature, PdClient};
 use raftstore::{
@@ -1254,19 +1244,11 @@
     use std::ops::{Deref, DerefMut};
 
     use engine_rocks::RocksEngine;
-<<<<<<< HEAD
-    use kvproto::cdcpb::{ChangeDataRequestKvApi, Header};
-    use kvproto::errorpb::Error as ErrorHeader;
-    use raftstore::errors::{DiscardReason, Error as RaftStoreError};
-    use raftstore::store::msg::CasualMessage;
-    use raftstore::store::{PeerMsg, ReadDelegate};
-=======
-    use kvproto::{cdcpb::Header, errorpb::Error as ErrorHeader};
+    use kvproto::{cdcpb::{Header, ChangeDataRequestKvApi}, errorpb::Error as ErrorHeader};
     use raftstore::{
         errors::{DiscardReason, Error as RaftStoreError},
         store::{msg::CasualMessage, PeerMsg, ReadDelegate},
     };
->>>>>>> 27bfe30e
     use test_raftstore::{MockRaftStoreRouter, TestPdClient};
     use tikv::{
         server::DEFAULT_CLUSTER_ID,
