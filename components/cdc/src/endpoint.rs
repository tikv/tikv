--- conflicted
+++ resolved
@@ -1177,18 +1177,6 @@
                 Err(err) => panic!("failed to regiester min ts event, error: {:?}", err),
             }
 
-<<<<<<< HEAD
-            // If flush_causal_timestamp fails, cannot schedule MinTs task
-            // as new coming raw data may use timestamp smaller than min_ts
-            if let Some(causal_ts_provider) = causal_ts_provider {
-                if let Err(e) = causal_ts_provider.async_flush().await {
-                    error!("cdc flush causal timestamp failed"; "err" => ?e);
-                    return;
-                }
-            }
-
-=======
->>>>>>> 032770ab
             let gate = pd_client.feature_gate();
 
             let regions =
