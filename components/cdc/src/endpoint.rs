// Copyright 2020 TiKV Project Authors. Licensed under Apache-2.0.

use std::cell::RefCell;
use std::fmt;
use std::rc::Rc;
use std::sync::{Arc, Mutex};
use std::time::Duration;

use crossbeam::atomic::AtomicCell;
use engine_rocks::RocksEngine;
use futures::future::Future;
use kvproto::cdcpb::*;
use kvproto::kvrpcpb::ExtraOp as TxnExtraOp;
use kvproto::metapb::Region;
use pd_client::PdClient;
use raftstore::coprocessor::CmdBatch;
use raftstore::router::RaftStoreRouter;
use raftstore::store::fsm::{ChangeCmd, ObserveID, StoreMeta};
use raftstore::store::msg::{Callback, ReadResponse, SignificantMsg};
use resolved_ts::Resolver;
use tikv::config::CdcConfig;
use tikv::storage::kv::Snapshot;
use tikv::storage::mvcc::{DeltaScanner, ScannerBuilder};
use tikv::storage::txn::TxnEntry;
use tikv::storage::txn::TxnEntryScanner;
use tikv_util::collections::HashMap;
use tikv_util::time::Instant;
use tikv_util::timer::{SteadyTimer, Timer};
use tikv_util::worker::{Runnable, RunnableWithTimer, ScheduleError, Scheduler};
use tokio_threadpool::{Builder, ThreadPool};
use txn_types::{Key, Lock, LockType, TimeStamp};

use crate::delegate::{Delegate, Downstream, DownstreamID, DownstreamState};
use crate::metrics::*;
use crate::service::{CdcEvent, Conn, ConnID};
use crate::{CdcObserver, Error, Result};

pub enum Deregister {
    Downstream {
        region_id: u64,
        downstream_id: DownstreamID,
        conn_id: ConnID,
        err: Option<Error>,
    },
    Region {
        region_id: u64,
        observe_id: ObserveID,
        err: Error,
    },
    Conn(ConnID),
}

impl fmt::Display for Deregister {
    fn fmt(&self, f: &mut fmt::Formatter<'_>) -> fmt::Result {
        write!(f, "{:?}", self)
    }
}

impl fmt::Debug for Deregister {
    fn fmt(&self, f: &mut fmt::Formatter<'_>) -> fmt::Result {
        let mut de = f.debug_struct("Deregister");
        match self {
            Deregister::Downstream {
                ref region_id,
                ref downstream_id,
                ref conn_id,
                ref err,
            } => de
                .field("deregister", &"downstream")
                .field("region_id", region_id)
                .field("downstream_id", downstream_id)
                .field("conn_id", conn_id)
                .field("err", err)
                .finish(),
            Deregister::Region {
                ref region_id,
                ref observe_id,
                ref err,
            } => de
                .field("deregister", &"region")
                .field("region_id", region_id)
                .field("observe_id", observe_id)
                .field("err", err)
                .finish(),
            Deregister::Conn(ref conn_id) => de
                .field("deregister", &"conn")
                .field("conn_id", conn_id)
                .finish(),
        }
    }
}

type InitCallback = Box<dyn FnOnce() + Send>;
pub(crate) type OldValueCallback = Box<dyn FnMut(Key) -> Option<Vec<u8>> + Send>;

pub enum Task {
    Register {
        request: ChangeDataRequest,
        downstream: Downstream,
        conn_id: ConnID,
    },
    Deregister(Deregister),
    OpenConn {
        conn: Conn,
    },
    MultiBatch {
        multi: Vec<CmdBatch>,
        old_value_cb: OldValueCallback,
    },
    MinTS {
        regions: Vec<u64>,
        min_ts: TimeStamp,
    },
    ResolverReady {
        observe_id: ObserveID,
        region: Region,
        resolver: Resolver,
    },
    IncrementalScan {
        region_id: u64,
        downstream_id: DownstreamID,
        entries: Vec<Option<TxnEntry>>,
    },
    RegisterMinTsEvent,
    // The result of ChangeCmd should be returned from CDC Endpoint to ensure
    // the downstream switches to Normal after the previous commands was sunk.
    InitDownstream {
        downstream_id: DownstreamID,
        downstream_state: Arc<AtomicCell<DownstreamState>>,
        cb: InitCallback,
    },
    Validate(u64, Box<dyn FnOnce(Option<&Delegate>) + Send>),
}

impl fmt::Display for Task {
    fn fmt(&self, f: &mut fmt::Formatter<'_>) -> fmt::Result {
        write!(f, "{:?}", self)
    }
}

impl fmt::Debug for Task {
    fn fmt(&self, f: &mut fmt::Formatter<'_>) -> fmt::Result {
        let mut de = f.debug_struct("CdcTask");
        match self {
            Task::Register {
                ref request,
                ref downstream,
                ref conn_id,
                ..
            } => de
                .field("type", &"register")
                .field("register request", request)
                .field("request", request)
                .field("id", &downstream.get_id())
                .field("conn_id", conn_id)
                .finish(),
            Task::Deregister(deregister) => de
                .field("type", &"deregister")
                .field("deregister", deregister)
                .finish(),
            Task::OpenConn { ref conn } => de
                .field("type", &"open_conn")
                .field("conn_id", &conn.get_id())
                .finish(),
            Task::MultiBatch { multi, .. } => de
                .field("type", &"multibatch")
                .field("multibatch", &multi.len())
                .finish(),
            Task::MinTS { ref min_ts, .. } => {
                de.field("type", &"mit_ts").field("min_ts", min_ts).finish()
            }
            Task::ResolverReady {
                ref observe_id,
                ref region,
                ..
            } => de
                .field("type", &"resolver_ready")
                .field("observe_id", &observe_id)
                .field("region_id", &region.get_id())
                .finish(),
            Task::IncrementalScan {
                ref region_id,
                ref downstream_id,
                ref entries,
            } => de
                .field("type", &"incremental_scan")
                .field("region_id", &region_id)
                .field("downstream", &downstream_id)
                .field("scan_entries", &entries.len())
                .finish(),
            Task::RegisterMinTsEvent => de.field("type", &"register_min_ts").finish(),
            Task::InitDownstream {
                ref downstream_id, ..
            } => de
                .field("type", &"init_downstream")
                .field("downstream", &downstream_id)
                .finish(),
            Task::Validate(region_id, _) => de.field("region_id", &region_id).finish(),
        }
    }
}

const METRICS_FLUSH_INTERVAL: u64 = 10_000; // 10s

pub struct Endpoint<T> {
    capture_regions: HashMap<u64, Delegate>,
    connections: HashMap<ConnID, Conn>,
    scheduler: Scheduler<Task>,
    raft_router: T,
    observer: CdcObserver,

    pd_client: Arc<dyn PdClient>,
    timer: SteadyTimer,
    min_ts_interval: Duration,
    scan_batch_size: usize,
    tso_worker: ThreadPool,
    store_meta: Arc<Mutex<StoreMeta>>,

    workers: ThreadPool,

    min_resolved_ts: TimeStamp,
    min_ts_region_id: u64,
}

impl<T: 'static + RaftStoreRouter> Endpoint<T> {
    pub fn new(
        cfg: &CdcConfig,
        pd_client: Arc<dyn PdClient>,
        scheduler: Scheduler<Task>,
        raft_router: T,
        observer: CdcObserver,
        store_meta: Arc<Mutex<StoreMeta>>,
    ) -> Endpoint<T> {
        let workers = Builder::new().name_prefix("cdcwkr").pool_size(4).build();
        let tso_worker = Builder::new().name_prefix("tso").pool_size(1).build();
        let ep = Endpoint {
            capture_regions: HashMap::default(),
            connections: HashMap::default(),
            scheduler,
            pd_client,
            tso_worker,
            timer: SteadyTimer::default(),
            workers,
            raft_router,
            observer,
            store_meta,
            scan_batch_size: 1024,
            min_ts_interval: cfg.min_ts_interval.0,
            min_resolved_ts: TimeStamp::max(),
            min_ts_region_id: 0,
        };
        ep.register_min_ts_event();
        ep
    }

    pub fn new_timer(&self) -> Timer<()> {
        // Currently there is only one timeout for CDC.
        let cdc_timer_cap = 1;
        let mut timer = Timer::new(cdc_timer_cap);
        timer.add_task(Duration::from_millis(METRICS_FLUSH_INTERVAL), ());
        timer
    }

    pub fn set_min_ts_interval(&mut self, dur: Duration) {
        self.min_ts_interval = dur;
    }

    pub fn set_scan_batch_size(&mut self, scan_batch_size: usize) {
        self.scan_batch_size = scan_batch_size;
    }

    fn on_deregister(&mut self, deregister: Deregister) {
        info!("cdc deregister region"; "deregister" => ?deregister);
        match deregister {
            Deregister::Downstream {
                region_id,
                downstream_id,
                conn_id,
                err,
            } => {
                // The peer wants to deregister
                let mut is_last = false;
                if let Some(delegate) = self.capture_regions.get_mut(&region_id) {
                    is_last = delegate.unsubscribe(downstream_id, err);
                }
                if let Some(conn) = self.connections.get_mut(&conn_id) {
                    if let Some(id) = conn.downstream_id(region_id) {
                        if downstream_id == id {
                            conn.unsubscribe(region_id);
                        }
                    }
                }
                if is_last {
                    let delegate = self.capture_regions.remove(&region_id).unwrap();
                    if let Some(reader) = self.store_meta.lock().unwrap().readers.get(&region_id) {
                        reader
                            .txn_extra_op
                            .compare_and_swap(TxnExtraOp::ReadOldValue, TxnExtraOp::Noop);
                    }
                    // Do not continue to observe the events of the region.
                    let oid = self.observer.unsubscribe_region(region_id, delegate.id);
                    assert!(
                        oid.is_some(),
                        "unsubscribe region {} failed, ObserveID {:?}",
                        region_id,
                        delegate.id
                    );
                }
            }
            Deregister::Region {
                region_id,
                observe_id,
                err,
            } => {
                // Something went wrong, deregister all downstreams of the region.

                // To avoid ABA problem, we must check the unique ObserveID.
                let need_remove = self
                    .capture_regions
                    .get(&region_id)
                    .map_or(false, |d| d.id == observe_id);
                if need_remove {
                    if let Some(mut delegate) = self.capture_regions.remove(&region_id) {
                        delegate.stop(err);
                    }
                    if let Some(reader) = self.store_meta.lock().unwrap().readers.get(&region_id) {
                        reader.txn_extra_op.store(TxnExtraOp::Noop);
                    }
                    self.connections
                        .iter_mut()
                        .for_each(|(_, conn)| conn.unsubscribe(region_id));
                }
                // Do not continue to observe the events of the region.
                let oid = self.observer.unsubscribe_region(region_id, observe_id);
                assert_eq!(
                    need_remove,
                    oid.is_some(),
                    "unsubscribe region {} failed, ObserveID {:?}",
                    region_id,
                    observe_id
                );
            }
            Deregister::Conn(conn_id) => {
                // The connection is closed, deregister all downstreams of the connection.
                if let Some(conn) = self.connections.remove(&conn_id) {
                    conn.take_downstreams()
                        .into_iter()
                        .for_each(|(region_id, downstream_id)| {
                            if let Some(delegate) = self.capture_regions.get_mut(&region_id) {
                                if delegate.unsubscribe(downstream_id, None) {
                                    let delegate = self.capture_regions.remove(&region_id).unwrap();
                                    // Do not continue to observe the events of the region.
                                    let oid =
                                        self.observer.unsubscribe_region(region_id, delegate.id);
                                    assert!(
                                        oid.is_some(),
                                        "unsubscribe region {} failed, ObserveID {:?}",
                                        region_id,
                                        delegate.id
                                    );
                                }
                            }
                        });
                }
            }
        }
    }

    pub fn on_register(
        &mut self,
        mut request: ChangeDataRequest,
        mut downstream: Downstream,
        conn_id: ConnID,
    ) {
        let region_id = request.region_id;
        let conn = match self.connections.get_mut(&conn_id) {
            Some(conn) => conn,
            None => {
                error!("register for a nonexistent connection";
                    "region_id" => region_id, "conn_id" => ?conn_id);
                return;
            }
        };
        downstream.set_sink(conn.get_sink());
        if !conn.subscribe(request.get_region_id(), downstream.get_id()) {
            downstream.sink_duplicate_error(request.get_region_id());
            error!("duplicate register";
                "region_id" => region_id,
                "conn_id" => ?conn_id,
                "req_id" => request.get_request_id(),
                "downstream_id" => ?downstream.get_id());
            return;
        }

        info!("cdc register region";
            "region_id" => region_id,
            "conn_id" => ?conn.get_id(),
            "req_id" => request.get_request_id(),
            "downstream_id" => ?downstream.get_id());
        let mut is_new_delegate = false;
        let delegate = self.capture_regions.entry(region_id).or_insert_with(|| {
            let d = Delegate::new(region_id);
            is_new_delegate = true;
            d
        });

        let downstream_id = downstream.get_id();
        let downstream_state = downstream.get_state();
        let checkpoint_ts = request.checkpoint_ts;
        let sched = self.scheduler.clone();
        let batch_size = self.scan_batch_size;

        if !delegate.subscribe(downstream) {
            conn.unsubscribe(request.get_region_id());
            if is_new_delegate {
                self.capture_regions.remove(&request.get_region_id());
            }
            return;
        }
        let change_cmd = if is_new_delegate {
            // The region has never been registered.
            // Subscribe the change events of the region.
            let old_id = self.observer.subscribe_region(region_id, delegate.id);
            assert!(
                old_id.is_none(),
                "region {} must not be observed twice, old ObserveID {:?}, new ObserveID {:?}",
                region_id,
                old_id,
                delegate.id
            );

            ChangeCmd::RegisterObserver {
                observe_id: delegate.id,
                region_id,
                enabled: delegate.enabled(),
            }
        } else {
            ChangeCmd::Snapshot {
                observe_id: delegate.id,
                region_id,
            }
        };
        let txn_extra_op = request.get_extra_op();
        if txn_extra_op != TxnExtraOp::Noop {
            delegate.txn_extra_op = request.get_extra_op();
            if let Some(reader) = self.store_meta.lock().unwrap().readers.get(&region_id) {
                reader.txn_extra_op.store(txn_extra_op);
            }
        }
        let init = Initializer {
            sched,
            region_id,
            conn_id,
            downstream_id,
            batch_size,
            downstream_state: downstream_state.clone(),
            txn_extra_op: delegate.txn_extra_op,
            observe_id: delegate.id,
            checkpoint_ts: checkpoint_ts.into(),
            build_resolver: is_new_delegate,
        };

        let (cb, fut) = tikv_util::future::paired_future_callback();
        let scheduler = self.scheduler.clone();
        let deregister_downstream = move |err| {
            warn!("cdc send capture change cmd failed"; "region_id" => region_id, "error" => ?err);
            let deregister = Deregister::Downstream {
                region_id,
                downstream_id,
                conn_id,
                err: Some(err),
            };
            if let Err(e) = scheduler.schedule(Task::Deregister(deregister)) {
                error!("schedule cdc task failed"; "error" => ?e);
            }
        };
        let scheduler = self.scheduler.clone();
        if let Err(e) = self.raft_router.significant_send(
            region_id,
            SignificantMsg::CaptureChange {
                cmd: change_cmd,
                region_epoch: request.take_region_epoch(),
                callback: Callback::Read(Box::new(move |resp| {
                    if let Err(e) = scheduler.schedule(Task::InitDownstream {
                        downstream_id,
                        downstream_state,
                        cb: Box::new(move || {
                            cb(resp);
                        }),
                    }) {
                        error!("schedule cdc task failed"; "error" => ?e);
                    }
                })),
            },
        ) {
            deregister_downstream(Error::Request(e.into()));
            return;
        }
        self.workers.spawn(fut.then(move |res| {
            match res {
                Ok(resp) => init.on_change_cmd(resp),
                Err(e) => deregister_downstream(Error::Other(box_err!(e))),
            };
            Ok(())
        }));
    }

    pub fn on_multi_batch(&mut self, multi: Vec<CmdBatch>, old_value_cb: OldValueCallback) {
        let old_value_cb = Rc::new(RefCell::new(old_value_cb));
        for batch in multi {
            let region_id = batch.region_id;
            let mut deregister = None;
            if let Some(delegate) = self.capture_regions.get_mut(&region_id) {
                if delegate.has_failed() {
                    // Skip the batch if the delegate has failed.
                    continue;
                }
                if let Err(e) = delegate.on_batch(batch, old_value_cb.clone()) {
                    assert!(delegate.has_failed());
                    // Delegate has error, deregister the corresponding region.
                    deregister = Some(Deregister::Region {
                        region_id,
                        observe_id: delegate.id,
                        err: e,
                    });
                }
            }
            if let Some(deregister) = deregister {
                self.on_deregister(deregister);
            }
        }
    }

    pub fn on_incremental_scan(
        &mut self,
        region_id: u64,
        downstream_id: DownstreamID,
        entries: Vec<Option<TxnEntry>>,
    ) {
        if let Some(delegate) = self.capture_regions.get_mut(&region_id) {
            delegate.on_scan(downstream_id, entries);
        } else {
            warn!("region not found on incremental scan"; "region_id" => region_id);
        }
    }

    fn on_region_ready(&mut self, observe_id: ObserveID, resolver: Resolver, region: Region) {
        let region_id = region.get_id();
        if let Some(delegate) = self.capture_regions.get_mut(&region_id) {
            if delegate.id == observe_id {
                for downstream in delegate.on_region_ready(resolver, region) {
                    let conn_id = downstream.get_conn_id();
                    if !delegate.subscribe(downstream) {
                        let conn = self.connections.get_mut(&conn_id).unwrap();
                        conn.unsubscribe(region_id);
                    }
                }
            } else {
                debug!("stale region ready";
                    "region_id" => region.get_id(),
                    "observe_id" => ?observe_id,
                    "current_id" => ?delegate.id);
            }
        } else {
            debug!("region not found on region ready (finish building resolver)";
                "region_id" => region.get_id());
        }
    }

    fn on_min_ts(&mut self, regions: Vec<u64>, min_ts: TimeStamp) {
        let mut resolved_regions = Vec::with_capacity(regions.len());
        self.min_resolved_ts = TimeStamp::max();
        for region_id in regions {
            if let Some(delegate) = self.capture_regions.get_mut(&region_id) {
                if let Some(resolved_ts) = delegate.on_min_ts(min_ts) {
                    if resolved_ts < self.min_resolved_ts {
                        self.min_resolved_ts = resolved_ts;
                        self.min_ts_region_id = region_id;
                    }
                    resolved_regions.push(region_id);
                }
            }
        }
        self.broadcast_resolved_ts(resolved_regions);
    }

    fn broadcast_resolved_ts(&self, regions: Vec<u64>) {
        let mut resolved_ts = ResolvedTs::default();
        resolved_ts.regions = regions;
        resolved_ts.ts = self.min_resolved_ts.into_inner();
        for (id, conn) in &self.connections {
            if conn
                .get_sink()
                .send(CdcEvent::ResolvedTs(resolved_ts.clone()))
                .is_err()
            {
                error!("send event failed"; "conn" => ?id);
            }
        }
    }

    fn register_min_ts_event(&self) {
        let timeout = self.timer.delay(self.min_ts_interval);
        let pd_client = self.pd_client.clone();
        let scheduler = self.scheduler.clone();
        let raft_router = self.raft_router.clone();
        let regions: Vec<(u64, ObserveID)> = self
            .capture_regions
            .iter()
            .map(|(region_id, delegate)| (*region_id, delegate.id))
            .collect();
        let fut = timeout
            .map_err(|_| unreachable!())
            .then(move |_| pd_client.get_tso())
            .then(move |tso: pd_client::Result<TimeStamp>| {
                // Ignore get tso errors since we will retry every `min_ts_interval`.
                let min_ts = tso.unwrap_or_default();
                // TODO: send a message to raftstore would consume too much cpu time,
                // try to handle it outside raftstore.
                let regions: Vec<_> = regions
                    .iter()
                    .copied()
                    .map(|(region_id, observe_id)| {
                        let scheduler_clone = scheduler.clone();
                        let raft_router_clone = raft_router.clone();
                        futures::future::lazy(move || {
                            let (tx, rx) = futures::sync::oneshot::channel();
                            if let Err(e) = raft_router_clone.significant_send(
                                region_id,
                                SignificantMsg::LeaderCallback(Callback::Read(Box::new(
                                    move |resp| {
                                        let resp = if resp.response.get_header().has_error() {
                                            None
                                        } else {
                                            Some(region_id)
                                        };
                                        if tx.send(resp).is_err() {
                                            error!("cdc send tso response failed");
                                        }
                                    },
                                ))),
                            ) {
                                warn!("cdc send LeaderCallback failed"; "err" => ?e, "min_ts" => min_ts);
                                let deregister = Deregister::Region {
                                    observe_id,
                                    region_id,
                                    err: Error::Request(e.into()),
                                };
                                if let Err(e) = scheduler_clone.schedule(Task::Deregister(deregister)) {
                                    error!("schedule cdc task failed"; "error" => ?e);
                                }
                            }
                            rx
                        })
                    })
                    .collect();
                    futures::future::join_all(regions).and_then(move |resps| {
                        let regions = resps.into_iter().filter_map(|resp| resp).collect::<Vec<u64>>();
                        if !regions.is_empty() {
                            match scheduler.schedule(Task::MinTS { regions, min_ts }) {
                                Ok(_) | Err(ScheduleError::Stopped(_)) => (),
                                // Must schedule `RegisterMinTsEvent` event otherwise resolved ts can not
                                // advance normally.
                                Err(err) => panic!("failed to schedule min ts event, error: {:?}", err),
                            }
                        }
<<<<<<< HEAD
                        match scheduler.schedule(Task::RegisterMinTsEvent) {
                            Ok(_) | Err(ScheduleError::Stopped(_)) => (),
                            // Must schedule `RegisterMinTsEvent` event otherwise resolved ts can not
                            // advance normally.
                            Err(err) => panic!("failed to regiester min ts event, error: {:?}", err),
                        }
                        Ok(())
                    }).map_err(|_| ())
            },
        );
=======
                    }
                }
                match scheduler.schedule(Task::RegisterMinTsEvent) {
                    Ok(_) | Err(ScheduleError::Stopped(_)) => (),
                    // Must schedule `RegisterMinTsEvent` event otherwise resolved ts can not
                    // advance normally.
                    Err(err) => panic!(
                        "failed to schedule regiester min ts event, error: {:?}",
                        err
                    ),
                }
                Ok(())
            });
>>>>>>> 377baf65
        self.tso_worker.spawn(fut);
    }

    fn on_open_conn(&mut self, conn: Conn) {
        self.connections.insert(conn.get_id(), conn);
    }

    fn flush_all(&self) {
        self.connections.iter().for_each(|(_, conn)| conn.flush());
    }
}

struct Initializer {
    sched: Scheduler<Task>,

    region_id: u64,
    observe_id: ObserveID,
    downstream_id: DownstreamID,
    downstream_state: Arc<AtomicCell<DownstreamState>>,
    conn_id: ConnID,
    checkpoint_ts: TimeStamp,
    batch_size: usize,
    txn_extra_op: TxnExtraOp,

    build_resolver: bool,
}

impl Initializer {
    fn on_change_cmd(&self, mut resp: ReadResponse<RocksEngine>) {
        if let Some(region_snapshot) = resp.snapshot {
            assert_eq!(self.region_id, region_snapshot.get_region().get_id());
            let region = region_snapshot.get_region().clone();
            self.async_incremental_scan(region_snapshot, region);
        } else {
            assert!(
                resp.response.get_header().has_error(),
                "no snapshot and no error? {:?}",
                resp.response
            );
            let err = resp.response.take_header().take_error();
            let deregister = Deregister::Region {
                region_id: self.region_id,
                observe_id: self.observe_id,
                err: Error::Request(err),
            };
            if let Err(e) = self.sched.schedule(Task::Deregister(deregister)) {
                error!("schedule cdc task failed"; "error" => ?e);
            }
        }
    }

    fn async_incremental_scan<S: Snapshot + 'static>(&self, snap: S, region: Region) {
        let downstream_id = self.downstream_id;
        let conn_id = self.conn_id;
        let region_id = region.get_id();
        info!("async incremental scan";
            "region_id" => region_id,
            "downstream_id" => ?downstream_id,
            "observe_id" => ?self.observe_id);

        let mut resolver = if self.build_resolver {
            Some(Resolver::new(region_id))
        } else {
            None
        };

        fail_point!("cdc_incremental_scan_start");

        let start = Instant::now_coarse();
        // Time range: (checkpoint_ts, current]
        let current = TimeStamp::max();
        let mut scanner = ScannerBuilder::new(snap, current, false)
            .range(None, None)
            .build_delta_scanner(self.checkpoint_ts, self.txn_extra_op)
            .unwrap();
        let mut done = false;
        while !done {
            if self.downstream_state.load() != DownstreamState::Normal {
                info!("async incremental scan canceled";
                    "region_id" => region_id,
                    "downstream_id" => ?downstream_id,
                    "observe_id" => ?self.observe_id);
                return;
            }
            let entries = match Self::scan_batch(&mut scanner, self.batch_size, resolver.as_mut()) {
                Ok(res) => res,
                Err(e) => {
                    error!("cdc scan entries failed"; "error" => ?e, "region_id" => region_id);
                    // TODO: record in metrics.
                    let deregister = Deregister::Downstream {
                        region_id,
                        downstream_id,
                        conn_id,
                        err: Some(e),
                    };
                    if let Err(e) = self.sched.schedule(Task::Deregister(deregister)) {
                        error!("schedule cdc task failed"; "error" => ?e, "region_id" => region_id);
                    }
                    return;
                }
            };
            // If the last element is None, it means scanning is finished.
            if let Some(None) = entries.last() {
                done = true;
            }
            debug!("cdc scan entries"; "len" => entries.len(), "region_id" => region_id);
            fail_point!("before_schedule_incremental_scan");
            let scanned = Task::IncrementalScan {
                region_id,
                downstream_id,
                entries,
            };
            if let Err(e) = self.sched.schedule(scanned) {
                error!("schedule cdc task failed"; "error" => ?e, "region_id" => region_id);
                return;
            }
        }

        if let Some(resolver) = resolver {
            Self::finish_building_resolver(self.observe_id, resolver, region, self.sched.clone());
        }

        CDC_SCAN_DURATION_HISTOGRAM.observe(start.elapsed().as_secs_f64());
    }

    fn scan_batch<S: Snapshot>(
        scanner: &mut DeltaScanner<S>,
        batch_size: usize,
        resolver: Option<&mut Resolver>,
    ) -> Result<Vec<Option<TxnEntry>>> {
        let mut entries = Vec::with_capacity(batch_size);
        while entries.len() < entries.capacity() {
            match scanner.next_entry()? {
                Some(entry) => {
                    entries.push(Some(entry));
                }
                None => {
                    entries.push(None);
                    break;
                }
            }
        }

        if let Some(resolver) = resolver {
            // Track the locks.
            for entry in &entries {
                if let Some(TxnEntry::Prewrite { lock, .. }) = entry {
                    let (encoded_key, value) = lock;
                    let key = Key::from_encoded_slice(encoded_key).into_raw().unwrap();
                    let lock = Lock::parse(value)?;
                    match lock.lock_type {
                        LockType::Put | LockType::Delete => resolver.track_lock(lock.ts, key),
                        _ => (),
                    };
                }
            }
        }

        Ok(entries)
    }

    fn finish_building_resolver(
        observe_id: ObserveID,
        mut resolver: Resolver,
        region: Region,
        sched: Scheduler<Task>,
    ) {
        resolver.init();
        if resolver.locks().is_empty() {
            info!(
                "no lock found";
                "region_id" => region.get_id()
            );
        } else {
            let rts = resolver.resolve(TimeStamp::zero());
            info!(
                "resolver initialized";
                "region_id" => region.get_id(),
                "resolved_ts" => rts,
                "lock_count" => resolver.locks().len(),
                "observe_id" => ?observe_id,
            );
        }

        fail_point!("before_schedule_resolver_ready");
        info!("schedule resolver ready"; "region_id" => region.get_id(), "observe_id" => ?observe_id);
        if let Err(e) = sched.schedule(Task::ResolverReady {
            observe_id,
            resolver,
            region,
        }) {
            error!("schedule task failed"; "error" => ?e);
        }
    }
}

impl<T: 'static + RaftStoreRouter> Runnable<Task> for Endpoint<T> {
    fn run(&mut self, task: Task) {
        debug!("run cdc task"; "task" => %task);
        match task {
            Task::MinTS { regions, min_ts } => self.on_min_ts(regions, min_ts),
            Task::Register {
                request,
                downstream,
                conn_id,
            } => self.on_register(request, downstream, conn_id),
            Task::ResolverReady {
                observe_id,
                resolver,
                region,
            } => self.on_region_ready(observe_id, resolver, region),
            Task::Deregister(deregister) => self.on_deregister(deregister),
            Task::IncrementalScan {
                region_id,
                downstream_id,
                entries,
            } => {
                self.on_incremental_scan(region_id, downstream_id, entries);
            }
            Task::MultiBatch {
                multi,
                old_value_cb,
            } => self.on_multi_batch(multi, old_value_cb),
            Task::OpenConn { conn } => self.on_open_conn(conn),
            Task::RegisterMinTsEvent => self.register_min_ts_event(),
            Task::InitDownstream {
                downstream_id,
                downstream_state,
                cb,
            } => {
                debug!("downstream was initialized"; "downstream_id" => ?downstream_id);
                downstream_state
                    .compare_and_swap(DownstreamState::Uninitialized, DownstreamState::Normal);
                cb();
            }
            Task::Validate(region_id, validate) => {
                validate(self.capture_regions.get(&region_id));
            }
        }
        self.flush_all();
    }
}

impl<T: 'static + RaftStoreRouter> RunnableWithTimer<Task, ()> for Endpoint<T> {
    fn on_timeout(&mut self, timer: &mut Timer<()>, _: ()) {
        CDC_CAPTURED_REGION_COUNT.set(self.capture_regions.len() as i64);
        if self.min_resolved_ts != TimeStamp::max() {
            CDC_MIN_RESOLVED_TS_REGION.set(self.min_ts_region_id as i64);
            CDC_MIN_RESOLVED_TS.set(self.min_resolved_ts.physical() as i64);
        }
        self.min_resolved_ts = TimeStamp::max();
        self.min_ts_region_id = 0;

        timer.add_task(Duration::from_millis(METRICS_FLUSH_INTERVAL), ());
    }
}

#[cfg(test)]
mod tests {
    use super::*;
    use engine_traits::DATA_CFS;
    #[cfg(feature = "prost-codec")]
    use kvproto::cdcpb::event::Event as Event_oneof_event;
    use kvproto::errorpb::Error as ErrorHeader;
    use kvproto::kvrpcpb::Context;
    use raftstore::errors::Error as RaftStoreError;
    use raftstore::store::msg::CasualMessage;
    use std::collections::BTreeMap;
    use std::fmt::Display;
    use std::sync::mpsc::{channel, Receiver, RecvTimeoutError, Sender};
    use tempfile::TempDir;
    use test_raftstore::MockRaftStoreRouter;
    use test_raftstore::TestPdClient;
    use tikv::storage::kv::Engine;
    use tikv::storage::mvcc::tests::*;
    use tikv::storage::TestEngineBuilder;
    use tikv_util::collections::HashSet;
    use tikv_util::mpsc::batch;
    use tikv_util::worker::{dummy_scheduler, Builder as WorkerBuilder, Worker};

    struct ReceiverRunnable<T> {
        tx: Sender<T>,
    }

    impl<T: Display> Runnable<T> for ReceiverRunnable<T> {
        fn run(&mut self, task: T) {
            self.tx.send(task).unwrap();
        }
    }

    fn new_receiver_worker<T: Display + Send + 'static>() -> (Worker<T>, Receiver<T>) {
        let (tx, rx) = channel();
        let runnable = ReceiverRunnable { tx };
        let mut worker = WorkerBuilder::new("test-receiver-worker").create();
        worker.start(runnable).unwrap();
        (worker, rx)
    }

    fn mock_initializer() -> (Worker<Task>, ThreadPool, Initializer, Receiver<Task>) {
        let (receiver_worker, rx) = new_receiver_worker();

        let pool = Builder::new()
            .name_prefix("test-initializer-worker")
            .pool_size(4)
            .build();
        let downstream_state = Arc::new(AtomicCell::new(DownstreamState::Normal));
        let initializer = Initializer {
            sched: receiver_worker.scheduler(),

            region_id: 1,
            observe_id: ObserveID::new(),
            downstream_id: DownstreamID::new(),
            downstream_state,
            conn_id: ConnID::new(),
            checkpoint_ts: 1.into(),
            batch_size: 1,
            txn_extra_op: TxnExtraOp::Noop,
            build_resolver: true,
        };

        (receiver_worker, pool, initializer, rx)
    }

    #[test]
    fn test_initializer_build_resolver() {
        let (mut worker, _pool, mut initializer, rx) = mock_initializer();

        let temp = TempDir::new().unwrap();
        let engine = TestEngineBuilder::new()
            .path(temp.path())
            .cfs(DATA_CFS)
            .build()
            .unwrap();

        let mut expected_locks = BTreeMap::<TimeStamp, HashSet<Vec<u8>>>::new();

        // Pessimistic locks should not be tracked
        for i in 0..10 {
            let k = &[b'k', i];
            let ts = TimeStamp::new(i as _);
            must_acquire_pessimistic_lock(&engine, k, k, ts, ts);
        }

        for i in 10..100 {
            let (k, v) = (&[b'k', i], &[b'v', i]);
            let ts = TimeStamp::new(i as _);
            must_prewrite_put(&engine, k, v, k, ts);
            expected_locks.entry(ts).or_default().insert(k.to_vec());
        }

        let region = Region::default();
        let snap = engine.snapshot(&Context::default()).unwrap();

        let check_result = || loop {
            let task = rx.recv().unwrap();
            match task {
                Task::ResolverReady { resolver, .. } => {
                    assert_eq!(resolver.locks(), &expected_locks);
                    return;
                }
                Task::IncrementalScan { .. } => continue,
                t => panic!("unepxected task {} received", t),
            }
        };

        initializer.async_incremental_scan(snap.clone(), region.clone());
        check_result();
        initializer.batch_size = 1000;
        initializer.async_incremental_scan(snap.clone(), region.clone());
        check_result();

        initializer.batch_size = 10;
        initializer.async_incremental_scan(snap.clone(), region.clone());
        check_result();

        initializer.batch_size = 11;
        initializer.async_incremental_scan(snap.clone(), region.clone());
        check_result();

        initializer.build_resolver = false;
        initializer.async_incremental_scan(snap.clone(), region.clone());

        loop {
            let task = rx.recv_timeout(Duration::from_secs(1));
            match task {
                Ok(Task::IncrementalScan { .. }) => continue,
                Ok(t) => panic!("unepxected task {} received", t),
                Err(RecvTimeoutError::Timeout) => break,
                Err(e) => panic!("unexpected err {:?}", e),
            }
        }

        // Test cancellation.
        initializer.downstream_state.store(DownstreamState::Stopped);
        initializer.async_incremental_scan(snap, region);

        loop {
            let task = rx.recv_timeout(Duration::from_secs(1));
            match task {
                Ok(t) => panic!("unepxected task {} received", t),
                Err(RecvTimeoutError::Timeout) => break,
                Err(e) => panic!("unexpected err {:?}", e),
            }
        }

        worker.stop().unwrap().join().unwrap();
    }

    #[test]
    fn test_raftstore_is_busy() {
        let (task_sched, task_rx) = dummy_scheduler();
        let raft_router = MockRaftStoreRouter::new();
        let observer = CdcObserver::new(task_sched.clone());
        let pd_client = Arc::new(TestPdClient::new(0, true));
        let mut ep = Endpoint::new(
            &CdcConfig::default(),
            pd_client,
            task_sched,
            raft_router.clone(),
            observer,
            Arc::new(Mutex::new(StoreMeta::new(0))),
        );
        let (tx, _rx) = batch::unbounded(1);

        // Fill the channel.
        let _raft_rx = raft_router.add_region(1 /* region id */, 1 /* cap */);
        loop {
            if let Err(RaftStoreError::Transport(_)) =
                raft_router.casual_send(1, CasualMessage::ClearRegionSize)
            {
                break;
            }
        }
        // Make sure channel is full.
        raft_router
            .casual_send(1, CasualMessage::ClearRegionSize)
            .unwrap_err();

        let conn = Conn::new(tx);
        let conn_id = conn.get_id();
        ep.run(Task::OpenConn { conn });
        let mut req_header = Header::default();
        req_header.set_cluster_id(0);
        let mut req = ChangeDataRequest::default();
        req.set_region_id(1);
        let region_epoch = req.get_region_epoch().clone();
        let downstream = Downstream::new("".to_string(), region_epoch, 0, conn_id);
        ep.run(Task::Register {
            request: req,
            downstream,
            conn_id,
        });
        assert_eq!(ep.capture_regions.len(), 1);

        for _ in 0..5 {
            if let Ok(Some(Task::Deregister(Deregister::Downstream { err, .. }))) =
                task_rx.recv_timeout(Duration::from_secs(1))
            {
                if let Some(Error::Request(err)) = err {
                    assert!(!err.has_server_is_busy());
                }
            }
        }
    }

    #[test]
    fn test_deregister() {
        let (task_sched, _task_rx) = dummy_scheduler();
        let raft_router = MockRaftStoreRouter::new();
        let _raft_rx = raft_router.add_region(1 /* region id */, 100 /* cap */);
        let observer = CdcObserver::new(task_sched.clone());
        let pd_client = Arc::new(TestPdClient::new(0, true));
        let mut ep = Endpoint::new(
            &CdcConfig::default(),
            pd_client,
            task_sched,
            raft_router,
            observer,
            Arc::new(Mutex::new(StoreMeta::new(0))),
        );
        let (tx, rx) = batch::unbounded(1);

        let conn = Conn::new(tx);
        let conn_id = conn.get_id();
        ep.run(Task::OpenConn { conn });
        let mut req_header = Header::default();
        req_header.set_cluster_id(0);
        let mut req = ChangeDataRequest::default();
        req.set_region_id(1);
        let region_epoch = req.get_region_epoch().clone();
        let downstream = Downstream::new("".to_string(), region_epoch.clone(), 0, conn_id);
        let downstream_id = downstream.get_id();
        ep.run(Task::Register {
            request: req.clone(),
            downstream,
            conn_id,
        });
        assert_eq!(ep.capture_regions.len(), 1);

        let mut err_header = ErrorHeader::default();
        err_header.set_not_leader(Default::default());
        let deregister = Deregister::Downstream {
            region_id: 1,
            downstream_id,
            conn_id,
            err: Some(Error::Request(err_header.clone())),
        };
        ep.run(Task::Deregister(deregister));
        loop {
            let cdc_event = rx.recv_timeout(Duration::from_millis(500)).unwrap();
            if let CdcEvent::Event(mut e) = cdc_event {
                let event = e.event.take().unwrap();
                match event {
                    Event_oneof_event::Error(err) => {
                        assert!(err.has_not_leader());
                        break;
                    }
                    _ => panic!("unknown event"),
                }
            }
        }
        assert_eq!(ep.capture_regions.len(), 0);

        let downstream = Downstream::new("".to_string(), region_epoch.clone(), 0, conn_id);
        let new_downstream_id = downstream.get_id();
        ep.run(Task::Register {
            request: req.clone(),
            downstream,
            conn_id,
        });
        assert_eq!(ep.capture_regions.len(), 1);

        let deregister = Deregister::Downstream {
            region_id: 1,
            downstream_id,
            conn_id,
            err: Some(Error::Request(err_header.clone())),
        };
        ep.run(Task::Deregister(deregister));
        assert!(rx.recv_timeout(Duration::from_millis(200)).is_err());
        assert_eq!(ep.capture_regions.len(), 1);

        let deregister = Deregister::Downstream {
            region_id: 1,
            downstream_id: new_downstream_id,
            conn_id,
            err: Some(Error::Request(err_header.clone())),
        };
        ep.run(Task::Deregister(deregister));
        let cdc_event = rx.recv_timeout(Duration::from_millis(500)).unwrap();
        loop {
            if let CdcEvent::Event(mut e) = cdc_event {
                let event = e.event.take().unwrap();
                match event {
                    Event_oneof_event::Error(err) => {
                        assert!(err.has_not_leader());
                        break;
                    }
                    _ => panic!("unknown event"),
                }
            }
        }
        assert_eq!(ep.capture_regions.len(), 0);

        // Stale deregister should be filtered.
        let downstream = Downstream::new("".to_string(), region_epoch, 0, conn_id);
        ep.run(Task::Register {
            request: req,
            downstream,
            conn_id,
        });
        assert_eq!(ep.capture_regions.len(), 1);
        let deregister = Deregister::Region {
            region_id: 1,
            // A stale ObserveID (different from the actual one).
            observe_id: ObserveID::new(),
            err: Error::Request(err_header),
        };
        ep.run(Task::Deregister(deregister));
        match rx.recv_timeout(Duration::from_millis(500)) {
            Err(_) => (),
            _ => panic!("unknown event"),
        }
        assert_eq!(ep.capture_regions.len(), 1);
    }
}<|MERGE_RESOLUTION|>--- conflicted
+++ resolved
@@ -664,7 +664,6 @@
                                 Err(err) => panic!("failed to schedule min ts event, error: {:?}", err),
                             }
                         }
-<<<<<<< HEAD
                         match scheduler.schedule(Task::RegisterMinTsEvent) {
                             Ok(_) | Err(ScheduleError::Stopped(_)) => (),
                             // Must schedule `RegisterMinTsEvent` event otherwise resolved ts can not
@@ -675,21 +674,6 @@
                     }).map_err(|_| ())
             },
         );
-=======
-                    }
-                }
-                match scheduler.schedule(Task::RegisterMinTsEvent) {
-                    Ok(_) | Err(ScheduleError::Stopped(_)) => (),
-                    // Must schedule `RegisterMinTsEvent` event otherwise resolved ts can not
-                    // advance normally.
-                    Err(err) => panic!(
-                        "failed to schedule regiester min ts event, error: {:?}",
-                        err
-                    ),
-                }
-                Ok(())
-            });
->>>>>>> 377baf65
         self.tso_worker.spawn(fut);
     }
 
