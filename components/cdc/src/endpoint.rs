--- conflicted
+++ resolved
@@ -497,22 +497,18 @@
             pending_progress_collecting: 0,
         };
 
-<<<<<<< HEAD
         let mut pending_scans = ep.pending_scans.clone();
         ep.scan_workers.as_ref().unwrap().spawn(async move {
             while let Some(_, mut initializer) = pending_scans.next().await {
             }
         });
 
-        ep.register_min_ts_event(leader_resolver);
-=======
         let min_ts_interval = ep.config.min_ts_interval.0;
         let scheduler = ep.scheduler.clone();
         ep.tso_worker.spawn(async move {
             Self::register_min_ts_event(scheduler, min_ts_interval, leader_resolver).await;
         });
 
->>>>>>> c05a83c9
         ep
     }
 
