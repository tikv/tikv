// Copyright 2020 TiKV Project Authors. Licensed under Apache-2.0.

use std::fmt;
use std::sync::atomic::{AtomicBool, Ordering};
use std::sync::Arc;
use std::time::Duration;

use engine_rocks::RocksEngine;
use futures::future::Future;
use kvproto::cdcpb::*;
use kvproto::metapb::Region;
use pd_client::PdClient;
use raftstore::coprocessor::CmdBatch;
use raftstore::router::RaftStoreRouter;
use raftstore::store::fsm::{ChangeCmd, ObserveID};
use raftstore::store::msg::{Callback, ReadResponse, SignificantMsg};
use resolved_ts::Resolver;
use tikv::storage::kv::Snapshot;
use tikv::storage::mvcc::{DeltaScanner, ScannerBuilder};
use tikv::storage::txn::TxnEntry;
use tikv::storage::txn::TxnEntryScanner;
use tikv_util::collections::HashMap;
use tikv_util::time::Instant;
use tikv_util::timer::{SteadyTimer, Timer};
use tikv_util::worker::{Runnable, RunnableWithTimer, ScheduleError, Scheduler};
use tokio_threadpool::{Builder, ThreadPool};
use txn_types::{Key, Lock, LockType, TimeStamp};

use crate::delegate::{Delegate, Downstream, DownstreamID};
use crate::metrics::*;
use crate::service::{Conn, ConnID};
use crate::{CdcObserver, Error, Result};

pub enum Deregister {
    Downstream {
        region_id: u64,
        downstream_id: DownstreamID,
        conn_id: ConnID,
        err: Option<Error>,
    },
    Region {
        region_id: u64,
        observe_id: ObserveID,
        err: Error,
    },
    Conn(ConnID),
}

impl fmt::Display for Deregister {
    fn fmt(&self, f: &mut fmt::Formatter<'_>) -> fmt::Result {
        write!(f, "{:?}", self)
    }
}

impl fmt::Debug for Deregister {
    fn fmt(&self, f: &mut fmt::Formatter<'_>) -> fmt::Result {
        let mut de = f.debug_struct("Deregister");
        match self {
            Deregister::Downstream {
                ref region_id,
                ref downstream_id,
                ref conn_id,
                ref err,
            } => de
                .field("deregister", &"downstream")
                .field("region_id", region_id)
                .field("downstream_id", downstream_id)
                .field("conn_id", conn_id)
                .field("err", err)
                .finish(),
            Deregister::Region {
                ref region_id,
                ref observe_id,
                ref err,
            } => de
                .field("deregister", &"region")
                .field("region_id", region_id)
                .field("observe_id", observe_id)
                .field("err", err)
                .finish(),
            Deregister::Conn(ref conn_id) => de
                .field("deregister", &"conn")
                .field("conn_id", conn_id)
                .finish(),
        }
    }
}

pub enum Task {
    Register {
        request: ChangeDataRequest,
        downstream: Downstream,
        conn_id: ConnID,
    },
    Deregister(Deregister),
    OpenConn {
        conn: Conn,
    },
    MultiBatch {
        multi: Vec<CmdBatch>,
    },
    MinTS {
        region_id: u64,
        min_ts: TimeStamp,
    },
    ResolverReady {
        observe_id: ObserveID,
        region: Region,
        resolver: Resolver,
    },
    IncrementalScan {
        region_id: u64,
        downstream_id: DownstreamID,
        entries: Vec<Option<TxnEntry>>,
    },
    RegisterMinTsEvent,
    Validate(u64, Box<dyn FnOnce(Option<&Delegate>) + Send>),
}

impl fmt::Display for Task {
    fn fmt(&self, f: &mut fmt::Formatter<'_>) -> fmt::Result {
        write!(f, "{:?}", self)
    }
}

impl fmt::Debug for Task {
    fn fmt(&self, f: &mut fmt::Formatter<'_>) -> fmt::Result {
        let mut de = f.debug_struct("CdcTask");
        match self {
            Task::Register {
                ref request,
                ref downstream,
                ref conn_id,
                ..
            } => de
                .field("type", &"register")
                .field("register request", request)
                .field("request", request)
                .field("id", &downstream.get_id())
                .field("conn_id", conn_id)
                .finish(),
            Task::Deregister(deregister) => de
                .field("type", &"deregister")
                .field("deregister", deregister)
                .finish(),
            Task::OpenConn { ref conn } => de
                .field("type", &"open_conn")
                .field("conn_id", &conn.get_id())
                .finish(),
            Task::MultiBatch { multi } => de
                .field("type", &"multibatch")
                .field("multibatch", &multi.len())
                .finish(),
            Task::MinTS {
                ref region_id,
                ref min_ts,
            } => de
                .field("type", &"mit_ts")
                .field("region_id", region_id)
                .field("min_ts", min_ts)
                .finish(),
            Task::ResolverReady {
                ref observe_id,
                ref region,
                ..
            } => de
                .field("type", &"resolver_ready")
                .field("observe_id", &observe_id)
                .field("region_id", &region.get_id())
                .finish(),
            Task::IncrementalScan {
                ref region_id,
                ref downstream_id,
                ref entries,
            } => de
                .field("type", &"incremental_scan")
                .field("region_id", &region_id)
                .field("downstream", &downstream_id)
                .field("scan_entries", &entries.len())
                .finish(),
            Task::RegisterMinTsEvent => de.finish(),
            Task::Validate(region_id, _) => de.field("region_id", &region_id).finish(),
        }
    }
}

const METRICS_FLUSH_INTERVAL: u64 = 10_000; // 10s

pub struct Endpoint<T> {
    capture_regions: HashMap<u64, Delegate>,
    connections: HashMap<ConnID, Conn>,
    scheduler: Scheduler<Task>,
    raft_router: T,
    observer: CdcObserver,

    pd_client: Arc<dyn PdClient>,
    timer: SteadyTimer,
    min_ts_interval: Duration,
    scan_batch_size: usize,
    tso_worker: ThreadPool,

    workers: ThreadPool,

    min_resolved_ts: TimeStamp,
    min_ts_region_id: u64,
}

<<<<<<< HEAD
impl<T: RaftStoreRouter<RocksEngine>> Endpoint<T> {
=======
impl<T: 'static + RaftStoreRouter> Endpoint<T> {
>>>>>>> f2e7a835
    pub fn new(
        pd_client: Arc<dyn PdClient>,
        scheduler: Scheduler<Task>,
        raft_router: T,
        observer: CdcObserver,
    ) -> Endpoint<T> {
        let workers = Builder::new().name_prefix("cdcwkr").pool_size(4).build();
        let tso_worker = Builder::new().name_prefix("tso").pool_size(1).build();
        let ep = Endpoint {
            capture_regions: HashMap::default(),
            connections: HashMap::default(),
            scheduler,
            pd_client,
            tso_worker,
            timer: SteadyTimer::default(),
            workers,
            raft_router,
            observer,
            scan_batch_size: 1024,
            min_ts_interval: Duration::from_secs(1),
            min_resolved_ts: TimeStamp::max(),
            min_ts_region_id: 0,
        };
        ep.register_min_ts_event();
        ep
    }

    pub fn new_timer(&self) -> Timer<()> {
        // Currently there is only one timeout for CDC.
        let cdc_timer_cap = 1;
        let mut timer = Timer::new(cdc_timer_cap);
        timer.add_task(Duration::from_millis(METRICS_FLUSH_INTERVAL), ());
        timer
    }

    pub fn set_min_ts_interval(&mut self, dur: Duration) {
        self.min_ts_interval = dur;
    }

    pub fn set_scan_batch_size(&mut self, scan_batch_size: usize) {
        self.scan_batch_size = scan_batch_size;
    }

    fn on_deregister(&mut self, deregister: Deregister) {
        info!("cdc deregister region"; "deregister" => ?deregister);
        match deregister {
            Deregister::Downstream {
                region_id,
                downstream_id,
                conn_id,
                err,
            } => {
                // The peer wants to deregister
                let mut is_last = false;
                if let Some(delegate) = self.capture_regions.get_mut(&region_id) {
                    is_last = delegate.unsubscribe(downstream_id, err);
                }
                if let Some(conn) = self.connections.get_mut(&conn_id) {
                    if let Some(id) = conn.downstream_id(region_id) {
                        if downstream_id == id {
                            conn.unsubscribe(region_id);
                        }
                    }
                }
                if is_last {
                    let delegate = self.capture_regions.remove(&region_id).unwrap();
                    // Do not continue to observe the events of the region.
                    let oid = self.observer.unsubscribe_region(region_id, delegate.id);
                    assert!(
                        oid.is_some(),
                        "unsubscribe region {} failed, ObserveID {:?}",
                        region_id,
                        delegate.id
                    );
                }
            }
            Deregister::Region {
                region_id,
                observe_id,
                err,
            } => {
                // Something went wrong, deregister all downstreams of the region.

                // To avoid ABA problem, we must check the unique ObserveID.
                let need_remove = self
                    .capture_regions
                    .get(&region_id)
                    .map_or(false, |d| d.id == observe_id);
                if need_remove {
                    if let Some(mut delegate) = self.capture_regions.remove(&region_id) {
                        delegate.stop(err);
                    }
                }
                self.connections
                    .iter_mut()
                    .for_each(|(_, conn)| conn.unsubscribe(region_id));
                // Do not continue to observe the events of the region.
                let oid = self.observer.unsubscribe_region(region_id, observe_id);
                assert_eq!(
                    need_remove,
                    oid.is_some(),
                    "unsubscribe region {} failed, ObserveID {:?}",
                    region_id,
                    observe_id
                );
            }
            Deregister::Conn(conn_id) => {
                // The connection is closed, deregister all downstreams of the connection.
                if let Some(conn) = self.connections.remove(&conn_id) {
                    conn.take_downstreams()
                        .into_iter()
                        .for_each(|(region_id, downstream_id)| {
                            if let Some(delegate) = self.capture_regions.get_mut(&region_id) {
                                if delegate.unsubscribe(downstream_id, None) {
                                    let delegate = self.capture_regions.remove(&region_id).unwrap();
                                    // Do not continue to observe the events of the region.
                                    let oid =
                                        self.observer.unsubscribe_region(region_id, delegate.id);
                                    assert!(
                                        oid.is_some(),
                                        "unsubscribe region {} failed, ObserveID {:?}",
                                        region_id,
                                        delegate.id
                                    );
                                }
                            }
                        });
                }
            }
        }
    }

    pub fn on_register(
        &mut self,
        mut request: ChangeDataRequest,
        mut downstream: Downstream,
        conn_id: ConnID,
    ) {
        let region_id = request.region_id;
        let conn = match self.connections.get_mut(&conn_id) {
            Some(conn) => conn,
            None => {
                error!("register for a nonexistent connection";
                    "region_id" => region_id, "conn_id" => ?conn_id);
                return;
            }
        };
        downstream.set_sink(conn.get_sink());
        if !conn.subscribe(request.get_region_id(), downstream.get_id()) {
            downstream.sink_duplicate_error(request.get_region_id());
            error!("duplicate register";
                "region_id" => region_id,
                "downstream_id" => ?downstream.get_id());
            return;
        }

        info!("cdc register region";
            "region_id" => region_id,
            "conn_id" => ?conn.get_id(),
            "downstream_id" => ?downstream.get_id());
        let mut is_new_delegate = false;
        let delegate = self.capture_regions.entry(region_id).or_insert_with(|| {
            let d = Delegate::new(region_id);
            is_new_delegate = true;
            d
        });

        let downstream_id = downstream.get_id();
        let checkpoint_ts = request.checkpoint_ts;
        let sched = self.scheduler.clone();
        let batch_size = self.scan_batch_size;

        let init = Initializer {
            sched,
            region_id,
            conn_id,
            downstream_id,
            batch_size,
            observe_id: delegate.id,
            checkpoint_ts: checkpoint_ts.into(),
            build_resolver: is_new_delegate,
            // TODO: make the cancellation at Downstream level instead of Region level.
            proceed: delegate.enabled(),
        };
        if !delegate.subscribe(downstream) {
            conn.unsubscribe(request.get_region_id());
            if is_new_delegate {
                self.capture_regions.remove(&request.get_region_id());
            }
            return;
        }
        let change_cmd = if is_new_delegate {
            // The region has never been registered.
            // Subscribe the change events of the region.
            let old_id = self.observer.subscribe_region(region_id, delegate.id);
            assert!(
                old_id.is_none(),
                "region {} must not be observed twice, old ObserveID {:?}, new ObserveID {:?}",
                region_id,
                old_id,
                delegate.id
            );

            ChangeCmd::RegisterObserver {
                observe_id: delegate.id,
                region_id,
                enabled: delegate.enabled(),
            }
        } else {
            ChangeCmd::Snapshot {
                observe_id: delegate.id,
                region_id,
            }
        };
        let (cb, fut) = tikv_util::future::paired_future_callback();
        let scheduler = self.scheduler.clone();
        let deregister_downstream = move |err| {
            warn!("cdc send capture change cmd failed"; "region_id" => region_id, "error" => ?err);
            let deregister = Deregister::Downstream {
                region_id,
                downstream_id,
                conn_id,
                err: Some(err),
            };
            if let Err(e) = scheduler.schedule(Task::Deregister(deregister)) {
                error!("schedule cdc task failed"; "error" => ?e);
            }
        };
        if let Err(e) = self.raft_router.significant_send(
            region_id,
            SignificantMsg::CaptureChange {
                cmd: change_cmd,
                region_epoch: request.take_region_epoch(),
                callback: Callback::Read(cb),
            },
        ) {
            deregister_downstream(Error::Request(e.into()));
            return;
        }
        self.workers.spawn(
            fut.map_err(move |e| {
                deregister_downstream(Error::Other(box_err!(e)));
            })
            .and_then(move |resp| {
                init.on_change_cmd(resp);
                Ok(())
            }),
        );
    }

    pub fn on_multi_batch(&mut self, multi: Vec<CmdBatch>) {
        for batch in multi {
            let region_id = batch.region_id;
            let mut deregister = None;
            if let Some(delegate) = self.capture_regions.get_mut(&region_id) {
                if delegate.has_failed() {
                    // Skip the batch if the delegate has failed.
                    continue;
                }
                if let Err(e) = delegate.on_batch(batch) {
                    assert!(delegate.has_failed());
                    // Delegate has error, deregister the corresponding region.
                    deregister = Some(Deregister::Region {
                        region_id,
                        observe_id: delegate.id,
                        err: e,
                    });
                }
            }
            if let Some(deregister) = deregister {
                self.on_deregister(deregister);
            }
        }
    }

    pub fn on_incremental_scan(
        &mut self,
        region_id: u64,
        downstream_id: DownstreamID,
        entries: Vec<Option<TxnEntry>>,
    ) {
        if let Some(delegate) = self.capture_regions.get_mut(&region_id) {
            delegate.on_scan(downstream_id, entries);
        } else {
            warn!("region not found on incremental scan"; "region_id" => region_id);
        }
    }

    fn on_region_ready(&mut self, observe_id: ObserveID, resolver: Resolver, region: Region) {
        let region_id = region.get_id();
        if let Some(delegate) = self.capture_regions.get_mut(&region_id) {
            if delegate.id == observe_id {
                if let Err(e) = delegate.on_region_ready(resolver, region) {
                    assert!(delegate.has_failed());
                    // Delegate has error, deregister the corresponding region.
                    let deregister = Deregister::Region {
                        region_id,
                        observe_id: delegate.id,
                        err: e,
                    };
                    self.on_deregister(deregister);
                }
            } else {
                debug!("stale region ready";
                    "region_id" => region.get_id(),
                    "observe_id" => ?observe_id,
                    "current_id" => ?delegate.id);
            }
        } else {
            debug!("region not found on region ready (finish building resolver)";
                "region_id" => region.get_id());
        }
    }

    fn on_min_ts(&mut self, region_id: u64, min_ts: TimeStamp) {
        if let Some(delegate) = self.capture_regions.get_mut(&region_id) {
            if let Some(resolved_ts) = delegate.on_min_ts(min_ts) {
                if resolved_ts < self.min_resolved_ts {
                    self.min_resolved_ts = resolved_ts;
                    self.min_ts_region_id = region_id;
                }
            }
        }
    }

    fn register_min_ts_event(&self) {
        let timeout = self.timer.delay(self.min_ts_interval);
        let tso = self.pd_client.get_tso();
        let scheduler = self.scheduler.clone();
        let raft_router = self.raft_router.clone();
        let regions: Vec<u64> = self.capture_regions.keys().copied().collect();
        let fut = tso.join(timeout.map_err(|_| unreachable!())).then(
            move |tso: pd_client::Result<(TimeStamp, ())>| {
                // Ignore get tso errors since we will retry every `min_ts_interval`.
                let (min_ts, _) = tso.unwrap_or((TimeStamp::default(), ()));
                // TODO: send a message to raftstore would consume too much cpu time,
                // try to handle it outside raftstore.
                for region_id in regions {
                    let scheduler_clone = scheduler.clone();
                    if let Err(e) = raft_router.significant_send(
                        region_id,
                        SignificantMsg::LeaderCallback(Callback::Read(Box::new(move |resp| {
                            if !resp.response.get_header().has_error() {
                                match scheduler_clone.schedule(Task::MinTS { region_id, min_ts }) {
                                    Ok(_) | Err(ScheduleError::Stopped(_)) => (),
                                    Err(err) => panic!(
                                        "failed to schedule min_ts event, min_ts: {}, error: {:?}",
                                        min_ts, err
                                    ),
                                }
                            }
                        }))),
                    ) {
                        // TODO: should we try to deregister region here?
                        warn!(
                            "send LeaderCallback for advancing resolved ts failed";
                            "err" => ?e,
                            "min_ts" => min_ts,
                        );
                    }
                }
                match scheduler.schedule(Task::RegisterMinTsEvent) {
                    Ok(_) | Err(ScheduleError::Stopped(_)) => (),
                    // Must schedule `RegisterMinTsEvent` event otherwise resolved ts can not
                    // advance normally.
                    Err(err) => panic!(
                        "failed to schedule regiester min ts event, error: {:?}",
                        err
                    ),
                }
                Ok(())
            },
        );
        self.tso_worker.spawn(fut);
    }

    fn on_open_conn(&mut self, conn: Conn) {
        self.connections.insert(conn.get_id(), conn);
    }

    fn flush_all(&self) {
        self.connections.iter().for_each(|(_, conn)| conn.flush());
    }
}

struct Initializer {
    sched: Scheduler<Task>,

    region_id: u64,
    observe_id: ObserveID,
    downstream_id: DownstreamID,
    conn_id: ConnID,
    checkpoint_ts: TimeStamp,
    batch_size: usize,

    build_resolver: bool,
    proceed: Arc<AtomicBool>,
}

impl Initializer {
    fn on_change_cmd(&self, mut resp: ReadResponse<RocksEngine>) {
        if let Some(region_snapshot) = resp.snapshot {
            assert_eq!(self.region_id, region_snapshot.get_region().get_id());
            let region = region_snapshot.get_region().clone();
            self.async_incremental_scan(region_snapshot, region);
        } else {
            assert!(
                resp.response.get_header().has_error(),
                "no snapshot and no error? {:?}",
                resp.response
            );
            let err = resp.response.take_header().take_error();
            let deregister = Deregister::Region {
                region_id: self.region_id,
                observe_id: self.observe_id,
                err: Error::Request(err),
            };
            if let Err(e) = self.sched.schedule(Task::Deregister(deregister)) {
                error!("schedule cdc task failed"; "error" => ?e);
            }
        }
    }

    fn async_incremental_scan<S: Snapshot + 'static>(&self, snap: S, region: Region) {
        let downstream_id = self.downstream_id;
        let conn_id = self.conn_id;
        let region_id = region.get_id();
        info!("async incremental scan";
            "region_id" => region_id,
            "downstream_id" => ?downstream_id,
            "observe_id" => ?self.observe_id);

        let mut resolver = if self.build_resolver {
            Some(Resolver::new(region_id))
        } else {
            None
        };

        fail_point!("cdc_incremental_scan_start");

        let start = Instant::now_coarse();
        // Time range: (checkpoint_ts, current]
        let current = TimeStamp::max();
        let mut scanner = ScannerBuilder::new(snap, current, false)
            .range(None, None)
            .build_delta_scanner(self.checkpoint_ts)
            .unwrap();
        let mut done = false;
        while !done {
            if !self.proceed.load(Ordering::SeqCst) {
                info!("async incremental scan canceled";
                    "region_id" => region_id,
                    "downstream_id" => ?downstream_id,
                    "observe_id" => ?self.observe_id);
                return;
            }
            let entries = match Self::scan_batch(&mut scanner, self.batch_size, resolver.as_mut()) {
                Ok(res) => res,
                Err(e) => {
                    error!("cdc scan entries failed"; "error" => ?e, "region_id" => region_id);
                    // TODO: record in metrics.
                    let deregister = Deregister::Downstream {
                        region_id,
                        downstream_id,
                        conn_id,
                        err: Some(e),
                    };
                    if let Err(e) = self.sched.schedule(Task::Deregister(deregister)) {
                        error!("schedule cdc task failed"; "error" => ?e, "region_id" => region_id);
                    }
                    return;
                }
            };
            // If the last element is None, it means scanning is finished.
            if let Some(None) = entries.last() {
                done = true;
            }
            debug!("cdc scan entries"; "len" => entries.len(), "region_id" => region_id);
            fail_point!("before_schedule_incremental_scan");
            let scanned = Task::IncrementalScan {
                region_id,
                downstream_id,
                entries,
            };
            if let Err(e) = self.sched.schedule(scanned) {
                error!("schedule cdc task failed"; "error" => ?e, "region_id" => region_id);
                return;
            }
        }

        if let Some(resolver) = resolver {
            Self::finish_building_resolver(self.observe_id, resolver, region, self.sched.clone());
        }

        CDC_SCAN_DURATION_HISTOGRAM.observe(start.elapsed().as_secs_f64());
    }

    fn scan_batch<S: Snapshot>(
        scanner: &mut DeltaScanner<S>,
        batch_size: usize,
        resolver: Option<&mut Resolver>,
    ) -> Result<Vec<Option<TxnEntry>>> {
        let mut entries = Vec::with_capacity(batch_size);
        while entries.len() < entries.capacity() {
            match scanner.next_entry()? {
                Some(entry) => {
                    entries.push(Some(entry));
                }
                None => {
                    entries.push(None);
                    break;
                }
            }
        }

        if let Some(resolver) = resolver {
            // Track the locks.
            for entry in &entries {
                if let Some(TxnEntry::Prewrite { lock, .. }) = entry {
                    let (encoded_key, value) = lock;
                    let key = Key::from_encoded_slice(encoded_key).into_raw().unwrap();
                    let lock = Lock::parse(value)?;
                    match lock.lock_type {
                        LockType::Put | LockType::Delete => resolver.track_lock(lock.ts, key),
                        _ => (),
                    };
                }
            }
        }

        Ok(entries)
    }

    fn finish_building_resolver(
        observe_id: ObserveID,
        mut resolver: Resolver,
        region: Region,
        sched: Scheduler<Task>,
    ) {
        resolver.init();
        if resolver.locks().is_empty() {
            info!(
                "no lock found";
                "region_id" => region.get_id()
            );
        } else {
            let rts = resolver.resolve(TimeStamp::zero());
            info!(
                "resolver initialized";
                "region_id" => region.get_id(),
                "resolved_ts" => rts,
                "lock_count" => resolver.locks().len(),
                "observe_id" => ?observe_id,
            );
        }

        fail_point!("before_schedule_resolver_ready");
        info!("schedule resolver ready"; "region_id" => region.get_id(), "observe_id" => ?observe_id);
        if let Err(e) = sched.schedule(Task::ResolverReady {
            observe_id,
            resolver,
            region,
        }) {
            error!("schedule task failed"; "error" => ?e);
        }
    }
}

<<<<<<< HEAD
impl<T: RaftStoreRouter<RocksEngine>> Runnable<Task> for Endpoint<T> {
=======
impl<T: 'static + RaftStoreRouter> Runnable<Task> for Endpoint<T> {
>>>>>>> f2e7a835
    fn run(&mut self, task: Task) {
        debug!("run cdc task"; "task" => %task);
        match task {
            Task::MinTS { region_id, min_ts } => self.on_min_ts(region_id, min_ts),
            Task::Register {
                request,
                downstream,
                conn_id,
            } => self.on_register(request, downstream, conn_id),
            Task::ResolverReady {
                observe_id,
                resolver,
                region,
            } => self.on_region_ready(observe_id, resolver, region),
            Task::Deregister(deregister) => self.on_deregister(deregister),
            Task::IncrementalScan {
                region_id,
                downstream_id,
                entries,
            } => {
                self.on_incremental_scan(region_id, downstream_id, entries);
            }
            Task::MultiBatch { multi } => self.on_multi_batch(multi),
            Task::OpenConn { conn } => self.on_open_conn(conn),
            Task::RegisterMinTsEvent => self.register_min_ts_event(),
            Task::Validate(region_id, validate) => {
                validate(self.capture_regions.get(&region_id));
            }
        }
        self.flush_all();
    }
}

impl<T: 'static + RaftStoreRouter> RunnableWithTimer<Task, ()> for Endpoint<T> {
    fn on_timeout(&mut self, timer: &mut Timer<()>, _: ()) {
        CDC_CAPTURED_REGION_COUNT.set(self.capture_regions.len() as i64);
        if self.min_resolved_ts != TimeStamp::max() {
            CDC_MIN_RESOLVED_TS_REGION.set(self.min_ts_region_id as i64);
            CDC_MIN_RESOLVED_TS.set(self.min_resolved_ts.physical() as i64);
        }
        self.min_resolved_ts = TimeStamp::max();
        self.min_ts_region_id = 0;

        timer.add_task(Duration::from_millis(METRICS_FLUSH_INTERVAL), ());
    }
}

#[cfg(test)]
mod tests {
    use super::*;
    use engine_traits::DATA_CFS;
    #[cfg(feature = "prost-codec")]
    use kvproto::cdcpb::event::Event as Event_oneof_event;
    use kvproto::errorpb::Error as ErrorHeader;
    use kvproto::kvrpcpb::Context;
    use raftstore::errors::Error as RaftStoreError;
    use raftstore::store::msg::CasualMessage;
    use std::collections::BTreeMap;
    use std::fmt::Display;
    use std::sync::mpsc::{channel, Receiver, RecvTimeoutError, Sender};
    use tempfile::TempDir;
    use test_raftstore::MockRaftStoreRouter;
    use test_raftstore::TestPdClient;
    use tikv::storage::kv::Engine;
    use tikv::storage::mvcc::tests::*;
    use tikv::storage::TestEngineBuilder;
    use tikv_util::collections::HashSet;
    use tikv_util::mpsc::batch;
    use tikv_util::worker::{dummy_scheduler, Builder as WorkerBuilder, Worker};

    struct ReceiverRunnable<T> {
        tx: Sender<T>,
    }

    impl<T: Display> Runnable<T> for ReceiverRunnable<T> {
        fn run(&mut self, task: T) {
            self.tx.send(task).unwrap();
        }
    }

    fn new_receiver_worker<T: Display + Send + 'static>() -> (Worker<T>, Receiver<T>) {
        let (tx, rx) = channel();
        let runnable = ReceiverRunnable { tx };
        let mut worker = WorkerBuilder::new("test-receiver-worker").create();
        worker.start(runnable).unwrap();
        (worker, rx)
    }

    fn mock_initializer() -> (Worker<Task>, ThreadPool, Initializer, Receiver<Task>) {
        let (receiver_worker, rx) = new_receiver_worker();

        let pool = Builder::new()
            .name_prefix("test-initializer-worker")
            .pool_size(4)
            .build();

        let initializer = Initializer {
            sched: receiver_worker.scheduler(),

            region_id: 1,
            observe_id: ObserveID::new(),
            downstream_id: DownstreamID::new(),
            conn_id: ConnID::new(),
            checkpoint_ts: 1.into(),
            batch_size: 1,

            build_resolver: true,
            proceed: Arc::new(AtomicBool::new(true)),
        };

        (receiver_worker, pool, initializer, rx)
    }

    #[test]
    fn test_initializer_build_resolver() {
        let (mut worker, _pool, mut initializer, rx) = mock_initializer();

        let temp = TempDir::new().unwrap();
        let engine = TestEngineBuilder::new()
            .path(temp.path())
            .cfs(DATA_CFS)
            .build()
            .unwrap();

        let mut expected_locks = BTreeMap::<TimeStamp, HashSet<Vec<u8>>>::new();

        // Pessimistic locks should not be tracked
        for i in 0..10 {
            let k = &[b'k', i];
            let ts = TimeStamp::new(i as _);
            must_acquire_pessimistic_lock(&engine, k, k, ts, ts);
        }

        for i in 10..100 {
            let (k, v) = (&[b'k', i], &[b'v', i]);
            let ts = TimeStamp::new(i as _);
            must_prewrite_put(&engine, k, v, k, ts);
            expected_locks.entry(ts).or_default().insert(k.to_vec());
        }

        let region = Region::default();
        let snap = engine.snapshot(&Context::default()).unwrap();

        let check_result = || loop {
            let task = rx.recv().unwrap();
            match task {
                Task::ResolverReady { resolver, .. } => {
                    assert_eq!(resolver.locks(), &expected_locks);
                    return;
                }
                Task::IncrementalScan { .. } => continue,
                t => panic!("unepxected task {} received", t),
            }
        };

        initializer.async_incremental_scan(snap.clone(), region.clone());
        check_result();
        initializer.batch_size = 1000;
        initializer.async_incremental_scan(snap.clone(), region.clone());
        check_result();

        initializer.batch_size = 10;
        initializer.async_incremental_scan(snap.clone(), region.clone());
        check_result();

        initializer.batch_size = 11;
        initializer.async_incremental_scan(snap.clone(), region.clone());
        check_result();

        initializer.build_resolver = false;
        initializer.async_incremental_scan(snap.clone(), region.clone());

        loop {
            let task = rx.recv_timeout(Duration::from_secs(1));
            match task {
                Ok(Task::IncrementalScan { .. }) => continue,
                Ok(t) => panic!("unepxected task {} received", t),
                Err(RecvTimeoutError::Timeout) => break,
                Err(e) => panic!("unexpected err {:?}", e),
            }
        }

        // Test cancellation.
        initializer.proceed.store(false, Ordering::SeqCst);
        initializer.async_incremental_scan(snap, region);

        loop {
            let task = rx.recv_timeout(Duration::from_secs(1));
            match task {
                Ok(t) => panic!("unepxected task {} received", t),
                Err(RecvTimeoutError::Timeout) => break,
                Err(e) => panic!("unexpected err {:?}", e),
            }
        }

        worker.stop().unwrap().join().unwrap();
    }

    #[test]
    fn test_raftstore_is_busy() {
        let (task_sched, task_rx) = dummy_scheduler();
        let raft_router = MockRaftStoreRouter::new();
        let observer = CdcObserver::new(task_sched.clone());
        let pd_client = Arc::new(TestPdClient::new(0, true));
        let mut ep = Endpoint::new(pd_client, task_sched, raft_router.clone(), observer);
        let (tx, _rx) = batch::unbounded(1);

        // Fill the channel.
        let _raft_rx = raft_router.add_region(1 /* region id */, 1 /* cap */);
        loop {
            if let Err(RaftStoreError::Transport(_)) =
                raft_router.casual_send(1, CasualMessage::ClearRegionSize)
            {
                break;
            }
        }
        // Make sure channel is full.
        raft_router
            .casual_send(1, CasualMessage::ClearRegionSize)
            .unwrap_err();

        let conn = Conn::new(tx);
        let conn_id = conn.get_id();
        ep.run(Task::OpenConn { conn });
        let mut req_header = Header::default();
        req_header.set_cluster_id(0);
        let mut req = ChangeDataRequest::default();
        req.set_region_id(1);
        let region_epoch = req.get_region_epoch().clone();
        let downstream = Downstream::new("".to_string(), region_epoch, 0);
        ep.run(Task::Register {
            request: req,
            downstream,
            conn_id,
        });
        assert_eq!(ep.capture_regions.len(), 1);

        for _ in 0..5 {
            if let Ok(Some(Task::Deregister(Deregister::Downstream { err, .. }))) =
                task_rx.recv_timeout(Duration::from_secs(1))
            {
                if let Some(Error::Request(err)) = err {
                    assert!(!err.has_server_is_busy());
                }
            }
        }
    }

    #[test]
    fn test_deregister() {
        let (task_sched, _task_rx) = dummy_scheduler();
        let raft_router = MockRaftStoreRouter::new();
        let _raft_rx = raft_router.add_region(1 /* region id */, 100 /* cap */);
        let observer = CdcObserver::new(task_sched.clone());
        let pd_client = Arc::new(TestPdClient::new(0, true));
        let mut ep = Endpoint::new(pd_client, task_sched, raft_router, observer);
        let (tx, rx) = batch::unbounded(1);

        let conn = Conn::new(tx);
        let conn_id = conn.get_id();
        ep.run(Task::OpenConn { conn });
        let mut req_header = Header::default();
        req_header.set_cluster_id(0);
        let mut req = ChangeDataRequest::default();
        req.set_region_id(1);
        let region_epoch = req.get_region_epoch().clone();
        let downstream = Downstream::new("".to_string(), region_epoch.clone(), 0);
        let downstream_id = downstream.get_id();
        ep.run(Task::Register {
            request: req.clone(),
            downstream,
            conn_id,
        });
        assert_eq!(ep.capture_regions.len(), 1);

        let mut err_header = ErrorHeader::default();
        err_header.set_not_leader(Default::default());
        let deregister = Deregister::Downstream {
            region_id: 1,
            downstream_id,
            conn_id,
            err: Some(Error::Request(err_header.clone())),
        };
        ep.run(Task::Deregister(deregister));
        let (_, mut change_data_event) = rx.recv_timeout(Duration::from_millis(500)).unwrap();
        let event = change_data_event.event.take().unwrap();
        match event {
            Event_oneof_event::Error(err) => assert!(err.has_not_leader()),
            _ => panic!("unknown event"),
        }
        assert_eq!(ep.capture_regions.len(), 0);

        let downstream = Downstream::new("".to_string(), region_epoch, 0);
        let new_downstream_id = downstream.get_id();
        ep.run(Task::Register {
            request: req,
            downstream,
            conn_id,
        });
        assert_eq!(ep.capture_regions.len(), 1);

        let deregister = Deregister::Downstream {
            region_id: 1,
            downstream_id,
            conn_id,
            err: Some(Error::Request(err_header.clone())),
        };
        ep.run(Task::Deregister(deregister));
        assert!(rx.recv_timeout(Duration::from_millis(200)).is_err());
        assert_eq!(ep.capture_regions.len(), 1);

        let deregister = Deregister::Downstream {
            region_id: 1,
            downstream_id: new_downstream_id,
            conn_id,
            err: Some(Error::Request(err_header)),
        };
        ep.run(Task::Deregister(deregister));
        let (_, mut change_data_event) = rx.recv_timeout(Duration::from_millis(500)).unwrap();
        let event = change_data_event.event.take().unwrap();
        match event {
            Event_oneof_event::Error(err) => assert!(err.has_not_leader()),
            _ => panic!("unknown event"),
        }
        assert_eq!(ep.capture_regions.len(), 0);
    }
}<|MERGE_RESOLUTION|>--- conflicted
+++ resolved
@@ -205,11 +205,7 @@
     min_ts_region_id: u64,
 }
 
-<<<<<<< HEAD
-impl<T: RaftStoreRouter<RocksEngine>> Endpoint<T> {
-=======
-impl<T: 'static + RaftStoreRouter> Endpoint<T> {
->>>>>>> f2e7a835
+impl<T: 'static + RaftStoreRouter<RocksEngine>> Endpoint<T> {
     pub fn new(
         pd_client: Arc<dyn PdClient>,
         scheduler: Scheduler<Task>,
@@ -778,11 +774,7 @@
     }
 }
 
-<<<<<<< HEAD
-impl<T: RaftStoreRouter<RocksEngine>> Runnable<Task> for Endpoint<T> {
-=======
-impl<T: 'static + RaftStoreRouter> Runnable<Task> for Endpoint<T> {
->>>>>>> f2e7a835
+impl<T: 'static + RaftStoreRouter<RocksEngine>> Runnable<Task> for Endpoint<T> {
     fn run(&mut self, task: Task) {
         debug!("run cdc task"; "task" => %task);
         match task {
