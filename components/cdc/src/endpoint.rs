// Copyright 2020 TiKV Project Authors. Licensed under Apache-2.0.

use std::fmt;
use std::sync::Arc;
use std::time::Duration;

use engine_rocks::RocksEngine;
use futures::future::Future;
use kvproto::cdcpb::*;
use kvproto::metapb::Region;
use pd_client::PdClient;
use raftstore::coprocessor::CmdBatch;
use raftstore::router::RaftStoreRouter;
use raftstore::store::fsm::{ChangeCmd, ObserveID};
use raftstore::store::msg::{Callback, ReadResponse, SignificantMsg};
use resolved_ts::Resolver;
use tikv::storage::kv::Snapshot;
use tikv::storage::mvcc::{DeltaScanner, ScannerBuilder};
use tikv::storage::txn::TxnEntry;
use tikv::storage::txn::TxnEntryScanner;
use tikv_util::collections::HashMap;
use tikv_util::time::Instant;
use tikv_util::timer::SteadyTimer;
use tikv_util::worker::{Runnable, ScheduleError, Scheduler};
use tokio_threadpool::{Builder, ThreadPool};
use txn_types::{Key, Lock, LockType, TimeStamp};

use crate::delegate::{Delegate, Downstream, DownstreamID};
use crate::metrics::*;
use crate::service::{Conn, ConnID};
use crate::{CdcObserver, Error, Result};

pub enum Deregister {
    Downstream {
        region_id: u64,
        downstream_id: DownstreamID,
        conn_id: ConnID,
        err: Option<Error>,
    },
    Region {
        region_id: u64,
        err: Error,
    },
    Conn(ConnID),
}

impl fmt::Display for Deregister {
    fn fmt(&self, f: &mut fmt::Formatter<'_>) -> fmt::Result {
        write!(f, "{:?}", self)
    }
}

impl fmt::Debug for Deregister {
    fn fmt(&self, f: &mut fmt::Formatter<'_>) -> fmt::Result {
        let mut de = f.debug_struct("Deregister");
        match self {
            Deregister::Downstream {
                ref region_id,
                ref downstream_id,
                ref conn_id,
                ref err,
            } => de
                .field("deregister", &"downstream")
                .field("region_id", region_id)
                .field("downstream_id", downstream_id)
                .field("conn_id", conn_id)
                .field("err", err)
                .finish(),
            Deregister::Region {
                ref region_id,
                ref err,
            } => de
                .field("deregister", &"region")
                .field("region_id", region_id)
                .field("err", err)
                .finish(),
            Deregister::Conn(ref conn_id) => de
                .field("deregister", &"conn")
                .field("conn_id", conn_id)
                .finish(),
        }
    }
}

pub enum Task {
    Register {
        request: ChangeDataRequest,
        downstream: Downstream,
        conn_id: ConnID,
    },
    Deregister(Deregister),
    OpenConn {
        conn: Conn,
    },
    MultiBatch {
        multi: Vec<CmdBatch>,
    },
    MinTS {
        region_id: u64,
        min_ts: TimeStamp,
    },
    ResolverReady {
        observe_id: ObserveID,
        region: Region,
        resolver: Resolver,
    },
    IncrementalScan {
        region_id: u64,
        downstream_id: DownstreamID,
        entries: Vec<Option<TxnEntry>>,
    },
    RegisterMinTsEvent,
    Validate(u64, Box<dyn FnOnce(Option<&Delegate>) + Send>),
}

impl fmt::Display for Task {
    fn fmt(&self, f: &mut fmt::Formatter<'_>) -> fmt::Result {
        write!(f, "{:?}", self)
    }
}

impl fmt::Debug for Task {
    fn fmt(&self, f: &mut fmt::Formatter<'_>) -> fmt::Result {
        let mut de = f.debug_struct("CdcTask");
        match self {
            Task::Register {
                ref request,
                ref downstream,
                ref conn_id,
                ..
            } => de
                .field("type", &"register")
                .field("register request", request)
                .field("request", request)
                .field("id", &downstream.get_id())
                .field("conn_id", conn_id)
                .finish(),
<<<<<<< HEAD
            Task::Deregister(deregister) => de.field("deregister", deregister).finish(),
            Task::OpenConn { ref conn } => de.field("conn_id", &conn.get_id()).finish(),
            Task::MultiBatch { multi } => de.field("multibatch", &multi.len()).finish(),
            Task::MinTS {
                ref region_id,
                ref min_ts,
            } => de
                .field("region_id", region_id)
                .field("min_ts", min_ts)
                .finish(),
            Task::ResolverReady { ref region_id, .. } => de.field("region_id", region_id).finish(),
=======
            Task::Deregister(deregister) => de
                .field("type", &"deregister")
                .field("deregister", deregister)
                .finish(),
            Task::OpenConn { ref conn } => de
                .field("type", &"open_conn")
                .field("conn_id", &conn.get_id())
                .finish(),
            Task::MultiBatch { multi } => de
                .field("type", &"multibatch")
                .field("multibatch", &multi.len())
                .finish(),
            Task::MinTS { ref min_ts } => {
                de.field("type", &"mit_ts").field("min_ts", min_ts).finish()
            }
            Task::ResolverReady {
                ref observe_id,
                ref region,
                ..
            } => de
                .field("type", &"resolver_ready")
                .field("observe_id", &observe_id)
                .field("region_id", &region.get_id())
                .finish(),
>>>>>>> ac398e27
            Task::IncrementalScan {
                ref region_id,
                ref downstream_id,
                ref entries,
            } => de
                .field("type", &"incremental_scan")
                .field("region_id", &region_id)
                .field("downstream", &downstream_id)
                .field("scan_entries", &entries.len())
                .finish(),
            Task::RegisterMinTsEvent => de.finish(),
            Task::Validate(region_id, _) => de.field("region_id", &region_id).finish(),
        }
    }
}

pub struct Endpoint<T> {
    capture_regions: HashMap<u64, Delegate>,
    connections: HashMap<ConnID, Conn>,
    scheduler: Scheduler<Task>,
    raft_router: T,
    observer: CdcObserver,

    pd_client: Arc<dyn PdClient>,
    timer: SteadyTimer,
    min_ts_interval: Duration,
    scan_batch_size: usize,
    tso_worker: ThreadPool,

    workers: ThreadPool,
}

impl<T: 'static + RaftStoreRouter> Endpoint<T> {
    pub fn new(
        pd_client: Arc<dyn PdClient>,
        scheduler: Scheduler<Task>,
        raft_router: T,
        observer: CdcObserver,
    ) -> Endpoint<T> {
        let workers = Builder::new().name_prefix("cdcwkr").pool_size(4).build();
        let tso_worker = Builder::new().name_prefix("tso").pool_size(1).build();
        let ep = Endpoint {
            capture_regions: HashMap::default(),
            connections: HashMap::default(),
            scheduler,
            pd_client,
            tso_worker,
            timer: SteadyTimer::default(),
            workers,
            raft_router,
            observer,
            scan_batch_size: 1024,
            min_ts_interval: Duration::from_secs(1),
        };
        ep.register_min_ts_event();
        ep
    }

    pub fn set_min_ts_interval(&mut self, dur: Duration) {
        self.min_ts_interval = dur;
    }

    pub fn set_scan_batch_size(&mut self, scan_batch_size: usize) {
        self.scan_batch_size = scan_batch_size;
    }

    fn on_deregister(&mut self, deregister: Deregister) {
        info!("cdc deregister region"; "deregister" => ?deregister);
        match deregister {
            Deregister::Downstream {
                region_id,
                downstream_id,
                conn_id,
                err,
            } => {
                // The peer wants to deregister
                let mut is_last = false;
                if let Some(delegate) = self.capture_regions.get_mut(&region_id) {
                    is_last = delegate.unsubscribe(downstream_id, err);
                }
                if let Some(conn) = self.connections.get_mut(&conn_id) {
                    if let Some(id) = conn.downstream_id(region_id) {
                        if downstream_id == id {
                            conn.unsubscribe(region_id);
                        }
                    }
                }
                if is_last {
                    self.capture_regions.remove(&region_id);
                    // Do not continue to observe the events of the region.
                    self.observer.unsubscribe_region(region_id);
                }
            }
            Deregister::Region { region_id, err } => {
                // Something went wrong, deregister all downstreams of the region.
                if let Some(mut delegate) = self.capture_regions.remove(&region_id) {
                    delegate.stop(err);
                }
                self.connections
                    .iter_mut()
                    .for_each(|(_, conn)| conn.unsubscribe(region_id));
                // Do not continue to observe the events of the region.
                self.observer.unsubscribe_region(region_id);
            }
            Deregister::Conn(conn_id) => {
                // The connection is closed, deregister all downstreams of the connection.
                if let Some(conn) = self.connections.remove(&conn_id) {
                    conn.take_downstreams()
                        .into_iter()
                        .for_each(|(region_id, downstream_id)| {
                            if let Some(delegate) = self.capture_regions.get_mut(&region_id) {
                                if delegate.unsubscribe(downstream_id, None) {
                                    self.capture_regions.remove(&region_id);
                                    // Do not continue to observe the events of the region.
                                    self.observer.unsubscribe_region(region_id);
                                }
                            }
                        });
                }
            }
        }
    }

    pub fn on_register(
        &mut self,
        mut request: ChangeDataRequest,
        mut downstream: Downstream,
        conn_id: ConnID,
    ) {
        let region_id = request.region_id;
        let conn = match self.connections.get_mut(&conn_id) {
            Some(conn) => conn,
            None => {
                error!("register for a nonexistent connection"; "region_id" => region_id, "conn_id" => ?conn_id);
                return;
            }
        };
        downstream.set_sink(conn.get_sink());
        if !conn.subscribe(request.get_region_id(), downstream.get_id()) {
            downstream.sink_duplicate_error(request.get_region_id());
            return;
        }

        info!("cdc register region"; "region_id" => region_id, "conn_id" => ?conn.get_id(), "downstream_id" => ?downstream.get_id());
        let mut enabled = None;
        let mut is_new_delegate = false;
        let delegate = self.capture_regions.entry(region_id).or_insert_with(|| {
            let d = Delegate::new(region_id);
            enabled = Some(d.enabled());
            is_new_delegate = true;
            d
        });

        let downstream_id = downstream.get_id();
        let checkpoint_ts = request.checkpoint_ts;
        let sched = self.scheduler.clone();
        let batch_size = self.scan_batch_size;

        let init = Initializer {
            sched,
            region_id,
            conn_id,
            downstream_id,
            batch_size,
            observe_id: delegate.id,
            checkpoint_ts: checkpoint_ts.into(),
            build_resolver: enabled.is_some(),
        };
        if !delegate.subscribe(downstream) {
            conn.unsubscribe(request.get_region_id());
            if is_new_delegate {
                self.capture_regions.remove(&request.get_region_id());
            }
            return;
        }
        let change_cmd = if let Some(enabled) = enabled {
            // The region has never been registered.
            // Subscribe the change events of the region.
            self.observer.subscribe_region(region_id);

<<<<<<< HEAD
            ChangeCmd::RegisterObserver { region_id, enabled }
        } else {
            ChangeCmd::Snapshot { region_id }
        };
        let (cb, fut) = tikv_util::future::paired_future_callback();
        let scheduler = self.scheduler.clone();
        let deregister_downstream = move |err| {
            warn!("cdc send capture change cmd failed"; "region_id" => region_id, "error" => ?err);
            let deregister = Deregister::Downstream {
=======
            ChangeCmd::RegisterObserver {
                observe_id: delegate.id,
                region_id,
                region_epoch: request.take_region_epoch(),
                enabled,
            }
        } else {
            ChangeCmd::Snapshot {
                observe_id: delegate.id,
>>>>>>> ac398e27
                region_id,
                downstream_id,
                conn_id,
                err: Some(err),
            };
            if let Err(e) = scheduler.schedule(Task::Deregister(deregister)) {
                error!("schedule cdc task failed"; "error" => ?e);
            }
        };
        if let Err(e) = self.raft_router.significant_send(
            region_id,
            SignificantMsg::CaptureChange {
                cmd: change_cmd,
                region_epoch: request.take_region_epoch(),
                callback: Callback::Read(cb),
            },
        ) {
            deregister_downstream(Error::Request(e.into()));
            return;
        }
        self.workers.spawn(
            fut.map_err(move |e| {
                deregister_downstream(Error::Other(box_err!(e)));
            })
            .and_then(move |resp| {
                init.on_change_cmd(resp);
                Ok(())
            }),
        );
    }

    pub fn on_multi_batch(&mut self, multi: Vec<CmdBatch>) {
        for batch in multi {
            let region_id = batch.region_id;
            if let Some(delegate) = self.capture_regions.get_mut(&region_id) {
                if delegate.has_failed() {
                    // Skip the batch if the delegate has failed.
                    continue;
                }
                if let Err(e) = delegate.on_batch(batch) {
                    assert!(delegate.has_failed());
                    // Delegate has error, deregister the corresponding region.
                    let deregister = Deregister::Region { region_id, err: e };
                    if let Err(e) = self.scheduler.schedule(Task::Deregister(deregister)) {
                        error!("schedule cdc task failed"; "error" => ?e);
                    }
                }
            }
        }
    }

    pub fn on_incremental_scan(
        &mut self,
        region_id: u64,
        downstream_id: DownstreamID,
        entries: Vec<Option<TxnEntry>>,
    ) {
        if let Some(delegate) = self.capture_regions.get_mut(&region_id) {
            delegate.on_scan(downstream_id, entries);
        } else {
            warn!("region not found on incremental scan"; "region_id" => region_id);
        }
    }

    fn on_region_ready(&mut self, observe_id: ObserveID, resolver: Resolver, region: Region) {
        let region_id = region.get_id();
        if let Some(delegate) = self.capture_regions.get_mut(&region_id) {
            if delegate.id == observe_id {
                if let Err(e) = delegate.on_region_ready(resolver, region) {
                    assert!(delegate.has_failed());
                    // Delegate has error, deregister the corresponding region.
                    let deregister = Deregister::Region { region_id, err: e };
                    self.on_deregister(deregister);
                }
            } else {
                debug!("stale region ready"; "region_id" => region.get_id(), "observe_id" => ?observe_id, "current_id" => ?delegate.id);
            }
        } else {
            debug!("region not found on region ready (finish building resolver)"; "region_id" => region.get_id());
        }
    }

<<<<<<< HEAD
    fn on_min_ts(&mut self, region_id: u64, min_ts: TimeStamp) {
        if let Some(delegate) = self.capture_regions.get_mut(&region_id) {
            delegate.on_min_ts(min_ts);
=======
    fn on_min_ts(&mut self, min_ts: TimeStamp) {
        let mut min_resolved_ts = TimeStamp::max();
        let mut min_ts_region_id = 0;
        for (region_id, delegate) in self.capture_regions.iter_mut() {
            if let Some(resolved_ts) = delegate.on_min_ts(min_ts) {
                if resolved_ts < min_resolved_ts {
                    min_resolved_ts = resolved_ts;
                    min_ts_region_id = *region_id;
                }
            }
        }
        if min_ts_region_id > 0 {
            CDC_MIN_RESOLVED_TS_REGION.set(min_ts_region_id as i64);
            CDC_MIN_RESOLVED_TS.set(min_resolved_ts.physical() as i64);
>>>>>>> ac398e27
        }
    }

    fn register_min_ts_event(&self) {
        let timeout = self.timer.delay(self.min_ts_interval);
        let tso = self.pd_client.get_tso();
        let scheduler = self.scheduler.clone();
        let raft_router = self.raft_router.clone();
        let regions: Vec<u64> = self.capture_regions.keys().copied().collect();
        let fut = tso.join(timeout.map_err(|_| unreachable!())).then(
            move |tso: pd_client::Result<(TimeStamp, ())>| {
                // Ignore get tso errors since we will retry every `min_ts_interval`.
                let (min_ts, _) = tso.unwrap_or((TimeStamp::default(), ()));
                for region_id in regions {
                    let scheduler_clone = scheduler.clone();
                    if let Err(e) = raft_router.significant_send(
                        region_id,
                        SignificantMsg::LeaderCallback(Callback::Read(Box::new(move |resp| {
                            if !resp.response.get_header().has_error() {
                                match scheduler_clone.schedule(Task::MinTS { region_id, min_ts }) {
                                    Ok(_) | Err(ScheduleError::Stopped(_)) => (),
                                    Err(err) => panic!(
                                        "failed to schedule min_ts event, min_ts: {}, error: {:?}",
                                        min_ts, err
                                    ),
                                }
                            }
                        }))),
                    ) {
                        // TODO: should we try to deregister region here?
                        warn!("send LeaderCallback for advancing resolved ts failed"; "err" => ?e, "min_ts" => min_ts);
                    }
                }
                match scheduler.schedule(Task::RegisterMinTsEvent) {
                    Ok(_) | Err(ScheduleError::Stopped(_)) => (),
                    // Must schedule `RegisterMinTsEvent` event otherwise resolved ts can not
                    // advance normally.
                    Err(err) => panic!(
                        "failed to schedule regiester min ts event, error: {:?}",
                        err
                    ),
                }
                Ok(())
            },
        );
        self.tso_worker.spawn(fut);
    }

    fn on_open_conn(&mut self, conn: Conn) {
        self.connections.insert(conn.get_id(), conn);
    }

    fn flush_all(&self) {
        self.connections.iter().for_each(|(_, conn)| conn.flush());
    }
}

struct Initializer {
    sched: Scheduler<Task>,

    region_id: u64,
    observe_id: ObserveID,
    downstream_id: DownstreamID,
    conn_id: ConnID,
    checkpoint_ts: TimeStamp,
    batch_size: usize,

    build_resolver: bool,
}

impl Initializer {
    fn on_change_cmd(&self, mut resp: ReadResponse<RocksEngine>) {
        if let Some(region_snapshot) = resp.snapshot {
            assert_eq!(self.region_id, region_snapshot.get_region().get_id());
            let region = region_snapshot.get_region().clone();
            self.async_incremental_scan(region_snapshot, region);
        } else {
            assert!(
                resp.response.get_header().has_error(),
                "no snapshot and no error? {:?}",
                resp.response
            );
            let err = resp.response.take_header().take_error();
            let deregister = Deregister::Region {
                region_id: self.region_id,
                err: Error::Request(err),
            };
            if let Err(e) = self.sched.schedule(Task::Deregister(deregister)) {
                error!("schedule cdc task failed"; "error" => ?e);
            }
        }
    }

    fn async_incremental_scan<S: Snapshot + 'static>(&self, snap: S, region: Region) {
        let downstream_id = self.downstream_id;
        let conn_id = self.conn_id;
        let observe_id = self.observe_id;
        let sched = self.sched.clone();
        let batch_size = self.batch_size;
        let checkpoint_ts = self.checkpoint_ts;
        let build_resolver = self.build_resolver;
        info!("async incremental scan";
            "region_id" => region.get_id(),
            "downstream_id" => ?downstream_id,
            "observe_id" => ?observe_id);

        // TODO: Add a cancellation mechanism so that the scanning can be canceled if it doesn't
        // finish when the region is deregistered.
        let region_id = region.get_id();
<<<<<<< HEAD
        let mut resolver = if build_resolver {
            Some(Resolver::new())
        } else {
            None
        };

        fail_point!("cdc_incremental_scan_start");

        // Time range: (checkpoint_ts, current]
        let current = TimeStamp::max();
        let mut scanner = ScannerBuilder::new(snap, current, false)
            .range(None, None)
            .build_delta_scanner(checkpoint_ts)
            .unwrap();
        let mut done = false;
        while !done {
            let entries = match Self::scan_batch(&mut scanner, batch_size, resolver.as_mut()) {
                Ok(res) => res,
                Err(e) => {
                    error!("cdc scan entries failed"; "error" => ?e);
                    // TODO: record in metrics.
                    let deregister = Deregister::Downstream {
=======
        self.workers
            .spawn(lazy(move || {
                let mut resolver = if build_resolver {
                    Some(Resolver::new(region_id))
                } else {
                    None
                };

                fail_point!("cdc_incremental_scan_start");

                let start = Instant::now_coarse();
                // Time range: (checkpoint_ts, current]
                let current = TimeStamp::max();
                let mut scanner = ScannerBuilder::new(snap, current, false)
                    .range(None, None)
                    .build_delta_scanner(checkpoint_ts)
                    .unwrap();
                let mut done = false;
                while !done {
                    let entries =
                        match Self::scan_batch(&mut scanner, batch_size, resolver.as_mut()) {
                            Ok(res) => res,
                            Err(e) => {
                                error!("cdc scan entries failed"; "error" => ?e);
                                // TODO: record in metrics.
                                let deregister = Deregister::Downstream {
                                    region_id,
                                    downstream_id,
                                    conn_id,
                                    err: Some(e),
                                };
                                if let Err(e) = sched.schedule(Task::Deregister(deregister)) {
                                    error!("schedule cdc task failed"; "error" => ?e);
                                }
                                return Ok(());
                            }
                        };
                    // If the last element is None, it means scanning is finished.
                    if let Some(None) = entries.last() {
                        done = true;
                    }
                    debug!("cdc scan entries"; "len" => entries.len());
                    let scanned = Task::IncrementalScan {
>>>>>>> ac398e27
                        region_id,
                        downstream_id,
                        conn_id,
                        err: Some(e),
                    };
                    if let Err(e) = sched.schedule(Task::Deregister(deregister)) {
                        error!("schedule cdc task failed"; "error" => ?e);
                    }
                    return;
                }
            };
            // If the last element is None, it means scanning is finished.
            if let Some(None) = entries.last() {
                done = true;
            }
            debug!("cdc scan entries"; "len" => entries.len());
            fail_point!("before_schedule_incremental_scan");
            let scanned = Task::IncrementalScan {
                region_id,
                downstream_id,
                entries,
            };
            if let Err(e) = sched.schedule(scanned) {
                error!("schedule task failed"; "error" => ?e);
                return;
            }
        }

<<<<<<< HEAD
        if let Some(resolver) = resolver {
            Self::finish_building_resolver(resolver, region, sched);
        }
=======
                if let Some(resolver) = resolver {
                    Self::finish_building_resolver(observe_id, resolver, region, sched);
                }

                CDC_SCAN_DURATION_HISTOGRAM.observe(start.elapsed().as_secs_f64());
                Ok(())
            }))
            .unwrap();
>>>>>>> ac398e27
    }

    fn scan_batch<S: Snapshot>(
        scanner: &mut DeltaScanner<S>,
        batch_size: usize,
        resolver: Option<&mut Resolver>,
    ) -> Result<Vec<Option<TxnEntry>>> {
        let mut entries = Vec::with_capacity(batch_size);
        while entries.len() < entries.capacity() {
            match scanner.next_entry()? {
                Some(entry) => {
                    entries.push(Some(entry));
                }
                None => {
                    entries.push(None);
                    break;
                }
            }
        }

        if let Some(resolver) = resolver {
            // Track the locks.
            for entry in &entries {
                if let Some(TxnEntry::Prewrite { lock, .. }) = entry {
                    let (encoded_key, value) = lock;
                    let key = Key::from_encoded_slice(encoded_key).into_raw().unwrap();
                    let lock = Lock::parse(value)?;
                    match lock.lock_type {
                        LockType::Put | LockType::Delete => resolver.track_lock(lock.ts, key),
                        _ => (),
                    };
                }
            }
        }

        Ok(entries)
    }

    fn finish_building_resolver(
        observe_id: ObserveID,
        mut resolver: Resolver,
        region: Region,
        sched: Scheduler<Task>,
    ) {
        resolver.init();
        if resolver.locks().is_empty() {
            info!(
                "no lock found";
                "region_id" => region.get_id()
            );
        } else {
            let rts = resolver.resolve(TimeStamp::zero());
            info!(
                "resolver initialized";
                "region_id" => region.get_id(),
                "resolved_ts" => rts,
                "lock_count" => resolver.locks().len(),
                "observe_id" => ?observe_id,
            );
        }

        fail_point!("before_schedule_resolver_ready");
        info!("schedule resolver ready"; "region_id" => region.get_id(), "observe_id" => ?observe_id);
        if let Err(e) = sched.schedule(Task::ResolverReady {
            observe_id,
            resolver,
            region,
        }) {
            error!("schedule task failed"; "error" => ?e);
        }
    }
}

impl<T: 'static + RaftStoreRouter> Runnable<Task> for Endpoint<T> {
    fn run(&mut self, task: Task) {
        debug!("run cdc task"; "task" => %task);
        match task {
            Task::MinTS { region_id, min_ts } => self.on_min_ts(region_id, min_ts),
            Task::Register {
                request,
                downstream,
                conn_id,
            } => self.on_register(request, downstream, conn_id),
            Task::ResolverReady {
                observe_id,
                resolver,
                region,
            } => self.on_region_ready(observe_id, resolver, region),
            Task::Deregister(deregister) => self.on_deregister(deregister),
            Task::IncrementalScan {
                region_id,
                downstream_id,
                entries,
            } => {
                self.on_incremental_scan(region_id, downstream_id, entries);
            }
            Task::MultiBatch { multi } => self.on_multi_batch(multi),
            Task::OpenConn { conn } => self.on_open_conn(conn),
            Task::RegisterMinTsEvent => self.register_min_ts_event(),
            Task::Validate(region_id, validate) => {
                validate(self.capture_regions.get(&region_id));
            }
        }
        self.flush_all();
    }
}

#[cfg(test)]
mod tests {
    use super::*;
    use engine_traits::DATA_CFS;
    #[cfg(feature = "prost-codec")]
    use kvproto::cdcpb::event::Event as Event_oneof_event;
    use kvproto::errorpb::Error as ErrorHeader;
    use kvproto::kvrpcpb::Context;
    use raftstore::errors::Error as RaftStoreError;
    use raftstore::store::msg::CasualMessage;
    use std::collections::BTreeMap;
    use std::fmt::Display;
    use std::sync::mpsc::{channel, Receiver, RecvTimeoutError, Sender};
    use tempfile::TempDir;
    use test_raftstore::MockRaftStoreRouter;
    use test_raftstore::TestPdClient;
    use tikv::storage::kv::Engine;
    use tikv::storage::mvcc::tests::*;
    use tikv::storage::TestEngineBuilder;
    use tikv_util::collections::HashSet;
    use tikv_util::mpsc::batch;
    use tikv_util::worker::{dummy_scheduler, Builder as WorkerBuilder, Worker};

    struct ReceiverRunnable<T> {
        tx: Sender<T>,
    }

    impl<T: Display> Runnable<T> for ReceiverRunnable<T> {
        fn run(&mut self, task: T) {
            self.tx.send(task).unwrap();
        }
    }

    fn new_receiver_worker<T: Display + Send + 'static>() -> (Worker<T>, Receiver<T>) {
        let (tx, rx) = channel();
        let runnable = ReceiverRunnable { tx };
        let mut worker = WorkerBuilder::new("test-receiver-worker").create();
        worker.start(runnable).unwrap();
        (worker, rx)
    }

    fn mock_initializer() -> (Worker<Task>, ThreadPool, Initializer, Receiver<Task>) {
        let (receiver_worker, rx) = new_receiver_worker();

        let pool = Builder::new()
            .name_prefix("test-initializer-worker")
            .pool_size(4)
            .build();

        let initializer = Initializer {
            sched: receiver_worker.scheduler(),

            region_id: 1,
            observe_id: ObserveID::new(),
            downstream_id: DownstreamID::new(),
            conn_id: ConnID::new(),
            checkpoint_ts: 1.into(),
            batch_size: 1,

            build_resolver: true,
        };

        (receiver_worker, pool, initializer, rx)
    }

    #[test]
    fn test_initializer_build_resolver() {
        let (mut worker, _pool, mut initializer, rx) = mock_initializer();

        let temp = TempDir::new().unwrap();
        let engine = TestEngineBuilder::new()
            .path(temp.path())
            .cfs(DATA_CFS)
            .build()
            .unwrap();

        let mut expected_locks = BTreeMap::<TimeStamp, HashSet<Vec<u8>>>::new();

        // Pessimistic locks should not be tracked
        for i in 0..10 {
            let k = &[b'k', i];
            let ts = TimeStamp::new(i as _);
            must_acquire_pessimistic_lock(&engine, k, k, ts, ts);
        }

        for i in 10..100 {
            let (k, v) = (&[b'k', i], &[b'v', i]);
            let ts = TimeStamp::new(i as _);
            must_prewrite_put(&engine, k, v, k, ts);
            expected_locks.entry(ts).or_default().insert(k.to_vec());
        }

        let region = Region::default();
        let snap = engine.snapshot(&Context::default()).unwrap();

        let check_result = || loop {
            let task = rx.recv().unwrap();
            match task {
                Task::ResolverReady { resolver, .. } => {
                    assert_eq!(resolver.locks(), &expected_locks);
                    return;
                }
                Task::IncrementalScan { .. } => continue,
                t => panic!("unepxected task {} received", t),
            }
        };

        initializer.async_incremental_scan(snap.clone(), region.clone());
        check_result();
        initializer.batch_size = 1000;
        initializer.async_incremental_scan(snap.clone(), region.clone());
        check_result();

        initializer.batch_size = 10;
        initializer.async_incremental_scan(snap.clone(), region.clone());
        check_result();

        initializer.batch_size = 11;
        initializer.async_incremental_scan(snap.clone(), region.clone());
        check_result();

        initializer.build_resolver = false;
        initializer.async_incremental_scan(snap, region);

        loop {
            let task = rx.recv_timeout(Duration::from_secs(1));
            match task {
                Ok(Task::IncrementalScan { .. }) => continue,
                Ok(t) => panic!("unepxected task {} received", t),
                Err(RecvTimeoutError::Timeout) => break,
                Err(e) => panic!("unexpected err {:?}", e),
            }
        }

        worker.stop().unwrap().join().unwrap();
    }

    #[test]
    fn test_raftstore_is_busy() {
        let (task_sched, task_rx) = dummy_scheduler();
        let raft_router = MockRaftStoreRouter::new();
        let observer = CdcObserver::new(task_sched.clone());
        let pd_client = Arc::new(TestPdClient::new(0, true));
        let mut ep = Endpoint::new(pd_client, task_sched, raft_router.clone(), observer);
        let (tx, _rx) = batch::unbounded(1);

        // Fill the channel.
        let _raft_rx = raft_router.add_region(1 /* region id */, 1 /* cap */);
        loop {
            if let Err(RaftStoreError::Transport(_)) =
                raft_router.casual_send(1, CasualMessage::ClearRegionSize)
            {
                break;
            }
        }
        // Make sure channel is full.
        raft_router
            .casual_send(1, CasualMessage::ClearRegionSize)
            .unwrap_err();

        let conn = Conn::new(tx);
        let conn_id = conn.get_id();
        ep.run(Task::OpenConn { conn });
        let mut req_header = Header::default();
        req_header.set_cluster_id(0);
        let mut req = ChangeDataRequest::default();
        req.set_region_id(1);
        let region_epoch = req.get_region_epoch().clone();
        let downstream = Downstream::new("".to_string(), region_epoch, 0);
        ep.run(Task::Register {
            request: req,
            downstream,
            conn_id,
        });
        assert_eq!(ep.capture_regions.len(), 1);

        for _ in 0..5 {
            if let Ok(Some(Task::Deregister(Deregister::Downstream { err, .. }))) =
                task_rx.recv_timeout(Duration::from_secs(1))
            {
                if let Some(Error::Request(err)) = err {
                    assert!(!err.has_server_is_busy());
                }
            }
        }
    }

    #[test]
    fn test_deregister() {
        let (task_sched, _task_rx) = dummy_scheduler();
        let raft_router = MockRaftStoreRouter::new();
        let _raft_rx = raft_router.add_region(1 /* region id */, 100 /* cap */);
        let observer = CdcObserver::new(task_sched.clone());
        let pd_client = Arc::new(TestPdClient::new(0, true));
        let mut ep = Endpoint::new(pd_client, task_sched, raft_router, observer);
        let (tx, rx) = batch::unbounded(1);

        let conn = Conn::new(tx);
        let conn_id = conn.get_id();
        ep.run(Task::OpenConn { conn });
        let mut req_header = Header::default();
        req_header.set_cluster_id(0);
        let mut req = ChangeDataRequest::default();
        req.set_region_id(1);
        let region_epoch = req.get_region_epoch().clone();
        let downstream = Downstream::new("".to_string(), region_epoch.clone(), 0);
        let downstream_id = downstream.get_id();
        ep.run(Task::Register {
            request: req.clone(),
            downstream,
            conn_id,
        });
        assert_eq!(ep.capture_regions.len(), 1);

        let mut err_header = ErrorHeader::default();
        err_header.set_not_leader(Default::default());
        let deregister = Deregister::Downstream {
            region_id: 1,
            downstream_id,
            conn_id,
            err: Some(Error::Request(err_header.clone())),
        };
        ep.run(Task::Deregister(deregister));
        let (_, mut change_data_event) = rx.recv_timeout(Duration::from_millis(500)).unwrap();
        let event = change_data_event.event.take().unwrap();
        match event {
            Event_oneof_event::Error(err) => assert!(err.has_not_leader()),
            _ => panic!("unknown event"),
        }
        assert_eq!(ep.capture_regions.len(), 0);

        let downstream = Downstream::new("".to_string(), region_epoch, 0);
        let new_downstream_id = downstream.get_id();
        ep.run(Task::Register {
            request: req,
            downstream,
            conn_id,
        });
        assert_eq!(ep.capture_regions.len(), 1);

        let deregister = Deregister::Downstream {
            region_id: 1,
            downstream_id,
            conn_id,
            err: Some(Error::Request(err_header.clone())),
        };
        ep.run(Task::Deregister(deregister));
        assert!(rx.recv_timeout(Duration::from_millis(200)).is_err());
        assert_eq!(ep.capture_regions.len(), 1);

        let deregister = Deregister::Downstream {
            region_id: 1,
            downstream_id: new_downstream_id,
            conn_id,
            err: Some(Error::Request(err_header)),
        };
        ep.run(Task::Deregister(deregister));
        let (_, mut change_data_event) = rx.recv_timeout(Duration::from_millis(500)).unwrap();
        let event = change_data_event.event.take().unwrap();
        match event {
            Event_oneof_event::Error(err) => assert!(err.has_not_leader()),
            _ => panic!("unknown event"),
        }
        assert_eq!(ep.capture_regions.len(), 0);
    }
}<|MERGE_RESOLUTION|>--- conflicted
+++ resolved
@@ -135,19 +135,6 @@
                 .field("id", &downstream.get_id())
                 .field("conn_id", conn_id)
                 .finish(),
-<<<<<<< HEAD
-            Task::Deregister(deregister) => de.field("deregister", deregister).finish(),
-            Task::OpenConn { ref conn } => de.field("conn_id", &conn.get_id()).finish(),
-            Task::MultiBatch { multi } => de.field("multibatch", &multi.len()).finish(),
-            Task::MinTS {
-                ref region_id,
-                ref min_ts,
-            } => de
-                .field("region_id", region_id)
-                .field("min_ts", min_ts)
-                .finish(),
-            Task::ResolverReady { ref region_id, .. } => de.field("region_id", region_id).finish(),
-=======
             Task::Deregister(deregister) => de
                 .field("type", &"deregister")
                 .field("deregister", deregister)
@@ -160,9 +147,14 @@
                 .field("type", &"multibatch")
                 .field("multibatch", &multi.len())
                 .finish(),
-            Task::MinTS { ref min_ts } => {
-                de.field("type", &"mit_ts").field("min_ts", min_ts).finish()
-            }
+            Task::MinTS {
+                ref region_id,
+                ref min_ts,
+            } => de
+                .field("type", &"mit_ts")
+                .field("region_id", region_id)
+                .field("min_ts", min_ts)
+                .finish(),
             Task::ResolverReady {
                 ref observe_id,
                 ref region,
@@ -172,7 +164,6 @@
                 .field("observe_id", &observe_id)
                 .field("region_id", &region.get_id())
                 .finish(),
->>>>>>> ac398e27
             Task::IncrementalScan {
                 ref region_id,
                 ref downstream_id,
@@ -203,6 +194,9 @@
     tso_worker: ThreadPool,
 
     workers: ThreadPool,
+
+    min_resolved_ts: TimeStamp,
+    min_ts_region_id: u64,
 }
 
 impl<T: 'static + RaftStoreRouter> Endpoint<T> {
@@ -226,6 +220,8 @@
             observer,
             scan_batch_size: 1024,
             min_ts_interval: Duration::from_secs(1),
+            min_resolved_ts: TimeStamp::max(),
+            min_ts_region_id: 0,
         };
         ep.register_min_ts_event();
         ep
@@ -353,27 +349,22 @@
             // Subscribe the change events of the region.
             self.observer.subscribe_region(region_id);
 
-<<<<<<< HEAD
-            ChangeCmd::RegisterObserver { region_id, enabled }
+            ChangeCmd::RegisterObserver {
+                observe_id: delegate.id,
+                region_id,
+                enabled,
+            }
         } else {
-            ChangeCmd::Snapshot { region_id }
+            ChangeCmd::Snapshot {
+                observe_id: delegate.id,
+                region_id,
+            }
         };
         let (cb, fut) = tikv_util::future::paired_future_callback();
         let scheduler = self.scheduler.clone();
         let deregister_downstream = move |err| {
             warn!("cdc send capture change cmd failed"; "region_id" => region_id, "error" => ?err);
             let deregister = Deregister::Downstream {
-=======
-            ChangeCmd::RegisterObserver {
-                observe_id: delegate.id,
-                region_id,
-                region_epoch: request.take_region_epoch(),
-                enabled,
-            }
-        } else {
-            ChangeCmd::Snapshot {
-                observe_id: delegate.id,
->>>>>>> ac398e27
                 region_id,
                 downstream_id,
                 conn_id,
@@ -456,26 +447,16 @@
         }
     }
 
-<<<<<<< HEAD
     fn on_min_ts(&mut self, region_id: u64, min_ts: TimeStamp) {
         if let Some(delegate) = self.capture_regions.get_mut(&region_id) {
-            delegate.on_min_ts(min_ts);
-=======
-    fn on_min_ts(&mut self, min_ts: TimeStamp) {
-        let mut min_resolved_ts = TimeStamp::max();
-        let mut min_ts_region_id = 0;
-        for (region_id, delegate) in self.capture_regions.iter_mut() {
             if let Some(resolved_ts) = delegate.on_min_ts(min_ts) {
-                if resolved_ts < min_resolved_ts {
-                    min_resolved_ts = resolved_ts;
-                    min_ts_region_id = *region_id;
-                }
-            }
-        }
-        if min_ts_region_id > 0 {
-            CDC_MIN_RESOLVED_TS_REGION.set(min_ts_region_id as i64);
-            CDC_MIN_RESOLVED_TS.set(min_resolved_ts.physical() as i64);
->>>>>>> ac398e27
+                if resolved_ts < self.min_resolved_ts {
+                    self.min_resolved_ts = resolved_ts;
+                    self.min_ts_region_id = region_id;
+                    CDC_MIN_RESOLVED_TS_REGION.set(self.min_ts_region_id as i64);
+                    CDC_MIN_RESOLVED_TS.set(self.min_resolved_ts.physical() as i64);
+                }
+            }
         }
     }
 
@@ -572,93 +553,43 @@
     fn async_incremental_scan<S: Snapshot + 'static>(&self, snap: S, region: Region) {
         let downstream_id = self.downstream_id;
         let conn_id = self.conn_id;
-        let observe_id = self.observe_id;
-        let sched = self.sched.clone();
-        let batch_size = self.batch_size;
-        let checkpoint_ts = self.checkpoint_ts;
-        let build_resolver = self.build_resolver;
+        let region_id = region.get_id();
         info!("async incremental scan";
-            "region_id" => region.get_id(),
+            "region_id" => region_id,
             "downstream_id" => ?downstream_id,
-            "observe_id" => ?observe_id);
+            "observe_id" => ?self.observe_id);
 
         // TODO: Add a cancellation mechanism so that the scanning can be canceled if it doesn't
         // finish when the region is deregistered.
-        let region_id = region.get_id();
-<<<<<<< HEAD
-        let mut resolver = if build_resolver {
-            Some(Resolver::new())
+        let mut resolver = if self.build_resolver {
+            Some(Resolver::new(region_id))
         } else {
             None
         };
 
         fail_point!("cdc_incremental_scan_start");
 
+        let start = Instant::now_coarse();
         // Time range: (checkpoint_ts, current]
         let current = TimeStamp::max();
         let mut scanner = ScannerBuilder::new(snap, current, false)
             .range(None, None)
-            .build_delta_scanner(checkpoint_ts)
+            .build_delta_scanner(self.checkpoint_ts)
             .unwrap();
         let mut done = false;
         while !done {
-            let entries = match Self::scan_batch(&mut scanner, batch_size, resolver.as_mut()) {
+            let entries = match Self::scan_batch(&mut scanner, self.batch_size, resolver.as_mut()) {
                 Ok(res) => res,
                 Err(e) => {
                     error!("cdc scan entries failed"; "error" => ?e);
                     // TODO: record in metrics.
                     let deregister = Deregister::Downstream {
-=======
-        self.workers
-            .spawn(lazy(move || {
-                let mut resolver = if build_resolver {
-                    Some(Resolver::new(region_id))
-                } else {
-                    None
-                };
-
-                fail_point!("cdc_incremental_scan_start");
-
-                let start = Instant::now_coarse();
-                // Time range: (checkpoint_ts, current]
-                let current = TimeStamp::max();
-                let mut scanner = ScannerBuilder::new(snap, current, false)
-                    .range(None, None)
-                    .build_delta_scanner(checkpoint_ts)
-                    .unwrap();
-                let mut done = false;
-                while !done {
-                    let entries =
-                        match Self::scan_batch(&mut scanner, batch_size, resolver.as_mut()) {
-                            Ok(res) => res,
-                            Err(e) => {
-                                error!("cdc scan entries failed"; "error" => ?e);
-                                // TODO: record in metrics.
-                                let deregister = Deregister::Downstream {
-                                    region_id,
-                                    downstream_id,
-                                    conn_id,
-                                    err: Some(e),
-                                };
-                                if let Err(e) = sched.schedule(Task::Deregister(deregister)) {
-                                    error!("schedule cdc task failed"; "error" => ?e);
-                                }
-                                return Ok(());
-                            }
-                        };
-                    // If the last element is None, it means scanning is finished.
-                    if let Some(None) = entries.last() {
-                        done = true;
-                    }
-                    debug!("cdc scan entries"; "len" => entries.len());
-                    let scanned = Task::IncrementalScan {
->>>>>>> ac398e27
                         region_id,
                         downstream_id,
                         conn_id,
                         err: Some(e),
                     };
-                    if let Err(e) = sched.schedule(Task::Deregister(deregister)) {
+                    if let Err(e) = self.sched.schedule(Task::Deregister(deregister)) {
                         error!("schedule cdc task failed"; "error" => ?e);
                     }
                     return;
@@ -675,26 +606,17 @@
                 downstream_id,
                 entries,
             };
-            if let Err(e) = sched.schedule(scanned) {
-                error!("schedule task failed"; "error" => ?e);
+            if let Err(e) = self.sched.schedule(scanned) {
+                error!("schedule cdc task failed"; "error" => ?e);
                 return;
             }
         }
 
-<<<<<<< HEAD
         if let Some(resolver) = resolver {
-            Self::finish_building_resolver(resolver, region, sched);
-        }
-=======
-                if let Some(resolver) = resolver {
-                    Self::finish_building_resolver(observe_id, resolver, region, sched);
-                }
-
-                CDC_SCAN_DURATION_HISTOGRAM.observe(start.elapsed().as_secs_f64());
-                Ok(())
-            }))
-            .unwrap();
->>>>>>> ac398e27
+            Self::finish_building_resolver(self.observe_id, resolver, region, self.sched.clone());
+        }
+
+        CDC_SCAN_DURATION_HISTOGRAM.observe(start.elapsed().as_secs_f64());
     }
 
     fn scan_batch<S: Snapshot>(
