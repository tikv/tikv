// Copyright 2020 TiKV Project Authors. Licensed under Apache-2.0.

use std::{
    cmp::{Ord, Ordering as CmpOrdering, PartialOrd, Reverse},
    collections::BinaryHeap,
    fmt,
    sync::{Arc, Mutex as StdMutex},
    time::Duration,
};

use causal_ts::CausalTsProvider;
use collections::{HashMap, HashMapEntry, HashSet};
use concurrency_manager::ConcurrencyManager;
use crossbeam::atomic::AtomicCell;
use engine_traits::KvEngine;
use fail::fail_point;
use futures::compat::Future01CompatExt;
use grpcio::Environment;
use kvproto::{
    cdcpb::{
        ChangeDataRequest, ClusterIdMismatch as ErrorClusterIdMismatch,
        Compatibility as ErrorCompatibility, DuplicateRequest as ErrorDuplicateRequest,
        Error as EventError, Event, Event_oneof_event, ResolvedTs,
    },
    kvrpcpb::ApiVersion,
    metapb::Region,
    tikvpb::TikvClient,
};
use online_config::{ConfigChange, OnlineConfig};
use pd_client::{Feature, PdClient};
use raftstore::{
    coprocessor::{CmdBatch, ObserveID},
    router::RaftStoreRouter,
    store::{
        fsm::{ChangeObserver, StoreMeta},
        msg::{Callback, SignificantMsg},
        RegionReadProgressRegistry,
    },
};
use resolved_ts::Resolver;
use security::SecurityManager;
use tikv::{config::CdcConfig, storage::Statistics};
use tikv_util::{
    box_err, debug, error, impl_display_as_debug, info,
    sys::thread::ThreadBuildWrapper,
    time::Limiter,
    timer::SteadyTimer,
    warn,
    worker::{Runnable, RunnableWithTimer, ScheduleError, Scheduler},
};
use tokio::{
    runtime::{Builder, Runtime},
    sync::{Mutex, Semaphore},
};
use txn_types::{TimeStamp, TxnExtra, TxnExtraScheduler};

use crate::{
    channel::{CdcEvent, MemoryQuota, SendError},
    delegate::{on_init_downstream, Delegate, Downstream, DownstreamID, DownstreamState},
    initializer::Initializer,
    metrics::*,
    old_value::{OldValueCache, OldValueCallback},
    service::{Conn, ConnID, FeatureGate},
    CdcObserver, Error,
};

const FEATURE_RESOLVED_TS_STORE: Feature = Feature::require(5, 0, 0);
const METRICS_FLUSH_INTERVAL: u64 = 10_000; // 10s
// 10 minutes, it's the default gc life time of TiDB
// and is long enough for most transactions.
const WARN_RESOLVED_TS_LAG_THRESHOLD: Duration = Duration::from_secs(600);
// Suppress repeat resolved ts lag warning.
const WARN_RESOLVED_TS_COUNT_THRESHOLD: usize = 10;
// if raw region's count is more than 10, begin detect outlier.
const RAW_RESOLVED_TS_OUTLIER_COUNT_THRESHOLD: usize = 10;

pub enum Deregister {
    Downstream {
        region_id: u64,
        downstream_id: DownstreamID,
        conn_id: ConnID,
        err: Option<Error>,
    },
    Delegate {
        region_id: u64,
        observe_id: ObserveID,
        err: Error,
    },
    Conn(ConnID),
}

impl_display_as_debug!(Deregister);

impl fmt::Debug for Deregister {
    fn fmt(&self, f: &mut fmt::Formatter<'_>) -> fmt::Result {
        let mut de = f.debug_struct("Deregister");
        match self {
            Deregister::Downstream {
                ref region_id,
                ref downstream_id,
                ref conn_id,
                ref err,
            } => de
                .field("deregister", &"downstream")
                .field("region_id", region_id)
                .field("downstream_id", downstream_id)
                .field("conn_id", conn_id)
                .field("err", err)
                .finish(),
            Deregister::Delegate {
                ref region_id,
                ref observe_id,
                ref err,
            } => de
                .field("deregister", &"delegate")
                .field("region_id", region_id)
                .field("observe_id", observe_id)
                .field("err", err)
                .finish(),
            Deregister::Conn(ref conn_id) => de
                .field("deregister", &"conn")
                .field("conn_id", conn_id)
                .finish(),
        }
    }
}

type InitCallback = Box<dyn FnOnce() + Send>;

pub enum Validate {
    Region(u64, Box<dyn FnOnce(Option<&Delegate>) + Send>),
    OldValueCache(Box<dyn FnOnce(&OldValueCache) + Send>),
}

pub enum Task {
    Register {
        request: ChangeDataRequest,
        downstream: Downstream,
        conn_id: ConnID,
        version: semver::Version,
    },
    Deregister(Deregister),
    OpenConn {
        conn: Conn,
    },
    MultiBatch {
        multi: Vec<CmdBatch>,
        old_value_cb: OldValueCallback,
    },
    MinTS {
        regions: Vec<u64>,
        min_ts: TimeStamp,
        current_ts: TimeStamp,
    },
    ResolverReady {
        observe_id: ObserveID,
        region: Region,
        resolver: Resolver,
    },
    RegisterMinTsEvent,
    // The result of ChangeCmd should be returned from CDC Endpoint to ensure
    // the downstream switches to Normal after the previous commands was sunk.
    InitDownstream {
        region_id: u64,
        downstream_id: DownstreamID,
        downstream_state: Arc<AtomicCell<DownstreamState>>,
        // `incremental_scan_barrier` will be sent into `sink` to ensure all delta changes
        // are delivered to the downstream. And then incremental scan can start.
        sink: crate::channel::Sink,
        incremental_scan_barrier: CdcEvent,
        cb: InitCallback,
    },
    TxnExtra(TxnExtra),
    Validate(Validate),
    ChangeConfig(ConfigChange),
    RawTrackTs {
        region_id: u64,
        ts: TimeStamp,
    },
}

impl_display_as_debug!(Task);

impl fmt::Debug for Task {
    fn fmt(&self, f: &mut fmt::Formatter<'_>) -> fmt::Result {
        let mut de = f.debug_struct("CdcTask");
        match self {
            Task::Register {
                ref request,
                ref downstream,
                ref conn_id,
                ref version,
                ..
            } => de
                .field("type", &"register")
                .field("register request", request)
                .field("request", request)
                .field("id", &downstream.get_id())
                .field("conn_id", conn_id)
                .field("version", version)
                .finish(),
            Task::Deregister(deregister) => de
                .field("type", &"deregister")
                .field("deregister", deregister)
                .finish(),
            Task::OpenConn { ref conn } => de
                .field("type", &"open_conn")
                .field("conn_id", &conn.get_id())
                .finish(),
            Task::MultiBatch { multi, .. } => de
                .field("type", &"multi_batch")
                .field("multi_batch", &multi.len())
                .finish(),
            Task::MinTS {
                ref min_ts,
                ref current_ts,
                ..
            } => de
                .field("type", &"mit_ts")
                .field("current_ts", current_ts)
                .field("min_ts", min_ts)
                .finish(),
            Task::ResolverReady {
                ref observe_id,
                ref region,
                ..
            } => de
                .field("type", &"resolver_ready")
                .field("observe_id", &observe_id)
                .field("region_id", &region.get_id())
                .finish(),
            Task::RegisterMinTsEvent => de.field("type", &"register_min_ts").finish(),
            Task::InitDownstream {
                ref region_id,
                ref downstream_id,
                ..
            } => de
                .field("type", &"init_downstream")
                .field("region_id", &region_id)
                .field("downstream", &downstream_id)
                .finish(),
            Task::TxnExtra(_) => de.field("type", &"txn_extra").finish(),
            Task::Validate(validate) => match validate {
                Validate::Region(region_id, _) => de.field("region_id", &region_id).finish(),
                Validate::OldValueCache(_) => de.finish(),
            },
            Task::ChangeConfig(change) => de
                .field("type", &"change_config")
                .field("change", change)
                .finish(),
            Task::RawTrackTs {
                ref region_id,
                ref ts,
            } => de
                .field("type", &"track_ts")
                .field("region_id", &region_id)
                .field("ts", &ts)
                .finish(),
        }
    }
}

#[derive(Clone, Copy, Debug, PartialEq, Eq)]
struct ResolvedRegion {
    region_id: u64,
    resolved_ts: TimeStamp,
}

impl PartialOrd for ResolvedRegion {
    fn partial_cmp(&self, other: &Self) -> Option<CmpOrdering> {
        Some(self.cmp(other))
    }
}

impl Ord for ResolvedRegion {
    fn cmp(&self, other: &Self) -> CmpOrdering {
        self.resolved_ts.cmp(&other.resolved_ts)
    }
}

struct ResolvedRegionHeap {
    // BinaryHeap is max heap, so we reverse order to get a min heap.
    heap: BinaryHeap<Reverse<ResolvedRegion>>,
}

impl ResolvedRegionHeap {
    fn push(&mut self, region_id: u64, resolved_ts: TimeStamp) {
        self.heap.push(Reverse(ResolvedRegion {
            region_id,
            resolved_ts,
        }))
    }

    // Pop slow regions and the minimum resolved ts among them.
    fn pop(&mut self, count: usize) -> (TimeStamp, HashSet<u64>) {
        let mut min_resolved_ts = TimeStamp::max();
        let mut outliers = HashSet::with_capacity_and_hasher(count, Default::default());
        for _ in 0..count {
            if let Some(resolved_region) = self.heap.pop() {
                outliers.insert(resolved_region.0.region_id);
                if min_resolved_ts > resolved_region.0.resolved_ts {
                    min_resolved_ts = resolved_region.0.resolved_ts;
                }
            } else {
                break;
            }
        }
        (min_resolved_ts, outliers)
    }

    fn to_hash_set(&self) -> (TimeStamp, HashSet<u64>) {
        let mut min_resolved_ts = TimeStamp::max();
        let mut regions = HashSet::with_capacity_and_hasher(self.heap.len(), Default::default());
        for resolved_region in &self.heap {
            regions.insert(resolved_region.0.region_id);
            if min_resolved_ts > resolved_region.0.resolved_ts {
                min_resolved_ts = resolved_region.0.resolved_ts;
            }
        }
        (min_resolved_ts, regions)
    }

    fn clear(&mut self) {
        self.heap.clear();
    }

    fn reset_and_shrink_to(&mut self, min_capacity: usize) {
        self.clear();
        self.heap.shrink_to(min_capacity);
    }
}

// need to sort all timestamps, vec.sort() is more efficient.
struct ResolvedRegionVec {
    vec: Vec<ResolvedRegion>,
}

impl ResolvedRegionVec {
    fn push(&mut self, region_id: u64, resolved_ts: TimeStamp) {
        self.vec.push(ResolvedRegion {
            region_id,
            resolved_ts,
        })
    }
    // extreme outier match the following two conditions:
    // 1. https://en.wikipedia.org/wiki/Box_plot
    // 2. the gap with min_ts is larger than raw_min_ts_outlier_threshold.
    // return one region at maximum.
    fn get_extreme_outlier(
        &mut self,
        min_ts: TimeStamp,
        threshold: Duration,
    ) -> Option<ResolvedRegion> {
        // When the number is small, the confidence of outlier detection is low.
        if self.vec.len() > RAW_RESOLVED_TS_OUTLIER_COUNT_THRESHOLD {
            self.vec.sort();
            let size = self.vec.len();
            let q1_ts = self.vec[(size + 1) / 4].resolved_ts;
            let q3_ts = self.vec[3 * (size + 1) / 4].resolved_ts;
            let delta = q3_ts.physical().saturating_sub(q1_ts.physical());
            let first_resolved_region = &self.vec[0];
            if q1_ts
                .physical()
                .saturating_sub(first_resolved_region.resolved_ts.physical())
                > 3 * delta
                && Duration::from_millis(
                    min_ts
                        .physical()
                        .saturating_sub(first_resolved_region.resolved_ts.physical()),
                ) > threshold
            {
                return Some(first_resolved_region.to_owned());
            }
        }
        None
    }
}

pub struct Endpoint<T, E> {
    cluster_id: u64,

    capture_regions: HashMap<u64, Delegate>,
    connections: HashMap<ConnID, Conn>,
    scheduler: Scheduler<Task>,
    raft_router: T,
    engine: E,
    observer: CdcObserver,

    pd_client: Arc<dyn PdClient>,
    timer: SteadyTimer,
    tso_worker: Runtime,
    store_meta: Arc<StdMutex<StoreMeta>>,
    /// The concurrency manager for transactions. It's needed for CDC to check
    /// locks when calculating resolved_ts.
    concurrency_manager: ConcurrencyManager,

    config: CdcConfig,
    api_version: ApiVersion,

    // Incremental scan
    workers: Runtime,
    scan_concurrency_semaphore: Arc<Semaphore>,
    scan_speed_limiter: Limiter,
    max_scan_batch_bytes: usize,
    max_scan_batch_size: usize,
    sink_memory_quota: MemoryQuota,

    old_value_cache: OldValueCache,
    resolved_region_heap: ResolvedRegionHeap,

    // Check leader
    // store_id -> client
    tikv_clients: Arc<Mutex<HashMap<u64, TikvClient>>>,
    env: Arc<Environment>,
    security_mgr: Arc<SecurityManager>,
    region_read_progress: RegionReadProgressRegistry,
    causal_ts_provider: Option<Arc<dyn CausalTsProvider + 'static>>,

    // Metrics and logging.
    current_ts: TimeStamp,
    min_resolved_ts: TimeStamp,
    min_ts_region_id: u64,
    resolved_region_count: usize,
    unresolved_region_count: usize,
    warn_resolved_ts_repeat_count: usize,
}

impl<T: 'static + RaftStoreRouter<E>, E: KvEngine> Endpoint<T, E> {
    pub fn new(
        cluster_id: u64,
        config: &CdcConfig,
        api_version: ApiVersion,
        pd_client: Arc<dyn PdClient>,
        scheduler: Scheduler<Task>,
        raft_router: T,
        engine: E,
        observer: CdcObserver,
        store_meta: Arc<StdMutex<StoreMeta>>,
        concurrency_manager: ConcurrencyManager,
        env: Arc<Environment>,
        security_mgr: Arc<SecurityManager>,
        sink_memory_quota: MemoryQuota,
        causal_ts_provider: Option<Arc<dyn CausalTsProvider>>,
    ) -> Endpoint<T, E> {
        let workers = Builder::new_multi_thread()
            .thread_name("cdcwkr")
            .worker_threads(config.incremental_scan_threads)
            .after_start_wrapper(|| {})
            .before_stop_wrapper(|| {})
            .build()
            .unwrap();
        let tso_worker = Builder::new_multi_thread()
            .thread_name("tso")
            .worker_threads(config.tso_worker_threads)
            .enable_time()
            .after_start_wrapper(|| {})
            .before_stop_wrapper(|| {})
            .build()
            .unwrap();

        // Initialized for the first time, subsequent adjustments will be made based on
        // configuration updates.
        let scan_concurrency_semaphore =
            Arc::new(Semaphore::new(config.incremental_scan_concurrency));
        let old_value_cache = OldValueCache::new(config.old_value_cache_memory_quota);
        let speed_limiter = Limiter::new(if config.incremental_scan_speed_limit.0 > 0 {
            config.incremental_scan_speed_limit.0 as f64
        } else {
            f64::INFINITY
        });

        CDC_SINK_CAP.set(sink_memory_quota.capacity() as i64);
        // For scan efficiency, the scan batch bytes should be around 1MB.
        let max_scan_batch_bytes = 1024 * 1024;
        // Assume 1KB per entry.
        let max_scan_batch_size = 1024;

        let region_read_progress = store_meta.lock().unwrap().region_read_progress.clone();
        let ep = Endpoint {
            cluster_id,
            env,
            security_mgr,
            capture_regions: HashMap::default(),
            connections: HashMap::default(),
            scheduler,
            pd_client,
            tso_worker,
            timer: SteadyTimer::default(),
            scan_speed_limiter: speed_limiter,
            max_scan_batch_bytes,
            max_scan_batch_size,
            config: config.clone(),
            api_version,
            workers,
            scan_concurrency_semaphore,
            raft_router,
            engine,
            observer,
            store_meta,
            concurrency_manager,
            min_resolved_ts: TimeStamp::max(),
            min_ts_region_id: 0,
            resolved_region_heap: ResolvedRegionHeap {
                heap: BinaryHeap::new(),
            },
            old_value_cache,
            resolved_region_count: 0,
            unresolved_region_count: 0,
            sink_memory_quota,
            tikv_clients: Arc::new(Mutex::new(HashMap::default())),
            region_read_progress,
            // Log the first resolved ts warning.
            warn_resolved_ts_repeat_count: WARN_RESOLVED_TS_COUNT_THRESHOLD,
            current_ts: TimeStamp::zero(),
            causal_ts_provider,
        };
        ep.register_min_ts_event();
        ep
    }

    fn on_change_cfg(&mut self, change: ConfigChange) {
        // Validate first.
        let mut validate_cfg = self.config.clone();
        if let Err(e) = validate_cfg.update(change) {
            warn!("cdc config update failed"; "error" => ?e);
            return;
        }
        if let Err(e) = validate_cfg.validate() {
            warn!("cdc config update failed"; "error" => ?e);
            return;
        }
        let change = self.config.diff(&validate_cfg);
<<<<<<< HEAD
        info!("cdc config updated"; "current config" => ?self.config, "change" => ?change);

        // Update the config here. The following adjustments will all use the new values.
=======
        info!(
            "cdc config updated";
            "current config" => ?self.config,
            "change" => ?change
        );
        // Update the config here. The following adjustments will all use the new
        // values.
>>>>>>> 84654c87
        self.config.update(change.clone()).unwrap();

        // Maybe the cache will be lost due to smaller capacity,
        // but it is acceptable.
        if change.get("old_value_cache_memory_quota").is_some() {
            self.old_value_cache
                .resize(self.config.old_value_cache_memory_quota);
        }

        // Maybe the limit will be exceeded for a while after the concurrency becomes
        // smaller, but it is acceptable.
        if change.get("incremental_scan_concurrency").is_some() {
            self.scan_concurrency_semaphore =
                Arc::new(Semaphore::new(self.config.incremental_scan_concurrency))
        }

        if change.get("sink_memory_quota").is_some() {
            self.sink_memory_quota
                .set_capacity(self.config.sink_memory_quota.0 as usize);
            CDC_SINK_CAP.set(self.sink_memory_quota.capacity() as i64);
        }

        if change.get("incremental_scan_speed_limit").is_some() {
            let new_speed_limit = if self.config.incremental_scan_speed_limit.0 > 0 {
                self.config.incremental_scan_speed_limit.0 as f64
            } else {
                f64::INFINITY
            };

            self.scan_speed_limiter.set_speed_limit(new_speed_limit);
        }
    }

    pub fn set_max_scan_batch_size(&mut self, max_scan_batch_size: usize) {
        self.max_scan_batch_size = max_scan_batch_size;
    }

    fn on_deregister(&mut self, deregister: Deregister) {
        info!("cdc deregister"; "deregister" => ?deregister);
        fail_point!("cdc_before_handle_deregister", |_| {});
        match deregister {
            Deregister::Downstream {
                region_id,
                downstream_id,
                conn_id,
                err,
            } => {
                // The downstream wants to deregister
                let mut is_last = false;
                if let Some(delegate) = self.capture_regions.get_mut(&region_id) {
                    is_last = delegate.unsubscribe(downstream_id, err);
                }
                if let Some(conn) = self.connections.get_mut(&conn_id) {
                    if let Some(id) = conn.downstream_id(region_id) {
                        if downstream_id == id {
                            conn.unsubscribe(region_id);
                        }
                    }
                }
                if is_last {
                    let delegate = self.capture_regions.remove(&region_id).unwrap();
                    // Do not continue to observe the events of the region.
                    let id = delegate.handle.id;
                    let oid = self.observer.unsubscribe_region(region_id, id);
                    assert!(
                        oid.is_some(),
                        "unsubscribe region {} failed, ObserveID {:?}",
                        region_id,
                        id
                    );
                }
            }
            Deregister::Delegate {
                region_id,
                observe_id,
                err,
            } => {
                // Something went wrong, deregister all downstreams of the region.

                // To avoid ABA problem, we must check the unique ObserveID.
                let need_remove = self
                    .capture_regions
                    .get(&region_id)
                    .map_or(false, |d| d.handle.id == observe_id);
                if need_remove {
                    if let Some(mut delegate) = self.capture_regions.remove(&region_id) {
                        delegate.stop(err);
                    }
                    self.connections
                        .iter_mut()
                        .for_each(|(_, conn)| conn.unsubscribe(region_id));
                }
                // Do not continue to observe the events of the region.
                let oid = self.observer.unsubscribe_region(region_id, observe_id);
                assert_eq!(
                    need_remove,
                    oid.is_some(),
                    "unsubscribe region {} failed, ObserveID {:?}",
                    region_id,
                    observe_id
                );
            }
            Deregister::Conn(conn_id) => {
                // The connection is closed, deregister all downstreams of the connection.
                if let Some(conn) = self.connections.remove(&conn_id) {
                    conn.take_downstreams().into_iter().for_each(
                        |(region_id, (downstream_id, _))| {
                            if let Some(delegate) = self.capture_regions.get_mut(&region_id) {
                                delegate.unsubscribe(downstream_id, None);
                                if delegate.downstreams().is_empty() {
                                    let delegate = self.capture_regions.remove(&region_id).unwrap();
                                    // Do not continue to observe the events of the region.
                                    let id = delegate.handle.id;
                                    let oid = self.observer.unsubscribe_region(region_id, id);
                                    assert!(
                                        oid.is_some(),
                                        "unsubscribe region {} failed, ObserveID {:?}",
                                        region_id,
                                        id
                                    );
                                }
                            }
                        },
                    );
                }
            }
        }
    }

    pub fn on_register(
        &mut self,
        mut request: ChangeDataRequest,
        mut downstream: Downstream,
        conn_id: ConnID,
        version: semver::Version,
    ) {
        let region_id = request.region_id;
        let kv_api = request.get_kv_api();
        let api_version = self.api_version;
        let downstream_id = downstream.get_id();
        let downstream_state = downstream.get_state();

        // Register must follow OpenConn, so the connection must be available.
        let conn = self.connections.get_mut(&conn_id).unwrap();
        downstream.set_sink(conn.get_sink().clone());

        // Check if the cluster id matches.
        let request_cluster_id = request.get_header().get_cluster_id();
        if version >= FeatureGate::validate_cluster_id() && self.cluster_id != request_cluster_id {
            let mut err_event = EventError::default();
            let mut err = ErrorClusterIdMismatch::default();
            err.set_current(self.cluster_id);
            err.set_request(request_cluster_id);
            err_event.set_cluster_id_mismatch(err);

            let _ = downstream.sink_error_event(region_id, err_event);
            return;
        }

        if !FeatureGate::validate_kv_api(kv_api, api_version) {
            error!("cdc RawKv is supported by api-version 2 only. TxnKv is not supported now.");
            let mut err_event = EventError::default();
            let mut err = ErrorCompatibility::default();
            err.set_required_version("6.2.0".to_string());
            err_event.set_compatibility(err);

            let _ = downstream.sink_error_event(region_id, err_event);
            return;
        }

        let txn_extra_op = match self.store_meta.lock().unwrap().readers.get(&region_id) {
            Some(reader) => reader.txn_extra_op.clone(),
            None => {
                error!("cdc register for a not found region"; "region_id" => region_id);
                let _ = downstream.sink_region_not_found(region_id);
                return;
            }
        };

        // TODO: Add a new task to close incompatible features.
        if let Some(e) = conn.check_version_and_set_feature(version) {
            // The downstream has not registered yet, send error right away.
            let mut err_event = EventError::default();
            err_event.set_compatibility(e);
            let _ = downstream.sink_error_event(region_id, err_event);
            return;
        }

        if !conn.subscribe(region_id, downstream_id, downstream_state) {
            let mut err_event = EventError::default();
            let mut err = ErrorDuplicateRequest::default();
            err.set_region_id(region_id);
            err_event.set_duplicate_request(err);
            let _ = downstream.sink_error_event(region_id, err_event);
            error!("cdc duplicate register";
                "region_id" => region_id,
                "conn_id" => ?conn_id,
                "req_id" => request.get_request_id(),
                "downstream_id" => ?downstream_id);
            return;
        }

        let mut is_new_delegate = false;
        let delegate = match self.capture_regions.entry(region_id) {
            HashMapEntry::Occupied(e) => e.into_mut(),
            HashMapEntry::Vacant(e) => {
                is_new_delegate = true;
                e.insert(Delegate::new(region_id, txn_extra_op))
            }
        };

        let observe_id = delegate.handle.id;
        info!("cdc register region";
            "region_id" => region_id,
            "conn_id" => ?conn.get_id(),
            "req_id" => request.get_request_id(),
            "observe_id" => ?observe_id,
            "downstream_id" => ?downstream_id);

        let downstream_state = downstream.get_state();
        let checkpoint_ts = request.checkpoint_ts;
        let sched = self.scheduler.clone();

        let downstream_ = downstream.clone();
        if let Err(err) = delegate.subscribe(downstream) {
            let error_event = err.into_error_event(region_id);
            let _ = downstream_.sink_error_event(region_id, error_event);
            conn.unsubscribe(request.get_region_id());
            if is_new_delegate {
                self.capture_regions.remove(&request.get_region_id());
            }
            return;
        }
        if is_new_delegate {
            if self.config.old_value_from_transaction_layer {
                delegate.load_old_value_from_transaction_layer();
            }

            // The region has never been registered.
            // Subscribe the change events of the region.
            let old_observe_id = self.observer.subscribe_region(region_id, observe_id);
            assert!(
                old_observe_id.is_none(),
                "region {} must not be observed twice, old ObserveID {:?}, new ObserveID {:?}",
                region_id,
                old_observe_id,
                observe_id
            );
        };

        let change_cmd = ChangeObserver::from_cdc(region_id, delegate.handle.clone());

        let region_epoch = request.take_region_epoch();
        let mut init = Initializer {
            engine: self.engine.clone(),
            sched,
            region_id,
            region_epoch,
            conn_id,
            downstream_id,
            sink: conn.get_sink().clone(),
            request_id: request.get_request_id(),
            downstream_state,
            speed_limiter: self.scan_speed_limiter.clone(),
            max_scan_batch_bytes: self.max_scan_batch_bytes,
            max_scan_batch_size: self.max_scan_batch_size,
            observe_id,
            checkpoint_ts: checkpoint_ts.into(),
            build_resolver: is_new_delegate,
            ts_filter_ratio: self.config.incremental_scan_ts_filter_ratio,
            kv_api,
        };

        let raft_router = self.raft_router.clone();
        let concurrency_semaphore = self.scan_concurrency_semaphore.clone();
        self.workers.spawn(async move {
            CDC_SCAN_TASKS.with_label_values(&["total"]).inc();
            match init
                .initialize(change_cmd, raft_router, concurrency_semaphore)
                .await
            {
                Ok(()) => {
                    CDC_SCAN_TASKS.with_label_values(&["finish"]).inc();
                }
                Err(e) => {
                    CDC_SCAN_TASKS.with_label_values(&["abort"]).inc();
                    error!("cdc initialize fail: {}", e; "region_id" => region_id);
                    init.deregister_downstream(e)
                }
            }
        });
    }

    pub fn on_multi_batch(&mut self, multi: Vec<CmdBatch>, old_value_cb: OldValueCallback) {
        fail_point!("cdc_before_handle_multi_batch", |_| {});
        let mut statistics = Statistics::default();
        for batch in multi {
            let region_id = batch.region_id;
            let mut deregister = None;
            if let Some(delegate) = self.capture_regions.get_mut(&region_id) {
                if delegate.has_failed() {
                    // Skip the batch if the delegate has failed.
                    continue;
                }
                if let Err(e) = delegate.on_batch(
                    batch,
                    &old_value_cb,
                    &mut self.old_value_cache,
                    &mut statistics,
                ) {
                    assert!(delegate.has_failed());
                    // Delegate has error, deregister the delegate.
                    deregister = Some(Deregister::Delegate {
                        region_id,
                        observe_id: delegate.handle.id,
                        err: e,
                    });
                }
            }
            if let Some(deregister) = deregister {
                self.on_deregister(deregister);
            }
        }
        flush_oldvalue_stats(&statistics, TAG_DELTA_CHANGE);
    }

    fn on_region_ready(&mut self, observe_id: ObserveID, resolver: Resolver, region: Region) {
        let region_id = region.get_id();
        let mut failed_downstreams = Vec::new();
        if let Some(delegate) = self.capture_regions.get_mut(&region_id) {
            if delegate.handle.id == observe_id {
                let region_id = delegate.region_id;
                for (downstream, e) in delegate.on_region_ready(resolver, region) {
                    failed_downstreams.push(Deregister::Downstream {
                        region_id,
                        downstream_id: downstream.get_id(),
                        conn_id: downstream.get_conn_id(),
                        err: Some(e),
                    });
                }
            } else {
                debug!("cdc stale region ready";
                    "region_id" => region.get_id(),
                    "observe_id" => ?observe_id,
                    "current_id" => ?delegate.handle.id);
            }
        } else {
            debug!("cdc region not found on region ready (finish building resolver)";
                "region_id" => region.get_id());
        }

        // Deregister downstreams if there is any downstream fails to subscribe.
        for deregister in failed_downstreams {
            self.on_deregister(deregister);
        }
    }

    // detect outlier raw regions, schedule deregister for outlier raw regions.
    fn handle_raw_outlier_regions(
        &self,
        raw_resolved_regions: &mut ResolvedRegionVec,
        min_ts: TimeStamp,
    ) {
        if let Some(region) = raw_resolved_regions
            .get_extreme_outlier(min_ts, self.config.raw_min_ts_outlier_threshold.into())
        {
            if let Some(delegate) = self.capture_regions.get(&region.region_id) {
                let observe_id = delegate.handle.id;
                let deregister = Deregister::Delegate {
                    region_id: region.region_id,
                    observe_id,
                    err: Error::Other(box_err!("raw region dead lock")),
                };
                warn!(
                    "cdc deregister raw region as resolved_ts has much lag, dead lock may occurs.";
                    "region_id" => region.region_id,
                    "resolved_ts" => region.resolved_ts,
                );
                if let Err(e) = self.scheduler.schedule(Task::Deregister(deregister)) {
                    error!("cdc schedule cdc task failed"; "error" => ?e);
                }
                CDC_RAW_OUTLIER_RESOLVED_TS_GAP.observe(
                    Duration::from_millis(min_ts.physical() - region.resolved_ts.physical())
                        .as_secs_f64(),
                );
            }
        }
    }

    fn on_min_ts(&mut self, regions: Vec<u64>, min_ts: TimeStamp, current_ts: TimeStamp) {
        // Reset resolved_regions to empty.
        let resolved_regions = &mut self.resolved_region_heap;
        resolved_regions.clear();
        // rawkv only, if user does not use rawkv apiv2, raw_resolved_regions should be
        // empty.
        let mut raw_resolved_regions = ResolvedRegionVec { vec: vec![] };

        let total_region_count = regions.len();
        self.min_resolved_ts = TimeStamp::max();
        let mut advance_ok = 0;
        let mut advance_failed_none = 0;
        let mut advance_failed_same = 0;
        let mut advance_failed_stale = 0;
        for region_id in regions {
            if let Some(delegate) = self.capture_regions.get_mut(&region_id) {
                let old_resolved_ts = delegate
                    .resolver
                    .as_ref()
                    .map_or(TimeStamp::zero(), |r| r.resolved_ts());
                if old_resolved_ts > min_ts {
                    advance_failed_stale += 1;
                }
                if let Some(resolved_ts) = delegate.on_min_ts(min_ts) {
                    if resolved_ts.min() < self.min_resolved_ts {
                        self.min_resolved_ts = resolved_ts.min();
                        self.min_ts_region_id = region_id;
                    }
                    resolved_regions.push(region_id, resolved_ts.min());
                    // The judge of raw region is not accuracy here, and we may miss at most one
                    // "normal" raw region. But this will not break the correctness of outlier
                    // detection.
                    if resolved_ts.is_min_ts_from_raw() {
                        raw_resolved_regions.push(region_id, resolved_ts.raw_ts)
                    }

                    if resolved_ts.min() == old_resolved_ts {
                        advance_failed_same += 1;
                    } else {
                        advance_ok += 1;
                    }
                } else {
                    advance_failed_none += 1;
                }
            }
        }
        self.current_ts = current_ts;
        let lag_millis = min_ts
            .physical()
            .saturating_sub(self.min_resolved_ts.physical());
        if Duration::from_millis(lag_millis) > WARN_RESOLVED_TS_LAG_THRESHOLD {
            self.warn_resolved_ts_repeat_count += 1;
            if self.warn_resolved_ts_repeat_count >= WARN_RESOLVED_TS_COUNT_THRESHOLD {
                self.warn_resolved_ts_repeat_count = 0;
                warn!("cdc resolved ts lag too large";
                    "min_resolved_ts" => self.min_resolved_ts,
                    "min_ts_region_id" => self.min_ts_region_id,
                    "min_ts" => min_ts,
                    "ok" => advance_ok,
                    "none" => advance_failed_none,
                    "stale" => advance_failed_stale,
                    "same" => advance_failed_same);
            }
        }
        self.resolved_region_count = resolved_regions.heap.len();
        self.unresolved_region_count = total_region_count - self.resolved_region_count;

        // Separate broadcasting outlier regions and normal regions,
        // so 1) downstreams know where they should send resolve lock requests,
        // and 2) resolved ts of normal regions does not fallback.
        //
        // Max number of outliers, in most cases, only a few regions are outliers.
        // TODO: figure out how to avoid create hashset every time, saving some CPU.
        let max_outlier_count = 32;
        let (outlier_min_resolved_ts, outlier_regions) = resolved_regions.pop(max_outlier_count);
        let (normal_min_resolved_ts, normal_regions) = resolved_regions.to_hash_set();
        self.broadcast_resolved_ts(outlier_min_resolved_ts, outlier_regions);
        self.broadcast_resolved_ts(normal_min_resolved_ts, normal_regions);

        // rawkv only, if user does not use rawkv apiv2, raw_resolved_regions should be
        // empty.
        self.handle_raw_outlier_regions(&mut raw_resolved_regions, min_ts);
    }

    fn broadcast_resolved_ts(&self, min_resolved_ts: TimeStamp, regions: HashSet<u64>) {
        let min_resolved_ts = min_resolved_ts.into_inner();
        let send_cdc_event = |regions: &HashSet<u64>, min_resolved_ts: u64, conn: &Conn| {
            let downstream_regions = conn.get_downstreams();
            let mut resolved_ts = ResolvedTs::default();
            resolved_ts.ts = min_resolved_ts;
            resolved_ts.regions = Vec::with_capacity(downstream_regions.len());
            // Only send region ids that are captured by the connection.
            for (region_id, (_, downstream_state)) in conn.get_downstreams() {
                if regions.contains(region_id) && downstream_state.load().ready_for_advancing_ts() {
                    resolved_ts.regions.push(*region_id);
                }
            }
            if resolved_ts.regions.is_empty() {
                // Skip empty resolved ts message.
                return;
            }
            // No need force send, as resolved ts messages is sent regularly.
            // And errors can be ignored.
            let force_send = false;
            match conn
                .get_sink()
                .unbounded_send(CdcEvent::ResolvedTs(resolved_ts), force_send)
            {
                Ok(_) => (),
                Err(SendError::Disconnected) => {
                    debug!("cdc send event failed, disconnected";
                        "conn_id" => ?conn.get_id(), "downstream" => ?conn.get_peer());
                }
                Err(SendError::Full) | Err(SendError::Congested) => {
                    info!("cdc send event failed, full";
                        "conn_id" => ?conn.get_id(), "downstream" => ?conn.get_peer());
                }
            }
        };
        for conn in self.connections.values() {
            let features = if let Some(features) = conn.get_feature() {
                features
            } else {
                // None means there is no downstream registered yet.
                continue;
            };

            if features.contains(FeatureGate::BATCH_RESOLVED_TS) {
                send_cdc_event(&regions, min_resolved_ts, conn);
            } else {
                // Fallback to previous non-batch resolved ts event.
                for region_id in &regions {
                    self.broadcast_resolved_ts_compact(*region_id, min_resolved_ts, conn);
                }
            }
        }
    }

    fn broadcast_resolved_ts_compact(&self, region_id: u64, resolved_ts: u64, conn: &Conn) {
        let downstream_id = match conn.downstream_id(region_id) {
            Some(downstream_id) => downstream_id,
            // No such region registers in the connection.
            None => {
                debug!("cdc send resolved ts failed, no region downstream id found";
                    "region_id" => region_id);
                return;
            }
        };
        let delegate = match self.capture_regions.get(&region_id) {
            Some(delegate) => delegate,
            // No such region registers in the endpoint.
            None => {
                info!("cdc send resolved ts failed, no region delegate found";
                    "region_id" => region_id, "downstream_id" => ?downstream_id);
                return;
            }
        };
        let downstream = match delegate.downstream(downstream_id) {
            Some(downstream) => downstream,
            // No such downstream registers in the delegate.
            None => {
                info!("cdc send resolved ts failed, no region downstream found";
                    "region_id" => region_id, "downstream_id" => ?downstream_id);
                return;
            }
        };
        if !downstream.get_state().load().ready_for_advancing_ts() {
            // Only send resolved timestamp if the downstream is ready.
            return;
        }
        let resolved_ts_event = Event {
            region_id,
            event: Some(Event_oneof_event::ResolvedTs(resolved_ts)),
            ..Default::default()
        };
        // No need force send, as resolved ts messages is sent regularly.
        // And errors can be ignored.
        let force_send = false;
        let _ = downstream.sink_event(resolved_ts_event, force_send);
    }

    fn register_min_ts_event(&self) {
        let timeout = self.timer.delay(self.config.min_ts_interval.0);
        let pd_client = self.pd_client.clone();
        let scheduler = self.scheduler.clone();
        let raft_router = self.raft_router.clone();
        let regions: Vec<(u64, ObserveID)> = self
            .capture_regions
            .iter()
            .map(|(region_id, delegate)| (*region_id, delegate.handle.id))
            .collect();
        let cm: ConcurrencyManager = self.concurrency_manager.clone();
        let env = self.env.clone();
        let security_mgr = self.security_mgr.clone();
        let store_meta = self.store_meta.clone();
        let tikv_clients = self.tikv_clients.clone();
        let hibernate_regions_compatible = self.config.hibernate_regions_compatible;
        let region_read_progress = self.region_read_progress.clone();
        let causal_ts_provider = self.causal_ts_provider.clone();

        let fut = async move {
            let _ = timeout.compat().await;
            // Ignore get tso errors since we will retry every `min_ts_interval`.
            let min_ts_pd = pd_client.get_tso().await.unwrap_or_default();
            let mut min_ts = min_ts_pd;
            let mut min_ts_min_lock = min_ts_pd;

            // Sync with concurrency manager so that it can work correctly when
            // optimizations like async commit is enabled.
            // Note: This step must be done before scheduling `Task::MinTS` task, and the
            // resolver must be checked in or after `Task::MinTS`' execution.
            cm.update_max_ts(min_ts);
            if let Some(min_mem_lock_ts) = cm.global_min_lock_ts() {
                if min_mem_lock_ts < min_ts {
                    min_ts = min_mem_lock_ts;
                }
                min_ts_min_lock = min_mem_lock_ts;
            }

            match scheduler.schedule(Task::RegisterMinTsEvent) {
                Ok(_) | Err(ScheduleError::Stopped(_)) => (),
                // Must schedule `RegisterMinTsEvent` event otherwise resolved ts can not
                // advance normally.
                Err(err) => panic!("failed to regiester min ts event, error: {:?}", err),
            }

            // If flush_causal_timestamp fails, cannot schedule MinTS task
            // as new coming raw data may use timestamp smaller than min_ts
            if let Err(e) = causal_ts_provider.map_or(Ok(()), |provider| provider.flush()) {
                error!("cdc flush causal timestamp failed"; "err" => ?e);
                return;
            }

            let gate = pd_client.feature_gate();

            let regions =
                if hibernate_regions_compatible && gate.can_enable(FEATURE_RESOLVED_TS_STORE) {
                    CDC_RESOLVED_TS_ADVANCE_METHOD.set(1);
                    let regions = regions
                        .into_iter()
                        .map(|(region_id, _)| region_id)
                        .collect();
                    resolved_ts::region_resolved_ts_store(
                        regions,
                        store_meta,
                        region_read_progress,
                        pd_client,
                        security_mgr,
                        env,
                        tikv_clients,
                        min_ts,
                    )
                    .await
                } else {
                    CDC_RESOLVED_TS_ADVANCE_METHOD.set(0);
                    Self::region_resolved_ts_raft(regions, &scheduler, raft_router, min_ts).await
                };

            if !regions.is_empty() {
                match scheduler.schedule(Task::MinTS {
                    regions,
                    min_ts,
                    current_ts: min_ts_pd,
                }) {
                    Ok(_) | Err(ScheduleError::Stopped(_)) => (),
                    // Must schedule `RegisterMinTsEvent` event otherwise resolved ts can not
                    // advance normally.
                    Err(err) => panic!("failed to schedule min ts event, error: {:?}", err),
                }
            }
            let lag_millis = min_ts_pd.physical().saturating_sub(min_ts.physical());
            if Duration::from_millis(lag_millis) > WARN_RESOLVED_TS_LAG_THRESHOLD {
                // TODO: Suppress repeat logs by using WARN_RESOLVED_TS_COUNT_THRESHOLD.
                info!("cdc min_ts lag too large";
                    "min_ts" => min_ts, "min_ts_pd" => min_ts_pd,
                    "min_ts_min_lock" => min_ts_min_lock);
            }
        };
        self.tso_worker.spawn(fut);
    }

    async fn region_resolved_ts_raft(
        regions: Vec<(u64, ObserveID)>,
        scheduler: &Scheduler<Task>,
        raft_router: T,
        min_ts: TimeStamp,
    ) -> Vec<u64> {
        // TODO: send a message to raftstore would consume too much cpu time,
        // try to handle it outside raftstore.
        let regions: Vec<_> = regions
            .iter()
            .copied()
            .map(|(region_id, observe_id)| {
                let scheduler_clone = scheduler.clone();
                let raft_router_clone = raft_router.clone();
                async move {
                    let (tx, rx) = tokio::sync::oneshot::channel();
                    if let Err(e) = raft_router_clone.significant_send(
                        region_id,
                        SignificantMsg::LeaderCallback(Callback::Read(Box::new(move |resp| {
                            let resp = if resp.response.get_header().has_error() {
                                None
                            } else {
                                Some(region_id)
                            };
                            if tx.send(resp).is_err() {
                                error!("cdc send tso response failed"; "region_id" => region_id);
                            }
                        }))),
                    ) {
                        warn!("cdc send LeaderCallback failed"; "err" => ?e, "min_ts" => min_ts);
                        let deregister = Deregister::Delegate {
                            observe_id,
                            region_id,
                            err: Error::request(e.into()),
                        };
                        if let Err(e) = scheduler_clone.schedule(Task::Deregister(deregister)) {
                            error!("cdc schedule cdc task failed"; "error" => ?e);
                        }
                        return None;
                    }
                    rx.await.unwrap_or(None)
                }
            })
            .collect();
        let resps = futures::future::join_all(regions).await;
        resps.into_iter().flatten().collect::<Vec<u64>>()
    }

    fn on_open_conn(&mut self, conn: Conn) {
        self.connections.insert(conn.get_id(), conn);
    }

    fn on_raw_track_ts(&mut self, region_id: u64, ts: TimeStamp) {
        if let Some(ref mut delegate) = self.capture_regions.get_mut(&region_id) {
            delegate.raw_track_ts(ts);
        } else {
            // delegate should not be none, as region is checked in CdcObserver::track_ts.
            warn!("no delegate is found."; "region_id" => region_id);
        }
    }
}

impl<T: 'static + RaftStoreRouter<E>, E: KvEngine> Runnable for Endpoint<T, E> {
    type Task = Task;

    fn run(&mut self, task: Task) {
        debug!("cdc run task"; "task" => %task);

        match task {
            Task::MinTS {
                regions,
                min_ts,
                current_ts,
            } => self.on_min_ts(regions, min_ts, current_ts),
            Task::Register {
                request,
                downstream,
                conn_id,
                version,
            } => self.on_register(request, downstream, conn_id, version),
            Task::ResolverReady {
                observe_id,
                resolver,
                region,
            } => self.on_region_ready(observe_id, resolver, region),
            Task::Deregister(deregister) => self.on_deregister(deregister),
            Task::MultiBatch {
                multi,
                old_value_cb,
            } => self.on_multi_batch(multi, old_value_cb),
            Task::OpenConn { conn } => self.on_open_conn(conn),
            Task::RegisterMinTsEvent => self.register_min_ts_event(),
            Task::InitDownstream {
                region_id,
                downstream_id,
                downstream_state,
                sink,
                incremental_scan_barrier,
                cb,
            } => {
                if let Err(e) = sink.unbounded_send(incremental_scan_barrier, true) {
                    error!("cdc failed to schedule barrier for delta before delta scan";
                        "region_id" => region_id,
                        "error" => ?e);
                    return;
                }
                if on_init_downstream(&downstream_state) {
                    info!("cdc downstream starts to initialize";
                        "region_id" => region_id,
                        "downstream_id" => ?downstream_id);
                } else {
                    warn!("cdc downstream fails to initialize";
                        "region_id" => region_id,
                        "downstream_id" => ?downstream_id);
                }
                cb();
            }
            Task::TxnExtra(txn_extra) => {
                for (k, v) in txn_extra.old_values {
                    println!("cdc gets a old value, len: {:?}", v.0);
                    self.old_value_cache.insert(k, v);
                }
            }
            Task::Validate(validate) => match validate {
                Validate::Region(region_id, validate) => {
                    validate(self.capture_regions.get(&region_id));
                }
                Validate::OldValueCache(validate) => {
                    validate(&self.old_value_cache);
                }
            },
            Task::ChangeConfig(change) => self.on_change_cfg(change),
            Task::RawTrackTs { region_id, ts } => self.on_raw_track_ts(region_id, ts),
        }
    }
}

impl<T: 'static + RaftStoreRouter<E>, E: KvEngine> RunnableWithTimer for Endpoint<T, E> {
    fn on_timeout(&mut self) {
        CDC_ENDPOINT_PENDING_TASKS.set(self.scheduler.pending_tasks() as _);

        // Reclaim resolved_region_heap memory.
        self.resolved_region_heap
            .reset_and_shrink_to(self.capture_regions.len());

        CDC_CAPTURED_REGION_COUNT.set(self.capture_regions.len() as i64);
        CDC_REGION_RESOLVE_STATUS_GAUGE_VEC
            .with_label_values(&["unresolved"])
            .set(self.unresolved_region_count as _);
        CDC_REGION_RESOLVE_STATUS_GAUGE_VEC
            .with_label_values(&["resolved"])
            .set(self.resolved_region_count as _);
        if self.min_resolved_ts != TimeStamp::max() {
            CDC_MIN_RESOLVED_TS_REGION.set(self.min_ts_region_id as i64);
            CDC_MIN_RESOLVED_TS.set(self.min_resolved_ts.physical() as i64);
            CDC_MIN_RESOLVED_TS_LAG.set(
                self.current_ts
                    .physical()
                    .saturating_sub(self.min_resolved_ts.physical()) as i64,
            );
        }
        self.min_resolved_ts = TimeStamp::max();
        self.current_ts = TimeStamp::max();
        self.min_ts_region_id = 0;

        self.old_value_cache.flush_metrics();
        CDC_SINK_BYTES.set(self.sink_memory_quota.in_use() as i64);
    }

    fn get_interval(&self) -> Duration {
        // Currently there is only one timeout for CDC.
        Duration::from_millis(METRICS_FLUSH_INTERVAL)
    }
}

pub struct CdcTxnExtraScheduler {
    scheduler: Scheduler<Task>,
}

impl CdcTxnExtraScheduler {
    pub fn new(scheduler: Scheduler<Task>) -> CdcTxnExtraScheduler {
        CdcTxnExtraScheduler { scheduler }
    }
}

impl TxnExtraScheduler for CdcTxnExtraScheduler {
    fn schedule(&self, txn_extra: TxnExtra) {
        if let Err(e) = self.scheduler.schedule(Task::TxnExtra(txn_extra)) {
            error!("cdc schedule txn extra failed"; "err" => ?e);
        }
    }
}

#[cfg(test)]
mod tests {
    use std::{
        assert_matches::assert_matches,
        ops::{Deref, DerefMut},
    };

    use engine_rocks::RocksEngine;
    use kvproto::{
        cdcpb::{ChangeDataRequestKvApi, Header},
        errorpb::Error as ErrorHeader,
    };
    use raftstore::{
        errors::{DiscardReason, Error as RaftStoreError},
        store::{msg::CasualMessage, PeerMsg, ReadDelegate},
    };
    use test_raftstore::{MockRaftStoreRouter, TestPdClient};
    use tikv::{
        server::DEFAULT_CLUSTER_ID,
        storage::{kv::Engine, TestEngineBuilder},
    };
    use tikv_util::{
        config::{ReadableDuration, ReadableSize},
        worker::{dummy_scheduler, ReceiverWrapper},
    };

    use super::*;
    use crate::{channel, recv_timeout};

    struct TestEndpointSuite {
        // The order must ensure `endpoint` be dropped before other fields.
        endpoint: Endpoint<MockRaftStoreRouter, RocksEngine>,
        raft_router: MockRaftStoreRouter,
        task_rx: ReceiverWrapper<Task>,
        raft_rxs: HashMap<u64, tikv_util::mpsc::Receiver<PeerMsg<RocksEngine>>>,
    }

    impl TestEndpointSuite {
        // It's important to matain raft receivers in `raft_rxs`, otherwise all cases
        // need to drop `endpoint` and `rx` in order manually.
        fn add_region(&mut self, region_id: u64, cap: usize) {
            let rx = self.raft_router.add_region(region_id, cap);
            self.raft_rxs.insert(region_id, rx);
            self.add_local_reader(region_id);
        }

        fn add_local_reader(&self, region_id: u64) {
            self.store_meta
                .lock()
                .unwrap()
                .readers
                .insert(region_id, ReadDelegate::mock(region_id));
        }

        fn fill_raft_rx(&self, region_id: u64) {
            let router = &self.raft_router;
            loop {
                match router.send_casual_msg(region_id, CasualMessage::ClearRegionSize) {
                    Ok(_) => continue,
                    Err(RaftStoreError::Transport(DiscardReason::Full)) => break,
                    _ => unreachable!(),
                }
            }
        }

        fn raft_rx(&self, region_id: u64) -> &tikv_util::mpsc::Receiver<PeerMsg<RocksEngine>> {
            self.raft_rxs.get(&region_id).unwrap()
        }
    }

    impl Deref for TestEndpointSuite {
        type Target = Endpoint<MockRaftStoreRouter, RocksEngine>;
        fn deref(&self) -> &Self::Target {
            &self.endpoint
        }
    }

    impl DerefMut for TestEndpointSuite {
        fn deref_mut(&mut self) -> &mut Self::Target {
            &mut self.endpoint
        }
    }

    fn mock_endpoint(
        cfg: &CdcConfig,
        engine: Option<RocksEngine>,
        api_version: ApiVersion,
    ) -> TestEndpointSuite {
        mock_endpoint_with_ts_provider(cfg, engine, api_version, None)
    }

    fn mock_endpoint_with_ts_provider(
        cfg: &CdcConfig,
        engine: Option<RocksEngine>,
        api_version: ApiVersion,
        causal_ts_provider: Option<Arc<dyn CausalTsProvider>>,
    ) -> TestEndpointSuite {
        let (task_sched, task_rx) = dummy_scheduler();
        let raft_router = MockRaftStoreRouter::new();
        let ep = Endpoint::new(
            DEFAULT_CLUSTER_ID,
            cfg,
            api_version,
            Arc::new(TestPdClient::new(0, true)),
            task_sched.clone(),
            raft_router.clone(),
            engine.unwrap_or_else(|| {
                TestEngineBuilder::new()
                    .build_without_cache()
                    .unwrap()
                    .kv_engine()
            }),
            CdcObserver::new(task_sched),
            Arc::new(StdMutex::new(StoreMeta::new(0))),
            ConcurrencyManager::new(1.into()),
            Arc::new(Environment::new(1)),
            Arc::new(SecurityManager::default()),
            MemoryQuota::new(usize::MAX),
            causal_ts_provider,
        );

        TestEndpointSuite {
            endpoint: ep,
            raft_router,
            task_rx,
            raft_rxs: HashMap::default(),
        }
    }

    #[test]
    fn test_api_version_check() {
        let cfg = CdcConfig::default();
        let mut suite = mock_endpoint(&cfg, None, ApiVersion::V1);
        suite.add_region(1, 100);
        let quota = crate::channel::MemoryQuota::new(usize::MAX);
        let (tx, mut rx) = channel::channel(1, quota);
        let mut rx = rx.drain();

        let conn = Conn::new(tx, String::new());
        let conn_id = conn.get_id();
        suite.run(Task::OpenConn { conn });
        let mut req_header = Header::default();
        req_header.set_cluster_id(0);
        let mut req = ChangeDataRequest::default();
        req.set_region_id(1);
        req.set_kv_api(ChangeDataRequestKvApi::TiDb);
        let region_epoch = req.get_region_epoch().clone();
        let version = FeatureGate::batch_resolved_ts();

        // Compatibility error.
        let downstream = Downstream::new(
            "".to_string(),
            region_epoch.clone(),
            1,
            conn_id,
            ChangeDataRequestKvApi::RawKv,
        );
        req.set_kv_api(ChangeDataRequestKvApi::RawKv);
        suite.run(Task::Register {
            request: req.clone(),
            downstream,
            conn_id,
            version: version.clone(),
        });
        let cdc_event = channel::recv_timeout(&mut rx, Duration::from_millis(500))
            .unwrap()
            .unwrap();
        if let CdcEvent::Event(mut e) = cdc_event.0 {
            assert_eq!(e.region_id, 1);
            let event = e.event.take().unwrap();
            match event {
                Event_oneof_event::Error(err) => {
                    assert!(err.has_compatibility());
                }
                other => panic!("unknown event {:?}", other),
            }
        } else {
            panic!("unknown cdc event {:?}", cdc_event);
        }
        suite
            .task_rx
            .recv_timeout(Duration::from_millis(100))
            .unwrap_err();

        // Compatibility error.
        let downstream = Downstream::new(
            "".to_string(),
            region_epoch.clone(),
            2,
            conn_id,
            ChangeDataRequestKvApi::TxnKv,
        );
        req.set_kv_api(ChangeDataRequestKvApi::TxnKv);
        suite.run(Task::Register {
            request: req.clone(),
            downstream,
            conn_id,
            version: version.clone(),
        });
        let cdc_event = channel::recv_timeout(&mut rx, Duration::from_millis(500))
            .unwrap()
            .unwrap();
        if let CdcEvent::Event(mut e) = cdc_event.0 {
            assert_eq!(e.region_id, 1);
            let event = e.event.take().unwrap();
            match event {
                Event_oneof_event::Error(err) => {
                    assert!(err.has_compatibility());
                }
                other => panic!("unknown event {:?}", other),
            }
        } else {
            panic!("unknown cdc event {:?}", cdc_event);
        }
        suite
            .task_rx
            .recv_timeout(Duration::from_millis(100))
            .unwrap_err();

        suite.api_version = ApiVersion::V2;
        // Compatibility error.
        let downstream = Downstream::new(
            "".to_string(),
            region_epoch,
            3,
            conn_id,
            ChangeDataRequestKvApi::TxnKv,
        );
        req.set_kv_api(ChangeDataRequestKvApi::TxnKv);
        suite.run(Task::Register {
            request: req,
            downstream,
            conn_id,
            version,
        });
        let cdc_event = channel::recv_timeout(&mut rx, Duration::from_millis(500))
            .unwrap()
            .unwrap();
        if let CdcEvent::Event(mut e) = cdc_event.0 {
            assert_eq!(e.region_id, 1);
            let event = e.event.take().unwrap();
            match event {
                Event_oneof_event::Error(err) => {
                    assert!(err.has_compatibility());
                }
                other => panic!("unknown event {:?}", other),
            }
        } else {
            panic!("unknown cdc event {:?}", cdc_event);
        }
        suite
            .task_rx
            .recv_timeout(Duration::from_millis(100))
            .unwrap_err();
    }

    #[test]
    fn test_change_endpoint_cfg() {
        let cfg = CdcConfig::default();
        let mut suite = mock_endpoint(&cfg, None, ApiVersion::V2);
        let ep = &mut suite.endpoint;

        // Modify min_ts_interval and hibernate_regions_compatible.
        {
            let mut updated_cfg = cfg.clone();
            {
                // Update it to 0, this will be an invalid change and will be lost.
                updated_cfg.min_ts_interval = ReadableDuration::secs(0);
            }
            let diff = cfg.diff(&updated_cfg);
            ep.run(Task::ChangeConfig(diff));
            assert_eq!(ep.config.min_ts_interval, ReadableDuration::secs(1));
            assert_eq!(ep.config.hibernate_regions_compatible, true);

            {
                // update fields.
                updated_cfg.min_ts_interval = ReadableDuration::secs(100);
                updated_cfg.hibernate_regions_compatible = false
            }
            let diff = cfg.diff(&updated_cfg);
            ep.run(Task::ChangeConfig(diff));
            assert_eq!(ep.config.min_ts_interval, ReadableDuration::secs(100));
            assert_eq!(ep.config.hibernate_regions_compatible, false);
        }

        // Modify old_value_cache_memory_quota.
        {
            let mut updated_cfg = cfg.clone();
            {
                updated_cfg.old_value_cache_memory_quota = ReadableSize::mb(1024);
            }
            let diff = cfg.diff(&updated_cfg);

            assert_eq!(
                ep.config.old_value_cache_memory_quota,
                ReadableSize::mb(512)
            );
            assert_eq!(
                ep.old_value_cache.capacity(),
                ReadableSize::mb(512).0 as usize
            );
            ep.run(Task::ChangeConfig(diff));
            assert_eq!(
                ep.config.old_value_cache_memory_quota,
                ReadableSize::mb(1024)
            );
            assert_eq!(
                ep.old_value_cache.capacity(),
                ReadableSize::mb(1024).0 as usize
            );
        }

        // Modify incremental_scan_concurrency.
        {
            let mut updated_cfg = cfg.clone();
            {
                // Update it to be smaller than incremental_scan_threads,
                // which will be an invalid change and will modified to
                // incremental_scan_threads.
                updated_cfg.incremental_scan_concurrency = 2;
            }
            let diff = cfg.diff(&updated_cfg);
            ep.run(Task::ChangeConfig(diff));
            assert_eq!(ep.config.incremental_scan_concurrency, 4);
            assert_eq!(ep.scan_concurrency_semaphore.available_permits(), 4);

            {
                // Correct update.
                updated_cfg.incremental_scan_concurrency = 8;
            }
            let diff = cfg.diff(&updated_cfg);
            ep.run(Task::ChangeConfig(diff));
            assert_eq!(ep.config.incremental_scan_concurrency, 8);
            assert_eq!(ep.scan_concurrency_semaphore.available_permits(), 8);
        }

        // Modify sink_memory_quota.
        {
            let mut updated_cfg = cfg.clone();
            {
                updated_cfg.sink_memory_quota = ReadableSize::mb(1024);
            }
            let diff = cfg.diff(&updated_cfg);

            assert_eq!(ep.sink_memory_quota.capacity(), usize::MAX);
            ep.run(Task::ChangeConfig(diff));
            assert_eq!(ep.config.sink_memory_quota, ReadableSize::mb(1024));
            assert_eq!(
                ep.sink_memory_quota.capacity(),
                ReadableSize::mb(1024).0 as usize
            );
        }

        // Modify incremental_scan_speed_limit.
        {
            let mut updated_cfg = cfg.clone();
            {
                updated_cfg.incremental_scan_speed_limit = ReadableSize::mb(1024);
            }
            let diff = cfg.diff(&updated_cfg);

            assert_eq!(
                ep.config.incremental_scan_speed_limit,
                ReadableSize::mb(128)
            );
            assert!(
                (ep.scan_speed_limiter.speed_limit() - ReadableSize::mb(128).0 as f64).abs()
                    < f64::EPSILON
            );
            ep.run(Task::ChangeConfig(diff));
            assert_eq!(
                ep.config.incremental_scan_speed_limit,
                ReadableSize::mb(1024)
            );
            assert!(
                (ep.scan_speed_limiter.speed_limit() - ReadableSize::mb(1024).0 as f64).abs()
                    < f64::EPSILON
            );
        }
    }

    #[test]
    fn test_raftstore_is_busy() {
        let quota = crate::channel::MemoryQuota::new(usize::MAX);
        let (tx, _rx) = channel::channel(1, quota);
        let mut suite = mock_endpoint(&CdcConfig::default(), None, ApiVersion::V1);

        // Fill the channel.
        suite.add_region(1 /* region id */, 1 /* cap */);
        suite.fill_raft_rx(1);

        let conn = Conn::new(tx, String::new());
        let conn_id = conn.get_id();
        suite.run(Task::OpenConn { conn });
        let mut req_header = Header::default();
        req_header.set_cluster_id(0);
        let mut req = ChangeDataRequest::default();
        req.set_region_id(1);
        let region_epoch = req.get_region_epoch().clone();
        let downstream = Downstream::new(
            "".to_string(),
            region_epoch,
            0,
            conn_id,
            ChangeDataRequestKvApi::TiDb,
        );
        suite.run(Task::Register {
            request: req,
            downstream,
            conn_id,
            version: semver::Version::new(0, 0, 0),
        });
        assert_eq!(suite.endpoint.capture_regions.len(), 1);

        for _ in 0..5 {
            if let Ok(Some(Task::Deregister(Deregister::Downstream {
                err: Some(Error::Request(err)),
                ..
            }))) = suite.task_rx.recv_timeout(Duration::from_secs(1))
            {
                assert!(!err.has_server_is_busy());
            }
        }
    }

    #[test]
    fn test_register() {
        let cfg = CdcConfig {
            min_ts_interval: ReadableDuration(Duration::from_secs(60)),
            ..Default::default()
        };
        let mut suite = mock_endpoint(&cfg, None, ApiVersion::V1);
        suite.add_region(1, 100);
        let quota = crate::channel::MemoryQuota::new(usize::MAX);
        let (tx, mut rx) = channel::channel(1, quota);
        let mut rx = rx.drain();

        let conn = Conn::new(tx, String::new());
        let conn_id = conn.get_id();
        suite.run(Task::OpenConn { conn });
        let mut req_header = Header::default();
        req_header.set_cluster_id(0);
        let mut req = ChangeDataRequest::default();
        req.set_region_id(1);
        let region_epoch = req.get_region_epoch().clone();
        let downstream = Downstream::new(
            "".to_string(),
            region_epoch.clone(),
            1,
            conn_id,
            ChangeDataRequestKvApi::TiDb,
        );
        // Enable batch resolved ts in the test.
        let version = FeatureGate::batch_resolved_ts();
        suite.run(Task::Register {
            request: req.clone(),
            downstream,
            conn_id,
            version: version.clone(),
        });
        assert_eq!(suite.endpoint.capture_regions.len(), 1);
        suite
            .task_rx
            .recv_timeout(Duration::from_millis(100))
            .unwrap_err();

        // duplicate request error.
        let downstream = Downstream::new(
            "".to_string(),
            region_epoch.clone(),
            2,
            conn_id,
            ChangeDataRequestKvApi::TiDb,
        );
        suite.run(Task::Register {
            request: req.clone(),
            downstream,
            conn_id,
            version: version.clone(),
        });
        let cdc_event = channel::recv_timeout(&mut rx, Duration::from_millis(500))
            .unwrap()
            .unwrap();
        if let CdcEvent::Event(mut e) = cdc_event.0 {
            assert_eq!(e.region_id, 1);
            assert_eq!(e.request_id, 2);
            let event = e.event.take().unwrap();
            match event {
                Event_oneof_event::Error(err) => {
                    assert!(err.has_duplicate_request());
                }
                other => panic!("unknown event {:?}", other),
            }
        } else {
            panic!("unknown cdc event {:?}", cdc_event);
        }
        assert_eq!(suite.endpoint.capture_regions.len(), 1);
        suite
            .task_rx
            .recv_timeout(Duration::from_millis(100))
            .unwrap_err();

        // Compatibility error.
        let downstream = Downstream::new(
            "".to_string(),
            region_epoch,
            3,
            conn_id,
            ChangeDataRequestKvApi::TiDb,
        );
        suite.run(Task::Register {
            request: req,
            downstream,
            conn_id,
            // The version that does not support batch resolved ts.
            version: semver::Version::new(0, 0, 0),
        });
        let cdc_event = channel::recv_timeout(&mut rx, Duration::from_millis(500))
            .unwrap()
            .unwrap();
        if let CdcEvent::Event(mut e) = cdc_event.0 {
            assert_eq!(e.region_id, 1);
            assert_eq!(e.request_id, 3);
            let event = e.event.take().unwrap();
            match event {
                Event_oneof_event::Error(err) => {
                    assert!(err.has_compatibility());
                }
                other => panic!("unknown event {:?}", other),
            }
        } else {
            panic!("unknown cdc event {:?}", cdc_event);
        }
        assert_eq!(suite.endpoint.capture_regions.len(), 1);
        suite
            .task_rx
            .recv_timeout(Duration::from_millis(100))
            .unwrap_err();

        // The first scan task of a region is initiated in register, and when it
        // fails, it should send a deregister region task, otherwise the region
        // delegate does not have resolver.
        //
        // Test non-exist region in raft router.
        let mut req = ChangeDataRequest::default();
        req.set_region_id(100);
        let region_epoch = req.get_region_epoch().clone();
        let downstream = Downstream::new(
            "".to_string(),
            region_epoch.clone(),
            1,
            conn_id,
            ChangeDataRequestKvApi::TiDb,
        );
        suite.add_local_reader(100);
        suite.run(Task::Register {
            request: req.clone(),
            downstream,
            conn_id,
            version: version.clone(),
        });
        // Region 100 is inserted into capture_regions.
        assert_eq!(suite.endpoint.capture_regions.len(), 2);
        let task = suite
            .task_rx
            .recv_timeout(Duration::from_millis(100))
            .unwrap();
        match task.unwrap() {
            Task::Deregister(Deregister::Delegate { region_id, err, .. }) => {
                assert_eq!(region_id, 100);
                assert!(matches!(err, Error::Request(_)), "{:?}", err);
            }
            other => panic!("unexpected task {:?}", other),
        }

        // Test errors on CaptureChange message.
        req.set_region_id(101);
        suite.add_region(101, 100);
        let downstream = Downstream::new(
            "".to_string(),
            region_epoch,
            1,
            conn_id,
            ChangeDataRequestKvApi::TiDb,
        );
        suite.run(Task::Register {
            request: req,
            downstream,
            conn_id,
            version,
        });
        // Drop CaptureChange message, it should cause scan task failure.
        let timeout = Duration::from_millis(100);
        let _ = suite.raft_rx(101).recv_timeout(timeout).unwrap();
        assert_eq!(suite.endpoint.capture_regions.len(), 3);
        let task = suite.task_rx.recv_timeout(timeout).unwrap();
        match task.unwrap() {
            Task::Deregister(Deregister::Delegate { region_id, err, .. }) => {
                assert_eq!(region_id, 101);
                assert!(matches!(err, Error::Other(_)), "{:?}", err);
            }
            other => panic!("unexpected task {:?}", other),
        }
    }

    #[test]
    fn test_raw_track_ts() {
        let cfg = CdcConfig {
            min_ts_interval: ReadableDuration(Duration::from_secs(60)),
            ..Default::default()
        };
        let mut suite = mock_endpoint(&cfg, None, ApiVersion::V2);
        suite.add_region(1, 100);
        let quota = crate::channel::MemoryQuota::new(usize::MAX);
        let (tx, _) = channel::channel(1, quota);

        let conn = Conn::new(tx, String::new());
        let conn_id = conn.get_id();
        suite.run(Task::OpenConn { conn });
        let mut req_header = Header::default();
        req_header.set_cluster_id(0);
        let mut req = ChangeDataRequest::default();
        let region_id = 1;
        req.set_region_id(region_id);
        let region_epoch = req.get_region_epoch().clone();
        let downstream = Downstream::new(
            "".to_string(),
            region_epoch.clone(),
            1,
            conn_id,
            ChangeDataRequestKvApi::RawKv,
        );
        // Enable batch resolved ts in the test.
        let version = FeatureGate::batch_resolved_ts();
        suite.run(Task::Register {
            request: req.clone(),
            downstream,
            conn_id,
            version,
        });
        assert_eq!(suite.endpoint.capture_regions.len(), 1);
        let observe_id = suite.endpoint.capture_regions[&region_id].handle.id;
        suite
            .task_rx
            .recv_timeout(Duration::from_millis(100))
            .unwrap_err();
        // Schedule resolver ready (resolver is built by conn a).
        let mut region = Region::default();
        region.id = region_id;
        region.set_region_epoch(region_epoch);
        let resolver = Resolver::new(region_id);
        suite.run(Task::ResolverReady {
            observe_id,
            region,
            resolver,
        });
        suite
            .task_rx
            .recv_timeout(Duration::from_millis(100))
            .unwrap_err();

        let ts = TimeStamp::compose(10, 0);
        suite.run(Task::RawTrackTs { region_id, ts });
        let delegate = suite.endpoint.capture_regions.get_mut(&region_id).unwrap();
        let resolver = delegate.resolver.as_mut().unwrap();
        let raw_resolved_ts = resolver.resolve(TimeStamp::compose(20, 0)).min();
        assert_eq!(raw_resolved_ts, ts);
    }

    #[test]
    fn test_raw_pending_lock() {
        let cfg = CdcConfig {
            min_ts_interval: ReadableDuration(Duration::from_secs(60)),
            ..Default::default()
        };
        let mut suite = mock_endpoint(&cfg, None, ApiVersion::V2);
        suite.add_region(1, 100);
        let quota = crate::channel::MemoryQuota::new(usize::MAX);
        let (tx, _) = channel::channel(1, quota);

        let conn = Conn::new(tx, String::new());
        let conn_id = conn.get_id();
        suite.run(Task::OpenConn { conn });
        let mut req_header = Header::default();
        req_header.set_cluster_id(0);
        let mut req = ChangeDataRequest::default();
        let region_id = 1;
        req.set_region_id(region_id);
        let region_epoch = req.get_region_epoch().clone();
        let downstream = Downstream::new(
            "".to_string(),
            region_epoch.clone(),
            1,
            conn_id,
            ChangeDataRequestKvApi::RawKv,
        );
        // Enable batch resolved ts in the test.
        let version = FeatureGate::batch_resolved_ts();
        suite.run(Task::Register {
            request: req.clone(),
            downstream,
            conn_id,
            version,
        });
        assert_eq!(suite.endpoint.capture_regions.len(), 1);
        let observe_id = suite.endpoint.capture_regions[&region_id].handle.id;
        suite
            .task_rx
            .recv_timeout(Duration::from_millis(100))
            .unwrap_err();
        for i in 100..150 {
            let ts = TimeStamp::compose(i, 0);
            suite.run(Task::RawTrackTs { region_id, ts });
        }
        let delegate = suite.endpoint.capture_regions.get_mut(&region_id).unwrap();
        // region is not ready, so raw lock in resolver, raw ts is added to
        // delegate.pending.
        assert_eq!(delegate.resolver.is_none(), true);
        // Schedule resolver ready (resolver is built by conn a).
        let mut region = Region::default();
        region.id = region_id;
        region.set_region_epoch(region_epoch);
        let resolver = Resolver::new(region_id);
        suite.run(Task::ResolverReady {
            observe_id,
            region,
            resolver,
        });
        suite
            .task_rx
            .recv_timeout(Duration::from_millis(100))
            .unwrap_err();
        // after region ready, pending locks will be added back to resolver.
        let delegate = suite.endpoint.capture_regions.get_mut(&region_id).unwrap();
        let resolver = delegate.resolver.as_mut().unwrap();
        let raw_resolved_ts = resolver.resolve(TimeStamp::compose(200, 0)).min();
        assert_eq!(raw_resolved_ts, TimeStamp::compose(100, 0));
    }

    #[test]
    fn test_raw_dead_lock() {
        let cfg = CdcConfig {
            min_ts_interval: ReadableDuration(Duration::from_secs(60)),
            ..Default::default()
        };
        let mut suite = mock_endpoint(&cfg, None, ApiVersion::V2);
        let quota = crate::channel::MemoryQuota::new(usize::MAX);
        let (tx, _) = channel::channel(1, quota);
        let mut region_cnt = 0;
        let mut start_ts: u64 = 200;
        let region_ids: Vec<u64> = (1..50).collect();
        let dead_lock_region = 1;
        let dead_lock_ts = TimeStamp::compose(1, 0);
        let cur_tso = TimeStamp::compose(1000000, 0);
        for region_id in region_ids.clone() {
            suite.add_region(region_id, 100);
            let conn = Conn::new(tx.clone(), String::new());
            let conn_id = conn.get_id();
            suite.run(Task::OpenConn { conn });
            let mut req_header = Header::default();
            req_header.set_cluster_id(0);
            let mut req = ChangeDataRequest::default();
            req.set_region_id(region_id);
            let region_epoch = req.get_region_epoch().clone();
            let downstream = Downstream::new(
                "".to_string(),
                region_epoch.clone(),
                region_id,
                conn_id,
                ChangeDataRequestKvApi::RawKv,
            );
            // Enable batch resolved ts in the test.
            let version = FeatureGate::batch_resolved_ts();
            suite.run(Task::Register {
                request: req.clone(),
                downstream,
                conn_id,
                version,
            });
            region_cnt += 1;
            assert_eq!(suite.endpoint.capture_regions.len(), region_cnt);
            let observe_id = suite.endpoint.capture_regions[&region_id].handle.id;
            suite
                .task_rx
                .recv_timeout(Duration::from_millis(100))
                .unwrap_err();
            // Schedule resolver ready (resolver is built by conn a).
            let mut region = Region::default();
            region.id = region_id;
            region.set_region_epoch(region_epoch);
            let resolver = Resolver::new(region_id);
            suite.run(Task::ResolverReady {
                observe_id,
                region,
                resolver,
            });
            suite
                .task_rx
                .recv_timeout(Duration::from_millis(100))
                .unwrap_err();
            // let ts is same with region for testing convenience
            // let first region has dead lock.
            let ts = if region_id == dead_lock_region {
                dead_lock_ts
            } else {
                TimeStamp::compose(start_ts, 0)
            };
            start_ts += 1;
            suite.run(Task::RawTrackTs { region_id, ts });
            let delegate = suite.endpoint.capture_regions.get_mut(&region_id).unwrap();
            let resolver = delegate.resolver.as_mut().unwrap();
            let raw_resolved_ts = resolver.resolve(cur_tso).min();
            assert_eq!(raw_resolved_ts, ts);
        }
        let ob_id = suite
            .endpoint
            .capture_regions
            .get(&dead_lock_region)
            .unwrap()
            .handle
            .id;
        suite.run(Task::MinTS {
            regions: region_ids,
            min_ts: cur_tso,
            current_ts: cur_tso,
        });
        let task_recv = suite
            .task_rx
            .recv_timeout(Duration::from_millis(500))
            .unwrap()
            .unwrap();
        assert_matches!(task_recv,
            Task::Deregister(Deregister::Delegate {region_id, observe_id, ..}) if
                region_id == dead_lock_region && observe_id == ob_id);
        let gap = Duration::from_millis(cur_tso.physical() - dead_lock_ts.physical()).as_secs_f64();
        assert_eq!(CDC_RAW_OUTLIER_RESOLVED_TS_GAP.get_sample_count(), 1);
        assert_eq!(CDC_RAW_OUTLIER_RESOLVED_TS_GAP.get_sample_sum(), gap);
        suite.run(task_recv);
        suite
            .task_rx
            .recv_timeout(Duration::from_millis(100))
            .unwrap_err();
        assert_eq!(
            suite
                .endpoint
                .capture_regions
                .get(&dead_lock_region)
                .is_none(),
            true
        );
    }

    #[test]
    fn test_raw_causal_ts_flush() {
        let sleep_interval = Duration::from_secs(1);
        let cfg = CdcConfig {
            min_ts_interval: ReadableDuration(sleep_interval),
            ..Default::default()
        };
        let ts_provider = Arc::new(causal_ts::tests::TestProvider::default());
        let start_ts = ts_provider.get_ts().unwrap();
        let mut suite =
            mock_endpoint_with_ts_provider(&cfg, None, ApiVersion::V2, Some(ts_provider.clone()));
        suite.run(Task::RegisterMinTsEvent);
        suite
            .task_rx
            .recv_timeout(Duration::from_millis(1500))
            .unwrap()
            .unwrap();
        let end_ts = ts_provider.get_ts().unwrap();
        assert!(end_ts.into_inner() >= start_ts.next().into_inner() + 100); // may trigger more than once.
    }

    #[test]
    fn test_feature_gate() {
        let cfg = CdcConfig {
            min_ts_interval: ReadableDuration(Duration::from_secs(60)),
            ..Default::default()
        };
        let mut suite = mock_endpoint(&cfg, None, ApiVersion::V1);
        suite.add_region(1, 100);

        let quota = crate::channel::MemoryQuota::new(usize::MAX);
        let (tx, mut rx) = channel::channel(1, quota);
        let mut rx = rx.drain();
        let mut region = Region::default();
        region.set_id(1);
        let conn = Conn::new(tx, String::new());
        let conn_id = conn.get_id();
        suite.run(Task::OpenConn { conn });
        let mut req_header = Header::default();
        req_header.set_cluster_id(0);
        let mut req = ChangeDataRequest::default();
        req.set_region_id(1);
        let region_epoch = req.get_region_epoch().clone();
        let downstream = Downstream::new(
            "".to_string(),
            region_epoch.clone(),
            0,
            conn_id,
            ChangeDataRequestKvApi::TiDb,
        );
        downstream.get_state().store(DownstreamState::Normal);
        // Enable batch resolved ts in the test.
        let version = FeatureGate::batch_resolved_ts();
        suite.run(Task::Register {
            request: req.clone(),
            downstream,
            conn_id,
            version: version.clone(),
        });
        let resolver = Resolver::new(1);
        let observe_id = suite.endpoint.capture_regions[&1].handle.id;
        suite.on_region_ready(observe_id, resolver, region.clone());
        suite.run(Task::MinTS {
            regions: vec![1],
            min_ts: TimeStamp::from(1),
            current_ts: TimeStamp::zero(),
        });
        let cdc_event = channel::recv_timeout(&mut rx, Duration::from_millis(500))
            .unwrap()
            .unwrap();
        if let CdcEvent::ResolvedTs(r) = cdc_event.0 {
            assert_eq!(r.regions, vec![1]);
            assert_eq!(r.ts, 1);
        } else {
            panic!("unknown cdc event {:?}", cdc_event);
        }

        // Register region 2 to the conn.
        req.set_region_id(2);
        let downstream = Downstream::new(
            "".to_string(),
            region_epoch.clone(),
            0,
            conn_id,
            ChangeDataRequestKvApi::TiDb,
        );
        downstream.get_state().store(DownstreamState::Normal);
        suite.add_region(2, 100);
        suite.run(Task::Register {
            request: req.clone(),
            downstream,
            conn_id,
            version,
        });
        let resolver = Resolver::new(2);
        region.set_id(2);
        let observe_id = suite.endpoint.capture_regions[&2].handle.id;
        suite.on_region_ready(observe_id, resolver, region);
        suite.run(Task::MinTS {
            regions: vec![1, 2],
            min_ts: TimeStamp::from(2),
            current_ts: TimeStamp::zero(),
        });
        let cdc_event = channel::recv_timeout(&mut rx, Duration::from_millis(500))
            .unwrap()
            .unwrap();
        if let CdcEvent::ResolvedTs(mut r) = cdc_event.0 {
            r.regions.as_mut_slice().sort_unstable();
            assert_eq!(r.regions, vec![1, 2]);
            assert_eq!(r.ts, 2);
        } else {
            panic!("unknown cdc event {:?}", cdc_event);
        }

        // Register region 3 to another conn which is not support batch resolved ts.
        let quota = crate::channel::MemoryQuota::new(usize::MAX);
        let (tx, mut rx2) = channel::channel(1, quota);
        let mut rx2 = rx2.drain();
        let mut region = Region::default();
        region.set_id(3);
        let conn = Conn::new(tx, String::new());
        let conn_id = conn.get_id();
        suite.run(Task::OpenConn { conn });
        req.set_region_id(3);
        let downstream = Downstream::new(
            "".to_string(),
            region_epoch,
            3,
            conn_id,
            ChangeDataRequestKvApi::TiDb,
        );
        downstream.get_state().store(DownstreamState::Normal);
        suite.add_region(3, 100);
        suite.run(Task::Register {
            request: req,
            downstream,
            conn_id,
            version: semver::Version::new(4, 0, 5),
        });
        let resolver = Resolver::new(3);
        region.set_id(3);
        let observe_id = suite.endpoint.capture_regions[&3].handle.id;
        suite.on_region_ready(observe_id, resolver, region);
        suite.run(Task::MinTS {
            regions: vec![1, 2, 3],
            min_ts: TimeStamp::from(3),
            current_ts: TimeStamp::zero(),
        });
        let cdc_event = channel::recv_timeout(&mut rx, Duration::from_millis(500))
            .unwrap()
            .unwrap();
        if let CdcEvent::ResolvedTs(mut r) = cdc_event.0 {
            r.regions.as_mut_slice().sort_unstable();
            // Region 3 resolved ts must not be send to the first conn when
            // batch resolved ts is enabled.
            assert_eq!(r.regions, vec![1, 2]);
            assert_eq!(r.ts, 3);
        } else {
            panic!("unknown cdc event {:?}", cdc_event);
        }
        let cdc_event = channel::recv_timeout(&mut rx2, Duration::from_millis(500))
            .unwrap()
            .unwrap();
        if let CdcEvent::Event(mut e) = cdc_event.0 {
            assert_eq!(e.region_id, 3);
            assert_eq!(e.request_id, 3);
            let event = e.event.take().unwrap();
            match event {
                Event_oneof_event::ResolvedTs(ts) => {
                    assert_eq!(ts, 3);
                }
                other => panic!("unknown event {:?}", other),
            }
        } else {
            panic!("unknown cdc event {:?}", cdc_event);
        }
    }

    #[test]
    fn test_deregister() {
        let mut suite = mock_endpoint(&CdcConfig::default(), None, ApiVersion::V1);
        suite.add_region(1, 100);
        let quota = crate::channel::MemoryQuota::new(usize::MAX);
        let (tx, mut rx) = channel::channel(1, quota);
        let mut rx = rx.drain();

        let conn = Conn::new(tx, String::new());
        let conn_id = conn.get_id();
        suite.run(Task::OpenConn { conn });
        let mut req_header = Header::default();
        req_header.set_cluster_id(0);
        let mut req = ChangeDataRequest::default();
        req.set_region_id(1);
        let region_epoch = req.get_region_epoch().clone();
        let downstream = Downstream::new(
            "".to_string(),
            region_epoch.clone(),
            0,
            conn_id,
            ChangeDataRequestKvApi::TiDb,
        );
        let downstream_id = downstream.get_id();
        suite.run(Task::Register {
            request: req.clone(),
            downstream,
            conn_id,
            version: semver::Version::new(0, 0, 0),
        });
        assert_eq!(suite.endpoint.capture_regions.len(), 1);

        let mut err_header = ErrorHeader::default();
        err_header.set_not_leader(Default::default());
        let deregister = Deregister::Downstream {
            region_id: 1,
            downstream_id,
            conn_id,
            err: Some(Error::request(err_header.clone())),
        };
        suite.run(Task::Deregister(deregister));
        loop {
            let cdc_event = channel::recv_timeout(&mut rx, Duration::from_millis(500))
                .unwrap()
                .unwrap();
            if let CdcEvent::Event(mut e) = cdc_event.0 {
                let event = e.event.take().unwrap();
                match event {
                    Event_oneof_event::Error(err) => {
                        assert!(err.has_not_leader());
                        break;
                    }
                    other => panic!("unknown event {:?}", other),
                }
            }
        }
        assert_eq!(suite.endpoint.capture_regions.len(), 0);

        let downstream = Downstream::new(
            "".to_string(),
            region_epoch.clone(),
            0,
            conn_id,
            ChangeDataRequestKvApi::TiDb,
        );
        let new_downstream_id = downstream.get_id();
        suite.run(Task::Register {
            request: req.clone(),
            downstream,
            conn_id,
            version: semver::Version::new(0, 0, 0),
        });
        assert_eq!(suite.endpoint.capture_regions.len(), 1);

        let deregister = Deregister::Downstream {
            region_id: 1,
            downstream_id,
            conn_id,
            err: Some(Error::request(err_header.clone())),
        };
        suite.run(Task::Deregister(deregister));
        assert!(channel::recv_timeout(&mut rx, Duration::from_millis(200)).is_err());
        assert_eq!(suite.endpoint.capture_regions.len(), 1);

        let deregister = Deregister::Downstream {
            region_id: 1,
            downstream_id: new_downstream_id,
            conn_id,
            err: Some(Error::request(err_header.clone())),
        };
        suite.run(Task::Deregister(deregister));
        let cdc_event = channel::recv_timeout(&mut rx, Duration::from_millis(500))
            .unwrap()
            .unwrap();
        loop {
            if let CdcEvent::Event(mut e) = cdc_event.0 {
                let event = e.event.take().unwrap();
                match event {
                    Event_oneof_event::Error(err) => {
                        assert!(err.has_not_leader());
                        break;
                    }
                    other => panic!("unknown event {:?}", other),
                }
            }
        }
        assert_eq!(suite.endpoint.capture_regions.len(), 0);

        // Stale deregister should be filtered.
        let downstream = Downstream::new(
            "".to_string(),
            region_epoch,
            0,
            conn_id,
            ChangeDataRequestKvApi::TiDb,
        );
        suite.run(Task::Register {
            request: req,
            downstream,
            conn_id,
            version: semver::Version::new(0, 0, 0),
        });
        assert_eq!(suite.endpoint.capture_regions.len(), 1);
        let deregister = Deregister::Delegate {
            region_id: 1,
            // A stale ObserveID (different from the actual one).
            observe_id: ObserveID::new(),
            err: Error::request(err_header),
        };
        suite.run(Task::Deregister(deregister));
        match channel::recv_timeout(&mut rx, Duration::from_millis(500)) {
            Err(_) => (),
            Ok(other) => panic!("unknown event {:?}", other),
        }
        assert_eq!(suite.endpoint.capture_regions.len(), 1);
    }

    #[test]
    fn test_broadcast_resolved_ts() {
        let cfg = CdcConfig {
            min_ts_interval: ReadableDuration(Duration::from_secs(60)),
            ..Default::default()
        };
        let mut suite = mock_endpoint(&cfg, None, ApiVersion::V1);

        // Open two connections a and b, registers region 1, 2 to conn a and
        // region 3 to conn b.
        let mut conn_rxs = vec![];
        let quota = channel::MemoryQuota::new(usize::MAX);
        for region_ids in vec![vec![1, 2], vec![3]] {
            let (tx, rx) = channel::channel(1, quota.clone());
            conn_rxs.push(rx);
            let conn = Conn::new(tx, String::new());
            let conn_id = conn.get_id();
            suite.run(Task::OpenConn { conn });

            for region_id in region_ids {
                suite.add_region(region_id, 100);
                let mut req_header = Header::default();
                req_header.set_cluster_id(0);
                let mut req = ChangeDataRequest::default();
                req.set_region_id(region_id);
                let region_epoch = req.get_region_epoch().clone();
                let downstream = Downstream::new(
                    "".to_string(),
                    region_epoch.clone(),
                    0,
                    conn_id,
                    ChangeDataRequestKvApi::TiDb,
                );
                downstream.get_state().store(DownstreamState::Normal);
                suite.run(Task::Register {
                    request: req.clone(),
                    downstream,
                    conn_id,
                    version: FeatureGate::batch_resolved_ts(),
                });
                let resolver = Resolver::new(region_id);
                let observe_id = suite.endpoint.capture_regions[&region_id].handle.id;
                let mut region = Region::default();
                region.set_id(region_id);
                suite.on_region_ready(observe_id, resolver, region);
            }
        }

        let assert_batch_resolved_ts = |drain: &mut channel::Drain,
                                        regions: Vec<u64>,
                                        resolved_ts: u64| {
            let cdc_event = channel::recv_timeout(&mut drain.drain(), Duration::from_millis(500))
                .unwrap()
                .unwrap();
            if let CdcEvent::ResolvedTs(r) = cdc_event.0 {
                assert_eq!(r.regions, regions);
                assert_eq!(r.ts, resolved_ts);
            } else {
                panic!("unknown cdc event {:?}", cdc_event);
            }
        };

        suite.run(Task::MinTS {
            regions: vec![1],
            min_ts: TimeStamp::from(1),
            current_ts: TimeStamp::zero(),
        });
        // conn a must receive a resolved ts that only contains region 1.
        assert_batch_resolved_ts(conn_rxs.get_mut(0).unwrap(), vec![1], 1);
        // conn b must not receive any messages.
        channel::recv_timeout(
            &mut conn_rxs.get_mut(0).unwrap().drain(),
            Duration::from_millis(100),
        )
        .unwrap_err();

        suite.run(Task::MinTS {
            regions: vec![1, 2],
            min_ts: TimeStamp::from(2),
            current_ts: TimeStamp::zero(),
        });
        // conn a must receive a resolved ts that contains region 1 and region 2.
        assert_batch_resolved_ts(conn_rxs.get_mut(0).unwrap(), vec![1, 2], 2);
        // conn b must not receive any messages.
        channel::recv_timeout(
            &mut conn_rxs.get_mut(1).unwrap().drain(),
            Duration::from_millis(100),
        )
        .unwrap_err();

        suite.run(Task::MinTS {
            regions: vec![1, 2, 3],
            min_ts: TimeStamp::from(3),
            current_ts: TimeStamp::zero(),
        });
        // conn a must receive a resolved ts that contains region 1 and region 2.
        assert_batch_resolved_ts(conn_rxs.get_mut(0).unwrap(), vec![1, 2], 3);
        // conn b must receive a resolved ts that contains region 3.
        assert_batch_resolved_ts(conn_rxs.get_mut(1).unwrap(), vec![3], 3);

        suite.run(Task::MinTS {
            regions: vec![1, 3],
            min_ts: TimeStamp::from(4),
            current_ts: TimeStamp::zero(),
        });
        // conn a must receive a resolved ts that only contains region 1.
        assert_batch_resolved_ts(conn_rxs.get_mut(0).unwrap(), vec![1], 4);
        // conn b must receive a resolved ts that contains region 3.
        assert_batch_resolved_ts(conn_rxs.get_mut(1).unwrap(), vec![3], 4);
    }

    // Suppose there are two Conn that capture the same region,
    // Region epoch = 2, Conn A with epoch = 2, Conn B with epoch = 1,
    // Conn A builds resolver successfully, but is disconnected before
    // scheduling resolver ready. Downstream in Conn A is unsubscribed.
    // When resolver ready is installed, downstream in Conn B is unsubscribed
    // too, because epoch not match.
    #[test]
    fn test_deregister_conn_then_delegate() {
        let mut suite = mock_endpoint(&CdcConfig::default(), None, ApiVersion::V1);
        suite.add_region(1, 100);
        let quota = crate::channel::MemoryQuota::new(usize::MAX);

        // Open conn a
        let (tx1, _rx1) = channel::channel(1, quota.clone());
        let conn_a = Conn::new(tx1, String::new());
        let conn_id_a = conn_a.get_id();
        suite.run(Task::OpenConn { conn: conn_a });

        // Open conn b
        let (tx2, mut rx2) = channel::channel(1, quota);
        let mut rx2 = rx2.drain();
        let conn_b = Conn::new(tx2, String::new());
        let conn_id_b = conn_b.get_id();
        suite.run(Task::OpenConn { conn: conn_b });

        // Register region 1 (epoch 2) at conn a.
        let mut req_header = Header::default();
        req_header.set_cluster_id(0);
        let mut req = ChangeDataRequest::default();
        req.set_region_id(1);
        req.mut_region_epoch().set_version(2);
        let region_epoch_2 = req.get_region_epoch().clone();
        let downstream = Downstream::new(
            "".to_string(),
            region_epoch_2.clone(),
            0,
            conn_id_a,
            ChangeDataRequestKvApi::TiDb,
        );
        suite.run(Task::Register {
            request: req.clone(),
            downstream,
            conn_id: conn_id_a,
            version: semver::Version::new(0, 0, 0),
        });
        assert_eq!(suite.endpoint.capture_regions.len(), 1);
        let observe_id = suite.endpoint.capture_regions[&1].handle.id;

        // Register region 1 (epoch 1) at conn b.
        let mut req_header = Header::default();
        req_header.set_cluster_id(0);
        let mut req = ChangeDataRequest::default();
        req.set_region_id(1);
        req.mut_region_epoch().set_version(1);
        let region_epoch_1 = req.get_region_epoch().clone();
        let downstream = Downstream::new(
            "".to_string(),
            region_epoch_1,
            0,
            conn_id_b,
            ChangeDataRequestKvApi::TiDb,
        );
        suite.run(Task::Register {
            request: req.clone(),
            downstream,
            conn_id: conn_id_b,
            version: semver::Version::new(0, 0, 0),
        });
        assert_eq!(suite.endpoint.capture_regions.len(), 1);

        // Deregister conn a.
        suite.run(Task::Deregister(Deregister::Conn(conn_id_a)));
        assert_eq!(suite.endpoint.capture_regions.len(), 1);

        // Schedule resolver ready (resolver is built by conn a).
        let mut region = Region::default();
        region.id = 1;
        region.set_region_epoch(region_epoch_2);
        suite.run(Task::ResolverReady {
            observe_id,
            region: region.clone(),
            resolver: Resolver::new(1),
        });

        // Deregister deletgate due to epoch not match for conn b.
        let mut epoch_not_match = ErrorHeader::default();
        epoch_not_match
            .mut_epoch_not_match()
            .mut_current_regions()
            .push(region);
        suite.run(Task::Deregister(Deregister::Delegate {
            region_id: 1,
            observe_id,
            err: Error::request(epoch_not_match),
        }));
        assert_eq!(suite.endpoint.capture_regions.len(), 0);

        let event = recv_timeout(&mut rx2, Duration::from_millis(100))
            .unwrap()
            .unwrap()
            .0;
        assert!(
            event.event().get_error().has_epoch_not_match(),
            "{:?}",
            event
        );
    }

    #[test]
    fn test_resolved_region_heap() {
        let mut heap = ResolvedRegionHeap {
            heap: BinaryHeap::new(),
        };
        heap.push(5, 5.into());
        heap.push(4, 4.into());
        heap.push(6, 6.into());
        heap.push(3, 3.into());

        let (ts, regions) = heap.pop(0);
        assert_eq!(ts, TimeStamp::max());
        assert!(regions.is_empty());

        let (ts, regions) = heap.pop(2);
        assert_eq!(ts, 3.into());
        assert_eq!(regions.len(), 2);
        assert!(regions.contains(&3));
        assert!(regions.contains(&4));

        // Pop outliers more then it has.
        let (ts, regions) = heap.pop(3);
        assert_eq!(ts, 5.into());
        assert_eq!(regions.len(), 2);
        assert!(regions.contains(&5));
        assert!(regions.contains(&6));

        // Empty regions
        let (ts, regions) = heap.to_hash_set();
        assert_eq!(ts, TimeStamp::max());
        assert!(regions.is_empty());

        let mut heap1 = ResolvedRegionHeap {
            heap: BinaryHeap::new(),
        };
        heap1.push(5, 5.into());
        heap1.push(4, 4.into());
        heap1.push(6, 6.into());
        heap1.push(3, 3.into());

        let (ts, regions) = heap1.pop(1);
        assert_eq!(ts, 3.into());
        assert_eq!(regions.len(), 1);
        assert!(regions.contains(&3));

        let (ts, regions) = heap1.to_hash_set();
        assert_eq!(ts, 4.into());
        assert_eq!(regions.len(), 3);
        assert!(regions.contains(&4));
        assert!(regions.contains(&5));
        assert!(regions.contains(&6));

        heap1.reset_and_shrink_to(3);
        assert_eq!(3, heap1.heap.capacity());
        assert!(heap1.heap.is_empty());

        heap1.push(1, 1.into());
        heap1.clear();
        assert!(heap1.heap.is_empty());
    }

    #[test]
    fn test_resolved_region_vec() {
        let mut region_vec = ResolvedRegionVec {
            vec: Vec::with_capacity(9),
        };
        let threshold = Duration::from_secs(60);
        for i in 0..9 {
            region_vec.push(i, TimeStamp::compose(i, 0));
        }
        // count is not enough, no outlier.
        assert_eq!(
            region_vec
                .get_extreme_outlier(1.into(), threshold)
                .is_none(),
            true
        );
        let mut region_vec2 = ResolvedRegionVec {
            vec: Vec::with_capacity(1002),
        };
        for i in 2000..3000 {
            region_vec2.push(i, TimeStamp::compose(i, 0));
        }
        // count is enough, but no one satisfy the outlier algorithm
        // outlier boundary is: 2250 - 3 * 500 = 750
        assert_eq!(
            region_vec2
                .get_extreme_outlier(TimeStamp::compose(60_010, 0), threshold)
                .is_none(),
            true
        );
        // count become 1001, boundary: 2249 - 3 * 501 = 746, no outlier
        region_vec2.push(747, TimeStamp::compose(747, 0));
        assert_eq!(
            region_vec2
                .get_extreme_outlier(TimeStamp::compose(61_000, 0), threshold)
                .is_none(),
            true
        );
        // count become 1002, boundary: 2248 - 3 * 502 = 742, but ts gap is not larger
        // than 60s.
        region_vec2.push(741, TimeStamp::compose(741, 0));
        assert_eq!(
            region_vec2
                .get_extreme_outlier(TimeStamp::compose(60_741, 0), threshold)
                .is_none(),
            true
        );
        // all conditions are satisfied, return one outlier.
        assert_eq!(
            region_vec2
                .get_extreme_outlier(TimeStamp::compose(60_742, 0), threshold)
                .unwrap(),
            ResolvedRegion {
                region_id: 741,
                resolved_ts: TimeStamp::compose(741, 0)
            }
        );
    }
}<|MERGE_RESOLUTION|>--- conflicted
+++ resolved
@@ -530,19 +530,14 @@
             return;
         }
         let change = self.config.diff(&validate_cfg);
-<<<<<<< HEAD
-        info!("cdc config updated"; "current config" => ?self.config, "change" => ?change);
-
-        // Update the config here. The following adjustments will all use the new values.
-=======
         info!(
             "cdc config updated";
             "current config" => ?self.config,
             "change" => ?change
         );
+
         // Update the config here. The following adjustments will all use the new
         // values.
->>>>>>> 84654c87
         self.config.update(change.clone()).unwrap();
 
         // Maybe the cache will be lost due to smaller capacity,
