--- conflicted
+++ resolved
@@ -227,20 +227,6 @@
         let filename = "existed.file";
         let buf1: &[u8] = b"pingcap";
         let buf2: &[u8] = b"tikv";
-<<<<<<< HEAD
-        let r = ls
-            .write(filename, UnpinReader(Box::new(buf1)), buf1.len() as _)
-            .await;
-        r.unwrap();
-        let r = ls
-            .write(filename, UnpinReader(Box::new(buf2)), buf2.len() as _)
-            .await;
-        r.unwrap();
-
-        let mut read_buff: Vec<u8> = Vec::new();
-        let r = ls.read(filename).read_to_end(&mut read_buff).await;
-        r.unwrap();
-=======
         ls.write(filename, UnpinReader(Box::new(buf1)), buf1.len() as _)
             .await
             .unwrap();
@@ -250,7 +236,6 @@
 
         let mut read_buff: Vec<u8> = Vec::new();
         ls.read(filename).read_to_end(&mut read_buff).await.unwrap();
->>>>>>> f96c6601
         assert_eq!(read_buff.len(), 4);
         assert_eq!(&read_buff, buf2);
     }
