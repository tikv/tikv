// Copyright 2019 TiKV Project Authors. Licensed under Apache-2.0.

use std::{
    fs::File as StdFile,
    io,
    marker::Unpin,
    path::{Path, PathBuf},
    sync::Arc,
};

use async_trait::async_trait;
use futures::io::AllowStdIo;
use futures_io::AsyncRead;
use futures_util::stream::TryStreamExt;
use rand::Rng;
use tikv_util::stream::error_stream;
use tokio::fs::{self, File};
use tokio_util::compat::FuturesAsyncReadCompatExt;

use super::ExternalStorage;
use crate::UnpinReader;

const LOCAL_STORAGE_TMP_FILE_SUFFIX: &str = "tmp";

/// A storage saves files in local file system.
#[derive(Clone)]
pub struct LocalStorage {
    base: PathBuf,
    base_dir: Arc<File>,
}

impl LocalStorage {
    /// Create a new local storage in the given path.
    pub fn new(base: &Path) -> io::Result<LocalStorage> {
        info!("create local storage"; "base" => base.display());
        let base_dir = Arc::new(File::from_std(StdFile::open(base)?));
        Ok(LocalStorage {
            base: base.to_owned(),
            base_dir,
        })
    }

    fn tmp_path(&self, path: &Path) -> PathBuf {
        let uid: u64 = rand::thread_rng().gen();
        let tmp_suffix = format!("{}{:016x}", LOCAL_STORAGE_TMP_FILE_SUFFIX, uid);
        // Save tmp files in base directory.
        self.base.join(path).with_extension(tmp_suffix)
    }
}

fn url_for(base: &Path) -> url::Url {
    let mut u = url::Url::parse("local:///").unwrap();
    u.set_path(base.to_str().unwrap());
    u
}

const STORAGE_NAME: &str = "local";

#[async_trait]
impl ExternalStorage for LocalStorage {
    fn name(&self) -> &'static str {
        STORAGE_NAME
    }

    fn url(&self) -> io::Result<url::Url> {
        Ok(url_for(self.base.as_path()))
    }

    async fn write(&self, name: &str, reader: UnpinReader, _content_length: u64) -> io::Result<()> {
        let p = Path::new(name);
        if p.is_absolute() {
            return Err(io::Error::new(
                io::ErrorKind::InvalidInput,
                format!(
                    "the file name (it is {}) should never be absolute path",
                    p.display()
                ),
            ));
        }
        if name.is_empty() || p.file_name().map(|s| s.is_empty()).unwrap_or(true) {
            return Err(io::Error::new(
                io::ErrorKind::Unsupported,
                format!("the file name (it is {}) should not be empty", p.display()),
            ));
        }
        // create the parent dir if there isn't one.
        // note: we may write to arbitrary directory here if the path contains things like '../'
        // but internally the file name should be fully controlled by TiKV, so maybe it is OK?
        if let Some(parent) = Path::new(name).parent() {
            fs::create_dir_all(self.base.join(parent))
                .await
                // According to the man page mkdir(2), it returns EEXIST if there is already the dir.
                // (However in practice, it doesn't fail in both Linux(CentOS 7) and macOS(12.2).)
                // Ignore the `AlreadyExists` anyway for safety.
                .or_else(|e| {
                    if e.kind() == io::ErrorKind::AlreadyExists {
                        Ok(())
                    } else {
                        Err(e)
                    }
                })?;
        }
        // Sanitize check, do not save file if it is already exist.
        if fs::metadata(self.base.join(name)).await.is_ok() {
            return Err(io::Error::new(
                io::ErrorKind::AlreadyExists,
                format!("[{}] is already exists in {}", name, self.base.display()),
            ));
        }
        let tmp_path = self.tmp_path(Path::new(name));
        let mut tmp_f = File::create(&tmp_path).await?;
        tokio::io::copy(&mut reader.0.compat(), &mut tmp_f).await?;
        tmp_f.sync_all().await?;
        debug!("save file to local storage";
            "name" => %name, "base" => %self.base.display());
        fs::rename(tmp_path, self.base.join(name)).await?;
        // Fsync the base dir.
        self.base_dir.sync_all().await
    }

    fn read(&self, name: &str) -> Box<dyn AsyncRead + Unpin> {
        debug!("read file from local storage";
            "name" => %name, "base" => %self.base.display());
        // We used std i/o here for removing the requirement of tokio reactor when restoring.
        // FIXME: when restore side get ready, use tokio::fs::File for returning.
        match StdFile::open(self.base.join(name)) {
            Ok(file) => Box::new(AllowStdIo::new(file)) as _,
            Err(e) => Box::new(error_stream(e).into_async_read()) as _,
        }
    }
}

#[cfg(test)]
mod tests {
<<<<<<< HEAD
    use super::*;
    use futures::AsyncReadExt;
=======
>>>>>>> aaf47d0c
    use std::fs;

    use tempfile::Builder;

    use super::*;

    #[tokio::test]
    async fn test_local_storage() {
        let temp_dir = Builder::new().tempdir().unwrap();
        let path = temp_dir.path();
        let ls = LocalStorage::new(path).unwrap();

        // Test tmp_path
        let tp = ls.tmp_path(Path::new("t.sst"));
        assert_eq!(tp.parent().unwrap(), path);
        assert!(tp.file_name().unwrap().to_str().unwrap().starts_with('t'));
        assert!(
            tp.as_path()
                .extension()
                .unwrap()
                .to_str()
                .unwrap()
                .starts_with(LOCAL_STORAGE_TMP_FILE_SUFFIX)
        );

        // Test save_file
        let magic_contents: &[u8] = b"5678";
        let content_length = magic_contents.len() as u64;
        ls.write(
            "a.log",
            UnpinReader(Box::new(magic_contents)),
            content_length,
        )
        .await
        .unwrap();
        assert_eq!(fs::read(path.join("a.log")).unwrap(), magic_contents);

        // Names contain parent is not allowed.
        ls.write(
            "a/a.log",
            UnpinReader(Box::new(magic_contents)),
            content_length,
        )
        .await
        .unwrap();
        let mut r = ls.read("a/a.log");
        let mut s = String::new();
        r.read_to_string(&mut s).await.unwrap();
        assert_eq!(magic_contents, s.as_bytes());

        ls.write(
            "a/b.log",
            UnpinReader(Box::new(magic_contents)),
            content_length,
        )
        .await
        .unwrap();
        let mut r = ls.read("a/b.log");
        let mut s = String::new();
        r.read_to_string(&mut s).await.unwrap();
        assert_eq!(magic_contents, s.as_bytes()); // Empty name is not allowed.

        ls.write("", UnpinReader(Box::new(magic_contents)), content_length)
            .await
            .unwrap_err();
        // root is not allowed.
        ls.write("/", UnpinReader(Box::new(magic_contents)), content_length)
            .await
            .unwrap_err();
        ls.write(
            "/dir/but/nothing/",
            UnpinReader(Box::new(magic_contents)),
            content_length,
        )
        .await
        .unwrap_err();
    }

    #[test]
    fn test_url_of_backend() {
        assert_eq!(url_for(Path::new("/tmp/a")).to_string(), "local:///tmp/a");
    }
}<|MERGE_RESOLUTION|>--- conflicted
+++ resolved
@@ -132,13 +132,9 @@
 
 #[cfg(test)]
 mod tests {
-<<<<<<< HEAD
-    use super::*;
+    use std::fs;
+
     use futures::AsyncReadExt;
-=======
->>>>>>> aaf47d0c
-    use std::fs;
-
     use tempfile::Builder;
 
     use super::*;
