// Copyright 2019 TiKV Project Authors. Licensed under Apache-2.0.

//! External storage support.
//!
//! This crate define an abstraction of external storage. Currently, it
//! supports local storage.

#[macro_use(
    slog_error,
    slog_info,
    slog_debug,
    slog_warn,
    slog_log,
    slog_record,
    slog_b,
    slog_kv,
    slog_record_static
)]
extern crate slog;
#[macro_use]
extern crate slog_global;
#[allow(unused_extern_crates)]
extern crate tikv_alloc;

use std::io::{self, Read};
use std::path::Path;
use std::sync::Arc;

use kvproto::backup::StorageBackend_oneof_backend as Backend;
use kvproto::backup::{Noop, StorageBackend};

mod local;
pub use local::LocalStorage;
mod noop;
pub use noop::NoopStorage;

/// Create a new storage from the given storage backend description.
pub fn create_storage(backend: &StorageBackend) -> io::Result<Arc<dyn ExternalStorage>> {
    match &backend.backend {
        Some(Backend::local(local)) => {
            let p = Path::new(&local.path);
            LocalStorage::new(p).map(|s| Arc::new(s) as _)
        }
        Some(Backend::noop(_)) => Ok(Arc::new(NoopStorage::new()) as _),
        _ => {
            let u = url_of_backend(backend);
            error!("unknown storage"; "scheme" => u.scheme());
            Err(io::Error::new(
                io::ErrorKind::Other,
                format!("unknown storage {}", u),
            ))
        }
    }
}

/// Formats the storage backend as a URL.
pub fn url_of_backend(backend: &StorageBackend) -> url::Url {
    let mut u = url::Url::parse("unknown:///").unwrap();
    match &backend.backend {
        Some(Backend::local(local)) => {
            u.set_scheme("local").unwrap();
            u.set_path(&local.path);
        }
        Some(Backend::noop(_)) => {
            u.set_scheme("noop").unwrap();
        }
        Some(Backend::s3(s3)) => {
            u.set_scheme("s3").unwrap();
            if let Err(e) = u.set_host(Some(&s3.bucket)) {
                warn!("ignoring invalid S3 bucket name"; "bucket" => &s3.bucket, "error" => %e);
            }
            u.set_path(s3.get_prefix());
        }
<<<<<<< HEAD
        Some(Backend::gcs(_)) => unimplemented!(),
=======
        Some(_) => unimplemented!(),
>>>>>>> 1225a648
        None => {}
    }
    u
}

/// Creates a local `StorageBackend` to the given path.
pub fn make_local_backend(path: &Path) -> StorageBackend {
    let path = path.display().to_string();
    let mut backend = StorageBackend::default();
    backend.mut_local().set_path(path);
    backend
}

/// Creates a noop `StorageBackend`.
pub fn make_noop_backend() -> StorageBackend {
    let noop = Noop::default();
    let mut backend = StorageBackend::default();
    backend.set_noop(noop);
    backend
}

/// An abstraction of an external storage.
pub trait ExternalStorage: Sync + Send + 'static {
    /// Write all contents of the read to the given path.
    // TODO: should it return a writer?
    fn write(&self, name: &str, reader: &mut dyn Read) -> io::Result<()>;
    /// Read all contents of the given path.
    fn read(&self, name: &str) -> io::Result<Box<dyn Read>>;
}

impl ExternalStorage for Arc<dyn ExternalStorage> {
    fn write(&self, name: &str, reader: &mut dyn Read) -> io::Result<()> {
        (**self).write(name, reader)
    }
    fn read(&self, name: &str) -> io::Result<Box<dyn Read>> {
        (**self).read(name)
    }
}

#[cfg(test)]
mod tests {
    use super::*;

    #[test]
    fn test_create_storage() {
        let backend = make_local_backend(Path::new("/tmp/a"));
        create_storage(&backend).unwrap();

        let backend = make_noop_backend();
        create_storage(&backend).unwrap();

        let backend = StorageBackend::default();
        assert!(create_storage(&backend).is_err());
    }

    #[test]
    fn test_url_of_backend() {
        let backend = make_local_backend(Path::new("/tmp/a"));
        assert_eq!(url_of_backend(&backend).to_string(), "local:///tmp/a");

        let backend = make_noop_backend();
        assert_eq!(url_of_backend(&backend).to_string(), "noop:///");

        let mut backend = StorageBackend::default();
        let s3 = backend.mut_s3();
        s3.set_bucket("bucket".to_owned());
        s3.set_prefix("/backup 01/prefix/".to_owned());
        s3.set_endpoint("http://endpoint.com".to_owned());
        // ^ only 'bucket' and 'prefix' should be visible in url_of_backend()
        assert_eq!(
            url_of_backend(&backend).to_string(),
            "s3://bucket/backup%2001/prefix/"
        );
    }
}<|MERGE_RESOLUTION|>--- conflicted
+++ resolved
@@ -71,11 +71,7 @@
             }
             u.set_path(s3.get_prefix());
         }
-<<<<<<< HEAD
-        Some(Backend::gcs(_)) => unimplemented!(),
-=======
         Some(_) => unimplemented!(),
->>>>>>> 1225a648
         None => {}
     }
     u
