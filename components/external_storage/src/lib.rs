--- conflicted
+++ resolved
@@ -130,7 +130,6 @@
             file_crypter,
         } = restore_config;
 
-        let start_prepare = Instant::now();
         let reader = {
             let inner = if let Some((off, len)) = range {
                 self.read_part(storage_name, off, len)
@@ -147,14 +146,6 @@
         // (at 8 KB/s for a 2 MB buffer, this means we timeout after 4m16s.)
         let min_read_speed: usize = 8192;
         let input = encrypt_wrap_reader(file_crypter, reader)?;
-        let prepare_elapsed = start_prepare.saturating_elapsed();
-
-        if prepare_elapsed > Duration::from_secs(600) {
-            info!("[debug blocken] prepare download file too slow";
-                "name" => storage_name,
-                "length" => expected_length,
-                "cost" => ?prepare_elapsed);
-        }
 
         read_external_storage_into_file(
             input,
@@ -295,9 +286,8 @@
             format!("openssl hasher failed to init: {}", err),
         )
     })?;
-    //let mut yield_checker =
-    //    RescheduleChecker::new(tokio::task::yield_now, Duration::from_millis(10));
-    let start_download = Instant::now();
+    let mut yield_checker =
+        RescheduleChecker::new(tokio::task::yield_now, Duration::from_millis(10));
     loop {
         // separate the speed limiting from actual reading so it won't
         // affect the timeout calculation.
@@ -318,18 +308,7 @@
             })?;
         }
         file_length += bytes_read as u64;
-<<<<<<< HEAD
-    //    yield_checker.check().await;
-    }
-
-    let elapsed = start_download.saturating_elapsed();
-    if elapsed > Duration::from_secs(600) {
-        info!("[debug blocken] downloading file too slow";
-            "length" => expected_length,
-            "cost" => ?elapsed);
-=======
         frame!(yield_checker.check()).await;
->>>>>>> c40cdb76
     }
 
     if expected_length != 0 && expected_length != file_length {
@@ -343,7 +322,6 @@
     }
 
     if let Some(expected_s) = expected_sha256 {
-        let start_finish = Instant::now();
         let cal_sha256 = hasher.finish().map_or_else(
             |err| {
                 Err(io::Error::new(
@@ -353,12 +331,6 @@
             },
             |bytes| Ok(bytes.to_vec()),
         )?;
-        let elapsed = start_finish.saturating_elapsed();
-        if elapsed > Duration::from_secs(600) {
-            info!("[debug blocken] hash file too slow";
-                "length" => expected_length,
-                "cost" => ?elapsed);
-        }
         if !expected_s.eq(&cal_sha256) {
             return Err(io::Error::new(
                 io::ErrorKind::InvalidData,
