// Copyright 2019 TiKV Project Authors. Licensed under Apache-2.0.

//! External storage support.
//! Cloud provider backends can be found under components/cloud

#[macro_use]
extern crate slog_global;
#[allow(unused_extern_crates)]
extern crate tikv_alloc;

<<<<<<< HEAD
use std::fs;
use std::io::{self, Write};
use std::marker::Unpin;
use std::sync::Arc;
use std::time::Duration;
=======
use std::{
    io::{self, Write},
    marker::Unpin,
    sync::Arc,
    time::Duration,
};
>>>>>>> aaf47d0c

use async_trait::async_trait;
use encryption::{encryption_method_from_db_encryption_method, DecrypterReader, Iv};
use engine_traits::FileEncryptionInfo;
use file_system::File;
use futures_io::AsyncRead;
use futures_util::AsyncReadExt;
<<<<<<< HEAD
use openssl::hash::{Hasher, MessageDigest};
use tikv_util::stream::{block_on_external_io, READ_BUF_SIZE};
use tikv_util::time::{Instant, Limiter};
=======
use tikv_util::{
    stream::{block_on_external_io, READ_BUF_SIZE},
    time::{Instant, Limiter},
};
>>>>>>> aaf47d0c
use tokio::time::timeout;

mod hdfs;
pub use hdfs::{HdfsConfig, HdfsStorage};
mod local;
pub use local::LocalStorage;
mod noop;
pub use noop::NoopStorage;
mod metrics;
use metrics::EXT_STORAGE_CREATE_HISTOGRAM;
#[cfg(feature = "cloud-storage-dylib")]
pub mod dylib_client;
#[cfg(feature = "cloud-storage-grpc")]
pub mod grpc_client;
#[cfg(any(feature = "cloud-storage-dylib", feature = "cloud-storage-grpc"))]
pub mod request;

pub fn record_storage_create(start: Instant, storage: &dyn ExternalStorage) {
    EXT_STORAGE_CREATE_HISTOGRAM
        .with_label_values(&[storage.name()])
        .observe(start.saturating_elapsed().as_secs_f64());
}

/// UnpinReader is a simple wrapper for AsyncRead + Unpin + Send.
/// This wrapper would remove the lifetime at the argument of the generted async function
/// in order to make rustc happy. (And reduce the length of signture of write.)
/// see https://github.com/rust-lang/rust/issues/63033
pub struct UnpinReader(pub Box<dyn AsyncRead + Unpin + Send>);

#[derive(Debug, Default)]
pub struct BackendConfig {
    pub s3_multi_part_size: usize,
    pub hdfs_config: HdfsConfig,
}

/// An abstraction of an external storage.
// TODO: these should all be returning a future (i.e. async fn).
#[async_trait]
pub trait ExternalStorage: 'static + Send + Sync {
    fn name(&self) -> &'static str;

    fn url(&self) -> io::Result<url::Url>;

    /// Write all contents of the read to the given path.
    async fn write(&self, name: &str, reader: UnpinReader, content_length: u64) -> io::Result<()>;

    /// Read all contents of the given path.
    fn read(&self, name: &str) -> Box<dyn AsyncRead + Unpin + '_>;

    /// Read from external storage and restore to the given path
    fn restore(
        &self,
        storage_name: &str,
        restore_name: std::path::PathBuf,
        expected_length: u64,
        expected_sha256: Option<Vec<u8>>,
        speed_limiter: &Limiter,
        file_crypter: Option<FileEncryptionInfo>,
    ) -> io::Result<()> {
        let reader = self.read(storage_name);
        if let Some(p) = restore_name.parent() {
            // try create all parent dirs from the path (optional).
            fs::create_dir_all(p).or_else(|e| {
                if e.kind() == io::ErrorKind::AlreadyExists {
                    Ok(())
                } else {
                    Err(e)
                }
            })?;
        }
        let output: &mut dyn Write = &mut File::create(restore_name)?;
        // the minimum speed of reading data, in bytes/second.
        // if reading speed is slower than this rate, we will stop with
        // a "TimedOut" error.
        // (at 8 KB/s for a 2 MB buffer, this means we timeout after 4m16s.)
        let min_read_speed: usize = 8192;
        let mut input = encrypt_wrap_reader(file_crypter, reader)?;

        block_on_external_io(read_external_storage_into_file(
            &mut input,
            output,
            speed_limiter,
            expected_length,
            expected_sha256,
            min_read_speed,
        ))
    }
}

#[async_trait]
impl ExternalStorage for Arc<dyn ExternalStorage> {
    fn name(&self) -> &'static str {
        (**self).name()
    }

    fn url(&self) -> io::Result<url::Url> {
        (**self).url()
    }

    async fn write(&self, name: &str, reader: UnpinReader, content_length: u64) -> io::Result<()> {
        (**self).write(name, reader, content_length).await
    }

    fn read(&self, name: &str) -> Box<dyn AsyncRead + Unpin + '_> {
        (**self).read(name)
    }
}

#[async_trait]
impl ExternalStorage for Box<dyn ExternalStorage> {
    fn name(&self) -> &'static str {
        self.as_ref().name()
    }

    fn url(&self) -> io::Result<url::Url> {
        self.as_ref().url()
    }

    async fn write(&self, name: &str, reader: UnpinReader, content_length: u64) -> io::Result<()> {
        self.as_ref().write(name, reader, content_length).await
    }

    fn read(&self, name: &str) -> Box<dyn AsyncRead + Unpin + '_> {
        self.as_ref().read(name)
    }
}

/// Wrap the reader with file_crypter.
/// Return the reader directly if file_crypter is None.
pub fn encrypt_wrap_reader<'a>(
    file_crypter: Option<FileEncryptionInfo>,
    reader: Box<dyn AsyncRead + Unpin + 'a>,
) -> io::Result<Box<dyn AsyncRead + Unpin + 'a>> {
    let input = match file_crypter {
        Some(x) => Box::new(DecrypterReader::new(
            reader,
            encryption_method_from_db_encryption_method(x.method),
            &x.key,
            Iv::from_slice(&x.iv)?,
        )?),
        None => reader,
    };

    Ok(input)
}

pub async fn read_external_storage_into_file(
    input: &mut (dyn AsyncRead + Unpin),
    output: &mut dyn Write,
    speed_limiter: &Limiter,
    expected_length: u64,
    expected_sha256: Option<Vec<u8>>,
    min_read_speed: usize,
) -> io::Result<()> {
    let dur = Duration::from_secs((READ_BUF_SIZE / min_read_speed) as u64);

    // do the I/O copy from external_storage to the local file.
    let mut buffer = vec![0u8; READ_BUF_SIZE];
    let mut file_length = 0;
    let mut hasher = Hasher::new(MessageDigest::sha256()).map_err(|err| {
        io::Error::new(
            io::ErrorKind::Other,
            format!("openssl hasher failed to init: {}", err),
        )
    })?;

    loop {
        // separate the speed limiting from actual reading so it won't
        // affect the timeout calculation.
        let bytes_read = timeout(dur, input.read(&mut buffer))
            .await
            .map_err(|_| io::ErrorKind::TimedOut)??;
        if bytes_read == 0 {
            break;
        }
        speed_limiter.consume(bytes_read).await;
        output.write_all(&buffer[..bytes_read])?;
        if expected_sha256.is_some() {
            hasher.update(&buffer[..bytes_read]).map_err(|err| {
                io::Error::new(
                    io::ErrorKind::Other,
                    format!("openssl hasher udpate failed: {}", err),
                )
            })?;
        }
        file_length += bytes_read as u64;
    }

    if expected_length != 0 && expected_length != file_length {
        return Err(io::Error::new(
            io::ErrorKind::InvalidData,
            format!(
                "downloaded size {}, expected {}",
                file_length, expected_length
            ),
        ));
    }

    if let Some(expected_s) = expected_sha256 {
        let cal_sha256 = hasher.finish().map_or_else(
            |err| {
                Err(io::Error::new(
                    io::ErrorKind::Other,
                    format!("openssl hasher finish failed: {}", err),
                ))
            },
            |bytes| Ok(bytes.to_vec()),
        )?;
        if !expected_s.eq(&cal_sha256) {
            return Err(io::Error::new(
                io::ErrorKind::InvalidData,
                format!(
                    "sha256 not match, expect: {:?}, calculate: {:?}",
                    expected_s, cal_sha256,
                ),
            ));
        }
    }

    Ok(())
}<|MERGE_RESOLUTION|>--- conflicted
+++ resolved
@@ -8,20 +8,13 @@
 #[allow(unused_extern_crates)]
 extern crate tikv_alloc;
 
-<<<<<<< HEAD
-use std::fs;
-use std::io::{self, Write};
-use std::marker::Unpin;
-use std::sync::Arc;
-use std::time::Duration;
-=======
 use std::{
+    fs,
     io::{self, Write},
     marker::Unpin,
     sync::Arc,
     time::Duration,
 };
->>>>>>> aaf47d0c
 
 use async_trait::async_trait;
 use encryption::{encryption_method_from_db_encryption_method, DecrypterReader, Iv};
@@ -29,16 +22,11 @@
 use file_system::File;
 use futures_io::AsyncRead;
 use futures_util::AsyncReadExt;
-<<<<<<< HEAD
 use openssl::hash::{Hasher, MessageDigest};
-use tikv_util::stream::{block_on_external_io, READ_BUF_SIZE};
-use tikv_util::time::{Instant, Limiter};
-=======
 use tikv_util::{
     stream::{block_on_external_io, READ_BUF_SIZE},
     time::{Instant, Limiter},
 };
->>>>>>> aaf47d0c
 use tokio::time::timeout;
 
 mod hdfs;
