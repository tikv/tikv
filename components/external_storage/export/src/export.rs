--- conflicted
+++ resolved
@@ -341,13 +341,6 @@
         speed_limiter: &Limiter,
         restore_config: RestoreConfig,
     ) -> io::Result<()> {
-<<<<<<< HEAD
-        let reader = if let Some((off, len)) = compressed_range {
-            let r = self.read_part(storage_name, off, len);
-            Box::new(ZstdDecoder::new(BufReader::new(r)))
-        } else {
-            self.read(storage_name)
-=======
         let RestoreConfig {
             range,
             compression_type,
@@ -363,7 +356,6 @@
             };
 
             compression_reader_dispatcher(compression_type, inner)?
->>>>>>> 3d075ab3
         };
         let file_writer: &mut dyn Write =
             &mut self.key_manager.create_file_for_write(&restore_name)?;
