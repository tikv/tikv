// Copyright 2021 TiKV Project Authors. Licensed under Apache-2.0.

//! To use External storage with protobufs as an application, import this
//! module. external_storage contains the actual library code
//! Cloud provider backends are under components/cloud
use std::{
    io::{self, Write},
    path::Path,
    sync::Arc,
};

use async_trait::async_trait;
#[cfg(feature = "cloud-aws")]
pub use aws::{Config as S3Config, S3Storage};
#[cfg(feature = "cloud-azure")]
pub use azure::{AzureStorage, Config as AzureConfig};
#[cfg(any(feature = "cloud-storage-dylib", feature = "cloud-storage-grpc"))]
use cloud::blob::BlobConfig;
use cloud::blob::{BlobStorage, PutResource};
use encryption::DataKeyManager;
#[cfg(feature = "cloud-storage-dylib")]
use external_storage::dylib_client;
#[cfg(feature = "cloud-storage-grpc")]
use external_storage::grpc_client;
use external_storage::{
    compression_reader_dispatcher, encrypt_wrap_reader, record_storage_create, BackendConfig,
    ExternalData, HdfsStorage,
};
pub use external_storage::{
    read_external_storage_into_file, ExternalStorage, LocalStorage, NoopStorage, RestoreConfig,
    UnpinReader,
};
#[cfg(feature = "cloud-gcp")]
pub use gcp::{Config as GcsConfig, GcsStorage};
pub use kvproto::brpb::StorageBackend_oneof_backend as Backend;
#[cfg(any(feature = "cloud-gcp", feature = "cloud-aws", feature = "cloud-azure"))]
use kvproto::brpb::{AzureBlobStorage, Gcs, S3};
use kvproto::brpb::{CloudDynamic, Noop, StorageBackend};
use tikv_util::time::{Instant, Limiter};
#[cfg(feature = "cloud-storage-dylib")]
use tikv_util::warn;

#[cfg(feature = "cloud-storage-dylib")]
use crate::dylib;

pub fn create_storage(
    storage_backend: &StorageBackend,
    config: BackendConfig,
) -> io::Result<Box<dyn ExternalStorage>> {
    if let Some(backend) = &storage_backend.backend {
        create_backend(backend, config)
    } else {
        Err(bad_storage_backend(storage_backend))
    }
}

// when the flag cloud-storage-dylib or cloud-storage-grpc is set create_storage
// is automatically wrapped with a client This function is used by the
// library/server to avoid any wrapping
pub fn create_storage_no_client(
    storage_backend: &StorageBackend,
    config: BackendConfig,
) -> io::Result<Box<dyn ExternalStorage>> {
    if let Some(backend) = &storage_backend.backend {
        create_backend_inner(backend, config)
    } else {
        Err(bad_storage_backend(storage_backend))
    }
}

fn bad_storage_backend(storage_backend: &StorageBackend) -> io::Error {
    io::Error::new(
        io::ErrorKind::NotFound,
        format!("bad storage backend {:?}", storage_backend),
    )
}

fn bad_backend(backend: Backend) -> io::Error {
    let storage_backend = StorageBackend {
        backend: Some(backend),
        ..Default::default()
    };
    bad_storage_backend(&storage_backend)
}

#[cfg(any(feature = "cloud-gcp", feature = "cloud-aws", feature = "cloud-azure"))]
fn blob_store<Blob: BlobStorage>(store: Blob) -> Box<dyn ExternalStorage> {
    Box::new(BlobStore::new(store)) as Box<dyn ExternalStorage>
}

#[cfg(feature = "cloud-storage-grpc")]
pub fn create_backend(backend: &Backend) -> io::Result<Box<dyn ExternalStorage>> {
    match create_config(backend) {
        Some(config) => {
            let conf = config?;
            grpc_client::new_client(backend.clone(), conf.name(), conf.url()?)
        }
        None => Err(bad_backend(backend.clone())),
    }
}

#[cfg(feature = "cloud-storage-dylib")]
pub fn create_backend(backend: &Backend) -> io::Result<Box<dyn ExternalStorage>> {
    match create_config(backend) {
        Some(config) => {
            let conf = config?;
            let r = dylib_client::new_client(backend.clone(), conf.name(), conf.url()?);
            match r {
                Err(e) if e.kind() == io::ErrorKind::AddrNotAvailable => {
                    warn!("could not open dll for external_storage_export");
                    dylib::staticlib::new_client(backend.clone(), conf.name(), conf.url()?)
                }
                _ => r,
            }
        }
        None => Err(bad_backend(backend.clone())),
    }
}

#[cfg(all(
    not(feature = "cloud-storage-grpc"),
    not(feature = "cloud-storage-dylib")
))]
pub fn create_backend(
    backend: &Backend,
    config: BackendConfig,
) -> io::Result<Box<dyn ExternalStorage>> {
    create_backend_inner(backend, config)
}

#[cfg(any(feature = "cloud-storage-dylib", feature = "cloud-storage-grpc"))]
fn create_config(backend: &Backend) -> Option<io::Result<Box<dyn BlobConfig>>> {
    match backend {
        #[cfg(feature = "cloud-aws")]
        Backend::S3(config) => {
            let conf = S3Config::from_input(config.clone());
            Some(conf.map(|c| Box::new(c) as Box<dyn BlobConfig>))
        }
        #[cfg(feature = "cloud-gcp")]
        Backend::Gcs(config) => {
            let conf = GcsConfig::from_input(config.clone());
            Some(conf.map(|c| Box::new(c) as Box<dyn BlobConfig>))
        }
        #[cfg(feature = "cloud-azure")]
        Backend::AzureBlobStorage(config) => {
            let conf = AzureConfig::from_input(config.clone());
            Some(conf.map(|c| Box::new(c) as Box<dyn BlobConfig>))
        }
        Backend::CloudDynamic(dyn_backend) => match dyn_backend.provider_name.as_str() {
            #[cfg(feature = "cloud-aws")]
            "aws" | "s3" => {
                let conf = S3Config::from_cloud_dynamic(&dyn_backend);
                Some(conf.map(|c| Box::new(c) as Box<dyn BlobConfig>))
            }
            #[cfg(feature = "cloud-gcp")]
            "gcp" | "gcs" => {
                let conf = GcsConfig::from_cloud_dynamic(&dyn_backend);
                Some(conf.map(|c| Box::new(c) as Box<dyn BlobConfig>))
            }
            #[cfg(feature = "cloud-azure")]
            "azure" | "azblob" => {
                let conf = AzureConfig::from_cloud_dynamic(&dyn_backend);
                Some(conf.map(|c| Box::new(c) as Box<dyn BlobConfig>))
            }
            _ => None,
        },
        _ => None,
    }
}

/// Create a new storage from the given storage backend description.
fn create_backend_inner(
    backend: &Backend,
    backend_config: BackendConfig,
) -> io::Result<Box<dyn ExternalStorage>> {
    let start = Instant::now();
    let storage: Box<dyn ExternalStorage> = match backend {
        Backend::Local(local) => {
            let p = Path::new(&local.path);
            Box::new(LocalStorage::new(p)?) as Box<dyn ExternalStorage>
        }
        Backend::Hdfs(hdfs) => {
            Box::new(HdfsStorage::new(&hdfs.remote, backend_config.hdfs_config)?)
        }
        Backend::Noop(_) => {
            Box::<external_storage::NoopStorage>::default() as Box<dyn ExternalStorage>
        }
        #[cfg(feature = "cloud-aws")]
        Backend::S3(config) => {
            let mut s = S3Storage::from_input(config.clone())?;
            s.set_multi_part_size(backend_config.s3_multi_part_size);
            blob_store(s)
        }
        #[cfg(feature = "cloud-gcp")]
        Backend::Gcs(config) => blob_store(GcsStorage::from_input(config.clone())?),
        #[cfg(feature = "cloud-azure")]
        Backend::AzureBlobStorage(config) => blob_store(AzureStorage::from_input(config.clone())?),
        Backend::CloudDynamic(dyn_backend) => match dyn_backend.provider_name.as_str() {
            #[cfg(feature = "cloud-aws")]
            "aws" | "s3" => blob_store(S3Storage::from_cloud_dynamic(dyn_backend)?),
            #[cfg(feature = "cloud-gcp")]
            "gcp" | "gcs" => blob_store(GcsStorage::from_cloud_dynamic(dyn_backend)?),
            #[cfg(feature = "cloud-azure")]
            "azure" | "azblob" => blob_store(AzureStorage::from_cloud_dynamic(dyn_backend)?),
            _ => {
                return Err(bad_backend(Backend::CloudDynamic(dyn_backend.clone())));
            }
        },
        #[allow(unreachable_patterns)]
        _ => return Err(bad_backend(backend.clone())),
    };
    record_storage_create(start, &*storage);
    Ok(storage)
}

#[cfg(feature = "cloud-aws")]
// Creates a S3 `StorageBackend`
pub fn make_s3_backend(config: S3) -> StorageBackend {
    let mut backend = StorageBackend::default();
    backend.set_s3(config);
    backend
}

pub fn make_local_backend(path: &Path) -> StorageBackend {
    let path = path.display().to_string();
    let mut backend = StorageBackend::default();
    backend.mut_local().set_path(path);
    backend
}

pub fn make_hdfs_backend(remote: String) -> StorageBackend {
    let mut backend = StorageBackend::default();
    backend.mut_hdfs().set_remote(remote);
    backend
}

/// Creates a noop `StorageBackend`.
pub fn make_noop_backend() -> StorageBackend {
    let noop = Noop::default();
    let mut backend = StorageBackend::default();
    backend.set_noop(noop);
    backend
}

#[cfg(feature = "cloud-gcp")]
pub fn make_gcs_backend(config: Gcs) -> StorageBackend {
    let mut backend = StorageBackend::default();
    backend.set_gcs(config);
    backend
}

#[cfg(feature = "cloud-azure")]
pub fn make_azblob_backend(config: AzureBlobStorage) -> StorageBackend {
    let mut backend = StorageBackend::default();
    backend.set_azure_blob_storage(config);
    backend
}

pub fn make_cloud_backend(config: CloudDynamic) -> StorageBackend {
    let mut backend = StorageBackend::default();
    backend.set_cloud_dynamic(config);
    backend
}

#[cfg(test)]
mod tests {
    use tempfile::Builder;

    use super::*;

    #[test]
    fn test_create_storage() {
        let temp_dir = Builder::new().tempdir().unwrap();
        let path = temp_dir.path();
        let backend = make_local_backend(&path.join("not_exist"));
        match create_storage(&backend, Default::default()) {
            Ok(_) => panic!("must be NotFound error"),
            Err(e) => {
                assert_eq!(e.kind(), io::ErrorKind::NotFound);
            }
        }

        let backend = make_local_backend(path);
        create_storage(&backend, Default::default()).unwrap();

        let backend = make_noop_backend();
        create_storage(&backend, Default::default()).unwrap();

        let backend = StorageBackend::default();
        assert!(create_storage(&backend, Default::default()).is_err());
    }
}

pub struct BlobStore<Blob: BlobStorage>(Blob);

impl<Blob: BlobStorage> BlobStore<Blob> {
    pub fn new(inner: Blob) -> Self {
        BlobStore(inner)
    }
}

impl<Blob: BlobStorage> std::ops::Deref for BlobStore<Blob> {
    type Target = Blob;
    fn deref(&self) -> &Self::Target {
        &self.0
    }
}

pub struct EncryptedExternalStorage<S> {
    pub key_manager: Arc<DataKeyManager>,
    pub storage: S,
}

#[async_trait]
impl<S: ExternalStorage> ExternalStorage for EncryptedExternalStorage<S> {
    fn name(&self) -> &'static str {
        self.storage.name()
    }
    fn url(&self) -> io::Result<url::Url> {
        self.storage.url()
    }
    async fn write(&self, name: &str, reader: UnpinReader, content_length: u64) -> io::Result<()> {
        self.storage.write(name, reader, content_length).await
    }
    fn read(&self, name: &str) -> ExternalData<'_> {
        self.storage.read(name)
    }
    fn read_part(&self, name: &str, off: u64, len: u64) -> ExternalData<'_> {
        self.storage.read_part(name, off, len)
    }
    async fn restore(
        &self,
        storage_name: &str,
        restore_name: std::path::PathBuf,
        expected_length: u64,
        speed_limiter: &Limiter,
        restore_config: RestoreConfig,
    ) -> io::Result<()> {
        let RestoreConfig {
            range,
            compression_type,
            expected_sha256,
            file_crypter,
        } = restore_config;

        let reader = {
            let inner = if let Some((off, len)) = range {
                self.read_part(storage_name, off, len)
            } else {
                self.read(storage_name)
            };

            compression_reader_dispatcher(compression_type, inner)?
        };
<<<<<<< HEAD
        let file_writer = self.key_manager.create_file_for_write(&restore_name)?;
=======
        let file_writer: &mut dyn Write =
            &mut self.key_manager.create_file_for_write(restore_name)?;
>>>>>>> d58343d0
        let min_read_speed: usize = 8192;
        let mut input = encrypt_wrap_reader(file_crypter, reader)?;

        read_external_storage_into_file(
            &mut input,
            file_writer,
            speed_limiter,
            expected_length,
            expected_sha256,
            min_read_speed,
        )
        .await
    }
}

#[async_trait]
impl<Blob: BlobStorage> ExternalStorage for BlobStore<Blob> {
    fn name(&self) -> &'static str {
        (**self).config().name()
    }
    fn url(&self) -> io::Result<url::Url> {
        (**self).config().url()
    }
    async fn write(&self, name: &str, reader: UnpinReader, content_length: u64) -> io::Result<()> {
        (**self)
            .put(name, PutResource(reader.0), content_length)
            .await
    }

    fn read(&self, name: &str) -> ExternalData<'_> {
        (**self).get(name)
    }

    fn read_part(&self, name: &str, off: u64, len: u64) -> ExternalData<'_> {
        (**self).get_part(name, off, len)
    }
}<|MERGE_RESOLUTION|>--- conflicted
+++ resolved
@@ -4,7 +4,7 @@
 //! module. external_storage contains the actual library code
 //! Cloud provider backends are under components/cloud
 use std::{
-    io::{self, Write},
+    io,
     path::Path,
     sync::Arc,
 };
@@ -352,12 +352,7 @@
 
             compression_reader_dispatcher(compression_type, inner)?
         };
-<<<<<<< HEAD
         let file_writer = self.key_manager.create_file_for_write(&restore_name)?;
-=======
-        let file_writer: &mut dyn Write =
-            &mut self.key_manager.create_file_for_write(restore_name)?;
->>>>>>> d58343d0
         let min_read_speed: usize = 8192;
         let mut input = encrypt_wrap_reader(file_crypter, reader)?;
 
