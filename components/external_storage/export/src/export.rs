--- conflicted
+++ resolved
@@ -173,11 +173,7 @@
                 return Err(bad_backend(Backend::CloudDynamic(dyn_backend.clone())));
             }
         },
-<<<<<<< HEAD
-        Backend::Hdfs(_) => return Err(bad_backend(backend.clone())),
-=======
         Backend::Hdfs(..) => unimplemented!(),
->>>>>>> 6d0edd7e
         #[cfg(not(any(feature = "cloud-gcp", feature = "cloud-aws")))]
         _ => return Err(bad_backend(backend.clone())),
     };
