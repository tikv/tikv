[package]
name = "external_storage"
version = "0.0.1"
edition = "2021"
publish = false
license = "Apache-2.0"

[dependencies]
async-compression = { version = "0.4.12", features = ["futures-io", "zstd"] }
async-trait = "0.1"
aws = { workspace = true }
azure = { workspace = true }
chrono = { workspace = true }
cloud = { workspace = true }
encryption = { workspace = true }
file_system = { workspace = true }
futures = "0.3"
futures-io = "0.3"
futures-util = { version = "0.3", default-features = false, features = ["io"] }
gcp = { workspace = true }
kvproto = { workspace = true }
lazy_static = "1.3"
openssl = { workspace = true }
prometheus = { version = "0.13", default-features = false, features = ["nightly", "push"] }
rand = "0.8"
serde = { version = "1.0", features = ["derive"] }
serde_json = "1.0"
slog = { workspace = true }
# better to not use slog-global, but pass in the logger
slog-global = { workspace = true }
tikv_alloc = { workspace = true }
tikv_util = { workspace = true }
tokio = { version = "1.5", features = ["time", "fs", "process"] }
tokio-util = { version = "0.7", features = ["compat"] }
url = "2.0"
<<<<<<< HEAD
walkdir = "2"
serde = { version = "1.0", features = ["derive"] }
serde_json = "1.0"
uuid = { version = "0.8", features = ["v4", "serde"] }
chrono = { workspace = true }

=======
uuid = { version = "0.8", features = ["v4", "serde"] }
walkdir = "2"
>>>>>>> aa5fb36a

[dev-dependencies]
rust-ini = "0.14.0"
structopt = "0.3"
tempfile = "3.1"
tokio = { version = "1.5", features = ["macros"] }

[[example]]
name = "scli"
path = "examples/scli.rs"<|MERGE_RESOLUTION|>--- conflicted
+++ resolved
@@ -33,17 +33,8 @@
 tokio = { version = "1.5", features = ["time", "fs", "process"] }
 tokio-util = { version = "0.7", features = ["compat"] }
 url = "2.0"
-<<<<<<< HEAD
-walkdir = "2"
-serde = { version = "1.0", features = ["derive"] }
-serde_json = "1.0"
-uuid = { version = "0.8", features = ["v4", "serde"] }
-chrono = { workspace = true }
-
-=======
 uuid = { version = "0.8", features = ["v4", "serde"] }
 walkdir = "2"
->>>>>>> aa5fb36a
 
 [dev-dependencies]
 rust-ini = "0.14.0"
