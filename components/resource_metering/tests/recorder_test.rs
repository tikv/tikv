--- conflicted
+++ resolved
@@ -9,14 +9,8 @@
     };
 
     use collections::HashMap;
-<<<<<<< HEAD
-    use resource_metering::{init_recorder, ResourceTagFactory};
-    use resource_metering::{Collector, RawRecord, RawRecords};
-    use tikv_util::metrics::thread_spawn_wrapper;
-=======
     use resource_metering::{init_recorder, Collector, RawRecord, RawRecords, ResourceTagFactory};
->>>>>>> aaf47d0c
-    use tikv_util::sys::thread;
+    use tikv_util::{metrics::thread_spawn_wrapper, sys::thread};
     use Operation::*;
 
     enum Operation {
