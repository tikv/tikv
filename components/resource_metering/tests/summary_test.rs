// Copyright 2021 TiKV Project Authors. Licensed under Apache-2.0.

use std::sync::{Arc, Mutex};
use std::thread;
use std::time::Duration;

use collections::HashMap;
use kvproto::kvrpcpb::Context;
use kvproto::resource_usage_agent::ResourceUsageRecord;
use resource_metering::error::Result;
use resource_metering::{init_recorder, init_reporter, Config, DataSink};
use tikv_util::config::ReadableDuration;

const PRECISION_MS: u64 = 1000;
const REPORT_INTERVAL_MS: u64 = 3000;

#[derive(Default, Clone)]
struct MockDataSink {
    data: Arc<Mutex<HashMap<Vec<u8>, ResourceUsageRecord>>>,
}

impl DataSink for MockDataSink {
    fn try_send(&mut self, records: Arc<Vec<ResourceUsageRecord>>) -> Result<()> {
        let mut data = self.data.lock().unwrap();
        records.iter().for_each(|r| {
            data.insert(r.get_record().get_resource_group_tag().to_vec(), r.clone());
        });
        Ok(())
    }
}

impl MockDataSink {
    fn get(&self, k: &[u8]) -> Option<ResourceUsageRecord> {
        self.data.lock().unwrap().get(k).cloned()
    }

    fn clear(&self) {
        self.data.lock().unwrap().clear();
    }
}

#[test]
fn test_summary() {
    let cfg = Config {
        report_receiver_interval: ReadableDuration::millis(REPORT_INTERVAL_MS),
        precision: ReadableDuration::millis(PRECISION_MS),
        ..Default::default()
    };

    let (_, collector_reg_handle, resource_tag_factory, mut recorder_worker) =
        init_recorder(cfg.precision.as_millis());
    let (_, data_sink_reg_handle, mut reporter_worker) = init_reporter(cfg, collector_reg_handle);

    let data_sink = MockDataSink::default();

    /* At this point we are ready for everything except turning on the switch. */

    // expect no data
    {
        let tf = resource_tag_factory.clone();
        let data_sink = data_sink.clone();
        thread::spawn(move || {
            {
                let mut ctx = Context::default();
                ctx.set_resource_group_tag(b"TAG-1".to_vec());
                let tag = tf.new_tag(&ctx);
                let _g = tag.attach();
                resource_metering::record_read_keys(123);
                resource_metering::record_write_keys(456);
            }
            thread::sleep(Duration::from_millis(REPORT_INTERVAL_MS + 500)); // wait report
            assert!(data_sink.get(&b"TAG-1".to_vec()).is_none());
            data_sink.clear();
        })
        .join()
        .unwrap();
    }

    // turn on
    let reg_guard = data_sink_reg_handle.register(Box::new(data_sink.clone()));

    // expect can get data
    {
        let tf = resource_tag_factory.clone();
        let data_sink = data_sink.clone();
        thread::spawn(move || {
            {
                let mut ctx = Context::default();
                ctx.set_resource_group_tag(b"TAG-1".to_vec());
                let tag = tf.new_tag(&ctx);
                let _g = tag.attach();
                thread::sleep(Duration::from_millis(PRECISION_MS * 2)); // wait config apply
                resource_metering::record_read_keys(123);
                resource_metering::record_write_keys(456);
            }
            thread::sleep(Duration::from_millis(REPORT_INTERVAL_MS + 500)); // wait report
<<<<<<< HEAD
            let r = client.get(&b"TAG-1".to_vec()).unwrap();
            assert_eq!(
                r.get_record()
                    .get_items()
                    .iter()
                    .map(|item| item.read_keys)
                    .sum::<u32>(),
                123
            );
            assert_eq!(
                r.get_record()
                    .get_items()
                    .iter()
                    .map(|item| item.write_keys)
                    .sum::<u32>(),
                456
            );
            client.clear();
=======
            let r = data_sink.get(&b"TAG-1".to_vec()).unwrap();
            assert_eq!(r.get_record_list_read_keys().iter().sum::<u32>(), 123);
            assert_eq!(r.get_record_list_write_keys().iter().sum::<u32>(), 456);
            data_sink.clear();
>>>>>>> bd1e4baf
        })
        .join()
        .unwrap();
    }

    // turn off
    drop(reg_guard);

    // expect no data
    thread::spawn(move || {
        {
            let mut ctx = Context::default();
            ctx.set_resource_group_tag(b"TAG-1".to_vec());
            let tag = resource_tag_factory.new_tag(&ctx);
            let _g = tag.attach();
            thread::sleep(Duration::from_millis(PRECISION_MS * 2)); // wait config apply
            resource_metering::record_read_keys(123);
            resource_metering::record_write_keys(456);
        }
        thread::sleep(Duration::from_millis(REPORT_INTERVAL_MS + 500)); // wait report
        assert!(data_sink.get(&b"TAG-1".to_vec()).is_none());
        data_sink.clear();
    })
    .join()
    .unwrap();

    // stop worker
    recorder_worker.stop();
    reporter_worker.stop();
}<|MERGE_RESOLUTION|>--- conflicted
+++ resolved
@@ -94,8 +94,8 @@
                 resource_metering::record_write_keys(456);
             }
             thread::sleep(Duration::from_millis(REPORT_INTERVAL_MS + 500)); // wait report
-<<<<<<< HEAD
-            let r = client.get(&b"TAG-1".to_vec()).unwrap();
+
+            let r = data_sink.get(&b"TAG-1".to_vec()).unwrap();
             assert_eq!(
                 r.get_record()
                     .get_items()
@@ -112,13 +112,7 @@
                     .sum::<u32>(),
                 456
             );
-            client.clear();
-=======
-            let r = data_sink.get(&b"TAG-1".to_vec()).unwrap();
-            assert_eq!(r.get_record_list_read_keys().iter().sum::<u32>(), 123);
-            assert_eq!(r.get_record_list_write_keys().iter().sum::<u32>(), 456);
             data_sink.clear();
->>>>>>> bd1e4baf
         })
         .join()
         .unwrap();
