// Copyright 2021 TiKV Project Authors. Licensed under Apache-2.0.

use self::collector_reg::CollectorReg;
use self::sub_recorder::SubRecorder;
use crate::collector::Collector;
use crate::{Config, RawRecords, ResourceTagFactory};

use std::fmt::{self, Display, Formatter};
use std::sync::Arc;
use std::time::Duration;

use collections::{HashMap, HashSet};
use tikv_util::sys::thread::{self, Pid};
use tikv_util::time::Instant;
use tikv_util::warn;
use tikv_util::worker::{
    Builder as WorkerBuilder, LazyWorker, Runnable, RunnableWithTimer, Scheduler,
};

mod collector_reg;
mod localstorage;
mod sub_recorder;

pub use self::collector_reg::{CollectorGuard, CollectorId, CollectorRegHandle};
pub use self::localstorage::{LocalStorage, LocalStorageRef, STORAGE};
pub use self::sub_recorder::cpu::CpuRecorder;
pub use self::sub_recorder::summary::{record_read_keys, record_write_keys, SummaryRecorder};

const RECORD_FREQUENCY: f64 = 99.0;
const RECORD_INTERVAL: Duration =
    Duration::from_micros((1_000.0 / RECORD_FREQUENCY * 1_000.0) as _);
const RECORD_LEN_THRESHOLD: usize = 20_000;
const CLEANUP_INTERVAL_SECS: u64 = 15 * 60;

impl Runnable for Recorder {
    type Task = Task;

    fn run(&mut self, task: Self::Task) {
        match task {
            Task::CollectorReg(reg) => self.handle_collector_registration(reg),
            Task::ThreadReg(lsr) => self.handle_thread_registration(lsr),
            Task::ConfigChange(cfg) => self.handle_config_change(cfg),
        }
    }

    fn shutdown(&mut self) {
        self.reset();
    }
}

impl RunnableWithTimer for Recorder {
    fn on_timeout(&mut self) {
        if self.collectors.is_empty() {
            self.pause();
            return;
        } else {
            self.resume();
        }

        self.tick();
        self.cleanup();
    }

    fn get_interval(&self) -> Duration {
        RECORD_INTERVAL
    }
}

/// Give `Recorder` a list of [SubRecorder]s and `Recorder` will make them work
/// correctly. That's it.
///
/// All SubRecorders run on the same recorder thread.
///
/// We cannot construct `Recorder` directly, but need to construct it through
/// [RecorderBuilder]. We can pass the `SubRecorder` (and other parameters)
/// that the `Recorder` needs to load through the `RecorderBuilder`.
pub struct Recorder {
    precision_ms: u64,
    records: RawRecords,
    last_collect: Instant,
    last_cleanup: Instant,

    running: bool,
    recorders: Vec<Box<dyn SubRecorder>>,

    thread_stores: HashMap<Pid, LocalStorage>,

    collectors: HashMap<CollectorId, Box<dyn Collector>>,
    observers: HashMap<CollectorId, Box<dyn Collector>>,
}

impl Recorder {
    fn handle_collector_registration(&mut self, reg: CollectorReg) {
        match reg {
            CollectorReg::Register {
                id,
                collector,
                as_observer,
            } => {
                if as_observer {
                    self.observers.insert(id, collector);
                } else {
                    self.collectors.insert(id, collector);
                }
            }
            CollectorReg::Deregister { id } => {
                self.collectors.remove(&id);
                self.observers.remove(&id);
            }
        }
    }

    fn handle_thread_registration(&mut self, lsr: LocalStorageRef) {
        self.thread_stores.insert(lsr.id, lsr.storage.clone());
        for r in &mut self.recorders {
            r.thread_created(lsr.id, &lsr.storage);
        }
    }

    fn handle_config_change(&mut self, config: Config) {
        self.precision_ms = config.precision.as_millis();
    }

    fn tick(&mut self) {
        for r in &mut self.recorders {
            r.tick(&mut self.records, &mut self.thread_stores);
        }
        let duration = self.last_collect.saturating_elapsed();
        if duration.as_millis() >= self.precision_ms as _ {
            for r in &mut self.recorders {
                r.collect(&mut self.records, &mut self.thread_stores);
            }
            let mut records = std::mem::take(&mut self.records);
            records.duration = duration;
            if !records.records.is_empty() {
                let records = Arc::new(records);
                for collector in self.collectors.values().chain(self.observers.values()) {
                    collector.collect(records.clone());
                }
            }
            self.last_collect = Instant::now();
        }
    }

    fn cleanup(&mut self) {
        if self.last_cleanup.saturating_elapsed().as_secs() > CLEANUP_INTERVAL_SECS {
            // Clean up the data of the destroyed threads.
            if let Ok(ids) = thread::thread_ids::<HashSet<_>>(thread::process_id()) {
                self.thread_stores.retain(|k, v| {
<<<<<<< HEAD
                    let retain = ids.contains(&(*k as i32));
                    debug_assert!(retain || v.attached_tag.swap(None).is_none());
=======
                    let retain = ids.contains(&(*k as _));
                    assert!(retain || v.attached_tag.load().is_none());
>>>>>>> ae44a03f
                    retain
                });
            }
            if self.records.records.capacity() > RECORD_LEN_THRESHOLD
                && self.records.records.len() < (RECORD_LEN_THRESHOLD / 2)
            {
                self.records.records.shrink_to(RECORD_LEN_THRESHOLD);
            }
            for r in &mut self.recorders {
                r.cleanup(&mut self.records, &mut self.thread_stores);
            }
            self.last_cleanup = Instant::now();
        }
    }

    fn pause(&mut self) {
        if !self.running {
            return;
        }
        self.running = false;

        for r in &mut self.recorders {
            r.pause(&mut self.records, &mut self.thread_stores);
        }
    }

    fn resume(&mut self) {
        if self.running {
            return;
        }
        self.running = true;

        let now = Instant::now();
        self.records = RawRecords::default();
        self.last_collect = now;
        self.last_cleanup = now;
        for r in &mut self.recorders {
            r.resume(&mut self.records, &mut self.thread_stores);
        }
    }

    fn reset(&mut self) {
        self.collectors.clear();
        self.observers.clear();
        self.thread_stores.clear();
        self.recorders.clear();
    }
}

pub enum Task {
    CollectorReg(CollectorReg),
    ThreadReg(LocalStorageRef),
    ConfigChange(Config),
}

impl Display for Task {
    fn fmt(&self, f: &mut Formatter<'_>) -> fmt::Result {
        match self {
            Task::CollectorReg(_) => {
                write!(f, "CollectorReg")?;
            }
            Task::ThreadReg(_) => {
                write!(f, "NewThread")?;
            }
            Task::ConfigChange(_) => {
                write!(f, "ConfigChange")?;
            }
        }
        Ok(())
    }
}

/// Builder for [Recorder].
pub struct RecorderBuilder {
    precision_ms: u64,
    recorders: Vec<Box<dyn SubRecorder>>,
}

impl Default for RecorderBuilder {
    fn default() -> Self {
        Self {
            precision_ms: 1000,
            recorders: Vec::new(),
        }
    }
}

impl RecorderBuilder {
    /// Sets the precision_ms parameter of [Recorder].
    pub fn precision_ms(mut self, precision_ms: u64) -> Self {
        self.precision_ms = precision_ms;
        self
    }

    /// Add a [SubRecorder] for the execution of [Recorder].
    pub fn add_sub_recorder(mut self, r: Box<dyn SubRecorder>) -> Self {
        self.recorders.push(r);
        self
    }

    pub fn build(self) -> Recorder {
        let now = Instant::now();
        Recorder {
            precision_ms: self.precision_ms,
            records: RawRecords::default(),
            running: false,
            recorders: self.recorders,
            collectors: HashMap::default(),
            observers: HashMap::default(),
            thread_stores: HashMap::default(),
            last_collect: now,
            last_cleanup: now,
        }
    }
}

/// [ConfigChangeNotifier] for scheduling [Task::ConfigChange]
pub struct ConfigChangeNotifier {
    scheduler: Scheduler<Task>,
}

impl ConfigChangeNotifier {
    fn new(scheduler: Scheduler<Task>) -> Self {
        Self { scheduler }
    }

    pub fn notify(&self, config: Config) {
        if let Err(err) = self.scheduler.schedule(Task::ConfigChange(config)) {
            warn!("failed to schedule recorder::Task::ConfigChange"; "err" => ?err);
        }
    }
}

/// Constructs a default [Recorder], spawn it and return the corresponding [ConfigChangeNotifier],
/// [CollectorRegHandle], [ResourceTagFactory] and [LazyWorker].
///
/// This function is intended to simplify external use.
pub fn init_recorder(
    precision_ms: u64,
) -> (
    ConfigChangeNotifier,
    CollectorRegHandle,
    ResourceTagFactory,
    Box<LazyWorker<Task>>,
) {
    let recorder = RecorderBuilder::default()
        .precision_ms(precision_ms)
        .add_sub_recorder(Box::new(CpuRecorder::default()))
        .add_sub_recorder(Box::new(SummaryRecorder::default()))
        .build();
    let mut recorder_worker = WorkerBuilder::new("resource-metering-recorder")
        .pending_capacity(256)
        .create()
        .lazy_build("resource-metering-recorder");

    let collector_reg_handle = CollectorRegHandle::new(recorder_worker.scheduler());
    let resource_tag_factory = ResourceTagFactory::new(recorder_worker.scheduler());
    let config_notifier = ConfigChangeNotifier::new(recorder_worker.scheduler());

    recorder_worker.start_with_timer(recorder);
    (
        config_notifier,
        collector_reg_handle,
        resource_tag_factory,
        Box::new(recorder_worker),
    )
}

#[cfg(test)]
mod tests {
    use super::*;
    use crate::recorder::localstorage::{LocalStorage, LocalStorageRef};
    use crate::TagInfos;

    use std::sync::atomic::AtomicUsize;
    use std::sync::atomic::Ordering::SeqCst;
    use std::sync::Mutex;
    use std::thread::sleep;
    use tikv_util::sys::thread::Pid;

    #[derive(Clone, Default)]
    struct MockSubRecorder {
        tick_count: Arc<AtomicUsize>,
        resume_count: Arc<AtomicUsize>,
        thread_created_count: Arc<AtomicUsize>,
        pause_count: Arc<AtomicUsize>,
    }

    impl SubRecorder for MockSubRecorder {
        fn tick(
            &mut self,
            _records: &mut RawRecords,
            _thread_stores: &mut HashMap<Pid, LocalStorage>,
        ) {
            self.tick_count.fetch_add(1, SeqCst);
        }

        fn collect(
            &mut self,
            records: &mut RawRecords,
            _thread_stores: &mut HashMap<Pid, LocalStorage>,
        ) {
            let mut tag = TagInfos::default();
            tag.extra_attachment.push(1);
            records.records.entry(Arc::new(tag)).or_default().cpu_time = 2;
        }

        fn pause(
            &mut self,
            _records: &mut RawRecords,
            _thread_stores: &mut HashMap<Pid, LocalStorage>,
        ) {
            self.pause_count.fetch_add(1, SeqCst);
        }

        fn resume(
            &mut self,
            _records: &mut RawRecords,
            _thread_stores: &mut HashMap<Pid, LocalStorage>,
        ) {
            self.resume_count.fetch_add(1, SeqCst);
        }

        fn thread_created(&mut self, _id: Pid, _store: &LocalStorage) {
            self.thread_created_count.fetch_add(1, SeqCst);
        }
    }

    #[derive(Clone, Default)]
    struct MockCollector {
        records: Arc<Mutex<Option<Arc<RawRecords>>>>,
    }

    impl Collector for MockCollector {
        fn collect(&self, records: Arc<RawRecords>) {
            *self.records.lock().unwrap() = Some(records);
        }
    }

    #[test]
    fn test_recorder_basic() {
        let sub_recorder = MockSubRecorder::default();
        let mut recorder = RecorderBuilder::default()
            .precision_ms(20)
            .add_sub_recorder(Box::new(sub_recorder.clone()))
            .build();

        // register a new thread
        recorder.run(Task::ThreadReg(LocalStorageRef {
            id: 0,
            storage: LocalStorage::default(),
        }));
        recorder.on_timeout();
        assert!(!recorder.thread_stores.is_empty());
        assert_eq!(sub_recorder.pause_count.load(SeqCst), 0);
        assert_eq!(sub_recorder.resume_count.load(SeqCst), 0);
        assert_eq!(sub_recorder.tick_count.load(SeqCst), 0);
        assert_eq!(sub_recorder.thread_created_count.load(SeqCst), 1);

        // register a non-observed collector
        let collector = MockCollector::default();
        recorder.run(Task::CollectorReg(CollectorReg::Register {
            id: CollectorId(1),
            as_observer: false,
            collector: Box::new(collector.clone()),
        }));
        recorder.on_timeout();
        assert_eq!(sub_recorder.pause_count.load(SeqCst), 0);
        assert_eq!(sub_recorder.resume_count.load(SeqCst), 1);
        assert_eq!(sub_recorder.tick_count.load(SeqCst), 1);
        assert_eq!(sub_recorder.thread_created_count.load(SeqCst), 1);

        // trigger collection
        sleep(Duration::from_millis(recorder.precision_ms));
        recorder.on_timeout();
        assert_eq!(sub_recorder.pause_count.load(SeqCst), 0);
        assert_eq!(sub_recorder.resume_count.load(SeqCst), 1);
        assert_eq!(sub_recorder.tick_count.load(SeqCst), 2);
        assert_eq!(sub_recorder.thread_created_count.load(SeqCst), 1);
        let records = { collector.records.lock().unwrap().take().unwrap() };
        assert_eq!(records.records.len(), 1);
        assert_eq!(
            &records.records.keys().next().unwrap().extra_attachment,
            &[1]
        );

        // deregister collector
        recorder.run(Task::CollectorReg(CollectorReg::Deregister {
            id: CollectorId(1),
        }));
        recorder.on_timeout();
        assert_eq!(sub_recorder.pause_count.load(SeqCst), 1);
        assert_eq!(sub_recorder.resume_count.load(SeqCst), 1);
        assert_eq!(sub_recorder.tick_count.load(SeqCst), 2);
        assert_eq!(sub_recorder.thread_created_count.load(SeqCst), 1);

        // nothing happens
        recorder.on_timeout();
        assert_eq!(sub_recorder.pause_count.load(SeqCst), 1);
        assert_eq!(sub_recorder.resume_count.load(SeqCst), 1);
        assert_eq!(sub_recorder.tick_count.load(SeqCst), 2);
        assert_eq!(sub_recorder.thread_created_count.load(SeqCst), 1);
    }

    #[test]
    fn test_recorder_multiple_collectors() {
        let sub_recorder = MockSubRecorder::default();
        let mut recorder = RecorderBuilder::default()
            .precision_ms(20)
            .add_sub_recorder(Box::new(sub_recorder.clone()))
            .build();

        // register 2 non-observed collectors and an observer
        let collector1 = MockCollector::default();
        let collector2 = MockCollector::default();
        let observer = MockCollector::default();
        recorder.run(Task::CollectorReg(CollectorReg::Register {
            id: CollectorId(1),
            as_observer: false,
            collector: Box::new(collector1.clone()),
        }));
        recorder.run(Task::CollectorReg(CollectorReg::Register {
            id: CollectorId(2),
            as_observer: false,
            collector: Box::new(collector2.clone()),
        }));
        recorder.run(Task::CollectorReg(CollectorReg::Register {
            id: CollectorId(3),
            as_observer: true,
            collector: Box::new(observer.clone()),
        }));
        recorder.on_timeout();
        assert_eq!(sub_recorder.pause_count.load(SeqCst), 0);
        assert_eq!(sub_recorder.resume_count.load(SeqCst), 1);
        assert_eq!(sub_recorder.tick_count.load(SeqCst), 1);
        assert_eq!(sub_recorder.thread_created_count.load(SeqCst), 0);

        // trigger collection
        sleep(Duration::from_millis(recorder.precision_ms));
        recorder.on_timeout();
        assert_eq!(sub_recorder.pause_count.load(SeqCst), 0);
        assert_eq!(sub_recorder.resume_count.load(SeqCst), 1);
        assert_eq!(sub_recorder.tick_count.load(SeqCst), 2);
        assert_eq!(sub_recorder.thread_created_count.load(SeqCst), 0);
        let records = { collector1.records.lock().unwrap().take().unwrap() };
        assert_eq!(records.records.len(), 1);
        assert_eq!(
            &records.records.keys().next().unwrap().extra_attachment,
            &[1]
        );
        assert_eq!(records, {
            collector2.records.lock().unwrap().take().unwrap()
        });
        assert_eq!(records, {
            observer.records.lock().unwrap().take().unwrap()
        });

        // deregister all non-observed collectors
        recorder.run(Task::CollectorReg(CollectorReg::Deregister {
            id: CollectorId(1),
        }));
        recorder.run(Task::CollectorReg(CollectorReg::Deregister {
            id: CollectorId(2),
        }));
        recorder.on_timeout();
        assert_eq!(sub_recorder.pause_count.load(SeqCst), 1);
        assert_eq!(sub_recorder.resume_count.load(SeqCst), 1);
        assert_eq!(sub_recorder.tick_count.load(SeqCst), 2);
        assert_eq!(sub_recorder.thread_created_count.load(SeqCst), 0);

        // observer will not collect records
        sleep(Duration::from_millis(recorder.precision_ms));
        recorder.on_timeout();
        assert_eq!(sub_recorder.pause_count.load(SeqCst), 1);
        assert_eq!(sub_recorder.resume_count.load(SeqCst), 1);
        assert_eq!(sub_recorder.tick_count.load(SeqCst), 2);
        assert_eq!(sub_recorder.thread_created_count.load(SeqCst), 0);
        let records = { observer.records.lock().unwrap().take() };
        assert!(records.is_none());

        // reregister a non-observed collector
        recorder.run(Task::CollectorReg(CollectorReg::Register {
            id: CollectorId(4),
            as_observer: false,
            collector: Box::new(collector1.clone()),
        }));
        recorder.on_timeout();
        assert_eq!(sub_recorder.pause_count.load(SeqCst), 1);
        assert_eq!(sub_recorder.resume_count.load(SeqCst), 2);
        assert_eq!(sub_recorder.tick_count.load(SeqCst), 3);
        assert_eq!(sub_recorder.thread_created_count.load(SeqCst), 0);

        // trigger collection
        sleep(Duration::from_millis(recorder.precision_ms));
        recorder.on_timeout();
        assert_eq!(sub_recorder.pause_count.load(SeqCst), 1);
        assert_eq!(sub_recorder.resume_count.load(SeqCst), 2);
        assert_eq!(sub_recorder.tick_count.load(SeqCst), 4);
        assert_eq!(sub_recorder.thread_created_count.load(SeqCst), 0);
        let records = { collector1.records.lock().unwrap().take().unwrap() };
        assert_eq!(records.records.len(), 1);
        assert_eq!(
            &records.records.keys().next().unwrap().extra_attachment,
            &[1]
        );
        assert_eq!(records, {
            observer.records.lock().unwrap().take().unwrap()
        });
    }
}<|MERGE_RESOLUTION|>--- conflicted
+++ resolved
@@ -147,13 +147,8 @@
             // Clean up the data of the destroyed threads.
             if let Ok(ids) = thread::thread_ids::<HashSet<_>>(thread::process_id()) {
                 self.thread_stores.retain(|k, v| {
-<<<<<<< HEAD
-                    let retain = ids.contains(&(*k as i32));
+                    let retain = ids.contains(&(*k as _));
                     debug_assert!(retain || v.attached_tag.swap(None).is_none());
-=======
-                    let retain = ids.contains(&(*k as _));
-                    assert!(retain || v.attached_tag.load().is_none());
->>>>>>> ae44a03f
                     retain
                 });
             }
