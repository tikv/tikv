--- conflicted
+++ resolved
@@ -50,8 +50,4 @@
 tikv_util = { path = "../tikv_util" }
 tokio-threadpool = "0.1"
 tokio-timer = "0.2"
-<<<<<<< HEAD
-engine_traits = { path = "../engine_traits" }
-=======
-txn_types = { path = "../txn_types" }
->>>>>>> 588ee087
+txn_types = { path = "../txn_types" }