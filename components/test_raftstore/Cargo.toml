[package]
name = "test_raftstore"
version = "0.0.1"
edition = "2018"
publish = false

[dependencies]
<<<<<<< HEAD
tikv_util = { path = "../tikv_util" }
tikv = { path = "../../", default-features = false }
kvproto = { git = "https://github.com/MyonKeminta/kvproto.git", branch = "misono/green-gc" }
protobuf = "2"
tempfile = "3.0"
raft = "0.6.0-alpha"
=======
engine = { path = "../engine" }
>>>>>>> 55909d03
futures = "0.1"
futures-cpupool = "0.1"
grpcio = { version = "0.5.0-alpha.5", features = ["openssl-vendored"], default-features = false }
hex = "0.3"
keys = { path = "../keys" }
kvproto = { git = "https://github.com/pingcap/kvproto.git", default-features = false }
pd_client = { path = "../pd_client" }
protobuf = "2.8"
raft = { version = "0.6.0-alpha" , default-features = false }
rand = "0.7"
slog = { version = "2.3", features = ["max_level_trace", "release_max_level_debug"] }
# better to not use slog-global, but pass in the logger
slog-global = { version = "0.1", git = "https://github.com/breeswish/slog-global.git", rev = "0e23a5baff302a9d7bccd85f8f31e43339c2f2c1" }
tempfile = "3.0"
tikv = { path = "../../", default-features = false  }
tikv_util = { path = "../tikv_util" }
tokio-threadpool = "0.1"
tokio-timer = "0.2"<|MERGE_RESOLUTION|>--- conflicted
+++ resolved
@@ -5,22 +5,13 @@
 publish = false
 
 [dependencies]
-<<<<<<< HEAD
-tikv_util = { path = "../tikv_util" }
-tikv = { path = "../../", default-features = false }
-kvproto = { git = "https://github.com/MyonKeminta/kvproto.git", branch = "misono/green-gc" }
-protobuf = "2"
-tempfile = "3.0"
-raft = "0.6.0-alpha"
-=======
 engine = { path = "../engine" }
->>>>>>> 55909d03
 futures = "0.1"
 futures-cpupool = "0.1"
 grpcio = { version = "0.5.0-alpha.5", features = ["openssl-vendored"], default-features = false }
 hex = "0.3"
 keys = { path = "../keys" }
-kvproto = { git = "https://github.com/pingcap/kvproto.git", default-features = false }
+kvproto = { git = "https://github.com/MyonKeminta/kvproto.git", default-features = false, branch = "misono/green-gc" }
 pd_client = { path = "../pd_client" }
 protobuf = "2.8"
 raft = { version = "0.6.0-alpha" , default-features = false }
