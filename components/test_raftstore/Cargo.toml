[package]
name = "test_raftstore"
version = "0.0.1"
edition = "2018"
publish = false

[features]
default = ["test-engine-kv-rocksdb", "test-engine-raft-raft-engine", "cloud-aws", "cloud-gcp", "cloud-azure"]
cloud-aws = ["encryption_export/cloud-aws"]
cloud-gcp = ["encryption_export/cloud-gcp"]
cloud-azure = ["encryption_export/cloud-azure"]
test-engine-kv-rocksdb = [
  "raftstore/test-engine-kv-rocksdb"
]
test-engine-raft-raft-engine = [
  "raftstore/test-engine-raft-raft-engine"
]
test-engines-rocksdb = [
  "raftstore/test-engines-rocksdb",
]
test-engines-panic = [
  "raftstore/test-engines-panic",
]

[dependencies]
api_version = { path = "../api_version" }
backtrace = "0.3"
causal_ts = { path = "../causal_ts" }
collections = { path = "../collections" }
concurrency_manager = { path = "../concurrency_manager", default-features = false }
crossbeam = "0.8"
encryption_export = { path = "../encryption/export", default-features = false }
engine_rocks = { path = "../engine_rocks", default-features = false }
<<<<<<< HEAD
engine_rocks_helper = { path = "../engine_rocks_helper" }
=======
engine_test = { path = "../engine_test", default-features = false }
engine_traits = { path = "../engine_traits", default-features = false }
fail = "0.5"
>>>>>>> 95a59299
file_system = { path = "../file_system" }
futures = "0.3"
grpcio = { version = "0.10", default-features = false, features = ["openssl-vendored", "protobuf-codec"] }
grpcio-health = { version = "0.10", default-features = false, features = ["protobuf-codec"] }
keys = { path = "../keys", default-features = false }
kvproto = { git = "https://github.com/pingcap/kvproto.git" }
lazy_static = "1.3"
log_wrappers = { path = "../log_wrappers" }
pd_client = { path = "../pd_client", default-features = false }
protobuf = { version = "2.8", features = ["bytes"] }
raft = { version = "0.7.0", default-features = false, features = ["protobuf-codec"] }
raftstore = { path = "../raftstore", default-features = false, features = ["testexport"] }
rand = "0.8"
resolved_ts = { path = "../resolved_ts" }
resource_metering = { path = "../resource_metering" }
security = { path = "../security", default-features = false }
server = { path = "../server" }
slog = { version = "2.3", features = ["max_level_trace", "release_max_level_debug"] }
# better to not use slog-global, but pass in the logger
slog-global = { version = "0.1", git = "https://github.com/breeswish/slog-global.git", rev = "d592f88e4dbba5eb439998463054f1a44fbf17b9" }
tempfile = "3.0"
test_util = { path = "../test_util", default-features = false }
tikv = { path = "../../", default-features = false }
tikv_util = { path = "../tikv_util", default-features = false }
tokio = { version = "1.5", features = ["rt-multi-thread"] }
tokio-timer = { git = "https://github.com/tikv/tokio", branch = "tokio-timer-hotfix" }
txn_types = { path = "../txn_types", default-features = false }<|MERGE_RESOLUTION|>--- conflicted
+++ resolved
@@ -31,13 +31,10 @@
 crossbeam = "0.8"
 encryption_export = { path = "../encryption/export", default-features = false }
 engine_rocks = { path = "../engine_rocks", default-features = false }
-<<<<<<< HEAD
 engine_rocks_helper = { path = "../engine_rocks_helper" }
-=======
 engine_test = { path = "../engine_test", default-features = false }
 engine_traits = { path = "../engine_traits", default-features = false }
 fail = "0.5"
->>>>>>> 95a59299
 file_system = { path = "../file_system" }
 futures = "0.3"
 grpcio = { version = "0.10", default-features = false, features = ["openssl-vendored", "protobuf-codec"] }
