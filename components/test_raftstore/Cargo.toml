[package]
name = "test_raftstore"
version = "0.0.1"
edition = "2018"
publish = false

[dependencies]
<<<<<<< HEAD
tikv_util = { path = "../tikv_util" }
tikv = { path = "../../" }
=======
tikv = { path = "../../", default-features = false }
>>>>>>> 2b242b76
kvproto = { git = "https://github.com/pingcap/kvproto.git" }
protobuf = "~2.0"
tempdir = "0.3"
raft = "0.4"
futures = "0.1"
tokio-timer = "0.2"
tokio-threadpool = "0.1"
grpcio = { version = "0.4", features = [ "secure" ] }
rand = "0.3"
slog = { version = "2.3", features = ["max_level_trace", "release_max_level_debug"] }
# better to not use slog-global, but pass in the logger
slog-global = { version = "0.1", git = "https://github.com/breeswish/slog-global.git", rev = "91904ade" }
engine = { path = "../engine" }<|MERGE_RESOLUTION|>--- conflicted
+++ resolved
@@ -5,12 +5,8 @@
 publish = false
 
 [dependencies]
-<<<<<<< HEAD
 tikv_util = { path = "../tikv_util" }
-tikv = { path = "../../" }
-=======
 tikv = { path = "../../", default-features = false }
->>>>>>> 2b242b76
 kvproto = { git = "https://github.com/pingcap/kvproto.git" }
 protobuf = "~2.0"
 tempdir = "0.3"
