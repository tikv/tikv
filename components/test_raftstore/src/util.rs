// Copyright 2018 TiKV Project Authors. Licensed under Apache-2.0.

use std::{
    fmt::Write,
    path::Path,
    str::FromStr,
    sync::{mpsc, Arc, Mutex},
    thread,
    time::Duration,
};

use collections::HashMap;
use encryption_export::{
    data_key_manager_from_config, DataKeyManager, FileConfig, MasterKeyConfig,
};
use engine_rocks::{
    config::BlobRunMode, raw::DB, Compat, FlushListener, RocksEngine, RocksSnapshot,
};
use engine_test::raft::RaftTestEngine;
use engine_traits::{
    Engines, Iterable, Peekable, RaftEngineDebug, RaftEngineReadOnly, TabletFactory, ALL_CFS,
    CF_DEFAULT, CF_RAFT,
};
use file_system::IORateLimiter;
use futures::executor::block_on;
use grpcio::{ChannelBuilder, Environment};
use kvproto::{
    encryptionpb::EncryptionMethod,
    kvrpcpb::*,
    metapb::{self, RegionEpoch},
    pdpb::{
        ChangePeer, ChangePeerV2, CheckPolicy, Merge, RegionHeartbeatResponse, SplitRegion,
        TransferLeader,
    },
    raft_cmdpb::{
        AdminCmdType, AdminRequest, ChangePeerRequest, ChangePeerV2Request, CmdType,
        RaftCmdRequest, RaftCmdResponse, Request, StatusCmdType, StatusRequest,
    },
    raft_serverpb::{
        PeerState, RaftApplyState, RaftLocalState, RaftTruncatedState, RegionLocalState,
    },
    tikvpb::TikvClient,
};
use pd_client::PdClient;
use raft::eraftpb::ConfChangeType;
pub use raftstore::store::util::{find_peer, new_learner_peer, new_peer};
use raftstore::{
    store::{fsm::RaftRouter, *},
    RaftRouterCompactedEventSender, Result,
};
use rand::RngCore;
use server::server::ConfiguredRaftEngine;
use tempfile::TempDir;
use tikv::{config::*, server::KvEngineFactoryBuilder, storage::point_key_range};
use tikv_util::{config::*, escape, time::ThreadReadId, worker::LazyWorker, HandyRwLock};
use txn_types::Key;

use crate::{Cluster, Config, ServerCluster, Simulator, TestPdClient};

pub fn must_get(engine: &Arc<DB>, cf: &str, key: &[u8], value: Option<&[u8]>) {
    for _ in 1..300 {
        let res = engine.c().get_value_cf(cf, &keys::data_key(key)).unwrap();
        if let (Some(value), Some(res)) = (value, res.as_ref()) {
            assert_eq!(value, &res[..]);
            return;
        }
        if value.is_none() && res.is_none() {
            return;
        }
        thread::sleep(Duration::from_millis(20));
    }
    debug!("last try to get {}", log_wrappers::hex_encode_upper(key));
    let res = engine.c().get_value_cf(cf, &keys::data_key(key)).unwrap();
    if value.is_none() && res.is_none()
        || value.is_some() && res.is_some() && value.unwrap() == &*res.unwrap()
    {
        return;
    }
    panic!(
        "can't get value {:?} for key {}",
        value.map(escape),
        log_wrappers::hex_encode_upper(key)
    )
}

pub fn must_get_equal(engine: &Arc<DB>, key: &[u8], value: &[u8]) {
    must_get(engine, "default", key, Some(value));
}

pub fn must_get_none(engine: &Arc<DB>, key: &[u8]) {
    must_get(engine, "default", key, None);
}

pub fn must_get_cf_equal(engine: &Arc<DB>, cf: &str, key: &[u8], value: &[u8]) {
    must_get(engine, cf, key, Some(value));
}

pub fn must_get_cf_none(engine: &Arc<DB>, cf: &str, key: &[u8]) {
    must_get(engine, cf, key, None);
}

pub fn must_region_cleared(engine: &Engines<RocksEngine, RaftTestEngine>, region: &metapb::Region) {
    let id = region.get_id();
    let state_key = keys::region_state_key(id);
    let state: RegionLocalState = engine.kv.get_msg_cf(CF_RAFT, &state_key).unwrap().unwrap();
    assert_eq!(state.get_state(), PeerState::Tombstone, "{:?}", state);
    let start_key = keys::data_key(region.get_start_key());
    let end_key = keys::data_key(region.get_end_key());
    for cf in ALL_CFS {
        engine
            .kv
            .scan_cf(cf, &start_key, &end_key, false, |k, v| {
                panic!(
                    "[region {}] unexpected ({:?}, {:?}) in cf {:?}",
                    id, k, v, cf
                );
            })
            .unwrap();
    }

    engine
        .raft
        .scan_entries(id, |_| panic!("[region {}] unexpected entry", id))
        .unwrap();

    let state: Option<RaftLocalState> = engine.raft.get_raft_state(id).unwrap();
    assert!(
        state.is_none(),
        "[region {}] raft state key should be removed: {:?}",
        id,
        state
    );
}

lazy_static! {
    static ref TEST_CONFIG: TiKvConfig = {
        let manifest_dir = Path::new(env!("CARGO_MANIFEST_DIR"));
        let common_test_cfg = manifest_dir.join("src/common-test.toml");
        TiKvConfig::from_file(&common_test_cfg, None).unwrap_or_else(|e| {
            panic!(
                "invalid auto generated configuration file {}, err {}",
                manifest_dir.display(),
                e
            );
        })
    };
}

pub fn new_tikv_config(cluster_id: u64) -> TiKvConfig {
    let mut cfg = TEST_CONFIG.clone();
    cfg.server.cluster_id = cluster_id;
    cfg
}

pub fn new_tikv_config_with_api_ver(cluster_id: u64, api_ver: ApiVersion) -> TiKvConfig {
    let mut cfg = TEST_CONFIG.clone();
    cfg.server.cluster_id = cluster_id;
    cfg.storage.set_api_version(api_ver);
    cfg
}

// Create a base request.
pub fn new_base_request(region_id: u64, epoch: RegionEpoch, read_quorum: bool) -> RaftCmdRequest {
    let mut req = RaftCmdRequest::default();
    req.mut_header().set_region_id(region_id);
    req.mut_header().set_region_epoch(epoch);
    req.mut_header().set_read_quorum(read_quorum);
    req
}

pub fn new_request(
    region_id: u64,
    epoch: RegionEpoch,
    requests: Vec<Request>,
    read_quorum: bool,
) -> RaftCmdRequest {
    let mut req = new_base_request(region_id, epoch, read_quorum);
    req.set_requests(requests.into());
    req
}

pub fn new_put_cmd(key: &[u8], value: &[u8]) -> Request {
    let mut cmd = Request::default();
    cmd.set_cmd_type(CmdType::Put);
    cmd.mut_put().set_key(key.to_vec());
    cmd.mut_put().set_value(value.to_vec());
    cmd
}

pub fn new_put_cf_cmd(cf: &str, key: &[u8], value: &[u8]) -> Request {
    let mut cmd = Request::default();
    cmd.set_cmd_type(CmdType::Put);
    cmd.mut_put().set_key(key.to_vec());
    cmd.mut_put().set_value(value.to_vec());
    cmd.mut_put().set_cf(cf.to_string());
    cmd
}

pub fn new_get_cmd(key: &[u8]) -> Request {
    let mut cmd = Request::default();
    cmd.set_cmd_type(CmdType::Get);
    cmd.mut_get().set_key(key.to_vec());
    cmd
}

pub fn new_snap_cmd() -> Request {
    let mut cmd = Request::default();
    cmd.set_cmd_type(CmdType::Snap);
    cmd
}

pub fn new_read_index_cmd() -> Request {
    let mut cmd = Request::default();
    cmd.set_cmd_type(CmdType::ReadIndex);
    cmd
}

pub fn new_get_cf_cmd(cf: &str, key: &[u8]) -> Request {
    let mut cmd = Request::default();
    cmd.set_cmd_type(CmdType::Get);
    cmd.mut_get().set_key(key.to_vec());
    cmd.mut_get().set_cf(cf.to_string());
    cmd
}

pub fn new_delete_cmd(cf: &str, key: &[u8]) -> Request {
    let mut cmd = Request::default();
    cmd.set_cmd_type(CmdType::Delete);
    cmd.mut_delete().set_key(key.to_vec());
    cmd.mut_delete().set_cf(cf.to_string());
    cmd
}

pub fn new_delete_range_cmd(cf: &str, start: &[u8], end: &[u8]) -> Request {
    let mut cmd = Request::default();
    cmd.set_cmd_type(CmdType::DeleteRange);
    cmd.mut_delete_range().set_start_key(start.to_vec());
    cmd.mut_delete_range().set_end_key(end.to_vec());
    cmd.mut_delete_range().set_cf(cf.to_string());
    cmd
}

pub fn new_status_request(
    region_id: u64,
    peer: metapb::Peer,
    request: StatusRequest,
) -> RaftCmdRequest {
    let mut req = new_base_request(region_id, RegionEpoch::default(), false);
    req.mut_header().set_peer(peer);
    req.set_status_request(request);
    req
}

pub fn new_region_detail_cmd() -> StatusRequest {
    let mut cmd = StatusRequest::default();
    cmd.set_cmd_type(StatusCmdType::RegionDetail);
    cmd
}

pub fn new_region_leader_cmd() -> StatusRequest {
    let mut cmd = StatusRequest::default();
    cmd.set_cmd_type(StatusCmdType::RegionLeader);
    cmd
}

pub fn new_admin_request(
    region_id: u64,
    epoch: &RegionEpoch,
    request: AdminRequest,
) -> RaftCmdRequest {
    let mut req = new_base_request(region_id, epoch.clone(), false);
    req.set_admin_request(request);
    req
}

pub fn new_change_peer_request(change_type: ConfChangeType, peer: metapb::Peer) -> AdminRequest {
    let mut req = AdminRequest::default();
    req.set_cmd_type(AdminCmdType::ChangePeer);
    req.mut_change_peer().set_change_type(change_type);
    req.mut_change_peer().set_peer(peer);
    req
}

pub fn new_change_peer_v2_request(changes: Vec<ChangePeerRequest>) -> AdminRequest {
    let mut cp = ChangePeerV2Request::default();
    cp.set_changes(changes.into());
    let mut req = AdminRequest::default();
    req.set_cmd_type(AdminCmdType::ChangePeerV2);
    req.set_change_peer_v2(cp);
    req
}

pub fn new_compact_log_request(index: u64, term: u64) -> AdminRequest {
    let mut req = AdminRequest::default();
    req.set_cmd_type(AdminCmdType::CompactLog);
    req.mut_compact_log().set_compact_index(index);
    req.mut_compact_log().set_compact_term(term);
    req
}

pub fn new_transfer_leader_cmd(peer: metapb::Peer) -> AdminRequest {
    let mut cmd = AdminRequest::default();
    cmd.set_cmd_type(AdminCmdType::TransferLeader);
    cmd.mut_transfer_leader().set_peer(peer);
    cmd
}

#[allow(dead_code)]
pub fn new_prepare_merge(target_region: metapb::Region) -> AdminRequest {
    let mut cmd = AdminRequest::default();
    cmd.set_cmd_type(AdminCmdType::PrepareMerge);
    cmd.mut_prepare_merge().set_target(target_region);
    cmd
}

pub fn new_store(store_id: u64, addr: String) -> metapb::Store {
    let mut store = metapb::Store::default();
    store.set_id(store_id);
    store.set_address(addr);

    store
}

pub fn sleep_ms(ms: u64) {
    thread::sleep(Duration::from_millis(ms));
}

pub fn sleep_until_election_triggered(cfg: &Config) {
    let election_timeout = cfg.raft_store.raft_base_tick_interval.as_millis()
        * cfg.raft_store.raft_election_timeout_ticks as u64;
    sleep_ms(3u64 * election_timeout);
}

pub fn is_error_response(resp: &RaftCmdResponse) -> bool {
    resp.get_header().has_error()
}

pub fn new_pd_change_peer(
    change_type: ConfChangeType,
    peer: metapb::Peer,
) -> RegionHeartbeatResponse {
    let mut change_peer = ChangePeer::default();
    change_peer.set_change_type(change_type);
    change_peer.set_peer(peer);

    let mut resp = RegionHeartbeatResponse::default();
    resp.set_change_peer(change_peer);
    resp
}

pub fn new_pd_change_peer_v2(changes: Vec<ChangePeer>) -> RegionHeartbeatResponse {
    let mut change_peer = ChangePeerV2::default();
    change_peer.set_changes(changes.into());

    let mut resp = RegionHeartbeatResponse::default();
    resp.set_change_peer_v2(change_peer);
    resp
}

pub fn new_split_region(policy: CheckPolicy, keys: Vec<Vec<u8>>) -> RegionHeartbeatResponse {
    let mut split_region = SplitRegion::default();
    split_region.set_policy(policy);
    split_region.set_keys(keys.into());
    let mut resp = RegionHeartbeatResponse::default();
    resp.set_split_region(split_region);
    resp
}

pub fn new_pd_transfer_leader(
    peer: metapb::Peer,
    peers: Vec<metapb::Peer>,
) -> RegionHeartbeatResponse {
    let mut transfer_leader = TransferLeader::default();
    transfer_leader.set_peer(peer);
    transfer_leader.set_peers(peers.into());

    let mut resp = RegionHeartbeatResponse::default();
    resp.set_transfer_leader(transfer_leader);
    resp
}

pub fn new_pd_merge_region(target_region: metapb::Region) -> RegionHeartbeatResponse {
    let mut merge = Merge::default();
    merge.set_target(target_region);

    let mut resp = RegionHeartbeatResponse::default();
    resp.set_merge(merge);
    resp
}

#[derive(Default)]
struct CallbackLeakDetector {
    called: bool,
}

impl Drop for CallbackLeakDetector {
    fn drop(&mut self) {
        if self.called {
            return;
        }

        debug!("before capture");
        let bt = backtrace::Backtrace::new();
        warn!("callback is dropped"; "backtrace" => ?bt);
    }
}

pub fn make_cb(cmd: &RaftCmdRequest) -> (Callback<RocksSnapshot>, mpsc::Receiver<RaftCmdResponse>) {
    let mut is_read = cmd.has_status_request();
    let mut is_write = cmd.has_admin_request();
    for req in cmd.get_requests() {
        match req.get_cmd_type() {
            CmdType::Get | CmdType::Snap | CmdType::ReadIndex => is_read = true,
            CmdType::Put | CmdType::Delete | CmdType::DeleteRange | CmdType::IngestSst => {
                is_write = true
            }
            CmdType::Invalid | CmdType::Prewrite => panic!("Invalid RaftCmdRequest: {:?}", cmd),
        }
    }
    assert!(is_read ^ is_write, "Invalid RaftCmdRequest: {:?}", cmd);

    let (tx, rx) = mpsc::channel();
    let mut detector = CallbackLeakDetector::default();
    let cb = if is_read {
        Callback::Read(Box::new(move |resp: ReadResponse<RocksSnapshot>| {
            detector.called = true;
            // we don't care error actually.
            let _ = tx.send(resp.response);
        }))
    } else {
        Callback::write(Box::new(move |resp: WriteResponse| {
            detector.called = true;
            // we don't care error actually.
            let _ = tx.send(resp.response);
        }))
    };
    (cb, rx)
}

pub fn make_cb_ext(
    cmd: &RaftCmdRequest,
    proposed: Option<ExtCallback>,
    committed: Option<ExtCallback>,
) -> (Callback<RocksSnapshot>, mpsc::Receiver<RaftCmdResponse>) {
    let (cb, receiver) = make_cb(cmd);
    if let Callback::Write { cb, .. } = cb {
        (Callback::write_ext(cb, proposed, committed), receiver)
    } else {
        (cb, receiver)
    }
}

// Issue a read request on the specified peer.
pub fn read_on_peer<T: Simulator>(
    cluster: &mut Cluster<T>,
    peer: metapb::Peer,
    region: metapb::Region,
    key: &[u8],
    read_quorum: bool,
    timeout: Duration,
) -> Result<RaftCmdResponse> {
    let mut request = new_request(
        region.get_id(),
        region.get_region_epoch().clone(),
        vec![new_get_cmd(key)],
        read_quorum,
    );
    request.mut_header().set_peer(peer);
    cluster.read(None, request, timeout)
}

pub fn async_read_on_peer<T: Simulator>(
    cluster: &mut Cluster<T>,
    peer: metapb::Peer,
    region: metapb::Region,
    key: &[u8],
    read_quorum: bool,
    replica_read: bool,
) -> mpsc::Receiver<RaftCmdResponse> {
    let node_id = peer.get_store_id();
    let mut request = new_request(
        region.get_id(),
        region.get_region_epoch().clone(),
        vec![new_get_cmd(key)],
        read_quorum,
    );
    request.mut_header().set_peer(peer);
    request.mut_header().set_replica_read(replica_read);
    let (tx, rx) = mpsc::sync_channel(1);
    let cb = Callback::Read(Box::new(move |resp| drop(tx.send(resp.response))));
    cluster.sim.wl().async_read(node_id, None, request, cb);
    rx
}

pub fn batch_read_on_peer<T: Simulator>(
    cluster: &mut Cluster<T>,
    requests: &[(metapb::Peer, metapb::Region)],
) -> Vec<ReadResponse<RocksSnapshot>> {
    let batch_id = Some(ThreadReadId::new());
    let (tx, rx) = mpsc::sync_channel(3);
    let mut results = vec![];
    let mut len = 0;
    for (peer, region) in requests {
        let node_id = peer.get_store_id();
        let mut request = new_request(
            region.get_id(),
            region.get_region_epoch().clone(),
            vec![new_snap_cmd()],
            false,
        );
        request.mut_header().set_peer(peer.clone());
        let t = tx.clone();
        let cb = Callback::Read(Box::new(move |resp| {
            t.send((len, resp)).unwrap();
        }));
        cluster
            .sim
            .wl()
            .async_read(node_id, batch_id.clone(), request, cb);
        len += 1;
    }
    while results.len() < len {
        results.push(rx.recv_timeout(Duration::from_secs(1)).unwrap());
    }
    results.sort_by_key(|resp| resp.0);
    results.into_iter().map(|resp| resp.1).collect()
}

pub fn read_index_on_peer<T: Simulator>(
    cluster: &mut Cluster<T>,
    peer: metapb::Peer,
    region: metapb::Region,
    read_quorum: bool,
    timeout: Duration,
) -> Result<RaftCmdResponse> {
    let mut request = new_request(
        region.get_id(),
        region.get_region_epoch().clone(),
        vec![new_read_index_cmd()],
        read_quorum,
    );
    request.mut_header().set_peer(peer);
    cluster.read(None, request, timeout)
}

pub fn async_read_index_on_peer<T: Simulator>(
    cluster: &mut Cluster<T>,
    peer: metapb::Peer,
    region: metapb::Region,
    key: &[u8],
    read_quorum: bool,
) -> mpsc::Receiver<RaftCmdResponse> {
    let node_id = peer.get_store_id();
    let mut cmd = new_read_index_cmd();
    cmd.mut_read_index().set_start_ts(u64::MAX);
    cmd.mut_read_index()
        .mut_key_ranges()
        .push(point_key_range(Key::from_raw(key)));
    let mut request = new_request(
        region.get_id(),
        region.get_region_epoch().clone(),
        vec![cmd],
        read_quorum,
    );
    request.mut_header().set_peer(peer);
    let (tx, rx) = mpsc::sync_channel(1);
    let cb = Callback::Read(Box::new(move |resp| drop(tx.send(resp.response))));
    cluster.sim.wl().async_read(node_id, None, request, cb);
    rx
}

pub fn must_get_value(resp: &RaftCmdResponse) -> Vec<u8> {
    if resp.get_header().has_error() {
        panic!("failed to read {:?}", resp);
    }
    assert_eq!(resp.get_responses().len(), 1);
    assert_eq!(resp.get_responses()[0].get_cmd_type(), CmdType::Get);
    assert!(resp.get_responses()[0].has_get());
    resp.get_responses()[0].get_get().get_value().to_vec()
}

pub fn must_read_on_peer<T: Simulator>(
    cluster: &mut Cluster<T>,
    peer: metapb::Peer,
    region: metapb::Region,
    key: &[u8],
    value: &[u8],
) {
    let timeout = Duration::from_secs(5);
    match read_on_peer(cluster, peer, region, key, false, timeout) {
        Ok(ref resp) if value == must_get_value(resp).as_slice() => (),
        other => panic!(
            "read key {}, expect value {:?}, got {:?}",
            log_wrappers::hex_encode_upper(key),
            value,
            other
        ),
    }
}

pub fn must_error_read_on_peer<T: Simulator>(
    cluster: &mut Cluster<T>,
    peer: metapb::Peer,
    region: metapb::Region,
    key: &[u8],
    timeout: Duration,
) {
    if let Ok(mut resp) = read_on_peer(cluster, peer, region, key, false, timeout) {
        if !resp.get_header().has_error() {
            let value = resp.mut_responses()[0].mut_get().take_value();
            panic!(
                "key {}, expect error but got {}",
                log_wrappers::hex_encode_upper(key),
                escape(&value)
            );
        }
    }
}

pub fn must_contains_error(resp: &RaftCmdResponse, msg: &str) {
    let header = resp.get_header();
    assert!(header.has_error());
    let err_msg = header.get_error().get_message();
    assert!(err_msg.contains(msg), "{:?}", resp);
}

pub fn create_test_engine(
    // TODO: pass it in for all cases.
    router: Option<RaftRouter<RocksEngine, RaftTestEngine>>,
    limiter: Option<Arc<IORateLimiter>>,
    cfg: &Config,
) -> (
    Engines<RocksEngine, RaftTestEngine>,
    Option<Arc<DataKeyManager>>,
    TempDir,
    LazyWorker<String>,
) {
    let dir = test_util::temp_dir("test_cluster", cfg.prefer_mem);
    let mut cfg = cfg.clone();
    cfg.storage.data_dir = dir.path().to_str().unwrap().to_string();
    cfg.raft_store.raftdb_path = cfg.infer_raft_db_path(None).unwrap();
    cfg.raft_engine.mut_config().dir = cfg.infer_raft_engine_path(None).unwrap();
    let key_manager =
        data_key_manager_from_config(&cfg.security.encryption, dir.path().to_str().unwrap())
            .unwrap()
            .map(Arc::new);
    let cache = cfg.storage.block_cache.build_shared_cache();
    let env = cfg
        .build_shared_rocks_env(key_manager.clone(), limiter)
        .unwrap();

    let sst_worker = LazyWorker::new("sst-recovery");
    let scheduler = sst_worker.scheduler();

    let raft_engine = RaftTestEngine::build(&cfg, &env, &key_manager, &cache);

    let mut builder =
        KvEngineFactoryBuilder::new(env, &cfg, dir.path()).sst_recovery_sender(Some(scheduler));
    if let Some(cache) = cache {
        builder = builder.block_cache(cache);
    }
    if let Some(router) = router {
<<<<<<< HEAD
        builder = builder.compaction_filter_router(router.clone());
        if cfg.raft_store.disable_kv_wal {
            builder = builder.flush_listener(FlushListener::new(router));
        }
=======
        builder = builder.compaction_event_sender(Arc::new(RaftRouterCompactedEventSender {
            router: Mutex::new(router),
        }));
>>>>>>> 5b8deaaf
    }

    let factory = builder.build();
    let engine = factory.create_shared_db().unwrap();
    let engines = Engines::new(engine, raft_engine);
    (engines, key_manager, dir, sst_worker)
}

pub fn configure_for_request_snapshot<T: Simulator>(cluster: &mut Cluster<T>) {
    // We don't want to generate snapshots due to compact log.
    cluster.cfg.raft_store.raft_log_gc_threshold = 1000;
    cluster.cfg.raft_store.raft_log_gc_count_limit = Some(1000);
    cluster.cfg.raft_store.raft_log_gc_size_limit = Some(ReadableSize::mb(20));
}

pub fn configure_for_hibernate<T: Simulator>(cluster: &mut Cluster<T>) {
    // Uses long check interval to make leader keep sleeping during tests.
    cluster.cfg.raft_store.abnormal_leader_missing_duration = ReadableDuration::secs(20);
    cluster.cfg.raft_store.max_leader_missing_duration = ReadableDuration::secs(40);
    cluster.cfg.raft_store.peer_stale_state_check_interval = ReadableDuration::secs(10);
}

pub fn configure_for_snapshot<T: Simulator>(cluster: &mut Cluster<T>) {
    // Truncate the log quickly so that we can force sending snapshot.
    cluster.cfg.raft_store.raft_log_gc_tick_interval = ReadableDuration::millis(20);
    cluster.cfg.raft_store.raft_log_gc_count_limit = Some(2);
    cluster.cfg.raft_store.merge_max_log_gap = 1;
    cluster.cfg.raft_store.snap_mgr_gc_tick_interval = ReadableDuration::millis(50);
}

pub fn configure_for_merge<T: Simulator>(cluster: &mut Cluster<T>) {
    // Avoid log compaction which will prevent merge.
    cluster.cfg.raft_store.raft_log_gc_threshold = 1000;
    cluster.cfg.raft_store.raft_log_gc_count_limit = Some(1000);
    cluster.cfg.raft_store.raft_log_gc_size_limit = Some(ReadableSize::mb(20));
    // Make merge check resume quickly.
    cluster.cfg.raft_store.merge_check_tick_interval = ReadableDuration::millis(100);
    // When isolated, follower relies on stale check tick to detect failure leader,
    // choose a smaller number to make it recover faster.
    cluster.cfg.raft_store.peer_stale_state_check_interval = ReadableDuration::millis(500);
}

pub fn ignore_merge_target_integrity<T: Simulator>(cluster: &mut Cluster<T>) {
    cluster.cfg.raft_store.dev_assert = false;
    cluster.pd_client.ignore_merge_target_integrity();
}

pub fn configure_for_lease_read<T: Simulator>(
    cluster: &mut Cluster<T>,
    base_tick_ms: Option<u64>,
    election_ticks: Option<usize>,
) -> Duration {
    if let Some(base_tick_ms) = base_tick_ms {
        cluster.cfg.raft_store.raft_base_tick_interval = ReadableDuration::millis(base_tick_ms);
    }
    let base_tick_interval = cluster.cfg.raft_store.raft_base_tick_interval.0;
    if let Some(election_ticks) = election_ticks {
        cluster.cfg.raft_store.raft_election_timeout_ticks = election_ticks;
    }
    let election_ticks = cluster.cfg.raft_store.raft_election_timeout_ticks as u32;
    let election_timeout = base_tick_interval * election_ticks;
    // Adjust max leader lease.
    cluster.cfg.raft_store.raft_store_max_leader_lease =
        ReadableDuration(election_timeout - base_tick_interval);
    // Use large peer check interval, abnormal and max leader missing duration to make a valid config,
    // that is election timeout x 2 < peer stale state check < abnormal < max leader missing duration.
    cluster.cfg.raft_store.peer_stale_state_check_interval = ReadableDuration(election_timeout * 3);
    cluster.cfg.raft_store.abnormal_leader_missing_duration =
        ReadableDuration(election_timeout * 4);
    cluster.cfg.raft_store.max_leader_missing_duration = ReadableDuration(election_timeout * 5);

    election_timeout
}

pub fn configure_for_enable_titan<T: Simulator>(
    cluster: &mut Cluster<T>,
    min_blob_size: ReadableSize,
) {
    cluster.cfg.rocksdb.titan.enabled = true;
    cluster.cfg.rocksdb.titan.purge_obsolete_files_period = ReadableDuration::secs(1);
    cluster.cfg.rocksdb.titan.max_background_gc = 10;
    cluster.cfg.rocksdb.defaultcf.titan.min_blob_size = min_blob_size;
    cluster.cfg.rocksdb.defaultcf.titan.blob_run_mode = BlobRunMode::Normal;
    cluster.cfg.rocksdb.defaultcf.titan.min_gc_batch_size = ReadableSize::kb(0);
}

pub fn configure_for_disable_titan<T: Simulator>(cluster: &mut Cluster<T>) {
    cluster.cfg.rocksdb.titan.enabled = false;
}

pub fn configure_for_encryption<T: Simulator>(cluster: &mut Cluster<T>) {
    let manifest_dir = Path::new(env!("CARGO_MANIFEST_DIR"));
    let master_key_file = manifest_dir.join("src/master-key.data");

    let cfg = &mut cluster.cfg.security.encryption;
    cfg.data_encryption_method = EncryptionMethod::Aes128Ctr;
    cfg.data_key_rotation_period = ReadableDuration(Duration::from_millis(100));
    cfg.master_key = MasterKeyConfig::File {
        config: FileConfig {
            path: master_key_file.to_str().unwrap().to_owned(),
        },
    }
}

pub fn configure_for_causal_ts<T: Simulator>(
    cluster: &mut Cluster<T>,
    renew_interval: &str,
    renew_batch_min_size: u32,
) {
    let cfg = &mut cluster.cfg.causal_ts;
    cfg.renew_interval = ReadableDuration::from_str(renew_interval).unwrap();
    cfg.renew_batch_min_size = renew_batch_min_size;
}

/// Keep putting random kvs until specified size limit is reached.
pub fn put_till_size<T: Simulator>(
    cluster: &mut Cluster<T>,
    limit: u64,
    range: &mut dyn Iterator<Item = u64>,
) -> Vec<u8> {
    put_cf_till_size(cluster, CF_DEFAULT, limit, range)
}

pub fn put_cf_till_size<T: Simulator>(
    cluster: &mut Cluster<T>,
    cf: &'static str,
    limit: u64,
    range: &mut dyn Iterator<Item = u64>,
) -> Vec<u8> {
    assert!(limit > 0);
    let mut len = 0;
    let mut rng = rand::thread_rng();
    let mut key = String::new();
    let mut value = vec![0; 64];
    while len < limit {
        let batch_size = std::cmp::min(1024, limit - len);
        let mut reqs = vec![];
        for _ in 0..batch_size / 74 + 1 {
            key.clear();
            let key_id = range.next().unwrap();
            write!(key, "{:09}", key_id).unwrap();
            rng.fill_bytes(&mut value);
            // plus 1 for the extra encoding prefix
            len += key.len() as u64 + 1;
            len += value.len() as u64;
            reqs.push(new_put_cf_cmd(cf, key.as_bytes(), &value));
        }
        cluster.batch_put(key.as_bytes(), reqs).unwrap();
        // Approximate size of memtable is inaccurate for small data,
        // we flush it to SST so we can use the size properties instead.
        cluster.must_flush_cf(cf, true);
    }
    key.into_bytes()
}

pub fn new_mutation(op: Op, k: &[u8], v: &[u8]) -> Mutation {
    let mut mutation = Mutation::default();
    mutation.set_op(op);
    mutation.set_key(k.to_vec());
    mutation.set_value(v.to_vec());
    mutation
}

pub fn must_kv_write(
    pd_client: &TestPdClient,
    client: &TikvClient,
    ctx: Context,
    kvs: Vec<Mutation>,
    pk: Vec<u8>,
) -> u64 {
    let keys: Vec<_> = kvs.iter().map(|m| m.get_key().to_vec()).collect();
    let start_ts = block_on(pd_client.get_tso()).unwrap();
    must_kv_prewrite(client, ctx.clone(), kvs, pk, start_ts.into_inner());
    let commit_ts = block_on(pd_client.get_tso()).unwrap();
    must_kv_commit(
        client,
        ctx,
        keys,
        start_ts.into_inner(),
        commit_ts.into_inner(),
        commit_ts.into_inner(),
    );
    commit_ts.into_inner()
}

pub fn must_kv_read_equal(client: &TikvClient, ctx: Context, key: Vec<u8>, val: Vec<u8>, ts: u64) {
    let mut get_req = GetRequest::default();
    get_req.set_context(ctx);
    get_req.set_key(key);
    get_req.set_version(ts);

    for _ in 1..250 {
        let mut get_resp = client.kv_get(&get_req).unwrap();
        if get_resp.has_region_error() || get_resp.has_error() || get_resp.get_not_found() {
            thread::sleep(Duration::from_millis(20));
        } else if get_resp.take_value() == val {
            return;
        }
    }

    // Last try
    let mut get_resp = client.kv_get(&get_req).unwrap();
    assert!(
        !get_resp.has_region_error(),
        "{:?}",
        get_resp.get_region_error()
    );
    assert!(!get_resp.has_error(), "{:?}", get_resp.get_error());
    assert!(!get_resp.get_not_found());
    assert_eq!(get_resp.take_value(), val);
}

pub fn kv_read(client: &TikvClient, ctx: Context, key: Vec<u8>, ts: u64) -> GetResponse {
    let mut get_req = GetRequest::default();
    get_req.set_context(ctx);
    get_req.set_key(key);
    get_req.set_version(ts);
    client.kv_get(&get_req).unwrap()
}

pub fn must_kv_prewrite_with(
    client: &TikvClient,
    ctx: Context,
    muts: Vec<Mutation>,
    pk: Vec<u8>,
    ts: u64,
    for_update_ts: u64,
    use_async_commit: bool,
    try_one_pc: bool,
) {
    let mut prewrite_req = PrewriteRequest::default();
    prewrite_req.set_context(ctx);
    if for_update_ts != 0 {
        prewrite_req.is_pessimistic_lock = vec![true; muts.len()];
    }
    prewrite_req.set_mutations(muts.into_iter().collect());
    prewrite_req.primary_lock = pk;
    prewrite_req.start_version = ts;
    prewrite_req.lock_ttl = 3000;
    prewrite_req.for_update_ts = for_update_ts;
    prewrite_req.min_commit_ts = prewrite_req.start_version + 1;
    prewrite_req.use_async_commit = use_async_commit;
    prewrite_req.try_one_pc = try_one_pc;
    let prewrite_resp = client.kv_prewrite(&prewrite_req).unwrap();
    assert!(
        !prewrite_resp.has_region_error(),
        "{:?}",
        prewrite_resp.get_region_error()
    );
    assert!(
        prewrite_resp.errors.is_empty(),
        "{:?}",
        prewrite_resp.get_errors()
    );
}

// Disk full test interface.
pub fn try_kv_prewrite_with(
    client: &TikvClient,
    ctx: Context,
    muts: Vec<Mutation>,
    pk: Vec<u8>,
    ts: u64,
    for_update_ts: u64,
    use_async_commit: bool,
    try_one_pc: bool,
) -> PrewriteResponse {
    let mut prewrite_req = PrewriteRequest::default();
    prewrite_req.set_context(ctx);
    if for_update_ts != 0 {
        prewrite_req.is_pessimistic_lock = vec![true; muts.len()];
    }
    prewrite_req.set_mutations(muts.into_iter().collect());
    prewrite_req.primary_lock = pk;
    prewrite_req.start_version = ts;
    prewrite_req.lock_ttl = 3000;
    prewrite_req.for_update_ts = for_update_ts;
    prewrite_req.min_commit_ts = prewrite_req.start_version + 1;
    prewrite_req.use_async_commit = use_async_commit;
    prewrite_req.try_one_pc = try_one_pc;
    client.kv_prewrite(&prewrite_req).unwrap()
}

pub fn try_kv_prewrite(
    client: &TikvClient,
    ctx: Context,
    muts: Vec<Mutation>,
    pk: Vec<u8>,
    ts: u64,
) -> PrewriteResponse {
    try_kv_prewrite_with(client, ctx, muts, pk, ts, 0, false, false)
}

pub fn try_kv_prewrite_pessimistic(
    client: &TikvClient,
    ctx: Context,
    muts: Vec<Mutation>,
    pk: Vec<u8>,
    ts: u64,
) -> PrewriteResponse {
    try_kv_prewrite_with(client, ctx, muts, pk, ts, ts, false, false)
}

pub fn must_kv_prewrite(
    client: &TikvClient,
    ctx: Context,
    muts: Vec<Mutation>,
    pk: Vec<u8>,
    ts: u64,
) {
    must_kv_prewrite_with(client, ctx, muts, pk, ts, 0, false, false)
}

pub fn must_kv_prewrite_pessimistic(
    client: &TikvClient,
    ctx: Context,
    muts: Vec<Mutation>,
    pk: Vec<u8>,
    ts: u64,
) {
    must_kv_prewrite_with(client, ctx, muts, pk, ts, ts, false, false)
}

pub fn must_kv_commit(
    client: &TikvClient,
    ctx: Context,
    keys: Vec<Vec<u8>>,
    start_ts: u64,
    commit_ts: u64,
    expect_commit_ts: u64,
) {
    let mut commit_req = CommitRequest::default();
    commit_req.set_context(ctx);
    commit_req.start_version = start_ts;
    commit_req.set_keys(keys.into_iter().collect());
    commit_req.commit_version = commit_ts;
    let commit_resp = client.kv_commit(&commit_req).unwrap();
    assert!(
        !commit_resp.has_region_error(),
        "{:?}",
        commit_resp.get_region_error()
    );
    assert!(!commit_resp.has_error(), "{:?}", commit_resp.get_error());
    assert_eq!(commit_resp.get_commit_version(), expect_commit_ts);
}

pub fn must_kv_rollback(client: &TikvClient, ctx: Context, keys: Vec<Vec<u8>>, start_ts: u64) {
    let mut rollback_req = BatchRollbackRequest::default();
    rollback_req.set_context(ctx);
    rollback_req.start_version = start_ts;
    rollback_req.set_keys(keys.into_iter().collect());
    let rollback_req = client.kv_batch_rollback(&rollback_req).unwrap();
    assert!(
        !rollback_req.has_region_error(),
        "{:?}",
        rollback_req.get_region_error()
    );
}

pub fn kv_pessimistic_lock(
    client: &TikvClient,
    ctx: Context,
    keys: Vec<Vec<u8>>,
    ts: u64,
    for_update_ts: u64,
    return_values: bool,
) -> PessimisticLockResponse {
    kv_pessimistic_lock_with_ttl(client, ctx, keys, ts, for_update_ts, return_values, 20)
}

pub fn kv_pessimistic_lock_with_ttl(
    client: &TikvClient,
    ctx: Context,
    keys: Vec<Vec<u8>>,
    ts: u64,
    for_update_ts: u64,
    return_values: bool,
    ttl: u64,
) -> PessimisticLockResponse {
    let mut req = PessimisticLockRequest::default();
    req.set_context(ctx);
    let primary = keys[0].clone();
    let mut mutations = vec![];
    for key in keys {
        let mut mutation = Mutation::default();
        mutation.set_op(Op::PessimisticLock);
        mutation.set_key(key);
        mutations.push(mutation);
    }
    req.set_mutations(mutations.into());
    req.primary_lock = primary;
    req.start_version = ts;
    req.for_update_ts = for_update_ts;
    req.lock_ttl = ttl;
    req.is_first_lock = false;
    req.return_values = return_values;
    client.kv_pessimistic_lock(&req).unwrap()
}

pub fn must_kv_pessimistic_lock(client: &TikvClient, ctx: Context, key: Vec<u8>, ts: u64) {
    let resp = kv_pessimistic_lock(client, ctx, vec![key], ts, ts, false);
    assert!(!resp.has_region_error(), "{:?}", resp.get_region_error());
    assert!(resp.errors.is_empty(), "{:?}", resp.get_errors());
}

pub fn must_kv_pessimistic_rollback(client: &TikvClient, ctx: Context, key: Vec<u8>, ts: u64) {
    let mut req = PessimisticRollbackRequest::default();
    req.set_context(ctx);
    req.set_keys(vec![key].into_iter().collect());
    req.start_version = ts;
    req.for_update_ts = ts;
    let resp = client.kv_pessimistic_rollback(&req).unwrap();
    assert!(!resp.has_region_error(), "{:?}", resp.get_region_error());
    assert!(resp.errors.is_empty(), "{:?}", resp.get_errors());
}

pub fn must_check_txn_status(
    client: &TikvClient,
    ctx: Context,
    key: &[u8],
    lock_ts: u64,
    caller_start_ts: u64,
    current_ts: u64,
) -> CheckTxnStatusResponse {
    let mut req = CheckTxnStatusRequest::default();
    req.set_context(ctx);
    req.set_primary_key(key.to_vec());
    req.set_lock_ts(lock_ts);
    req.set_caller_start_ts(caller_start_ts);
    req.set_current_ts(current_ts);

    let resp = client.kv_check_txn_status(&req).unwrap();
    assert!(!resp.has_region_error(), "{:?}", resp.get_region_error());
    assert!(resp.error.is_none(), "{:?}", resp.get_error());
    resp
}

pub fn must_physical_scan_lock(
    client: &TikvClient,
    ctx: Context,
    max_ts: u64,
    start_key: &[u8],
    limit: usize,
) -> Vec<LockInfo> {
    let mut req = PhysicalScanLockRequest::default();
    req.set_context(ctx);
    req.set_max_ts(max_ts);
    req.set_start_key(start_key.to_owned());
    req.set_limit(limit as _);
    let mut resp = client.physical_scan_lock(&req).unwrap();
    resp.take_locks().into()
}

pub fn register_lock_observer(client: &TikvClient, max_ts: u64) -> RegisterLockObserverResponse {
    let mut req = RegisterLockObserverRequest::default();
    req.set_max_ts(max_ts);
    client.register_lock_observer(&req).unwrap()
}

pub fn must_register_lock_observer(client: &TikvClient, max_ts: u64) {
    let resp = register_lock_observer(client, max_ts);
    assert!(resp.get_error().is_empty(), "{:?}", resp.get_error());
}

pub fn check_lock_observer(client: &TikvClient, max_ts: u64) -> CheckLockObserverResponse {
    let mut req = CheckLockObserverRequest::default();
    req.set_max_ts(max_ts);
    client.check_lock_observer(&req).unwrap()
}

pub fn must_check_lock_observer(client: &TikvClient, max_ts: u64, clean: bool) -> Vec<LockInfo> {
    let mut resp = check_lock_observer(client, max_ts);
    assert!(resp.get_error().is_empty(), "{:?}", resp.get_error());
    assert_eq!(resp.get_is_clean(), clean);
    resp.take_locks().into()
}

pub fn remove_lock_observer(client: &TikvClient, max_ts: u64) -> RemoveLockObserverResponse {
    let mut req = RemoveLockObserverRequest::default();
    req.set_max_ts(max_ts);
    client.remove_lock_observer(&req).unwrap()
}

pub fn must_remove_lock_observer(client: &TikvClient, max_ts: u64) {
    let resp = remove_lock_observer(client, max_ts);
    assert!(resp.get_error().is_empty(), "{:?}", resp.get_error());
}

pub fn get_tso(pd_client: &TestPdClient) -> u64 {
    block_on(pd_client.get_tso()).unwrap().into_inner()
}

pub fn get_raft_msg_or_default<M: protobuf::Message + Default>(
    engines: &Engines<RocksEngine, RaftTestEngine>,
    key: &[u8],
) -> M {
    engines
        .kv
        .get_msg_cf(CF_RAFT, key)
        .unwrap()
        .unwrap_or_default()
}

pub fn check_compacted(
    all_engines: &HashMap<u64, Engines<RocksEngine, RaftTestEngine>>,
    before_states: &HashMap<u64, RaftTruncatedState>,
    compact_count: u64,
    must_compacted: bool,
) -> bool {
    // Every peer must have compacted logs, so the truncate log state index/term must > than before.
    let mut compacted_idx = HashMap::default();

    for (&id, engines) in all_engines {
        let mut state: RaftApplyState = get_raft_msg_or_default(engines, &keys::apply_state_key(1));
        let after_state = state.take_truncated_state();

        let before_state = &before_states[&id];
        let idx = after_state.get_index();
        let term = after_state.get_term();
        if idx == before_state.get_index() || term == before_state.get_term() {
            if must_compacted {
                panic!(
                    "Should be compacted, but Raft truncated state is not updated: {} state={:?}",
                    id, before_state
                );
            }
            return false;
        }
        if idx - before_state.get_index() < compact_count {
            if must_compacted {
                panic!(
                    "Should be compacted, but compact count is too small: {} {}<{}",
                    id,
                    idx - before_state.get_index(),
                    compact_count
                );
            }
            return false;
        }
        assert!(term > before_state.get_term());
        compacted_idx.insert(id, idx);
    }

    // wait for actual deletion.
    sleep_ms(250);

    for (id, engines) in all_engines {
        for i in 0..compacted_idx[id] {
            if engines.raft.get_entry(1, i).unwrap().is_some() {
                if must_compacted {
                    panic!("Should be compacted, but found entry: {} {}", id, i);
                }
                return false;
            }
        }
    }
    true
}

pub fn must_raw_put(client: &TikvClient, ctx: Context, key: Vec<u8>, value: Vec<u8>) {
    let mut put_req = RawPutRequest::default();
    put_req.set_context(ctx);
    put_req.key = key;
    put_req.value = value;
    let put_resp = client.raw_put(&put_req).unwrap();
    assert!(
        !put_resp.has_region_error(),
        "{:?}",
        put_resp.get_region_error()
    );
    assert!(
        put_resp.get_error().is_empty(),
        "{:?}",
        put_resp.get_error()
    );
}

pub fn must_raw_get(client: &TikvClient, ctx: Context, key: Vec<u8>) -> Option<Vec<u8>> {
    let mut get_req = RawGetRequest::default();
    get_req.set_context(ctx);
    get_req.key = key;
    let get_resp = client.raw_get(&get_req).unwrap();
    assert!(
        !get_resp.has_region_error(),
        "{:?}",
        get_resp.get_region_error()
    );
    assert!(
        get_resp.get_error().is_empty(),
        "{:?}",
        get_resp.get_error()
    );
    if get_resp.not_found {
        None
    } else {
        Some(get_resp.value)
    }
}

// A helpful wrapper to make the test logic clear
pub struct PeerClient {
    pub cli: TikvClient,
    pub ctx: Context,
}

impl PeerClient {
    pub fn new(cluster: &Cluster<ServerCluster>, region_id: u64, peer: metapb::Peer) -> PeerClient {
        let cli = {
            let env = Arc::new(Environment::new(1));
            let channel =
                ChannelBuilder::new(env).connect(&cluster.sim.rl().get_addr(peer.get_store_id()));
            TikvClient::new(channel)
        };
        let ctx = {
            let epoch = cluster.get_region_epoch(region_id);
            let mut ctx = Context::default();
            ctx.set_region_id(region_id);
            ctx.set_peer(peer);
            ctx.set_region_epoch(epoch);
            ctx
        };
        PeerClient { cli, ctx }
    }

    pub fn kv_read(&self, key: Vec<u8>, ts: u64) -> GetResponse {
        kv_read(&self.cli, self.ctx.clone(), key, ts)
    }

    pub fn must_kv_read_equal(&self, key: Vec<u8>, val: Vec<u8>, ts: u64) {
        must_kv_read_equal(&self.cli, self.ctx.clone(), key, val, ts)
    }

    pub fn must_kv_write(&self, pd_client: &TestPdClient, kvs: Vec<Mutation>, pk: Vec<u8>) -> u64 {
        must_kv_write(pd_client, &self.cli, self.ctx.clone(), kvs, pk)
    }

    pub fn must_kv_prewrite(&self, muts: Vec<Mutation>, pk: Vec<u8>, ts: u64) {
        must_kv_prewrite(&self.cli, self.ctx.clone(), muts, pk, ts)
    }

    pub fn try_kv_prewrite(
        &self,
        muts: Vec<Mutation>,
        pk: Vec<u8>,
        ts: u64,
        opt: DiskFullOpt,
    ) -> PrewriteResponse {
        let mut ctx = self.ctx.clone();
        ctx.disk_full_opt = opt;
        try_kv_prewrite(&self.cli, ctx, muts, pk, ts)
    }

    pub fn must_kv_prewrite_async_commit(&self, muts: Vec<Mutation>, pk: Vec<u8>, ts: u64) {
        must_kv_prewrite_with(&self.cli, self.ctx.clone(), muts, pk, ts, 0, true, false)
    }

    pub fn must_kv_prewrite_one_pc(&self, muts: Vec<Mutation>, pk: Vec<u8>, ts: u64) {
        must_kv_prewrite_with(&self.cli, self.ctx.clone(), muts, pk, ts, 0, false, true)
    }

    pub fn must_kv_commit(&self, keys: Vec<Vec<u8>>, start_ts: u64, commit_ts: u64) {
        must_kv_commit(
            &self.cli,
            self.ctx.clone(),
            keys,
            start_ts,
            commit_ts,
            commit_ts,
        )
    }

    pub fn must_kv_rollback(&self, keys: Vec<Vec<u8>>, start_ts: u64) {
        must_kv_rollback(&self.cli, self.ctx.clone(), keys, start_ts)
    }

    pub fn must_kv_pessimistic_lock(&self, key: Vec<u8>, ts: u64) {
        must_kv_pessimistic_lock(&self.cli, self.ctx.clone(), key, ts)
    }

    pub fn must_kv_pessimistic_rollback(&self, key: Vec<u8>, ts: u64) {
        must_kv_pessimistic_rollback(&self.cli, self.ctx.clone(), key, ts)
    }
}

pub fn peer_on_store(region: &metapb::Region, store_id: u64) -> metapb::Peer {
    region
        .get_peers()
        .iter()
        .find(|p| p.get_store_id() == store_id)
        .unwrap()
        .clone()
}<|MERGE_RESOLUTION|>--- conflicted
+++ resolved
@@ -660,16 +660,12 @@
         builder = builder.block_cache(cache);
     }
     if let Some(router) = router {
-<<<<<<< HEAD
-        builder = builder.compaction_filter_router(router.clone());
+        builder = builder.compaction_event_sender(Arc::new(RaftRouterCompactedEventSender {
+            router: Mutex::new(router.clone()),
+        }));
         if cfg.raft_store.disable_kv_wal {
             builder = builder.flush_listener(FlushListener::new(router));
         }
-=======
-        builder = builder.compaction_event_sender(Arc::new(RaftRouterCompactedEventSender {
-            router: Mutex::new(router),
-        }));
->>>>>>> 5b8deaaf
     }
 
     let factory = builder.build();
