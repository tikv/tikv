--- conflicted
+++ resolved
@@ -48,18 +48,10 @@
 use rand::RngCore;
 use server::server::ConfiguredRaftEngine;
 use tempfile::TempDir;
-<<<<<<< HEAD
-use tikv::config::*;
-use tikv::server::KvEngineFactoryBuilder;
-use tikv::storage::point_key_range;
-use tikv_util::config::*;
-use tikv_util::time::ThreadReadId;
-use tikv_util::worker::LazyWorker;
-use tikv_util::{escape, HandyRwLock};
-=======
-use tikv::{config::*, server::KvEngineFactoryBuilder, storage::point_key_range};
+use tikv::{
+    config::*, server::KvEngineFactoryBuilder, storage::point_key_range, worker::LazyWorker,
+};
 use tikv_util::{config::*, escape, time::ThreadReadId, HandyRwLock};
->>>>>>> 95a59299
 use txn_types::Key;
 
 use crate::{Cluster, Config, ServerCluster, Simulator, TestPdClient};
@@ -656,19 +648,13 @@
         .build_shared_rocks_env(key_manager.clone(), limiter)
         .unwrap();
 
-    let raft_engine = RaftTestEngine::build(&cfg, &env, &key_manager, &cache);
-
-<<<<<<< HEAD
     let sst_worker = LazyWorker::new("sst-recovery");
     let scheduler = sst_worker.scheduler();
 
-    let mut raft_engine = RocksEngine::from_db(raft_engine);
-    raft_engine.set_shared_block_cache(cache.is_some());
+    let raft_engine = RaftTestEngine::build(&cfg, &env, &key_manager, &cache);
+
     let mut builder =
         KvEngineFactoryBuilder::new(env, &cfg, dir.path()).sst_recovery_sender(Some(scheduler));
-=======
-    let mut builder = KvEngineFactoryBuilder::new(env, &cfg, dir.path());
->>>>>>> 95a59299
     if let Some(cache) = cache {
         builder = builder.block_cache(cache);
     }
