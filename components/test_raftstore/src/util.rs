--- conflicted
+++ resolved
@@ -32,10 +32,7 @@
 
 use super::*;
 
-<<<<<<< HEAD
-=======
 use engine_traits::{ALL_CFS, CF_DEFAULT, CF_RAFT};
->>>>>>> 0247486b
 pub use raftstore::store::util::{find_peer, new_learner_peer, new_peer};
 
 pub fn must_get(engine: &Arc<DB>, cf: &str, key: &[u8], value: Option<&[u8]>) {
