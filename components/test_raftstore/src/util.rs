// Copyright 2018 TiKV Project Authors. Licensed under Apache-2.0.

use std::fmt::Write;
use std::path::Path;
use std::sync::{mpsc, Arc, Mutex};
use std::thread;
use std::time::Duration;

<<<<<<< HEAD
=======
use crate::Config;
use collections::HashMap;
>>>>>>> 3433be96
use encryption_export::{
    data_key_manager_from_config, DataKeyManager, FileConfig, MasterKeyConfig,
};
use engine_rocks::config::BlobRunMode;
use engine_rocks::raw::DB;
use engine_rocks::{
    get_env, CompactionListener, Compat, RocksCompactionJobInfo, RocksEngine, RocksSnapshot,
};
use engine_test::raft::RaftTestEngine;
use engine_traits::{
    Engines, Iterable, Peekable, RaftEngineDebug, RaftEngineReadOnly, ALL_CFS, CF_DEFAULT, CF_RAFT,
};
use file_system::IORateLimiter;
use futures::executor::block_on;
use grpcio::{ChannelBuilder, Environment};
use kvproto::encryptionpb::EncryptionMethod;
use kvproto::kvrpcpb::*;
use kvproto::metapb::{self, RegionEpoch};
use kvproto::pdpb::{
    ChangePeer, ChangePeerV2, CheckPolicy, Merge, RegionHeartbeatResponse, SplitRegion,
    TransferLeader,
};
use kvproto::raft_cmdpb::{
    AdminCmdType, AdminRequest, ChangePeerRequest, ChangePeerV2Request, CmdType, RaftCmdRequest,
    RaftCmdResponse, Request, StatusCmdType, StatusRequest,
};
use kvproto::raft_serverpb::{
    PeerState, RaftApplyState, RaftLocalState, RaftTruncatedState, RegionLocalState,
};
use kvproto::tikvpb::TikvClient;
use pd_client::PdClient;
use raft::eraftpb::{ConfChangeType, Entry};
use raftstore::store::fsm::RaftRouter;
pub use raftstore::store::util::{find_peer, new_learner_peer, new_peer};
use raftstore::store::*;
use raftstore::Result;
use rand::RngCore;
use tempfile::TempDir;
use tikv::config::*;
use tikv::storage::point_key_range;
use tikv_util::config::*;
use tikv_util::time::ThreadReadId;
use tikv_util::{escape, HandyRwLock};
use txn_types::Key;

use crate::{Cluster, Config, ServerCluster, Simulator, TestPdClient};

pub fn must_get(engine: &Arc<DB>, cf: &str, key: &[u8], value: Option<&[u8]>) {
    for _ in 1..300 {
        let res = engine.c().get_value_cf(cf, &keys::data_key(key)).unwrap();
        if let (Some(value), Some(res)) = (value, res.as_ref()) {
            assert_eq!(value, &res[..]);
            return;
        }
        if value.is_none() && res.is_none() {
            return;
        }
        thread::sleep(Duration::from_millis(20));
    }
    debug!("last try to get {}", log_wrappers::hex_encode_upper(key));
    let res = engine.c().get_value_cf(cf, &keys::data_key(key)).unwrap();
    if value.is_none() && res.is_none()
        || value.is_some() && res.is_some() && value.unwrap() == &*res.unwrap()
    {
        return;
    }
    panic!(
        "can't get value {:?} for key {}",
        value.map(escape),
        log_wrappers::hex_encode_upper(key)
    )
}

pub fn must_get_equal(engine: &Arc<DB>, key: &[u8], value: &[u8]) {
    must_get(engine, "default", key, Some(value));
}

pub fn must_get_none(engine: &Arc<DB>, key: &[u8]) {
    must_get(engine, "default", key, None);
}

pub fn must_get_cf_equal(engine: &Arc<DB>, cf: &str, key: &[u8], value: &[u8]) {
    must_get(engine, cf, key, Some(value));
}

pub fn must_get_cf_none(engine: &Arc<DB>, cf: &str, key: &[u8]) {
    must_get(engine, cf, key, None);
}

pub fn must_region_cleared(engine: &Engines<RocksEngine, RaftTestEngine>, region: &metapb::Region) {
    let id = region.get_id();
    let state_key = keys::region_state_key(id);
    let state: RegionLocalState = engine.kv.get_msg_cf(CF_RAFT, &state_key).unwrap().unwrap();
    assert_eq!(state.get_state(), PeerState::Tombstone, "{:?}", state);
    let start_key = keys::data_key(region.get_start_key());
    let end_key = keys::data_key(region.get_end_key());
    for cf in ALL_CFS {
        engine
            .kv
            .scan_cf(cf, &start_key, &end_key, false, |k, v| {
                panic!(
                    "[region {}] unexpected ({:?}, {:?}) in cf {:?}",
                    id, k, v, cf
                );
            })
            .unwrap();
    }

    engine
        .raft
        .scan_entries(id, |_| panic!("[region {}] unexpected entry", id))
        .unwrap();

    let state: Option<RaftLocalState> = engine.raft.get_raft_state(id).unwrap();
    assert!(
        state.is_none(),
        "[region {}] raft state key should be removed: {:?}",
        id,
        state
    );
}

pub fn dump_raft_entries(engine: &RaftTestEngine, region_id: u64) -> Vec<Entry> {
    let mut entries = Vec::new();
    engine
        .scan_entries(region_id, |e| {
            entries.push(e.clone());
            Ok(true)
        })
        .unwrap();
    entries
}

lazy_static! {
    static ref TEST_CONFIG: TiKvConfig = {
        let manifest_dir = Path::new(env!("CARGO_MANIFEST_DIR"));
        let common_test_cfg = manifest_dir.join("src/common-test.toml");
        TiKvConfig::from_file(&common_test_cfg, None).unwrap_or_else(|e| {
            panic!(
                "invalid auto generated configuration file {}, err {}",
                manifest_dir.display(),
                e
            );
        })
    };
}

pub fn new_tikv_config(cluster_id: u64) -> TiKvConfig {
    let mut cfg = TEST_CONFIG.clone();
    cfg.server.cluster_id = cluster_id;
    cfg
}

// Create a base request.
pub fn new_base_request(region_id: u64, epoch: RegionEpoch, read_quorum: bool) -> RaftCmdRequest {
    let mut req = RaftCmdRequest::default();
    req.mut_header().set_region_id(region_id);
    req.mut_header().set_region_epoch(epoch);
    req.mut_header().set_read_quorum(read_quorum);
    req
}

pub fn new_request(
    region_id: u64,
    epoch: RegionEpoch,
    requests: Vec<Request>,
    read_quorum: bool,
) -> RaftCmdRequest {
    let mut req = new_base_request(region_id, epoch, read_quorum);
    req.set_requests(requests.into());
    req
}

pub fn new_put_cmd(key: &[u8], value: &[u8]) -> Request {
    let mut cmd = Request::default();
    cmd.set_cmd_type(CmdType::Put);
    cmd.mut_put().set_key(key.to_vec());
    cmd.mut_put().set_value(value.to_vec());
    cmd
}

pub fn new_put_cf_cmd(cf: &str, key: &[u8], value: &[u8]) -> Request {
    let mut cmd = Request::default();
    cmd.set_cmd_type(CmdType::Put);
    cmd.mut_put().set_key(key.to_vec());
    cmd.mut_put().set_value(value.to_vec());
    cmd.mut_put().set_cf(cf.to_string());
    cmd
}

pub fn new_get_cmd(key: &[u8]) -> Request {
    let mut cmd = Request::default();
    cmd.set_cmd_type(CmdType::Get);
    cmd.mut_get().set_key(key.to_vec());
    cmd
}

pub fn new_snap_cmd() -> Request {
    let mut cmd = Request::default();
    cmd.set_cmd_type(CmdType::Snap);
    cmd
}

pub fn new_read_index_cmd() -> Request {
    let mut cmd = Request::default();
    cmd.set_cmd_type(CmdType::ReadIndex);
    cmd
}

pub fn new_get_cf_cmd(cf: &str, key: &[u8]) -> Request {
    let mut cmd = Request::default();
    cmd.set_cmd_type(CmdType::Get);
    cmd.mut_get().set_key(key.to_vec());
    cmd.mut_get().set_cf(cf.to_string());
    cmd
}

pub fn new_delete_cmd(cf: &str, key: &[u8]) -> Request {
    let mut cmd = Request::default();
    cmd.set_cmd_type(CmdType::Delete);
    cmd.mut_delete().set_key(key.to_vec());
    cmd.mut_delete().set_cf(cf.to_string());
    cmd
}

pub fn new_delete_range_cmd(cf: &str, start: &[u8], end: &[u8]) -> Request {
    let mut cmd = Request::default();
    cmd.set_cmd_type(CmdType::DeleteRange);
    cmd.mut_delete_range().set_start_key(start.to_vec());
    cmd.mut_delete_range().set_end_key(end.to_vec());
    cmd.mut_delete_range().set_cf(cf.to_string());
    cmd
}

pub fn new_status_request(
    region_id: u64,
    peer: metapb::Peer,
    request: StatusRequest,
) -> RaftCmdRequest {
    let mut req = new_base_request(region_id, RegionEpoch::default(), false);
    req.mut_header().set_peer(peer);
    req.set_status_request(request);
    req
}

pub fn new_region_detail_cmd() -> StatusRequest {
    let mut cmd = StatusRequest::default();
    cmd.set_cmd_type(StatusCmdType::RegionDetail);
    cmd
}

pub fn new_region_leader_cmd() -> StatusRequest {
    let mut cmd = StatusRequest::default();
    cmd.set_cmd_type(StatusCmdType::RegionLeader);
    cmd
}

pub fn new_admin_request(
    region_id: u64,
    epoch: &RegionEpoch,
    request: AdminRequest,
) -> RaftCmdRequest {
    let mut req = new_base_request(region_id, epoch.clone(), false);
    req.set_admin_request(request);
    req
}

pub fn new_change_peer_request(change_type: ConfChangeType, peer: metapb::Peer) -> AdminRequest {
    let mut req = AdminRequest::default();
    req.set_cmd_type(AdminCmdType::ChangePeer);
    req.mut_change_peer().set_change_type(change_type);
    req.mut_change_peer().set_peer(peer);
    req
}

pub fn new_change_peer_v2_request(changes: Vec<ChangePeerRequest>) -> AdminRequest {
    let mut cp = ChangePeerV2Request::default();
    cp.set_changes(changes.into());
    let mut req = AdminRequest::default();
    req.set_cmd_type(AdminCmdType::ChangePeerV2);
    req.set_change_peer_v2(cp);
    req
}

pub fn new_compact_log_request(index: u64, term: u64) -> AdminRequest {
    let mut req = AdminRequest::default();
    req.set_cmd_type(AdminCmdType::CompactLog);
    req.mut_compact_log().set_compact_index(index);
    req.mut_compact_log().set_compact_term(term);
    req
}

pub fn new_transfer_leader_cmd(peer: metapb::Peer) -> AdminRequest {
    let mut cmd = AdminRequest::default();
    cmd.set_cmd_type(AdminCmdType::TransferLeader);
    cmd.mut_transfer_leader().set_peer(peer);
    cmd
}

#[allow(dead_code)]
pub fn new_prepare_merge(target_region: metapb::Region) -> AdminRequest {
    let mut cmd = AdminRequest::default();
    cmd.set_cmd_type(AdminCmdType::PrepareMerge);
    cmd.mut_prepare_merge().set_target(target_region);
    cmd
}

pub fn new_store(store_id: u64, addr: String) -> metapb::Store {
    let mut store = metapb::Store::default();
    store.set_id(store_id);
    store.set_address(addr);

    store
}

pub fn sleep_ms(ms: u64) {
    thread::sleep(Duration::from_millis(ms));
}

pub fn sleep_until_election_triggered(cfg: &Config) {
    let election_timeout = cfg.raft_store.raft_base_tick_interval.as_millis()
        * cfg.raft_store.raft_election_timeout_ticks as u64;
    sleep_ms(3u64 * election_timeout);
}

pub fn is_error_response(resp: &RaftCmdResponse) -> bool {
    resp.get_header().has_error()
}

pub fn new_pd_change_peer(
    change_type: ConfChangeType,
    peer: metapb::Peer,
) -> RegionHeartbeatResponse {
    let mut change_peer = ChangePeer::default();
    change_peer.set_change_type(change_type);
    change_peer.set_peer(peer);

    let mut resp = RegionHeartbeatResponse::default();
    resp.set_change_peer(change_peer);
    resp
}

pub fn new_pd_change_peer_v2(changes: Vec<ChangePeer>) -> RegionHeartbeatResponse {
    let mut change_peer = ChangePeerV2::default();
    change_peer.set_changes(changes.into());

    let mut resp = RegionHeartbeatResponse::default();
    resp.set_change_peer_v2(change_peer);
    resp
}

pub fn new_split_region(policy: CheckPolicy, keys: Vec<Vec<u8>>) -> RegionHeartbeatResponse {
    let mut split_region = SplitRegion::default();
    split_region.set_policy(policy);
    split_region.set_keys(keys.into());
    let mut resp = RegionHeartbeatResponse::default();
    resp.set_split_region(split_region);
    resp
}

pub fn new_pd_transfer_leader(
    peer: metapb::Peer,
    peers: Vec<metapb::Peer>,
) -> RegionHeartbeatResponse {
    let mut transfer_leader = TransferLeader::default();
    transfer_leader.set_peer(peer);
    transfer_leader.set_peers(peers.into());

    let mut resp = RegionHeartbeatResponse::default();
    resp.set_transfer_leader(transfer_leader);
    resp
}

pub fn new_pd_merge_region(target_region: metapb::Region) -> RegionHeartbeatResponse {
    let mut merge = Merge::default();
    merge.set_target(target_region);

    let mut resp = RegionHeartbeatResponse::default();
    resp.set_merge(merge);
    resp
}

#[derive(Default)]
struct CallbackLeakDetector {
    called: bool,
}

impl Drop for CallbackLeakDetector {
    fn drop(&mut self) {
        if self.called {
            return;
        }

        debug!("before capture");
        let bt = backtrace::Backtrace::new();
        warn!("callback is dropped"; "backtrace" => ?bt);
    }
}

pub fn make_cb(cmd: &RaftCmdRequest) -> (Callback<RocksSnapshot>, mpsc::Receiver<RaftCmdResponse>) {
    let mut is_read = cmd.has_status_request();
    let mut is_write = cmd.has_admin_request();
    for req in cmd.get_requests() {
        match req.get_cmd_type() {
            CmdType::Get | CmdType::Snap | CmdType::ReadIndex => is_read = true,
            CmdType::Put | CmdType::Delete | CmdType::DeleteRange | CmdType::IngestSst => {
                is_write = true
            }
            CmdType::Invalid | CmdType::Prewrite => panic!("Invalid RaftCmdRequest: {:?}", cmd),
        }
    }
    assert!(is_read ^ is_write, "Invalid RaftCmdRequest: {:?}", cmd);

    let (tx, rx) = mpsc::channel();
    let mut detector = CallbackLeakDetector::default();
    let cb = if is_read {
        Callback::Read(Box::new(move |resp: ReadResponse<RocksSnapshot>| {
            detector.called = true;
            // we don't care error actually.
            let _ = tx.send(resp.response);
        }))
    } else {
        Callback::write(Box::new(move |resp: WriteResponse| {
            detector.called = true;
            // we don't care error actually.
            let _ = tx.send(resp.response);
        }))
    };
    (cb, rx)
}

pub fn make_cb_ext(
    cmd: &RaftCmdRequest,
    proposed: Option<ExtCallback>,
    committed: Option<ExtCallback>,
) -> (Callback<RocksSnapshot>, mpsc::Receiver<RaftCmdResponse>) {
    let (cb, receiver) = make_cb(cmd);
    if let Callback::Write { cb, .. } = cb {
        (Callback::write_ext(cb, proposed, committed), receiver)
    } else {
        (cb, receiver)
    }
}

// Issue a read request on the specified peer.
pub fn read_on_peer<T: Simulator>(
    cluster: &mut Cluster<T>,
    peer: metapb::Peer,
    region: metapb::Region,
    key: &[u8],
    read_quorum: bool,
    timeout: Duration,
) -> Result<RaftCmdResponse> {
    let mut request = new_request(
        region.get_id(),
        region.get_region_epoch().clone(),
        vec![new_get_cmd(key)],
        read_quorum,
    );
    request.mut_header().set_peer(peer);
    cluster.read(None, request, timeout)
}

pub fn async_read_on_peer<T: Simulator>(
    cluster: &mut Cluster<T>,
    peer: metapb::Peer,
    region: metapb::Region,
    key: &[u8],
    read_quorum: bool,
    replica_read: bool,
) -> mpsc::Receiver<RaftCmdResponse> {
    let node_id = peer.get_store_id();
    let mut request = new_request(
        region.get_id(),
        region.get_region_epoch().clone(),
        vec![new_get_cmd(key)],
        read_quorum,
    );
    request.mut_header().set_peer(peer);
    request.mut_header().set_replica_read(replica_read);
    let (tx, rx) = mpsc::sync_channel(1);
    let cb = Callback::Read(Box::new(move |resp| drop(tx.send(resp.response))));
    cluster.sim.wl().async_read(node_id, None, request, cb);
    rx
}

pub fn batch_read_on_peer<T: Simulator>(
    cluster: &mut Cluster<T>,
    requests: &[(metapb::Peer, metapb::Region)],
) -> Vec<ReadResponse<RocksSnapshot>> {
    let batch_id = Some(ThreadReadId::new());
    let (tx, rx) = mpsc::sync_channel(3);
    let mut results = vec![];
    let mut len = 0;
    for (peer, region) in requests {
        let node_id = peer.get_store_id();
        let mut request = new_request(
            region.get_id(),
            region.get_region_epoch().clone(),
            vec![new_snap_cmd()],
            false,
        );
        request.mut_header().set_peer(peer.clone());
        let t = tx.clone();
        let cb = Callback::Read(Box::new(move |resp| {
            t.send((len, resp)).unwrap();
        }));
        cluster
            .sim
            .wl()
            .async_read(node_id, batch_id.clone(), request, cb);
        len += 1;
    }
    while results.len() < len {
        results.push(rx.recv_timeout(Duration::from_secs(1)).unwrap());
    }
    results.sort_by_key(|resp| resp.0);
    results.into_iter().map(|resp| resp.1).collect()
}

pub fn read_index_on_peer<T: Simulator>(
    cluster: &mut Cluster<T>,
    peer: metapb::Peer,
    region: metapb::Region,
    read_quorum: bool,
    timeout: Duration,
) -> Result<RaftCmdResponse> {
    let mut request = new_request(
        region.get_id(),
        region.get_region_epoch().clone(),
        vec![new_read_index_cmd()],
        read_quorum,
    );
    request.mut_header().set_peer(peer);
    cluster.read(None, request, timeout)
}

pub fn async_read_index_on_peer<T: Simulator>(
    cluster: &mut Cluster<T>,
    peer: metapb::Peer,
    region: metapb::Region,
    key: &[u8],
    read_quorum: bool,
) -> mpsc::Receiver<RaftCmdResponse> {
    let node_id = peer.get_store_id();
    let mut cmd = new_read_index_cmd();
    cmd.mut_read_index().set_start_ts(u64::MAX);
    cmd.mut_read_index()
        .mut_key_ranges()
        .push(point_key_range(Key::from_raw(key)));
    let mut request = new_request(
        region.get_id(),
        region.get_region_epoch().clone(),
        vec![cmd],
        read_quorum,
    );
    request.mut_header().set_peer(peer);
    let (tx, rx) = mpsc::sync_channel(1);
    let cb = Callback::Read(Box::new(move |resp| drop(tx.send(resp.response))));
    cluster.sim.wl().async_read(node_id, None, request, cb);
    rx
}

pub fn must_get_value(resp: &RaftCmdResponse) -> Vec<u8> {
    if resp.get_header().has_error() {
        panic!("failed to read {:?}", resp);
    }
    assert_eq!(resp.get_responses().len(), 1);
    assert_eq!(resp.get_responses()[0].get_cmd_type(), CmdType::Get);
    assert!(resp.get_responses()[0].has_get());
    resp.get_responses()[0].get_get().get_value().to_vec()
}

pub fn must_read_on_peer<T: Simulator>(
    cluster: &mut Cluster<T>,
    peer: metapb::Peer,
    region: metapb::Region,
    key: &[u8],
    value: &[u8],
) {
    let timeout = Duration::from_secs(5);
    match read_on_peer(cluster, peer, region, key, false, timeout) {
        Ok(ref resp) if value == must_get_value(resp).as_slice() => (),
        other => panic!(
            "read key {}, expect value {:?}, got {:?}",
            log_wrappers::hex_encode_upper(key),
            value,
            other
        ),
    }
}

pub fn must_error_read_on_peer<T: Simulator>(
    cluster: &mut Cluster<T>,
    peer: metapb::Peer,
    region: metapb::Region,
    key: &[u8],
    timeout: Duration,
) {
    if let Ok(mut resp) = read_on_peer(cluster, peer, region, key, false, timeout) {
        if !resp.get_header().has_error() {
            let value = resp.mut_responses()[0].mut_get().take_value();
            panic!(
                "key {}, expect error but got {}",
                log_wrappers::hex_encode_upper(key),
                escape(&value)
            );
        }
    }
}

pub fn must_contains_error(resp: &RaftCmdResponse, msg: &str) {
    let header = resp.get_header();
    assert!(header.has_error());
    let err_msg = header.get_error().get_message();
    assert!(err_msg.contains(msg), "{:?}", resp);
}

fn dummpy_filter(_: &RocksCompactionJobInfo<'_>) -> bool {
    true
}

pub fn create_test_engine(
    // TODO: pass it in for all cases.
    router: Option<RaftRouter<RocksEngine, RaftTestEngine>>,
    limiter: Option<Arc<IORateLimiter>>,
    cfg: &Config,
) -> (
    Engines<RocksEngine, RaftTestEngine>,
    Option<Arc<DataKeyManager>>,
    TempDir,
) {
    let dir = test_util::temp_dir("test_cluster", cfg.prefer_mem);
    let key_manager =
        data_key_manager_from_config(&cfg.security.encryption, dir.path().to_str().unwrap())
            .unwrap()
            .map(Arc::new);

    #[allow(clippy::redundant_clone)]
    let env = get_env(key_manager.clone(), limiter.clone()).unwrap();
    let cache = cfg.storage.block_cache.build_shared_cache();

    let kv_path = dir.path().join(DEFAULT_ROCKSDB_SUB_DIR);
    let kv_path_str = kv_path.to_str().unwrap();

    let mut kv_db_opt = cfg.rocksdb.build_opt();
    #[allow(clippy::redundant_clone)]
    kv_db_opt.set_env(env.clone());

    if let Some(router) = router {
        let router = Mutex::new(router);
        let compacted_handler = Box::new(move |event| {
            router
                .lock()
                .unwrap()
                .send_control(StoreMsg::CompactedEvent(event))
                .unwrap();
        });
        kv_db_opt.add_event_listener(CompactionListener::new(
            compacted_handler,
            Some(dummpy_filter),
        ));
    }

    let kv_cfs_opt = cfg
        .rocksdb
        .build_cf_opts(&cache, None, cfg.storage.api_version());

    let engine = Arc::new(
        engine_rocks::raw_util::new_engine_opt(kv_path_str, kv_db_opt, kv_cfs_opt).unwrap(),
    );
    let mut engine = RocksEngine::from_db(engine);
    let shared_block_cache = cache.is_some();
    engine.set_shared_block_cache(shared_block_cache);

    #[cfg(feature = "test-engine-raft-rocksdb")]
    let raft_engine = {
        let path = dir.path().join("raft");
        let mut db_opt = cfg.raftdb.build_opt();
        db_opt.set_env(env);

        let cfs_opt = cfg.raftdb.build_cf_opts(&cache);
        let engine = Arc::new(
            engine_rocks::raw_util::new_engine_opt(path.to_str().unwrap(), db_opt, cfs_opt)
                .unwrap(),
        );
        let mut engine = RocksEngine::from_db(engine);
        engine.set_shared_block_cache(shared_block_cache);
        engine
    };
    #[cfg(feature = "test-engine-raft-raft-engine")]
    let raft_engine = {
        let path = dir.path().join("raft-engine");
        let mut cfg = cfg.raft_engine.config();
        cfg.dir = path.to_str().unwrap().to_owned();
        RaftTestEngine::new(cfg, key_manager.clone(), limiter).unwrap()
    };

    let engines = Engines::new(engine, raft_engine);
    (engines, key_manager, dir)
}

pub fn configure_for_request_snapshot<T: Simulator>(cluster: &mut Cluster<T>) {
    // We don't want to generate snapshots due to compact log.
    cluster.cfg.raft_store.raft_log_gc_threshold = 1000;
    cluster.cfg.raft_store.raft_log_gc_count_limit = 1000;
    cluster.cfg.raft_store.raft_log_gc_size_limit = ReadableSize::mb(20);
}

pub fn configure_for_hibernate<T: Simulator>(cluster: &mut Cluster<T>) {
    // Uses long check interval to make leader keep sleeping during tests.
    cluster.cfg.raft_store.abnormal_leader_missing_duration = ReadableDuration::secs(20);
    cluster.cfg.raft_store.max_leader_missing_duration = ReadableDuration::secs(40);
    cluster.cfg.raft_store.peer_stale_state_check_interval = ReadableDuration::secs(10);
}

pub fn configure_for_snapshot<T: Simulator>(cluster: &mut Cluster<T>) {
    // Truncate the log quickly so that we can force sending snapshot.
    cluster.cfg.raft_store.raft_log_gc_tick_interval = ReadableDuration::millis(20);
    cluster.cfg.raft_store.raft_log_gc_count_limit = 2;
    cluster.cfg.raft_store.merge_max_log_gap = 1;
    cluster.cfg.raft_store.snap_mgr_gc_tick_interval = ReadableDuration::millis(50);
}

pub fn configure_for_merge<T: Simulator>(cluster: &mut Cluster<T>) {
    // Avoid log compaction which will prevent merge.
    cluster.cfg.raft_store.raft_log_gc_threshold = 1000;
    cluster.cfg.raft_store.raft_log_gc_count_limit = 1000;
    cluster.cfg.raft_store.raft_log_gc_size_limit = ReadableSize::mb(20);
    // Make merge check resume quickly.
    cluster.cfg.raft_store.merge_check_tick_interval = ReadableDuration::millis(100);
    // When isolated, follower relies on stale check tick to detect failure leader,
    // choose a smaller number to make it recover faster.
    cluster.cfg.raft_store.peer_stale_state_check_interval = ReadableDuration::millis(500);
}

pub fn ignore_merge_target_integrity<T: Simulator>(cluster: &mut Cluster<T>) {
    cluster.cfg.raft_store.dev_assert = false;
    cluster.pd_client.ignore_merge_target_integrity();
}

pub fn configure_for_lease_read<T: Simulator>(
    cluster: &mut Cluster<T>,
    base_tick_ms: Option<u64>,
    election_ticks: Option<usize>,
) -> Duration {
    if let Some(base_tick_ms) = base_tick_ms {
        cluster.cfg.raft_store.raft_base_tick_interval = ReadableDuration::millis(base_tick_ms);
    }
    let base_tick_interval = cluster.cfg.raft_store.raft_base_tick_interval.0;
    if let Some(election_ticks) = election_ticks {
        cluster.cfg.raft_store.raft_election_timeout_ticks = election_ticks;
    }
    let election_ticks = cluster.cfg.raft_store.raft_election_timeout_ticks as u32;
    let election_timeout = base_tick_interval * election_ticks;
    // Adjust max leader lease.
    cluster.cfg.raft_store.raft_store_max_leader_lease =
        ReadableDuration(election_timeout - base_tick_interval);
    // Use large peer check interval, abnormal and max leader missing duration to make a valid config,
    // that is election timeout x 2 < peer stale state check < abnormal < max leader missing duration.
    cluster.cfg.raft_store.peer_stale_state_check_interval = ReadableDuration(election_timeout * 3);
    cluster.cfg.raft_store.abnormal_leader_missing_duration =
        ReadableDuration(election_timeout * 4);
    cluster.cfg.raft_store.max_leader_missing_duration = ReadableDuration(election_timeout * 5);

    election_timeout
}

pub fn configure_for_enable_titan<T: Simulator>(
    cluster: &mut Cluster<T>,
    min_blob_size: ReadableSize,
) {
    cluster.cfg.rocksdb.titan.enabled = true;
    cluster.cfg.rocksdb.titan.purge_obsolete_files_period = ReadableDuration::secs(1);
    cluster.cfg.rocksdb.titan.max_background_gc = 10;
    cluster.cfg.rocksdb.defaultcf.titan.min_blob_size = min_blob_size;
    cluster.cfg.rocksdb.defaultcf.titan.blob_run_mode = BlobRunMode::Normal;
    cluster.cfg.rocksdb.defaultcf.titan.min_gc_batch_size = ReadableSize::kb(0);
}

pub fn configure_for_disable_titan<T: Simulator>(cluster: &mut Cluster<T>) {
    cluster.cfg.rocksdb.titan.enabled = false;
}

pub fn configure_for_encryption<T: Simulator>(cluster: &mut Cluster<T>) {
    let manifest_dir = Path::new(env!("CARGO_MANIFEST_DIR"));
    let master_key_file = manifest_dir.join("src/master-key.data");

    let cfg = &mut cluster.cfg.security.encryption;
    cfg.data_encryption_method = EncryptionMethod::Aes128Ctr;
    cfg.data_key_rotation_period = ReadableDuration(Duration::from_millis(100));
    cfg.master_key = MasterKeyConfig::File {
        config: FileConfig {
            path: master_key_file.to_str().unwrap().to_owned(),
        },
    }
}

/// Keep putting random kvs until specified size limit is reached.
pub fn put_till_size<T: Simulator>(
    cluster: &mut Cluster<T>,
    limit: u64,
    range: &mut dyn Iterator<Item = u64>,
) -> Vec<u8> {
    put_cf_till_size(cluster, CF_DEFAULT, limit, range)
}

pub fn put_cf_till_size<T: Simulator>(
    cluster: &mut Cluster<T>,
    cf: &'static str,
    limit: u64,
    range: &mut dyn Iterator<Item = u64>,
) -> Vec<u8> {
    assert!(limit > 0);
    let mut len = 0;
    let mut rng = rand::thread_rng();
    let mut key = String::new();
    let mut value = vec![0; 64];
    while len < limit {
        let batch_size = std::cmp::min(1024, limit - len);
        let mut reqs = vec![];
        for _ in 0..batch_size / 74 + 1 {
            key.clear();
            let key_id = range.next().unwrap();
            write!(&mut key, "{:09}", key_id).unwrap();
            rng.fill_bytes(&mut value);
            // plus 1 for the extra encoding prefix
            len += key.len() as u64 + 1;
            len += value.len() as u64;
            reqs.push(new_put_cf_cmd(cf, key.as_bytes(), &value));
        }
        cluster.batch_put(key.as_bytes(), reqs).unwrap();
        // Approximate size of memtable is inaccurate for small data,
        // we flush it to SST so we can use the size properties instead.
        cluster.must_flush_cf(cf, true);
    }
    key.into_bytes()
}

pub fn new_mutation(op: Op, k: &[u8], v: &[u8]) -> Mutation {
    let mut mutation = Mutation::default();
    mutation.set_op(op);
    mutation.set_key(k.to_vec());
    mutation.set_value(v.to_vec());
    mutation
}

pub fn must_kv_write(
    pd_client: &TestPdClient,
    client: &TikvClient,
    ctx: Context,
    kvs: Vec<Mutation>,
    pk: Vec<u8>,
) -> u64 {
    let keys: Vec<_> = kvs.iter().map(|m| m.get_key().to_vec()).collect();
    let start_ts = block_on(pd_client.get_tso()).unwrap();
    must_kv_prewrite(client, ctx.clone(), kvs, pk, start_ts.into_inner());
    let commit_ts = block_on(pd_client.get_tso()).unwrap();
    must_kv_commit(
        client,
        ctx,
        keys,
        start_ts.into_inner(),
        commit_ts.into_inner(),
        commit_ts.into_inner(),
    );
    commit_ts.into_inner()
}

pub fn must_kv_read_equal(client: &TikvClient, ctx: Context, key: Vec<u8>, val: Vec<u8>, ts: u64) {
    let mut get_req = GetRequest::default();
    get_req.set_context(ctx);
    get_req.set_key(key);
    get_req.set_version(ts);

    for _ in 1..250 {
        let mut get_resp = client.kv_get(&get_req).unwrap();
        if get_resp.has_region_error() || get_resp.has_error() || get_resp.get_not_found() {
            thread::sleep(Duration::from_millis(20));
        } else if get_resp.take_value() == val {
            return;
        }
    }

    // Last try
    let mut get_resp = client.kv_get(&get_req).unwrap();
    assert!(
        !get_resp.has_region_error(),
        "{:?}",
        get_resp.get_region_error()
    );
    assert!(!get_resp.has_error(), "{:?}", get_resp.get_error());
    assert!(!get_resp.get_not_found());
    assert_eq!(get_resp.take_value(), val);
}

pub fn kv_read(client: &TikvClient, ctx: Context, key: Vec<u8>, ts: u64) -> GetResponse {
    let mut get_req = GetRequest::default();
    get_req.set_context(ctx);
    get_req.set_key(key);
    get_req.set_version(ts);
    client.kv_get(&get_req).unwrap()
}

pub fn must_kv_prewrite_with(
    client: &TikvClient,
    ctx: Context,
    muts: Vec<Mutation>,
    pk: Vec<u8>,
    ts: u64,
    for_update_ts: u64,
    use_async_commit: bool,
    try_one_pc: bool,
) {
    let mut prewrite_req = PrewriteRequest::default();
    prewrite_req.set_context(ctx);
    if for_update_ts != 0 {
        prewrite_req.is_pessimistic_lock = vec![true; muts.len()];
    }
    prewrite_req.set_mutations(muts.into_iter().collect());
    prewrite_req.primary_lock = pk;
    prewrite_req.start_version = ts;
    prewrite_req.lock_ttl = 3000;
    prewrite_req.for_update_ts = for_update_ts;
    prewrite_req.min_commit_ts = prewrite_req.start_version + 1;
    prewrite_req.use_async_commit = use_async_commit;
    prewrite_req.try_one_pc = try_one_pc;
    let prewrite_resp = client.kv_prewrite(&prewrite_req).unwrap();
    assert!(
        !prewrite_resp.has_region_error(),
        "{:?}",
        prewrite_resp.get_region_error()
    );
    assert!(
        prewrite_resp.errors.is_empty(),
        "{:?}",
        prewrite_resp.get_errors()
    );
}

// Disk full test interface.
pub fn try_kv_prewrite_with(
    client: &TikvClient,
    ctx: Context,
    muts: Vec<Mutation>,
    pk: Vec<u8>,
    ts: u64,
    for_update_ts: u64,
    use_async_commit: bool,
    try_one_pc: bool,
) -> PrewriteResponse {
    let mut prewrite_req = PrewriteRequest::default();
    prewrite_req.set_context(ctx);
    if for_update_ts != 0 {
        prewrite_req.is_pessimistic_lock = vec![true; muts.len()];
    }
    prewrite_req.set_mutations(muts.into_iter().collect());
    prewrite_req.primary_lock = pk;
    prewrite_req.start_version = ts;
    prewrite_req.lock_ttl = 3000;
    prewrite_req.for_update_ts = for_update_ts;
    prewrite_req.min_commit_ts = prewrite_req.start_version + 1;
    prewrite_req.use_async_commit = use_async_commit;
    prewrite_req.try_one_pc = try_one_pc;
    client.kv_prewrite(&prewrite_req).unwrap()
}

pub fn try_kv_prewrite(
    client: &TikvClient,
    ctx: Context,
    muts: Vec<Mutation>,
    pk: Vec<u8>,
    ts: u64,
) -> PrewriteResponse {
    try_kv_prewrite_with(client, ctx, muts, pk, ts, 0, false, false)
}

pub fn try_kv_prewrite_pessimistic(
    client: &TikvClient,
    ctx: Context,
    muts: Vec<Mutation>,
    pk: Vec<u8>,
    ts: u64,
) -> PrewriteResponse {
    try_kv_prewrite_with(client, ctx, muts, pk, ts, ts, false, false)
}

pub fn must_kv_prewrite(
    client: &TikvClient,
    ctx: Context,
    muts: Vec<Mutation>,
    pk: Vec<u8>,
    ts: u64,
) {
    must_kv_prewrite_with(client, ctx, muts, pk, ts, 0, false, false)
}

pub fn must_kv_prewrite_pessimistic(
    client: &TikvClient,
    ctx: Context,
    muts: Vec<Mutation>,
    pk: Vec<u8>,
    ts: u64,
) {
    must_kv_prewrite_with(client, ctx, muts, pk, ts, ts, false, false)
}

pub fn must_kv_commit(
    client: &TikvClient,
    ctx: Context,
    keys: Vec<Vec<u8>>,
    start_ts: u64,
    commit_ts: u64,
    expect_commit_ts: u64,
) {
    let mut commit_req = CommitRequest::default();
    commit_req.set_context(ctx);
    commit_req.start_version = start_ts;
    commit_req.set_keys(keys.into_iter().collect());
    commit_req.commit_version = commit_ts;
    let commit_resp = client.kv_commit(&commit_req).unwrap();
    assert!(
        !commit_resp.has_region_error(),
        "{:?}",
        commit_resp.get_region_error()
    );
    assert!(!commit_resp.has_error(), "{:?}", commit_resp.get_error());
    assert_eq!(commit_resp.get_commit_version(), expect_commit_ts);
}

pub fn must_kv_rollback(client: &TikvClient, ctx: Context, keys: Vec<Vec<u8>>, start_ts: u64) {
    let mut rollback_req = BatchRollbackRequest::default();
    rollback_req.set_context(ctx);
    rollback_req.start_version = start_ts;
    rollback_req.set_keys(keys.into_iter().collect());
    let rollback_req = client.kv_batch_rollback(&rollback_req).unwrap();
    assert!(
        !rollback_req.has_region_error(),
        "{:?}",
        rollback_req.get_region_error()
    );
}

pub fn kv_pessimistic_lock(
    client: &TikvClient,
    ctx: Context,
    keys: Vec<Vec<u8>>,
    ts: u64,
    for_update_ts: u64,
    return_values: bool,
) -> PessimisticLockResponse {
    kv_pessimistic_lock_with_ttl(client, ctx, keys, ts, for_update_ts, return_values, 20)
}

pub fn kv_pessimistic_lock_with_ttl(
    client: &TikvClient,
    ctx: Context,
    keys: Vec<Vec<u8>>,
    ts: u64,
    for_update_ts: u64,
    return_values: bool,
    ttl: u64,
) -> PessimisticLockResponse {
    let mut req = PessimisticLockRequest::default();
    req.set_context(ctx);
    let primary = keys[0].clone();
    let mut mutations = vec![];
    for key in keys {
        let mut mutation = Mutation::default();
        mutation.set_op(Op::PessimisticLock);
        mutation.set_key(key);
        mutations.push(mutation);
    }
    req.set_mutations(mutations.into());
    req.primary_lock = primary;
    req.start_version = ts;
    req.for_update_ts = for_update_ts;
    req.lock_ttl = ttl;
    req.is_first_lock = false;
    req.return_values = return_values;
    client.kv_pessimistic_lock(&req).unwrap()
}

pub fn must_kv_pessimistic_lock(client: &TikvClient, ctx: Context, key: Vec<u8>, ts: u64) {
    let resp = kv_pessimistic_lock(client, ctx, vec![key], ts, ts, false);
    assert!(!resp.has_region_error(), "{:?}", resp.get_region_error());
    assert!(resp.errors.is_empty(), "{:?}", resp.get_errors());
}

pub fn must_kv_pessimistic_rollback(client: &TikvClient, ctx: Context, key: Vec<u8>, ts: u64) {
    let mut req = PessimisticRollbackRequest::default();
    req.set_context(ctx);
    req.set_keys(vec![key].into_iter().collect());
    req.start_version = ts;
    req.for_update_ts = ts;
    let resp = client.kv_pessimistic_rollback(&req).unwrap();
    assert!(!resp.has_region_error(), "{:?}", resp.get_region_error());
    assert!(resp.errors.is_empty(), "{:?}", resp.get_errors());
}

pub fn must_check_txn_status(
    client: &TikvClient,
    ctx: Context,
    key: &[u8],
    lock_ts: u64,
    caller_start_ts: u64,
    current_ts: u64,
) -> CheckTxnStatusResponse {
    let mut req = CheckTxnStatusRequest::default();
    req.set_context(ctx);
    req.set_primary_key(key.to_vec());
    req.set_lock_ts(lock_ts);
    req.set_caller_start_ts(caller_start_ts);
    req.set_current_ts(current_ts);

    let resp = client.kv_check_txn_status(&req).unwrap();
    assert!(!resp.has_region_error(), "{:?}", resp.get_region_error());
    assert!(resp.error.is_none(), "{:?}", resp.get_error());
    resp
}

pub fn must_physical_scan_lock(
    client: &TikvClient,
    ctx: Context,
    max_ts: u64,
    start_key: &[u8],
    limit: usize,
) -> Vec<LockInfo> {
    let mut req = PhysicalScanLockRequest::default();
    req.set_context(ctx);
    req.set_max_ts(max_ts);
    req.set_start_key(start_key.to_owned());
    req.set_limit(limit as _);
    let mut resp = client.physical_scan_lock(&req).unwrap();
    resp.take_locks().into()
}

pub fn register_lock_observer(client: &TikvClient, max_ts: u64) -> RegisterLockObserverResponse {
    let mut req = RegisterLockObserverRequest::default();
    req.set_max_ts(max_ts);
    client.register_lock_observer(&req).unwrap()
}

pub fn must_register_lock_observer(client: &TikvClient, max_ts: u64) {
    let resp = register_lock_observer(client, max_ts);
    assert!(resp.get_error().is_empty(), "{:?}", resp.get_error());
}

pub fn check_lock_observer(client: &TikvClient, max_ts: u64) -> CheckLockObserverResponse {
    let mut req = CheckLockObserverRequest::default();
    req.set_max_ts(max_ts);
    client.check_lock_observer(&req).unwrap()
}

pub fn must_check_lock_observer(client: &TikvClient, max_ts: u64, clean: bool) -> Vec<LockInfo> {
    let mut resp = check_lock_observer(client, max_ts);
    assert!(resp.get_error().is_empty(), "{:?}", resp.get_error());
    assert_eq!(resp.get_is_clean(), clean);
    resp.take_locks().into()
}

pub fn remove_lock_observer(client: &TikvClient, max_ts: u64) -> RemoveLockObserverResponse {
    let mut req = RemoveLockObserverRequest::default();
    req.set_max_ts(max_ts);
    client.remove_lock_observer(&req).unwrap()
}

pub fn must_remove_lock_observer(client: &TikvClient, max_ts: u64) {
    let resp = remove_lock_observer(client, max_ts);
    assert!(resp.get_error().is_empty(), "{:?}", resp.get_error());
}

pub fn get_tso(pd_client: &TestPdClient) -> u64 {
    block_on(pd_client.get_tso()).unwrap().into_inner()
}

pub fn check_compacted(
    all_engines: &HashMap<u64, Engines<RocksEngine, RocksEngine>>,
    before_states: &HashMap<u64, RaftTruncatedState>,
    compact_count: u64,
) -> bool {
    // Every peer must have compacted logs, so the truncate log state index/term must > than before.
    let mut compacted_idx = HashMap::default();

    for (&id, engines) in all_engines {
        let mut state: RaftApplyState = engines
            .kv
            .get_msg_cf(CF_RAFT, &keys::apply_state_key(1))
            .unwrap()
            .unwrap_or_default();
        let after_state = state.take_truncated_state();

        let before_state = &before_states[&id];
        let idx = after_state.get_index();
        let term = after_state.get_term();
        if idx == before_state.get_index() || term == before_state.get_term() {
            return false;
        }
        if idx - before_state.get_index() < compact_count {
            return false;
        }
        assert!(term > before_state.get_term());
        compacted_idx.insert(id, idx);
    }

    // wait for actual deletion.
    sleep_ms(100);

    for (id, engines) in all_engines {
        for i in 0..compacted_idx[id] {
            let key = keys::raft_log_key(1, i);
            if engines.raft.get_value(&key).unwrap().is_none() {
                break;
            }
            assert!(engines.raft.get_value(&key).unwrap().is_none());
        }
    }
    true
}

// A helpful wrapper to make the test logic clear
pub struct PeerClient {
    pub cli: TikvClient,
    pub ctx: Context,
}

impl PeerClient {
    pub fn new(cluster: &Cluster<ServerCluster>, region_id: u64, peer: metapb::Peer) -> PeerClient {
        let cli = {
            let env = Arc::new(Environment::new(1));
            let channel =
                ChannelBuilder::new(env).connect(&cluster.sim.rl().get_addr(peer.get_store_id()));
            TikvClient::new(channel)
        };
        let ctx = {
            let epoch = cluster.get_region_epoch(region_id);
            let mut ctx = Context::default();
            ctx.set_region_id(region_id);
            ctx.set_peer(peer);
            ctx.set_region_epoch(epoch);
            ctx
        };
        PeerClient { cli, ctx }
    }

    pub fn kv_read(&self, key: Vec<u8>, ts: u64) -> GetResponse {
        kv_read(&self.cli, self.ctx.clone(), key, ts)
    }

    pub fn must_kv_read_equal(&self, key: Vec<u8>, val: Vec<u8>, ts: u64) {
        must_kv_read_equal(&self.cli, self.ctx.clone(), key, val, ts)
    }

    pub fn must_kv_write(&self, pd_client: &TestPdClient, kvs: Vec<Mutation>, pk: Vec<u8>) -> u64 {
        must_kv_write(pd_client, &self.cli, self.ctx.clone(), kvs, pk)
    }

    pub fn must_kv_prewrite(&self, muts: Vec<Mutation>, pk: Vec<u8>, ts: u64) {
        must_kv_prewrite(&self.cli, self.ctx.clone(), muts, pk, ts)
    }

    pub fn try_kv_prewrite(
        &self,
        muts: Vec<Mutation>,
        pk: Vec<u8>,
        ts: u64,
        opt: DiskFullOpt,
    ) -> PrewriteResponse {
        let mut ctx = self.ctx.clone();
        ctx.disk_full_opt = opt;
        try_kv_prewrite(&self.cli, ctx, muts, pk, ts)
    }

    pub fn must_kv_prewrite_async_commit(&self, muts: Vec<Mutation>, pk: Vec<u8>, ts: u64) {
        must_kv_prewrite_with(&self.cli, self.ctx.clone(), muts, pk, ts, 0, true, false)
    }

    pub fn must_kv_prewrite_one_pc(&self, muts: Vec<Mutation>, pk: Vec<u8>, ts: u64) {
        must_kv_prewrite_with(&self.cli, self.ctx.clone(), muts, pk, ts, 0, false, true)
    }

    pub fn must_kv_commit(&self, keys: Vec<Vec<u8>>, start_ts: u64, commit_ts: u64) {
        must_kv_commit(
            &self.cli,
            self.ctx.clone(),
            keys,
            start_ts,
            commit_ts,
            commit_ts,
        )
    }

    pub fn must_kv_rollback(&self, keys: Vec<Vec<u8>>, start_ts: u64) {
        must_kv_rollback(&self.cli, self.ctx.clone(), keys, start_ts)
    }

    pub fn must_kv_pessimistic_lock(&self, key: Vec<u8>, ts: u64) {
        must_kv_pessimistic_lock(&self.cli, self.ctx.clone(), key, ts)
    }

    pub fn must_kv_pessimistic_rollback(&self, key: Vec<u8>, ts: u64) {
        must_kv_pessimistic_rollback(&self.cli, self.ctx.clone(), key, ts)
    }
}<|MERGE_RESOLUTION|>--- conflicted
+++ resolved
@@ -6,11 +6,7 @@
 use std::thread;
 use std::time::Duration;
 
-<<<<<<< HEAD
-=======
-use crate::Config;
 use collections::HashMap;
->>>>>>> 3433be96
 use encryption_export::{
     data_key_manager_from_config, DataKeyManager, FileConfig, MasterKeyConfig,
 };
@@ -1187,8 +1183,8 @@
     block_on(pd_client.get_tso()).unwrap().into_inner()
 }
 
-pub fn check_compacted(
-    all_engines: &HashMap<u64, Engines<RocksEngine, RocksEngine>>,
+pub fn is_compacted(
+    all_engines: &HashMap<u64, Engines<RocksEngine, RaftTestEngine>>,
     before_states: &HashMap<u64, RaftTruncatedState>,
     compact_count: u64,
 ) -> bool {
@@ -1196,11 +1192,7 @@
     let mut compacted_idx = HashMap::default();
 
     for (&id, engines) in all_engines {
-        let mut state: RaftApplyState = engines
-            .kv
-            .get_msg_cf(CF_RAFT, &keys::apply_state_key(1))
-            .unwrap()
-            .unwrap_or_default();
+        let mut state: RaftApplyState = get_raft_msg_or_default(engines, &keys::apply_state_key(1));
         let after_state = state.take_truncated_state();
 
         let before_state = &before_states[&id];
@@ -1221,11 +1213,9 @@
 
     for (id, engines) in all_engines {
         for i in 0..compacted_idx[id] {
-            let key = keys::raft_log_key(1, i);
-            if engines.raft.get_value(&key).unwrap().is_none() {
-                break;
+            if engines.raft.get_entry(1, i).unwrap().is_some() {
+                return false;
             }
-            assert!(engines.raft.get_value(&key).unwrap().is_none());
         }
     }
     true
