--- conflicted
+++ resolved
@@ -16,8 +16,8 @@
 use engine_rocks::{config::BlobRunMode, FlushListener, RocksEngine, RocksSnapshot};
 use engine_test::raft::RaftTestEngine;
 use engine_traits::{
-    Engines, Iterable, Peekable, RaftEngineDebug, RaftEngineReadOnly, TabletFactory, ALL_CFS,
-    CF_DEFAULT, CF_RAFT,
+    util::MemtableEventNotifier, Engines, Iterable, Peekable, RaftEngineDebug, RaftEngineReadOnly,
+    TabletFactory, ALL_CFS, CF_DEFAULT, CF_RAFT,
 };
 use file_system::IoRateLimiter;
 use futures::executor::block_on;
@@ -47,15 +47,8 @@
 use tempfile::TempDir;
 use test_pd_client::TestPdClient;
 use tikv::{config::*, server::KvEngineFactoryBuilder, storage::point_key_range};
-<<<<<<< HEAD
-use tikv_util::{
-    config::*, escape, sequence_number::Notifier as SeqnoNotifier, time::ThreadReadId,
-    worker::LazyWorker, HandyRwLock,
-};
-=======
 pub use tikv_util::store::{find_peer, new_learner_peer, new_peer};
 use tikv_util::{config::*, escape, time::ThreadReadId, worker::LazyWorker, HandyRwLock};
->>>>>>> 585763a3
 use txn_types::Key;
 
 use crate::{Cluster, Config, ServerCluster, Simulator};
@@ -577,7 +570,7 @@
 #[derive(Clone)]
 struct TestNotifier;
 
-impl SeqnoNotifier for TestNotifier {
+impl MemtableEventNotifier for TestNotifier {
     fn notify_memtable_sealed(&self, _seqno: u64) {}
     fn notify_memtable_flushed(&self, _cf: &str, _seqno: u64) {}
     fn notify_flush_cfs(&self, _seqno: u64) {}
