// Copyright 2018 TiKV Project Authors. Licensed under Apache-2.0.

use std::fmt::Write;
use std::path::Path;
use std::sync::{mpsc, Arc};
use std::thread;
use std::time::Duration;

use collections::HashMap;
use encryption_export::{
    data_key_manager_from_config, DataKeyManager, FileConfig, MasterKeyConfig,
};
use engine_rocks::config::BlobRunMode;
use engine_rocks::raw::DB;
<<<<<<< HEAD
use engine_rocks::{
    get_env, CompactionListener, Compat, RocksCompactionJobInfo, RocksEngine, RocksSnapshot,
};
use engine_test::raft::RaftTestEngine;
use engine_traits::{
    Engines, Iterable, Peekable, RaftEngine, RaftEngineDebug, RaftEngineReadOnly, RaftLogBatch,
    ALL_CFS, CF_DEFAULT, CF_RAFT,
};
=======
use engine_rocks::{get_env, Compat, RocksEngine, RocksSnapshot};
use engine_traits::{Engines, Iterable, Peekable, TabletFactory, ALL_CFS, CF_DEFAULT, CF_RAFT};
>>>>>>> ed7e1aa9
use file_system::IORateLimiter;
use futures::executor::block_on;
use grpcio::{ChannelBuilder, Environment};
use kvproto::encryptionpb::EncryptionMethod;
use kvproto::kvrpcpb::*;
use kvproto::metapb::{self, RegionEpoch};
use kvproto::pdpb::{
    ChangePeer, ChangePeerV2, CheckPolicy, Merge, RegionHeartbeatResponse, SplitRegion,
    TransferLeader,
};
use kvproto::raft_cmdpb::{
    AdminCmdType, AdminRequest, ChangePeerRequest, ChangePeerV2Request, CmdType, RaftCmdRequest,
    RaftCmdResponse, Request, StatusCmdType, StatusRequest,
};
use kvproto::raft_serverpb::{
    PeerState, RaftApplyState, RaftLocalState, RaftTruncatedState, RegionLocalState,
};
use kvproto::tikvpb::TikvClient;
use pd_client::PdClient;
use raft::eraftpb::ConfChangeType;
use raftstore::store::fsm::RaftRouter;
pub use raftstore::store::util::{find_peer, new_learner_peer, new_peer};
use raftstore::store::*;
use raftstore::Result;
use rand::RngCore;
use tempfile::TempDir;
use tikv::config::*;
use tikv::server::KvEngineFactoryBuilder;
use tikv::storage::point_key_range;
use tikv_util::config::*;
use tikv_util::time::ThreadReadId;
use tikv_util::{escape, HandyRwLock};
use txn_types::Key;

use crate::{Cluster, Config, ServerCluster, Simulator, TestPdClient};

pub fn must_get(engine: &Arc<DB>, cf: &str, key: &[u8], value: Option<&[u8]>) {
    for _ in 1..300 {
        let res = engine.c().get_value_cf(cf, &keys::data_key(key)).unwrap();
        if let (Some(value), Some(res)) = (value, res.as_ref()) {
            assert_eq!(value, &res[..]);
            return;
        }
        if value.is_none() && res.is_none() {
            return;
        }
        thread::sleep(Duration::from_millis(20));
    }
    debug!("last try to get {}", log_wrappers::hex_encode_upper(key));
    let res = engine.c().get_value_cf(cf, &keys::data_key(key)).unwrap();
    if value.is_none() && res.is_none()
        || value.is_some() && res.is_some() && value.unwrap() == &*res.unwrap()
    {
        return;
    }
    panic!(
        "can't get value {:?} for key {}",
        value.map(escape),
        log_wrappers::hex_encode_upper(key)
    )
}

pub fn must_get_equal(engine: &Arc<DB>, key: &[u8], value: &[u8]) {
    must_get(engine, "default", key, Some(value));
}

pub fn must_get_none(engine: &Arc<DB>, key: &[u8]) {
    must_get(engine, "default", key, None);
}

pub fn must_get_cf_equal(engine: &Arc<DB>, cf: &str, key: &[u8], value: &[u8]) {
    must_get(engine, cf, key, Some(value));
}

pub fn must_get_cf_none(engine: &Arc<DB>, cf: &str, key: &[u8]) {
    must_get(engine, cf, key, None);
}

pub fn must_region_cleared(engine: &Engines<RocksEngine, RaftTestEngine>, region: &metapb::Region) {
    let id = region.get_id();
    let state_key = keys::region_state_key(id);
    let state: RegionLocalState = engine.kv.get_msg_cf(CF_RAFT, &state_key).unwrap().unwrap();
    assert_eq!(state.get_state(), PeerState::Tombstone, "{:?}", state);
    let start_key = keys::data_key(region.get_start_key());
    let end_key = keys::data_key(region.get_end_key());
    for cf in ALL_CFS {
        engine
            .kv
            .scan_cf(cf, &start_key, &end_key, false, |k, v| {
                panic!(
                    "[region {}] unexpected ({:?}, {:?}) in cf {:?}",
                    id, k, v, cf
                );
            })
            .unwrap();
    }

    engine
        .raft
        .scan_entries(id, |_| panic!("[region {}] unexpected entry", id))
        .unwrap();

    let state: Option<RaftLocalState> = engine.raft.get_raft_state(id).unwrap();
    assert!(
        state.is_none(),
        "[region {}] raft state key should be removed: {:?}",
        id,
        state
    );
}

pub fn dump_raft_entries(
    engine: &RaftTestEngine,
    region_id: u64,
) -> <RaftTestEngine as RaftEngine>::LogBatch {
    let mut batch = engine.log_batch(0);
    let mut entries = Vec::new();
    engine
        .scan_entries(region_id, |e| {
            entries.push(e.clone());
            Ok(true)
        })
        .unwrap();
    batch.append(region_id, entries).unwrap();
    batch
        .put_raft_state(
            region_id,
            &engine.get_raft_state(region_id).unwrap().unwrap(),
        )
        .unwrap();
    batch
}

lazy_static! {
    static ref TEST_CONFIG: TiKvConfig = {
        let manifest_dir = Path::new(env!("CARGO_MANIFEST_DIR"));
        let common_test_cfg = manifest_dir.join("src/common-test.toml");
        TiKvConfig::from_file(&common_test_cfg, None).unwrap_or_else(|e| {
            panic!(
                "invalid auto generated configuration file {}, err {}",
                manifest_dir.display(),
                e
            );
        })
    };
}

pub fn new_tikv_config(cluster_id: u64) -> TiKvConfig {
    let mut cfg = TEST_CONFIG.clone();
    cfg.server.cluster_id = cluster_id;
    cfg
}

// Create a base request.
pub fn new_base_request(region_id: u64, epoch: RegionEpoch, read_quorum: bool) -> RaftCmdRequest {
    let mut req = RaftCmdRequest::default();
    req.mut_header().set_region_id(region_id);
    req.mut_header().set_region_epoch(epoch);
    req.mut_header().set_read_quorum(read_quorum);
    req
}

pub fn new_request(
    region_id: u64,
    epoch: RegionEpoch,
    requests: Vec<Request>,
    read_quorum: bool,
) -> RaftCmdRequest {
    let mut req = new_base_request(region_id, epoch, read_quorum);
    req.set_requests(requests.into());
    req
}

pub fn new_put_cmd(key: &[u8], value: &[u8]) -> Request {
    let mut cmd = Request::default();
    cmd.set_cmd_type(CmdType::Put);
    cmd.mut_put().set_key(key.to_vec());
    cmd.mut_put().set_value(value.to_vec());
    cmd
}

pub fn new_put_cf_cmd(cf: &str, key: &[u8], value: &[u8]) -> Request {
    let mut cmd = Request::default();
    cmd.set_cmd_type(CmdType::Put);
    cmd.mut_put().set_key(key.to_vec());
    cmd.mut_put().set_value(value.to_vec());
    cmd.mut_put().set_cf(cf.to_string());
    cmd
}

pub fn new_get_cmd(key: &[u8]) -> Request {
    let mut cmd = Request::default();
    cmd.set_cmd_type(CmdType::Get);
    cmd.mut_get().set_key(key.to_vec());
    cmd
}

pub fn new_snap_cmd() -> Request {
    let mut cmd = Request::default();
    cmd.set_cmd_type(CmdType::Snap);
    cmd
}

pub fn new_read_index_cmd() -> Request {
    let mut cmd = Request::default();
    cmd.set_cmd_type(CmdType::ReadIndex);
    cmd
}

pub fn new_get_cf_cmd(cf: &str, key: &[u8]) -> Request {
    let mut cmd = Request::default();
    cmd.set_cmd_type(CmdType::Get);
    cmd.mut_get().set_key(key.to_vec());
    cmd.mut_get().set_cf(cf.to_string());
    cmd
}

pub fn new_delete_cmd(cf: &str, key: &[u8]) -> Request {
    let mut cmd = Request::default();
    cmd.set_cmd_type(CmdType::Delete);
    cmd.mut_delete().set_key(key.to_vec());
    cmd.mut_delete().set_cf(cf.to_string());
    cmd
}

pub fn new_delete_range_cmd(cf: &str, start: &[u8], end: &[u8]) -> Request {
    let mut cmd = Request::default();
    cmd.set_cmd_type(CmdType::DeleteRange);
    cmd.mut_delete_range().set_start_key(start.to_vec());
    cmd.mut_delete_range().set_end_key(end.to_vec());
    cmd.mut_delete_range().set_cf(cf.to_string());
    cmd
}

pub fn new_status_request(
    region_id: u64,
    peer: metapb::Peer,
    request: StatusRequest,
) -> RaftCmdRequest {
    let mut req = new_base_request(region_id, RegionEpoch::default(), false);
    req.mut_header().set_peer(peer);
    req.set_status_request(request);
    req
}

pub fn new_region_detail_cmd() -> StatusRequest {
    let mut cmd = StatusRequest::default();
    cmd.set_cmd_type(StatusCmdType::RegionDetail);
    cmd
}

pub fn new_region_leader_cmd() -> StatusRequest {
    let mut cmd = StatusRequest::default();
    cmd.set_cmd_type(StatusCmdType::RegionLeader);
    cmd
}

pub fn new_admin_request(
    region_id: u64,
    epoch: &RegionEpoch,
    request: AdminRequest,
) -> RaftCmdRequest {
    let mut req = new_base_request(region_id, epoch.clone(), false);
    req.set_admin_request(request);
    req
}

pub fn new_change_peer_request(change_type: ConfChangeType, peer: metapb::Peer) -> AdminRequest {
    let mut req = AdminRequest::default();
    req.set_cmd_type(AdminCmdType::ChangePeer);
    req.mut_change_peer().set_change_type(change_type);
    req.mut_change_peer().set_peer(peer);
    req
}

pub fn new_change_peer_v2_request(changes: Vec<ChangePeerRequest>) -> AdminRequest {
    let mut cp = ChangePeerV2Request::default();
    cp.set_changes(changes.into());
    let mut req = AdminRequest::default();
    req.set_cmd_type(AdminCmdType::ChangePeerV2);
    req.set_change_peer_v2(cp);
    req
}

pub fn new_compact_log_request(index: u64, term: u64) -> AdminRequest {
    let mut req = AdminRequest::default();
    req.set_cmd_type(AdminCmdType::CompactLog);
    req.mut_compact_log().set_compact_index(index);
    req.mut_compact_log().set_compact_term(term);
    req
}

pub fn new_transfer_leader_cmd(peer: metapb::Peer) -> AdminRequest {
    let mut cmd = AdminRequest::default();
    cmd.set_cmd_type(AdminCmdType::TransferLeader);
    cmd.mut_transfer_leader().set_peer(peer);
    cmd
}

#[allow(dead_code)]
pub fn new_prepare_merge(target_region: metapb::Region) -> AdminRequest {
    let mut cmd = AdminRequest::default();
    cmd.set_cmd_type(AdminCmdType::PrepareMerge);
    cmd.mut_prepare_merge().set_target(target_region);
    cmd
}

pub fn new_store(store_id: u64, addr: String) -> metapb::Store {
    let mut store = metapb::Store::default();
    store.set_id(store_id);
    store.set_address(addr);

    store
}

pub fn sleep_ms(ms: u64) {
    thread::sleep(Duration::from_millis(ms));
}

pub fn sleep_until_election_triggered(cfg: &Config) {
    let election_timeout = cfg.raft_store.raft_base_tick_interval.as_millis()
        * cfg.raft_store.raft_election_timeout_ticks as u64;
    sleep_ms(3u64 * election_timeout);
}

pub fn is_error_response(resp: &RaftCmdResponse) -> bool {
    resp.get_header().has_error()
}

pub fn new_pd_change_peer(
    change_type: ConfChangeType,
    peer: metapb::Peer,
) -> RegionHeartbeatResponse {
    let mut change_peer = ChangePeer::default();
    change_peer.set_change_type(change_type);
    change_peer.set_peer(peer);

    let mut resp = RegionHeartbeatResponse::default();
    resp.set_change_peer(change_peer);
    resp
}

pub fn new_pd_change_peer_v2(changes: Vec<ChangePeer>) -> RegionHeartbeatResponse {
    let mut change_peer = ChangePeerV2::default();
    change_peer.set_changes(changes.into());

    let mut resp = RegionHeartbeatResponse::default();
    resp.set_change_peer_v2(change_peer);
    resp
}

pub fn new_split_region(policy: CheckPolicy, keys: Vec<Vec<u8>>) -> RegionHeartbeatResponse {
    let mut split_region = SplitRegion::default();
    split_region.set_policy(policy);
    split_region.set_keys(keys.into());
    let mut resp = RegionHeartbeatResponse::default();
    resp.set_split_region(split_region);
    resp
}

pub fn new_pd_transfer_leader(
    peer: metapb::Peer,
    peers: Vec<metapb::Peer>,
) -> RegionHeartbeatResponse {
    let mut transfer_leader = TransferLeader::default();
    transfer_leader.set_peer(peer);
    transfer_leader.set_peers(peers.into());

    let mut resp = RegionHeartbeatResponse::default();
    resp.set_transfer_leader(transfer_leader);
    resp
}

pub fn new_pd_merge_region(target_region: metapb::Region) -> RegionHeartbeatResponse {
    let mut merge = Merge::default();
    merge.set_target(target_region);

    let mut resp = RegionHeartbeatResponse::default();
    resp.set_merge(merge);
    resp
}

#[derive(Default)]
struct CallbackLeakDetector {
    called: bool,
}

impl Drop for CallbackLeakDetector {
    fn drop(&mut self) {
        if self.called {
            return;
        }

        debug!("before capture");
        let bt = backtrace::Backtrace::new();
        warn!("callback is dropped"; "backtrace" => ?bt);
    }
}

pub fn make_cb(cmd: &RaftCmdRequest) -> (Callback<RocksSnapshot>, mpsc::Receiver<RaftCmdResponse>) {
    let mut is_read = cmd.has_status_request();
    let mut is_write = cmd.has_admin_request();
    for req in cmd.get_requests() {
        match req.get_cmd_type() {
            CmdType::Get | CmdType::Snap | CmdType::ReadIndex => is_read = true,
            CmdType::Put | CmdType::Delete | CmdType::DeleteRange | CmdType::IngestSst => {
                is_write = true
            }
            CmdType::Invalid | CmdType::Prewrite => panic!("Invalid RaftCmdRequest: {:?}", cmd),
        }
    }
    assert!(is_read ^ is_write, "Invalid RaftCmdRequest: {:?}", cmd);

    let (tx, rx) = mpsc::channel();
    let mut detector = CallbackLeakDetector::default();
    let cb = if is_read {
        Callback::Read(Box::new(move |resp: ReadResponse<RocksSnapshot>| {
            detector.called = true;
            // we don't care error actually.
            let _ = tx.send(resp.response);
        }))
    } else {
        Callback::write(Box::new(move |resp: WriteResponse| {
            detector.called = true;
            // we don't care error actually.
            let _ = tx.send(resp.response);
        }))
    };
    (cb, rx)
}

pub fn make_cb_ext(
    cmd: &RaftCmdRequest,
    proposed: Option<ExtCallback>,
    committed: Option<ExtCallback>,
) -> (Callback<RocksSnapshot>, mpsc::Receiver<RaftCmdResponse>) {
    let (cb, receiver) = make_cb(cmd);
    if let Callback::Write { cb, .. } = cb {
        (Callback::write_ext(cb, proposed, committed), receiver)
    } else {
        (cb, receiver)
    }
}

// Issue a read request on the specified peer.
pub fn read_on_peer<T: Simulator>(
    cluster: &mut Cluster<T>,
    peer: metapb::Peer,
    region: metapb::Region,
    key: &[u8],
    read_quorum: bool,
    timeout: Duration,
) -> Result<RaftCmdResponse> {
    let mut request = new_request(
        region.get_id(),
        region.get_region_epoch().clone(),
        vec![new_get_cmd(key)],
        read_quorum,
    );
    request.mut_header().set_peer(peer);
    cluster.read(None, request, timeout)
}

pub fn async_read_on_peer<T: Simulator>(
    cluster: &mut Cluster<T>,
    peer: metapb::Peer,
    region: metapb::Region,
    key: &[u8],
    read_quorum: bool,
    replica_read: bool,
) -> mpsc::Receiver<RaftCmdResponse> {
    let node_id = peer.get_store_id();
    let mut request = new_request(
        region.get_id(),
        region.get_region_epoch().clone(),
        vec![new_get_cmd(key)],
        read_quorum,
    );
    request.mut_header().set_peer(peer);
    request.mut_header().set_replica_read(replica_read);
    let (tx, rx) = mpsc::sync_channel(1);
    let cb = Callback::Read(Box::new(move |resp| drop(tx.send(resp.response))));
    cluster.sim.wl().async_read(node_id, None, request, cb);
    rx
}

pub fn batch_read_on_peer<T: Simulator>(
    cluster: &mut Cluster<T>,
    requests: &[(metapb::Peer, metapb::Region)],
) -> Vec<ReadResponse<RocksSnapshot>> {
    let batch_id = Some(ThreadReadId::new());
    let (tx, rx) = mpsc::sync_channel(3);
    let mut results = vec![];
    let mut len = 0;
    for (peer, region) in requests {
        let node_id = peer.get_store_id();
        let mut request = new_request(
            region.get_id(),
            region.get_region_epoch().clone(),
            vec![new_snap_cmd()],
            false,
        );
        request.mut_header().set_peer(peer.clone());
        let t = tx.clone();
        let cb = Callback::Read(Box::new(move |resp| {
            t.send((len, resp)).unwrap();
        }));
        cluster
            .sim
            .wl()
            .async_read(node_id, batch_id.clone(), request, cb);
        len += 1;
    }
    while results.len() < len {
        results.push(rx.recv_timeout(Duration::from_secs(1)).unwrap());
    }
    results.sort_by_key(|resp| resp.0);
    results.into_iter().map(|resp| resp.1).collect()
}

pub fn read_index_on_peer<T: Simulator>(
    cluster: &mut Cluster<T>,
    peer: metapb::Peer,
    region: metapb::Region,
    read_quorum: bool,
    timeout: Duration,
) -> Result<RaftCmdResponse> {
    let mut request = new_request(
        region.get_id(),
        region.get_region_epoch().clone(),
        vec![new_read_index_cmd()],
        read_quorum,
    );
    request.mut_header().set_peer(peer);
    cluster.read(None, request, timeout)
}

pub fn async_read_index_on_peer<T: Simulator>(
    cluster: &mut Cluster<T>,
    peer: metapb::Peer,
    region: metapb::Region,
    key: &[u8],
    read_quorum: bool,
) -> mpsc::Receiver<RaftCmdResponse> {
    let node_id = peer.get_store_id();
    let mut cmd = new_read_index_cmd();
    cmd.mut_read_index().set_start_ts(u64::MAX);
    cmd.mut_read_index()
        .mut_key_ranges()
        .push(point_key_range(Key::from_raw(key)));
    let mut request = new_request(
        region.get_id(),
        region.get_region_epoch().clone(),
        vec![cmd],
        read_quorum,
    );
    request.mut_header().set_peer(peer);
    let (tx, rx) = mpsc::sync_channel(1);
    let cb = Callback::Read(Box::new(move |resp| drop(tx.send(resp.response))));
    cluster.sim.wl().async_read(node_id, None, request, cb);
    rx
}

pub fn must_get_value(resp: &RaftCmdResponse) -> Vec<u8> {
    if resp.get_header().has_error() {
        panic!("failed to read {:?}", resp);
    }
    assert_eq!(resp.get_responses().len(), 1);
    assert_eq!(resp.get_responses()[0].get_cmd_type(), CmdType::Get);
    assert!(resp.get_responses()[0].has_get());
    resp.get_responses()[0].get_get().get_value().to_vec()
}

pub fn must_read_on_peer<T: Simulator>(
    cluster: &mut Cluster<T>,
    peer: metapb::Peer,
    region: metapb::Region,
    key: &[u8],
    value: &[u8],
) {
    let timeout = Duration::from_secs(5);
    match read_on_peer(cluster, peer, region, key, false, timeout) {
        Ok(ref resp) if value == must_get_value(resp).as_slice() => (),
        other => panic!(
            "read key {}, expect value {:?}, got {:?}",
            log_wrappers::hex_encode_upper(key),
            value,
            other
        ),
    }
}

pub fn must_error_read_on_peer<T: Simulator>(
    cluster: &mut Cluster<T>,
    peer: metapb::Peer,
    region: metapb::Region,
    key: &[u8],
    timeout: Duration,
) {
    if let Ok(mut resp) = read_on_peer(cluster, peer, region, key, false, timeout) {
        if !resp.get_header().has_error() {
            let value = resp.mut_responses()[0].mut_get().take_value();
            panic!(
                "key {}, expect error but got {}",
                log_wrappers::hex_encode_upper(key),
                escape(&value)
            );
        }
    }
}

pub fn must_contains_error(resp: &RaftCmdResponse, msg: &str) {
    let header = resp.get_header();
    assert!(header.has_error());
    let err_msg = header.get_error().get_message();
    assert!(err_msg.contains(msg), "{:?}", resp);
}

pub fn create_test_engine(
    // TODO: pass it in for all cases.
    router: Option<RaftRouter<RocksEngine, RaftTestEngine>>,
    limiter: Option<Arc<IORateLimiter>>,
    cfg: &Config,
) -> (
    Engines<RocksEngine, RaftTestEngine>,
    Option<Arc<DataKeyManager>>,
    TempDir,
) {
    let dir = test_util::temp_dir("test_cluster", cfg.prefer_mem);
    let mut cfg = cfg.clone();
    cfg.storage.data_dir = dir.path().to_str().unwrap().to_string();
    let key_manager =
        data_key_manager_from_config(&cfg.security.encryption, dir.path().to_str().unwrap())
            .unwrap()
            .map(Arc::new);

    #[allow(clippy::redundant_clone)]
    let env = get_env(key_manager.clone(), limiter.clone()).unwrap();
    let cache = cfg.storage.block_cache.build_shared_cache();

<<<<<<< HEAD
    let kv_path = dir.path().join(DEFAULT_ROCKSDB_SUB_DIR);
    let kv_path_str = kv_path.to_str().unwrap();

    let mut kv_db_opt = cfg.rocksdb.build_opt();
    #[allow(clippy::redundant_clone)]
    kv_db_opt.set_env(env.clone());

    if let Some(router) = router {
        let router = Mutex::new(router);
        let compacted_handler = Box::new(move |event| {
            router
                .lock()
                .unwrap()
                .send_control(StoreMsg::CompactedEvent(event))
                .unwrap();
        });
        kv_db_opt.add_event_listener(CompactionListener::new(
            compacted_handler,
            Some(dummpy_filter),
        ));
    }

    let kv_cfs_opt = cfg
        .rocksdb
        .build_cf_opts(&cache, None, cfg.storage.api_version());

    let engine = Arc::new(
        engine_rocks::raw_util::new_engine_opt(kv_path_str, kv_db_opt, kv_cfs_opt).unwrap(),
    );
    let mut engine = RocksEngine::from_db(engine);
    let shared_block_cache = cache.is_some();
    engine.set_shared_block_cache(shared_block_cache);

    #[cfg(feature = "test-engine-raft-rocksdb")]
    let raft_engine = {
        let path = dir.path().join("raft");
        let mut db_opt = cfg.raftdb.build_opt();
        db_opt.set_env(env);

        let cfs_opt = cfg.raftdb.build_cf_opts(&cache);
        let engine = Arc::new(
            engine_rocks::raw_util::new_engine_opt(path.to_str().unwrap(), db_opt, cfs_opt)
                .unwrap(),
        );
        let mut engine = RocksEngine::from_db(engine);
        engine.set_shared_block_cache(shared_block_cache);
        engine
    };
    #[cfg(feature = "test-engine-raft-raft-engine")]
    let raft_engine = {
        let path = dir.path().join("raft-engine");
        let mut cfg = cfg.raft_engine.config();
        cfg.dir = path.to_str().unwrap().to_owned();
        RaftTestEngine::new(cfg, key_manager.clone(), limiter).unwrap()
    };

=======
    let raft_path = dir.path().join("raft");
    let raft_path_str = raft_path.to_str().unwrap();

    let mut raft_db_opt = cfg.raftdb.build_opt();
    raft_db_opt.set_env(env.clone());

    let raft_cfs_opt = cfg.raftdb.build_cf_opts(&cache);
    let raft_engine = Arc::new(
        engine_rocks::raw_util::new_engine_opt(raft_path_str, raft_db_opt, raft_cfs_opt).unwrap(),
    );

    let mut raft_engine = RocksEngine::from_db(raft_engine);
    raft_engine.set_shared_block_cache(cache.is_some());
    let mut builder = KvEngineFactoryBuilder::new(env, &cfg, dir.path());
    if let Some(cache) = cache {
        builder = builder.block_cache(cache);
    }
    if let Some(router) = router {
        builder = builder.compaction_filter_router(router);
    }
    let factory = builder.build();
    let engine = factory.create_tablet().unwrap();
>>>>>>> ed7e1aa9
    let engines = Engines::new(engine, raft_engine);
    (engines, key_manager, dir)
}

pub fn configure_for_request_snapshot<T: Simulator>(cluster: &mut Cluster<T>) {
    // We don't want to generate snapshots due to compact log.
    cluster.cfg.raft_store.raft_log_gc_threshold = 1000;
    cluster.cfg.raft_store.raft_log_gc_count_limit = 1000;
    cluster.cfg.raft_store.raft_log_gc_size_limit = ReadableSize::mb(20);
}

pub fn configure_for_hibernate<T: Simulator>(cluster: &mut Cluster<T>) {
    // Uses long check interval to make leader keep sleeping during tests.
    cluster.cfg.raft_store.abnormal_leader_missing_duration = ReadableDuration::secs(20);
    cluster.cfg.raft_store.max_leader_missing_duration = ReadableDuration::secs(40);
    cluster.cfg.raft_store.peer_stale_state_check_interval = ReadableDuration::secs(10);
}

pub fn configure_for_snapshot<T: Simulator>(cluster: &mut Cluster<T>) {
    // Truncate the log quickly so that we can force sending snapshot.
    cluster.cfg.raft_store.raft_log_gc_tick_interval = ReadableDuration::millis(20);
    cluster.cfg.raft_store.raft_log_gc_count_limit = 2;
    cluster.cfg.raft_store.merge_max_log_gap = 1;
    cluster.cfg.raft_store.snap_mgr_gc_tick_interval = ReadableDuration::millis(50);
}

pub fn configure_for_merge<T: Simulator>(cluster: &mut Cluster<T>) {
    // Avoid log compaction which will prevent merge.
    cluster.cfg.raft_store.raft_log_gc_threshold = 1000;
    cluster.cfg.raft_store.raft_log_gc_count_limit = 1000;
    cluster.cfg.raft_store.raft_log_gc_size_limit = ReadableSize::mb(20);
    // Make merge check resume quickly.
    cluster.cfg.raft_store.merge_check_tick_interval = ReadableDuration::millis(100);
    // When isolated, follower relies on stale check tick to detect failure leader,
    // choose a smaller number to make it recover faster.
    cluster.cfg.raft_store.peer_stale_state_check_interval = ReadableDuration::millis(500);
}

pub fn ignore_merge_target_integrity<T: Simulator>(cluster: &mut Cluster<T>) {
    cluster.cfg.raft_store.dev_assert = false;
    cluster.pd_client.ignore_merge_target_integrity();
}

pub fn configure_for_lease_read<T: Simulator>(
    cluster: &mut Cluster<T>,
    base_tick_ms: Option<u64>,
    election_ticks: Option<usize>,
) -> Duration {
    if let Some(base_tick_ms) = base_tick_ms {
        cluster.cfg.raft_store.raft_base_tick_interval = ReadableDuration::millis(base_tick_ms);
    }
    let base_tick_interval = cluster.cfg.raft_store.raft_base_tick_interval.0;
    if let Some(election_ticks) = election_ticks {
        cluster.cfg.raft_store.raft_election_timeout_ticks = election_ticks;
    }
    let election_ticks = cluster.cfg.raft_store.raft_election_timeout_ticks as u32;
    let election_timeout = base_tick_interval * election_ticks;
    // Adjust max leader lease.
    cluster.cfg.raft_store.raft_store_max_leader_lease =
        ReadableDuration(election_timeout - base_tick_interval);
    // Use large peer check interval, abnormal and max leader missing duration to make a valid config,
    // that is election timeout x 2 < peer stale state check < abnormal < max leader missing duration.
    cluster.cfg.raft_store.peer_stale_state_check_interval = ReadableDuration(election_timeout * 3);
    cluster.cfg.raft_store.abnormal_leader_missing_duration =
        ReadableDuration(election_timeout * 4);
    cluster.cfg.raft_store.max_leader_missing_duration = ReadableDuration(election_timeout * 5);

    election_timeout
}

pub fn configure_for_enable_titan<T: Simulator>(
    cluster: &mut Cluster<T>,
    min_blob_size: ReadableSize,
) {
    cluster.cfg.rocksdb.titan.enabled = true;
    cluster.cfg.rocksdb.titan.purge_obsolete_files_period = ReadableDuration::secs(1);
    cluster.cfg.rocksdb.titan.max_background_gc = 10;
    cluster.cfg.rocksdb.defaultcf.titan.min_blob_size = min_blob_size;
    cluster.cfg.rocksdb.defaultcf.titan.blob_run_mode = BlobRunMode::Normal;
    cluster.cfg.rocksdb.defaultcf.titan.min_gc_batch_size = ReadableSize::kb(0);
}

pub fn configure_for_disable_titan<T: Simulator>(cluster: &mut Cluster<T>) {
    cluster.cfg.rocksdb.titan.enabled = false;
}

pub fn configure_for_encryption<T: Simulator>(cluster: &mut Cluster<T>) {
    let manifest_dir = Path::new(env!("CARGO_MANIFEST_DIR"));
    let master_key_file = manifest_dir.join("src/master-key.data");

    let cfg = &mut cluster.cfg.security.encryption;
    cfg.data_encryption_method = EncryptionMethod::Aes128Ctr;
    cfg.data_key_rotation_period = ReadableDuration(Duration::from_millis(100));
    cfg.master_key = MasterKeyConfig::File {
        config: FileConfig {
            path: master_key_file.to_str().unwrap().to_owned(),
        },
    }
}

/// Keep putting random kvs until specified size limit is reached.
pub fn put_till_size<T: Simulator>(
    cluster: &mut Cluster<T>,
    limit: u64,
    range: &mut dyn Iterator<Item = u64>,
) -> Vec<u8> {
    put_cf_till_size(cluster, CF_DEFAULT, limit, range)
}

pub fn put_cf_till_size<T: Simulator>(
    cluster: &mut Cluster<T>,
    cf: &'static str,
    limit: u64,
    range: &mut dyn Iterator<Item = u64>,
) -> Vec<u8> {
    assert!(limit > 0);
    let mut len = 0;
    let mut rng = rand::thread_rng();
    let mut key = String::new();
    let mut value = vec![0; 64];
    while len < limit {
        let batch_size = std::cmp::min(1024, limit - len);
        let mut reqs = vec![];
        for _ in 0..batch_size / 74 + 1 {
            key.clear();
            let key_id = range.next().unwrap();
            write!(key, "{:09}", key_id).unwrap();
            rng.fill_bytes(&mut value);
            // plus 1 for the extra encoding prefix
            len += key.len() as u64 + 1;
            len += value.len() as u64;
            reqs.push(new_put_cf_cmd(cf, key.as_bytes(), &value));
        }
        cluster.batch_put(key.as_bytes(), reqs).unwrap();
        // Approximate size of memtable is inaccurate for small data,
        // we flush it to SST so we can use the size properties instead.
        cluster.must_flush_cf(cf, true);
    }
    key.into_bytes()
}

pub fn new_mutation(op: Op, k: &[u8], v: &[u8]) -> Mutation {
    let mut mutation = Mutation::default();
    mutation.set_op(op);
    mutation.set_key(k.to_vec());
    mutation.set_value(v.to_vec());
    mutation
}

pub fn must_kv_write(
    pd_client: &TestPdClient,
    client: &TikvClient,
    ctx: Context,
    kvs: Vec<Mutation>,
    pk: Vec<u8>,
) -> u64 {
    let keys: Vec<_> = kvs.iter().map(|m| m.get_key().to_vec()).collect();
    let start_ts = block_on(pd_client.get_tso()).unwrap();
    must_kv_prewrite(client, ctx.clone(), kvs, pk, start_ts.into_inner());
    let commit_ts = block_on(pd_client.get_tso()).unwrap();
    must_kv_commit(
        client,
        ctx,
        keys,
        start_ts.into_inner(),
        commit_ts.into_inner(),
        commit_ts.into_inner(),
    );
    commit_ts.into_inner()
}

pub fn must_kv_read_equal(client: &TikvClient, ctx: Context, key: Vec<u8>, val: Vec<u8>, ts: u64) {
    let mut get_req = GetRequest::default();
    get_req.set_context(ctx);
    get_req.set_key(key);
    get_req.set_version(ts);

    for _ in 1..250 {
        let mut get_resp = client.kv_get(&get_req).unwrap();
        if get_resp.has_region_error() || get_resp.has_error() || get_resp.get_not_found() {
            thread::sleep(Duration::from_millis(20));
        } else if get_resp.take_value() == val {
            return;
        }
    }

    // Last try
    let mut get_resp = client.kv_get(&get_req).unwrap();
    assert!(
        !get_resp.has_region_error(),
        "{:?}",
        get_resp.get_region_error()
    );
    assert!(!get_resp.has_error(), "{:?}", get_resp.get_error());
    assert!(!get_resp.get_not_found());
    assert_eq!(get_resp.take_value(), val);
}

pub fn kv_read(client: &TikvClient, ctx: Context, key: Vec<u8>, ts: u64) -> GetResponse {
    let mut get_req = GetRequest::default();
    get_req.set_context(ctx);
    get_req.set_key(key);
    get_req.set_version(ts);
    client.kv_get(&get_req).unwrap()
}

pub fn must_kv_prewrite_with(
    client: &TikvClient,
    ctx: Context,
    muts: Vec<Mutation>,
    pk: Vec<u8>,
    ts: u64,
    for_update_ts: u64,
    use_async_commit: bool,
    try_one_pc: bool,
) {
    let mut prewrite_req = PrewriteRequest::default();
    prewrite_req.set_context(ctx);
    if for_update_ts != 0 {
        prewrite_req.is_pessimistic_lock = vec![true; muts.len()];
    }
    prewrite_req.set_mutations(muts.into_iter().collect());
    prewrite_req.primary_lock = pk;
    prewrite_req.start_version = ts;
    prewrite_req.lock_ttl = 3000;
    prewrite_req.for_update_ts = for_update_ts;
    prewrite_req.min_commit_ts = prewrite_req.start_version + 1;
    prewrite_req.use_async_commit = use_async_commit;
    prewrite_req.try_one_pc = try_one_pc;
    let prewrite_resp = client.kv_prewrite(&prewrite_req).unwrap();
    assert!(
        !prewrite_resp.has_region_error(),
        "{:?}",
        prewrite_resp.get_region_error()
    );
    assert!(
        prewrite_resp.errors.is_empty(),
        "{:?}",
        prewrite_resp.get_errors()
    );
}

// Disk full test interface.
pub fn try_kv_prewrite_with(
    client: &TikvClient,
    ctx: Context,
    muts: Vec<Mutation>,
    pk: Vec<u8>,
    ts: u64,
    for_update_ts: u64,
    use_async_commit: bool,
    try_one_pc: bool,
) -> PrewriteResponse {
    let mut prewrite_req = PrewriteRequest::default();
    prewrite_req.set_context(ctx);
    if for_update_ts != 0 {
        prewrite_req.is_pessimistic_lock = vec![true; muts.len()];
    }
    prewrite_req.set_mutations(muts.into_iter().collect());
    prewrite_req.primary_lock = pk;
    prewrite_req.start_version = ts;
    prewrite_req.lock_ttl = 3000;
    prewrite_req.for_update_ts = for_update_ts;
    prewrite_req.min_commit_ts = prewrite_req.start_version + 1;
    prewrite_req.use_async_commit = use_async_commit;
    prewrite_req.try_one_pc = try_one_pc;
    client.kv_prewrite(&prewrite_req).unwrap()
}

pub fn try_kv_prewrite(
    client: &TikvClient,
    ctx: Context,
    muts: Vec<Mutation>,
    pk: Vec<u8>,
    ts: u64,
) -> PrewriteResponse {
    try_kv_prewrite_with(client, ctx, muts, pk, ts, 0, false, false)
}

pub fn try_kv_prewrite_pessimistic(
    client: &TikvClient,
    ctx: Context,
    muts: Vec<Mutation>,
    pk: Vec<u8>,
    ts: u64,
) -> PrewriteResponse {
    try_kv_prewrite_with(client, ctx, muts, pk, ts, ts, false, false)
}

pub fn must_kv_prewrite(
    client: &TikvClient,
    ctx: Context,
    muts: Vec<Mutation>,
    pk: Vec<u8>,
    ts: u64,
) {
    must_kv_prewrite_with(client, ctx, muts, pk, ts, 0, false, false)
}

pub fn must_kv_prewrite_pessimistic(
    client: &TikvClient,
    ctx: Context,
    muts: Vec<Mutation>,
    pk: Vec<u8>,
    ts: u64,
) {
    must_kv_prewrite_with(client, ctx, muts, pk, ts, ts, false, false)
}

pub fn must_kv_commit(
    client: &TikvClient,
    ctx: Context,
    keys: Vec<Vec<u8>>,
    start_ts: u64,
    commit_ts: u64,
    expect_commit_ts: u64,
) {
    let mut commit_req = CommitRequest::default();
    commit_req.set_context(ctx);
    commit_req.start_version = start_ts;
    commit_req.set_keys(keys.into_iter().collect());
    commit_req.commit_version = commit_ts;
    let commit_resp = client.kv_commit(&commit_req).unwrap();
    assert!(
        !commit_resp.has_region_error(),
        "{:?}",
        commit_resp.get_region_error()
    );
    assert!(!commit_resp.has_error(), "{:?}", commit_resp.get_error());
    assert_eq!(commit_resp.get_commit_version(), expect_commit_ts);
}

pub fn must_kv_rollback(client: &TikvClient, ctx: Context, keys: Vec<Vec<u8>>, start_ts: u64) {
    let mut rollback_req = BatchRollbackRequest::default();
    rollback_req.set_context(ctx);
    rollback_req.start_version = start_ts;
    rollback_req.set_keys(keys.into_iter().collect());
    let rollback_req = client.kv_batch_rollback(&rollback_req).unwrap();
    assert!(
        !rollback_req.has_region_error(),
        "{:?}",
        rollback_req.get_region_error()
    );
}

pub fn kv_pessimistic_lock(
    client: &TikvClient,
    ctx: Context,
    keys: Vec<Vec<u8>>,
    ts: u64,
    for_update_ts: u64,
    return_values: bool,
) -> PessimisticLockResponse {
    kv_pessimistic_lock_with_ttl(client, ctx, keys, ts, for_update_ts, return_values, 20)
}

pub fn kv_pessimistic_lock_with_ttl(
    client: &TikvClient,
    ctx: Context,
    keys: Vec<Vec<u8>>,
    ts: u64,
    for_update_ts: u64,
    return_values: bool,
    ttl: u64,
) -> PessimisticLockResponse {
    let mut req = PessimisticLockRequest::default();
    req.set_context(ctx);
    let primary = keys[0].clone();
    let mut mutations = vec![];
    for key in keys {
        let mut mutation = Mutation::default();
        mutation.set_op(Op::PessimisticLock);
        mutation.set_key(key);
        mutations.push(mutation);
    }
    req.set_mutations(mutations.into());
    req.primary_lock = primary;
    req.start_version = ts;
    req.for_update_ts = for_update_ts;
    req.lock_ttl = ttl;
    req.is_first_lock = false;
    req.return_values = return_values;
    client.kv_pessimistic_lock(&req).unwrap()
}

pub fn must_kv_pessimistic_lock(client: &TikvClient, ctx: Context, key: Vec<u8>, ts: u64) {
    let resp = kv_pessimistic_lock(client, ctx, vec![key], ts, ts, false);
    assert!(!resp.has_region_error(), "{:?}", resp.get_region_error());
    assert!(resp.errors.is_empty(), "{:?}", resp.get_errors());
}

pub fn must_kv_pessimistic_rollback(client: &TikvClient, ctx: Context, key: Vec<u8>, ts: u64) {
    let mut req = PessimisticRollbackRequest::default();
    req.set_context(ctx);
    req.set_keys(vec![key].into_iter().collect());
    req.start_version = ts;
    req.for_update_ts = ts;
    let resp = client.kv_pessimistic_rollback(&req).unwrap();
    assert!(!resp.has_region_error(), "{:?}", resp.get_region_error());
    assert!(resp.errors.is_empty(), "{:?}", resp.get_errors());
}

pub fn must_check_txn_status(
    client: &TikvClient,
    ctx: Context,
    key: &[u8],
    lock_ts: u64,
    caller_start_ts: u64,
    current_ts: u64,
) -> CheckTxnStatusResponse {
    let mut req = CheckTxnStatusRequest::default();
    req.set_context(ctx);
    req.set_primary_key(key.to_vec());
    req.set_lock_ts(lock_ts);
    req.set_caller_start_ts(caller_start_ts);
    req.set_current_ts(current_ts);

    let resp = client.kv_check_txn_status(&req).unwrap();
    assert!(!resp.has_region_error(), "{:?}", resp.get_region_error());
    assert!(resp.error.is_none(), "{:?}", resp.get_error());
    resp
}

pub fn must_physical_scan_lock(
    client: &TikvClient,
    ctx: Context,
    max_ts: u64,
    start_key: &[u8],
    limit: usize,
) -> Vec<LockInfo> {
    let mut req = PhysicalScanLockRequest::default();
    req.set_context(ctx);
    req.set_max_ts(max_ts);
    req.set_start_key(start_key.to_owned());
    req.set_limit(limit as _);
    let mut resp = client.physical_scan_lock(&req).unwrap();
    resp.take_locks().into()
}

pub fn register_lock_observer(client: &TikvClient, max_ts: u64) -> RegisterLockObserverResponse {
    let mut req = RegisterLockObserverRequest::default();
    req.set_max_ts(max_ts);
    client.register_lock_observer(&req).unwrap()
}

pub fn must_register_lock_observer(client: &TikvClient, max_ts: u64) {
    let resp = register_lock_observer(client, max_ts);
    assert!(resp.get_error().is_empty(), "{:?}", resp.get_error());
}

pub fn check_lock_observer(client: &TikvClient, max_ts: u64) -> CheckLockObserverResponse {
    let mut req = CheckLockObserverRequest::default();
    req.set_max_ts(max_ts);
    client.check_lock_observer(&req).unwrap()
}

pub fn must_check_lock_observer(client: &TikvClient, max_ts: u64, clean: bool) -> Vec<LockInfo> {
    let mut resp = check_lock_observer(client, max_ts);
    assert!(resp.get_error().is_empty(), "{:?}", resp.get_error());
    assert_eq!(resp.get_is_clean(), clean);
    resp.take_locks().into()
}

pub fn remove_lock_observer(client: &TikvClient, max_ts: u64) -> RemoveLockObserverResponse {
    let mut req = RemoveLockObserverRequest::default();
    req.set_max_ts(max_ts);
    client.remove_lock_observer(&req).unwrap()
}

pub fn must_remove_lock_observer(client: &TikvClient, max_ts: u64) {
    let resp = remove_lock_observer(client, max_ts);
    assert!(resp.get_error().is_empty(), "{:?}", resp.get_error());
}

pub fn get_tso(pd_client: &TestPdClient) -> u64 {
    block_on(pd_client.get_tso()).unwrap().into_inner()
}

pub fn get_raft_msg_or_default<M: protobuf::Message + Default>(
    engines: &Engines<RocksEngine, RaftTestEngine>,
    key: &[u8],
) -> M {
    engines
        .kv
        .get_msg_cf(CF_RAFT, key)
        .unwrap()
        .unwrap_or_default()
}

pub fn check_compacted(
    all_engines: &HashMap<u64, Engines<RocksEngine, RaftTestEngine>>,
    before_states: &HashMap<u64, RaftTruncatedState>,
    compact_count: u64,
    must_compacted: bool,
) -> bool {
    // Every peer must have compacted logs, so the truncate log state index/term must > than before.
    let mut compacted_idx = HashMap::default();

    for (&id, engines) in all_engines {
        let mut state: RaftApplyState = get_raft_msg_or_default(engines, &keys::apply_state_key(1));
        let after_state = state.take_truncated_state();

        let before_state = &before_states[&id];
        let idx = after_state.get_index();
        let term = after_state.get_term();
        if idx == before_state.get_index() || term == before_state.get_term() {
            if must_compacted {
                panic!(
                    "Should be compacted, but Raft truncated state is not updated: {} state={:?}",
                    id, before_state
                );
            }
            return false;
        }
        if idx - before_state.get_index() < compact_count {
            if must_compacted {
                panic!(
                    "Should be compacted, but compact count is too small: {} {}<{}",
                    id,
                    idx - before_state.get_index(),
                    compact_count
                );
            }
            return false;
        }
        assert!(term > before_state.get_term());
        compacted_idx.insert(id, idx);
    }

    // wait for actual deletion.
    sleep_ms(100);

    for (id, engines) in all_engines {
        for i in 0..compacted_idx[id] {
            if engines.raft.get_entry(1, i).unwrap().is_some() {
                if must_compacted {
                    panic!("Should be compacted, but found entry: {} {}", id, i);
                }
                return false;
            }
        }
    }
    true
}

// A helpful wrapper to make the test logic clear
pub struct PeerClient {
    pub cli: TikvClient,
    pub ctx: Context,
}

impl PeerClient {
    pub fn new(cluster: &Cluster<ServerCluster>, region_id: u64, peer: metapb::Peer) -> PeerClient {
        let cli = {
            let env = Arc::new(Environment::new(1));
            let channel =
                ChannelBuilder::new(env).connect(&cluster.sim.rl().get_addr(peer.get_store_id()));
            TikvClient::new(channel)
        };
        let ctx = {
            let epoch = cluster.get_region_epoch(region_id);
            let mut ctx = Context::default();
            ctx.set_region_id(region_id);
            ctx.set_peer(peer);
            ctx.set_region_epoch(epoch);
            ctx
        };
        PeerClient { cli, ctx }
    }

    pub fn kv_read(&self, key: Vec<u8>, ts: u64) -> GetResponse {
        kv_read(&self.cli, self.ctx.clone(), key, ts)
    }

    pub fn must_kv_read_equal(&self, key: Vec<u8>, val: Vec<u8>, ts: u64) {
        must_kv_read_equal(&self.cli, self.ctx.clone(), key, val, ts)
    }

    pub fn must_kv_write(&self, pd_client: &TestPdClient, kvs: Vec<Mutation>, pk: Vec<u8>) -> u64 {
        must_kv_write(pd_client, &self.cli, self.ctx.clone(), kvs, pk)
    }

    pub fn must_kv_prewrite(&self, muts: Vec<Mutation>, pk: Vec<u8>, ts: u64) {
        must_kv_prewrite(&self.cli, self.ctx.clone(), muts, pk, ts)
    }

    pub fn try_kv_prewrite(
        &self,
        muts: Vec<Mutation>,
        pk: Vec<u8>,
        ts: u64,
        opt: DiskFullOpt,
    ) -> PrewriteResponse {
        let mut ctx = self.ctx.clone();
        ctx.disk_full_opt = opt;
        try_kv_prewrite(&self.cli, ctx, muts, pk, ts)
    }

    pub fn must_kv_prewrite_async_commit(&self, muts: Vec<Mutation>, pk: Vec<u8>, ts: u64) {
        must_kv_prewrite_with(&self.cli, self.ctx.clone(), muts, pk, ts, 0, true, false)
    }

    pub fn must_kv_prewrite_one_pc(&self, muts: Vec<Mutation>, pk: Vec<u8>, ts: u64) {
        must_kv_prewrite_with(&self.cli, self.ctx.clone(), muts, pk, ts, 0, false, true)
    }

    pub fn must_kv_commit(&self, keys: Vec<Vec<u8>>, start_ts: u64, commit_ts: u64) {
        must_kv_commit(
            &self.cli,
            self.ctx.clone(),
            keys,
            start_ts,
            commit_ts,
            commit_ts,
        )
    }

    pub fn must_kv_rollback(&self, keys: Vec<Vec<u8>>, start_ts: u64) {
        must_kv_rollback(&self.cli, self.ctx.clone(), keys, start_ts)
    }

    pub fn must_kv_pessimistic_lock(&self, key: Vec<u8>, ts: u64) {
        must_kv_pessimistic_lock(&self.cli, self.ctx.clone(), key, ts)
    }

    pub fn must_kv_pessimistic_rollback(&self, key: Vec<u8>, ts: u64) {
        must_kv_pessimistic_rollback(&self.cli, self.ctx.clone(), key, ts)
    }
}

pub fn peer_on_store(region: &metapb::Region, store_id: u64) -> metapb::Peer {
    region
        .get_peers()
        .iter()
        .find(|p| p.get_store_id() == store_id)
        .unwrap()
        .clone()
}<|MERGE_RESOLUTION|>--- conflicted
+++ resolved
@@ -12,19 +12,12 @@
 };
 use engine_rocks::config::BlobRunMode;
 use engine_rocks::raw::DB;
-<<<<<<< HEAD
-use engine_rocks::{
-    get_env, CompactionListener, Compat, RocksCompactionJobInfo, RocksEngine, RocksSnapshot,
-};
+use engine_rocks::{get_env, Compat, RocksEngine, RocksSnapshot};
 use engine_test::raft::RaftTestEngine;
 use engine_traits::{
     Engines, Iterable, Peekable, RaftEngine, RaftEngineDebug, RaftEngineReadOnly, RaftLogBatch,
-    ALL_CFS, CF_DEFAULT, CF_RAFT,
+    TabletFactory, ALL_CFS, CF_DEFAULT, CF_RAFT,
 };
-=======
-use engine_rocks::{get_env, Compat, RocksEngine, RocksSnapshot};
-use engine_traits::{Engines, Iterable, Peekable, TabletFactory, ALL_CFS, CF_DEFAULT, CF_RAFT};
->>>>>>> ed7e1aa9
 use file_system::IORateLimiter;
 use futures::executor::block_on;
 use grpcio::{ChannelBuilder, Environment};
@@ -665,40 +658,6 @@
     let env = get_env(key_manager.clone(), limiter.clone()).unwrap();
     let cache = cfg.storage.block_cache.build_shared_cache();
 
-<<<<<<< HEAD
-    let kv_path = dir.path().join(DEFAULT_ROCKSDB_SUB_DIR);
-    let kv_path_str = kv_path.to_str().unwrap();
-
-    let mut kv_db_opt = cfg.rocksdb.build_opt();
-    #[allow(clippy::redundant_clone)]
-    kv_db_opt.set_env(env.clone());
-
-    if let Some(router) = router {
-        let router = Mutex::new(router);
-        let compacted_handler = Box::new(move |event| {
-            router
-                .lock()
-                .unwrap()
-                .send_control(StoreMsg::CompactedEvent(event))
-                .unwrap();
-        });
-        kv_db_opt.add_event_listener(CompactionListener::new(
-            compacted_handler,
-            Some(dummpy_filter),
-        ));
-    }
-
-    let kv_cfs_opt = cfg
-        .rocksdb
-        .build_cf_opts(&cache, None, cfg.storage.api_version());
-
-    let engine = Arc::new(
-        engine_rocks::raw_util::new_engine_opt(kv_path_str, kv_db_opt, kv_cfs_opt).unwrap(),
-    );
-    let mut engine = RocksEngine::from_db(engine);
-    let shared_block_cache = cache.is_some();
-    engine.set_shared_block_cache(shared_block_cache);
-
     #[cfg(feature = "test-engine-raft-rocksdb")]
     let raft_engine = {
         let path = dir.path().join("raft");
@@ -711,7 +670,7 @@
                 .unwrap(),
         );
         let mut engine = RocksEngine::from_db(engine);
-        engine.set_shared_block_cache(shared_block_cache);
+        engine.set_shared_block_cache(cache.is_some());
         engine
     };
     #[cfg(feature = "test-engine-raft-raft-engine")]
@@ -722,20 +681,6 @@
         RaftTestEngine::new(cfg, key_manager.clone(), limiter).unwrap()
     };
 
-=======
-    let raft_path = dir.path().join("raft");
-    let raft_path_str = raft_path.to_str().unwrap();
-
-    let mut raft_db_opt = cfg.raftdb.build_opt();
-    raft_db_opt.set_env(env.clone());
-
-    let raft_cfs_opt = cfg.raftdb.build_cf_opts(&cache);
-    let raft_engine = Arc::new(
-        engine_rocks::raw_util::new_engine_opt(raft_path_str, raft_db_opt, raft_cfs_opt).unwrap(),
-    );
-
-    let mut raft_engine = RocksEngine::from_db(raft_engine);
-    raft_engine.set_shared_block_cache(cache.is_some());
     let mut builder = KvEngineFactoryBuilder::new(env, &cfg, dir.path());
     if let Some(cache) = cache {
         builder = builder.block_cache(cache);
@@ -745,7 +690,6 @@
     }
     let factory = builder.build();
     let engine = factory.create_tablet().unwrap();
->>>>>>> ed7e1aa9
     let engines = Engines::new(engine, raft_engine);
     (engines, key_manager, dir)
 }
