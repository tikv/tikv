// Copyright 2018 TiKV Project Authors. Licensed under Apache-2.0.

use std::{
    fmt::Write,
    path::Path,
    str::FromStr,
    sync::{
        mpsc::{self},
        Arc, Mutex,
    },
    thread,
    time::Duration,
};

use collections::HashMap;
use encryption_export::{
    data_key_manager_from_config, DataKeyManager, FileConfig, MasterKeyConfig,
};
use engine_rocks::{
    config::BlobRunMode, RocksCompactedEvent, RocksEngine, RocksSnapshot, RocksStatistics,
};
use engine_test::raft::RaftTestEngine;
use engine_traits::{
    CfName, CfNamesExt, Engines, Iterable, KvEngine, Peekable, RaftEngineDebug, RaftEngineReadOnly,
    CF_DEFAULT, CF_RAFT, CF_WRITE,
};
use fail::fail_point;
use file_system::IoRateLimiter;
use futures::{executor::block_on, future::BoxFuture, StreamExt};
use grpcio::{ChannelBuilder, Environment};
use hybrid_engine::HybridEngine;
use kvproto::{
    encryptionpb::EncryptionMethod,
    kvrpcpb::{PrewriteRequestPessimisticAction::*, *},
    metapb::{self, RegionEpoch},
    raft_cmdpb::{
        AdminCmdType, AdminRequest, ChangePeerRequest, ChangePeerV2Request, CmdType,
        RaftCmdRequest, RaftCmdResponse, Request, StatusCmdType, StatusRequest,
    },
    raft_serverpb::{
        PeerState, RaftApplyState, RaftLocalState, RaftTruncatedState, RegionLocalState,
    },
    tikvpb::TikvClient,
};
use pd_client::PdClient;
use protobuf::RepeatedField;
use raft::eraftpb::ConfChangeType;
use raftstore::{
    store::{fsm::RaftRouter, *},
    RaftRouterCompactedEventSender, Result,
};
use rand::{seq::SliceRandom, RngCore};
use region_cache_memory_engine::{RangeCacheEngineContext, RangeCacheMemoryEngine};
use server::common::{ConfiguredRaftEngine, KvEngineBuilder};
use tempfile::TempDir;
use test_pd_client::TestPdClient;
use test_util::eventually;
use tikv::{
    config::*,
    server::KvEngineFactoryBuilder,
    storage::{
        kv::{SnapContext, SnapshotExt},
        point_key_range, Engine, Snapshot,
    },
};
pub use tikv_util::store::{find_peer, new_learner_peer, new_peer};
use tikv_util::{
    config::*,
    escape,
    mpsc::future,
    time::{Instant, ThreadReadId},
    worker::LazyWorker,
    HandyRwLock,
};
use txn_types::Key;

use crate::{Cluster, Config, KvEngineWithRocks, RawEngine, ServerCluster, Simulator};

pub type HybridEngineImpl = HybridEngine<RocksEngine, RangeCacheMemoryEngine>;

pub fn must_get<EK: KvEngine>(
    engine: &impl RawEngine<EK>,
    cf: &str,
    key: &[u8],
    value: Option<&[u8]>,
) {
    for _ in 1..300 {
        let res = engine.get_value_cf(cf, &keys::data_key(key)).unwrap();
        if let (Some(value), Some(res)) = (value, res.as_ref()) {
            assert_eq!(value, &res[..]);
            return;
        }
        if value.is_none() && res.is_none() {
            return;
        }
        thread::sleep(Duration::from_millis(20));
    }
    debug!("last try to get {}", log_wrappers::hex_encode_upper(key));
    let res = engine.get_value_cf(cf, &keys::data_key(key)).unwrap();
    if value == res.as_ref().map(|r| r.as_ref()) {
        return;
    }
    panic!(
        "can't get value {:?} for key {}, actual={:?}",
        value.map(escape),
        log_wrappers::hex_encode_upper(key),
        res
    )
}

pub fn eventually_get_equal<EK: KvEngine>(engine: &impl RawEngine<EK>, key: &[u8], value: &[u8]) {
    eventually(
        Duration::from_millis(100),
        Duration::from_millis(2000),
        || {
            let res = engine
                .get_value_cf("default", &keys::data_key(key))
                .unwrap();
            if let Some(res) = res.as_ref() {
                value == &res[..]
            } else {
                false
            }
        },
    );
}

pub fn must_get_equal<EK: KvEngine>(engine: &impl RawEngine<EK>, key: &[u8], value: &[u8]) {
    must_get(engine, "default", key, Some(value));
}

pub fn must_get_none<EK: KvEngine>(engine: &impl RawEngine<EK>, key: &[u8]) {
    must_get(engine, "default", key, None);
}

pub fn must_get_cf_equal<EK: KvEngine>(
    engine: &impl RawEngine<EK>,
    cf: &str,
    key: &[u8],
    value: &[u8],
) {
    must_get(engine, cf, key, Some(value));
}

pub fn must_get_cf_none<EK: KvEngine>(engine: &impl RawEngine<EK>, cf: &str, key: &[u8]) {
    must_get(engine, cf, key, None);
}

pub fn must_region_cleared(engine: &Engines<RocksEngine, RaftTestEngine>, region: &metapb::Region) {
    let id = region.get_id();
    let state_key = keys::region_state_key(id);
    let state: RegionLocalState = engine.kv.get_msg_cf(CF_RAFT, &state_key).unwrap().unwrap();
    assert_eq!(state.get_state(), PeerState::Tombstone, "{:?}", state);
    let start_key = keys::data_key(region.get_start_key());
    let end_key = keys::data_key(region.get_end_key());
    for cf in engine.kv.cf_names() {
        engine
            .kv
            .scan(cf, &start_key, &end_key, false, |k, v| {
                panic!(
                    "[region {}] unexpected ({:?}, {:?}) in cf {:?}",
                    id, k, v, cf
                );
            })
            .unwrap();
    }

    engine
        .raft
        .scan_entries(id, |_| panic!("[region {}] unexpected entry", id))
        .unwrap();

    let state: Option<RaftLocalState> = engine.raft.get_raft_state(id).unwrap();
    assert!(
        state.is_none(),
        "[region {}] raft state key should be removed: {:?}",
        id,
        state
    );
}

lazy_static! {
    pub static ref TEST_CONFIG: TikvConfig = {
        let manifest_dir = Path::new(env!("CARGO_MANIFEST_DIR"));
        let common_test_cfg = manifest_dir.join("src/common-test.toml");
        let mut cfg = TikvConfig::from_file(&common_test_cfg, None).unwrap_or_else(|e| {
            panic!(
                "invalid auto generated configuration file {}, err {}",
                manifest_dir.display(),
                e
            );
        });
        // To speed up leader transfer.
        cfg.raft_store.allow_unsafe_vote_after_start = true;
        cfg
    };
}

pub fn new_tikv_config(cluster_id: u64) -> TikvConfig {
    let mut cfg = TEST_CONFIG.clone();
    cfg.server.cluster_id = cluster_id;
    cfg
}

pub fn new_tikv_config_with_api_ver(cluster_id: u64, api_ver: ApiVersion) -> TikvConfig {
    let mut cfg = TEST_CONFIG.clone();
    cfg.server.cluster_id = cluster_id;
    cfg.storage.set_api_version(api_ver);
    cfg.raft_store.pd_report_min_resolved_ts_interval = config(ReadableDuration::secs(1));
    cfg
}

fn config(interval: ReadableDuration) -> ReadableDuration {
    fail_point!("mock_min_resolved_ts_interval", |_| {
        ReadableDuration::millis(50)
    });
    fail_point!("mock_min_resolved_ts_interval_disable", |_| {
        ReadableDuration::millis(0)
    });
    interval
}

// Create a base request.
pub fn new_base_request(region_id: u64, epoch: RegionEpoch, read_quorum: bool) -> RaftCmdRequest {
    let mut req = RaftCmdRequest::default();
    req.mut_header().set_region_id(region_id);
    req.mut_header().set_region_epoch(epoch);
    req.mut_header().set_read_quorum(read_quorum);
    req
}

pub fn new_request(
    region_id: u64,
    epoch: RegionEpoch,
    requests: Vec<Request>,
    read_quorum: bool,
) -> RaftCmdRequest {
    let mut req = new_base_request(region_id, epoch, read_quorum);
    req.set_requests(requests.into());
    req
}

pub fn new_put_cmd(key: &[u8], value: &[u8]) -> Request {
    let mut cmd = Request::default();
    cmd.set_cmd_type(CmdType::Put);
    cmd.mut_put().set_key(key.to_vec());
    cmd.mut_put().set_value(value.to_vec());
    cmd
}

pub fn new_put_cf_cmd(cf: &str, key: &[u8], value: &[u8]) -> Request {
    let mut cmd = Request::default();
    cmd.set_cmd_type(CmdType::Put);
    cmd.mut_put().set_key(key.to_vec());
    cmd.mut_put().set_value(value.to_vec());
    cmd.mut_put().set_cf(cf.to_string());
    cmd
}

pub fn new_get_cmd(key: &[u8]) -> Request {
    let mut cmd = Request::default();
    cmd.set_cmd_type(CmdType::Get);
    cmd.mut_get().set_key(key.to_vec());
    cmd
}

pub fn new_snap_cmd() -> Request {
    let mut cmd = Request::default();
    cmd.set_cmd_type(CmdType::Snap);
    cmd
}

pub fn new_read_index_cmd() -> Request {
    let mut cmd = Request::default();
    cmd.set_cmd_type(CmdType::ReadIndex);
    cmd
}

pub fn new_get_cf_cmd(cf: &str, key: &[u8]) -> Request {
    let mut cmd = Request::default();
    cmd.set_cmd_type(CmdType::Get);
    cmd.mut_get().set_key(key.to_vec());
    cmd.mut_get().set_cf(cf.to_string());
    cmd
}

pub fn new_delete_cmd(cf: &str, key: &[u8]) -> Request {
    let mut cmd = Request::default();
    cmd.set_cmd_type(CmdType::Delete);
    cmd.mut_delete().set_key(key.to_vec());
    cmd.mut_delete().set_cf(cf.to_string());
    cmd
}

pub fn new_delete_range_cmd(cf: &str, start: &[u8], end: &[u8]) -> Request {
    let mut cmd = Request::default();
    cmd.set_cmd_type(CmdType::DeleteRange);
    cmd.mut_delete_range().set_start_key(start.to_vec());
    cmd.mut_delete_range().set_end_key(end.to_vec());
    cmd.mut_delete_range().set_cf(cf.to_string());
    cmd
}

pub fn new_status_request(
    region_id: u64,
    peer: metapb::Peer,
    request: StatusRequest,
) -> RaftCmdRequest {
    let mut req = new_base_request(region_id, RegionEpoch::default(), false);
    req.mut_header().set_peer(peer);
    req.set_status_request(request);
    req
}

pub fn new_region_detail_cmd() -> StatusRequest {
    let mut cmd = StatusRequest::default();
    cmd.set_cmd_type(StatusCmdType::RegionDetail);
    cmd
}

pub fn new_region_leader_cmd() -> StatusRequest {
    let mut cmd = StatusRequest::default();
    cmd.set_cmd_type(StatusCmdType::RegionLeader);
    cmd
}

pub fn new_admin_request(
    region_id: u64,
    epoch: &RegionEpoch,
    request: AdminRequest,
) -> RaftCmdRequest {
    let mut req = new_base_request(region_id, epoch.clone(), false);
    req.set_admin_request(request);
    req
}

pub fn new_change_peer_request(change_type: ConfChangeType, peer: metapb::Peer) -> AdminRequest {
    let mut req = AdminRequest::default();
    req.set_cmd_type(AdminCmdType::ChangePeer);
    req.mut_change_peer().set_change_type(change_type);
    req.mut_change_peer().set_peer(peer);
    req
}

pub fn new_change_peer_v2_request(changes: Vec<ChangePeerRequest>) -> AdminRequest {
    let mut cp = ChangePeerV2Request::default();
    cp.set_changes(changes.into());
    let mut req = AdminRequest::default();
    req.set_cmd_type(AdminCmdType::ChangePeerV2);
    req.set_change_peer_v2(cp);
    req
}

pub fn new_compact_log_request(index: u64, term: u64) -> AdminRequest {
    let mut req = AdminRequest::default();
    req.set_cmd_type(AdminCmdType::CompactLog);
    req.mut_compact_log().set_compact_index(index);
    req.mut_compact_log().set_compact_term(term);
    req
}

pub fn new_transfer_leader_cmd(peer: metapb::Peer) -> AdminRequest {
    let mut cmd = AdminRequest::default();
    cmd.set_cmd_type(AdminCmdType::TransferLeader);
    cmd.mut_transfer_leader().set_peer(peer);
    cmd
}

pub fn new_prepare_merge(target_region: metapb::Region) -> AdminRequest {
    let mut cmd = AdminRequest::default();
    cmd.set_cmd_type(AdminCmdType::PrepareMerge);
    cmd.mut_prepare_merge().set_target(target_region);
    cmd
}

pub fn new_store(store_id: u64, addr: String) -> metapb::Store {
    let mut store = metapb::Store::default();
    store.set_id(store_id);
    store.set_address(addr);

    store
}

pub fn sleep_ms(ms: u64) {
    thread::sleep(Duration::from_millis(ms));
}

pub fn sleep_until_election_triggered(cfg: &Config) {
    let election_timeout = cfg.raft_store.raft_base_tick_interval.as_millis()
        * cfg.raft_store.raft_election_timeout_ticks as u64;
    sleep_ms(3u64 * election_timeout);
}

pub fn is_error_response(resp: &RaftCmdResponse) -> bool {
    resp.get_header().has_error()
}

#[derive(Default)]
struct CallbackLeakDetector {
    called: bool,
}

impl Drop for CallbackLeakDetector {
    fn drop(&mut self) {
        if self.called {
            return;
        }

        debug!("before capture");
        let bt = backtrace::Backtrace::new();
        warn!("callback is dropped"; "backtrace" => ?bt);
    }
}

pub fn check_raft_cmd_request(cmd: &RaftCmdRequest) -> bool {
    let mut is_read = cmd.has_status_request();
    let mut is_write = cmd.has_admin_request();
    for req in cmd.get_requests() {
        match req.get_cmd_type() {
            CmdType::Get | CmdType::Snap | CmdType::ReadIndex => is_read = true,
            CmdType::Put | CmdType::Delete | CmdType::DeleteRange | CmdType::IngestSst => {
                is_write = true
            }
            CmdType::Invalid | CmdType::Prewrite => panic!("Invalid RaftCmdRequest: {:?}", cmd),
        }
    }
    assert!(is_read ^ is_write, "Invalid RaftCmdRequest: {:?}", cmd);
    is_read
}

pub fn make_cb_rocks(
    cmd: &RaftCmdRequest,
) -> (Callback<RocksSnapshot>, future::Receiver<RaftCmdResponse>) {
    make_cb::<RocksEngine>(cmd)
}

pub fn make_cb<EK: KvEngine>(
    cmd: &RaftCmdRequest,
) -> (Callback<EK::Snapshot>, future::Receiver<RaftCmdResponse>) {
    let is_read = check_raft_cmd_request(cmd);
    let (tx, rx) = future::bounded(1, future::WakePolicy::Immediately);
    let mut detector = CallbackLeakDetector::default();
    let cb = if is_read {
        Callback::read(Box::new(move |resp: ReadResponse<EK::Snapshot>| {
            detector.called = true;
            // we don't care error actually.
            let _ = tx.send(resp.response);
        }))
    } else {
        Callback::write(Box::new(move |resp: WriteResponse| {
            detector.called = true;
            // we don't care error actually.
            let _ = tx.send(resp.response);
        }))
    };
    (cb, rx)
}

pub fn make_cb_ext<EK: KvEngine>(
    cmd: &RaftCmdRequest,
    proposed: Option<ExtCallback>,
    committed: Option<ExtCallback>,
) -> (Callback<EK::Snapshot>, future::Receiver<RaftCmdResponse>) {
    let (cb, receiver) = make_cb::<EK>(cmd);
    if let Callback::Write { cb, .. } = cb {
        (Callback::write_ext(cb, proposed, committed), receiver)
    } else {
        (cb, receiver)
    }
}

// Issue a read request on the specified peer.
pub fn read_on_peer<EK: KvEngineWithRocks, T: Simulator<EK>>(
    cluster: &mut Cluster<EK, T>,
    peer: metapb::Peer,
    region: metapb::Region,
    key: &[u8],
    read_quorum: bool,
    timeout: Duration,
) -> Result<RaftCmdResponse> {
    let mut request = new_request(
        region.get_id(),
        region.get_region_epoch().clone(),
        vec![new_get_cmd(key)],
        read_quorum,
    );
    request.mut_header().set_peer(peer);
    cluster.read(None, None, request, timeout)
}

pub fn async_read_on_peer<EK: KvEngineWithRocks, T: Simulator<EK>>(
    cluster: &mut Cluster<EK, T>,
    peer: metapb::Peer,
    region: metapb::Region,
    key: &[u8],
    read_quorum: bool,
    replica_read: bool,
) -> BoxFuture<'static, RaftCmdResponse> {
    let node_id = peer.get_store_id();
    let mut request = new_request(
        region.get_id(),
        region.get_region_epoch().clone(),
        vec![new_get_cmd(key)],
        read_quorum,
    );
    request.mut_header().set_peer(peer);
    request.mut_header().set_replica_read(replica_read);
    let (tx, mut rx) = future::bounded(1, future::WakePolicy::Immediately);
    let cb = Callback::read(Box::new(move |resp| drop(tx.send(resp.response))));
    cluster
        .sim
        .wl()
        .async_read(None, node_id, None, request, cb);
    Box::pin(async move {
        let fut = rx.next();
        fut.await.unwrap()
    })
}

pub fn batch_read_on_peer<EK: KvEngineWithRocks, T: Simulator<EK>>(
    cluster: &mut Cluster<EK, T>,
    requests: &[(metapb::Peer, metapb::Region)],
) -> Vec<ReadResponse<EK::Snapshot>> {
    let batch_id = Some(ThreadReadId::new());
    let (tx, rx) = mpsc::sync_channel(3);
    let mut results = vec![];
    let mut len = 0;
    for (peer, region) in requests {
        let node_id = peer.get_store_id();
        let mut request = new_request(
            region.get_id(),
            region.get_region_epoch().clone(),
            vec![new_snap_cmd()],
            false,
        );
        request.mut_header().set_peer(peer.clone());
        let t = tx.clone();
        let cb = Callback::read(Box::new(move |resp| {
            t.send((len, resp)).unwrap();
        }));
        cluster
            .sim
            .wl()
            .async_read(None, node_id, batch_id.clone(), request, cb);
        len += 1;
    }
    while results.len() < len {
        results.push(rx.recv_timeout(Duration::from_secs(1)).unwrap());
    }
    results.sort_by_key(|resp| resp.0);
    results.into_iter().map(|resp| resp.1).collect()
}

pub fn read_index_on_peer<EK: KvEngineWithRocks, T: Simulator<EK>>(
    cluster: &mut Cluster<EK, T>,
    peer: metapb::Peer,
    region: metapb::Region,
    read_quorum: bool,
    timeout: Duration,
) -> Result<RaftCmdResponse> {
    let mut request = new_request(
        region.get_id(),
        region.get_region_epoch().clone(),
        vec![new_read_index_cmd()],
        read_quorum,
    );
    request.mut_header().set_peer(peer);
    cluster.read(None, None, request, timeout)
}

pub fn async_read_index_on_peer<EK: KvEngineWithRocks, T: Simulator<EK>>(
    cluster: &mut Cluster<EK, T>,
    peer: metapb::Peer,
    region: metapb::Region,
    key: &[u8],
    read_quorum: bool,
) -> BoxFuture<'static, RaftCmdResponse> {
    let node_id = peer.get_store_id();
    let mut cmd = new_read_index_cmd();
    cmd.mut_read_index().set_start_ts(u64::MAX);
    cmd.mut_read_index()
        .mut_key_ranges()
        .push(point_key_range(Key::from_raw(key)));
    let mut request = new_request(
        region.get_id(),
        region.get_region_epoch().clone(),
        vec![cmd],
        read_quorum,
    );
    request.mut_header().set_peer(peer);
    let (tx, mut rx) = future::bounded(1, future::WakePolicy::Immediately);
    let cb = Callback::read(Box::new(move |resp| drop(tx.send(resp.response))));
    cluster
        .sim
        .wl()
        .async_read(None, node_id, None, request, cb);
    Box::pin(async move {
        let fut = rx.next();
        fut.await.unwrap()
    })
}

pub fn async_command_on_node<EK: KvEngineWithRocks, T: Simulator<EK>>(
    cluster: &mut Cluster<EK, T>,
    node_id: u64,
    request: RaftCmdRequest,
) -> BoxFuture<'static, RaftCmdResponse> {
    let (cb, mut rx) = make_cb::<EK>(&request);
    cluster
        .sim
        .rl()
        .async_command_on_node(node_id, request, cb)
        .unwrap();
    Box::pin(async move {
        let fut = rx.next();
        fut.await.unwrap()
    })
}

pub fn must_get_value(resp: &RaftCmdResponse) -> Vec<u8> {
    if resp.get_header().has_error() {
        panic!("failed to read {:?}", resp);
    }
    assert_eq!(resp.get_responses().len(), 1);
    assert_eq!(resp.get_responses()[0].get_cmd_type(), CmdType::Get);
    assert!(resp.get_responses()[0].has_get());
    resp.get_responses()[0].get_get().get_value().to_vec()
}

pub fn must_read_on_peer<EK: KvEngineWithRocks, T: Simulator<EK>>(
    cluster: &mut Cluster<EK, T>,
    peer: metapb::Peer,
    region: metapb::Region,
    key: &[u8],
    value: &[u8],
) {
    let timeout = Duration::from_secs(5);
    match read_on_peer(cluster, peer, region, key, false, timeout) {
        Ok(ref resp) if value == must_get_value(resp).as_slice() => (),
        other => panic!(
            "read key {}, expect value {:?}, got {:?}",
            log_wrappers::hex_encode_upper(key),
            value,
            other
        ),
    }
}

pub fn must_error_read_on_peer<EK: KvEngineWithRocks, T: Simulator<EK>>(
    cluster: &mut Cluster<EK, T>,
    peer: metapb::Peer,
    region: metapb::Region,
    key: &[u8],
    timeout: Duration,
) {
    if let Ok(mut resp) = read_on_peer(cluster, peer, region, key, false, timeout) {
        if !resp.get_header().has_error() {
            let value = resp.mut_responses()[0].mut_get().take_value();
            panic!(
                "key {}, expect error but got {}",
                log_wrappers::hex_encode_upper(key),
                escape(&value)
            );
        }
    }
}

#[track_caller]
pub fn must_contains_error(resp: &RaftCmdResponse, msg: &str) {
    let header = resp.get_header();
    assert!(header.has_error());
    let err_msg = header.get_error().get_message();
    assert!(err_msg.contains(msg), "{:?}", resp);
}

pub fn create_test_engine<EK>(
    // TODO: pass it in for all cases.
    router: Option<RaftRouter<EK, RaftTestEngine>>,
    limiter: Option<Arc<IoRateLimiter>>,
    pd_client: Arc<dyn PdClient>,
    cfg: &Config,
) -> (
    Engines<EK, RaftTestEngine>,
    Option<Arc<DataKeyManager>>,
    TempDir,
    LazyWorker<String>,
    Arc<RocksStatistics>,
    Option<Arc<RocksStatistics>>,
)
where
    EK: KvEngine<DiskEngine = RocksEngine, CompactedEvent = RocksCompactedEvent> + KvEngineBuilder,
{
    let dir = test_util::temp_dir("test_cluster", cfg.prefer_mem);
    let mut cfg = cfg.clone();
    cfg.storage.data_dir = dir.path().to_str().unwrap().to_string();
    cfg.raft_store.raftdb_path = cfg.infer_raft_db_path(None).unwrap();
    cfg.raft_engine.mut_config().dir = cfg.infer_raft_engine_path(None).unwrap();
    let key_manager =
        data_key_manager_from_config(&cfg.security.encryption, dir.path().to_str().unwrap())
            .unwrap()
            .map(Arc::new);
    let cache = cfg.storage.block_cache.build_shared_cache();
    let env = cfg
        .build_shared_rocks_env(key_manager.clone(), limiter)
        .unwrap();

    let sst_worker = LazyWorker::new("sst-recovery");
    let scheduler = sst_worker.scheduler();

    let (raft_engine, raft_statistics) = RaftTestEngine::build(&cfg, &env, &key_manager, &cache);

    let mut builder = KvEngineFactoryBuilder::new(env, &cfg, cache, key_manager.clone())
        .sst_recovery_sender(Some(scheduler));
    if let Some(router) = router {
        builder = builder.compaction_event_sender(Arc::new(RaftRouterCompactedEventSender {
            router: Mutex::new(router),
        }));
    }
    let factory = builder.build();
    let disk_engine = factory.create_shared_db(dir.path()).unwrap();
    let config = Arc::new(VersionTrack::new(cfg.tikv.range_cache_engine.clone()));
    let kv_engine: EK = KvEngineBuilder::build(
<<<<<<< HEAD
        RangeCacheEngineContext::new(config),
=======
        RangeCacheEngineContext::new(config, pd_client),
>>>>>>> 8903f2a5
        disk_engine,
        None,
        None,
    );
    let engines = Engines::new(kv_engine, raft_engine);
    (
        engines,
        key_manager,
        dir,
        sst_worker,
        factory.rocks_statistics(),
        raft_statistics,
    )
}

pub fn configure_for_request_snapshot(config: &mut Config) {
    // We don't want to generate snapshots due to compact log.
    config.raft_store.raft_log_gc_threshold = 1000;
    config.raft_store.raft_log_gc_count_limit = Some(1000);
    config.raft_store.raft_log_gc_size_limit = Some(ReadableSize::mb(20));
}

pub fn configure_for_hibernate(config: &mut Config) {
    // Uses long check interval to make leader keep sleeping during tests.
    config.raft_store.abnormal_leader_missing_duration = ReadableDuration::secs(20);
    config.raft_store.max_leader_missing_duration = ReadableDuration::secs(40);
    config.raft_store.peer_stale_state_check_interval = ReadableDuration::secs(10);
}

pub fn configure_for_snapshot(config: &mut Config) {
    // Truncate the log quickly so that we can force sending snapshot.
    config.raft_store.raft_log_gc_tick_interval = ReadableDuration::millis(20);
    config.raft_store.raft_log_gc_count_limit = Some(2);
    config.raft_store.merge_max_log_gap = 1;
    config.raft_store.snap_mgr_gc_tick_interval = ReadableDuration::millis(50);
}

pub fn configure_for_merge(config: &mut Config) {
    // Avoid log compaction which will prevent merge.
    config.raft_store.raft_log_gc_threshold = 1000;
    config.raft_store.raft_log_gc_count_limit = Some(1000);
    config.raft_store.raft_log_gc_size_limit = Some(ReadableSize::mb(20));
    // Make merge check resume quickly.
    config.raft_store.merge_check_tick_interval = ReadableDuration::millis(100);
    // When isolated, follower relies on stale check tick to detect failure leader,
    // choose a smaller number to make it recover faster.
    config.raft_store.peer_stale_state_check_interval = ReadableDuration::millis(500);
}

pub fn ignore_merge_target_integrity(config: &mut Config, pd_client: &TestPdClient) {
    config.raft_store.dev_assert = false;
    pd_client.ignore_merge_target_integrity();
}

pub fn configure_for_lease_read(
    cfg: &mut Config,
    base_tick_ms: Option<u64>,
    election_ticks: Option<usize>,
) -> Duration {
    if let Some(base_tick_ms) = base_tick_ms {
        cfg.raft_store.raft_base_tick_interval = ReadableDuration::millis(base_tick_ms);
    }
    let base_tick_interval = cfg.raft_store.raft_base_tick_interval.0;
    if let Some(election_ticks) = election_ticks {
        cfg.raft_store.raft_election_timeout_ticks = election_ticks;
    }
    let election_ticks = cfg.raft_store.raft_election_timeout_ticks as u32;
    let election_timeout = base_tick_interval * election_ticks;
    // Adjust max leader lease.
    cfg.raft_store.raft_store_max_leader_lease =
        ReadableDuration(election_timeout - base_tick_interval);
    // Use large peer check interval, abnormal and max leader missing duration to
    // make a valid config, that is election timeout x 2 < peer stale state
    // check < abnormal < max leader missing duration.
    cfg.raft_store.peer_stale_state_check_interval = ReadableDuration(election_timeout * 3);
    cfg.raft_store.abnormal_leader_missing_duration = ReadableDuration(election_timeout * 4);
    cfg.raft_store.max_leader_missing_duration = ReadableDuration(election_timeout * 5);

    election_timeout
}

pub fn configure_for_enable_titan<EK: KvEngineWithRocks, T: Simulator<EK>>(
    cluster: &mut Cluster<EK, T>,
    min_blob_size: ReadableSize,
) {
    cluster.cfg.rocksdb.titan.enabled = Some(true);
    cluster.cfg.rocksdb.titan.purge_obsolete_files_period = ReadableDuration::secs(1);
    cluster.cfg.rocksdb.titan.max_background_gc = 10;
    cluster.cfg.rocksdb.defaultcf.titan.min_blob_size = Some(min_blob_size);
    cluster.cfg.rocksdb.defaultcf.titan.blob_run_mode = BlobRunMode::Normal;
    cluster.cfg.rocksdb.defaultcf.titan.min_gc_batch_size = ReadableSize::kb(0);
}

pub fn configure_for_disable_titan<EK: KvEngineWithRocks, T: Simulator<EK>>(
    cluster: &mut Cluster<EK, T>,
) {
    cluster.cfg.rocksdb.titan.enabled = Some(false);
}

pub fn configure_for_encryption<EK: KvEngineWithRocks, T: Simulator<EK>>(
    cluster: &mut Cluster<EK, T>,
) {
    let manifest_dir = Path::new(env!("CARGO_MANIFEST_DIR"));
    let master_key_file = manifest_dir.join("src/master-key.data");

    let cfg = &mut cluster.cfg.security.encryption;
    cfg.data_encryption_method = EncryptionMethod::Aes128Ctr;
    cfg.data_key_rotation_period = ReadableDuration(Duration::from_millis(100));
    cfg.master_key = MasterKeyConfig::File {
        config: FileConfig {
            path: master_key_file.to_str().unwrap().to_owned(),
        },
    }
}

pub fn configure_for_causal_ts<EK: KvEngineWithRocks, T: Simulator<EK>>(
    cluster: &mut Cluster<EK, T>,
    renew_interval: &str,
    renew_batch_min_size: u32,
) {
    let cfg = &mut cluster.cfg.causal_ts;
    cfg.renew_interval = ReadableDuration::from_str(renew_interval).unwrap();
    cfg.renew_batch_min_size = renew_batch_min_size;
}

/// Keep putting random kvs until specified size limit is reached.
pub fn put_till_size<EK: KvEngineWithRocks, T: Simulator<EK>>(
    cluster: &mut Cluster<EK, T>,
    limit: u64,
    range: &mut dyn Iterator<Item = u64>,
) -> Vec<u8> {
    put_cf_till_size(cluster, CF_DEFAULT, limit, range)
}

pub fn put_till_count<EK: KvEngineWithRocks, T: Simulator<EK>>(
    cluster: &mut Cluster<EK, T>,
    limit: u64,
    range: &mut dyn Iterator<Item = u64>,
) -> Vec<u8> {
    put_cf_till_count(cluster, CF_WRITE, limit, range)
}

pub fn put_cf_till_size<EK: KvEngineWithRocks, T: Simulator<EK>>(
    cluster: &mut Cluster<EK, T>,
    cf: &'static str,
    limit: u64,
    range: &mut dyn Iterator<Item = u64>,
) -> Vec<u8> {
    assert!(limit > 0);
    let mut len = 0;
    let mut rng = rand::thread_rng();
    let mut key = String::new();
    let mut value = vec![0; 64];
    while len < limit {
        let batch_size = std::cmp::min(1024, limit - len);
        let mut reqs = vec![];
        for _ in 0..batch_size / 74 + 1 {
            key.clear();
            let key_id = range.next().unwrap();
            write!(key, "{:09}", key_id).unwrap();
            rng.fill_bytes(&mut value);
            // plus 1 for the extra encoding prefix
            len += key.len() as u64 + 1;
            len += value.len() as u64;
            reqs.push(new_put_cf_cmd(cf, key.as_bytes(), &value));
        }
        cluster.batch_put(key.as_bytes(), reqs).unwrap();
        // Approximate size of memtable is inaccurate for small data,
        // we flush it to SST so we can use the size properties instead.
        cluster.must_flush_cf(cf, true);
    }
    key.into_bytes()
}

pub fn put_cf_till_count<EK: KvEngineWithRocks, T: Simulator<EK>>(
    cluster: &mut Cluster<EK, T>,
    cf: &'static str,
    limit: u64,
    range: &mut dyn Iterator<Item = u64>,
) -> Vec<u8> {
    assert!(limit > 0);
    let mut len = 0;
    let mut rng = rand::thread_rng();
    let mut key = String::new();
    let mut value = vec![0; 64];
    while len < limit {
        let batch_size = std::cmp::min(5, limit - len);
        let mut reqs = vec![];
        for _ in 0..batch_size {
            key.clear();
            let key_id = range.next().unwrap();
            write!(key, "{:09}", key_id).unwrap();
            rng.fill_bytes(&mut value);
            reqs.push(new_put_cf_cmd(cf, key.as_bytes(), &value));
        }
        len += batch_size;
        cluster.batch_put(key.as_bytes(), reqs).unwrap();
        // Approximate size of memtable is inaccurate for small data,
        // we flush it to SST so we can use the size properties instead.
        cluster.must_flush_cf(cf, true);
    }
    key.into_bytes()
}

pub fn new_mutation(op: Op, k: &[u8], v: &[u8]) -> Mutation {
    let mut mutation = Mutation::default();
    mutation.set_op(op);
    mutation.set_key(k.to_vec());
    mutation.set_value(v.to_vec());
    mutation
}

pub fn must_kv_write(
    pd_client: &TestPdClient,
    client: &TikvClient,
    ctx: Context,
    kvs: Vec<Mutation>,
    pk: Vec<u8>,
) -> u64 {
    let keys: Vec<_> = kvs.iter().map(|m| m.get_key().to_vec()).collect();
    let start_ts = block_on(pd_client.get_tso()).unwrap();
    must_kv_prewrite(client, ctx.clone(), kvs, pk, start_ts.into_inner());
    let commit_ts = block_on(pd_client.get_tso()).unwrap();
    must_kv_commit(
        client,
        ctx,
        keys,
        start_ts.into_inner(),
        commit_ts.into_inner(),
        commit_ts.into_inner(),
    );
    commit_ts.into_inner()
}

pub fn must_kv_read_equal(client: &TikvClient, ctx: Context, key: Vec<u8>, val: Vec<u8>, ts: u64) {
    let mut get_req = GetRequest::default();
    get_req.set_context(ctx);
    get_req.set_key(key);
    get_req.set_version(ts);

    for _ in 1..250 {
        let mut get_resp = client.kv_get(&get_req).unwrap();
        if get_resp.has_region_error() || get_resp.has_error() || get_resp.get_not_found() {
            thread::sleep(Duration::from_millis(20));
        } else if get_resp.take_value() == val {
            return;
        }
    }

    // Last try
    let mut get_resp = client.kv_get(&get_req).unwrap();
    assert!(
        !get_resp.has_region_error(),
        "{:?}",
        get_resp.get_region_error()
    );
    assert!(!get_resp.has_error(), "{:?}", get_resp.get_error());
    assert!(!get_resp.get_not_found());
    assert_eq!(get_resp.take_value(), val);
}

pub fn must_kv_read_not_found(client: &TikvClient, ctx: Context, key: Vec<u8>, ts: u64) {
    let mut get_req = GetRequest::default();
    get_req.set_context(ctx);
    get_req.set_key(key);
    get_req.set_version(ts);

    for _ in 1..250 {
        let get_resp = client.kv_get(&get_req).unwrap();
        if get_resp.has_region_error() || get_resp.has_error() {
            thread::sleep(Duration::from_millis(20));
        } else if get_resp.get_not_found() {
            return;
        }
    }

    // Last try
    let get_resp = client.kv_get(&get_req).unwrap();
    assert!(
        !get_resp.has_region_error(),
        "{:?}",
        get_resp.get_region_error()
    );
    assert!(!get_resp.has_error(), "{:?}", get_resp.get_error());
    assert!(get_resp.get_not_found());
}

pub fn write_and_read_key(
    client: &TikvClient,
    ctx: &Context,
    ts: &mut u64,
    k: Vec<u8>,
    v: Vec<u8>,
) {
    // Prewrite
    let prewrite_start_version = *ts + 1;
    let mut mutation = Mutation::default();
    mutation.set_op(Op::Put);
    mutation.set_key(k.clone());
    mutation.set_value(v.clone());
    must_kv_prewrite(
        client,
        ctx.clone(),
        vec![mutation],
        k.clone(),
        prewrite_start_version,
    );
    // Commit
    let commit_version = *ts + 2;
    must_kv_commit(
        client,
        ctx.clone(),
        vec![k.clone()],
        prewrite_start_version,
        commit_version,
        commit_version,
    );
    // Get
    *ts += 3;
    must_kv_read_equal(client, ctx.clone(), k, v, *ts);
}

pub fn kv_read(client: &TikvClient, ctx: Context, key: Vec<u8>, ts: u64) -> GetResponse {
    let mut get_req = GetRequest::default();
    get_req.set_context(ctx);
    get_req.set_key(key);
    get_req.set_version(ts);
    client.kv_get(&get_req).unwrap()
}

pub fn kv_batch_read(
    client: &TikvClient,
    ctx: Context,
    keys: Vec<Vec<u8>>,
    ts: u64,
) -> BatchGetResponse {
    let mut batch_get_req = BatchGetRequest::default();
    batch_get_req.set_context(ctx);
    batch_get_req.set_keys(RepeatedField::from(keys));
    batch_get_req.set_version(ts);
    client.kv_batch_get(&batch_get_req).unwrap()
}

pub fn must_kv_prewrite_with(
    client: &TikvClient,
    ctx: Context,
    muts: Vec<Mutation>,
    pessimistic_actions: Vec<PrewriteRequestPessimisticAction>,
    pk: Vec<u8>,
    ts: u64,
    for_update_ts: u64,
    use_async_commit: bool,
    try_one_pc: bool,
) {
    let mut prewrite_req = PrewriteRequest::default();
    prewrite_req.set_context(ctx);
    if for_update_ts != 0 {
        prewrite_req.pessimistic_actions = pessimistic_actions;
    }
    prewrite_req.set_mutations(muts.into_iter().collect());
    prewrite_req.primary_lock = pk;
    prewrite_req.start_version = ts;
    prewrite_req.lock_ttl = 3000;
    prewrite_req.for_update_ts = for_update_ts;
    prewrite_req.min_commit_ts = prewrite_req.start_version + 1;
    prewrite_req.use_async_commit = use_async_commit;
    prewrite_req.try_one_pc = try_one_pc;
    let prewrite_resp = client.kv_prewrite(&prewrite_req).unwrap();
    assert!(
        !prewrite_resp.has_region_error(),
        "{:?}",
        prewrite_resp.get_region_error()
    );
    assert!(
        prewrite_resp.errors.is_empty(),
        "{:?}",
        prewrite_resp.get_errors()
    );
}

pub fn try_kv_prewrite_with(
    client: &TikvClient,
    ctx: Context,
    muts: Vec<Mutation>,
    pessimistic_actions: Vec<PrewriteRequestPessimisticAction>,
    pk: Vec<u8>,
    ts: u64,
    for_update_ts: u64,
    use_async_commit: bool,
    try_one_pc: bool,
) -> PrewriteResponse {
    try_kv_prewrite_with_impl(
        client,
        ctx,
        muts,
        pessimistic_actions,
        pk,
        ts,
        for_update_ts,
        use_async_commit,
        try_one_pc,
    )
    .unwrap()
}

pub fn try_kv_prewrite_with_impl(
    client: &TikvClient,
    ctx: Context,
    muts: Vec<Mutation>,
    pessimistic_actions: Vec<PrewriteRequestPessimisticAction>,
    pk: Vec<u8>,
    ts: u64,
    for_update_ts: u64,
    use_async_commit: bool,
    try_one_pc: bool,
) -> grpcio::Result<PrewriteResponse> {
    let mut prewrite_req = PrewriteRequest::default();
    prewrite_req.set_context(ctx);
    if for_update_ts != 0 {
        prewrite_req.pessimistic_actions = pessimistic_actions;
    }
    prewrite_req.set_mutations(muts.into_iter().collect());
    prewrite_req.primary_lock = pk;
    prewrite_req.start_version = ts;
    prewrite_req.lock_ttl = 3000;
    prewrite_req.for_update_ts = for_update_ts;
    prewrite_req.min_commit_ts = prewrite_req.start_version + 1;
    prewrite_req.use_async_commit = use_async_commit;
    prewrite_req.try_one_pc = try_one_pc;
    client.kv_prewrite(&prewrite_req)
}

pub fn try_kv_prewrite(
    client: &TikvClient,
    ctx: Context,
    muts: Vec<Mutation>,
    pk: Vec<u8>,
    ts: u64,
) -> PrewriteResponse {
    try_kv_prewrite_with(client, ctx, muts, vec![], pk, ts, 0, false, false)
}

pub fn try_kv_prewrite_pessimistic(
    client: &TikvClient,
    ctx: Context,
    muts: Vec<Mutation>,
    pk: Vec<u8>,
    ts: u64,
) -> PrewriteResponse {
    let len = muts.len();
    try_kv_prewrite_with(
        client,
        ctx,
        muts,
        vec![DoPessimisticCheck; len],
        pk,
        ts,
        ts,
        false,
        false,
    )
}

pub fn must_kv_prewrite(
    client: &TikvClient,
    ctx: Context,
    muts: Vec<Mutation>,
    pk: Vec<u8>,
    ts: u64,
) {
    must_kv_prewrite_with(client, ctx, muts, vec![], pk, ts, 0, false, false)
}

pub fn must_kv_prewrite_pessimistic(
    client: &TikvClient,
    ctx: Context,
    muts: Vec<Mutation>,
    pk: Vec<u8>,
    ts: u64,
) {
    let len = muts.len();
    must_kv_prewrite_with(
        client,
        ctx,
        muts,
        vec![DoPessimisticCheck; len],
        pk,
        ts,
        ts,
        false,
        false,
    )
}

pub fn must_kv_commit(
    client: &TikvClient,
    ctx: Context,
    keys: Vec<Vec<u8>>,
    start_ts: u64,
    commit_ts: u64,
    expect_commit_ts: u64,
) {
    let mut commit_req = CommitRequest::default();
    commit_req.set_context(ctx);
    commit_req.start_version = start_ts;
    commit_req.set_keys(keys.into_iter().collect());
    commit_req.commit_version = commit_ts;
    let commit_resp = client.kv_commit(&commit_req).unwrap();
    assert!(
        !commit_resp.has_region_error(),
        "{:?}",
        commit_resp.get_region_error()
    );
    assert!(!commit_resp.has_error(), "{:?}", commit_resp.get_error());
    assert_eq!(commit_resp.get_commit_version(), expect_commit_ts);
}

pub fn must_kv_rollback(client: &TikvClient, ctx: Context, keys: Vec<Vec<u8>>, start_ts: u64) {
    let mut rollback_req = BatchRollbackRequest::default();
    rollback_req.set_context(ctx);
    rollback_req.start_version = start_ts;
    rollback_req.set_keys(keys.into_iter().collect());
    let rollback_req = client.kv_batch_rollback(&rollback_req).unwrap();
    assert!(
        !rollback_req.has_region_error(),
        "{:?}",
        rollback_req.get_region_error()
    );
}

pub fn kv_pessimistic_lock(
    client: &TikvClient,
    ctx: Context,
    keys: Vec<Vec<u8>>,
    ts: u64,
    for_update_ts: u64,
    return_values: bool,
) -> PessimisticLockResponse {
    kv_pessimistic_lock_with_ttl(client, ctx, keys, ts, for_update_ts, return_values, 20)
}

pub fn kv_pessimistic_lock_resumable(
    client: &TikvClient,
    ctx: Context,
    keys: Vec<Vec<u8>>,
    ts: u64,
    for_update_ts: u64,
    wait_timeout: Option<i64>,
    return_values: bool,
    check_existence: bool,
) -> PessimisticLockResponse {
    let mut req = PessimisticLockRequest::default();
    req.set_context(ctx);
    let primary = keys[0].clone();
    let mut mutations = vec![];
    for key in keys {
        let mut mutation = Mutation::default();
        mutation.set_op(Op::PessimisticLock);
        mutation.set_key(key);
        mutations.push(mutation);
    }
    req.set_mutations(mutations.into());
    req.primary_lock = primary;
    req.start_version = ts;
    req.for_update_ts = for_update_ts;
    req.lock_ttl = 20;
    req.is_first_lock = false;
    req.wait_timeout = wait_timeout.unwrap_or(-1);
    req.set_wake_up_mode(PessimisticLockWakeUpMode::WakeUpModeForceLock);
    req.return_values = return_values;
    req.check_existence = check_existence;
    client.kv_pessimistic_lock(&req).unwrap()
}

pub fn kv_pessimistic_lock_with_ttl(
    client: &TikvClient,
    ctx: Context,
    keys: Vec<Vec<u8>>,
    ts: u64,
    for_update_ts: u64,
    return_values: bool,
    ttl: u64,
) -> PessimisticLockResponse {
    let mut req = PessimisticLockRequest::default();
    req.set_context(ctx);
    let primary = keys[0].clone();
    let mut mutations = vec![];
    for key in keys {
        let mut mutation = Mutation::default();
        mutation.set_op(Op::PessimisticLock);
        mutation.set_key(key);
        mutations.push(mutation);
    }
    req.set_mutations(mutations.into());
    req.primary_lock = primary;
    req.start_version = ts;
    req.for_update_ts = for_update_ts;
    req.lock_ttl = ttl;
    req.is_first_lock = false;
    req.return_values = return_values;
    client.kv_pessimistic_lock(&req).unwrap()
}

pub fn must_kv_pessimistic_lock(client: &TikvClient, ctx: Context, key: Vec<u8>, ts: u64) {
    let resp = kv_pessimistic_lock(client, ctx, vec![key], ts, ts, false);
    assert!(!resp.has_region_error(), "{:?}", resp.get_region_error());
    assert!(resp.errors.is_empty(), "{:?}", resp.get_errors());
}

pub fn must_kv_pessimistic_rollback(
    client: &TikvClient,
    ctx: Context,
    key: Vec<u8>,
    ts: u64,
    for_update_ts: u64,
) {
    let mut req = PessimisticRollbackRequest::default();
    req.set_context(ctx);
    req.set_keys(vec![key].into_iter().collect());
    req.start_version = ts;
    req.for_update_ts = for_update_ts;
    let resp = client.kv_pessimistic_rollback(&req).unwrap();
    assert!(!resp.has_region_error(), "{:?}", resp.get_region_error());
    assert!(resp.errors.is_empty(), "{:?}", resp.get_errors());
}

pub fn must_kv_pessimistic_rollback_with_scan_first(
    client: &TikvClient,
    ctx: Context,
    ts: u64,
    for_update_ts: u64,
) {
    let mut req = PessimisticRollbackRequest::default();
    req.set_context(ctx);
    req.start_version = ts;
    req.for_update_ts = for_update_ts;
    let resp = client.kv_pessimistic_rollback(&req).unwrap();
    assert!(!resp.has_region_error(), "{:?}", resp.get_region_error());
    assert!(resp.errors.is_empty(), "{:?}", resp.get_errors());
}

pub fn must_check_txn_status(
    client: &TikvClient,
    ctx: Context,
    key: &[u8],
    lock_ts: u64,
    caller_start_ts: u64,
    current_ts: u64,
) -> CheckTxnStatusResponse {
    let mut req = CheckTxnStatusRequest::default();
    req.set_context(ctx);
    req.set_primary_key(key.to_vec());
    req.set_lock_ts(lock_ts);
    req.set_caller_start_ts(caller_start_ts);
    req.set_current_ts(current_ts);

    let resp = client.kv_check_txn_status(&req).unwrap();
    assert!(!resp.has_region_error(), "{:?}", resp.get_region_error());
    assert!(resp.error.is_none(), "{:?}", resp.get_error());
    resp
}

pub fn must_kv_have_locks(
    client: &TikvClient,
    ctx: Context,
    ts: u64,
    start_key: &[u8],
    end_key: &[u8],
    expected_locks: &[(
        // key
        &[u8],
        Op,
        // start_ts
        u64,
        // for_update_ts
        u64,
    )],
) {
    let mut req = ScanLockRequest::default();
    req.set_context(ctx);
    req.set_limit(100);
    req.set_start_key(start_key.to_vec());
    req.set_end_key(end_key.to_vec());
    req.set_max_version(ts);
    let resp = client.kv_scan_lock(&req).unwrap();
    assert!(!resp.has_region_error(), "{:?}", resp.get_region_error());
    assert!(resp.error.is_none(), "{:?}", resp.get_error());

    assert_eq!(
        resp.locks.len(),
        expected_locks.len(),
        "lock count not match, expected: {:?}; got: {:?}",
        expected_locks,
        resp.locks
    );

    for (lock_info, (expected_key, expected_op, expected_start_ts, expected_for_update_ts)) in
        resp.locks.into_iter().zip(expected_locks.iter())
    {
        assert_eq!(lock_info.get_key(), *expected_key);
        assert_eq!(lock_info.get_lock_type(), *expected_op);
        assert_eq!(lock_info.get_lock_version(), *expected_start_ts);
        assert_eq!(lock_info.get_lock_for_update_ts(), *expected_for_update_ts);
    }
}

/// Scan scan_limit number of locks within [start_key, end_key), the returned
/// lock number should equal the input expected_cnt.
pub fn must_lock_cnt(
    client: &TikvClient,
    ctx: Context,
    ts: u64,
    start_key: &[u8],
    end_key: &[u8],
    lock_type: Op,
    expected_cnt: usize,
    scan_limit: usize,
) {
    let mut req = ScanLockRequest::default();
    req.set_context(ctx);
    req.set_limit(scan_limit as u32);
    req.set_start_key(start_key.to_vec());
    req.set_end_key(end_key.to_vec());
    req.set_max_version(ts);
    let resp = client.kv_scan_lock(&req).unwrap();
    assert!(!resp.has_region_error(), "{:?}", resp.get_region_error());
    assert!(resp.error.is_none(), "{:?}", resp.get_error());

    let lock_cnt = resp
        .locks
        .iter()
        .filter(|lock_info| lock_info.get_lock_type() == lock_type)
        .count();

    assert_eq!(
        lock_cnt,
        expected_cnt,
        "lock count not match, expected: {:?}; got: {:?}",
        expected_cnt,
        resp.locks.len()
    );
}

pub fn get_tso(pd_client: &TestPdClient) -> u64 {
    block_on(pd_client.get_tso()).unwrap().into_inner()
}

pub fn get_raft_msg_or_default<M: protobuf::Message + Default>(
    engines: &Engines<RocksEngine, RaftTestEngine>,
    key: &[u8],
) -> M {
    engines
        .kv
        .get_msg_cf(CF_RAFT, key)
        .unwrap()
        .unwrap_or_default()
}

pub fn check_compacted(
    all_engines: &HashMap<u64, Engines<RocksEngine, RaftTestEngine>>,
    before_states: &HashMap<u64, RaftTruncatedState>,
    compact_count: u64,
    must_compacted: bool,
) -> bool {
    // Every peer must have compacted logs, so the truncate log state index/term
    // must > than before.
    let mut compacted_idx = HashMap::default();

    for (&id, engines) in all_engines {
        let mut state: RaftApplyState = get_raft_msg_or_default(engines, &keys::apply_state_key(1));
        let after_state = state.take_truncated_state();

        let before_state = &before_states[&id];
        let idx = after_state.get_index();
        let term = after_state.get_term();
        if idx == before_state.get_index() || term == before_state.get_term() {
            if must_compacted {
                panic!(
                    "Should be compacted, but Raft truncated state is not updated: {} state={:?}",
                    id, before_state
                );
            }
            return false;
        }
        if idx - before_state.get_index() < compact_count {
            if must_compacted {
                panic!(
                    "Should be compacted, but compact count is too small: {} {}<{}",
                    id,
                    idx - before_state.get_index(),
                    compact_count
                );
            }
            return false;
        }
        assert!(term > before_state.get_term());
        compacted_idx.insert(id, idx);
    }

    // wait for actual deletion.
    sleep_ms(250);

    for (id, engines) in all_engines {
        for i in 0..compacted_idx[id] {
            if engines.raft.get_entry(1, i).unwrap().is_some() {
                if must_compacted {
                    panic!("Should be compacted, but found entry: {} {}", id, i);
                }
                return false;
            }
        }
    }
    true
}

pub fn must_raw_put(client: &TikvClient, ctx: Context, key: Vec<u8>, value: Vec<u8>) {
    let mut put_req = RawPutRequest::default();
    put_req.set_context(ctx);
    put_req.key = key;
    put_req.value = value;

    let retryable = |err: &kvproto::errorpb::Error| -> bool { err.has_max_timestamp_not_synced() };
    let start = Instant::now_coarse();
    loop {
        let put_resp = client.raw_put(&put_req).unwrap();
        if put_resp.has_region_error() {
            let err = put_resp.get_region_error();
            if retryable(err) && start.saturating_elapsed() < Duration::from_secs(5) {
                debug!("must_raw_put meet region error"; "err" => ?err);
                sleep_ms(100);
                continue;
            }
            panic!(
                "must_raw_put meet region error: {:?}, ctx: {:?}, key: {}, value {}",
                err,
                put_req.get_context(),
                tikv_util::escape(&put_req.key),
                tikv_util::escape(&put_req.value),
            );
        }
        assert!(
            put_resp.get_error().is_empty(),
            "must_raw_put meet error: {:?}",
            put_resp.get_error()
        );
        return;
    }
}

pub fn must_raw_get(client: &TikvClient, ctx: Context, key: Vec<u8>) -> Option<Vec<u8>> {
    let mut get_req = RawGetRequest::default();
    get_req.set_context(ctx);
    get_req.key = key;
    let get_resp = client.raw_get(&get_req).unwrap();
    assert!(
        !get_resp.has_region_error(),
        "{:?}",
        get_resp.get_region_error()
    );
    assert!(
        get_resp.get_error().is_empty(),
        "{:?}",
        get_resp.get_error()
    );
    if get_resp.not_found {
        None
    } else {
        Some(get_resp.value)
    }
}

pub fn must_prepare_flashback(client: &TikvClient, ctx: Context, version: u64, start_ts: u64) {
    let mut prepare_req = PrepareFlashbackToVersionRequest::default();
    prepare_req.set_context(ctx);
    prepare_req.set_start_ts(start_ts);
    prepare_req.set_version(version);
    prepare_req.set_start_key(b"a".to_vec());
    prepare_req.set_end_key(b"z".to_vec());
    client
        .kv_prepare_flashback_to_version(&prepare_req)
        .unwrap();
}

pub fn must_finish_flashback(
    client: &TikvClient,
    ctx: Context,
    version: u64,
    start_ts: u64,
    commit_ts: u64,
) {
    let mut req = FlashbackToVersionRequest::default();
    req.set_context(ctx);
    req.set_start_ts(start_ts);
    req.set_commit_ts(commit_ts);
    req.set_version(version);
    req.set_start_key(b"a".to_vec());
    req.set_end_key(b"z".to_vec());
    let resp = client.kv_flashback_to_version(&req).unwrap();
    assert!(!resp.has_region_error());
    assert!(resp.get_error().is_empty());
}

pub fn must_flashback_to_version(
    client: &TikvClient,
    ctx: Context,
    version: u64,
    start_ts: u64,
    commit_ts: u64,
) {
    must_prepare_flashback(client, ctx.clone(), version, start_ts);
    must_finish_flashback(client, ctx, version, start_ts, commit_ts);
}

// A helpful wrapper to make the test logic clear
pub struct PeerClient {
    pub cli: TikvClient,
    pub ctx: Context,
}

impl PeerClient {
    pub fn new<EK: KvEngineWithRocks>(
        cluster: &Cluster<EK, ServerCluster<EK>>,
        region_id: u64,
        peer: metapb::Peer,
    ) -> PeerClient {
        let cli = {
            let env = Arc::new(Environment::new(1));
            let channel =
                ChannelBuilder::new(env).connect(&cluster.sim.rl().get_addr(peer.get_store_id()));
            TikvClient::new(channel)
        };
        let ctx = {
            let epoch = cluster.get_region_epoch(region_id);
            let mut ctx = Context::default();
            ctx.set_region_id(region_id);
            ctx.set_peer(peer);
            ctx.set_region_epoch(epoch);
            ctx
        };
        PeerClient { cli, ctx }
    }

    pub fn kv_read(&self, key: Vec<u8>, ts: u64) -> GetResponse {
        kv_read(&self.cli, self.ctx.clone(), key, ts)
    }

    pub fn must_kv_read_equal(&self, key: Vec<u8>, val: Vec<u8>, ts: u64) {
        must_kv_read_equal(&self.cli, self.ctx.clone(), key, val, ts)
    }

    pub fn must_kv_write(&self, pd_client: &TestPdClient, kvs: Vec<Mutation>, pk: Vec<u8>) -> u64 {
        must_kv_write(pd_client, &self.cli, self.ctx.clone(), kvs, pk)
    }

    pub fn must_kv_prewrite(&self, muts: Vec<Mutation>, pk: Vec<u8>, ts: u64) {
        must_kv_prewrite(&self.cli, self.ctx.clone(), muts, pk, ts)
    }

    pub fn try_kv_prewrite(
        &self,
        muts: Vec<Mutation>,
        pk: Vec<u8>,
        ts: u64,
        opt: DiskFullOpt,
    ) -> PrewriteResponse {
        let mut ctx = self.ctx.clone();
        ctx.disk_full_opt = opt;
        try_kv_prewrite(&self.cli, ctx, muts, pk, ts)
    }

    pub fn must_kv_prewrite_async_commit(&self, muts: Vec<Mutation>, pk: Vec<u8>, ts: u64) {
        must_kv_prewrite_with(
            &self.cli,
            self.ctx.clone(),
            muts,
            vec![],
            pk,
            ts,
            0,
            true,
            false,
        )
    }

    pub fn must_kv_prewrite_one_pc(&self, muts: Vec<Mutation>, pk: Vec<u8>, ts: u64) {
        must_kv_prewrite_with(
            &self.cli,
            self.ctx.clone(),
            muts,
            vec![],
            pk,
            ts,
            0,
            false,
            true,
        )
    }

    pub fn must_kv_commit(&self, keys: Vec<Vec<u8>>, start_ts: u64, commit_ts: u64) {
        must_kv_commit(
            &self.cli,
            self.ctx.clone(),
            keys,
            start_ts,
            commit_ts,
            commit_ts,
        )
    }

    pub fn must_kv_rollback(&self, keys: Vec<Vec<u8>>, start_ts: u64) {
        must_kv_rollback(&self.cli, self.ctx.clone(), keys, start_ts)
    }

    pub fn must_kv_pessimistic_lock(&self, key: Vec<u8>, ts: u64) {
        must_kv_pessimistic_lock(&self.cli, self.ctx.clone(), key, ts)
    }

    pub fn must_kv_pessimistic_rollback(&self, key: Vec<u8>, ts: u64) {
        must_kv_pessimistic_rollback(&self.cli, self.ctx.clone(), key, ts, ts)
    }
}

pub fn peer_on_store(region: &metapb::Region, store_id: u64) -> metapb::Peer {
    region
        .get_peers()
        .iter()
        .find(|p| p.get_store_id() == store_id)
        .unwrap()
        .clone()
}

pub fn wait_for_synced<EK: KvEngineWithRocks>(
    cluster: &mut Cluster<EK, ServerCluster<EK>>,
    node_id: u64,
    region_id: u64,
) {
    let mut storage = cluster
        .sim
        .read()
        .unwrap()
        .storages
        .get(&node_id)
        .unwrap()
        .clone();
    let leader = cluster.leader_of_region(region_id).unwrap();
    let epoch = cluster.get_region_epoch(region_id);
    let mut ctx = Context::default();
    ctx.set_region_id(region_id);
    ctx.set_peer(leader);
    ctx.set_region_epoch(epoch);
    let snap_ctx = SnapContext {
        pb_ctx: &ctx,
        ..Default::default()
    };
    let snapshot = storage.snapshot(snap_ctx).unwrap();
    let txn_ext = snapshot.txn_ext.clone().unwrap();
    for retry in 0..10 {
        if txn_ext.is_max_ts_synced() {
            break;
        }
        thread::sleep(Duration::from_millis(1 << retry));
    }
    assert!(snapshot.ext().is_max_ts_synced());
}

pub fn test_delete_range<EK: KvEngineWithRocks, T: Simulator<EK>>(
    cluster: &mut Cluster<EK, T>,
    cf: CfName,
) {
    let data_set: Vec<_> = (1..500)
        .map(|i| {
            (
                format!("key{:08}", i).into_bytes(),
                format!("value{}", i).into_bytes(),
            )
        })
        .collect();
    for kvs in data_set.chunks(50) {
        let requests = kvs.iter().map(|(k, v)| new_put_cf_cmd(cf, k, v)).collect();
        // key9 is always the last region.
        cluster.batch_put(b"key9", requests).unwrap();
    }

    // delete_range request with notify_only set should not actually delete data.
    cluster.must_notify_delete_range_cf(cf, b"", b"");

    let mut rng = rand::thread_rng();
    for _ in 0..50 {
        let (k, v) = data_set.choose(&mut rng).unwrap();
        assert_eq!(cluster.get_cf(cf, k).unwrap(), *v);
    }

    // Empty keys means the whole range.
    cluster.must_delete_range_cf(cf, b"", b"");

    for _ in 0..50 {
        let k = &data_set.choose(&mut rng).unwrap().0;
        assert!(cluster.get_cf(cf, k).is_none());
    }
}

pub fn put_with_timeout<EK: KvEngineWithRocks, T: Simulator<EK>>(
    cluster: &mut Cluster<EK, T>,
    node_id: u64,
    key: &[u8],
    value: &[u8],
    timeout: Duration,
) -> Result<RaftCmdResponse> {
    let mut region = cluster.get_region(key);
    let region_id = region.get_id();
    let req = new_request(
        region_id,
        region.take_region_epoch(),
        vec![new_put_cf_cmd(CF_DEFAULT, key, value)],
        false,
    );
    cluster.call_command_on_node(node_id, req, timeout)
}

pub fn wait_down_peers<EK: KvEngineWithRocks, T: Simulator<EK>>(
    cluster: &Cluster<EK, T>,
    count: u64,
    peer: Option<u64>,
) {
    let mut peers = cluster.get_down_peers();
    for _ in 1..1000 {
        if peers.len() == count as usize && peer.as_ref().map_or(true, |p| peers.contains_key(p)) {
            return;
        }
        std::thread::sleep(Duration::from_millis(10));
        peers = cluster.get_down_peers();
    }
    panic!(
        "got {:?}, want {} peers which should include {:?}",
        peers, count, peer
    );
}<|MERGE_RESOLUTION|>--- conflicted
+++ resolved
@@ -720,11 +720,7 @@
     let disk_engine = factory.create_shared_db(dir.path()).unwrap();
     let config = Arc::new(VersionTrack::new(cfg.tikv.range_cache_engine.clone()));
     let kv_engine: EK = KvEngineBuilder::build(
-<<<<<<< HEAD
-        RangeCacheEngineContext::new(config),
-=======
         RangeCacheEngineContext::new(config, pd_client),
->>>>>>> 8903f2a5
         disk_engine,
         None,
         None,
