// Copyright 2016 TiKV Project Authors. Licensed under Apache-2.0.

use std::{
    path::Path,
    sync::{Arc, Mutex, RwLock},
};

use collections::{HashMap, HashSet};
use concurrency_manager::ConcurrencyManager;
use encryption_export::DataKeyManager;
use engine_rocks::{FlushListener, RocksEngine, RocksSnapshot};
use engine_test::raft::RaftTestEngine;
use engine_traits::{Engines, MiscExt, Peekable};
use kvproto::{
    kvrpcpb::ApiVersion,
    metapb,
    raft_cmdpb::*,
    raft_serverpb::{self, RaftMessage},
};
use protobuf::Message;
use raft::{eraftpb::MessageType, SnapshotStatus};
use raftstore::{
    coprocessor::{config::SplitCheckConfigManager, CoprocessorHost},
    errors::Error as RaftError,
    router::{LocalReadRouter, RaftStoreRouter, ServerRaftStoreRouter},
    store::{
        config::RaftstoreConfigManager,
        fsm::{
            store::{ApplyResNotifier, StoreMeta},
            RaftBatchSystem, RaftRouter,
        },
        SnapManagerBuilder, *,
    },
    Result,
};
use resource_metering::CollectorRegHandle;
use tempfile::TempDir;
use test_pd_client::TestPdClient;
use tikv::{
    config::{ConfigController, Module},
    import::SstImporter,
    server::{raftkv::ReplicaReadLockChecker, Node, Result as ServerResult},
};
use tikv_util::{
    config::VersionTrack,
    time::ThreadReadId,
    worker::{Builder as WorkerBuilder, LazyWorker},
};

use super::*;
use crate::Config;

pub struct ChannelTransportCore {
    snap_paths: HashMap<u64, (SnapManager, TempDir)>,
    routers: HashMap<u64, SimulateTransport<ServerRaftStoreRouter<RocksEngine, RaftTestEngine>>>,
}

#[derive(Clone)]
pub struct ChannelTransport {
    core: Arc<Mutex<ChannelTransportCore>>,
}

impl ChannelTransport {
    pub fn new() -> ChannelTransport {
        ChannelTransport {
            core: Arc::new(Mutex::new(ChannelTransportCore {
                snap_paths: HashMap::default(),
                routers: HashMap::default(),
            })),
        }
    }
}

impl Default for ChannelTransport {
    fn default() -> Self {
        Self::new()
    }
}

impl Transport for ChannelTransport {
    fn send(&mut self, msg: RaftMessage) -> Result<()> {
        let from_store = msg.get_from_peer().get_store_id();
        let to_store = msg.get_to_peer().get_store_id();
        let to_peer_id = msg.get_to_peer().get_id();
        let region_id = msg.get_region_id();
        let is_snapshot = msg.get_message().get_msg_type() == MessageType::MsgSnapshot;

        if is_snapshot {
            let snap = msg.get_message().get_snapshot();
            let key = SnapKey::from_snap(snap).unwrap();
            let from = match self.core.lock().unwrap().snap_paths.get(&from_store) {
                Some(p) => {
                    p.0.register(key.clone(), SnapEntry::Sending);
                    p.0.get_snapshot_for_sending(&key).unwrap()
                }
                None => return Err(box_err!("missing temp dir for store {}", from_store)),
            };
            let to = match self.core.lock().unwrap().snap_paths.get(&to_store) {
                Some(p) => {
                    p.0.register(key.clone(), SnapEntry::Receiving);
                    let data = msg.get_message().get_snapshot().get_data();
                    let mut snapshot_data = raft_serverpb::RaftSnapshotData::default();
                    snapshot_data.merge_from_bytes(data).unwrap();
                    p.0.get_snapshot_for_receiving(&key, snapshot_data.take_meta())
                        .unwrap()
                }
                None => return Err(box_err!("missing temp dir for store {}", to_store)),
            };

            defer!({
                let core = self.core.lock().unwrap();
                core.snap_paths[&from_store]
                    .0
                    .deregister(&key, &SnapEntry::Sending);
                core.snap_paths[&to_store]
                    .0
                    .deregister(&key, &SnapEntry::Receiving);
            });

            copy_snapshot(from, to)?;
        }

        let core = self.core.lock().unwrap();

        match core.routers.get(&to_store) {
            Some(h) => {
                h.send_raft_msg(msg)?;
                if is_snapshot {
                    // should report snapshot finish.
                    let _ = core.routers[&from_store].report_snapshot_status(
                        region_id,
                        to_peer_id,
                        SnapshotStatus::Finish,
                    );
                }
                Ok(())
            }
            _ => Err(box_err!("missing sender for store {}", to_store)),
        }
    }

    fn set_store_allowlist(&mut self, _allowlist: Vec<u64>) {
        unimplemented!();
    }

    fn need_flush(&self) -> bool {
        false
    }

    fn flush(&mut self) {}
}

type SimulateChannelTransport = SimulateTransport<ChannelTransport>;

pub struct NodeCluster {
    trans: ChannelTransport,
    pd_client: Arc<TestPdClient>,
    nodes: HashMap<u64, Node<TestPdClient, RocksEngine, RaftTestEngine>>,
    snap_mgrs: HashMap<u64, SnapManager>,
    cfg_controller: Option<ConfigController>,
    simulate_trans: HashMap<u64, SimulateChannelTransport>,
    concurrency_managers: HashMap<u64, ConcurrencyManager>,
    #[allow(clippy::type_complexity)]
    post_create_coprocessor_host: Option<Box<dyn Fn(u64, &mut CoprocessorHost<RocksEngine>)>>,
}

impl NodeCluster {
    pub fn new(pd_client: Arc<TestPdClient>) -> NodeCluster {
        NodeCluster {
            trans: ChannelTransport::new(),
            pd_client,
            nodes: HashMap::default(),
            snap_mgrs: HashMap::default(),
            cfg_controller: None,
            simulate_trans: HashMap::default(),
            concurrency_managers: HashMap::default(),
            post_create_coprocessor_host: None,
        }
    }
}

impl NodeCluster {
    #[allow(dead_code)]
    pub fn get_node_router(
        &self,
        node_id: u64,
    ) -> SimulateTransport<ServerRaftStoreRouter<RocksEngine, RaftTestEngine>> {
        self.trans
            .core
            .lock()
            .unwrap()
            .routers
            .get(&node_id)
            .cloned()
            .unwrap()
    }

    // Set a function that will be invoked after creating each CoprocessorHost. The
    // first argument of `op` is the node_id.
    // Set this before invoking `run_node`.
    #[allow(clippy::type_complexity)]
    pub fn post_create_coprocessor_host(
        &mut self,
        op: Box<dyn Fn(u64, &mut CoprocessorHost<RocksEngine>)>,
    ) {
        self.post_create_coprocessor_host = Some(op)
    }

    pub fn get_node(
        &mut self,
        node_id: u64,
    ) -> Option<&mut Node<TestPdClient, RocksEngine, RaftTestEngine>> {
        self.nodes.get_mut(&node_id)
    }

    pub fn get_concurrency_manager(&self, node_id: u64) -> ConcurrencyManager {
        self.concurrency_managers.get(&node_id).unwrap().clone()
    }

    pub fn get_cfg_controller(&self) -> Option<&ConfigController> {
        self.cfg_controller.as_ref()
    }
}

impl Simulator for NodeCluster {
    fn run_node(
        &mut self,
        node_id: u64,
        cfg: Config,
        engines: Engines<RocksEngine, RaftTestEngine>,
        store_meta: Arc<Mutex<StoreMeta>>,
        key_manager: Option<Arc<DataKeyManager>>,
        router: RaftRouter<RocksEngine, RaftTestEngine>,
        system: RaftBatchSystem<RocksEngine, RaftTestEngine>,
        flush_listener: Option<FlushListener>,
    ) -> ServerResult<u64> {
        assert!(node_id == 0 || !self.nodes.contains_key(&node_id));
        let pd_worker = LazyWorker::new("test-pd-worker");

        let simulate_trans = SimulateTransport::new(self.trans.clone());
        let mut raft_store = cfg.raft_store.clone();
        raft_store
            .validate(
                cfg.coprocessor.region_split_size,
                cfg.coprocessor.enable_region_bucket,
                cfg.coprocessor.region_bucket_size,
            )
            .unwrap();
        let bg_worker = WorkerBuilder::new("background").thread_count(2).create();
        let mut node = Node::new(
            system,
            &cfg.server,
            Arc::new(VersionTrack::new(raft_store)),
            cfg.storage.api_version(),
            Arc::clone(&self.pd_client),
            Arc::default(),
            bg_worker.clone(),
            None,
            None,
        );

        let (snap_mgr, snap_mgr_path) = if node_id == 0
            || !self
                .trans
                .core
                .lock()
                .unwrap()
                .snap_paths
                .contains_key(&node_id)
        {
            let tmp = test_util::temp_dir("test_cluster", cfg.prefer_mem);
            let snap_mgr = SnapManagerBuilder::default()
                .max_write_bytes_per_sec(cfg.server.snap_max_write_bytes_per_sec.0 as i64)
                .max_total_size(cfg.server.snap_max_total_size.0)
                .encryption_key_manager(key_manager)
                .max_per_file_size(cfg.raft_store.max_snapshot_file_raw_size.0)
                .enable_multi_snapshot_files(true)
                .build(tmp.path().to_str().unwrap());
            (snap_mgr, Some(tmp))
        } else {
            let trans = self.trans.core.lock().unwrap();
            let &(ref snap_mgr, _) = &trans.snap_paths[&node_id];
            (snap_mgr.clone(), None)
        };

        self.snap_mgrs.insert(node_id, snap_mgr.clone());

        // Create coprocessor.
        let mut coprocessor_host = CoprocessorHost::new(router.clone(), cfg.coprocessor.clone());

        if let Some(f) = self.post_create_coprocessor_host.as_ref() {
            f(node_id, &mut coprocessor_host);
        }

        let cm = ConcurrencyManager::new(1.into());
        self.concurrency_managers.insert(node_id, cm.clone());
        ReplicaReadLockChecker::new(cm.clone()).register(&mut coprocessor_host);

        let importer = {
            let dir = Path::new(engines.kv.path()).join("import-sst");
            Arc::new(SstImporter::new(&cfg.import, dir, None, cfg.storage.api_version()).unwrap())
        };

        let local_reader = LocalReader::new(
            engines.kv.clone(),
            StoreMetaDelegate::new(store_meta.clone(), engines.kv.clone()),
            router.clone(),
        );
        let cfg_controller = ConfigController::new(cfg.tikv.clone());

        let split_check_runner =
            SplitCheckRunner::new(engines.kv.clone(), router.clone(), coprocessor_host.clone());
        let split_scheduler = bg_worker.start("test-split-check", split_check_runner);
        cfg_controller.register(
            Module::Coprocessor,
            Box::new(SplitCheckConfigManager(split_scheduler.clone())),
        );

        let seqno_worker = flush_listener.map(|listener| {
            let worker = LazyWorker::new("seqno_relation");
            let scheduler = worker.scheduler();
            let notifier = ApplyResNotifier::new(router.clone(), Some(scheduler));
            listener.update_notifier(notifier);
            worker
        });

        node.try_bootstrap_store(engines.clone())?;
        node.start(
            engines.clone(),
            simulate_trans.clone(),
            snap_mgr.clone(),
            pd_worker,
            store_meta,
            coprocessor_host,
            importer,
            split_scheduler,
            AutoSplitController::default(),
            cm,
            CollectorRegHandle::new_for_test(),
<<<<<<< HEAD
            seqno_worker,
=======
            None,
>>>>>>> 95661072
        )?;
        assert!(
            engines
                .kv
                .get_msg::<metapb::Region>(keys::PREPARE_BOOTSTRAP_KEY)
                .unwrap()
                .is_none()
        );
        assert!(node_id == 0 || node_id == node.id());

        let node_id = node.id();
        debug!(
            "node_id: {} tmp: {:?}",
            node_id,
            snap_mgr_path
                .as_ref()
                .map(|p| p.path().to_str().unwrap().to_owned())
        );

        let region_split_size = cfg.coprocessor.region_split_size;
        let enable_region_bucket = cfg.coprocessor.enable_region_bucket;
        let region_bucket_size = cfg.coprocessor.region_bucket_size;
        let mut raftstore_cfg = cfg.tikv.raft_store;
        raftstore_cfg
            .validate(region_split_size, enable_region_bucket, region_bucket_size)
            .unwrap();
        let raft_store = Arc::new(VersionTrack::new(raftstore_cfg));
        cfg_controller.register(
            Module::Raftstore,
            Box::new(RaftstoreConfigManager::new(
                node.refresh_config_scheduler(),
                raft_store,
            )),
        );

        if let Some(tmp) = snap_mgr_path {
            self.trans
                .core
                .lock()
                .unwrap()
                .snap_paths
                .insert(node_id, (snap_mgr, tmp));
        }

        let router = ServerRaftStoreRouter::new(router, local_reader);
        self.trans
            .core
            .lock()
            .unwrap()
            .routers
            .insert(node_id, SimulateTransport::new(router));
        self.nodes.insert(node_id, node);
        self.cfg_controller = Some(cfg_controller);
        self.simulate_trans.insert(node_id, simulate_trans);

        Ok(node_id)
    }

    fn get_snap_dir(&self, node_id: u64) -> String {
        self.trans.core.lock().unwrap().snap_paths[&node_id]
            .1
            .path()
            .to_str()
            .unwrap()
            .to_owned()
    }

    fn get_snap_mgr(&self, node_id: u64) -> &SnapManager {
        self.snap_mgrs.get(&node_id).unwrap()
    }

    fn stop_node(&mut self, node_id: u64) {
        if let Some(mut node) = self.nodes.remove(&node_id) {
            node.stop();
        }
        self.trans
            .core
            .lock()
            .unwrap()
            .routers
            .remove(&node_id)
            .unwrap();
    }

    fn get_node_ids(&self) -> HashSet<u64> {
        self.nodes.keys().cloned().collect()
    }

    fn async_command_on_node_with_opts(
        &self,
        node_id: u64,
        request: RaftCmdRequest,
        cb: Callback<RocksSnapshot>,
        opts: RaftCmdExtraOpts,
    ) -> Result<()> {
        if !self
            .trans
            .core
            .lock()
            .unwrap()
            .routers
            .contains_key(&node_id)
        {
            return Err(box_err!("missing sender for store {}", node_id));
        }

        let router = self
            .trans
            .core
            .lock()
            .unwrap()
            .routers
            .get(&node_id)
            .cloned()
            .unwrap();
        router.send_command(request, cb, opts)
    }

    fn async_read(
        &mut self,
        node_id: u64,
        batch_id: Option<ThreadReadId>,
        request: RaftCmdRequest,
        cb: Callback<RocksSnapshot>,
    ) {
        if !self
            .trans
            .core
            .lock()
            .unwrap()
            .routers
            .contains_key(&node_id)
        {
            let mut resp = RaftCmdResponse::default();
            let e: RaftError = box_err!("missing sender for store {}", node_id);
            resp.mut_header().set_error(e.into());
            cb.invoke_with_response(resp);
            return;
        }
        let mut guard = self.trans.core.lock().unwrap();
        let router = guard.routers.get_mut(&node_id).unwrap();
        router.read(batch_id, request, cb).unwrap();
    }

    fn send_raft_msg(&mut self, msg: raft_serverpb::RaftMessage) -> Result<()> {
        self.trans.send(msg)
    }

    fn add_send_filter(&mut self, node_id: u64, filter: Box<dyn Filter>) {
        self.simulate_trans
            .get_mut(&node_id)
            .unwrap()
            .add_filter(filter);
    }

    fn clear_send_filters(&mut self, node_id: u64) {
        self.simulate_trans
            .get_mut(&node_id)
            .unwrap()
            .clear_filters();
    }

    fn add_recv_filter(&mut self, node_id: u64, filter: Box<dyn Filter>) {
        let mut trans = self.trans.core.lock().unwrap();
        trans.routers.get_mut(&node_id).unwrap().add_filter(filter);
    }

    fn clear_recv_filters(&mut self, node_id: u64) {
        let mut trans = self.trans.core.lock().unwrap();
        trans.routers.get_mut(&node_id).unwrap().clear_filters();
    }

    fn get_router(&self, node_id: u64) -> Option<RaftRouter<RocksEngine, RaftTestEngine>> {
        self.nodes.get(&node_id).map(|node| node.get_router())
    }
}

pub fn new_node_cluster(id: u64, count: usize) -> Cluster<NodeCluster> {
    let pd_client = Arc::new(TestPdClient::new(id, false));
    let sim = Arc::new(RwLock::new(NodeCluster::new(Arc::clone(&pd_client))));
    Cluster::new(id, count, sim, pd_client, ApiVersion::V1)
}

pub fn new_incompatible_node_cluster(id: u64, count: usize) -> Cluster<NodeCluster> {
    let pd_client = Arc::new(TestPdClient::new(id, true));
    let sim = Arc::new(RwLock::new(NodeCluster::new(Arc::clone(&pd_client))));
    Cluster::new(id, count, sim, pd_client, ApiVersion::V1)
}<|MERGE_RESOLUTION|>--- conflicted
+++ resolved
@@ -337,11 +337,8 @@
             AutoSplitController::default(),
             cm,
             CollectorRegHandle::new_for_test(),
-<<<<<<< HEAD
+            None,
             seqno_worker,
-=======
-            None,
->>>>>>> 95661072
         )?;
         assert!(
             engines
