--- conflicted
+++ resolved
@@ -338,11 +338,8 @@
             AutoSplitController::default(),
             cm,
             CollectorRegHandle::new_for_test(),
-<<<<<<< HEAD
+            None,
             seqno_worker,
-=======
-            None,
->>>>>>> 47d8c9e4
         )?;
         assert!(
             engines
