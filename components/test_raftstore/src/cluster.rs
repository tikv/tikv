// Copyright 2016 TiKV Project Authors. Licensed under Apache-2.0.

use std::error::Error as StdError;
use std::sync::{mpsc, Arc, RwLock};
use std::time::*;
use std::{result, thread};

use futures::Future;
use kvproto::errorpb::Error as PbError;
use kvproto::metapb::{self, Peer, RegionEpoch};
use kvproto::pdpb;
use kvproto::raft_cmdpb::*;
use kvproto::raft_serverpb::{RaftApplyState, RaftMessage, RaftTruncatedState};
use tempfile::{Builder, TempDir};

use engine::rocks;
use engine::rocks::DB;
use engine::Engines;
use engine::Peekable;
use engine_rocks::RocksEngine;
use engine_traits::CF_DEFAULT;
use pd_client::PdClient;
use raftstore::store::fsm::{create_raft_batch_system, PeerFsm, RaftBatchSystem, RaftRouter};
use raftstore::store::transport::CasualRouter;
use raftstore::store::*;
use raftstore::{Error, Result};
use tikv::config::TiKvConfig;
use tikv::server::Result as ServerResult;
use tikv::storage::config::DEFAULT_ROCKSDB_SUB_DIR;
use tikv_util::collections::{HashMap, HashSet};
use tikv_util::HandyRwLock;

use super::*;

// We simulate 3 or 5 nodes, each has a store.
// Sometimes, we use fixed id to test, which means the id
// isn't allocated by pd, and node id, store id are same.
// E,g, for node 1, the node id and store id are both 1.

pub trait Simulator {
    // Pass 0 to let pd allocate a node id if db is empty.
    // If node id > 0, the node must be created in db already,
    // and the node id must be the same as given argument.
    // Return the node id.
    // TODO: we will rename node name here because now we use store only.
    fn run_node(
        &mut self,
        node_id: u64,
        cfg: TiKvConfig,
        engines: Engines,
        router: RaftRouter<RocksEngine>,
        system: RaftBatchSystem,
    ) -> ServerResult<u64>;
    fn stop_node(&mut self, node_id: u64);
    fn get_node_ids(&self) -> HashSet<u64>;
    fn async_command_on_node(
        &self,
        node_id: u64,
        request: RaftCmdRequest,
        cb: Callback<RocksEngine>,
    ) -> Result<()>;
    fn send_raft_msg(&mut self, msg: RaftMessage) -> Result<()>;
    fn get_snap_dir(&self, node_id: u64) -> String;
    fn get_router(&self, node_id: u64) -> Option<RaftRouter<RocksEngine>>;
    fn add_send_filter(&mut self, node_id: u64, filter: Box<dyn Filter>);
    fn clear_send_filters(&mut self, node_id: u64);
    fn add_recv_filter(&mut self, node_id: u64, filter: Box<dyn Filter>);
    fn clear_recv_filters(&mut self, node_id: u64);

    fn call_command(&self, request: RaftCmdRequest, timeout: Duration) -> Result<RaftCmdResponse> {
        let node_id = request.get_header().get_peer().get_store_id();
        self.call_command_on_node(node_id, request, timeout)
    }
    fn call_command_on_node(
        &self,
        node_id: u64,
        request: RaftCmdRequest,
        timeout: Duration,
    ) -> Result<RaftCmdResponse> {
        let (cb, rx) = make_cb(&request);

        match self.async_command_on_node(node_id, request, cb) {
            Ok(()) => {}
            Err(e) => {
                let mut resp = RaftCmdResponse::default();
                resp.mut_header().set_error(e.into());
                return Ok(resp);
            }
        }
        rx.recv_timeout(timeout)
            .map_err(|_| Error::Timeout(format!("request timeout for {:?}", timeout)))
    }
}

pub struct Cluster<T: Simulator> {
    pub cfg: TiKvConfig,
    leaders: HashMap<u64, metapb::Peer>,
    count: usize,

    pub paths: Vec<TempDir>,
    pub dbs: Vec<Engines>,
    pub engines: HashMap<u64, Engines>,

    pub sim: Arc<RwLock<T>>,
    pub pd_client: Arc<TestPdClient>,
}

impl<T: Simulator> Cluster<T> {
    // Create the default Store cluster.
    pub fn new(
        id: u64,
        count: usize,
        sim: Arc<RwLock<T>>,
        pd_client: Arc<TestPdClient>,
    ) -> Cluster<T> {
        // TODO: In the future, maybe it's better to test both case where `use_delete_range` is true and false
        Cluster {
            cfg: new_tikv_config(id),
            leaders: HashMap::default(),
            paths: vec![],
            dbs: vec![],
            count,
            engines: HashMap::default(),
            sim,
            pd_client,
        }
    }

    pub fn id(&self) -> u64 {
        self.cfg.server.cluster_id
    }

    pub fn pre_start_check(&mut self) -> result::Result<(), Box<dyn StdError>> {
        for path in &self.paths {
            self.cfg.storage.data_dir = path.path().to_str().unwrap().to_owned();
            self.cfg.validate()?
        }
        Ok(())
    }

    pub fn create_engines(&mut self) {
        for _ in 0..self.count {
            let dir = Builder::new().prefix("test_cluster").tempdir().unwrap();
            let kv_path = dir.path().join(DEFAULT_ROCKSDB_SUB_DIR);
            let cache = self.cfg.storage.block_cache.build_shared_cache();
            let kv_db_opt = self.cfg.rocksdb.build_opt();
            let kv_cfs_opt = self.cfg.rocksdb.build_cf_opts(&cache);
            let engine = Arc::new(
                rocks::util::new_engine_opt(kv_path.to_str().unwrap(), kv_db_opt, kv_cfs_opt)
                    .unwrap(),
            );
            let raft_path = dir.path().join("raft");
            let raft_engine = Arc::new(
                rocks::util::new_engine(raft_path.to_str().unwrap(), None, &[CF_DEFAULT], None)
                    .unwrap(),
            );
            let engines = Engines::new(engine, raft_engine, cache.is_some());
            self.dbs.push(engines);
            self.paths.push(dir);
        }
    }

    pub fn start(&mut self) -> ServerResult<()> {
        // Try recover from last shutdown.
        let node_ids: Vec<u64> = self.engines.iter().map(|(&id, _)| id).collect();
        for node_id in node_ids {
            self.run_node(node_id)?;
        }

        // Try start new nodes.
        let mut sim = self.sim.wl();
        for _ in 0..self.count - self.engines.len() {
            let (router, system) = create_raft_batch_system(&self.cfg.raft_store);
            let (engines, path) = create_test_engine(None, router.clone(), &self.cfg);
            self.dbs.push(engines.clone());
            self.paths.push(path.unwrap());
            let node_id = sim.run_node(0, self.cfg.clone(), engines.clone(), router, system)?;
            self.engines.insert(node_id, engines);
        }
        Ok(())
    }

    pub fn compact_data(&self) {
        for engine in self.engines.values() {
            let handle = rocks::util::get_cf_handle(&engine.kv, "default").unwrap();
            rocks::util::compact_range(&engine.kv, handle, None, None, false, 1);
        }
    }

    // Bootstrap the store with fixed ID (like 1, 2, .. 5) and
    // initialize first region in all stores, then start the cluster.
    pub fn run(&mut self) {
        self.create_engines();
        self.bootstrap_region().unwrap();
        self.start().unwrap();
    }

    // Bootstrap the store with fixed ID (like 1, 2, .. 5) and
    // initialize first region in store 1, then start the cluster.
    pub fn run_conf_change(&mut self) -> u64 {
        self.create_engines();
        let region_id = self.bootstrap_conf_change();
        self.start().unwrap();
        region_id
    }

    pub fn get_node_ids(&self) -> HashSet<u64> {
        self.sim.rl().get_node_ids()
    }

    pub fn run_node(&mut self, node_id: u64) -> ServerResult<()> {
        debug!("starting node {}", node_id);
        let engines = self.engines[&node_id].clone();
        let (router, system) = create_raft_batch_system(&self.cfg.raft_store);
        debug!("calling run node"; "node_id" => node_id);
        // FIXME: rocksdb event listeners may not work, because we change the router.
        self.sim
            .wl()
            .run_node(node_id, self.cfg.clone(), engines, router, system)?;
        debug!("node {} started", node_id);
        Ok(())
    }

    pub fn stop_node(&mut self, node_id: u64) {
        debug!("stopping node {}", node_id);
        match self.sim.write() {
            Ok(mut sim) => sim.stop_node(node_id),
            Err(_) => {
                if !thread::panicking() {
                    panic!("failed to acquire write lock.")
                }
            }
        }
        debug!("node {} stopped", node_id);
    }

    pub fn get_engine(&self, node_id: u64) -> Arc<DB> {
        Arc::clone(&self.engines[&node_id].kv)
    }

    pub fn get_raft_engine(&self, node_id: u64) -> Arc<DB> {
        Arc::clone(&self.engines[&node_id].raft)
    }

    pub fn get_all_engines(&self, node_id: u64) -> Engines {
        self.engines[&node_id].clone()
    }

    pub fn send_raft_msg(&mut self, msg: RaftMessage) -> Result<()> {
        self.sim.wl().send_raft_msg(msg)
    }

    pub fn call_command_on_node(
        &self,
        node_id: u64,
        request: RaftCmdRequest,
        timeout: Duration,
    ) -> Result<RaftCmdResponse> {
        match self
            .sim
            .rl()
            .call_command_on_node(node_id, request.clone(), timeout)
        {
            Err(e) => {
                warn!("failed to call command {:?}: {:?}", request, e);
                Err(e)
            }
            a => a,
        }
    }

    pub fn call_command(
        &self,
        request: RaftCmdRequest,
        timeout: Duration,
    ) -> Result<RaftCmdResponse> {
        match self.sim.rl().call_command(request.clone(), timeout) {
            Err(e) => {
                warn!("failed to call command {:?}: {:?}", request, e);
                Err(e)
            }
            a => a,
        }
    }

    pub fn call_command_on_leader(
        &mut self,
        mut request: RaftCmdRequest,
        timeout: Duration,
    ) -> Result<RaftCmdResponse> {
        let timer = Instant::now();
        let region_id = request.get_header().get_region_id();
        loop {
            let leader = match self.leader_of_region(region_id) {
                None => return Err(box_err!("can't get leader of region {}", region_id)),
                Some(l) => l,
            };
            request.mut_header().set_peer(leader);
            let resp = match self.call_command(request.clone(), timeout) {
                e @ Err(_) => return e,
                Ok(resp) => resp,
            };
            if self.refresh_leader_if_needed(&resp, region_id) && timer.elapsed() < timeout {
                warn!(
                    "{:?} is no longer leader, let's retry",
                    request.get_header().get_peer()
                );
                continue;
            }
            return Ok(resp);
        }
    }

    fn valid_leader_id(&self, region_id: u64, leader_id: u64) -> bool {
        let store_ids = match self.store_ids_of_region(region_id) {
            None => return false,
            Some(ids) => ids,
        };
        let node_ids = self.sim.rl().get_node_ids();
        store_ids.contains(&leader_id) && node_ids.contains(&leader_id)
    }

    fn store_ids_of_region(&self, region_id: u64) -> Option<Vec<u64>> {
        self.pd_client
            .get_region_by_id(region_id)
            .wait()
            .unwrap()
            .map(|region| region.get_peers().iter().map(Peer::get_store_id).collect())
    }

    pub fn query_leader(
        &self,
        store_id: u64,
        region_id: u64,
        timeout: Duration,
    ) -> Option<metapb::Peer> {
        // To get region leader, we don't care real peer id, so use 0 instead.
        let peer = new_peer(store_id, 0);
        let find_leader = new_status_request(region_id, peer, new_region_leader_cmd());
        let mut resp = match self.call_command(find_leader, timeout) {
            Ok(resp) => resp,
            Err(err) => {
                error!(
                    "fail to get leader of region {} on store {}, error: {:?}",
                    region_id, store_id, err
                );
                return None;
            }
        };
        let mut region_leader = resp.take_status_response().take_region_leader();
        // NOTE: node id can't be 0.
        if self.valid_leader_id(region_id, region_leader.get_leader().get_store_id()) {
            Some(region_leader.take_leader())
        } else {
            None
        }
    }

    pub fn leader_of_region(&mut self, region_id: u64) -> Option<metapb::Peer> {
        let store_ids = match self.store_ids_of_region(region_id) {
            None => return None,
            Some(ids) => ids,
        };
        if let Some(l) = self.leaders.get(&region_id) {
            // leader may be stopped in some tests.
            if self.valid_leader_id(region_id, l.get_store_id()) {
                return Some(l.clone());
            }
        }
        self.reset_leader_of_region(region_id);
        let mut leader = None;
        let mut leaders = HashMap::default();

        let node_ids = self.sim.rl().get_node_ids();
        // For some tests, we stop the node but pd still has this information,
        // and we must skip this.
        let alive_store_ids: Vec<_> = store_ids
            .iter()
            .filter(|id| node_ids.contains(id))
            .cloned()
            .collect();
        for _ in 0..500 {
            for store_id in &alive_store_ids {
                let l = match self.query_leader(*store_id, region_id, Duration::from_secs(1)) {
                    None => continue,
                    Some(l) => l,
                };
                leaders
                    .entry(l.get_id())
                    .or_insert((l, vec![]))
                    .1
                    .push(*store_id);
            }
            if let Some((_, (l, c))) = leaders.drain().max_by_key(|(_, (_, c))| c.len()) {
                // It may be a step down leader.
                if c.contains(&l.get_store_id()) {
                    leader = Some(l);
                    if c.len() > store_ids.len() / 2 {
                        break;
                    }
                }
            }
            sleep_ms(10);
        }

        if let Some(l) = leader {
            self.leaders.insert(region_id, l);
        }

        self.leaders.get(&region_id).cloned()
    }

    pub fn check_regions_number(&self, len: u32) {
        assert_eq!(self.pd_client.get_regions_number() as u32, len)
    }

    // For test when a node is already bootstraped the cluster with the first region
    // But another node may request bootstrap at same time and get is_bootstrap false
    // Add Region but not set bootstrap to true
    pub fn add_first_region(&self) -> Result<()> {
        let mut region = metapb::Region::default();
        let region_id = self.pd_client.alloc_id().unwrap();
        let peer_id = self.pd_client.alloc_id().unwrap();
        region.set_id(region_id);
        region.set_start_key(keys::EMPTY_KEY.to_vec());
        region.set_end_key(keys::EMPTY_KEY.to_vec());
        region.mut_region_epoch().set_version(INIT_EPOCH_VER);
        region.mut_region_epoch().set_conf_ver(INIT_EPOCH_CONF_VER);
        let peer = new_peer(peer_id, peer_id);
        region.mut_peers().push(peer);
        self.pd_client.add_region(&region);
        Ok(())
    }

    // Multiple nodes with fixed node id, like node 1, 2, .. 5,
    // First region 1 is in all stores with peer 1, 2, .. 5.
    // Peer 1 is in node 1, store 1, etc.
    fn bootstrap_region(&mut self) -> Result<()> {
        for (id, engines) in self.dbs.iter().enumerate() {
            let id = id as u64 + 1;
            self.engines.insert(id, engines.clone());
        }

        let mut region = metapb::Region::default();
        region.set_id(1);
        region.set_start_key(keys::EMPTY_KEY.to_vec());
        region.set_end_key(keys::EMPTY_KEY.to_vec());
        region.mut_region_epoch().set_version(INIT_EPOCH_VER);
        region.mut_region_epoch().set_conf_ver(INIT_EPOCH_CONF_VER);

        for (&id, engines) in &self.engines {
            let peer = new_peer(id, id);
            region.mut_peers().push(peer.clone());
            bootstrap_store(engines, self.id(), id).unwrap();
        }

        for engines in self.engines.values() {
            prepare_bootstrap_cluster(engines, &region)?;
        }

        self.bootstrap_cluster(region);

        Ok(())
    }

    // Return first region id.
    fn bootstrap_conf_change(&mut self) -> u64 {
        for (id, engines) in self.dbs.iter().enumerate() {
            let id = id as u64 + 1;
            self.engines.insert(id, engines.clone());
        }

        for (&id, engines) in &self.engines {
            bootstrap_store(engines, self.id(), id).unwrap();
        }

        let node_id = 1;
        let region_id = 1;
        let peer_id = 1;

        let region = initial_region(node_id, region_id, peer_id);
        prepare_bootstrap_cluster(&self.engines[&node_id], &region).unwrap();
        self.bootstrap_cluster(region);
        region_id
    }

    // This is only for fixed id test.
    fn bootstrap_cluster(&mut self, region: metapb::Region) {
        self.pd_client
            .bootstrap_cluster(new_store(1, "".to_owned()), region)
            .unwrap();

        for &id in self.engines.keys() {
            self.pd_client
                .put_store(new_store(id, "".to_owned()))
                .unwrap();
        }
    }

    pub fn reset_leader_of_region(&mut self, region_id: u64) {
        self.leaders.remove(&region_id);
    }

    pub fn assert_quorum<F: FnMut(&DB) -> bool>(&self, mut condition: F) {
        if self.engines.is_empty() {
            return;
        }
        let half = self.engines.len() / 2;
        let mut qualified_cnt = 0;
        for (id, engines) in &self.engines {
            if !condition(&engines.kv) {
                debug!("store {} is not qualified yet.", id);
                continue;
            }
            debug!("store {} is qualified", id);
            qualified_cnt += 1;
            if half < qualified_cnt {
                return;
            }
        }

        panic!(
            "need at lease {} qualified stores, but only got {}",
            half + 1,
            qualified_cnt
        );
    }

    pub fn shutdown(&mut self) {
        debug!("about to shutdown cluster");
        let keys;
        match self.sim.read() {
            Ok(s) => keys = s.get_node_ids(),
            Err(_) => {
                if thread::panicking() {
                    // Leave the resource to avoid double panic.
                    return;
                } else {
                    panic!("failed to acquire read lock");
                }
            }
        }
        for id in keys {
            self.stop_node(id);
        }
        self.leaders.clear();
        debug!("all nodes are shut down.");
    }

    // If the resp is "not leader error", get the real leader.
    // Sometimes, we may still can't get leader even in "not leader error",
    // returns a INVALID_PEER for this.
    fn refresh_leader_if_needed(&mut self, resp: &RaftCmdResponse, region_id: u64) -> bool {
        if !is_error_response(resp) {
            return false;
        }

        let err = resp.get_header().get_error();
        if err.has_stale_command() {
            // command got truncated, leadership may have changed.
            self.reset_leader_of_region(region_id);
            return true;
        }
        // Not match epoch can be introduced by wrong leader.
        if err.has_epoch_not_match() {
            self.reset_leader_of_region(region_id);
        }
        if !err.has_not_leader() {
            return false;
        }

        let err = err.get_not_leader();
        if !err.has_leader() {
            self.reset_leader_of_region(region_id);
            return true;
        }
        self.leaders.insert(region_id, err.get_leader().clone());
        true
    }

    pub fn request(
        &mut self,
        key: &[u8],
        reqs: Vec<Request>,
        read_quorum: bool,
        timeout: Duration,
    ) -> RaftCmdResponse {
        let timer = Instant::now();
        let mut tried_times = 0;
        while tried_times < 10 || timer.elapsed() < timeout {
            tried_times += 1;
            let mut region = self.get_region(key);
            let region_id = region.get_id();
            let req = new_request(
                region_id,
                region.take_region_epoch(),
                reqs.clone(),
                read_quorum,
            );
            let result = self.call_command_on_leader(req, timeout);

            if let Err(Error::Timeout(_)) = result {
                warn!("call command timeout, let's retry");
                sleep_ms(100);
                continue;
            }

            let resp = result.unwrap();
            if resp.get_header().get_error().has_epoch_not_match() {
                warn!("seems split, let's retry");
                sleep_ms(100);
                continue;
            }
            if resp
                .get_header()
                .get_error()
                .get_message()
                .contains("merging mode")
            {
                warn!("seems waiting for merge, let's retry");
                sleep_ms(100);
                continue;
            }
            return resp;
        }
        panic!("request timeout");
    }

    // Get region when the `filter` returns true.
    pub fn get_region_with<F>(&self, key: &[u8], filter: F) -> metapb::Region
    where
        F: Fn(&metapb::Region) -> bool,
    {
        for _ in 0..100 {
            if let Ok(region) = self.pd_client.get_region(key) {
                if filter(&region) {
                    return region;
                }
            }
            // We may meet range gap after split, so here we will
            // retry to get the region again.
            sleep_ms(20);
        }

        panic!("find no region for {}", hex::encode_upper(key));
    }

    pub fn get_region(&self, key: &[u8]) -> metapb::Region {
        self.get_region_with(key, |_| true)
    }

    pub fn get_region_id(&self, key: &[u8]) -> u64 {
        self.get_region(key).get_id()
    }

    pub fn get_down_peers(&self) -> HashMap<u64, pdpb::PeerStats> {
        self.pd_client.get_down_peers()
    }

    pub fn get(&mut self, key: &[u8]) -> Option<Vec<u8>> {
        self.get_impl("default", key, false)
    }

    pub fn get_cf(&mut self, cf: &str, key: &[u8]) -> Option<Vec<u8>> {
        self.get_impl(cf, key, false)
    }

    pub fn must_get(&mut self, key: &[u8]) -> Option<Vec<u8>> {
        self.get_impl("default", key, true)
    }

    fn get_impl(&mut self, cf: &str, key: &[u8], read_quorum: bool) -> Option<Vec<u8>> {
        let mut resp = self.request(
            key,
            vec![new_get_cf_cmd(cf, key)],
            read_quorum,
            Duration::from_secs(5),
        );
        if resp.get_header().has_error() {
            panic!("response {:?} has error", resp);
        }
        assert_eq!(resp.get_responses().len(), 1);
        assert_eq!(resp.get_responses()[0].get_cmd_type(), CmdType::Get);
        if resp.get_responses()[0].has_get() {
            Some(resp.mut_responses()[0].mut_get().take_value())
        } else {
            None
        }
    }

    pub fn must_put(&mut self, key: &[u8], value: &[u8]) {
        self.must_put_cf("default", key, value);
    }

    pub fn must_put_cf(&mut self, cf: &str, key: &[u8], value: &[u8]) {
        let resp = self.request(
            key,
            vec![new_put_cf_cmd(cf, key, value)],
            false,
            Duration::from_secs(5),
        );
        if resp.get_header().has_error() {
            panic!("response {:?} has error", resp);
        }
        assert_eq!(resp.get_responses().len(), 1);
        assert_eq!(resp.get_responses()[0].get_cmd_type(), CmdType::Put);
    }

    pub fn put(&mut self, key: &[u8], value: &[u8]) -> result::Result<(), PbError> {
        let resp = self.request(
            key,
            vec![new_put_cf_cmd("default", key, value)],
            false,
            Duration::from_secs(5),
        );
        if resp.get_header().has_error() {
            Err(resp.get_header().get_error().clone())
        } else {
            Ok(())
        }
    }

    pub fn must_delete(&mut self, key: &[u8]) {
        self.must_delete_cf("default", key)
    }

    pub fn must_delete_cf(&mut self, cf: &str, key: &[u8]) {
        let resp = self.request(
            key,
            vec![new_delete_cmd(cf, key)],
            false,
            Duration::from_secs(5),
        );
        if resp.get_header().has_error() {
            panic!("response {:?} has error", resp);
        }
        assert_eq!(resp.get_responses().len(), 1);
        assert_eq!(resp.get_responses()[0].get_cmd_type(), CmdType::Delete);
    }

    pub fn must_delete_range_cf(&mut self, cf: &str, start: &[u8], end: &[u8]) {
        let resp = self.request(
            start,
            vec![new_delete_range_cmd(cf, start, end)],
            false,
            Duration::from_secs(5),
        );
        if resp.get_header().has_error() {
            panic!("response {:?} has error", resp);
        }
        assert_eq!(resp.get_responses().len(), 1);
        assert_eq!(resp.get_responses()[0].get_cmd_type(), CmdType::DeleteRange);
    }

    pub fn must_notify_delete_range_cf(&mut self, cf: &str, start: &[u8], end: &[u8]) {
        let mut req = new_delete_range_cmd(cf, start, end);
        req.mut_delete_range().set_notify_only(true);
        let resp = self.request(start, vec![req], false, Duration::from_secs(5));
        if resp.get_header().has_error() {
            panic!("response {:?} has error", resp);
        }
        assert_eq!(resp.get_responses().len(), 1);
        assert_eq!(resp.get_responses()[0].get_cmd_type(), CmdType::DeleteRange);
    }

    pub fn must_flush_cf(&mut self, cf: &str, sync: bool) {
        for engines in &self.dbs {
            let handle = engines.kv.cf_handle(cf).unwrap();
            engines.kv.flush_cf(handle, sync).unwrap();
        }
    }

    pub fn get_region_epoch(&self, region_id: u64) -> RegionEpoch {
        self.pd_client
            .get_region_by_id(region_id)
            .wait()
            .unwrap()
            .unwrap()
            .take_region_epoch()
    }

    pub fn region_detail(&self, region_id: u64, store_id: u64) -> RegionDetailResponse {
        let status_cmd = new_region_detail_cmd();
        let peer = new_peer(store_id, 0);
        let req = new_status_request(region_id, peer, status_cmd);
        let resp = self.call_command(req, Duration::from_secs(5));
        assert!(resp.is_ok(), "{:?}", resp);

        let mut resp = resp.unwrap();
        assert!(resp.has_status_response());
        let mut status_resp = resp.take_status_response();
        assert_eq!(status_resp.get_cmd_type(), StatusCmdType::RegionDetail);
        assert!(status_resp.has_region_detail());
        status_resp.take_region_detail()
    }

    pub fn truncated_state(&self, region_id: u64, store_id: u64) -> RaftTruncatedState {
        self.get_engine(store_id)
            .get_msg_cf::<RaftApplyState>(engine_traits::CF_RAFT, &keys::apply_state_key(region_id))
            .unwrap()
            .unwrap()
            .take_truncated_state()
    }

    pub fn add_send_filter<F: FilterFactory>(&self, factory: F) {
        let mut sim = self.sim.wl();
        for node_id in sim.get_node_ids() {
            for filter in factory.generate(node_id) {
                sim.add_send_filter(node_id, filter);
            }
        }
    }

    pub fn transfer_leader(&mut self, region_id: u64, leader: metapb::Peer) {
        let epoch = self.get_region_epoch(region_id);
        let transfer_leader = new_admin_request(region_id, &epoch, new_transfer_leader_cmd(leader));
        let resp = self
            .call_command_on_leader(transfer_leader, Duration::from_secs(5))
            .unwrap();
        assert_eq!(
            resp.get_admin_response().get_cmd_type(),
            AdminCmdType::TransferLeader,
            "{:?}",
            resp
        );
    }

    pub fn must_transfer_leader(&mut self, region_id: u64, leader: metapb::Peer) {
        let timer = Instant::now();
        loop {
            self.reset_leader_of_region(region_id);
            if self.leader_of_region(region_id) == Some(leader.clone()) {
                return;
            }
            if timer.elapsed() > Duration::from_secs(5) {
                panic!("failed to transfer leader to [{}] {:?}", region_id, leader);
            }
            self.transfer_leader(region_id, leader.clone());
        }
    }

    pub fn get_snap_dir(&self, node_id: u64) -> String {
        self.sim.rl().get_snap_dir(node_id)
    }

    pub fn clear_send_filters(&mut self) {
        let mut sim = self.sim.wl();
        for node_id in sim.get_node_ids() {
            sim.clear_send_filters(node_id);
        }
    }

    // It's similar to `ask_split`, the difference is the msg, it sends, is `Msg::SplitRegion`,
    // and `region` will not be embedded to that msg.
    // Caller must ensure that the `split_key` is in the `region`.
    pub fn split_region(
        &mut self,
        region: &metapb::Region,
        split_key: &[u8],
        cb: Callback<RocksEngine>,
    ) {
        let leader = self.leader_of_region(region.get_id()).unwrap();
        let router = self.sim.rl().get_router(leader.get_store_id()).unwrap();
        let split_key = split_key.to_vec();
        CasualRouter::send(
            &router,
            region.get_id(),
            CasualMessage::SplitRegion {
                region_epoch: region.get_region_epoch().clone(),
                split_keys: vec![split_key],
                callback: cb,
            },
        )
        .unwrap();
    }

    pub fn must_split(&mut self, region: &metapb::Region, split_key: &[u8]) {
        let mut try_cnt = 0;
        let split_count = self.pd_client.get_split_count();
        loop {
            // In case ask split message is ignored, we should retry.
            if try_cnt % 50 == 0 {
                self.reset_leader_of_region(region.get_id());
                let key = split_key.to_vec();
                let check = Box::new(move |write_resp: WriteResponse| {
                    let mut resp = write_resp.response;
                    if resp.get_header().has_error() {
                        let error = resp.get_header().get_error();
                        if error.has_epoch_not_match()
                            || error.has_not_leader()
                            || error.has_stale_command()
                        {
                            warn!("fail to split: {:?}, ignore.", error);
                            return;
                        }
                        panic!("failed to split: {:?}", resp);
                    }
                    let admin_resp = resp.mut_admin_response();
                    let split_resp = admin_resp.mut_splits();
                    let regions = split_resp.get_regions();
                    assert_eq!(regions.len(), 2);
                    assert_eq!(regions[0].get_end_key(), key.as_slice());
                    assert_eq!(regions[0].get_end_key(), regions[1].get_start_key());
                });
                self.split_region(region, split_key, Callback::Write(check));
            }

            if self.pd_client.check_split(region, split_key)
                && self.pd_client.get_split_count() > split_count
            {
                return;
            }

            if try_cnt > 250 {
                panic!(
                    "region {:?} has not been split by {}",
                    region,
                    hex::encode_upper(split_key)
                );
            }
            try_cnt += 1;
            sleep_ms(20);
        }
    }

    pub fn wait_region_split(&mut self, region: &metapb::Region) {
        let mut try_cnt = 0;
        let split_count = self.pd_client.get_split_count();
        loop {
            if self.pd_client.get_split_count() > split_count {
                match self.pd_client.get_region(region.get_start_key()) {
                    Err(_) => {}
                    Ok(left) => {
                        if left.get_end_key() != region.get_end_key() {
                            return;
                        }
                    }
                };
            }

            if try_cnt > 250 {
                panic!("region {:?} has not been split after 5000ms", region);
            }
            try_cnt += 1;
            sleep_ms(20);
        }
    }

    pub fn try_merge(&mut self, source: u64, target: u64) -> RaftCmdResponse {
        let region = self
            .pd_client
            .get_region_by_id(target)
            .wait()
            .unwrap()
            .unwrap();
        let prepare_merge = new_prepare_merge(region);
        let source = self
            .pd_client
            .get_region_by_id(source)
            .wait()
            .unwrap()
            .unwrap();
        let req = new_admin_request(source.get_id(), source.get_region_epoch(), prepare_merge);
        self.call_command_on_leader(req, Duration::from_secs(3))
            .unwrap()
    }

    /// Make sure region exists on that store.
    pub fn must_region_exist(&mut self, region_id: u64, store_id: u64) {
        let mut try_cnt = 0;
        loop {
            let find_leader =
                new_status_request(region_id, new_peer(store_id, 0), new_region_leader_cmd());
            let resp = self
                .call_command(find_leader, Duration::from_secs(5))
                .unwrap();

            if !is_error_response(&resp) {
                return;
            }

            if try_cnt > 250 {
                panic!(
                    "region {} doesn't exist on store {} after {} tries",
                    region_id, store_id, try_cnt
                );
            }
            try_cnt += 1;
            sleep_ms(20);
        }
    }

    /// Make sure region not exists on that store.
    pub fn must_region_not_exist(&mut self, region_id: u64, store_id: u64) {
        let mut try_cnt = 0;
        loop {
            let status_cmd = new_region_detail_cmd();
            let peer = new_peer(store_id, 0);
            let req = new_status_request(region_id, peer, status_cmd);
            let resp = self.call_command(req, Duration::from_secs(5)).unwrap();
            if resp.get_header().has_error() && resp.get_header().get_error().has_region_not_found()
            {
                return;
            }

            if try_cnt > 250 {
                panic!(
                    "region {} still exists on store {} after {} tries: {:?}",
                    region_id, store_id, try_cnt, resp
                );
            }
            try_cnt += 1;
            sleep_ms(20);
        }
    }

    pub fn must_remove_region(&mut self, store_id: u64, region_id: u64) {
        let timer = Instant::now();
        loop {
            let peer = new_peer(store_id, 0);
            let find_leader = new_status_request(region_id, peer, new_region_leader_cmd());
            let resp = self
                .call_command(find_leader, Duration::from_secs(5))
                .unwrap();

            if is_error_response(&resp) {
                assert!(
                    resp.get_header().get_error().has_region_not_found(),
                    "unexpected error resp: {:?}",
                    resp
                );
                break;
            }
            if timer.elapsed() > Duration::from_secs(60) {
                panic!("region {} is not removed after 60s.", region_id);
            }
            thread::sleep(Duration::from_millis(100));
        }
    }

    // it's so common that we provide an API for it
    pub fn partition(&self, s1: Vec<u64>, s2: Vec<u64>) {
        self.add_send_filter(PartitionFilterFactory::new(s1, s2));
    }

    // Request a snapshot on the given region.
    pub fn must_request_snapshot(&self, store_id: u64, region_id: u64) -> u64 {
        // Request snapshot.
        let (request_tx, request_rx) = mpsc::channel();
        let router = self.sim.rl().get_router(store_id).unwrap();
        CasualRouter::send(
            &router,
            region_id,
<<<<<<< HEAD
            CasualMessage::Test(Box::new(move |peer: &mut PeerFsm| {
                let idx = peer.peer.raft_group.store().committed_index();
=======
            CasualMessage::Test(Box::new(move |peer: &mut PeerFsm<RocksEngine>| {
                let idx = peer.peer.raft_group.get_store().committed_index();
>>>>>>> 63e42a92
                peer.peer.raft_group.request_snapshot(idx).unwrap();
                debug!("{} request snapshot at {}", idx, peer.peer.tag);
                request_tx.send(idx).unwrap();
            })),
        )
        .unwrap();
        request_rx.recv_timeout(Duration::from_secs(5)).unwrap()
    }
}

impl<T: Simulator> Drop for Cluster<T> {
    fn drop(&mut self) {
        self.shutdown();
    }
}<|MERGE_RESOLUTION|>--- conflicted
+++ resolved
@@ -1051,13 +1051,8 @@
         CasualRouter::send(
             &router,
             region_id,
-<<<<<<< HEAD
-            CasualMessage::Test(Box::new(move |peer: &mut PeerFsm| {
+            CasualMessage::Test(Box::new(move |peer: &mut PeerFsm<RocksEngine>| {
                 let idx = peer.peer.raft_group.store().committed_index();
-=======
-            CasualMessage::Test(Box::new(move |peer: &mut PeerFsm<RocksEngine>| {
-                let idx = peer.peer.raft_group.get_store().committed_index();
->>>>>>> 63e42a92
                 peer.peer.raft_group.request_snapshot(idx).unwrap();
                 debug!("{} request snapshot at {}", idx, peer.peer.tag);
                 request_tx.send(idx).unwrap();
