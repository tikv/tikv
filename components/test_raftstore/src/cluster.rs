// Copyright 2016 TiKV Project Authors. Licensed under Apache-2.0.

use std::collections::hash_map::Entry as MapEntry;
use std::error::Error as StdError;
use std::sync::{mpsc, Arc, Mutex, RwLock};
use std::time::Duration;
use std::{result, thread};

use crossbeam::channel::TrySendError;
use futures::executor::block_on;
use kvproto::errorpb::Error as PbError;
use kvproto::kvrpcpb::Context;
use kvproto::metapb::{self, Buckets, PeerRole, RegionEpoch, StoreLabel};
use kvproto::pdpb;
use kvproto::raft_cmdpb::*;
use kvproto::raft_serverpb::{
    PeerState, RaftApplyState, RaftLocalState, RaftMessage, RaftTruncatedState, RegionLocalState,
};
use raft::eraftpb::ConfChangeType;
use tempfile::TempDir;

use collections::{HashMap, HashSet};
use encryption_export::DataKeyManager;
use engine_rocks::raw::DB;
use engine_rocks::{Compat, RocksEngine, RocksSnapshot};
use engine_test::raft::RaftTestEngine;
use engine_traits::{
    CompactExt, Engines, Iterable, MiscExt, Mutable, Peekable, RaftEngineReadOnly, WriteBatch,
    WriteBatchExt, CF_DEFAULT, CF_RAFT,
};
use file_system::IORateLimiter;
use kvproto::pdpb::CheckPolicy;
use pd_client::{BucketStat, PdClient};
use raftstore::store::fsm::store::{StoreMeta, PENDING_MSG_CAP};
use raftstore::store::fsm::{create_raft_batch_system, RaftBatchSystem, RaftRouter};
use raftstore::store::transport::CasualRouter;
use raftstore::store::*;
use raftstore::{Error, Result};
use std::sync::mpsc::channel;
use tikv::server::Result as ServerResult;
use tikv_util::thread_group::GroupProperties;
use tikv_util::time::Instant;
use tikv_util::time::ThreadReadId;
use tikv_util::HandyRwLock;

use super::*;
use crate::Config;

// We simulate 3 or 5 nodes, each has a store.
// Sometimes, we use fixed id to test, which means the id
// isn't allocated by pd, and node id, store id are same.
// E,g, for node 1, the node id and store id are both 1.

pub trait Simulator {
    // Pass 0 to let pd allocate a node id if db is empty.
    // If node id > 0, the node must be created in db already,
    // and the node id must be the same as given argument.
    // Return the node id.
    // TODO: we will rename node name here because now we use store only.
    fn run_node(
        &mut self,
        node_id: u64,
        cfg: Config,
        engines: Engines<RocksEngine, RaftTestEngine>,
        store_meta: Arc<Mutex<StoreMeta>>,
        key_manager: Option<Arc<DataKeyManager>>,
        router: RaftRouter<RocksEngine, RaftTestEngine>,
        system: RaftBatchSystem<RocksEngine, RaftTestEngine>,
    ) -> ServerResult<u64>;
    fn stop_node(&mut self, node_id: u64);
    fn get_node_ids(&self) -> HashSet<u64>;
    fn async_command_on_node(
        &self,
        node_id: u64,
        request: RaftCmdRequest,
        cb: Callback<RocksSnapshot>,
    ) -> Result<()> {
        self.async_command_on_node_with_opts(node_id, request, cb, Default::default())
    }
    fn async_command_on_node_with_opts(
        &self,
        node_id: u64,
        request: RaftCmdRequest,
        cb: Callback<RocksSnapshot>,
        opts: RaftCmdExtraOpts,
    ) -> Result<()>;
    fn send_raft_msg(&mut self, msg: RaftMessage) -> Result<()>;
    fn get_snap_dir(&self, node_id: u64) -> String;
    fn get_snap_mgr(&self, node_id: u64) -> &SnapManager;
    fn get_router(&self, node_id: u64) -> Option<RaftRouter<RocksEngine, RaftTestEngine>>;
    fn add_send_filter(&mut self, node_id: u64, filter: Box<dyn Filter>);
    fn clear_send_filters(&mut self, node_id: u64);
    fn add_recv_filter(&mut self, node_id: u64, filter: Box<dyn Filter>);
    fn clear_recv_filters(&mut self, node_id: u64);

    fn call_command(&self, request: RaftCmdRequest, timeout: Duration) -> Result<RaftCmdResponse> {
        let node_id = request.get_header().get_peer().get_store_id();
        self.call_command_on_node(node_id, request, timeout)
    }

    fn read(
        &self,
        batch_id: Option<ThreadReadId>,
        request: RaftCmdRequest,
        timeout: Duration,
    ) -> Result<RaftCmdResponse> {
        let node_id = request.get_header().get_peer().get_store_id();
        let (cb, rx) = make_cb(&request);
        self.async_read(node_id, batch_id, request, cb);
        rx.recv_timeout(timeout)
            .map_err(|_| Error::Timeout(format!("request timeout for {:?}", timeout)))
    }

    fn async_read(
        &self,
        node_id: u64,
        batch_id: Option<ThreadReadId>,
        request: RaftCmdRequest,
        cb: Callback<RocksSnapshot>,
    );

    fn call_command_on_node(
        &self,
        node_id: u64,
        request: RaftCmdRequest,
        timeout: Duration,
    ) -> Result<RaftCmdResponse> {
        let (cb, rx) = make_cb(&request);

        match self.async_command_on_node(node_id, request, cb) {
            Ok(()) => {}
            Err(e) => {
                let mut resp = RaftCmdResponse::default();
                resp.mut_header().set_error(e.into());
                return Ok(resp);
            }
        }
        rx.recv_timeout(timeout)
            .map_err(|e| Error::Timeout(format!("request timeout for {:?}: {:?}", timeout, e)))
    }
}

pub struct Cluster<T: Simulator> {
    pub cfg: Config,
    leaders: HashMap<u64, metapb::Peer>,
    pub count: usize,

    pub paths: Vec<TempDir>,
    pub dbs: Vec<Engines<RocksEngine, RaftTestEngine>>,
    pub store_metas: HashMap<u64, Arc<Mutex<StoreMeta>>>,
    key_managers: Vec<Option<Arc<DataKeyManager>>>,
    pub io_rate_limiter: Option<Arc<IORateLimiter>>,
    pub engines: HashMap<u64, Engines<RocksEngine, RaftTestEngine>>,
    key_managers_map: HashMap<u64, Option<Arc<DataKeyManager>>>,
    pub labels: HashMap<u64, HashMap<String, String>>,
    group_props: HashMap<u64, GroupProperties>,

    pub sim: Arc<RwLock<T>>,
    pub pd_client: Arc<TestPdClient>,
}

impl<T: Simulator> Cluster<T> {
    // Create the default Store cluster.
    pub fn new(
        id: u64,
        count: usize,
        sim: Arc<RwLock<T>>,
        pd_client: Arc<TestPdClient>,
    ) -> Cluster<T> {
        // TODO: In the future, maybe it's better to test both case where `use_delete_range` is true and false
        Cluster {
            cfg: Config {
                tikv: new_tikv_config(id),
                prefer_mem: true,
            },
            leaders: HashMap::default(),
            count,
            paths: vec![],
            dbs: vec![],
            store_metas: HashMap::default(),
            key_managers: vec![],
            io_rate_limiter: None,
            engines: HashMap::default(),
            key_managers_map: HashMap::default(),
            labels: HashMap::default(),
            group_props: HashMap::default(),
            sim,
            pd_client,
        }
    }

    // To destroy temp dir later.
    pub fn take_path(&mut self) -> Vec<TempDir> {
        std::mem::take(&mut self.paths)
    }

    pub fn id(&self) -> u64 {
        self.cfg.server.cluster_id
    }

    pub fn pre_start_check(&mut self) -> result::Result<(), Box<dyn StdError>> {
        for path in &self.paths {
            self.cfg.storage.data_dir = path.path().to_str().unwrap().to_owned();
            self.cfg.validate()?
        }
        Ok(())
    }

    /// Engines in a just created cluster are not bootstraped, which means they are not associated
    /// with a `node_id`. Call `Cluster::start` can bootstrap all nodes in the cluster.
    ///
    /// However sometimes a node can be bootstrapped externally. This function can be called to
    /// mark them as bootstrapped in `Cluster`.
    pub fn set_bootstrapped(&mut self, node_id: u64, offset: usize) {
        let engines = self.dbs[offset].clone();
        let key_mgr = self.key_managers[offset].clone();
        assert!(self.engines.insert(node_id, engines).is_none());
        assert!(self.key_managers_map.insert(node_id, key_mgr).is_none());
    }

    fn create_engine(&mut self, router: Option<RaftRouter<RocksEngine, RaftTestEngine>>) {
        let (engines, key_manager, dir) =
            create_test_engine(router, self.io_rate_limiter.clone(), &self.cfg);
        self.dbs.push(engines);
        self.key_managers.push(key_manager);
        self.paths.push(dir);
    }

    pub fn create_engines(&mut self) {
        self.io_rate_limiter = Some(Arc::new(
            self.cfg
                .storage
                .io_rate_limit
                .build(true /*enable_statistics*/),
        ));
        for _ in 0..self.count {
            self.create_engine(None);
        }
    }

    pub fn start(&mut self) -> ServerResult<()> {
        // Try recover from last shutdown.
        let node_ids: Vec<u64> = self.engines.iter().map(|(&id, _)| id).collect();
        for node_id in node_ids {
            self.run_node(node_id)?;
        }

        // Try start new nodes.
        for _ in 0..self.count - self.engines.len() {
            let (router, system) = create_raft_batch_system(&self.cfg.raft_store);
            self.create_engine(Some(router.clone()));

            let engines = self.dbs.last().unwrap().clone();
            let key_mgr = self.key_managers.last().unwrap().clone();
            let store_meta = Arc::new(Mutex::new(StoreMeta::new(PENDING_MSG_CAP)));

            let props = GroupProperties::default();
            tikv_util::thread_group::set_properties(Some(props.clone()));

            let mut sim = self.sim.wl();
            let node_id = sim.run_node(
                0,
                self.cfg.clone(),
                engines.clone(),
                store_meta.clone(),
                key_mgr.clone(),
                router,
                system,
            )?;
            self.group_props.insert(node_id, props);
            self.engines.insert(node_id, engines);
            self.store_metas.insert(node_id, store_meta);
            self.key_managers_map.insert(node_id, key_mgr);
        }
        Ok(())
    }

    pub fn compact_data(&self) {
        for engine in self.engines.values() {
            let db = &engine.kv;
            db.compact_range(CF_DEFAULT, None, None, false, 1).unwrap();
        }
    }

    pub fn flush_data(&self) {
        for engine in self.engines.values() {
            let db = &engine.kv;
            db.flush_cf(CF_DEFAULT, true /*sync*/).unwrap();
        }
    }

    // Bootstrap the store with fixed ID (like 1, 2, .. 5) and
    // initialize first region in all stores, then start the cluster.
    pub fn run(&mut self) {
        self.create_engines();
        self.bootstrap_region().unwrap();
        self.start().unwrap();
    }

    // Bootstrap the store with fixed ID (like 1, 2, .. 5) and
    // initialize first region in store 1, then start the cluster.
    pub fn run_conf_change(&mut self) -> u64 {
        self.create_engines();
        let region_id = self.bootstrap_conf_change();
        self.start().unwrap();
        region_id
    }

    pub fn get_node_ids(&self) -> HashSet<u64> {
        self.sim.rl().get_node_ids()
    }

    pub fn run_node(&mut self, node_id: u64) -> ServerResult<()> {
        debug!("starting node {}", node_id);
        let engines = self.engines[&node_id].clone();
        let key_mgr = self.key_managers_map[&node_id].clone();
        let (router, system) = create_raft_batch_system(&self.cfg.raft_store);
        let mut cfg = self.cfg.clone();
        if let Some(labels) = self.labels.get(&node_id) {
            cfg.server.labels = labels.to_owned();
        }
        let store_meta = match self.store_metas.entry(node_id) {
            MapEntry::Occupied(o) => {
                let mut meta = o.get().lock().unwrap();
                *meta = StoreMeta::new(PENDING_MSG_CAP);
                o.get().clone()
            }
            MapEntry::Vacant(v) => v
                .insert(Arc::new(Mutex::new(StoreMeta::new(PENDING_MSG_CAP))))
                .clone(),
        };
        let props = GroupProperties::default();
        self.group_props.insert(node_id, props.clone());
        tikv_util::thread_group::set_properties(Some(props));
        debug!("calling run node"; "node_id" => node_id);
        // FIXME: rocksdb event listeners may not work, because we change the router.
        self.sim
            .wl()
            .run_node(node_id, cfg, engines, store_meta, key_mgr, router, system)?;
        debug!("node {} started", node_id);
        Ok(())
    }

    pub fn stop_node(&mut self, node_id: u64) {
        debug!("stopping node {}", node_id);
        self.group_props[&node_id].mark_shutdown();
        match self.sim.write() {
            Ok(mut sim) => sim.stop_node(node_id),
            Err(_) => safe_panic!("failed to acquire write lock."),
        }
        self.pd_client.shutdown_store(node_id);
        debug!("node {} stopped", node_id);
    }

    pub fn get_engine(&self, node_id: u64) -> Arc<DB> {
        Arc::clone(self.engines[&node_id].kv.as_inner())
    }

    pub fn get_raft_engine(&self, node_id: u64) -> RaftTestEngine {
        self.engines[&node_id].raft.clone()
    }

    pub fn get_all_engines(&self, node_id: u64) -> Engines<RocksEngine, RaftTestEngine> {
        self.engines[&node_id].clone()
    }

    pub fn send_raft_msg(&mut self, msg: RaftMessage) -> Result<()> {
        self.sim.wl().send_raft_msg(msg)
    }

    pub fn call_command_on_node(
        &self,
        node_id: u64,
        request: RaftCmdRequest,
        timeout: Duration,
    ) -> Result<RaftCmdResponse> {
        match self
            .sim
            .rl()
            .call_command_on_node(node_id, request.clone(), timeout)
        {
            Err(e) => {
                warn!("failed to call command {:?}: {:?}", request, e);
                Err(e)
            }
            a => a,
        }
    }

    pub fn read(
        &self,
        batch_id: Option<ThreadReadId>,
        request: RaftCmdRequest,
        timeout: Duration,
    ) -> Result<RaftCmdResponse> {
        match self.sim.rl().read(batch_id, request.clone(), timeout) {
            Err(e) => {
                warn!("failed to read {:?}: {:?}", request, e);
                Err(e)
            }
            a => a,
        }
    }

    pub fn call_command(
        &self,
        request: RaftCmdRequest,
        timeout: Duration,
    ) -> Result<RaftCmdResponse> {
        let mut is_read = false;
        for req in request.get_requests() {
            match req.get_cmd_type() {
                CmdType::Get | CmdType::Snap | CmdType::ReadIndex => {
                    is_read = true;
                }
                _ => (),
            }
        }
        let ret = if is_read {
            self.sim.rl().read(None, request.clone(), timeout)
        } else {
            self.sim.rl().call_command(request.clone(), timeout)
        };
        match ret {
            Err(e) => {
                warn!("failed to call command {:?}: {:?}", request, e);
                Err(e)
            }
            a => a,
        }
    }

    pub fn call_command_on_leader(
        &mut self,
        mut request: RaftCmdRequest,
        timeout: Duration,
    ) -> Result<RaftCmdResponse> {
        let timer = Instant::now();
        let region_id = request.get_header().get_region_id();
        loop {
            let leader = match self.leader_of_region(region_id) {
                None => return Err(Error::NotLeader(region_id, None)),
                Some(l) => l,
            };
            request.mut_header().set_peer(leader);
            let resp = match self.call_command(request.clone(), timeout) {
                e @ Err(_) => return e,
                Ok(resp) => resp,
            };
            if self.refresh_leader_if_needed(&resp, region_id)
                && timer.saturating_elapsed() < timeout
            {
                warn!(
                    "{:?} is no longer leader, let's retry",
                    request.get_header().get_peer()
                );
                continue;
            }
            return Ok(resp);
        }
    }

    fn valid_leader_id(&self, region_id: u64, leader_id: u64) -> bool {
        let store_ids = match self.voter_store_ids_of_region(region_id) {
            None => return false,
            Some(ids) => ids,
        };
        let node_ids = self.sim.rl().get_node_ids();
        store_ids.contains(&leader_id) && node_ids.contains(&leader_id)
    }

    fn voter_store_ids_of_region(&self, region_id: u64) -> Option<Vec<u64>> {
        block_on(self.pd_client.get_region_by_id(region_id))
            .unwrap()
            .map(|region| {
                region
                    .get_peers()
                    .iter()
                    .flat_map(|p| {
                        if p.get_role() != PeerRole::Learner {
                            Some(p.get_store_id())
                        } else {
                            None
                        }
                    })
                    .collect()
            })
    }

    pub fn query_leader(
        &self,
        store_id: u64,
        region_id: u64,
        timeout: Duration,
    ) -> Option<metapb::Peer> {
        // To get region leader, we don't care real peer id, so use 0 instead.
        let peer = new_peer(store_id, 0);
        let find_leader = new_status_request(region_id, peer, new_region_leader_cmd());
        let mut resp = match self.call_command(find_leader, timeout) {
            Ok(resp) => resp,
            Err(err) => {
                error!(
                    "fail to get leader of region {} on store {}, error: {:?}",
                    region_id, store_id, err
                );
                return None;
            }
        };
        let mut region_leader = resp.take_status_response().take_region_leader();
        // NOTE: node id can't be 0.
        if self.valid_leader_id(region_id, region_leader.get_leader().get_store_id()) {
            Some(region_leader.take_leader())
        } else {
            None
        }
    }

    pub fn leader_of_region(&mut self, region_id: u64) -> Option<metapb::Peer> {
        let timer = Instant::now_coarse();
        let timeout = Duration::from_secs(5);
        let mut store_ids = None;
        while timer.saturating_elapsed() < timeout {
            match self.voter_store_ids_of_region(region_id) {
                None => thread::sleep(Duration::from_millis(10)),
                Some(ids) => {
                    store_ids = Some(ids);
                    break;
                }
            };
        }
        let store_ids = store_ids?;
        if let Some(l) = self.leaders.get(&region_id) {
            // leader may be stopped in some tests.
            if self.valid_leader_id(region_id, l.get_store_id()) {
                return Some(l.clone());
            }
        }
        self.reset_leader_of_region(region_id);
        let mut leader = None;
        let mut leaders = HashMap::default();

        let node_ids = self.sim.rl().get_node_ids();
        // For some tests, we stop the node but pd still has this information,
        // and we must skip this.
        let alive_store_ids: Vec<_> = store_ids
            .iter()
            .filter(|id| node_ids.contains(id))
            .cloned()
            .collect();
        while timer.saturating_elapsed() < timeout {
            for store_id in &alive_store_ids {
                let l = match self.query_leader(*store_id, region_id, Duration::from_secs(1)) {
                    None => continue,
                    Some(l) => l,
                };
                leaders
                    .entry(l.get_id())
                    .or_insert((l, vec![]))
                    .1
                    .push(*store_id);
            }
            if let Some((_, (l, c))) = leaders.iter().max_by_key(|(_, (_, c))| c.len()) {
                // It may be a step down leader.
                if c.contains(&l.get_store_id()) {
                    leader = Some(l.clone());
                    // Technically, correct calculation should use two quorum when in joint
                    // state. Here just for simplicity.
                    if c.len() > store_ids.len() / 2 {
                        break;
                    }
                }
            }
            debug!("failed to detect leaders"; "leaders" => ?leaders, "store_ids" => ?store_ids);
            sleep_ms(10);
            leaders.clear();
        }

        if let Some(l) = leader {
            self.leaders.insert(region_id, l);
        }

        self.leaders.get(&region_id).cloned()
    }

    pub fn check_regions_number(&self, len: u32) {
        assert_eq!(self.pd_client.get_regions_number() as u32, len)
    }

    // For test when a node is already bootstraped the cluster with the first region
    // But another node may request bootstrap at same time and get is_bootstrap false
    // Add Region but not set bootstrap to true
    pub fn add_first_region(&self) -> Result<()> {
        let mut region = metapb::Region::default();
        let region_id = self.pd_client.alloc_id().unwrap();
        let peer_id = self.pd_client.alloc_id().unwrap();
        region.set_id(region_id);
        region.set_start_key(keys::EMPTY_KEY.to_vec());
        region.set_end_key(keys::EMPTY_KEY.to_vec());
        region.mut_region_epoch().set_version(INIT_EPOCH_VER);
        region.mut_region_epoch().set_conf_ver(INIT_EPOCH_CONF_VER);
        let peer = new_peer(peer_id, peer_id);
        region.mut_peers().push(peer);
        self.pd_client.add_region(&region);
        Ok(())
    }

    /// Multiple nodes with fixed node id, like node 1, 2, .. 5,
    /// First region 1 is in all stores with peer 1, 2, .. 5.
    /// Peer 1 is in node 1, store 1, etc.
    ///
    /// Must be called after `create_engines`.
    pub fn bootstrap_region(&mut self) -> Result<()> {
        for (i, engines) in self.dbs.iter().enumerate() {
            let id = i as u64 + 1;
            self.engines.insert(id, engines.clone());
            let store_meta = Arc::new(Mutex::new(StoreMeta::new(PENDING_MSG_CAP)));
            self.store_metas.insert(id, store_meta);
            self.key_managers_map
                .insert(id, self.key_managers[i].clone());
        }

        let mut region = metapb::Region::default();
        region.set_id(1);
        region.set_start_key(keys::EMPTY_KEY.to_vec());
        region.set_end_key(keys::EMPTY_KEY.to_vec());
        region.mut_region_epoch().set_version(INIT_EPOCH_VER);
        region.mut_region_epoch().set_conf_ver(INIT_EPOCH_CONF_VER);

        for (&id, engines) in &self.engines {
            let peer = new_peer(id, id);
            region.mut_peers().push(peer.clone());
            bootstrap_store(engines, self.id(), id).unwrap();
        }

        for engines in self.engines.values() {
            prepare_bootstrap_cluster(engines, &region)?;
        }

        self.bootstrap_cluster(region);

        Ok(())
    }

    // Return first region id.
    pub fn bootstrap_conf_change(&mut self) -> u64 {
        for (i, engines) in self.dbs.iter().enumerate() {
            let id = i as u64 + 1;
            self.engines.insert(id, engines.clone());
            let store_meta = Arc::new(Mutex::new(StoreMeta::new(PENDING_MSG_CAP)));
            self.store_metas.insert(id, store_meta);
            self.key_managers_map
                .insert(id, self.key_managers[i].clone());
        }

        for (&id, engines) in &self.engines {
            bootstrap_store(engines, self.id(), id).unwrap();
        }

        let node_id = 1;
        let region_id = 1;
        let peer_id = 1;

        let region = initial_region(node_id, region_id, peer_id);
        prepare_bootstrap_cluster(&self.engines[&node_id], &region).unwrap();
        self.bootstrap_cluster(region);
        region_id
    }

    // This is only for fixed id test.
    fn bootstrap_cluster(&mut self, region: metapb::Region) {
        self.pd_client
            .bootstrap_cluster(new_store(1, "".to_owned()), region)
            .unwrap();
        for id in self.engines.keys() {
            let mut store = new_store(*id, "".to_owned());
            if let Some(labels) = self.labels.get(id) {
                for (key, value) in labels.iter() {
                    store.labels.push(StoreLabel {
                        key: key.clone(),
                        value: value.clone(),
                        ..Default::default()
                    });
                }
            }
            self.pd_client.put_store(store).unwrap();
        }
    }

    pub fn add_label(&mut self, node_id: u64, key: &str, value: &str) {
        self.labels
            .entry(node_id)
            .or_default()
            .insert(key.to_owned(), value.to_owned());
    }

    pub fn add_new_engine(&mut self) -> u64 {
        self.create_engine(None);
        self.count += 1;
        let node_id = self.count as u64;

        let engines = self.dbs.last().unwrap().clone();
        bootstrap_store(&engines, self.id(), node_id).unwrap();
        self.engines.insert(node_id, engines);

        let key_mgr = self.key_managers.last().unwrap().clone();
        self.key_managers_map.insert(node_id, key_mgr);

        self.run_node(node_id).unwrap();
        node_id
    }

    pub fn reset_leader_of_region(&mut self, region_id: u64) {
        self.leaders.remove(&region_id);
    }

    pub fn assert_quorum<F: FnMut(&Arc<DB>) -> bool>(&self, mut condition: F) {
        if self.engines.is_empty() {
            return;
        }
        let half = self.engines.len() / 2;
        let mut qualified_cnt = 0;
        for (id, engines) in &self.engines {
            if !condition(engines.kv.as_inner()) {
                debug!("store {} is not qualified yet.", id);
                continue;
            }
            debug!("store {} is qualified", id);
            qualified_cnt += 1;
            if half < qualified_cnt {
                return;
            }
        }

        panic!(
            "need at lease {} qualified stores, but only got {}",
            half + 1,
            qualified_cnt
        );
    }

    pub fn shutdown(&mut self) {
        debug!("about to shutdown cluster");
        let keys = match self.sim.read() {
            Ok(s) => s.get_node_ids(),
            Err(_) => {
                safe_panic!("failed to acquire read lock");
                // Leave the resource to avoid double panic.
                return;
            }
        };
        for id in keys {
            self.stop_node(id);
        }
        self.leaders.clear();
        self.store_metas.clear();
        debug!("all nodes are shut down.");
    }

    // If the resp is "not leader error", get the real leader.
    // Otherwise reset or refresh leader if needed.
    // Returns if the request should retry.
    fn refresh_leader_if_needed(&mut self, resp: &RaftCmdResponse, region_id: u64) -> bool {
        if !is_error_response(resp) {
            return false;
        }

        let err = resp.get_header().get_error();
        if err
            .get_message()
            .contains("peer has not applied to current term")
        {
            // leader peer has not applied to current term
            return true;
        }

        // If command is stale, leadership may have changed.
        // EpochNotMatch is not checked as leadership is checked first in raftstore.
        if err.has_stale_command() {
            self.reset_leader_of_region(region_id);
            return true;
        }

        if !err.has_not_leader() {
            return false;
        }
        let err = err.get_not_leader();
        if !err.has_leader() {
            self.reset_leader_of_region(region_id);
            return true;
        }
        self.leaders.insert(region_id, err.get_leader().clone());
        true
    }

    pub fn request(
        &mut self,
        key: &[u8],
        reqs: Vec<Request>,
        read_quorum: bool,
        timeout: Duration,
    ) -> RaftCmdResponse {
        let timer = Instant::now();
        let mut tried_times = 0;
        // At least retry once.
        while tried_times < 2 || timer.saturating_elapsed() < timeout {
            tried_times += 1;
            let mut region = self.get_region(key);
            let region_id = region.get_id();
            let req = new_request(
                region_id,
                region.take_region_epoch(),
                reqs.clone(),
                read_quorum,
            );
            let result = self.call_command_on_leader(req, timeout);

            let resp = match result {
                e @ Err(Error::Timeout(_))
                | e @ Err(Error::NotLeader(..))
                | e @ Err(Error::StaleCommand) => {
                    warn!("call command failed, retry it"; "err" => ?e);
                    sleep_ms(100);
                    continue;
                }
                Err(e) => panic!("call command failed {:?}", e),
                Ok(resp) => resp,
            };

            if resp.get_header().get_error().has_epoch_not_match() {
                warn!("seems split, let's retry");
                sleep_ms(100);
                continue;
            }
            if resp
                .get_header()
                .get_error()
                .get_message()
                .contains("merging mode")
            {
                warn!("seems waiting for merge, let's retry");
                sleep_ms(100);
                continue;
            }
            return resp;
        }
        panic!("request timeout");
    }

    // Get region when the `filter` returns true.
    pub fn get_region_with<F>(&self, key: &[u8], filter: F) -> metapb::Region
    where
        F: Fn(&metapb::Region) -> bool,
    {
        for _ in 0..100 {
            if let Ok(region) = self.pd_client.get_region(key) {
                if filter(&region) {
                    return region;
                }
            }
            // We may meet range gap after split, so here we will
            // retry to get the region again.
            sleep_ms(20);
        }

        panic!("find no region for {}", log_wrappers::hex_encode_upper(key));
    }

    pub fn get_region(&self, key: &[u8]) -> metapb::Region {
        self.get_region_with(key, |_| true)
    }

    pub fn get_region_id(&self, key: &[u8]) -> u64 {
        self.get_region(key).get_id()
    }

    pub fn get_down_peers(&self) -> HashMap<u64, pdpb::PeerStats> {
        self.pd_client.get_down_peers()
    }

    pub fn get(&mut self, key: &[u8]) -> Option<Vec<u8>> {
        self.get_impl(CF_DEFAULT, key, false)
    }

    pub fn get_cf(&mut self, cf: &str, key: &[u8]) -> Option<Vec<u8>> {
        self.get_impl(cf, key, false)
    }

    pub fn must_get(&mut self, key: &[u8]) -> Option<Vec<u8>> {
        self.get_impl(CF_DEFAULT, key, true)
    }

    fn get_impl(&mut self, cf: &str, key: &[u8], read_quorum: bool) -> Option<Vec<u8>> {
        let mut resp = self.request(
            key,
            vec![new_get_cf_cmd(cf, key)],
            read_quorum,
            Duration::from_secs(5),
        );
        if resp.get_header().has_error() {
            panic!("response {:?} has error", resp);
        }
        assert_eq!(resp.get_responses().len(), 1);
        assert_eq!(resp.get_responses()[0].get_cmd_type(), CmdType::Get);
        if resp.get_responses()[0].has_get() {
            Some(resp.mut_responses()[0].mut_get().take_value())
        } else {
            None
        }
    }

    pub fn async_request(
        &mut self,
        req: RaftCmdRequest,
    ) -> Result<mpsc::Receiver<RaftCmdResponse>> {
        self.async_request_with_opts(req, Default::default())
    }

    pub fn async_request_with_opts(
        &mut self,
        mut req: RaftCmdRequest,
        opts: RaftCmdExtraOpts,
    ) -> Result<mpsc::Receiver<RaftCmdResponse>> {
        let region_id = req.get_header().get_region_id();
        let leader = self.leader_of_region(region_id).unwrap();
        req.mut_header().set_peer(leader.clone());
        let (cb, rx) = make_cb(&req);
        self.sim
            .rl()
            .async_command_on_node_with_opts(leader.get_store_id(), req, cb, opts)?;
        Ok(rx)
    }

    pub fn async_exit_joint(&mut self, region_id: u64) -> Result<mpsc::Receiver<RaftCmdResponse>> {
        let region = block_on(self.pd_client.get_region_by_id(region_id))
            .unwrap()
            .unwrap();
        let exit_joint = new_admin_request(
            region_id,
            region.get_region_epoch(),
            new_change_peer_v2_request(vec![]),
        );
        self.async_request(exit_joint)
    }

    pub fn async_put(
        &mut self,
        key: &[u8],
        value: &[u8],
    ) -> Result<mpsc::Receiver<RaftCmdResponse>> {
        let mut region = self.get_region(key);
        let reqs = vec![new_put_cmd(key, value)];
        let put = new_request(region.get_id(), region.take_region_epoch(), reqs, false);
        self.async_request(put)
    }

    pub fn async_remove_peer(
        &mut self,
        region_id: u64,
        peer: metapb::Peer,
    ) -> Result<mpsc::Receiver<RaftCmdResponse>> {
        let region = block_on(self.pd_client.get_region_by_id(region_id))
            .unwrap()
            .unwrap();
        let remove_peer = new_change_peer_request(ConfChangeType::RemoveNode, peer);
        let req = new_admin_request(region_id, region.get_region_epoch(), remove_peer);
        self.async_request(req)
    }

    pub fn async_add_peer(
        &mut self,
        region_id: u64,
        peer: metapb::Peer,
    ) -> Result<mpsc::Receiver<RaftCmdResponse>> {
        let region = block_on(self.pd_client.get_region_by_id(region_id))
            .unwrap()
            .unwrap();
        let add_peer = new_change_peer_request(ConfChangeType::AddNode, peer);
        let req = new_admin_request(region_id, region.get_region_epoch(), add_peer);
        self.async_request(req)
    }

    pub fn must_put(&mut self, key: &[u8], value: &[u8]) {
        self.must_put_cf(CF_DEFAULT, key, value);
    }

    pub fn must_put_cf(&mut self, cf: &str, key: &[u8], value: &[u8]) {
        if let Err(e) = self.batch_put(key, vec![new_put_cf_cmd(cf, key, value)]) {
            panic!("has error: {:?}", e);
        }
    }

    pub fn put(&mut self, key: &[u8], value: &[u8]) -> result::Result<(), PbError> {
        self.batch_put(key, vec![new_put_cf_cmd(CF_DEFAULT, key, value)])
            .map(|_| ())
    }

    pub fn batch_put(
        &mut self,
        region_key: &[u8],
        reqs: Vec<Request>,
    ) -> result::Result<RaftCmdResponse, PbError> {
        let resp = self.request(region_key, reqs, false, Duration::from_secs(5));
        if resp.get_header().has_error() {
            Err(resp.get_header().get_error().clone())
        } else {
            Ok(resp)
        }
    }

    pub fn must_delete(&mut self, key: &[u8]) {
        self.must_delete_cf(CF_DEFAULT, key)
    }

    pub fn must_delete_cf(&mut self, cf: &str, key: &[u8]) {
        let resp = self.request(
            key,
            vec![new_delete_cmd(cf, key)],
            false,
            Duration::from_secs(5),
        );
        if resp.get_header().has_error() {
            panic!("response {:?} has error", resp);
        }
    }

    pub fn must_delete_range_cf(&mut self, cf: &str, start: &[u8], end: &[u8]) {
        let resp = self.request(
            start,
            vec![new_delete_range_cmd(cf, start, end)],
            false,
            Duration::from_secs(5),
        );
        if resp.get_header().has_error() {
            panic!("response {:?} has error", resp);
        }
    }

    pub fn must_notify_delete_range_cf(&mut self, cf: &str, start: &[u8], end: &[u8]) {
        let mut req = new_delete_range_cmd(cf, start, end);
        req.mut_delete_range().set_notify_only(true);
        let resp = self.request(start, vec![req], false, Duration::from_secs(5));
        if resp.get_header().has_error() {
            panic!("response {:?} has error", resp);
        }
    }

    pub fn must_flush_cf(&mut self, cf: &str, sync: bool) {
        for engines in &self.dbs {
            engines.kv.flush_cf(cf, sync).unwrap();
        }
    }

    pub fn must_get_buckets(&mut self, region_id: u64) -> BucketStat {
        let timer = Instant::now();
        let timeout = Duration::from_secs(5);
        let mut tried_times = 0;
        // At least retry once.
        while tried_times < 2 || timer.saturating_elapsed() < timeout {
            tried_times += 1;
            match self.pd_client.get_buckets(region_id) {
                Some(buckets) => return buckets,
                None => sleep_ms(100),
            }
        }
        panic!("failed to get buckets for region {}", region_id);
    }

    pub fn get_region_epoch(&self, region_id: u64) -> RegionEpoch {
        block_on(self.pd_client.get_region_by_id(region_id))
            .unwrap()
            .unwrap()
            .take_region_epoch()
    }

    pub fn region_detail(&self, region_id: u64, store_id: u64) -> RegionDetailResponse {
        let status_cmd = new_region_detail_cmd();
        let peer = new_peer(store_id, 0);
        let req = new_status_request(region_id, peer, status_cmd);
        let resp = self.call_command(req, Duration::from_secs(5));
        assert!(resp.is_ok(), "{:?}", resp);

        let mut resp = resp.unwrap();
        assert!(resp.has_status_response());
        let mut status_resp = resp.take_status_response();
        assert_eq!(status_resp.get_cmd_type(), StatusCmdType::RegionDetail);
        assert!(status_resp.has_region_detail());
        status_resp.take_region_detail()
    }

    pub fn truncated_state(&self, region_id: u64, store_id: u64) -> RaftTruncatedState {
        self.apply_state(region_id, store_id).take_truncated_state()
    }

    pub fn wait_log_truncated(&self, region_id: u64, store_id: u64, index: u64) {
        let timer = Instant::now();
        loop {
            let truncated_state = self.truncated_state(region_id, store_id);
            if truncated_state.get_index() >= index {
                return;
            }
            if timer.saturating_elapsed() >= Duration::from_secs(5) {
                panic!(
                    "[region {}] log is still not truncated to {}: {:?} on store {}",
                    region_id, index, truncated_state, store_id,
                );
            }
            thread::sleep(Duration::from_millis(10));
        }
    }

    pub fn wait_tombstone(&self, region_id: u64, peer: metapb::Peer, check_exist: bool) {
        let timer = Instant::now();
        let mut state;
        loop {
            state = self.region_local_state(region_id, peer.get_store_id());
            if state.get_state() == PeerState::Tombstone
                && (!check_exist || state.get_region().get_peers().contains(&peer))
            {
                return;
            }
            if timer.saturating_elapsed() > Duration::from_secs(5) {
                break;
            }
            thread::sleep(Duration::from_millis(10));
        }
        panic!(
            "{:?} is still not gc in region {} {:?}",
            peer, region_id, state
        );
    }

    pub fn wait_destroy_and_clean(&self, region_id: u64, peer: metapb::Peer) {
        let timer = Instant::now();
        self.wait_tombstone(region_id, peer.clone(), false);
        let mut state;
        loop {
            state = self.get_raft_local_state(region_id, peer.get_store_id());
            if state.is_none() {
                return;
            }
            if timer.saturating_elapsed() > Duration::from_secs(5) {
                break;
            }
            thread::sleep(Duration::from_millis(10));
        }
        panic!(
            "{:?} is still not cleaned in region {} {:?}",
            peer, region_id, state
        );
    }

    pub fn apply_state(&self, region_id: u64, store_id: u64) -> RaftApplyState {
        let key = keys::apply_state_key(region_id);
        self.get_engine(store_id)
            .c()
            .get_msg_cf::<RaftApplyState>(engine_traits::CF_RAFT, &key)
            .unwrap()
            .unwrap()
    }

<<<<<<< HEAD
    pub fn raft_local_state(&self, region_id: u64, store_id: u64) -> RaftLocalState {
        let state: Option<RaftLocalState> = self.engines[&store_id]
            .raft
            .get_raft_state(region_id)
            .unwrap();
        state.unwrap()
=======
    pub fn get_raft_local_state(&self, region_id: u64, store_id: u64) -> Option<RaftLocalState> {
        let key = keys::raft_state_key(region_id);
        self.get_raft_engine(store_id)
            .c()
            .get_msg::<raft_serverpb::RaftLocalState>(&key)
            .unwrap()
    }

    pub fn raft_local_state(&self, region_id: u64, store_id: u64) -> RaftLocalState {
        self.get_raft_local_state(region_id, store_id).unwrap()
>>>>>>> ed7e1aa9
    }

    pub fn region_local_state(&self, region_id: u64, store_id: u64) -> RegionLocalState {
        self.get_engine(store_id)
            .c()
            .get_msg_cf::<RegionLocalState>(
                engine_traits::CF_RAFT,
                &keys::region_state_key(region_id),
            )
            .unwrap()
            .unwrap()
    }

    pub fn must_peer_state(&self, region_id: u64, store_id: u64, peer_state: PeerState) {
        for _ in 0..100 {
            let state = self
                .get_engine(store_id)
                .c()
                .get_msg_cf::<RegionLocalState>(
                    engine_traits::CF_RAFT,
                    &keys::region_state_key(region_id),
                )
                .unwrap()
                .unwrap();
            if state.get_state() == peer_state {
                return;
            }
            sleep_ms(10);
        }
        panic!(
            "[region {}] peer state still not reach {:?}",
            region_id, peer_state
        );
    }

    pub fn wait_last_index(
        &mut self,
        region_id: u64,
        store_id: u64,
        expected: u64,
        timeout: Duration,
    ) {
        let timer = Instant::now();
        loop {
            let raft_state = self.raft_local_state(region_id, store_id);
            let cur_index = raft_state.get_last_index();
            if cur_index >= expected {
                return;
            }
            if timer.saturating_elapsed() >= timeout {
                panic!(
                    "[region {}] last index still not reach {}: {:?}",
                    region_id, expected, raft_state
                );
            }
            thread::sleep(Duration::from_millis(10));
        }
    }

    pub fn restore_kv_meta(&self, region_id: u64, store_id: u64, snap: &RocksSnapshot) {
        let (meta_start, meta_end) = (
            keys::region_meta_prefix(region_id),
            keys::region_meta_prefix(region_id + 1),
        );
        let mut kv_wb = self.engines[&store_id].kv.write_batch();
        self.engines[&store_id]
            .kv
            .scan_cf(CF_RAFT, &meta_start, &meta_end, false, |k, _| {
                kv_wb.delete(k).unwrap();
                Ok(true)
            })
            .unwrap();
        snap.scan_cf(CF_RAFT, &meta_start, &meta_end, false, |k, v| {
            kv_wb.put(k, v).unwrap();
            Ok(true)
        })
        .unwrap();

        let (raft_start, raft_end) = (
            keys::region_raft_prefix(region_id),
            keys::region_raft_prefix(region_id + 1),
        );
        self.engines[&store_id]
            .kv
            .scan_cf(CF_RAFT, &raft_start, &raft_end, false, |k, _| {
                kv_wb.delete(k).unwrap();
                Ok(true)
            })
            .unwrap();
        snap.scan_cf(CF_RAFT, &raft_start, &raft_end, false, |k, v| {
            kv_wb.put(k, v).unwrap();
            Ok(true)
        })
        .unwrap();
        kv_wb.write().unwrap();
    }

    pub fn add_send_filter<F: FilterFactory>(&self, factory: F) {
        let mut sim = self.sim.wl();
        for node_id in sim.get_node_ids() {
            for filter in factory.generate(node_id) {
                sim.add_send_filter(node_id, filter);
            }
        }
    }

    pub fn transfer_leader(&mut self, region_id: u64, leader: metapb::Peer) {
        let epoch = self.get_region_epoch(region_id);
        let transfer_leader = new_admin_request(region_id, &epoch, new_transfer_leader_cmd(leader));
        let resp = self
            .call_command_on_leader(transfer_leader, Duration::from_secs(5))
            .unwrap();
        assert_eq!(
            resp.get_admin_response().get_cmd_type(),
            AdminCmdType::TransferLeader,
            "{:?}",
            resp
        );
    }

    pub fn must_transfer_leader(&mut self, region_id: u64, leader: metapb::Peer) {
        let timer = Instant::now();
        loop {
            self.reset_leader_of_region(region_id);
            let cur_leader = self.leader_of_region(region_id);
            if let Some(ref cur_leader) = cur_leader {
                if cur_leader.get_id() == leader.get_id()
                    && cur_leader.get_store_id() == leader.get_store_id()
                {
                    return;
                }
            }
            if timer.saturating_elapsed() > Duration::from_secs(5) {
                panic!(
                    "failed to transfer leader to [{}] {:?}, current leader: {:?}",
                    region_id, leader, cur_leader
                );
            }
            self.transfer_leader(region_id, leader.clone());
        }
    }

    pub fn get_snap_dir(&self, node_id: u64) -> String {
        self.sim.rl().get_snap_dir(node_id)
    }

    pub fn get_snap_mgr(&self, node_id: u64) -> SnapManager {
        self.sim.rl().get_snap_mgr(node_id).clone()
    }

    pub fn clear_send_filters(&mut self) {
        let mut sim = self.sim.wl();
        for node_id in sim.get_node_ids() {
            sim.clear_send_filters(node_id);
        }
    }

    // It's similar to `ask_split`, the difference is the msg, it sends, is `Msg::SplitRegion`,
    // and `region` will not be embedded to that msg.
    // Caller must ensure that the `split_key` is in the `region`.
    pub fn split_region(
        &mut self,
        region: &metapb::Region,
        split_key: &[u8],
        cb: Callback<RocksSnapshot>,
    ) {
        let leader = self.leader_of_region(region.get_id()).unwrap();
        let router = self.sim.rl().get_router(leader.get_store_id()).unwrap();
        let split_key = split_key.to_vec();
        CasualRouter::send(
            &router,
            region.get_id(),
            CasualMessage::SplitRegion {
                region_epoch: region.get_region_epoch().clone(),
                split_keys: vec![split_key],
                callback: cb,
                source: "test".into(),
            },
        )
        .unwrap();
    }

    pub fn must_split(&mut self, region: &metapb::Region, split_key: &[u8]) {
        let mut try_cnt = 0;
        let split_count = self.pd_client.get_split_count();
        loop {
            debug!("asking split"; "region" => ?region, "key" => ?split_key);
            // In case ask split message is ignored, we should retry.
            if try_cnt % 50 == 0 {
                self.reset_leader_of_region(region.get_id());
                let key = split_key.to_vec();
                let check = Box::new(move |write_resp: WriteResponse| {
                    let mut resp = write_resp.response;
                    if resp.get_header().has_error() {
                        let error = resp.get_header().get_error();
                        if error.has_epoch_not_match()
                            || error.has_not_leader()
                            || error.has_stale_command()
                            || error
                                .get_message()
                                .contains("peer has not applied to current term")
                        {
                            warn!("fail to split: {:?}, ignore.", error);
                            return;
                        }
                        panic!("failed to split: {:?}", resp);
                    }
                    let admin_resp = resp.mut_admin_response();
                    let split_resp = admin_resp.mut_splits();
                    let regions = split_resp.get_regions();
                    assert_eq!(regions.len(), 2);
                    assert_eq!(regions[0].get_end_key(), key.as_slice());
                    assert_eq!(regions[0].get_end_key(), regions[1].get_start_key());
                });
                if self.leader_of_region(region.get_id()).is_some() {
                    self.split_region(region, split_key, Callback::write(check));
                }
            }

            if self.pd_client.check_split(region, split_key)
                && self.pd_client.get_split_count() > split_count
            {
                return;
            }

            if try_cnt > 250 {
                panic!(
                    "region {:?} has not been split by {}",
                    region,
                    log_wrappers::hex_encode_upper(split_key)
                );
            }
            try_cnt += 1;
            sleep_ms(20);
        }
    }

    pub fn wait_region_split(&mut self, region: &metapb::Region) {
        self.wait_region_split_max_cnt(region, 20, 250, true);
    }

    pub fn wait_region_split_max_cnt(
        &mut self,
        region: &metapb::Region,
        itvl_ms: u64,
        max_try_cnt: u64,
        is_panic: bool,
    ) {
        let mut try_cnt = 0;
        let split_count = self.pd_client.get_split_count();
        loop {
            if self.pd_client.get_split_count() > split_count {
                match self.pd_client.get_region(region.get_start_key()) {
                    Err(_) => {}
                    Ok(left) => {
                        if left.get_end_key() != region.get_end_key() {
                            return;
                        }
                    }
                };
            }

            if try_cnt > max_try_cnt {
                if is_panic {
                    panic!(
                        "region {:?} has not been split after {}ms",
                        region,
                        max_try_cnt * itvl_ms
                    );
                } else {
                    return;
                }
            }
            try_cnt += 1;
            sleep_ms(itvl_ms);
        }
    }

    fn new_prepare_merge(&self, source: u64, target: u64) -> RaftCmdRequest {
        let region = block_on(self.pd_client.get_region_by_id(target))
            .unwrap()
            .unwrap();
        let prepare_merge = new_prepare_merge(region);
        let source_region = block_on(self.pd_client.get_region_by_id(source))
            .unwrap()
            .unwrap();
        new_admin_request(
            source_region.get_id(),
            source_region.get_region_epoch(),
            prepare_merge,
        )
    }

    pub fn merge_region(&mut self, source: u64, target: u64, cb: Callback<RocksSnapshot>) {
        let mut req = self.new_prepare_merge(source, target);
        let leader = self.leader_of_region(source).unwrap();
        req.mut_header().set_peer(leader.clone());
        self.sim
            .rl()
            .async_command_on_node(leader.get_store_id(), req, cb)
            .unwrap();
    }

    pub fn try_merge(&mut self, source: u64, target: u64) -> RaftCmdResponse {
        self.call_command_on_leader(
            self.new_prepare_merge(source, target),
            Duration::from_secs(5),
        )
        .unwrap()
    }

    pub fn must_try_merge(&mut self, source: u64, target: u64) {
        let resp = self.try_merge(source, target);
        if is_error_response(&resp) {
            panic!(
                "{} failed to try merge to {}, resp {:?}",
                source, target, resp
            );
        }
    }

    /// Make sure region exists on that store.
    pub fn must_region_exist(&mut self, region_id: u64, store_id: u64) {
        let mut try_cnt = 0;
        loop {
            let find_leader =
                new_status_request(region_id, new_peer(store_id, 0), new_region_leader_cmd());
            let resp = self
                .call_command(find_leader, Duration::from_secs(5))
                .unwrap();

            if !is_error_response(&resp) {
                return;
            }

            if try_cnt > 250 {
                panic!(
                    "region {} doesn't exist on store {} after {} tries",
                    region_id, store_id, try_cnt
                );
            }
            try_cnt += 1;
            sleep_ms(20);
        }
    }

    /// Make sure region not exists on that store.
    pub fn must_region_not_exist(&mut self, region_id: u64, store_id: u64) {
        let mut try_cnt = 0;
        loop {
            let status_cmd = new_region_detail_cmd();
            let peer = new_peer(store_id, 0);
            let req = new_status_request(region_id, peer, status_cmd);
            let resp = self.call_command(req, Duration::from_secs(5)).unwrap();
            if resp.get_header().has_error() && resp.get_header().get_error().has_region_not_found()
            {
                return;
            }

            if try_cnt > 250 {
                panic!(
                    "region {} still exists on store {} after {} tries: {:?}",
                    region_id, store_id, try_cnt, resp
                );
            }
            try_cnt += 1;
            sleep_ms(20);
        }
    }

    pub fn must_remove_region(&mut self, store_id: u64, region_id: u64) {
        let timer = Instant::now();
        loop {
            let peer = new_peer(store_id, 0);
            let find_leader = new_status_request(region_id, peer, new_region_leader_cmd());
            let resp = self
                .call_command(find_leader, Duration::from_secs(5))
                .unwrap();

            if is_error_response(&resp) {
                assert!(
                    resp.get_header().get_error().has_region_not_found(),
                    "unexpected error resp: {:?}",
                    resp
                );
                break;
            }
            if timer.saturating_elapsed() > Duration::from_secs(60) {
                panic!("region {} is not removed after 60s.", region_id);
            }
            thread::sleep(Duration::from_millis(100));
        }
    }

    // it's so common that we provide an API for it
    pub fn partition(&self, s1: Vec<u64>, s2: Vec<u64>) {
        self.add_send_filter(PartitionFilterFactory::new(s1, s2));
    }

    pub fn must_wait_for_leader_expire(&self, node_id: u64, region_id: u64) {
        let timer = Instant::now_coarse();
        while timer.saturating_elapsed() < Duration::from_secs(5) {
            if self
                .query_leader(node_id, region_id, Duration::from_secs(1))
                .is_none()
            {
                return;
            }
            sleep_ms(100);
        }
        panic!(
            "region {}'s replica in store {} still has a valid leader after 5 secs",
            region_id, node_id
        );
    }

    pub fn must_send_store_heartbeat(&self, node_id: u64) {
        let router = self.sim.rl().get_router(node_id).unwrap();
        StoreRouter::send(&router, StoreMsg::Tick(StoreTick::PdStoreHeartbeat)).unwrap();
    }

    pub fn must_update_region_for_unsafe_recover(&mut self, node_id: u64, region: &metapb::Region) {
        let router = self.sim.rl().get_router(node_id).unwrap();
        let mut try_cnt = 0;
        loop {
            if try_cnt % 50 == 0 {
                // In case the message is ignored, re-send it every 50 tries.
                router
                    .force_send(
                        region.get_id(),
                        PeerMsg::UpdateRegionForUnsafeRecover(region.clone()),
                    )
                    .unwrap();
            }
            if let Ok(Some(current)) = block_on(self.pd_client.get_region_by_id(region.get_id())) {
                if current.get_start_key() == region.get_start_key()
                    && current.get_end_key() == region.get_end_key()
                {
                    return;
                }
            }
            if try_cnt > 500 {
                panic!("region {:?} is not updated", region);
            }
            try_cnt += 1;
            sleep_ms(20);
        }
    }

    pub fn must_recreate_region_for_unsafe_recover(
        &mut self,
        node_id: u64,
        region: &metapb::Region,
    ) {
        let router = self.sim.rl().get_router(node_id).unwrap();
        let mut try_cnt = 0;
        loop {
            if try_cnt % 50 == 0 {
                // In case the message is ignored, re-send it every 50 tries.
                StoreRouter::send(&router, StoreMsg::CreatePeer(region.clone())).unwrap();
            }
            if let Ok(Some(_)) = block_on(self.pd_client.get_region_by_id(region.get_id())) {
                return;
            }
            if try_cnt > 250 {
                panic!("region {:?} is not created", region);
            }
            try_cnt += 1;
            sleep_ms(20);
        }
    }

    pub fn gc_peer(
        &mut self,
        region_id: u64,
        node_id: u64,
        peer: metapb::Peer,
    ) -> std::result::Result<(), TrySendError<RaftMessage>> {
        let router = self.sim.rl().get_router(node_id).unwrap();

        let mut message = RaftMessage::default();
        message.set_region_id(region_id);
        message.set_from_peer(peer.clone());
        message.set_to_peer(peer);
        message.set_region_epoch(self.get_region_epoch(region_id));
        message.set_is_tombstone(true);
        router.send_raft_message(message)
    }

    pub fn must_gc_peer(&mut self, region_id: u64, node_id: u64, peer: metapb::Peer) {
        for _ in 0..250 {
            self.gc_peer(region_id, node_id, peer.clone()).unwrap();
            if self.region_local_state(region_id, node_id).get_state() == PeerState::Tombstone {
                return;
            }
            sleep_ms(20);
        }

        panic!(
            "gc peer timeout: region id {}, node id {}, peer {:?}",
            region_id, node_id, peer
        );
    }

    pub fn get_ctx(&mut self, key: &[u8]) -> Context {
        let region = self.get_region(key);
        let leader = self.leader_of_region(region.id).unwrap();
        let epoch = self.get_region_epoch(region.id);
        let mut ctx = Context::default();
        ctx.set_region_id(region.id);
        ctx.set_peer(leader);
        ctx.set_region_epoch(epoch);
        ctx
    }

    pub fn refresh_region_bucket_keys(
        &mut self,
        region: &metapb::Region,
        buckets: Vec<Bucket>,
        bucket_ranges: Option<Vec<BucketRange>>,
        expect_buckets: Option<Buckets>,
    ) -> u64 {
        let leader = self.leader_of_region(region.get_id()).unwrap();
        let router = self.sim.rl().get_router(leader.get_store_id()).unwrap();
        let (tx, rx) = channel();
        let cb = Callback::Test {
            cb: Box::new(move |stat: PeerInternalStat| {
                if let Some(expect_buckets) = expect_buckets {
                    assert_eq!(expect_buckets.get_keys(), stat.buckets.keys);
                    assert_eq!(
                        expect_buckets.get_keys().len() - 1,
                        stat.buckets.sizes.len()
                    );
                }
                tx.send(stat.buckets.version).unwrap();
            }),
        };
        CasualRouter::send(
            &router,
            region.get_id(),
            CasualMessage::RefreshRegionBuckets {
                region_epoch: region.get_region_epoch().clone(),
                buckets,
                bucket_ranges,
                cb,
            },
        )
        .unwrap();
        rx.recv_timeout(Duration::from_secs(5)).unwrap()
    }

    pub fn send_half_split_region_message(
        &mut self,
        region: &metapb::Region,
        expected_bucket_ranges: Option<Vec<BucketRange>>,
    ) {
        let leader = self.leader_of_region(region.get_id()).unwrap();
        let router = self.sim.rl().get_router(leader.get_store_id()).unwrap();
        let (tx, rx) = channel();
        let cb = Callback::Test {
            cb: Box::new(move |stat: PeerInternalStat| {
                assert_eq!(
                    expected_bucket_ranges.is_none(),
                    stat.bucket_ranges.is_none()
                );
                if let Some(expected_bucket_ranges) = expected_bucket_ranges {
                    let actual_bucket_ranges = stat.bucket_ranges.unwrap();
                    assert_eq!(expected_bucket_ranges.len(), actual_bucket_ranges.len());
                    for i in 0..actual_bucket_ranges.len() {
                        assert_eq!(expected_bucket_ranges[i].0, actual_bucket_ranges[i].0);
                        assert_eq!(expected_bucket_ranges[i].1, actual_bucket_ranges[i].1);
                    }
                }
                tx.send(1).unwrap();
            }),
        };

        CasualRouter::send(
            &router,
            region.get_id(),
            CasualMessage::HalfSplitRegion {
                region_epoch: region.get_region_epoch().clone(),
                policy: CheckPolicy::Scan,
                source: "test",
                cb,
            },
        )
        .unwrap();
        rx.recv_timeout(Duration::from_secs(5)).unwrap();
    }
}

impl<T: Simulator> Drop for Cluster<T> {
    fn drop(&mut self) {
        test_util::clear_failpoints();
        self.shutdown();
    }
}<|MERGE_RESOLUTION|>--- conflicted
+++ resolved
@@ -1158,25 +1158,15 @@
             .unwrap()
     }
 
-<<<<<<< HEAD
-    pub fn raft_local_state(&self, region_id: u64, store_id: u64) -> RaftLocalState {
-        let state: Option<RaftLocalState> = self.engines[&store_id]
+    pub fn get_raft_local_state(&self, region_id: u64, store_id: u64) -> Option<RaftLocalState> {
+        self.engines[&store_id]
             .raft
             .get_raft_state(region_id)
-            .unwrap();
-        state.unwrap()
-=======
-    pub fn get_raft_local_state(&self, region_id: u64, store_id: u64) -> Option<RaftLocalState> {
-        let key = keys::raft_state_key(region_id);
-        self.get_raft_engine(store_id)
-            .c()
-            .get_msg::<raft_serverpb::RaftLocalState>(&key)
             .unwrap()
     }
 
     pub fn raft_local_state(&self, region_id: u64, store_id: u64) -> RaftLocalState {
         self.get_raft_local_state(region_id, store_id).unwrap()
->>>>>>> ed7e1aa9
     }
 
     pub fn region_local_state(&self, region_id: u64, store_id: u64) -> RegionLocalState {
