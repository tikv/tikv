--- conflicted
+++ resolved
@@ -47,13 +47,9 @@
         node_id: u64,
         cfg: TiKvConfig,
         engines: Engines,
-<<<<<<< HEAD
         store_meta: Arc<Mutex<StoreMeta>>,
-        router: RaftRouter<RocksEngine>,
-=======
         key_manager: Option<Arc<DataKeyManager>>,
         router: RaftRouter<RocksSnapshot>,
->>>>>>> 6fce09eb
         system: RaftBatchSystem,
     ) -> ServerResult<u64>;
     fn stop_node(&mut self, node_id: u64);
@@ -104,11 +100,8 @@
 
     pub paths: Vec<TempDir>,
     pub dbs: Vec<Engines>,
-<<<<<<< HEAD
     pub store_metas: HashMap<u64, Arc<Mutex<StoreMeta>>>,
-=======
     key_managers: Vec<Option<Arc<DataKeyManager>>>,
->>>>>>> 6fce09eb
     pub engines: HashMap<u64, Engines>,
     key_managers_map: HashMap<u64, Option<Arc<DataKeyManager>>>,
     pub labels: HashMap<u64, HashMap<String, String>>,
@@ -132,12 +125,8 @@
             count,
             paths: vec![],
             dbs: vec![],
-<<<<<<< HEAD
             store_metas: HashMap::default(),
-            count,
-=======
             key_managers: vec![],
->>>>>>> 6fce09eb
             engines: HashMap::default(),
             key_managers_map: HashMap::default(),
             labels: HashMap::default(),
@@ -178,29 +167,8 @@
     }
 
     pub fn create_engines(&mut self) {
-<<<<<<< HEAD
-        for id in 0..self.count {
-            let dir = Builder::new().prefix("test_cluster").tempdir().unwrap();
-            let kv_path = dir.path().join(DEFAULT_ROCKSDB_SUB_DIR);
-            let cache = self.cfg.storage.block_cache.build_shared_cache();
-            let kv_db_opt = self.cfg.rocksdb.build_opt();
-            let kv_cfs_opt = self.cfg.rocksdb.build_cf_opts(&cache);
-            let engine = Arc::new(
-                rocks::util::new_engine_opt(kv_path.to_str().unwrap(), kv_db_opt, kv_cfs_opt)
-                    .unwrap(),
-            );
-            let raft_path = dir.path().join("raft");
-            let raft_engine = Arc::new(
-                rocks::util::new_engine(raft_path.to_str().unwrap(), None, &[CF_DEFAULT], None)
-                    .unwrap(),
-            );
-            let engines = Engines::new(engine, raft_engine, cache.is_some());
-            self.dbs.push(engines);
-            self.paths.push(dir);
-=======
         for _ in 0..self.count {
             self.create_engine(None);
->>>>>>> 6fce09eb
         }
     }
 
@@ -214,37 +182,25 @@
         // Try start new nodes.
         for _ in 0..self.count - self.engines.len() {
             let (router, system) = create_raft_batch_system(&self.cfg.raft_store);
-<<<<<<< HEAD
-            let (engines, path) = create_test_engine(None, router.clone(), &self.cfg);
-            let store_meta = Arc::new(Mutex::new(StoreMeta::new(PENDING_VOTES_CAP)));
-            self.dbs.push(engines.clone());
-            self.paths.push(path.unwrap());
-=======
             self.create_engine(Some(router.clone()));
 
             let engines = self.dbs.last().unwrap().clone();
             let key_mgr = self.key_managers.last().unwrap().clone();
+            let store_meta = Arc::new(Mutex::new(StoreMeta::new(PENDING_VOTES_CAP)));
 
             let mut sim = self.sim.wl();
->>>>>>> 6fce09eb
             let node_id = sim.run_node(
                 0,
                 self.cfg.clone(),
                 engines.clone(),
-<<<<<<< HEAD
                 store_meta.clone(),
-=======
                 key_mgr.clone(),
->>>>>>> 6fce09eb
                 router,
                 system,
             )?;
             self.engines.insert(node_id, engines);
-<<<<<<< HEAD
             self.store_metas.insert(node_id, store_meta);
-=======
             self.key_managers_map.insert(node_id, key_mgr);
->>>>>>> 6fce09eb
         }
         Ok(())
     }
@@ -280,11 +236,8 @@
     pub fn run_node(&mut self, node_id: u64) -> ServerResult<()> {
         debug!("starting node {}", node_id);
         let engines = self.engines[&node_id].clone();
-<<<<<<< HEAD
         let store_meta = self.store_metas[&node_id].clone();
-=======
         let key_mgr = self.key_managers_map[&node_id].clone();
->>>>>>> 6fce09eb
         let (router, system) = create_raft_batch_system(&self.cfg.raft_store);
         let mut cfg = self.cfg.clone();
         if let Some(labels) = self.labels.get(&node_id) {
@@ -292,20 +245,15 @@
         }
         debug!("calling run node"; "node_id" => node_id);
         // FIXME: rocksdb event listeners may not work, because we change the router.
-<<<<<<< HEAD
         self.sim.wl().run_node(
             node_id,
             self.cfg.clone(),
             engines,
             store_meta,
+            key_mgr,
             router,
             system,
         )?;
-=======
-        self.sim
-            .wl()
-            .run_node(node_id, cfg, engines, key_mgr, router, system)?;
->>>>>>> 6fce09eb
         debug!("node {} started", node_id);
         Ok(())
     }
@@ -531,13 +479,10 @@
         for (i, engines) in self.dbs.iter().enumerate() {
             let id = i as u64 + 1;
             self.engines.insert(id, engines.clone());
-<<<<<<< HEAD
             let store_meta = Arc::new(Mutex::new(StoreMeta::new(PENDING_VOTES_CAP)));
             self.store_metas.insert(id, store_meta);
-=======
             self.key_managers_map
                 .insert(id, self.key_managers[i].clone());
->>>>>>> 6fce09eb
         }
 
         let mut region = metapb::Region::default();
@@ -567,13 +512,10 @@
         for (i, engines) in self.dbs.iter().enumerate() {
             let id = i as u64 + 1;
             self.engines.insert(id, engines.clone());
-<<<<<<< HEAD
             let store_meta = Arc::new(Mutex::new(StoreMeta::new(PENDING_VOTES_CAP)));
             self.store_metas.insert(id, store_meta);
-=======
             self.key_managers_map
                 .insert(id, self.key_managers[i].clone());
->>>>>>> 6fce09eb
         }
 
         for (&id, engines) in &self.engines {
