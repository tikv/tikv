--- conflicted
+++ resolved
@@ -250,11 +250,7 @@
             self.cfg
                 .storage
                 .io_rate_limit
-<<<<<<< HEAD
-                .build(false /*stats_collector_enabled*/),
-=======
-                .build(true /* enable_statistics */),
->>>>>>> 84654c87
+                .build(false /* stats_collector_enabled */),
         ));
         for _ in 0..self.count {
             self.create_engine(None);
