--- conflicted
+++ resolved
@@ -14,19 +14,10 @@
 use raft::eraftpb::ConfChangeType;
 use tempfile::{Builder, TempDir};
 
-<<<<<<< HEAD
-use engine::rocks::{self, Writable, WriteBatch, DB};
-use engine::{Engines, Peekable, CF_DEFAULT, CF_RAFT};
+use engine::{Engines, Peekable, WriteBatch, DB};
+use engine::rocks::{self, Writable};
+use engine_traits::{CF_RAFT, CF_DEFAULT, Iterable};
 use engine_rocks::{RocksEngine, RocksSnapshot};
-use engine_traits::Iterable;
-=======
-use engine::rocks;
-use engine::rocks::DB;
-use engine::Engines;
-use engine::Peekable;
-use engine_rocks::RocksEngine;
-use engine_traits::CF_DEFAULT;
->>>>>>> 588ee087
 use pd_client::PdClient;
 use raftstore::store::fsm::{create_raft_batch_system, PeerFsm, RaftBatchSystem, RaftRouter};
 use raftstore::store::transport::CasualRouter;
@@ -866,12 +857,8 @@
     pub fn apply_state(&self, region_id: u64, store_id: u64) -> RaftApplyState {
         let key = keys::apply_state_key(region_id);
         self.get_engine(store_id)
-<<<<<<< HEAD
-            .get_msg_cf::<RaftApplyState>(engine::CF_RAFT, &key)
+            .get_msg_cf::<RaftApplyState>(engine_traits::CF_RAFT, &key)
             .unwrap()
-=======
-            .get_msg_cf::<RaftApplyState>(engine_traits::CF_RAFT, &keys::apply_state_key(region_id))
->>>>>>> 588ee087
             .unwrap()
     }
 
