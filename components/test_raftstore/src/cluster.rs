--- conflicted
+++ resolved
@@ -175,12 +175,8 @@
     pub kv_statistics: Vec<Arc<RocksStatistics>>,
     pub raft_statistics: Vec<Option<Arc<RocksStatistics>>>,
     pub sim: Arc<RwLock<T>>,
-<<<<<<< HEAD
     pub pd_client: TestPdClient,
-=======
-    pub pd_client: Arc<TestPdClient>,
     resource_manager: Option<Arc<ResourceGroupManager>>,
->>>>>>> f6513edc
 }
 
 impl<T: Simulator> Cluster<T> {
