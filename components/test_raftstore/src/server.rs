--- conflicted
+++ resolved
@@ -449,12 +449,9 @@
             engine,
             LocalTablets::Singleton(engines.kv.clone()),
             Arc::clone(&importer),
-<<<<<<< HEAD
-            Arc::new(region_info_accessor.clone()),
-=======
             None,
             resource_manager.clone(),
->>>>>>> 1abc220d
+            Arc::new(region_info_accessor.clone()),
         );
 
         // Create deadlock service.
