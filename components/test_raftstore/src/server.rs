--- conflicted
+++ resolved
@@ -358,11 +358,7 @@
             .encryption_key_manager(key_manager)
             .build(tmp_str);
         self.snap_mgrs.insert(node_id, snap_mgr.clone());
-<<<<<<< HEAD
-        let server_cfg = Arc::new(cfg.server.clone());
-=======
         let server_cfg = Arc::new(VersionTrack::new(cfg.server.clone()));
->>>>>>> 0447554b
         let security_mgr = Arc::new(SecurityManager::new(&cfg.security).unwrap());
         let cop_read_pool = ReadPool::from(coprocessor::readpool_impl::build_read_pool_for_test(
             &tikv::config::CoprReadPoolConfig::default_for_test(),
@@ -399,11 +395,7 @@
         raft_store.validate().unwrap();
         let mut node = Node::new(
             system,
-<<<<<<< HEAD
-            &cfg.server,
-=======
             &server_cfg.value().clone(),
->>>>>>> 0447554b
             Arc::new(VersionTrack::new(raft_store)),
             Arc::clone(&self.pd_client),
             state,
@@ -456,11 +448,7 @@
         cfg.server.addr = format!("{}", addr);
         let trans = server.transport();
         let simulate_trans = SimulateTransport::new(trans);
-<<<<<<< HEAD
-        let server_cfg = Arc::new(cfg.server.clone());
-=======
         let server_cfg = Arc::new(VersionTrack::new(cfg.server.clone()));
->>>>>>> 0447554b
 
         // Register the role change observer of the lock manager.
         lock_mgr.register_detector_role_change_observer(&mut coprocessor_host);
