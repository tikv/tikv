--- conflicted
+++ resolved
@@ -1,25 +1,5 @@
 // Copyright 2016 TiKV Project Authors. Licensed under Apache-2.0.
 
-<<<<<<< HEAD
-use std::path::Path;
-use std::sync::{Arc, Mutex, RwLock};
-use std::time::Duration;
-use std::{thread, usize};
-
-use futures::executor::block_on;
-use grpcio::{ChannelBuilder, EnvBuilder, Environment, Error as GrpcError, Service};
-use kvproto::deadlock::create_deadlock;
-use kvproto::debugpb::{create_debug, DebugClient};
-use kvproto::import_sstpb::create_import_sst;
-use kvproto::kvrpcpb::{ApiVersion, Context};
-use kvproto::metapb;
-use kvproto::raft_cmdpb::*;
-use kvproto::raft_serverpb;
-use kvproto::tikvpb::TikvClient;
-use tempfile::TempDir;
-use tikv::storage::kv::SnapContext;
-use tokio::runtime::Builder as TokioBuilder;
-=======
 use std::{
     path::Path,
     sync::{Arc, Mutex, RwLock},
@@ -27,7 +7,6 @@
     time::Duration,
     usize,
 };
->>>>>>> e16490d7
 
 use api_version::{dispatch_api_version, KvFormat};
 use collections::{HashMap, HashSet};
