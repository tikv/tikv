// Copyright 2016 TiKV Project Authors. Licensed under Apache-2.0.

use std::path::Path;
use std::sync::{Arc, Mutex, RwLock};
use std::time::Duration;
use std::{thread, usize};

use grpcio::{EnvBuilder, Error as GrpcError};
use kvproto::raft_cmdpb::*;
use kvproto::raft_serverpb;
use tempdir::TempDir;

use engine::Engines;
use tikv::config::TiKvConfig;
use tikv::coprocessor;
use tikv::import::{ImportSSTService, SSTImporter};
use tikv::raftstore::coprocessor::{CoprocessorHost, RegionInfoAccessor};
use tikv::raftstore::store::fsm::{RaftBatchSystem, RaftRouter};
use tikv::raftstore::store::{Callback, LocalReader, SnapManager};
use tikv::raftstore::Result;
use tikv::server::load_statistics::ThreadLoad;
use tikv::server::resolve::{self, Task as ResolveTask};
use tikv::server::transport::ServerRaftStoreRouter;
use tikv::server::transport::{RaftStoreBlackHole, RaftStoreRouter};
use tikv::server::Result as ServerResult;
use tikv::server::{
    create_raft_storage, Config, Error, Node, PdStoreAddrResolver, RaftClient, Server,
    ServerTransport,
};

use tikv::storage::{self, RaftKv};
use tikv_util::collections::{HashMap, HashSet};
use tikv_util::security::SecurityManager;
use tikv_util::worker::{FutureWorker, Worker};

use super::*;
use tikv::raftstore::store::fsm::store::{StoreMeta, PENDING_VOTES_CAP};

type SimulateStoreTransport = SimulateTransport<ServerRaftStoreRouter>;
type SimulateServerTransport =
    SimulateTransport<ServerTransport<SimulateStoreTransport, PdStoreAddrResolver>>;

pub type SimulateEngine = RaftKv<SimulateStoreTransport>;

struct ServerMeta {
    node: Node<TestPdClient>,
    server: Server<SimulateStoreTransport, PdStoreAddrResolver>,
    sim_router: SimulateStoreTransport,
    sim_trans: SimulateServerTransport,
    raw_router: RaftRouter,
    worker: Worker<ResolveTask>,
}

pub struct ServerCluster {
    metas: HashMap<u64, ServerMeta>,
    addrs: HashMap<u64, String>,
    pub storages: HashMap<u64, SimulateEngine>,
    pub region_info_accessors: HashMap<u64, RegionInfoAccessor>,
    snap_paths: HashMap<u64, TempDir>,
    pd_client: Arc<TestPdClient>,
    raft_client: RaftClient<RaftStoreBlackHole>,
    _stats_pool: tokio_threadpool::ThreadPool,
}

impl ServerCluster {
    pub fn new(pd_client: Arc<TestPdClient>) -> ServerCluster {
        let env = Arc::new(
            EnvBuilder::new()
                .cq_count(1)
                .name_prefix(thd_name!("server-cluster"))
                .build(),
        );
        let security_mgr = Arc::new(SecurityManager::new(&Default::default()).unwrap());
        let stats_pool = tokio_threadpool::Builder::new().pool_size(1).build();
        let raft_client = RaftClient::new(
            env,
            Arc::new(Config::default()),
            security_mgr,
            RaftStoreBlackHole,
            Arc::new(ThreadLoad::with_threshold(usize::MAX)),
            stats_pool.sender().clone(),
        );
        ServerCluster {
            metas: HashMap::default(),
            addrs: HashMap::default(),
            pd_client,
            storages: HashMap::default(),
            region_info_accessors: HashMap::default(),
            snap_paths: HashMap::default(),
            raft_client,
            _stats_pool: stats_pool,
        }
    }

    pub fn get_addr(&self, node_id: u64) -> &str {
        &self.addrs[&node_id]
    }
}

impl Simulator for ServerCluster {
    fn run_node(
        &mut self,
        node_id: u64,
        mut cfg: TiKvConfig,
        engines: Engines,
        router: RaftRouter,
        system: RaftBatchSystem,
    ) -> ServerResult<u64> {
        let (tmp_str, tmp) = if node_id == 0 || !self.snap_paths.contains_key(&node_id) {
            let p = TempDir::new("test_cluster").unwrap();
            (p.path().to_str().unwrap().to_owned(), Some(p))
        } else {
            let p = self.snap_paths[&node_id].path().to_str().unwrap();
            (p.to_owned(), None)
        };

        // Now we cache the store address, so here we should re-use last
        // listening address for the same store.
        if let Some(addr) = self.addrs.get(&node_id) {
            cfg.server.addr = addr.clone();
        }

        let store_meta = Arc::new(Mutex::new(StoreMeta::new(PENDING_VOTES_CAP)));
        let local_reader = LocalReader::new(engines.kv.clone(), store_meta.clone(), router.clone());
        let raft_router = ServerRaftStoreRouter::new(router.clone(), local_reader);
        let sim_router = SimulateTransport::new(raft_router);

        let raft_engine = RaftKv::new(sim_router.clone());

        // Create storage.
        let pd_worker = FutureWorker::new("test-pd-worker");
        let storage_read_pool =
            storage::readpool_impl::build_read_pool_for_test(raft_engine.clone());
        let store = create_raft_storage(
<<<<<<< HEAD
            raft_engine.clone(),
=======
            RaftKv::new(sim_router.clone()),
>>>>>>> f0d79137
            &cfg.storage,
            storage_read_pool,
            None,
            None,
            None,
            None,
        )?;
        self.storages.insert(node_id, raft_engine.clone());

        // Create import service.
        let importer = {
            let dir = Path::new(engines.kv.path()).join("import-sst");
            Arc::new(SSTImporter::new(dir).unwrap())
        };
        let import_service = ImportSSTService::new(
            cfg.import.clone(),
            sim_router.clone(),
            Arc::clone(&engines.kv),
            Arc::clone(&importer),
        );

        // Create pd client, snapshot manager, server.
        let (worker, resolver) = resolve::new_resolver(Arc::clone(&self.pd_client)).unwrap();
        let snap_mgr = SnapManager::new(tmp_str, Some(router.clone()));
        let server_cfg = Arc::new(cfg.server.clone());
        let security_mgr = Arc::new(SecurityManager::new(&cfg.security).unwrap());
        let cop_read_pool =
<<<<<<< HEAD
            coprocessor::readpool_impl::build_read_pool_for_test(raft_engine.clone());
        let cop = coprocessor::Endpoint::new(&server_cfg, raft_engine, cop_read_pool);
=======
            coprocessor::readpool_impl::build_read_pool_for_test(store.get_engine());
        let cop = coprocessor::Endpoint::new(&server_cfg, cop_read_pool);
>>>>>>> f0d79137
        let mut server = None;
        for _ in 0..100 {
            server = Some(Server::new(
                &server_cfg,
                &security_mgr,
                store.clone(),
                cop.clone(),
                sim_router.clone(),
                resolver.clone(),
                snap_mgr.clone(),
                Some(engines.clone()),
                Some(import_service.clone()),
                None,
            ));
            match server {
                Some(Ok(_)) => break,
                Some(Err(Error::Grpc(GrpcError::BindFail(ref addr, ref port)))) => {
                    // Servers may meet the error, when we restart them.
                    debug!("fail to create a server: bind fail {:?}", (addr, port));
                    thread::sleep(Duration::from_millis(100));
                    continue;
                }
                Some(Err(ref e)) => panic!("fail to create a server: {:?}", e),
                None => unreachable!(),
            }
        }
        let mut server = server.unwrap().unwrap();
        let addr = server.listening_addr();
        cfg.server.addr = format!("{}", addr);
        let trans = server.transport();
        let simulate_trans = SimulateTransport::new(trans.clone());
        let server_cfg = Arc::new(cfg.server.clone());

        // Create node.
        let mut node = Node::new(
            system,
            &cfg.server,
            &cfg.raft_store,
            Arc::clone(&self.pd_client),
        );

        // Create coprocessor.
        let mut coprocessor_host = CoprocessorHost::new(cfg.coprocessor, router.clone());

        let region_info_accessor = RegionInfoAccessor::new(&mut coprocessor_host);
        region_info_accessor.start();

        self.region_info_accessors
            .insert(node_id, region_info_accessor);

        node.start(
            engines.clone(),
            simulate_trans.clone(),
            snap_mgr.clone(),
            pd_worker,
            store_meta,
            coprocessor_host,
            importer,
        )?;
        assert!(node_id == 0 || node_id == node.id());
        let node_id = node.id();
        if let Some(tmp) = tmp {
            self.snap_paths.insert(node_id, tmp);
        }

        server.start(server_cfg, security_mgr).unwrap();

        self.metas.insert(
            node_id,
            ServerMeta {
                raw_router: router,
                node,
                server,
                sim_router,
                sim_trans: simulate_trans,
                worker,
            },
        );
        self.addrs.insert(node_id, format!("{}", addr));

        Ok(node_id)
    }

    fn get_snap_dir(&self, node_id: u64) -> String {
        self.snap_paths[&node_id]
            .path()
            .to_str()
            .unwrap()
            .to_owned()
    }

    fn stop_node(&mut self, node_id: u64) {
        if let Some(mut meta) = self.metas.remove(&node_id) {
            meta.server.stop().unwrap();
            meta.node.stop();
            meta.worker.stop().unwrap().join().unwrap();
        }
    }

    fn get_node_ids(&self) -> HashSet<u64> {
        self.metas.keys().cloned().collect()
    }

    fn async_command_on_node(
        &self,
        node_id: u64,
        request: RaftCmdRequest,
        cb: Callback,
    ) -> Result<()> {
        let router = match self.metas.get(&node_id) {
            None => return Err(box_err!("missing sender for store {}", node_id)),
            Some(meta) => meta.sim_router.clone(),
        };
        router.send_command(request, cb)
    }

    fn send_raft_msg(&mut self, raft_msg: raft_serverpb::RaftMessage) -> Result<()> {
        let store_id = raft_msg.get_to_peer().get_store_id();
        let addr = self.get_addr(store_id).to_owned();
        self.raft_client.send(store_id, &addr, raft_msg).unwrap();
        self.raft_client.flush();
        Ok(())
    }

    fn add_send_filter(&mut self, node_id: u64, filter: Box<dyn Filter>) {
        self.metas
            .get_mut(&node_id)
            .unwrap()
            .sim_trans
            .add_filter(filter);
    }

    fn clear_send_filters(&mut self, node_id: u64) {
        self.metas
            .get_mut(&node_id)
            .unwrap()
            .sim_trans
            .clear_filters();
    }

    fn add_recv_filter(&mut self, node_id: u64, filter: Box<dyn Filter>) {
        self.metas
            .get_mut(&node_id)
            .unwrap()
            .sim_router
            .add_filter(filter);
    }

    fn clear_recv_filters(&mut self, node_id: u64) {
        self.metas
            .get_mut(&node_id)
            .unwrap()
            .sim_router
            .clear_filters();
    }

    fn get_router(&self, node_id: u64) -> Option<RaftRouter> {
        self.metas.get(&node_id).map(|m| m.raw_router.clone())
    }
}

pub fn new_server_cluster(id: u64, count: usize) -> Cluster<ServerCluster> {
    let pd_client = Arc::new(TestPdClient::new(id, false));
    let sim = Arc::new(RwLock::new(ServerCluster::new(Arc::clone(&pd_client))));
    Cluster::new(id, count, sim, pd_client)
}

pub fn new_incompatible_server_cluster(id: u64, count: usize) -> Cluster<ServerCluster> {
    let pd_client = Arc::new(TestPdClient::new(id, true));
    let sim = Arc::new(RwLock::new(ServerCluster::new(Arc::clone(&pd_client))));
    Cluster::new(id, count, sim, pd_client)
}<|MERGE_RESOLUTION|>--- conflicted
+++ resolved
@@ -132,11 +132,7 @@
         let storage_read_pool =
             storage::readpool_impl::build_read_pool_for_test(raft_engine.clone());
         let store = create_raft_storage(
-<<<<<<< HEAD
-            raft_engine.clone(),
-=======
             RaftKv::new(sim_router.clone()),
->>>>>>> f0d79137
             &cfg.storage,
             storage_read_pool,
             None,
@@ -164,13 +160,8 @@
         let server_cfg = Arc::new(cfg.server.clone());
         let security_mgr = Arc::new(SecurityManager::new(&cfg.security).unwrap());
         let cop_read_pool =
-<<<<<<< HEAD
-            coprocessor::readpool_impl::build_read_pool_for_test(raft_engine.clone());
-        let cop = coprocessor::Endpoint::new(&server_cfg, raft_engine, cop_read_pool);
-=======
             coprocessor::readpool_impl::build_read_pool_for_test(store.get_engine());
         let cop = coprocessor::Endpoint::new(&server_cfg, cop_read_pool);
->>>>>>> f0d79137
         let mut server = None;
         for _ in 0..100 {
             server = Some(Server::new(
