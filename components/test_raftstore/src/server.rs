// Copyright 2016 TiKV Project Authors. Licensed under Apache-2.0.

use std::{
    path::Path,
    sync::{atomic::AtomicU64, Arc, Mutex, RwLock},
    thread,
    time::Duration,
    usize,
};

use api_version::{dispatch_api_version, KvFormat};
use causal_ts::CausalTsProviderImpl;
use collections::{HashMap, HashSet};
use concurrency_manager::ConcurrencyManager;
use encryption_export::DataKeyManager;
use engine_rocks::{RocksEngine, RocksSnapshot};
use engine_test::raft::RaftTestEngine;
use engine_traits::{Engines, MiscExt};
use futures::executor::block_on;
use grpcio::{ChannelBuilder, EnvBuilder, Environment, Error as GrpcError, Service};
use grpcio_health::HealthService;
use kvproto::{
    deadlock::create_deadlock,
    debugpb::{create_debug, DebugClient},
    import_sstpb::create_import_sst,
    kvrpcpb::{ApiVersion, Context},
    metapb,
    raft_cmdpb::*,
    raft_serverpb,
    tikvpb::TikvClient,
};
use pd_client::PdClient;
use raftstore::{
    coprocessor::{CoprocessorHost, RegionInfoAccessor},
    errors::Error as RaftError,
    router::{LocalReadRouter, RaftStoreRouter, ServerRaftStoreRouter},
    store::{
        fsm::{store::StoreMeta, ApplyRouter, RaftBatchSystem, RaftRouter},
        msg::RaftCmdExtraOpts,
        AutoSplitController, Callback, CheckLeaderRunner, LocalReader, RegionSnapshot, SnapManager,
        SnapManagerBuilder, SplitCheckRunner, SplitConfigManager, StoreMetaDelegate,
    },
    Result,
};
use resource_metering::{CollectorRegHandle, ResourceTagFactory};
use security::SecurityManager;
use tempfile::TempDir;
use test_pd_client::TestPdClient;
use tikv::{
    config::ConfigController,
    coprocessor, coprocessor_v2,
    import::{ImportSstService, SstImporter},
    read_pool::ReadPool,
    server::{
        create_raft_storage,
        debug::Debugger,
        gc_worker::GcWorker,
        load_statistics::ThreadLoadPool,
        lock_manager::LockManager,
        raftkv::ReplicaReadLockChecker,
        resolve::{self, StoreAddrResolver},
        service::DebugService,
        ConnectionBuilder, Error, Node, PdStoreAddrResolver, RaftClient, RaftKv,
        Result as ServerResult, Server, ServerTransport,
    },
    storage::{
        self,
        kv::{FakeExtension, SnapContext},
        txn::flow_controller::{EngineFlowController, FlowController},
        Engine,
    },
};
use tikv_util::{
    config::VersionTrack,
    quota_limiter::QuotaLimiter,
    sys::thread::ThreadBuildWrapper,
    time::ThreadReadId,
    worker::{Builder as WorkerBuilder, LazyWorker},
    HandyRwLock,
};
use tokio::runtime::Builder as TokioBuilder;
use txn_types::TxnExtraScheduler;

use super::*;
use crate::Config;

type SimulateStoreTransport = SimulateTransport<ServerRaftStoreRouter<RocksEngine, RaftTestEngine>>;

pub type SimulateEngine = RaftKv<RocksEngine, SimulateStoreTransport>;
type SimulateRaftExtension = <SimulateEngine as Engine>::RaftExtension;
type SimulateServerTransport =
    SimulateTransport<ServerTransport<SimulateRaftExtension, PdStoreAddrResolver>>;

#[derive(Default, Clone)]
pub struct AddressMap {
    addrs: Arc<Mutex<HashMap<u64, String>>>,
}

impl AddressMap {
    pub fn get(&self, store_id: u64) -> Option<String> {
        let addrs = self.addrs.lock().unwrap();
        addrs.get(&store_id).cloned()
    }

    pub fn insert(&mut self, store_id: u64, addr: String) {
        self.addrs.lock().unwrap().insert(store_id, addr);
    }
}

impl StoreAddrResolver for AddressMap {
    fn resolve(
        &self,
        store_id: u64,
        cb: Box<dyn FnOnce(ServerResult<String>) + Send>,
    ) -> ServerResult<()> {
        let addr = self.get(store_id);
        match addr {
            Some(addr) => cb(Ok(addr)),
            None => cb(Err(box_err!(
                "unable to find address for store {}",
                store_id
            ))),
        }
        Ok(())
    }
}

struct ServerMeta {
    node: Node<TestPdClient, RocksEngine, RaftTestEngine>,
    server: Server<PdStoreAddrResolver, SimulateEngine>,
    sim_router: SimulateStoreTransport,
    sim_trans: SimulateServerTransport,
    raw_router: RaftRouter<RocksEngine, RaftTestEngine>,
    raw_apply_router: ApplyRouter<RocksEngine>,
    gc_worker: GcWorker<RaftKv<RocksEngine, SimulateStoreTransport>>,
    rts_worker: Option<LazyWorker<resolved_ts::Task>>,
    rsmeter_cleanup: Box<dyn FnOnce()>,
}

type PendingServices = Vec<Box<dyn Fn() -> Service>>;
type CopHooks = Vec<Box<dyn Fn(&mut CoprocessorHost<RocksEngine>)>>;

pub struct ServerCluster {
    metas: HashMap<u64, ServerMeta>,
    addrs: AddressMap,
    pub storages: HashMap<u64, SimulateEngine>,
    pub region_info_accessors: HashMap<u64, RegionInfoAccessor>,
    pub importers: HashMap<u64, Arc<SstImporter>>,
    pub pending_services: HashMap<u64, PendingServices>,
    pub coprocessor_hooks: HashMap<u64, CopHooks>,
    pub health_services: HashMap<u64, HealthService>,
    pub security_mgr: Arc<SecurityManager>,
    pub txn_extra_schedulers: HashMap<u64, Arc<dyn TxnExtraScheduler>>,
    snap_paths: HashMap<u64, TempDir>,
    snap_mgrs: HashMap<u64, SnapManager>,
    pd_client: Arc<TestPdClient>,
    raft_clients: HashMap<u64, RaftClient<AddressMap, FakeExtension>>,
    conn_builder: ConnectionBuilder<AddressMap, FakeExtension>,
    concurrency_managers: HashMap<u64, ConcurrencyManager>,
    env: Arc<Environment>,
    pub causal_ts_providers: HashMap<u64, Arc<CausalTsProviderImpl>>,
}

impl ServerCluster {
    pub fn new(pd_client: Arc<TestPdClient>) -> ServerCluster {
        let env = Arc::new(
            EnvBuilder::new()
                .cq_count(2)
                .name_prefix(thd_name!("server-cluster"))
                .build(),
        );
        let security_mgr = Arc::new(SecurityManager::new(&Default::default()).unwrap());
        let map = AddressMap::default();
        // We don't actually need to handle snapshot message, just create a dead worker
        // to make it compile.
        let worker = LazyWorker::new("snap-worker");
        let conn_builder = ConnectionBuilder::new(
            env.clone(),
            Arc::default(),
            security_mgr.clone(),
            map.clone(),
            FakeExtension,
            worker.scheduler(),
            Arc::new(ThreadLoadPool::with_threshold(usize::MAX)),
        );
        ServerCluster {
            metas: HashMap::default(),
            addrs: map,
            pd_client,
            security_mgr,
            storages: HashMap::default(),
            region_info_accessors: HashMap::default(),
            importers: HashMap::default(),
            snap_paths: HashMap::default(),
            snap_mgrs: HashMap::default(),
            pending_services: HashMap::default(),
            coprocessor_hooks: HashMap::default(),
            health_services: HashMap::default(),
            raft_clients: HashMap::default(),
            conn_builder,
            concurrency_managers: HashMap::default(),
            env,
            txn_extra_schedulers: HashMap::default(),
            causal_ts_providers: HashMap::default(),
        }
    }

    pub fn get_addr(&self, node_id: u64) -> String {
        self.addrs.get(node_id).unwrap()
    }

    pub fn get_apply_router(&self, node_id: u64) -> ApplyRouter<RocksEngine> {
        self.metas.get(&node_id).unwrap().raw_apply_router.clone()
    }

    pub fn get_server_router(&self, node_id: u64) -> SimulateStoreTransport {
        self.metas.get(&node_id).unwrap().sim_router.clone()
    }

    /// To trigger GC manually.
    pub fn get_gc_worker(
        &self,
        node_id: u64,
    ) -> &GcWorker<RaftKv<RocksEngine, SimulateStoreTransport>> {
        &self.metas.get(&node_id).unwrap().gc_worker
    }

    pub fn get_concurrency_manager(&self, node_id: u64) -> ConcurrencyManager {
        self.concurrency_managers.get(&node_id).unwrap().clone()
    }

    pub fn get_causal_ts_provider(&self, node_id: u64) -> Option<Arc<CausalTsProviderImpl>> {
        self.causal_ts_providers.get(&node_id).cloned()
    }

    fn init_resource_metering(
        &self,
        cfg: &resource_metering::Config,
    ) -> (ResourceTagFactory, CollectorRegHandle, Box<dyn FnOnce()>) {
        let (_, collector_reg_handle, resource_tag_factory, recorder_worker) =
            resource_metering::init_recorder(cfg.precision.as_millis());
        let (_, data_sink_reg_handle, reporter_worker) =
            resource_metering::init_reporter(cfg.clone(), collector_reg_handle.clone());
        let (_, single_target_worker) = resource_metering::init_single_target(
            cfg.receiver_address.clone(),
            Arc::new(Environment::new(2)),
            data_sink_reg_handle,
        );

        (
            resource_tag_factory,
            collector_reg_handle,
            Box::new(move || {
                single_target_worker.stop_worker();
                reporter_worker.stop_worker();
                recorder_worker.stop_worker();
            }),
        )
    }

    fn run_node_impl<F: KvFormat>(
        &mut self,
        node_id: u64,
        mut cfg: Config,
        engines: Engines<RocksEngine, RaftTestEngine>,
        store_meta: Arc<Mutex<StoreMeta>>,
        key_manager: Option<Arc<DataKeyManager>>,
        router: RaftRouter<RocksEngine, RaftTestEngine>,
        system: RaftBatchSystem<RocksEngine, RaftTestEngine>,
    ) -> ServerResult<u64> {
        let (tmp_str, tmp) = if node_id == 0 || !self.snap_paths.contains_key(&node_id) {
            let p = test_util::temp_dir("test_cluster", cfg.prefer_mem);
            (p.path().to_str().unwrap().to_owned(), Some(p))
        } else {
            let p = self.snap_paths[&node_id].path().to_str().unwrap();
            (p.to_owned(), None)
        };

        let bg_worker = WorkerBuilder::new("background").thread_count(2).create();

        if cfg.server.addr == "127.0.0.1:0" {
            // Now we cache the store address, so here we should re-use last
            // listening address for the same store.
            if let Some(addr) = self.addrs.get(node_id) {
                cfg.server.addr = addr;
            } else {
                cfg.server.addr = format!("127.0.0.1:{}", test_util::alloc_port());
            }
        }

        let local_reader = LocalReader::new(
            engines.kv.clone(),
            StoreMetaDelegate::new(store_meta.clone(), engines.kv.clone()),
            router.clone(),
        );

        // Create coprocessor.
        let mut coprocessor_host = CoprocessorHost::new(router.clone(), cfg.coprocessor.clone());
        let region_info_accessor = RegionInfoAccessor::new(&mut coprocessor_host);

        let raft_router = ServerRaftStoreRouter::new(router.clone(), local_reader);
        let sim_router = SimulateTransport::new(raft_router.clone());
        let raft_engine = RaftKv::new(
            sim_router.clone(),
            engines.kv.clone(),
            region_info_accessor.region_leaders(),
        );

        if let Some(hooks) = self.coprocessor_hooks.get(&node_id) {
            for hook in hooks {
                hook(&mut coprocessor_host);
            }
        }

        // Create storage.
        let pd_worker = LazyWorker::new("test-pd-worker");
        let pd_sender = pd_worker.scheduler();
        let storage_read_pool = ReadPool::from(storage::build_read_pool(
            &tikv::config::StorageReadPoolConfig::default_for_test(),
            pd_sender.clone(),
            raft_engine.clone(),
        ));

        let mut engine = RaftKv::new(
            sim_router.clone(),
            engines.kv.clone(),
            region_info_accessor.region_leaders(),
        );
        if let Some(scheduler) = self.txn_extra_schedulers.remove(&node_id) {
            engine.set_txn_extra_scheduler(scheduler);
        }

        let latest_ts =
            block_on(self.pd_client.get_tso()).expect("failed to get timestamp from PD");
        let concurrency_manager = ConcurrencyManager::new(latest_ts);

        let (tx, _rx) = std::sync::mpsc::channel();
        let mut gc_worker = GcWorker::new(
            engine.clone(),
            tx,
            cfg.gc.clone(),
            Default::default(),
            Arc::new(region_info_accessor.clone()),
        );
        gc_worker.start(node_id).unwrap();

        let rts_worker = if cfg.resolved_ts.enable {
            // Resolved ts worker
            let mut rts_worker = LazyWorker::new("resolved-ts");
            let rts_ob = resolved_ts::Observer::new(rts_worker.scheduler());
            rts_ob.register_to(&mut coprocessor_host);
            // resolved ts endpoint needs store id.
            store_meta.lock().unwrap().store_id = Some(node_id);
            // Resolved ts endpoint
            let rts_endpoint = resolved_ts::Endpoint::new(
                &cfg.resolved_ts,
                rts_worker.scheduler(),
                raft_router,
                store_meta.clone(),
                self.pd_client.clone(),
                concurrency_manager.clone(),
                self.env.clone(),
                self.security_mgr.clone(),
            );
            // Start the worker
            rts_worker.start(rts_endpoint);
            Some(rts_worker)
        } else {
            None
        };

        if ApiVersion::V2 == F::TAG {
            let causal_ts_provider: Arc<CausalTsProviderImpl> = Arc::new(
                block_on(causal_ts::BatchTsoProvider::new_opt(
                    self.pd_client.clone(),
                    cfg.causal_ts.renew_interval.0,
                    cfg.causal_ts.alloc_ahead_buffer.0,
                    cfg.causal_ts.renew_batch_min_size,
                    cfg.causal_ts.renew_batch_max_size,
                ))
                .unwrap()
                .into(),
            );
            self.causal_ts_providers.insert(node_id, causal_ts_provider);
        }

        // Start resource metering.
        let (res_tag_factory, collector_reg_handle, rsmeter_cleanup) =
            self.init_resource_metering(&cfg.resource_metering);

        let check_leader_runner =
            CheckLeaderRunner::new(store_meta.clone(), coprocessor_host.clone());
        let check_leader_scheduler = bg_worker.start("check-leader", check_leader_runner);

        let mut lock_mgr = LockManager::new(&cfg.pessimistic_txn);
        let quota_limiter = Arc::new(QuotaLimiter::new(
            cfg.quota.foreground_cpu_time,
            cfg.quota.foreground_write_bandwidth,
            cfg.quota.foreground_read_bandwidth,
            cfg.quota.background_cpu_time,
            cfg.quota.background_write_bandwidth,
            cfg.quota.background_read_bandwidth,
            cfg.quota.max_delay_duration,
            cfg.quota.enable_auto_tune,
        ));
        let extension = engine.raft_extension().clone();
        let store = create_raft_storage::<_, _, _, F, _>(
            engine,
            &cfg.storage,
            storage_read_pool.handle(),
            lock_mgr.clone(),
            concurrency_manager.clone(),
            lock_mgr.get_storage_dynamic_configs(),
            Arc::new(FlowController::Singleton(EngineFlowController::empty())),
            pd_sender,
            res_tag_factory.clone(),
            quota_limiter.clone(),
            self.pd_client.feature_gate().clone(),
            self.get_causal_ts_provider(node_id),
        )?;
        self.storages.insert(node_id, raft_engine);

        ReplicaReadLockChecker::new(concurrency_manager.clone()).register(&mut coprocessor_host);

        // Create import service.
        let importer = {
            let dir = Path::new(engines.kv.path()).join("import-sst");
            Arc::new(
                SstImporter::new(
                    &cfg.import,
                    dir,
                    key_manager.clone(),
                    cfg.storage.api_version(),
                )
                .unwrap(),
            )
        };
        let import_service = ImportSstService::new(
            cfg.import.clone(),
            cfg.raft_store.raft_entry_max_size,
            sim_router.clone(),
            engines.kv.clone(),
            Arc::clone(&importer),
        );

        // Create deadlock service.
        let deadlock_service = lock_mgr.deadlock_service();

        // Create pd client, snapshot manager, server.
        let (resolver, state) =
            resolve::new_resolver(Arc::clone(&self.pd_client), &bg_worker, extension.clone());
        let snap_mgr = SnapManagerBuilder::default()
            .max_write_bytes_per_sec(cfg.server.snap_max_write_bytes_per_sec.0 as i64)
            .max_total_size(cfg.server.snap_max_total_size.0)
            .encryption_key_manager(key_manager)
            .max_per_file_size(cfg.raft_store.max_snapshot_file_raw_size.0)
            .enable_multi_snapshot_files(true)
            .build(tmp_str);
        self.snap_mgrs.insert(node_id, snap_mgr.clone());
        let server_cfg = Arc::new(VersionTrack::new(cfg.server.clone()));
        let security_mgr = Arc::new(SecurityManager::new(&cfg.security).unwrap());
        let cop_read_pool = ReadPool::from(coprocessor::readpool_impl::build_read_pool_for_test(
            &tikv::config::CoprReadPoolConfig::default_for_test(),
            store.get_engine(),
        ));
        let copr = coprocessor::Endpoint::new(
            &server_cfg.value().clone(),
            cop_read_pool.handle(),
            concurrency_manager.clone(),
            res_tag_factory,
            quota_limiter,
        );
        let copr_v2 = coprocessor_v2::Endpoint::new(&cfg.coprocessor_v2);
        let mut server = None;
        // Create Debug service.
        let debug_thread_pool = Arc::new(
            TokioBuilder::new_multi_thread()
                .thread_name(thd_name!("debugger"))
                .worker_threads(1)
                .after_start_wrapper(|| {})
                .before_stop_wrapper(|| {})
                .build()
                .unwrap(),
        );
<<<<<<< HEAD
=======

>>>>>>> 0cfc4f8a
        let debugger = Debugger::new(
            engines.clone(),
            ConfigController::new(cfg.tikv.clone()),
            Some(store.clone()),
        );
        let debug_thread_handle = debug_thread_pool.handle().clone();
        let debug_service = DebugService::new(
            debugger,
            debug_thread_handle,
            extension,
            store_meta.clone(),
            Arc::new(|_, _, _, _| false),
        );

        let apply_router = system.apply_router();
        // Create node.
        let mut raft_store = cfg.raft_store.clone();
        raft_store
            .validate(
                cfg.coprocessor.region_split_size,
                cfg.coprocessor.enable_region_bucket,
                cfg.coprocessor.region_bucket_size,
            )
            .unwrap();
        let health_service = HealthService::default();
        let mut node = Node::new(
            system,
            &server_cfg.value().clone(),
            Arc::new(VersionTrack::new(raft_store)),
            cfg.storage.api_version(),
            Arc::clone(&self.pd_client),
            state,
            bg_worker.clone(),
            Some(health_service.clone()),
            None,
        );
        node.try_bootstrap_store(engines.clone())?;
        let node_id = node.id();

        for _ in 0..100 {
            let mut svr = Server::new(
                node_id,
                &server_cfg,
                &security_mgr,
                store.clone(),
                copr.clone(),
                copr_v2.clone(),
                resolver.clone(),
                snap_mgr.clone(),
                gc_worker.clone(),
                check_leader_scheduler.clone(),
                self.env.clone(),
                None,
                debug_thread_pool.clone(),
                health_service.clone(),
            )
            .unwrap();
            svr.register_service(create_import_sst(import_service.clone()));
            svr.register_service(create_debug(debug_service.clone()));
            svr.register_service(create_deadlock(deadlock_service.clone()));
            if let Some(svcs) = self.pending_services.get(&node_id) {
                for fact in svcs {
                    svr.register_service(fact());
                }
            }
            match svr.build_and_bind() {
                Ok(_) => {
                    server = Some(svr);
                    break;
                }
                Err(Error::Grpc(GrpcError::BindFail(ref addr, ref port))) => {
                    // Servers may meet the error, when we restart them.
                    debug!("fail to create a server: bind fail {:?}", (addr, port));
                    thread::sleep(Duration::from_millis(100));
                    continue;
                }
                Err(ref e) => panic!("fail to create a server: {:?}", e),
            }
        }
        let mut server = server.unwrap();
        let addr = server.listening_addr();
        cfg.server.addr = format!("{}", addr);
        let trans = server.transport();
        let simulate_trans = SimulateTransport::new(trans);
        let max_grpc_thread_count = cfg.server.grpc_concurrency;
        let server_cfg = Arc::new(VersionTrack::new(cfg.server.clone()));

        // Register the role change observer of the lock manager.
        lock_mgr.register_detector_role_change_observer(&mut coprocessor_host);

        let max_unified_read_pool_thread_count = cfg.readpool.unified.max_thread_count;
        let pessimistic_txn_cfg = cfg.tikv.pessimistic_txn;

        let split_check_runner =
            SplitCheckRunner::new(engines.kv.clone(), router.clone(), coprocessor_host.clone());
        let split_check_scheduler = bg_worker.start("split-check", split_check_runner);
        let split_config_manager =
            SplitConfigManager::new(Arc::new(VersionTrack::new(cfg.tikv.split)));
        let auto_split_controller = AutoSplitController::new(
            split_config_manager,
            max_grpc_thread_count,
            max_unified_read_pool_thread_count,
            None,
        );

        let causal_ts_provider = self.get_causal_ts_provider(node_id);
        node.start(
            engines,
            simulate_trans.clone(),
            snap_mgr,
            pd_worker,
            store_meta,
            coprocessor_host,
            importer.clone(),
            split_check_scheduler,
            auto_split_controller,
            concurrency_manager.clone(),
            collector_reg_handle,
            causal_ts_provider,
            Arc::new(AtomicU64::new(0)),
        )?;
        assert!(node_id == 0 || node_id == node.id());
        let node_id = node.id();
        if let Some(tmp) = tmp {
            self.snap_paths.insert(node_id, tmp);
        }
        self.region_info_accessors
            .insert(node_id, region_info_accessor);
        self.importers.insert(node_id, importer);
        self.health_services.insert(node_id, health_service);

        lock_mgr
            .start(
                node.id(),
                Arc::clone(&self.pd_client),
                resolver,
                Arc::clone(&security_mgr),
                &pessimistic_txn_cfg,
            )
            .unwrap();

        server.start(server_cfg, security_mgr).unwrap();

        self.metas.insert(
            node_id,
            ServerMeta {
                raw_router: router,
                raw_apply_router: apply_router,
                node,
                server,
                sim_router,
                sim_trans: simulate_trans,
                gc_worker,
                rts_worker,
                rsmeter_cleanup,
            },
        );
        self.addrs.insert(node_id, format!("{}", addr));
        self.concurrency_managers
            .insert(node_id, concurrency_manager);

        let client = RaftClient::new(node_id, self.conn_builder.clone());
        self.raft_clients.insert(node_id, client);
        Ok(node_id)
    }
}

impl Simulator for ServerCluster {
    fn run_node(
        &mut self,
        node_id: u64,
        cfg: Config,
        engines: Engines<RocksEngine, RaftTestEngine>,
        store_meta: Arc<Mutex<StoreMeta>>,
        key_manager: Option<Arc<DataKeyManager>>,
        router: RaftRouter<RocksEngine, RaftTestEngine>,
        system: RaftBatchSystem<RocksEngine, RaftTestEngine>,
    ) -> ServerResult<u64> {
        dispatch_api_version!(
            cfg.storage.api_version(),
            self.run_node_impl::<API>(
                node_id,
                cfg,
                engines,
                store_meta,
                key_manager,
                router,
                system,
            )
        )
    }

    fn get_snap_dir(&self, node_id: u64) -> String {
        self.snap_paths[&node_id]
            .path()
            .to_str()
            .unwrap()
            .to_owned()
    }

    fn get_snap_mgr(&self, node_id: u64) -> &SnapManager {
        self.snap_mgrs.get(&node_id).unwrap()
    }

    fn stop_node(&mut self, node_id: u64) {
        if let Some(mut meta) = self.metas.remove(&node_id) {
            meta.server.stop().unwrap();
            meta.node.stop();
            // resolved ts worker started, let's stop it
            if let Some(worker) = meta.rts_worker {
                worker.stop_worker();
            }
            (meta.rsmeter_cleanup)();
        }
        let _ = self.raft_clients.remove(&node_id);
    }

    fn get_node_ids(&self) -> HashSet<u64> {
        self.metas.keys().cloned().collect()
    }

    fn async_command_on_node_with_opts(
        &self,
        node_id: u64,
        request: RaftCmdRequest,
        cb: Callback<RocksSnapshot>,
        opts: RaftCmdExtraOpts,
    ) -> Result<()> {
        let router = match self.metas.get(&node_id) {
            None => return Err(box_err!("missing sender for store {}", node_id)),
            Some(meta) => meta.sim_router.clone(),
        };
        router.send_command(request, cb, opts)
    }

    fn async_read(
        &mut self,
        node_id: u64,
        batch_id: Option<ThreadReadId>,
        request: RaftCmdRequest,
        cb: Callback<RocksSnapshot>,
    ) {
        match self.metas.get_mut(&node_id) {
            None => {
                let e: RaftError = box_err!("missing sender for store {}", node_id);
                let mut resp = RaftCmdResponse::default();
                resp.mut_header().set_error(e.into());
                cb.invoke_with_response(resp);
            }
            Some(meta) => {
                meta.sim_router.read(batch_id, request, cb).unwrap();
            }
        };
    }

    fn send_raft_msg(&mut self, raft_msg: raft_serverpb::RaftMessage) -> Result<()> {
        let from_store = raft_msg.get_from_peer().store_id;
        assert_ne!(from_store, 0);
        if let Some(client) = self.raft_clients.get_mut(&from_store) {
            client.send(raft_msg).unwrap();
            client.flush();
        }
        Ok(())
    }

    fn add_send_filter(&mut self, node_id: u64, filter: Box<dyn Filter>) {
        self.metas
            .get_mut(&node_id)
            .unwrap()
            .sim_trans
            .add_filter(filter);
    }

    fn clear_send_filters(&mut self, node_id: u64) {
        self.metas
            .get_mut(&node_id)
            .unwrap()
            .sim_trans
            .clear_filters();
    }

    fn add_recv_filter(&mut self, node_id: u64, filter: Box<dyn Filter>) {
        self.metas
            .get_mut(&node_id)
            .unwrap()
            .sim_router
            .add_filter(filter);
    }

    fn clear_recv_filters(&mut self, node_id: u64) {
        self.metas
            .get_mut(&node_id)
            .unwrap()
            .sim_router
            .clear_filters();
    }

    fn get_router(&self, node_id: u64) -> Option<RaftRouter<RocksEngine, RaftTestEngine>> {
        self.metas.get(&node_id).map(|m| m.raw_router.clone())
    }
}

impl Cluster<ServerCluster> {
    pub fn must_get_snapshot_of_region(&mut self, region_id: u64) -> RegionSnapshot<RocksSnapshot> {
        self.must_get_snapshot_of_region_with_ctx(region_id, Default::default())
    }

    pub fn must_get_snapshot_of_region_with_ctx(
        &mut self,
        region_id: u64,
        snap_ctx: SnapContext<'_>,
    ) -> RegionSnapshot<RocksSnapshot> {
        let mut try_snapshot = || -> Option<RegionSnapshot<RocksSnapshot>> {
            let leader = self.leader_of_region(region_id)?;
            let store_id = leader.store_id;
            let epoch = self.get_region_epoch(region_id);
            let mut ctx = Context::default();
            ctx.set_region_id(region_id);
            ctx.set_peer(leader);
            ctx.set_region_epoch(epoch);

            let mut storage = self.sim.rl().storages.get(&store_id).unwrap().clone();
            let snap_ctx = SnapContext {
                pb_ctx: &ctx,
                ..snap_ctx.clone()
            };
            storage.snapshot(snap_ctx).ok()
        };
        for _ in 0..10 {
            if let Some(snapshot) = try_snapshot() {
                return snapshot;
            }
            thread::sleep(Duration::from_millis(200));
        }
        panic!("failed to get snapshot of region {}", region_id);
    }
}

pub fn new_server_cluster(id: u64, count: usize) -> Cluster<ServerCluster> {
    let pd_client = Arc::new(TestPdClient::new(id, false));
    let sim = Arc::new(RwLock::new(ServerCluster::new(Arc::clone(&pd_client))));
    Cluster::new(id, count, sim, pd_client, ApiVersion::V1)
}

pub fn new_server_cluster_with_api_ver(
    id: u64,
    count: usize,
    api_ver: ApiVersion,
) -> Cluster<ServerCluster> {
    let pd_client = Arc::new(TestPdClient::new(id, false));
    let sim = Arc::new(RwLock::new(ServerCluster::new(Arc::clone(&pd_client))));
    Cluster::new(id, count, sim, pd_client, api_ver)
}

pub fn new_incompatible_server_cluster(id: u64, count: usize) -> Cluster<ServerCluster> {
    let pd_client = Arc::new(TestPdClient::new(id, true));
    let sim = Arc::new(RwLock::new(ServerCluster::new(Arc::clone(&pd_client))));
    Cluster::new(id, count, sim, pd_client, ApiVersion::V1)
}

pub fn must_new_cluster_mul(count: usize) -> (Cluster<ServerCluster>, metapb::Peer, Context) {
    must_new_and_configure_cluster_mul(count, |_| ())
}

pub fn must_new_and_configure_cluster(
    configure: impl FnMut(&mut Cluster<ServerCluster>),
) -> (Cluster<ServerCluster>, metapb::Peer, Context) {
    must_new_and_configure_cluster_mul(1, configure)
}

fn must_new_and_configure_cluster_mul(
    count: usize,
    mut configure: impl FnMut(&mut Cluster<ServerCluster>),
) -> (Cluster<ServerCluster>, metapb::Peer, Context) {
    let mut cluster = new_server_cluster(0, count);
    configure(&mut cluster);
    cluster.run();
    let region_id = 1;
    let leader = cluster.leader_of_region(region_id).unwrap();
    let epoch = cluster.get_region_epoch(region_id);
    let mut ctx = Context::default();
    ctx.set_region_id(region_id);
    ctx.set_peer(leader.clone());
    ctx.set_region_epoch(epoch);

    (cluster, leader, ctx)
}

pub fn must_new_cluster_and_kv_client() -> (Cluster<ServerCluster>, TikvClient, Context) {
    must_new_cluster_and_kv_client_mul(1)
}

pub fn must_new_cluster_and_kv_client_mul(
    count: usize,
) -> (Cluster<ServerCluster>, TikvClient, Context) {
    let (cluster, leader, ctx) = must_new_cluster_mul(count);

    let env = Arc::new(Environment::new(1));
    let channel =
        ChannelBuilder::new(env).connect(&cluster.sim.rl().get_addr(leader.get_store_id()));
    let client = TikvClient::new(channel);

    (cluster, client, ctx)
}

pub fn must_new_cluster_and_debug_client() -> (Cluster<ServerCluster>, DebugClient, u64) {
    let (cluster, leader, _) = must_new_cluster_mul(1);

    let env = Arc::new(Environment::new(1));
    let channel =
        ChannelBuilder::new(env).connect(&cluster.sim.rl().get_addr(leader.get_store_id()));
    let client = DebugClient::new(channel);

    (cluster, client, leader.get_store_id())
}

pub fn must_new_cluster_kv_client_and_debug_client()
-> (Cluster<ServerCluster>, TikvClient, DebugClient, Context) {
    let (cluster, leader, ctx) = must_new_cluster_mul(1);

    let env = Arc::new(Environment::new(1));
    let channel =
        ChannelBuilder::new(env).connect(&cluster.sim.rl().get_addr(leader.get_store_id()));

    let kv_client = TikvClient::new(channel.clone());
    let debug_client = DebugClient::new(channel);

    (cluster, kv_client, debug_client, ctx)
}

pub fn must_new_and_configure_cluster_and_kv_client(
    configure: impl FnMut(&mut Cluster<ServerCluster>),
) -> (Cluster<ServerCluster>, TikvClient, Context) {
    let (cluster, leader, ctx) = must_new_and_configure_cluster(configure);

    let env = Arc::new(Environment::new(1));
    let channel =
        ChannelBuilder::new(env).connect(&cluster.sim.rl().get_addr(leader.get_store_id()));
    let client = TikvClient::new(channel);

    (cluster, client, ctx)
}<|MERGE_RESOLUTION|>--- conflicted
+++ resolved
@@ -482,10 +482,7 @@
                 .build()
                 .unwrap(),
         );
-<<<<<<< HEAD
-=======
-
->>>>>>> 0cfc4f8a
+
         let debugger = Debugger::new(
             engines.clone(),
             ConfigController::new(cfg.tikv.clone()),
