// Copyright 2016 TiKV Project Authors. Licensed under Apache-2.0.

use std::path::Path;
use std::sync::{Arc, Mutex, RwLock};
use std::time::Duration;
use std::{thread, usize};

use grpcio::{EnvBuilder, Error as GrpcError};
use kvproto::deadlock::create_deadlock;
use kvproto::debugpb::create_debug;
use kvproto::import_sstpb::create_import_sst;
use kvproto::raft_cmdpb::*;
use kvproto::raft_serverpb;
use tempfile::{Builder, TempDir};

use engine::Engines;
use engine_rocks::RocksEngine;
use tikv::config::{ConfigController, TiKvConfig};
use tikv::coprocessor;
use tikv::import::{ImportSSTService, SSTImporter};
use tikv::raftstore::coprocessor::{CoprocessorHost, RegionInfoAccessor};
use tikv::raftstore::router::{RaftStoreBlackHole, RaftStoreRouter, ServerRaftStoreRouter};
use tikv::raftstore::store::fsm::{RaftBatchSystem, RaftRouter};
use tikv::raftstore::store::{Callback, LocalReader, SnapManager};
use tikv::raftstore::Result;
use tikv::server::load_statistics::ThreadLoad;
use tikv::server::lock_manager::LockManager;
use tikv::server::resolve::{self, Task as ResolveTask};
use tikv::server::service::DebugService;
use tikv::server::Result as ServerResult;
use tikv::server::{
    create_raft_storage, Config, Error, Node, PdStoreAddrResolver, RaftClient, RaftKv, Server,
    ServerTransport,
};

use tikv::storage;
use tikv_util::collections::{HashMap, HashSet};
use tikv_util::security::SecurityManager;
use tikv_util::worker::{FutureWorker, Worker};

use super::*;
use tikv::raftstore::store::fsm::store::{StoreMeta, PENDING_VOTES_CAP};
use tikv::server::gc_worker::GcWorker;

type SimulateStoreTransport = SimulateTransport<ServerRaftStoreRouter>;
type SimulateServerTransport =
    SimulateTransport<ServerTransport<SimulateStoreTransport, PdStoreAddrResolver>>;

pub type SimulateEngine = RaftKv<SimulateStoreTransport>;

struct ServerMeta {
    node: Node<TestPdClient>,
    server: Server<SimulateStoreTransport, PdStoreAddrResolver>,
    sim_router: SimulateStoreTransport,
    sim_trans: SimulateServerTransport,
    raw_router: RaftRouter,
    worker: Worker<ResolveTask>,
}

pub struct ServerCluster {
    metas: HashMap<u64, ServerMeta>,
    addrs: HashMap<u64, String>,
    pub storages: HashMap<u64, SimulateEngine>,
    pub region_info_accessors: HashMap<u64, RegionInfoAccessor>,
    pub importers: HashMap<u64, Arc<SSTImporter>>,
    snap_paths: HashMap<u64, TempDir>,
    pd_client: Arc<TestPdClient>,
    raft_client: RaftClient<RaftStoreBlackHole>,
    _stats_pool: tokio_threadpool::ThreadPool,
}

impl ServerCluster {
    pub fn new(pd_client: Arc<TestPdClient>) -> ServerCluster {
        let env = Arc::new(
            EnvBuilder::new()
                .cq_count(1)
                .name_prefix(thd_name!("server-cluster"))
                .build(),
        );
        let security_mgr = Arc::new(SecurityManager::new(&Default::default()).unwrap());
        let stats_pool = tokio_threadpool::Builder::new().pool_size(1).build();
        let raft_client = RaftClient::new(
            env,
            Arc::new(Config::default()),
            security_mgr,
            RaftStoreBlackHole,
            Arc::new(ThreadLoad::with_threshold(usize::MAX)),
            stats_pool.sender().clone(),
        );
        ServerCluster {
            metas: HashMap::default(),
            addrs: HashMap::default(),
            pd_client,
            storages: HashMap::default(),
            region_info_accessors: HashMap::default(),
            importers: HashMap::default(),
            snap_paths: HashMap::default(),
            raft_client,
            _stats_pool: stats_pool,
        }
    }

    pub fn get_addr(&self, node_id: u64) -> &str {
        &self.addrs[&node_id]
    }
}

impl Simulator for ServerCluster {
    fn run_node(
        &mut self,
        node_id: u64,
        mut cfg: TiKvConfig,
        engines: Engines,
        router: RaftRouter,
        system: RaftBatchSystem,
    ) -> ServerResult<u64> {
        let (tmp_str, tmp) = if node_id == 0 || !self.snap_paths.contains_key(&node_id) {
            let p = Builder::new().prefix("test_cluster").tempdir().unwrap();
            (p.path().to_str().unwrap().to_owned(), Some(p))
        } else {
            let p = self.snap_paths[&node_id].path().to_str().unwrap();
            (p.to_owned(), None)
        };

        // Now we cache the store address, so here we should re-use last
        // listening address for the same store.
        if let Some(addr) = self.addrs.get(&node_id) {
            cfg.server.addr = addr.clone();
        }

        let store_meta = Arc::new(Mutex::new(StoreMeta::new(PENDING_VOTES_CAP)));
        let local_reader = LocalReader::new(engines.kv.clone(), store_meta.clone(), router.clone());
        let raft_router = ServerRaftStoreRouter::new(router.clone(), local_reader);
        let sim_router = SimulateTransport::new(raft_router.clone());

        let raft_engine = RaftKv::new(sim_router.clone());

        // Create coprocessor.
        let mut coprocessor_host = CoprocessorHost::new(router.clone());

        let region_info_accessor = RegionInfoAccessor::new(&mut coprocessor_host);
        region_info_accessor.start();

        // Create storage.
        let pd_worker = FutureWorker::new("test-pd-worker");
        let storage_read_pool = storage::build_read_pool_for_test(
            &tikv::config::StorageReadPoolConfig::default_for_test(),
            raft_engine.clone(),
        );

        let engine = RaftKv::new(sim_router.clone());

        let mut gc_worker = GcWorker::new(
            engine.clone(),
            Some(engines.kv.clone()),
            Some(raft_router.clone()),
            Some(region_info_accessor.clone()),
            cfg.gc.clone(),
        );
        gc_worker.start().unwrap();

        let mut lock_mgr = LockManager::new();
        let store = create_raft_storage(
            engine,
            &cfg.storage,
            storage_read_pool,
            Some(lock_mgr.clone()),
        )?;
        self.storages.insert(node_id, raft_engine);

        // Create import service.
        let importer = {
            let dir = Path::new(engines.kv.path()).join("import-sst");
            Arc::new(SSTImporter::new(dir).unwrap())
        };
        let import_service = ImportSSTService::new(
            cfg.import.clone(),
            sim_router.clone(),
            Arc::clone(&engines.kv),
            Arc::clone(&importer),
        );
        // Create Debug service.
        let pool = futures_cpupool::Builder::new()
            .name_prefix(thd_name!("debugger"))
            .pool_size(1)
            .create();

<<<<<<< HEAD
        let debug_service = DebugService::new(
            engines.clone(),
            pool,
            raft_router,
            gc_worker.get_config_manager(),
            false,
        );
=======
        let debug_service =
            DebugService::new(engines.clone(), pool, raft_router, gc_worker.clone(), false);
>>>>>>> 02b77fb9

        // Create deadlock service.
        let deadlock_service = lock_mgr.deadlock_service();

        // Create pd client, snapshot manager, server.
        let (worker, resolver) = resolve::new_resolver(Arc::clone(&self.pd_client)).unwrap();
        let snap_mgr = SnapManager::new(tmp_str, Some(router.clone()));
        let server_cfg = Arc::new(cfg.server.clone());
        let security_mgr = Arc::new(SecurityManager::new(&cfg.security).unwrap());
        let cop_read_pool = coprocessor::readpool_impl::build_read_pool_for_test(
            &tikv::config::CoprReadPoolConfig::default_for_test(),
            store.get_engine(),
        );
        let cop = coprocessor::Endpoint::new(&server_cfg, cop_read_pool);
        let mut server = None;
        for _ in 0..100 {
            let mut svr = Server::new(
                &server_cfg,
                &security_mgr,
                store.clone(),
                cop.clone(),
                sim_router.clone(),
                resolver.clone(),
                snap_mgr.clone(),
                gc_worker.clone(),
            )
            .unwrap();
            svr.register_service(create_import_sst(import_service.clone()));
            svr.register_service(create_debug(debug_service.clone()));
            svr.register_service(create_deadlock(deadlock_service.clone()));
            match svr.build_and_bind() {
                Ok(_) => {
                    server = Some(svr);
                    break;
                }
                Err(Error::Grpc(GrpcError::BindFail(ref addr, ref port))) => {
                    // Servers may meet the error, when we restart them.
                    debug!("fail to create a server: bind fail {:?}", (addr, port));
                    thread::sleep(Duration::from_millis(100));
                    continue;
                }
                Err(ref e) => panic!("fail to create a server: {:?}", e),
            }
        }
        let mut server = server.unwrap();
        let addr = server.listening_addr();
        cfg.server.addr = format!("{}", addr);
        let trans = server.transport();
        let simulate_trans = SimulateTransport::new(trans);
        let server_cfg = Arc::new(cfg.server.clone());

        // Create node.
        let mut node = Node::new(
            system,
            &cfg.server,
            &cfg.raft_store,
            Arc::clone(&self.pd_client),
        );

        // Register the role change observer of the lock manager.
        lock_mgr.register_detector_role_change_observer(&mut coprocessor_host);

        let pessimistic_txn_cfg = cfg.pessimistic_txn.clone();
        let cfg_controller = ConfigController::new(cfg, Default::default());
        node.start(
            engines,
            simulate_trans.clone(),
            snap_mgr,
            pd_worker,
            store_meta,
            coprocessor_host,
            importer.clone(),
            cfg_controller,
        )?;
        assert!(node_id == 0 || node_id == node.id());
        let node_id = node.id();
        if let Some(tmp) = tmp {
            self.snap_paths.insert(node_id, tmp);
        }
        self.region_info_accessors
            .insert(node_id, region_info_accessor);
        self.importers.insert(node_id, importer);

        lock_mgr
            .start(
                node.id(),
                Arc::clone(&self.pd_client),
                resolver,
                Arc::clone(&security_mgr),
                &pessimistic_txn_cfg,
            )
            .unwrap();

        server.start(server_cfg, security_mgr).unwrap();

        self.metas.insert(
            node_id,
            ServerMeta {
                raw_router: router,
                node,
                server,
                sim_router,
                sim_trans: simulate_trans,
                worker,
            },
        );
        self.addrs.insert(node_id, format!("{}", addr));

        Ok(node_id)
    }

    fn get_snap_dir(&self, node_id: u64) -> String {
        self.snap_paths[&node_id]
            .path()
            .to_str()
            .unwrap()
            .to_owned()
    }

    fn stop_node(&mut self, node_id: u64) {
        if let Some(mut meta) = self.metas.remove(&node_id) {
            meta.server.stop().unwrap();
            meta.node.stop();
            meta.worker.stop().unwrap().join().unwrap();
        }
    }

    fn get_node_ids(&self) -> HashSet<u64> {
        self.metas.keys().cloned().collect()
    }

    fn async_command_on_node(
        &self,
        node_id: u64,
        request: RaftCmdRequest,
        cb: Callback<RocksEngine>,
    ) -> Result<()> {
        let router = match self.metas.get(&node_id) {
            None => return Err(box_err!("missing sender for store {}", node_id)),
            Some(meta) => meta.sim_router.clone(),
        };
        router.send_command(request, cb)
    }

    fn send_raft_msg(&mut self, raft_msg: raft_serverpb::RaftMessage) -> Result<()> {
        let store_id = raft_msg.get_to_peer().get_store_id();
        let addr = self.get_addr(store_id).to_owned();
        self.raft_client.send(store_id, &addr, raft_msg).unwrap();
        self.raft_client.flush();
        Ok(())
    }

    fn add_send_filter(&mut self, node_id: u64, filter: Box<dyn Filter>) {
        self.metas
            .get_mut(&node_id)
            .unwrap()
            .sim_trans
            .add_filter(filter);
    }

    fn clear_send_filters(&mut self, node_id: u64) {
        self.metas
            .get_mut(&node_id)
            .unwrap()
            .sim_trans
            .clear_filters();
    }

    fn add_recv_filter(&mut self, node_id: u64, filter: Box<dyn Filter>) {
        self.metas
            .get_mut(&node_id)
            .unwrap()
            .sim_router
            .add_filter(filter);
    }

    fn clear_recv_filters(&mut self, node_id: u64) {
        self.metas
            .get_mut(&node_id)
            .unwrap()
            .sim_router
            .clear_filters();
    }

    fn get_router(&self, node_id: u64) -> Option<RaftRouter> {
        self.metas.get(&node_id).map(|m| m.raw_router.clone())
    }
}

pub fn new_server_cluster(id: u64, count: usize) -> Cluster<ServerCluster> {
    let pd_client = Arc::new(TestPdClient::new(id, false));
    let sim = Arc::new(RwLock::new(ServerCluster::new(Arc::clone(&pd_client))));
    Cluster::new(id, count, sim, pd_client)
}

pub fn new_incompatible_server_cluster(id: u64, count: usize) -> Cluster<ServerCluster> {
    let pd_client = Arc::new(TestPdClient::new(id, true));
    let sim = Arc::new(RwLock::new(ServerCluster::new(Arc::clone(&pd_client))));
    Cluster::new(id, count, sim, pd_client)
}<|MERGE_RESOLUTION|>--- conflicted
+++ resolved
@@ -185,7 +185,6 @@
             .pool_size(1)
             .create();
 
-<<<<<<< HEAD
         let debug_service = DebugService::new(
             engines.clone(),
             pool,
@@ -193,10 +192,6 @@
             gc_worker.get_config_manager(),
             false,
         );
-=======
-        let debug_service =
-            DebugService::new(engines.clone(), pool, raft_router, gc_worker.clone(), false);
->>>>>>> 02b77fb9
 
         // Create deadlock service.
         let deadlock_service = lock_mgr.deadlock_service();
