// Copyright 2016 TiKV Project Authors. Licensed under Apache-2.0.

use std::path::Path;
use std::sync::{Arc, Mutex, RwLock};
use std::time::Duration;
use std::{thread, usize};

use grpcio::{EnvBuilder, Error as GrpcError};
use kvproto::deadlock::create_deadlock;
use kvproto::debugpb::create_debug;
use kvproto::import_sstpb::create_import_sst;
use kvproto::raft_cmdpb::*;
use kvproto::raft_serverpb;
use tempfile::{Builder, TempDir};

use engine::Engines;
use engine_rocks::RocksEngine;
use tikv::config::{ConfigController, TiKvConfig};
use tikv::coprocessor;
use tikv::import::{ImportSSTService, SSTImporter};
use tikv::raftstore::coprocessor::{CoprocessorHost, RegionInfoAccessor};
use tikv::raftstore::router::{RaftStoreBlackHole, RaftStoreRouter, ServerRaftStoreRouter};
use tikv::raftstore::store::fsm::{RaftBatchSystem, RaftRouter};
use tikv::raftstore::store::{Callback, LocalReader, SnapManager};
use tikv::raftstore::Result;
use tikv::server::load_statistics::ThreadLoad;
use tikv::server::lock_manager::{Config as PessimisticTxnConfig, LockManager};
use tikv::server::resolve::{self, Task as ResolveTask};
use tikv::server::service::DebugService;
use tikv::server::Result as ServerResult;
use tikv::server::{
    create_raft_storage, Config, Error, Node, PdStoreAddrResolver, RaftClient, RaftKv, Server,
    ServerTransport,
};

use tikv::storage;
use tikv_util::collections::{HashMap, HashSet};
use tikv_util::security::SecurityManager;
use tikv_util::worker::{FutureWorker, Worker};

use super::*;
use tikv::raftstore::store::fsm::store::{StoreMeta, PENDING_VOTES_CAP};
use tikv::server::gc_worker::GcWorker;

type SimulateStoreTransport = SimulateTransport<ServerRaftStoreRouter>;
type SimulateServerTransport =
    SimulateTransport<ServerTransport<SimulateStoreTransport, PdStoreAddrResolver>>;

pub type SimulateEngine = RaftKv<SimulateStoreTransport>;

struct ServerMeta {
    node: Node<TestPdClient>,
    server: Server<SimulateStoreTransport, PdStoreAddrResolver>,
    sim_router: SimulateStoreTransport,
    sim_trans: SimulateServerTransport,
    raw_router: RaftRouter,
    worker: Worker<ResolveTask>,
}

pub struct ServerCluster {
    metas: HashMap<u64, ServerMeta>,
    addrs: HashMap<u64, String>,
    pub storages: HashMap<u64, SimulateEngine>,
    pub region_info_accessors: HashMap<u64, RegionInfoAccessor>,
    pub importers: HashMap<u64, Arc<SSTImporter>>,
    snap_paths: HashMap<u64, TempDir>,
    pd_client: Arc<TestPdClient>,
    raft_client: RaftClient<RaftStoreBlackHole>,
    _stats_pool: tokio_threadpool::ThreadPool,
}

impl ServerCluster {
    pub fn new(pd_client: Arc<TestPdClient>) -> ServerCluster {
        let env = Arc::new(
            EnvBuilder::new()
                .cq_count(1)
                .name_prefix(thd_name!("server-cluster"))
                .build(),
        );
        let security_mgr = Arc::new(SecurityManager::new(&Default::default()).unwrap());
        let stats_pool = tokio_threadpool::Builder::new().pool_size(1).build();
        let raft_client = RaftClient::new(
            env,
            Arc::new(Config::default()),
            security_mgr,
            RaftStoreBlackHole,
            Arc::new(ThreadLoad::with_threshold(usize::MAX)),
            stats_pool.sender().clone(),
        );
        ServerCluster {
            metas: HashMap::default(),
            addrs: HashMap::default(),
            pd_client,
            storages: HashMap::default(),
            region_info_accessors: HashMap::default(),
            importers: HashMap::default(),
            snap_paths: HashMap::default(),
            raft_client,
            _stats_pool: stats_pool,
        }
    }

    pub fn get_addr(&self, node_id: u64) -> &str {
        &self.addrs[&node_id]
    }
}

impl Simulator for ServerCluster {
    fn run_node(
        &mut self,
        node_id: u64,
        mut cfg: TiKvConfig,
        engines: Engines,
        router: RaftRouter,
        system: RaftBatchSystem,
    ) -> ServerResult<u64> {
        let (tmp_str, tmp) = if node_id == 0 || !self.snap_paths.contains_key(&node_id) {
            let p = Builder::new().prefix("test_cluster").tempdir().unwrap();
            (p.path().to_str().unwrap().to_owned(), Some(p))
        } else {
            let p = self.snap_paths[&node_id].path().to_str().unwrap();
            (p.to_owned(), None)
        };

        // Now we cache the store address, so here we should re-use last
        // listening address for the same store.
        if let Some(addr) = self.addrs.get(&node_id) {
            cfg.server.addr = addr.clone();
        }

        let store_meta = Arc::new(Mutex::new(StoreMeta::new(PENDING_VOTES_CAP)));
        let local_reader = LocalReader::new(engines.kv.clone(), store_meta.clone(), router.clone());
        let raft_router = ServerRaftStoreRouter::new(router.clone(), local_reader);
        let sim_router = SimulateTransport::new(raft_router.clone());

        let raft_engine = RaftKv::new(sim_router.clone());

        // Create coprocessor.
        let mut coprocessor_host = CoprocessorHost::new(cfg.coprocessor, router.clone());

        let region_info_accessor = RegionInfoAccessor::new(&mut coprocessor_host);
        region_info_accessor.start();

        // Create storage.
        let pd_worker = FutureWorker::new("test-pd-worker");
        let storage_read_pool = storage::build_read_pool_for_test(
            &tikv::config::StorageReadPoolConfig::default_for_test(),
            raft_engine.clone(),
        );

        let engine = RaftKv::new(sim_router.clone());

        let mut gc_worker = GcWorker::new(
            engine.clone(),
            None,
            None,
            Some(region_info_accessor.clone()),
            cfg.gc.clone(),
        );
        gc_worker.start().unwrap();

        let mut lock_mgr = LockManager::new();
        let store = create_raft_storage(
            engine,
            &cfg.storage,
            storage_read_pool,
            Some(lock_mgr.clone()),
        )?;
        self.storages.insert(node_id, raft_engine);

        // Create import service.
        let importer = {
            let dir = Path::new(engines.kv.path()).join("import-sst");
            Arc::new(SSTImporter::new(dir).unwrap())
        };
        let import_service = ImportSSTService::new(
            cfg.import.clone(),
            sim_router.clone(),
            Arc::clone(&engines.kv),
            Arc::clone(&importer),
        );
        // Create Debug service.
        let pool = futures_cpupool::Builder::new()
            .name_prefix(thd_name!("debugger"))
            .pool_size(1)
            .create();
        let debug_service = DebugService::new(
            engines.clone(),
            pool,
            raft_router.clone(),
            gc_worker.clone(),
        );

        // Create deadlock service.
        let deadlock_service = lock_mgr.deadlock_service();

        // Create pd client, snapshot manager, server.
        let (worker, resolver) = resolve::new_resolver(Arc::clone(&self.pd_client)).unwrap();
        let snap_mgr = SnapManager::new(tmp_str, Some(router.clone()));
        let server_cfg = Arc::new(cfg.server.clone());
        let security_mgr = Arc::new(SecurityManager::new(&cfg.security).unwrap());
        let cop_read_pool = coprocessor::readpool_impl::build_read_pool_for_test(
            &tikv::config::CoprReadPoolConfig::default_for_test(),
            store.get_engine(),
        );
        let cop = coprocessor::Endpoint::new(&server_cfg, cop_read_pool);
        let mut server = None;
        for _ in 0..100 {
            let mut svr = Server::new(
                &server_cfg,
                &security_mgr,
                store.clone(),
                cop.clone(),
                sim_router.clone(),
                resolver.clone(),
                snap_mgr.clone(),
                gc_worker.clone(),
            )
            .unwrap();
            svr.register_service(create_import_sst(import_service.clone()));
            svr.register_service(create_debug(debug_service.clone()));
            svr.register_service(create_deadlock(deadlock_service.clone()));
            match svr.build_and_bind() {
                Ok(_) => {
                    server = Some(svr);
                    break;
                }
                Err(Error::Grpc(GrpcError::BindFail(ref addr, ref port))) => {
                    // Servers may meet the error, when we restart them.
                    debug!("fail to create a server: bind fail {:?}", (addr, port));
                    thread::sleep(Duration::from_millis(100));
                    continue;
                }
                Err(ref e) => panic!("fail to create a server: {:?}", e),
            }
        }
        let mut server = server.unwrap();
        let addr = server.listening_addr();
        cfg.server.addr = format!("{}", addr);
        let trans = server.transport();
        let simulate_trans = SimulateTransport::new(trans.clone());
        let server_cfg = Arc::new(cfg.server.clone());

        // Create node.
        let mut node = Node::new(
            system,
            &cfg.server,
            &cfg.raft_store,
            Arc::clone(&self.pd_client),
        );

<<<<<<< HEAD
=======
        // Create coprocessor.
        let mut coprocessor_host = CoprocessorHost::new(cfg.coprocessor.clone(), router.clone());

        let region_info_accessor = RegionInfoAccessor::new(&mut coprocessor_host);
        region_info_accessor.start();

>>>>>>> 4df619a9
        // Register the role change observer of the lock manager.
        lock_mgr.register_detector_role_change_observer(&mut coprocessor_host);

        let cfg_controller = ConfigController::new(cfg);
        node.start(
            engines.clone(),
            simulate_trans.clone(),
            snap_mgr.clone(),
            pd_worker,
            store_meta,
            coprocessor_host,
            importer.clone(),
            cfg_controller,
        )?;
        assert!(node_id == 0 || node_id == node.id());
        let node_id = node.id();
        if let Some(tmp) = tmp {
            self.snap_paths.insert(node_id, tmp);
        }
        self.region_info_accessors
            .insert(node_id, region_info_accessor);
        self.importers.insert(node_id, importer);

        lock_mgr
            .start(
                node.id(),
                Arc::clone(&self.pd_client),
                resolver,
                Arc::clone(&security_mgr),
                &PessimisticTxnConfig::default(),
            )
            .unwrap();

        server.start(server_cfg, security_mgr).unwrap();

        self.metas.insert(
            node_id,
            ServerMeta {
                raw_router: router,
                node,
                server,
                sim_router,
                sim_trans: simulate_trans,
                worker,
            },
        );
        self.addrs.insert(node_id, format!("{}", addr));

        Ok(node_id)
    }

    fn get_snap_dir(&self, node_id: u64) -> String {
        self.snap_paths[&node_id]
            .path()
            .to_str()
            .unwrap()
            .to_owned()
    }

    fn stop_node(&mut self, node_id: u64) {
        if let Some(mut meta) = self.metas.remove(&node_id) {
            meta.server.stop().unwrap();
            meta.node.stop();
            meta.worker.stop().unwrap().join().unwrap();
        }
    }

    fn get_node_ids(&self) -> HashSet<u64> {
        self.metas.keys().cloned().collect()
    }

    fn async_command_on_node(
        &self,
        node_id: u64,
        request: RaftCmdRequest,
        cb: Callback<RocksEngine>,
    ) -> Result<()> {
        let router = match self.metas.get(&node_id) {
            None => return Err(box_err!("missing sender for store {}", node_id)),
            Some(meta) => meta.sim_router.clone(),
        };
        router.send_command(request, cb)
    }

    fn send_raft_msg(&mut self, raft_msg: raft_serverpb::RaftMessage) -> Result<()> {
        let store_id = raft_msg.get_to_peer().get_store_id();
        let addr = self.get_addr(store_id).to_owned();
        self.raft_client.send(store_id, &addr, raft_msg).unwrap();
        self.raft_client.flush();
        Ok(())
    }

    fn add_send_filter(&mut self, node_id: u64, filter: Box<dyn Filter>) {
        self.metas
            .get_mut(&node_id)
            .unwrap()
            .sim_trans
            .add_filter(filter);
    }

    fn clear_send_filters(&mut self, node_id: u64) {
        self.metas
            .get_mut(&node_id)
            .unwrap()
            .sim_trans
            .clear_filters();
    }

    fn add_recv_filter(&mut self, node_id: u64, filter: Box<dyn Filter>) {
        self.metas
            .get_mut(&node_id)
            .unwrap()
            .sim_router
            .add_filter(filter);
    }

    fn clear_recv_filters(&mut self, node_id: u64) {
        self.metas
            .get_mut(&node_id)
            .unwrap()
            .sim_router
            .clear_filters();
    }

    fn get_router(&self, node_id: u64) -> Option<RaftRouter> {
        self.metas.get(&node_id).map(|m| m.raw_router.clone())
    }
}

pub fn new_server_cluster(id: u64, count: usize) -> Cluster<ServerCluster> {
    let pd_client = Arc::new(TestPdClient::new(id, false));
    let sim = Arc::new(RwLock::new(ServerCluster::new(Arc::clone(&pd_client))));
    Cluster::new(id, count, sim, pd_client)
}

pub fn new_incompatible_server_cluster(id: u64, count: usize) -> Cluster<ServerCluster> {
    let pd_client = Arc::new(TestPdClient::new(id, true));
    let sim = Arc::new(RwLock::new(ServerCluster::new(Arc::clone(&pd_client))));
    Cluster::new(id, count, sim, pd_client)
}<|MERGE_RESOLUTION|>--- conflicted
+++ resolved
@@ -136,7 +136,7 @@
         let raft_engine = RaftKv::new(sim_router.clone());
 
         // Create coprocessor.
-        let mut coprocessor_host = CoprocessorHost::new(cfg.coprocessor, router.clone());
+        let mut coprocessor_host = CoprocessorHost::new(cfg.coprocessor.clone(), router.clone());
 
         let region_info_accessor = RegionInfoAccessor::new(&mut coprocessor_host);
         region_info_accessor.start();
@@ -249,15 +249,6 @@
             Arc::clone(&self.pd_client),
         );
 
-<<<<<<< HEAD
-=======
-        // Create coprocessor.
-        let mut coprocessor_host = CoprocessorHost::new(cfg.coprocessor.clone(), router.clone());
-
-        let region_info_accessor = RegionInfoAccessor::new(&mut coprocessor_host);
-        region_info_accessor.start();
-
->>>>>>> 4df619a9
         // Register the role change observer of the lock manager.
         lock_mgr.register_detector_role_change_observer(&mut coprocessor_host);
 
