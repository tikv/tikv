--- conflicted
+++ resolved
@@ -61,26 +61,15 @@
     },
     storage::{self, kv::SnapContext, txn::flow_controller::FlowController, Engine},
 };
-<<<<<<< HEAD
-use tikv::storage::txn::flow_controller::FlowController;
-use tikv::storage::{self, Engine};
-use tikv::{config::ConfigController, server::raftkv::ReplicaReadLockChecker};
-use tikv_util::config::VersionTrack;
-use tikv_util::metrics::ThreadBuildWrapper;
-use tikv_util::quota_limiter::QuotaLimiter;
-use tikv_util::time::ThreadReadId;
-use tikv_util::worker::{Builder as WorkerBuilder, LazyWorker};
-use tikv_util::HandyRwLock;
-=======
 use tikv_util::{
     config::VersionTrack,
+    metrics::ThreadBuildWrapper,
     quota_limiter::QuotaLimiter,
     time::ThreadReadId,
     worker::{Builder as WorkerBuilder, LazyWorker},
     HandyRwLock,
 };
 use tokio::runtime::Builder as TokioBuilder;
->>>>>>> aaf47d0c
 use txn_types::TxnExtraScheduler;
 
 use super::*;
