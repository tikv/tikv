--- conflicted
+++ resolved
@@ -321,44 +321,30 @@
                 hook(&mut coprocessor_host);
             }
         }
-<<<<<<< HEAD
-        let region_info_accessor = RegionInfoAccessor::new(
-            &mut coprocessor_host,
-            enable_region_stats_mgr_cb,
-            cfg.in_memory_engine.mvcc_amplification_threshold,
-        );
-=======
->>>>>>> 1eb2b043
 
         // In-memory engine
-        let mut region_cache_engine_config = cfg.in_memory_engine.clone();
-        let _ = region_cache_engine_config
+        let mut in_memory_engine_config = cfg.in_memory_engine.clone();
+        let _ = in_memory_engine_config
             .expected_region_size
             .get_or_insert(cfg.coprocessor.region_split_size());
-<<<<<<< HEAD
-        let region_cache_engine_config = Arc::new(VersionTrack::new(region_cache_engine_config));
-        let region_cache_engine_context =
-            InMemoryEngineContext::new(region_cache_engine_config.clone(), self.pd_client.clone());
-        let in_memory_engine = if cfg.in_memory_engine.enabled {
-=======
-        let range_cache_engine_config = Arc::new(VersionTrack::new(range_cache_engine_config));
-        let range_cache_engine_config_clone = range_cache_engine_config.clone();
+        let in_memory_engine_config = Arc::new(VersionTrack::new(in_memory_engine_config));
+        let in_memory_engine_config_clone = in_memory_engine_config.clone();
+
         let region_info_accessor = RegionInfoAccessor::new(
             &mut coprocessor_host,
             enable_region_stats_mgr_cb,
             Box::new(move || {
-                range_cache_engine_config_clone
+                in_memory_engine_config_clone
                     .value()
                     .mvcc_amplification_threshold
             }),
         );
 
-        let range_cache_engine_context =
-            RangeCacheEngineContext::new(range_cache_engine_config.clone(), self.pd_client.clone());
-        let in_memory_engine = if cfg.range_cache_engine.enabled {
->>>>>>> 1eb2b043
+        let in_memory_engine_context =
+            InMemoryEngineContext::new(in_memory_engine_config.clone(), self.pd_client.clone());
+        let in_memory_engine = if cfg.in_memory_engine.enabled {
             let in_memory_engine = build_hybrid_engine(
-                region_cache_engine_context,
+                in_memory_engine_context,
                 engines.kv.clone(),
                 None,
                 Some(Arc::new(region_info_accessor.clone())),
