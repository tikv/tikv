--- conflicted
+++ resolved
@@ -584,7 +584,8 @@
             max_unified_read_pool_thread_count,
             None,
         );
-<<<<<<< HEAD
+        let causal_ts_provider = self.get_causal_ts_provider(node_id);
+
         let seqno_worker = flush_listener.map(|listener| {
             let worker = LazyWorker::new("seqno-relation");
             let scheduler = worker.scheduler();
@@ -592,10 +593,7 @@
             listener.update_notifier(notifier);
             worker
         });
-=======
-
-        let causal_ts_provider = self.get_causal_ts_provider(node_id);
->>>>>>> 95661072
+
         node.start(
             engines,
             simulate_trans.clone(),
@@ -608,11 +606,8 @@
             auto_split_controller,
             concurrency_manager.clone(),
             collector_reg_handle,
-<<<<<<< HEAD
+            causal_ts_provider,
             seqno_worker,
-=======
-            causal_ts_provider,
->>>>>>> 95661072
         )?;
         assert!(node_id == 0 || node_id == node.id());
         let node_id = node.id();
