// Copyright 2016 TiKV Project Authors. Licensed under Apache-2.0.

use std::{
    path::Path,
    sync::{Arc, Mutex, RwLock},
    thread,
    time::Duration,
    usize,
};

use api_version::{dispatch_api_version, KvFormat};
use causal_ts::CausalTsProviderImpl;
use collections::{HashMap, HashSet};
use concurrency_manager::ConcurrencyManager;
use encryption_export::DataKeyManager;
use engine_rocks::{RocksEngine, RocksSnapshot};
use engine_test::raft::RaftTestEngine;
use engine_traits::{Engines, MiscExt};
use futures::executor::block_on;
use grpcio::{ChannelBuilder, EnvBuilder, Environment, Error as GrpcError, Service};
use grpcio_health::HealthService;
use kvproto::{
    deadlock::create_deadlock,
    debugpb::{create_debug, DebugClient},
    import_sstpb::create_import_sst,
    kvrpcpb::{ApiVersion, Context},
    metapb,
    raft_cmdpb::*,
    raft_serverpb,
    tikvpb::TikvClient,
};
use pd_client::PdClient;
use raftstore::{
    coprocessor::{CoprocessorHost, RegionInfoAccessor},
    errors::Error as RaftError,
    router::{CdcRaftRouter, LocalReadRouter, RaftStoreRouter, ServerRaftStoreRouter},
    store::{
        fsm::{store::StoreMeta, ApplyRouter, RaftBatchSystem, RaftRouter},
        msg::RaftCmdExtraOpts,
        AutoSplitController, Callback, CheckLeaderRunner, LocalReader, RegionSnapshot, SnapManager,
        SnapManagerBuilder, SplitCheckRunner, SplitConfigManager, StoreMetaDelegate,
    },
    Result,
};
use resource_control::ResourceGroupManager;
use resource_metering::{CollectorRegHandle, ResourceTagFactory};
use security::SecurityManager;
use tempfile::TempDir;
use test_pd_client::TestPdClient;
use tikv::{
    config::ConfigController,
    coprocessor, coprocessor_v2,
    import::{ImportSstService, SstImporter},
    read_pool::ReadPool,
    server::{
        gc_worker::GcWorker,
        load_statistics::ThreadLoadPool,
        lock_manager::LockManager,
        raftkv::ReplicaReadLockChecker,
        resolve::{self, StoreAddrResolver},
        service::DebugService,
        tablet_snap::NoSnapshotCache,
        ConnectionBuilder, Error, Node, PdStoreAddrResolver, RaftClient, RaftKv,
        Result as ServerResult, Server, ServerTransport,
    },
    storage::{
        self,
        kv::{FakeExtension, LocalTablets, SnapContext},
        txn::flow_controller::{EngineFlowController, FlowController},
        Engine, Storage,
    },
};
use tikv_util::{
    config::VersionTrack,
    quota_limiter::QuotaLimiter,
    sys::thread::ThreadBuildWrapper,
    time::ThreadReadId,
    worker::{Builder as WorkerBuilder, LazyWorker},
    HandyRwLock,
};
use tokio::runtime::Builder as TokioBuilder;
use txn_types::TxnExtraScheduler;

use super::*;
use crate::Config;

type SimulateStoreTransport = SimulateTransport<ServerRaftStoreRouter<RocksEngine, RaftTestEngine>>;

pub type SimulateEngine = RaftKv<RocksEngine, SimulateStoreTransport>;
type SimulateRaftExtension = <SimulateEngine as Engine>::RaftExtension;
type SimulateServerTransport =
    SimulateTransport<ServerTransport<SimulateRaftExtension, PdStoreAddrResolver>>;

#[derive(Default, Clone)]
pub struct AddressMap {
    addrs: Arc<Mutex<HashMap<u64, String>>>,
}

impl AddressMap {
    pub fn get(&self, store_id: u64) -> Option<String> {
        let addrs = self.addrs.lock().unwrap();
        addrs.get(&store_id).cloned()
    }

    pub fn insert(&mut self, store_id: u64, addr: String) {
        self.addrs.lock().unwrap().insert(store_id, addr);
    }
}

impl StoreAddrResolver for AddressMap {
    fn resolve(
        &self,
        store_id: u64,
        cb: Box<dyn FnOnce(ServerResult<String>) + Send>,
    ) -> ServerResult<()> {
        let addr = self.get(store_id);
        match addr {
            Some(addr) => cb(Ok(addr)),
            None => cb(Err(box_err!(
                "unable to find address for store {}",
                store_id
            ))),
        }
        Ok(())
    }
}

struct ServerMeta {
    node: Node<TestPdClient, RocksEngine, RaftTestEngine>,
    server: Server<PdStoreAddrResolver, SimulateEngine>,
    sim_router: SimulateStoreTransport,
    sim_trans: SimulateServerTransport,
    raw_router: RaftRouter<RocksEngine, RaftTestEngine>,
    raw_apply_router: ApplyRouter<RocksEngine>,
    gc_worker: GcWorker<RaftKv<RocksEngine, SimulateStoreTransport>>,
    rts_worker: Option<LazyWorker<resolved_ts::Task>>,
    rsmeter_cleanup: Box<dyn FnOnce()>,
}

type PendingServices = Vec<Box<dyn Fn() -> Service>>;
type CopHooks = Vec<Box<dyn Fn(&mut CoprocessorHost<RocksEngine>)>>;

pub struct ServerCluster {
    metas: HashMap<u64, ServerMeta>,
    addrs: AddressMap,
    pub storages: HashMap<u64, SimulateEngine>,
    pub region_info_accessors: HashMap<u64, RegionInfoAccessor>,
    pub importers: HashMap<u64, Arc<SstImporter>>,
    pub pending_services: HashMap<u64, PendingServices>,
    pub coprocessor_hooks: HashMap<u64, CopHooks>,
    pub health_services: HashMap<u64, HealthService>,
    pub security_mgr: Arc<SecurityManager>,
    pub txn_extra_schedulers: HashMap<u64, Arc<dyn TxnExtraScheduler>>,
    snap_paths: HashMap<u64, TempDir>,
    snap_mgrs: HashMap<u64, SnapManager>,
    pd_client: Arc<TestPdClient>,
    raft_client: RaftClient<AddressMap, FakeExtension>,
    concurrency_managers: HashMap<u64, ConcurrencyManager>,
    env: Arc<Environment>,
    pub causal_ts_providers: HashMap<u64, Arc<CausalTsProviderImpl>>,
}

impl ServerCluster {
    pub fn new(pd_client: Arc<TestPdClient>) -> ServerCluster {
        let env = Arc::new(
            EnvBuilder::new()
                .cq_count(2)
                .name_prefix(thd_name!("server-cluster"))
                .build(),
        );
        let security_mgr = Arc::new(SecurityManager::new(&Default::default()).unwrap());
        let map = AddressMap::default();
        // We don't actually need to handle snapshot message, just create a dead worker
        // to make it compile.
        let worker = LazyWorker::new("snap-worker");
        let conn_builder = ConnectionBuilder::new(
            env.clone(),
            Arc::default(),
            security_mgr.clone(),
            map.clone(),
            FakeExtension,
            worker.scheduler(),
            Arc::new(ThreadLoadPool::with_threshold(usize::MAX)),
        );
        let raft_client = RaftClient::new(conn_builder);
        ServerCluster {
            metas: HashMap::default(),
            addrs: map,
            pd_client,
            security_mgr,
            storages: HashMap::default(),
            region_info_accessors: HashMap::default(),
            importers: HashMap::default(),
            snap_paths: HashMap::default(),
            snap_mgrs: HashMap::default(),
            pending_services: HashMap::default(),
            coprocessor_hooks: HashMap::default(),
            health_services: HashMap::default(),
            raft_client,
            concurrency_managers: HashMap::default(),
            env,
            txn_extra_schedulers: HashMap::default(),
            causal_ts_providers: HashMap::default(),
        }
    }

    pub fn get_addr(&self, node_id: u64) -> String {
        self.addrs.get(node_id).unwrap()
    }

    pub fn get_apply_router(&self, node_id: u64) -> ApplyRouter<RocksEngine> {
        self.metas.get(&node_id).unwrap().raw_apply_router.clone()
    }

    pub fn get_server_router(&self, node_id: u64) -> SimulateStoreTransport {
        self.metas.get(&node_id).unwrap().sim_router.clone()
    }

    /// To trigger GC manually.
    pub fn get_gc_worker(
        &self,
        node_id: u64,
    ) -> &GcWorker<RaftKv<RocksEngine, SimulateStoreTransport>> {
        &self.metas.get(&node_id).unwrap().gc_worker
    }

    pub fn get_concurrency_manager(&self, node_id: u64) -> ConcurrencyManager {
        self.concurrency_managers.get(&node_id).unwrap().clone()
    }

    pub fn get_causal_ts_provider(&self, node_id: u64) -> Option<Arc<CausalTsProviderImpl>> {
        self.causal_ts_providers.get(&node_id).cloned()
    }

    fn init_resource_metering(
        &self,
        cfg: &resource_metering::Config,
    ) -> (ResourceTagFactory, CollectorRegHandle, Box<dyn FnOnce()>) {
        let (_, collector_reg_handle, resource_tag_factory, recorder_worker) =
            resource_metering::init_recorder(cfg.precision.as_millis());
        let (_, data_sink_reg_handle, reporter_worker) =
            resource_metering::init_reporter(cfg.clone(), collector_reg_handle.clone());
        let (_, single_target_worker) = resource_metering::init_single_target(
            cfg.receiver_address.clone(),
            Arc::new(Environment::new(2)),
            data_sink_reg_handle,
        );

        (
            resource_tag_factory,
            collector_reg_handle,
            Box::new(move || {
                single_target_worker.stop_worker();
                reporter_worker.stop_worker();
                recorder_worker.stop_worker();
            }),
        )
    }

    fn run_node_impl<F: KvFormat>(
        &mut self,
        node_id: u64,
        mut cfg: Config,
        engines: Engines<RocksEngine, RaftTestEngine>,
        store_meta: Arc<Mutex<StoreMeta>>,
        key_manager: Option<Arc<DataKeyManager>>,
        router: RaftRouter<RocksEngine, RaftTestEngine>,
        system: RaftBatchSystem<RocksEngine, RaftTestEngine>,
        resource_manager: &Option<Arc<ResourceGroupManager>>,
    ) -> ServerResult<u64> {
        let (tmp_str, tmp) = if node_id == 0 || !self.snap_paths.contains_key(&node_id) {
            let p = test_util::temp_dir("test_cluster", cfg.prefer_mem);
            (p.path().to_str().unwrap().to_owned(), Some(p))
        } else {
            let p = self.snap_paths[&node_id].path().to_str().unwrap();
            (p.to_owned(), None)
        };

        let bg_worker = WorkerBuilder::new("background").thread_count(2).create();

        if cfg.server.addr == "127.0.0.1:0" {
            // Now we cache the store address, so here we should re-use last
            // listening address for the same store.
            if let Some(addr) = self.addrs.get(node_id) {
                cfg.server.addr = addr;
            } else {
                cfg.server.addr = format!("127.0.0.1:{}", test_util::alloc_port());
            }
        }

        let local_reader = LocalReader::new(
            engines.kv.clone(),
            StoreMetaDelegate::new(store_meta.clone(), engines.kv.clone()),
            router.clone(),
        );

        // Create coprocessor.
        let mut coprocessor_host = CoprocessorHost::new(router.clone(), cfg.coprocessor.clone());
        let region_info_accessor = RegionInfoAccessor::new(&mut coprocessor_host);

        let raft_router = ServerRaftStoreRouter::new(router.clone(), local_reader);
        let sim_router = SimulateTransport::new(raft_router.clone());
        let raft_engine = RaftKv::new(
            sim_router.clone(),
            engines.kv.clone(),
            region_info_accessor.region_leaders(),
        );

        if let Some(hooks) = self.coprocessor_hooks.get(&node_id) {
            for hook in hooks {
                hook(&mut coprocessor_host);
            }
        }

        // Create storage.
        let pd_worker = LazyWorker::new("test-pd-worker");
        let pd_sender = pd_worker.scheduler();
        let storage_read_pool = ReadPool::from(storage::build_read_pool(
            &tikv::config::StorageReadPoolConfig::default_for_test(),
            pd_sender.clone(),
            raft_engine.clone(),
        ));

        let mut engine = RaftKv::new(
            sim_router.clone(),
            engines.kv.clone(),
            region_info_accessor.region_leaders(),
        );
        if let Some(scheduler) = self.txn_extra_schedulers.remove(&node_id) {
            engine.set_txn_extra_scheduler(scheduler);
        }

        let latest_ts =
            block_on(self.pd_client.get_tso()).expect("failed to get timestamp from PD");
        let concurrency_manager = ConcurrencyManager::new(latest_ts);

        let (tx, _rx) = std::sync::mpsc::channel();
        let mut gc_worker = GcWorker::new(
            engine.clone(),
            tx,
            cfg.gc.clone(),
            Default::default(),
            Arc::new(region_info_accessor.clone()),
        );
        gc_worker.start(node_id).unwrap();

        let rts_worker = if cfg.resolved_ts.enable {
            // Resolved ts worker
            let mut rts_worker = LazyWorker::new("resolved-ts");
            let rts_ob = resolved_ts::Observer::new(rts_worker.scheduler());
            rts_ob.register_to(&mut coprocessor_host);
            // resolved ts endpoint needs store id.
            store_meta.lock().unwrap().store_id = Some(node_id);
            // Resolved ts endpoint
            let rts_endpoint = resolved_ts::Endpoint::new(
                &cfg.resolved_ts,
                rts_worker.scheduler(),
                CdcRaftRouter(raft_router),
                store_meta.clone(),
                self.pd_client.clone(),
                concurrency_manager.clone(),
                self.env.clone(),
                self.security_mgr.clone(),
            );
            // Start the worker
            rts_worker.start(rts_endpoint);
            Some(rts_worker)
        } else {
            None
        };

        if ApiVersion::V2 == F::TAG {
            let causal_ts_provider: Arc<CausalTsProviderImpl> = Arc::new(
                block_on(causal_ts::BatchTsoProvider::new_opt(
                    self.pd_client.clone(),
                    cfg.causal_ts.renew_interval.0,
                    cfg.causal_ts.alloc_ahead_buffer.0,
                    cfg.causal_ts.renew_batch_min_size,
                    cfg.causal_ts.renew_batch_max_size,
                ))
                .unwrap()
                .into(),
            );
            self.causal_ts_providers.insert(node_id, causal_ts_provider);
        }

        // Start resource metering.
        let (res_tag_factory, collector_reg_handle, rsmeter_cleanup) =
            self.init_resource_metering(&cfg.resource_metering);

        let check_leader_runner =
            CheckLeaderRunner::new(store_meta.clone(), coprocessor_host.clone());
        let check_leader_scheduler = bg_worker.start("check-leader", check_leader_runner);

        let mut lock_mgr = LockManager::new(&cfg.pessimistic_txn);
        let quota_limiter = Arc::new(QuotaLimiter::new(
            cfg.quota.foreground_cpu_time,
            cfg.quota.foreground_write_bandwidth,
            cfg.quota.foreground_read_bandwidth,
            cfg.quota.background_cpu_time,
            cfg.quota.background_write_bandwidth,
            cfg.quota.background_read_bandwidth,
            cfg.quota.max_delay_duration,
            cfg.quota.enable_auto_tune,
        ));
        let extension = engine.raft_extension();
        let store = Storage::<_, _, F>::from_engine(
            engine.clone(),
            &cfg.storage,
            storage_read_pool.handle(),
            lock_mgr.clone(),
            concurrency_manager.clone(),
            lock_mgr.get_storage_dynamic_configs(),
            Arc::new(FlowController::Singleton(EngineFlowController::empty())),
            pd_sender,
            res_tag_factory.clone(),
            quota_limiter.clone(),
            self.pd_client.feature_gate().clone(),
            self.get_causal_ts_provider(node_id),
            resource_manager
                .as_ref()
                .map(|m| m.derive_controller("scheduler-worker-pool".to_owned(), true)),
        )?;
        self.storages.insert(node_id, raft_engine);

        ReplicaReadLockChecker::new(concurrency_manager.clone()).register(&mut coprocessor_host);

        // Create import service.
        let importer = {
            let dir = Path::new(engines.kv.path()).join("import-sst");
            Arc::new(
                SstImporter::new(
                    &cfg.import,
                    dir,
                    key_manager.clone(),
                    cfg.storage.api_version(),
                )
                .unwrap(),
            )
        };
        let import_service = ImportSstService::new(
            cfg.import.clone(),
            cfg.raft_store.raft_entry_max_size,
            engine,
            LocalTablets::Singleton(engines.kv.clone()),
            Arc::clone(&importer),
        );

        // Create deadlock service.
        let deadlock_service = lock_mgr.deadlock_service();

        // Create pd client, snapshot manager, server.
        let (resolver, state) =
            resolve::new_resolver(Arc::clone(&self.pd_client), &bg_worker, extension.clone());
        let snap_mgr = SnapManagerBuilder::default()
            .max_write_bytes_per_sec(cfg.server.snap_io_max_bytes_per_sec.0 as i64)
            .max_total_size(cfg.server.snap_max_total_size.0)
            .encryption_key_manager(key_manager.clone())
            .max_per_file_size(cfg.raft_store.max_snapshot_file_raw_size.0)
            .enable_multi_snapshot_files(true)
            .build(tmp_str);
        self.snap_mgrs.insert(node_id, snap_mgr.clone());
        let server_cfg = Arc::new(VersionTrack::new(cfg.server.clone()));
        let security_mgr = Arc::new(SecurityManager::new(&cfg.security).unwrap());
        let cop_read_pool = ReadPool::from(coprocessor::readpool_impl::build_read_pool_for_test(
            &tikv::config::CoprReadPoolConfig::default_for_test(),
            store.get_engine(),
        ));
        let copr = coprocessor::Endpoint::new(
            &server_cfg.value().clone(),
            cop_read_pool.handle(),
            concurrency_manager.clone(),
            res_tag_factory,
            quota_limiter,
        );
        let copr_v2 = coprocessor_v2::Endpoint::new(&cfg.coprocessor_v2);
        let mut server = None;
        // Create Debug service.
        let debug_thread_pool = Arc::new(
            TokioBuilder::new_multi_thread()
                .thread_name(thd_name!("debugger"))
                .worker_threads(1)
                .after_start_wrapper(|| {})
                .before_stop_wrapper(|| {})
                .build()
                .unwrap(),
        );
        let debug_thread_handle = debug_thread_pool.handle().clone();
        let debug_service = DebugService::new(
            engines.clone(),
            None,
            None,
            debug_thread_handle,
            extension,
            ConfigController::default(),
        );

        let apply_router = system.apply_router();
        // Create node.
        let mut raft_store = cfg.raft_store.clone();
        raft_store
            .validate(
                cfg.coprocessor.region_split_size(),
                cfg.coprocessor.enable_region_bucket(),
                cfg.coprocessor.region_bucket_size,
            )
            .unwrap();
        let health_service = HealthService::default();
        let mut node = Node::new(
            system,
            &server_cfg.value().clone(),
            Arc::new(VersionTrack::new(raft_store)),
            cfg.storage.api_version(),
            Arc::clone(&self.pd_client),
            state,
            bg_worker.clone(),
            Some(health_service.clone()),
            None,
        );
        node.try_bootstrap_store(engines.clone())?;
        let node_id = node.id();

        for _ in 0..100 {
            let mut svr = Server::new(
                node_id,
                &server_cfg,
                &security_mgr,
                store.clone(),
                copr.clone(),
                copr_v2.clone(),
                resolver.clone(),
                tikv_util::Either::Left(snap_mgr.clone()),
                gc_worker.clone(),
                check_leader_scheduler.clone(),
                self.env.clone(),
                None,
                debug_thread_pool.clone(),
                health_service.clone(),
            )
            .unwrap();
            svr.register_service(create_import_sst(import_service.clone()));
            svr.register_service(create_debug(debug_service.clone()));
            svr.register_service(create_deadlock(deadlock_service.clone()));
            if let Some(svcs) = self.pending_services.get(&node_id) {
                for fact in svcs {
                    svr.register_service(fact());
                }
            }
            match svr.build_and_bind() {
                Ok(_) => {
                    server = Some(svr);
                    break;
                }
                Err(Error::Grpc(GrpcError::BindFail(ref addr, ref port))) => {
                    // Servers may meet the error, when we restart them.
                    debug!("fail to create a server: bind fail {:?}", (addr, port));
                    thread::sleep(Duration::from_millis(100));
                    continue;
                }
                Err(ref e) => panic!("fail to create a server: {:?}", e),
            }
        }
        let mut server = server.unwrap();
        let addr = server.listening_addr();
        cfg.server.addr = format!("{}", addr);
        let trans = server.transport();
        let simulate_trans = SimulateTransport::new(trans);
        let max_grpc_thread_count = cfg.server.grpc_concurrency;
        let server_cfg = Arc::new(VersionTrack::new(cfg.server.clone()));

        // Register the role change observer of the lock manager.
        lock_mgr.register_detector_role_change_observer(&mut coprocessor_host);

        let max_unified_read_pool_thread_count = cfg.readpool.unified.max_thread_count;
        let pessimistic_txn_cfg = cfg.tikv.pessimistic_txn;

        let split_check_runner =
            SplitCheckRunner::new(engines.kv.clone(), router.clone(), coprocessor_host.clone());
        let split_check_scheduler = bg_worker.start("split-check", split_check_runner);
        let split_config_manager =
            SplitConfigManager::new(Arc::new(VersionTrack::new(cfg.tikv.split)));
        let auto_split_controller = AutoSplitController::new(
            split_config_manager,
            max_grpc_thread_count,
            max_unified_read_pool_thread_count,
            None,
        );

        let causal_ts_provider = self.get_causal_ts_provider(node_id);
        node.start(
            engines,
            simulate_trans.clone(),
            snap_mgr,
            pd_worker,
            store_meta,
            coprocessor_host,
            importer.clone(),
            split_check_scheduler,
            auto_split_controller,
            concurrency_manager.clone(),
            collector_reg_handle,
            causal_ts_provider,
        )?;
        assert!(node_id == 0 || node_id == node.id());
        let node_id = node.id();
        if let Some(tmp) = tmp {
            self.snap_paths.insert(node_id, tmp);
        }
        self.region_info_accessors
            .insert(node_id, region_info_accessor);
        self.importers.insert(node_id, importer);
        self.health_services.insert(node_id, health_service);

        lock_mgr
            .start(
                node.id(),
                Arc::clone(&self.pd_client),
                resolver,
                Arc::clone(&security_mgr),
                &pessimistic_txn_cfg,
            )
            .unwrap();

<<<<<<< HEAD
        server.start(server_cfg, security_mgr, key_manager).unwrap();
=======
        server
            .start(server_cfg, security_mgr, NoSnapshotCache)
            .unwrap();
>>>>>>> 515bebb4

        self.metas.insert(
            node_id,
            ServerMeta {
                raw_router: router,
                raw_apply_router: apply_router,
                node,
                server,
                sim_router,
                sim_trans: simulate_trans,
                gc_worker,
                rts_worker,
                rsmeter_cleanup,
            },
        );
        self.addrs.insert(node_id, format!("{}", addr));
        self.concurrency_managers
            .insert(node_id, concurrency_manager);

        Ok(node_id)
    }
}

impl Simulator for ServerCluster {
    fn run_node(
        &mut self,
        node_id: u64,
        cfg: Config,
        engines: Engines<RocksEngine, RaftTestEngine>,
        store_meta: Arc<Mutex<StoreMeta>>,
        key_manager: Option<Arc<DataKeyManager>>,
        router: RaftRouter<RocksEngine, RaftTestEngine>,
        system: RaftBatchSystem<RocksEngine, RaftTestEngine>,
        resource_manager: &Option<Arc<ResourceGroupManager>>,
    ) -> ServerResult<u64> {
        dispatch_api_version!(
            cfg.storage.api_version(),
            self.run_node_impl::<API>(
                node_id,
                cfg,
                engines,
                store_meta,
                key_manager,
                router,
                system,
                resource_manager,
            )
        )
    }

    fn get_snap_dir(&self, node_id: u64) -> String {
        self.snap_paths[&node_id]
            .path()
            .to_str()
            .unwrap()
            .to_owned()
    }

    fn get_snap_mgr(&self, node_id: u64) -> &SnapManager {
        self.snap_mgrs.get(&node_id).unwrap()
    }

    fn stop_node(&mut self, node_id: u64) {
        if let Some(mut meta) = self.metas.remove(&node_id) {
            meta.server.stop().unwrap();
            meta.node.stop();
            // resolved ts worker started, let's stop it
            if let Some(worker) = meta.rts_worker {
                worker.stop_worker();
            }
            (meta.rsmeter_cleanup)();
        }
    }

    fn get_node_ids(&self) -> HashSet<u64> {
        self.metas.keys().cloned().collect()
    }

    fn async_command_on_node_with_opts(
        &self,
        node_id: u64,
        request: RaftCmdRequest,
        cb: Callback<RocksSnapshot>,
        opts: RaftCmdExtraOpts,
    ) -> Result<()> {
        let router = match self.metas.get(&node_id) {
            None => return Err(box_err!("missing sender for store {}", node_id)),
            Some(meta) => meta.sim_router.clone(),
        };
        router.send_command(request, cb, opts)
    }

    fn async_read(
        &mut self,
        node_id: u64,
        batch_id: Option<ThreadReadId>,
        request: RaftCmdRequest,
        cb: Callback<RocksSnapshot>,
    ) {
        match self.metas.get_mut(&node_id) {
            None => {
                let e: RaftError = box_err!("missing sender for store {}", node_id);
                let mut resp = RaftCmdResponse::default();
                resp.mut_header().set_error(e.into());
                cb.invoke_with_response(resp);
            }
            Some(meta) => {
                meta.sim_router.read(batch_id, request, cb).unwrap();
            }
        };
    }

    fn send_raft_msg(&mut self, raft_msg: raft_serverpb::RaftMessage) -> Result<()> {
        self.raft_client.send(raft_msg).unwrap();
        self.raft_client.flush();
        Ok(())
    }

    fn add_send_filter(&mut self, node_id: u64, filter: Box<dyn Filter>) {
        self.metas
            .get_mut(&node_id)
            .unwrap()
            .sim_trans
            .add_filter(filter);
    }

    fn clear_send_filters(&mut self, node_id: u64) {
        self.metas
            .get_mut(&node_id)
            .unwrap()
            .sim_trans
            .clear_filters();
    }

    fn add_recv_filter(&mut self, node_id: u64, filter: Box<dyn Filter>) {
        self.metas
            .get_mut(&node_id)
            .unwrap()
            .sim_router
            .add_filter(filter);
    }

    fn clear_recv_filters(&mut self, node_id: u64) {
        self.metas
            .get_mut(&node_id)
            .unwrap()
            .sim_router
            .clear_filters();
    }

    fn get_router(&self, node_id: u64) -> Option<RaftRouter<RocksEngine, RaftTestEngine>> {
        self.metas.get(&node_id).map(|m| m.raw_router.clone())
    }
}

impl Cluster<ServerCluster> {
    pub fn must_get_snapshot_of_region(&mut self, region_id: u64) -> RegionSnapshot<RocksSnapshot> {
        let mut try_snapshot = || -> Option<RegionSnapshot<RocksSnapshot>> {
            let leader = self.leader_of_region(region_id)?;
            let store_id = leader.store_id;
            let epoch = self.get_region_epoch(region_id);
            let mut ctx = Context::default();
            ctx.set_region_id(region_id);
            ctx.set_peer(leader);
            ctx.set_region_epoch(epoch);

            let mut storage = self.sim.rl().storages.get(&store_id).unwrap().clone();
            let snap_ctx = SnapContext {
                pb_ctx: &ctx,
                ..Default::default()
            };
            storage.snapshot(snap_ctx).ok()
        };
        for _ in 0..10 {
            if let Some(snapshot) = try_snapshot() {
                return snapshot;
            }
            thread::sleep(Duration::from_millis(200));
        }
        panic!("failed to get snapshot of region {}", region_id);
    }

    pub fn raft_extension(&self, node_id: u64) -> SimulateRaftExtension {
        self.sim.rl().storages[&node_id].raft_extension()
    }
}

pub fn new_server_cluster(id: u64, count: usize) -> Cluster<ServerCluster> {
    let pd_client = Arc::new(TestPdClient::new(id, false));
    let sim = Arc::new(RwLock::new(ServerCluster::new(Arc::clone(&pd_client))));
    Cluster::new(id, count, sim, pd_client, ApiVersion::V1)
}

pub fn new_server_cluster_with_api_ver(
    id: u64,
    count: usize,
    api_ver: ApiVersion,
) -> Cluster<ServerCluster> {
    let pd_client = Arc::new(TestPdClient::new(id, false));
    let sim = Arc::new(RwLock::new(ServerCluster::new(Arc::clone(&pd_client))));
    Cluster::new(id, count, sim, pd_client, api_ver)
}

pub fn new_incompatible_server_cluster(id: u64, count: usize) -> Cluster<ServerCluster> {
    let pd_client = Arc::new(TestPdClient::new(id, true));
    let sim = Arc::new(RwLock::new(ServerCluster::new(Arc::clone(&pd_client))));
    Cluster::new(id, count, sim, pd_client, ApiVersion::V1)
}

pub fn must_new_cluster_mul(count: usize) -> (Cluster<ServerCluster>, metapb::Peer, Context) {
    must_new_and_configure_cluster_mul(count, |_| ())
}

pub fn must_new_and_configure_cluster(
    configure: impl FnMut(&mut Cluster<ServerCluster>),
) -> (Cluster<ServerCluster>, metapb::Peer, Context) {
    must_new_and_configure_cluster_mul(1, configure)
}

fn must_new_and_configure_cluster_mul(
    count: usize,
    mut configure: impl FnMut(&mut Cluster<ServerCluster>),
) -> (Cluster<ServerCluster>, metapb::Peer, Context) {
    let mut cluster = new_server_cluster(0, count);
    configure(&mut cluster);
    cluster.run();
    let region_id = 1;
    let leader = cluster.leader_of_region(region_id).unwrap();
    let epoch = cluster.get_region_epoch(region_id);
    let mut ctx = Context::default();
    ctx.set_region_id(region_id);
    ctx.set_peer(leader.clone());
    ctx.set_region_epoch(epoch);

    (cluster, leader, ctx)
}

pub fn must_new_cluster_and_kv_client() -> (Cluster<ServerCluster>, TikvClient, Context) {
    must_new_cluster_and_kv_client_mul(1)
}

pub fn must_new_cluster_and_kv_client_mul(
    count: usize,
) -> (Cluster<ServerCluster>, TikvClient, Context) {
    let (cluster, leader, ctx) = must_new_cluster_mul(count);

    let env = Arc::new(Environment::new(1));
    let channel =
        ChannelBuilder::new(env).connect(&cluster.sim.rl().get_addr(leader.get_store_id()));
    let client = TikvClient::new(channel);

    (cluster, client, ctx)
}

pub fn must_new_cluster_and_debug_client() -> (Cluster<ServerCluster>, DebugClient, u64) {
    let (cluster, leader, _) = must_new_cluster_mul(1);

    let env = Arc::new(Environment::new(1));
    let channel =
        ChannelBuilder::new(env).connect(&cluster.sim.rl().get_addr(leader.get_store_id()));
    let client = DebugClient::new(channel);

    (cluster, client, leader.get_store_id())
}

pub fn must_new_and_configure_cluster_and_kv_client(
    configure: impl FnMut(&mut Cluster<ServerCluster>),
) -> (Cluster<ServerCluster>, TikvClient, Context) {
    let (cluster, leader, ctx) = must_new_and_configure_cluster(configure);

    let env = Arc::new(Environment::new(1));
    let channel =
        ChannelBuilder::new(env).connect(&cluster.sim.rl().get_addr(leader.get_store_id()));
    let client = TikvClient::new(channel);

    (cluster, client, ctx)
}<|MERGE_RESOLUTION|>--- conflicted
+++ resolved
@@ -621,13 +621,9 @@
             )
             .unwrap();
 
-<<<<<<< HEAD
-        server.start(server_cfg, security_mgr, key_manager).unwrap();
-=======
         server
-            .start(server_cfg, security_mgr, NoSnapshotCache)
+            .start(server_cfg, security_mgr, key_manager, NoSnapshotCache)
             .unwrap();
->>>>>>> 515bebb4
 
         self.metas.insert(
             node_id,
