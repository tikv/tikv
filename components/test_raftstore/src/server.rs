--- conflicted
+++ resolved
@@ -185,10 +185,6 @@
             .pool_size(1)
             .create();
 
-<<<<<<< HEAD
-        let debug_service =
-            DebugService::new(engines.clone(), pool, raft_router, gc_worker.clone(), false);
-=======
         let debug_service = DebugService::new(
             engines.clone(),
             pool,
@@ -196,7 +192,6 @@
             gc_worker.get_config_manager(),
             false,
         );
->>>>>>> cc7fd70d
 
         // Create deadlock service.
         let deadlock_service = lock_mgr.deadlock_service();
