// Copyright 2016 TiKV Project Authors. Licensed under Apache-2.0.

use std::path::Path;
use std::sync::{Arc, Mutex, RwLock};
use std::time::Duration;
use std::{thread, usize};

use grpcio::{EnvBuilder, Error as GrpcError};
use kvproto::raft_cmdpb::*;
use kvproto::raft_serverpb;
use tempdir::TempDir;

use engine::Engines;
use tikv::config::TiKvConfig;
use tikv::coprocessor;
use tikv::import::{ImportSSTService, SSTImporter};
use tikv::raftstore::coprocessor::{CoprocessorHost, RegionInfoAccessor};
use tikv::raftstore::store::fsm::{RaftBatchSystem, RaftRouter};
use tikv::raftstore::store::{Callback, LocalReader, SnapManager};
use tikv::raftstore::Result;
use tikv::server::load_statistics::ThreadLoad;
use tikv::server::resolve::{self, Task as ResolveTask};
use tikv::server::transport::RaftStoreRouter;
use tikv::server::transport::ServerRaftStoreRouter;
use tikv::server::Result as ServerResult;
use tikv::server::{
    create_raft_storage, Config, Error, Node, PdStoreAddrResolver, RaftClient, Server,
    ServerTransport,
};

use tikv::storage::{self, RaftKv};
use tikv_util::collections::{HashMap, HashSet};
use tikv_util::security::SecurityManager;
use tikv_util::worker::{FutureWorker, Worker};

use super::*;
use tikv::raftstore::store::fsm::store::{StoreMeta, PENDING_VOTES_CAP};

type SimulateStoreTransport = SimulateTransport<ServerRaftStoreRouter>;
type SimulateServerTransport =
    SimulateTransport<ServerTransport<SimulateStoreTransport, PdStoreAddrResolver>>;

pub type SimulateEngine = RaftKv<SimulateStoreTransport>;

struct ServerMeta {
    node: Node<TestPdClient>,
    server: Server<SimulateStoreTransport, PdStoreAddrResolver>,
    sim_router: SimulateStoreTransport,
    sim_trans: SimulateServerTransport,
    raw_router: RaftRouter,
    worker: Worker<ResolveTask>,
}

pub struct ServerCluster {
    metas: HashMap<u64, ServerMeta>,
    addrs: HashMap<u64, String>,
    pub storages: HashMap<u64, SimulateEngine>,
    pub region_info_accessors: HashMap<u64, RegionInfoAccessor>,
    snap_paths: HashMap<u64, TempDir>,
    pd_client: Arc<TestPdClient>,
    raft_client: RaftClient,
    _stats_pool: tokio_threadpool::ThreadPool,
}

impl ServerCluster {
    pub fn new(pd_client: Arc<TestPdClient>) -> ServerCluster {
        let env = Arc::new(
            EnvBuilder::new()
                .cq_count(1)
                .name_prefix(thd_name!("server-cluster"))
                .build(),
        );
        let security_mgr = Arc::new(SecurityManager::new(&Default::default()).unwrap());
        let stats_pool = tokio_threadpool::Builder::new().pool_size(1).build();
        let raft_client = RaftClient::new(
            env,
            Arc::new(Config::default()),
            security_mgr,
            Arc::new(ThreadLoad::with_threshold(usize::MAX)),
            stats_pool.sender().clone(),
        );
        ServerCluster {
            metas: HashMap::default(),
            addrs: HashMap::default(),
            pd_client,
            storages: HashMap::default(),
            region_info_accessors: HashMap::default(),
            snap_paths: HashMap::default(),
            raft_client,
            _stats_pool: stats_pool,
        }
    }

    pub fn get_addr(&self, node_id: u64) -> &str {
        &self.addrs[&node_id]
    }
}

impl Simulator for ServerCluster {
    fn run_node(
        &mut self,
        node_id: u64,
        mut cfg: TiKvConfig,
        engines: Engines,
        router: RaftRouter,
        system: RaftBatchSystem,
    ) -> ServerResult<u64> {
        let (tmp_str, tmp) = if node_id == 0 || !self.snap_paths.contains_key(&node_id) {
            let p = TempDir::new("test_cluster").unwrap();
            (p.path().to_str().unwrap().to_owned(), Some(p))
        } else {
            let p = self.snap_paths[&node_id].path().to_str().unwrap();
            (p.to_owned(), None)
        };

        // Now we cache the store address, so here we should re-use last
        // listening address for the same store.
        if let Some(addr) = self.addrs.get(&node_id) {
            cfg.server.addr = addr.clone();
        }

        let store_meta = Arc::new(Mutex::new(StoreMeta::new(PENDING_VOTES_CAP)));
        let local_reader = LocalReader::new(engines.kv.clone(), store_meta.clone(), router.clone());
        let raft_router = ServerRaftStoreRouter::new(router.clone(), local_reader);
        let sim_router = SimulateTransport::new(raft_router);

        let raft_engine = RaftKv::new(sim_router.clone());

        // Create storage.
        let pd_worker = FutureWorker::new("test-pd-worker");
        let storage_read_pool =
            storage::readpool_impl::build_read_pool_for_test(raft_engine.clone());
        let store = create_raft_storage(
            raft_engine.clone(),
            &cfg.storage,
            storage_read_pool,
            None,
            None,
        )?;
        self.storages.insert(node_id, raft_engine.clone());

        // Create import service.
        let importer = {
            let dir = Path::new(engines.kv.path()).join("import-sst");
            Arc::new(SSTImporter::new(dir).unwrap())
        };
        let import_service = ImportSSTService::new(
            cfg.import.clone(),
            sim_router.clone(),
            Arc::clone(&engines.kv),
            Arc::clone(&importer),
        );

        // Create pd client, snapshot manager, server.
        let (worker, resolver) = resolve::new_resolver(Arc::clone(&self.pd_client)).unwrap();
        let snap_mgr = SnapManager::new(tmp_str, Some(router.clone()));
        let server_cfg = Arc::new(cfg.server.clone());
        let security_mgr = Arc::new(SecurityManager::new(&cfg.security).unwrap());
<<<<<<< HEAD
        let cop_read_pool = readpool::Builder::build_for_test();
=======
        let cop_read_pool =
            coprocessor::readpool_impl::build_read_pool_for_test(raft_engine.clone());
>>>>>>> aa8ae7d2
        let cop = coprocessor::Endpoint::new(&server_cfg, raft_engine, cop_read_pool);
        let mut server = None;
        for _ in 0..100 {
            server = Some(Server::new(
                &server_cfg,
                &security_mgr,
                store.clone(),
                cop.clone(),
                sim_router.clone(),
                resolver.clone(),
                snap_mgr.clone(),
                Some(engines.clone()),
                Some(import_service.clone()),
            ));
            match server {
                Some(Ok(_)) => break,
                Some(Err(Error::Grpc(GrpcError::BindFail(ref addr, ref port)))) => {
                    // Servers may meet the error, when we restart them.
                    debug!("fail to create a server: bind fail {:?}", (addr, port));
                    thread::sleep(Duration::from_millis(100));
                    continue;
                }
                Some(Err(ref e)) => panic!("fail to create a server: {:?}", e),
                None => unreachable!(),
            }
        }
        let mut server = server.unwrap().unwrap();
        let addr = server.listening_addr();
        cfg.server.addr = format!("{}", addr);
        let trans = server.transport();
        let simulate_trans = SimulateTransport::new(trans.clone());
        let server_cfg = Arc::new(cfg.server.clone());

        // Create node.
        let mut node = Node::new(
            system,
            &cfg.server,
            &cfg.raft_store,
            Arc::clone(&self.pd_client),
        );

        // Create coprocessor.
        let mut coprocessor_host = CoprocessorHost::new(cfg.coprocessor, router.clone());

        let region_info_accessor = RegionInfoAccessor::new(&mut coprocessor_host);
        region_info_accessor.start();

        self.region_info_accessors
            .insert(node_id, region_info_accessor);

        node.start(
            engines.clone(),
            simulate_trans.clone(),
            snap_mgr.clone(),
            pd_worker,
            store_meta,
            coprocessor_host,
            importer,
        )?;
        assert!(node_id == 0 || node_id == node.id());
        let node_id = node.id();
        if let Some(tmp) = tmp {
            self.snap_paths.insert(node_id, tmp);
        }

        server.start(server_cfg, security_mgr).unwrap();

        self.metas.insert(
            node_id,
            ServerMeta {
                raw_router: router,
                node,
                server,
                sim_router,
                sim_trans: simulate_trans,
                worker,
            },
        );
        self.addrs.insert(node_id, format!("{}", addr));

        Ok(node_id)
    }

    fn get_snap_dir(&self, node_id: u64) -> String {
        self.snap_paths[&node_id]
            .path()
            .to_str()
            .unwrap()
            .to_owned()
    }

    fn stop_node(&mut self, node_id: u64) {
        if let Some(mut meta) = self.metas.remove(&node_id) {
            meta.server.stop().unwrap();
            meta.node.stop();
            meta.worker.stop().unwrap().join().unwrap();
        }
    }

    fn get_node_ids(&self) -> HashSet<u64> {
        self.metas.keys().cloned().collect()
    }

    fn async_command_on_node(
        &self,
        node_id: u64,
        request: RaftCmdRequest,
        cb: Callback,
    ) -> Result<()> {
        let router = match self.metas.get(&node_id) {
            None => return Err(box_err!("missing sender for store {}", node_id)),
            Some(meta) => meta.sim_router.clone(),
        };
        router.send_command(request, cb)
    }

    fn send_raft_msg(&mut self, raft_msg: raft_serverpb::RaftMessage) -> Result<()> {
        let store_id = raft_msg.get_to_peer().get_store_id();
        let addr = self.get_addr(store_id).to_owned();
        self.raft_client.send(store_id, &addr, raft_msg).unwrap();
        self.raft_client.flush();
        Ok(())
    }

    fn add_send_filter(&mut self, node_id: u64, filter: Box<dyn Filter>) {
        self.metas
            .get_mut(&node_id)
            .unwrap()
            .sim_trans
            .add_filter(filter);
    }

    fn clear_send_filters(&mut self, node_id: u64) {
        self.metas
            .get_mut(&node_id)
            .unwrap()
            .sim_trans
            .clear_filters();
    }

    fn add_recv_filter(&mut self, node_id: u64, filter: Box<dyn Filter>) {
        self.metas
            .get_mut(&node_id)
            .unwrap()
            .sim_router
            .add_filter(filter);
    }

    fn clear_recv_filters(&mut self, node_id: u64) {
        self.metas
            .get_mut(&node_id)
            .unwrap()
            .sim_router
            .clear_filters();
    }

    fn get_router(&self, node_id: u64) -> Option<RaftRouter> {
        self.metas.get(&node_id).map(|m| m.raw_router.clone())
    }
}

pub fn new_server_cluster(id: u64, count: usize) -> Cluster<ServerCluster> {
    let pd_client = Arc::new(TestPdClient::new(id, false));
    let sim = Arc::new(RwLock::new(ServerCluster::new(Arc::clone(&pd_client))));
    Cluster::new(id, count, sim, pd_client)
}

pub fn new_incompatible_server_cluster(id: u64, count: usize) -> Cluster<ServerCluster> {
    let pd_client = Arc::new(TestPdClient::new(id, true));
    let sim = Arc::new(RwLock::new(ServerCluster::new(Arc::clone(&pd_client))));
    Cluster::new(id, count, sim, pd_client)
}<|MERGE_RESOLUTION|>--- conflicted
+++ resolved
@@ -156,12 +156,8 @@
         let snap_mgr = SnapManager::new(tmp_str, Some(router.clone()));
         let server_cfg = Arc::new(cfg.server.clone());
         let security_mgr = Arc::new(SecurityManager::new(&cfg.security).unwrap());
-<<<<<<< HEAD
-        let cop_read_pool = readpool::Builder::build_for_test();
-=======
         let cop_read_pool =
             coprocessor::readpool_impl::build_read_pool_for_test(raft_engine.clone());
->>>>>>> aa8ae7d2
         let cop = coprocessor::Endpoint::new(&server_cfg, raft_engine, cop_read_pool);
         let mut server = None;
         for _ in 0..100 {
