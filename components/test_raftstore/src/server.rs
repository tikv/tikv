// Copyright 2016 TiKV Project Authors. Licensed under Apache-2.0.

use std::{
    path::Path,
    sync::{Arc, Mutex, RwLock},
    thread,
    time::Duration,
    usize,
};

use api_version::{dispatch_api_version, KvFormat};
use causal_ts::CausalTsProviderImpl;
use collections::{HashMap, HashSet};
use concurrency_manager::ConcurrencyManager;
use encryption_export::DataKeyManager;
use engine_rocks::{FlushListener, RocksEngine, RocksSnapshot};
use engine_test::raft::RaftTestEngine;
use engine_traits::{Engines, MiscExt};
use futures::executor::block_on;
use grpcio::{ChannelBuilder, EnvBuilder, Environment, Error as GrpcError, Service};
use grpcio_health::HealthService;
use kvproto::{
    deadlock::create_deadlock,
    debugpb::{create_debug, DebugClient},
    import_sstpb::create_import_sst,
    kvrpcpb::{ApiVersion, Context},
    metapb,
    raft_cmdpb::*,
    raft_serverpb,
    tikvpb::TikvClient,
};
use pd_client::PdClient;
use raftstore::{
    coprocessor::{CoprocessorHost, RegionInfoAccessor},
    errors::Error as RaftError,
    router::{LocalReadRouter, RaftStoreBlackHole, RaftStoreRouter, ServerRaftStoreRouter},
    store::{
        fsm::{
            store::{ApplyResNotifier, StoreMeta},
            ApplyRouter, RaftBatchSystem, RaftRouter,
        },
        msg::RaftCmdExtraOpts,
        AutoSplitController, Callback, CheckLeaderRunner, LocalReader, RegionSnapshot, SnapManager,
        SnapManagerBuilder, SplitCheckRunner, SplitConfigManager, StoreMetaDelegate,
    },
    Result,
};
use resource_metering::{CollectorRegHandle, ResourceTagFactory};
use security::SecurityManager;
use tempfile::TempDir;
use test_pd_client::TestPdClient;
use tikv::{
    config::ConfigController,
    coprocessor, coprocessor_v2,
    import::{ImportSstService, SstImporter},
    read_pool::ReadPool,
    server::{
        create_raft_storage,
        gc_worker::GcWorker,
        load_statistics::ThreadLoadPool,
        lock_manager::LockManager,
        raftkv::ReplicaReadLockChecker,
        resolve::{self, StoreAddrResolver},
        service::DebugService,
        ConnectionBuilder, Error, Node, PdStoreAddrResolver, RaftClient, RaftKv,
        Result as ServerResult, Server, ServerTransport,
    },
    storage::{
        self,
        kv::SnapContext,
        txn::flow_controller::{EngineFlowController, FlowController},
        Engine,
    },
};
use tikv_util::{
    config::VersionTrack,
    quota_limiter::QuotaLimiter,
    sys::thread::ThreadBuildWrapper,
    time::ThreadReadId,
    worker::{Builder as WorkerBuilder, LazyWorker},
    HandyRwLock,
};
use tokio::runtime::Builder as TokioBuilder;
use txn_types::TxnExtraScheduler;

use super::*;
use crate::Config;

type SimulateStoreTransport = SimulateTransport<ServerRaftStoreRouter<RocksEngine, RaftTestEngine>>;
type SimulateServerTransport =
    SimulateTransport<ServerTransport<SimulateStoreTransport, PdStoreAddrResolver, RocksEngine>>;

pub type SimulateEngine = RaftKv<RocksEngine, SimulateStoreTransport>;

#[derive(Default, Clone)]
pub struct AddressMap {
    addrs: Arc<Mutex<HashMap<u64, String>>>,
}

impl AddressMap {
    pub fn get(&self, store_id: u64) -> Option<String> {
        let addrs = self.addrs.lock().unwrap();
        addrs.get(&store_id).cloned()
    }

    pub fn insert(&mut self, store_id: u64, addr: String) {
        self.addrs.lock().unwrap().insert(store_id, addr);
    }
}

impl StoreAddrResolver for AddressMap {
    fn resolve(
        &self,
        store_id: u64,
        cb: Box<dyn FnOnce(ServerResult<String>) + Send>,
    ) -> ServerResult<()> {
        let addr = self.get(store_id);
        match addr {
            Some(addr) => cb(Ok(addr)),
            None => cb(Err(box_err!(
                "unable to find address for store {}",
                store_id
            ))),
        }
        Ok(())
    }
}

struct ServerMeta {
    node: Node<TestPdClient, RocksEngine, RaftTestEngine>,
    server: Server<SimulateStoreTransport, PdStoreAddrResolver, SimulateEngine>,
    sim_router: SimulateStoreTransport,
    sim_trans: SimulateServerTransport,
    raw_router: RaftRouter<RocksEngine, RaftTestEngine>,
    raw_apply_router: ApplyRouter<RocksEngine>,
    gc_worker: GcWorker<RaftKv<RocksEngine, SimulateStoreTransport>, SimulateStoreTransport>,
    rts_worker: Option<LazyWorker<resolved_ts::Task<RocksSnapshot>>>,
    rsmeter_cleanup: Box<dyn FnOnce()>,
}

type PendingServices = Vec<Box<dyn Fn() -> Service>>;
type CopHooks = Vec<Box<dyn Fn(&mut CoprocessorHost<RocksEngine>)>>;

pub struct ServerCluster {
    metas: HashMap<u64, ServerMeta>,
    addrs: AddressMap,
    pub storages: HashMap<u64, SimulateEngine>,
    pub region_info_accessors: HashMap<u64, RegionInfoAccessor>,
    pub importers: HashMap<u64, Arc<SstImporter>>,
    pub pending_services: HashMap<u64, PendingServices>,
    pub coprocessor_hooks: HashMap<u64, CopHooks>,
    pub health_services: HashMap<u64, HealthService>,
    pub security_mgr: Arc<SecurityManager>,
    pub txn_extra_schedulers: HashMap<u64, Arc<dyn TxnExtraScheduler>>,
    snap_paths: HashMap<u64, TempDir>,
    snap_mgrs: HashMap<u64, SnapManager>,
    pd_client: Arc<TestPdClient>,
    raft_client: RaftClient<AddressMap, RaftStoreBlackHole, RocksEngine>,
    concurrency_managers: HashMap<u64, ConcurrencyManager>,
    env: Arc<Environment>,
    pub causal_ts_providers: HashMap<u64, Arc<CausalTsProviderImpl>>,
}

impl ServerCluster {
    pub fn new(pd_client: Arc<TestPdClient>) -> ServerCluster {
        let env = Arc::new(
            EnvBuilder::new()
                .cq_count(2)
                .name_prefix(thd_name!("server-cluster"))
                .build(),
        );
        let security_mgr = Arc::new(SecurityManager::new(&Default::default()).unwrap());
        let map = AddressMap::default();
        // We don't actually need to handle snapshot message, just create a dead worker
        // to make it compile.
        let worker = LazyWorker::new("snap-worker");
        let conn_builder = ConnectionBuilder::new(
            env.clone(),
            Arc::default(),
            security_mgr.clone(),
            map.clone(),
            RaftStoreBlackHole,
            worker.scheduler(),
            Arc::new(ThreadLoadPool::with_threshold(usize::MAX)),
        );
        let raft_client = RaftClient::new(conn_builder);
        ServerCluster {
            metas: HashMap::default(),
            addrs: map,
            pd_client,
            security_mgr,
            storages: HashMap::default(),
            region_info_accessors: HashMap::default(),
            importers: HashMap::default(),
            snap_paths: HashMap::default(),
            snap_mgrs: HashMap::default(),
            pending_services: HashMap::default(),
            coprocessor_hooks: HashMap::default(),
            health_services: HashMap::default(),
            raft_client,
            concurrency_managers: HashMap::default(),
            env,
            txn_extra_schedulers: HashMap::default(),
            causal_ts_providers: HashMap::default(),
        }
    }

    pub fn get_addr(&self, node_id: u64) -> String {
        self.addrs.get(node_id).unwrap()
    }

    pub fn get_apply_router(&self, node_id: u64) -> ApplyRouter<RocksEngine> {
        self.metas.get(&node_id).unwrap().raw_apply_router.clone()
    }

    pub fn get_server_router(&self, node_id: u64) -> SimulateStoreTransport {
        self.metas.get(&node_id).unwrap().sim_router.clone()
    }

    /// To trigger GC manually.
    pub fn get_gc_worker(
        &self,
        node_id: u64,
    ) -> &GcWorker<RaftKv<RocksEngine, SimulateStoreTransport>, SimulateStoreTransport> {
        &self.metas.get(&node_id).unwrap().gc_worker
    }

    pub fn get_concurrency_manager(&self, node_id: u64) -> ConcurrencyManager {
        self.concurrency_managers.get(&node_id).unwrap().clone()
    }

    pub fn get_causal_ts_provider(&self, node_id: u64) -> Option<Arc<CausalTsProviderImpl>> {
        self.causal_ts_providers.get(&node_id).cloned()
    }

    fn init_resource_metering(
        &self,
        cfg: &resource_metering::Config,
    ) -> (ResourceTagFactory, CollectorRegHandle, Box<dyn FnOnce()>) {
        let (_, collector_reg_handle, resource_tag_factory, recorder_worker) =
            resource_metering::init_recorder(cfg.precision.as_millis());
        let (_, data_sink_reg_handle, reporter_worker) =
            resource_metering::init_reporter(cfg.clone(), collector_reg_handle.clone());
        let (_, single_target_worker) = resource_metering::init_single_target(
            cfg.receiver_address.clone(),
            Arc::new(Environment::new(2)),
            data_sink_reg_handle,
        );

        (
            resource_tag_factory,
            collector_reg_handle,
            Box::new(move || {
                single_target_worker.stop_worker();
                reporter_worker.stop_worker();
                recorder_worker.stop_worker();
            }),
        )
    }

    fn run_node_impl<F: KvFormat>(
        &mut self,
        node_id: u64,
        mut cfg: Config,
        engines: Engines<RocksEngine, RaftTestEngine>,
        store_meta: Arc<Mutex<StoreMeta>>,
        key_manager: Option<Arc<DataKeyManager>>,
        router: RaftRouter<RocksEngine, RaftTestEngine>,
        system: RaftBatchSystem<RocksEngine, RaftTestEngine>,
        flush_listener: Option<FlushListener>,
    ) -> ServerResult<u64> {
        let (tmp_str, tmp) = if node_id == 0 || !self.snap_paths.contains_key(&node_id) {
            let p = test_util::temp_dir("test_cluster", cfg.prefer_mem);
            (p.path().to_str().unwrap().to_owned(), Some(p))
        } else {
            let p = self.snap_paths[&node_id].path().to_str().unwrap();
            (p.to_owned(), None)
        };

        let bg_worker = WorkerBuilder::new("background").thread_count(2).create();

        if cfg.server.addr == "127.0.0.1:0" {
            // Now we cache the store address, so here we should re-use last
            // listening address for the same store.
            if let Some(addr) = self.addrs.get(node_id) {
                cfg.server.addr = addr;
            } else {
                cfg.server.addr = format!("127.0.0.1:{}", test_util::alloc_port());
            }
        }

        let local_reader = LocalReader::new(
            engines.kv.clone(),
            StoreMetaDelegate::new(store_meta.clone(), engines.kv.clone()),
            router.clone(),
        );

        // Create coprocessor.
        let mut coprocessor_host = CoprocessorHost::new(router.clone(), cfg.coprocessor.clone());
        let region_info_accessor = RegionInfoAccessor::new(&mut coprocessor_host);

        let raft_router = ServerRaftStoreRouter::new(router.clone(), local_reader);
        let sim_router = SimulateTransport::new(raft_router.clone());
        let raft_engine = RaftKv::new(
            sim_router.clone(),
            engines.kv.clone(),
            region_info_accessor.region_leaders(),
        );

        if let Some(hooks) = self.coprocessor_hooks.get(&node_id) {
            for hook in hooks {
                hook(&mut coprocessor_host);
            }
        }

        // Create storage.
        let pd_worker = LazyWorker::new("test-pd-worker");
        let pd_sender = pd_worker.scheduler();
        let storage_read_pool = ReadPool::from(storage::build_read_pool(
            &tikv::config::StorageReadPoolConfig::default_for_test(),
            pd_sender.clone(),
            raft_engine.clone(),
        ));

        let mut engine = RaftKv::new(
            sim_router.clone(),
            engines.kv.clone(),
            region_info_accessor.region_leaders(),
        );
        if let Some(scheduler) = self.txn_extra_schedulers.remove(&node_id) {
            engine.set_txn_extra_scheduler(scheduler);
        }

        let latest_ts =
            block_on(self.pd_client.get_tso()).expect("failed to get timestamp from PD");
        let concurrency_manager = ConcurrencyManager::new(latest_ts);

        let (tx, _rx) = std::sync::mpsc::channel();
        let mut gc_worker = GcWorker::new(
            engine.clone(),
            sim_router.clone(),
            tx,
            cfg.gc.clone(),
            Default::default(),
            Arc::new(region_info_accessor.clone()),
        );
        gc_worker.start(node_id).unwrap();
        gc_worker
            .start_observe_lock_apply(&mut coprocessor_host, concurrency_manager.clone())
            .unwrap();

        let rts_worker = if cfg.resolved_ts.enable {
            // Resolved ts worker
            let mut rts_worker = LazyWorker::new("resolved-ts");
            let rts_ob = resolved_ts::Observer::new(rts_worker.scheduler());
            rts_ob.register_to(&mut coprocessor_host);
            // Resolved ts endpoint
            let rts_endpoint = resolved_ts::Endpoint::new(
                &cfg.resolved_ts,
                rts_worker.scheduler(),
                raft_router.clone(),
                store_meta.clone(),
                self.pd_client.clone(),
                concurrency_manager.clone(),
                self.env.clone(),
                self.security_mgr.clone(),
                resolved_ts::DummySinker::new(),
            );
            // Start the worker
            rts_worker.start(rts_endpoint);
            Some(rts_worker)
        } else {
            None
        };

        if ApiVersion::V2 == F::TAG {
            let causal_ts_provider: Arc<CausalTsProviderImpl> = Arc::new(
                block_on(causal_ts::BatchTsoProvider::new_opt(
                    self.pd_client.clone(),
                    cfg.causal_ts.renew_interval.0,
                    cfg.causal_ts.available_interval.0,
                    cfg.causal_ts.renew_batch_min_size,
                    cfg.causal_ts.renew_batch_max_size,
                ))
                .unwrap()
                .into(),
            );
            self.causal_ts_providers.insert(node_id, causal_ts_provider);
        }

        // Start resource metering.
        let (res_tag_factory, collector_reg_handle, rsmeter_cleanup) =
            self.init_resource_metering(&cfg.resource_metering);

        let check_leader_runner =
            CheckLeaderRunner::new(store_meta.clone(), coprocessor_host.clone());
        let check_leader_scheduler = bg_worker.start("check-leader", check_leader_runner);

        let mut lock_mgr = LockManager::new(&cfg.pessimistic_txn);
        let quota_limiter = Arc::new(QuotaLimiter::new(
            cfg.quota.foreground_cpu_time,
            cfg.quota.foreground_write_bandwidth,
            cfg.quota.foreground_read_bandwidth,
            cfg.quota.background_cpu_time,
            cfg.quota.background_write_bandwidth,
            cfg.quota.background_read_bandwidth,
            cfg.quota.max_delay_duration,
            cfg.quota.enable_auto_tune,
        ));
        let store = create_raft_storage::<_, _, _, F, _>(
            engine,
            &cfg.storage,
            storage_read_pool.handle(),
            lock_mgr.clone(),
            concurrency_manager.clone(),
            lock_mgr.get_storage_dynamic_configs(),
            Arc::new(FlowController::Singleton(EngineFlowController::empty())),
            pd_sender,
            res_tag_factory.clone(),
            quota_limiter.clone(),
            self.pd_client.feature_gate().clone(),
            self.get_causal_ts_provider(node_id),
        )?;
        self.storages.insert(node_id, raft_engine);

        ReplicaReadLockChecker::new(concurrency_manager.clone()).register(&mut coprocessor_host);

        // Create import service.
        let importer = {
            let dir = Path::new(engines.kv.path()).join("import-sst");
            Arc::new(
                SstImporter::new(
                    &cfg.import,
                    dir,
                    key_manager.clone(),
                    cfg.storage.api_version(),
                )
                .unwrap(),
            )
        };
        let import_service = ImportSstService::new(
            cfg.import.clone(),
            cfg.raft_store.raft_entry_max_size,
            sim_router.clone(),
            engines.kv.clone(),
            Arc::clone(&importer),
        );

        // Create deadlock service.
        let deadlock_service = lock_mgr.deadlock_service();

        // Create pd client, snapshot manager, server.
        let (resolver, state) =
            resolve::new_resolver(Arc::clone(&self.pd_client), &bg_worker, router.clone());
        let snap_mgr = SnapManagerBuilder::default()
            .max_write_bytes_per_sec(cfg.server.snap_max_write_bytes_per_sec.0 as i64)
            .max_total_size(cfg.server.snap_max_total_size.0)
            .encryption_key_manager(key_manager)
            .max_per_file_size(cfg.raft_store.max_snapshot_file_raw_size.0)
            .enable_multi_snapshot_files(true)
            .build(tmp_str);
        self.snap_mgrs.insert(node_id, snap_mgr.clone());
        let server_cfg = Arc::new(VersionTrack::new(cfg.server.clone()));
        let security_mgr = Arc::new(SecurityManager::new(&cfg.security).unwrap());
        let cop_read_pool = ReadPool::from(coprocessor::readpool_impl::build_read_pool_for_test(
            &tikv::config::CoprReadPoolConfig::default_for_test(),
            store.get_engine(),
        ));
        let copr = coprocessor::Endpoint::new(
            &server_cfg.value().clone(),
            cop_read_pool.handle(),
            concurrency_manager.clone(),
            res_tag_factory,
            quota_limiter,
        );
        let copr_v2 = coprocessor_v2::Endpoint::new(&cfg.coprocessor_v2);
        let mut server = None;
        // Create Debug service.
        let debug_thread_pool = Arc::new(
            TokioBuilder::new_multi_thread()
                .thread_name(thd_name!("debugger"))
                .worker_threads(1)
                .after_start_wrapper(|| {})
                .before_stop_wrapper(|| {})
                .build()
                .unwrap(),
        );
        let debug_thread_handle = debug_thread_pool.handle().clone();
        let debug_service = DebugService::new(
            engines.clone(),
            debug_thread_handle,
            raft_router,
            ConfigController::default(),
        );

        let apply_router = system.apply_router();
        // Create node.
        let mut raft_store = cfg.raft_store.clone();
        raft_store
            .validate(
                cfg.coprocessor.region_split_size,
                cfg.coprocessor.enable_region_bucket,
                cfg.coprocessor.region_bucket_size,
            )
            .unwrap();
        let health_service = HealthService::default();
        let mut node = Node::new(
            system,
            &server_cfg.value().clone(),
            Arc::new(VersionTrack::new(raft_store)),
            cfg.storage.api_version(),
            Arc::clone(&self.pd_client),
            state,
            bg_worker.clone(),
            Some(health_service.clone()),
            None,
        );
        node.try_bootstrap_store(engines.clone())?;
        let node_id = node.id();

        for _ in 0..100 {
            let mut svr = Server::new(
                node_id,
                &server_cfg,
                &security_mgr,
                store.clone(),
                copr.clone(),
                copr_v2.clone(),
                sim_router.clone(),
                resolver.clone(),
                snap_mgr.clone(),
                gc_worker.clone(),
                check_leader_scheduler.clone(),
                self.env.clone(),
                None,
                debug_thread_pool.clone(),
                health_service.clone(),
            )
            .unwrap();
            svr.register_service(create_import_sst(import_service.clone()));
            svr.register_service(create_debug(debug_service.clone()));
            svr.register_service(create_deadlock(deadlock_service.clone()));
            if let Some(svcs) = self.pending_services.get(&node_id) {
                for fact in svcs {
                    svr.register_service(fact());
                }
            }
            match svr.build_and_bind() {
                Ok(_) => {
                    server = Some(svr);
                    break;
                }
                Err(Error::Grpc(GrpcError::BindFail(ref addr, ref port))) => {
                    // Servers may meet the error, when we restart them.
                    debug!("fail to create a server: bind fail {:?}", (addr, port));
                    thread::sleep(Duration::from_millis(100));
                    continue;
                }
                Err(ref e) => panic!("fail to create a server: {:?}", e),
            }
        }
        let mut server = server.unwrap();
        let addr = server.listening_addr();
        cfg.server.addr = format!("{}", addr);
        let trans = server.transport();
        let simulate_trans = SimulateTransport::new(trans);
        let max_grpc_thread_count = cfg.server.grpc_concurrency;
        let server_cfg = Arc::new(VersionTrack::new(cfg.server.clone()));

        // Register the role change observer of the lock manager.
        lock_mgr.register_detector_role_change_observer(&mut coprocessor_host);

        let max_unified_read_pool_thread_count = cfg.readpool.unified.max_thread_count;
        let pessimistic_txn_cfg = cfg.tikv.pessimistic_txn;

        let split_check_runner =
            SplitCheckRunner::new(engines.kv.clone(), router.clone(), coprocessor_host.clone());
        let split_check_scheduler = bg_worker.start("split-check", split_check_runner);
        let split_config_manager =
            SplitConfigManager::new(Arc::new(VersionTrack::new(cfg.tikv.split)));
        let auto_split_controller = AutoSplitController::new(
            split_config_manager,
            max_grpc_thread_count,
            max_unified_read_pool_thread_count,
            None,
        );
<<<<<<< HEAD
        let mut seqno_worker = None;
        if let Some(listener) = flush_listener {
            let worker = LazyWorker::new("seqno-relation");
            let scheduler = worker.scheduler();
            let notifier = ApplyResNotifier::new(router.clone(), Some(scheduler));
            listener.update_notifier(notifier);
            seqno_worker = Some(worker);
        };
=======

        let causal_ts_provider = self.get_causal_ts_provider(node_id);
>>>>>>> 47d8c9e4
        node.start(
            engines,
            simulate_trans.clone(),
            snap_mgr,
            pd_worker,
            store_meta,
            coprocessor_host,
            importer.clone(),
            split_check_scheduler,
            auto_split_controller,
            concurrency_manager.clone(),
            collector_reg_handle,
<<<<<<< HEAD
            seqno_worker,
=======
            causal_ts_provider,
>>>>>>> 47d8c9e4
        )?;
        assert!(node_id == 0 || node_id == node.id());
        let node_id = node.id();
        if let Some(tmp) = tmp {
            self.snap_paths.insert(node_id, tmp);
        }
        self.region_info_accessors
            .insert(node_id, region_info_accessor);
        self.importers.insert(node_id, importer);
        self.health_services.insert(node_id, health_service);

        lock_mgr
            .start(
                node.id(),
                Arc::clone(&self.pd_client),
                resolver,
                Arc::clone(&security_mgr),
                &pessimistic_txn_cfg,
            )
            .unwrap();

        server.start(server_cfg, security_mgr).unwrap();

        self.metas.insert(
            node_id,
            ServerMeta {
                raw_router: router,
                raw_apply_router: apply_router,
                node,
                server,
                sim_router,
                sim_trans: simulate_trans,
                gc_worker,
                rts_worker,
                rsmeter_cleanup,
            },
        );
        self.addrs.insert(node_id, format!("{}", addr));
        self.concurrency_managers
            .insert(node_id, concurrency_manager);

        Ok(node_id)
    }
}

impl Simulator for ServerCluster {
    fn run_node(
        &mut self,
        node_id: u64,
        cfg: Config,
        engines: Engines<RocksEngine, RaftTestEngine>,
        store_meta: Arc<Mutex<StoreMeta>>,
        key_manager: Option<Arc<DataKeyManager>>,
        router: RaftRouter<RocksEngine, RaftTestEngine>,
        system: RaftBatchSystem<RocksEngine, RaftTestEngine>,
        flush_listener: Option<FlushListener>,
    ) -> ServerResult<u64> {
        dispatch_api_version!(
            cfg.storage.api_version(),
            self.run_node_impl::<API>(
                node_id,
                cfg,
                engines,
                store_meta,
                key_manager,
                router,
                system,
                flush_listener,
            )
        )
    }

    fn get_snap_dir(&self, node_id: u64) -> String {
        self.snap_paths[&node_id]
            .path()
            .to_str()
            .unwrap()
            .to_owned()
    }

    fn get_snap_mgr(&self, node_id: u64) -> &SnapManager {
        self.snap_mgrs.get(&node_id).unwrap()
    }

    fn stop_node(&mut self, node_id: u64) {
        if let Some(mut meta) = self.metas.remove(&node_id) {
            meta.server.stop().unwrap();
            meta.node.stop();
            // resolved ts worker started, let's stop it
            if let Some(worker) = meta.rts_worker {
                worker.stop_worker();
            }
            (meta.rsmeter_cleanup)();
        }
    }

    fn get_node_ids(&self) -> HashSet<u64> {
        self.metas.keys().cloned().collect()
    }

    fn async_command_on_node_with_opts(
        &self,
        node_id: u64,
        request: RaftCmdRequest,
        cb: Callback<RocksSnapshot>,
        opts: RaftCmdExtraOpts,
    ) -> Result<()> {
        let router = match self.metas.get(&node_id) {
            None => return Err(box_err!("missing sender for store {}", node_id)),
            Some(meta) => meta.sim_router.clone(),
        };
        router.send_command(request, cb, opts)
    }

    fn async_read(
        &mut self,
        node_id: u64,
        batch_id: Option<ThreadReadId>,
        request: RaftCmdRequest,
        cb: Callback<RocksSnapshot>,
    ) {
        match self.metas.get_mut(&node_id) {
            None => {
                let e: RaftError = box_err!("missing sender for store {}", node_id);
                let mut resp = RaftCmdResponse::default();
                resp.mut_header().set_error(e.into());
                cb.invoke_with_response(resp);
            }
            Some(meta) => {
                meta.sim_router.read(batch_id, request, cb).unwrap();
            }
        };
    }

    fn send_raft_msg(&mut self, raft_msg: raft_serverpb::RaftMessage) -> Result<()> {
        self.raft_client.send(raft_msg).unwrap();
        self.raft_client.flush();
        Ok(())
    }

    fn add_send_filter(&mut self, node_id: u64, filter: Box<dyn Filter>) {
        self.metas
            .get_mut(&node_id)
            .unwrap()
            .sim_trans
            .add_filter(filter);
    }

    fn clear_send_filters(&mut self, node_id: u64) {
        self.metas
            .get_mut(&node_id)
            .unwrap()
            .sim_trans
            .clear_filters();
    }

    fn add_recv_filter(&mut self, node_id: u64, filter: Box<dyn Filter>) {
        self.metas
            .get_mut(&node_id)
            .unwrap()
            .sim_router
            .add_filter(filter);
    }

    fn clear_recv_filters(&mut self, node_id: u64) {
        self.metas
            .get_mut(&node_id)
            .unwrap()
            .sim_router
            .clear_filters();
    }

    fn get_router(&self, node_id: u64) -> Option<RaftRouter<RocksEngine, RaftTestEngine>> {
        self.metas.get(&node_id).map(|m| m.raw_router.clone())
    }
}

impl Cluster<ServerCluster> {
    pub fn must_get_snapshot_of_region(&mut self, region_id: u64) -> RegionSnapshot<RocksSnapshot> {
        let mut try_snapshot = || -> Option<RegionSnapshot<RocksSnapshot>> {
            let leader = self.leader_of_region(region_id)?;
            let store_id = leader.store_id;
            let epoch = self.get_region_epoch(region_id);
            let mut ctx = Context::default();
            ctx.set_region_id(region_id);
            ctx.set_peer(leader);
            ctx.set_region_epoch(epoch);

            let mut storage = self.sim.rl().storages.get(&store_id).unwrap().clone();
            let snap_ctx = SnapContext {
                pb_ctx: &ctx,
                ..Default::default()
            };
            storage.snapshot(snap_ctx).ok()
        };
        for _ in 0..10 {
            if let Some(snapshot) = try_snapshot() {
                return snapshot;
            }
            thread::sleep(Duration::from_millis(200));
        }
        panic!("failed to get snapshot of region {}", region_id);
    }
}

pub fn new_server_cluster(id: u64, count: usize) -> Cluster<ServerCluster> {
    let pd_client = Arc::new(TestPdClient::new(id, false));
    let sim = Arc::new(RwLock::new(ServerCluster::new(Arc::clone(&pd_client))));
    Cluster::new(id, count, sim, pd_client, ApiVersion::V1)
}

pub fn new_server_cluster_with_api_ver(
    id: u64,
    count: usize,
    api_ver: ApiVersion,
) -> Cluster<ServerCluster> {
    let pd_client = Arc::new(TestPdClient::new(id, false));
    let sim = Arc::new(RwLock::new(ServerCluster::new(Arc::clone(&pd_client))));
    Cluster::new(id, count, sim, pd_client, api_ver)
}

pub fn new_incompatible_server_cluster(id: u64, count: usize) -> Cluster<ServerCluster> {
    let pd_client = Arc::new(TestPdClient::new(id, true));
    let sim = Arc::new(RwLock::new(ServerCluster::new(Arc::clone(&pd_client))));
    Cluster::new(id, count, sim, pd_client, ApiVersion::V1)
}

pub fn must_new_cluster_mul(count: usize) -> (Cluster<ServerCluster>, metapb::Peer, Context) {
    must_new_and_configure_cluster_mul(count, |_| ())
}

pub fn must_new_and_configure_cluster(
    configure: impl FnMut(&mut Cluster<ServerCluster>),
) -> (Cluster<ServerCluster>, metapb::Peer, Context) {
    must_new_and_configure_cluster_mul(1, configure)
}

fn must_new_and_configure_cluster_mul(
    count: usize,
    mut configure: impl FnMut(&mut Cluster<ServerCluster>),
) -> (Cluster<ServerCluster>, metapb::Peer, Context) {
    let mut cluster = new_server_cluster(0, count);
    configure(&mut cluster);
    cluster.run();
    let region_id = 1;
    let leader = cluster.leader_of_region(region_id).unwrap();
    let epoch = cluster.get_region_epoch(region_id);
    let mut ctx = Context::default();
    ctx.set_region_id(region_id);
    ctx.set_peer(leader.clone());
    ctx.set_region_epoch(epoch);

    (cluster, leader, ctx)
}

pub fn must_new_cluster_and_kv_client() -> (Cluster<ServerCluster>, TikvClient, Context) {
    must_new_cluster_and_kv_client_mul(1)
}

pub fn must_new_cluster_and_kv_client_mul(
    count: usize,
) -> (Cluster<ServerCluster>, TikvClient, Context) {
    let (cluster, leader, ctx) = must_new_cluster_mul(count);

    let env = Arc::new(Environment::new(1));
    let channel =
        ChannelBuilder::new(env).connect(&cluster.sim.rl().get_addr(leader.get_store_id()));
    let client = TikvClient::new(channel);

    (cluster, client, ctx)
}

pub fn must_new_cluster_and_debug_client() -> (Cluster<ServerCluster>, DebugClient, u64) {
    let (cluster, leader, _) = must_new_cluster_mul(1);

    let env = Arc::new(Environment::new(1));
    let channel =
        ChannelBuilder::new(env).connect(&cluster.sim.rl().get_addr(leader.get_store_id()));
    let client = DebugClient::new(channel);

    (cluster, client, leader.get_store_id())
}

pub fn must_new_and_configure_cluster_and_kv_client(
    configure: impl FnMut(&mut Cluster<ServerCluster>),
) -> (Cluster<ServerCluster>, TikvClient, Context) {
    let (cluster, leader, ctx) = must_new_and_configure_cluster(configure);

    let env = Arc::new(Environment::new(1));
    let channel =
        ChannelBuilder::new(env).connect(&cluster.sim.rl().get_addr(leader.get_store_id()));
    let client = TikvClient::new(channel);

    (cluster, client, ctx)
}<|MERGE_RESOLUTION|>--- conflicted
+++ resolved
@@ -584,7 +584,9 @@
             max_unified_read_pool_thread_count,
             None,
         );
-<<<<<<< HEAD
+
+        let causal_ts_provider = self.get_causal_ts_provider(node_id);
+
         let mut seqno_worker = None;
         if let Some(listener) = flush_listener {
             let worker = LazyWorker::new("seqno-relation");
@@ -593,10 +595,7 @@
             listener.update_notifier(notifier);
             seqno_worker = Some(worker);
         };
-=======
-
-        let causal_ts_provider = self.get_causal_ts_provider(node_id);
->>>>>>> 47d8c9e4
+
         node.start(
             engines,
             simulate_trans.clone(),
@@ -609,11 +608,8 @@
             auto_split_controller,
             concurrency_manager.clone(),
             collector_reg_handle,
-<<<<<<< HEAD
+            causal_ts_provider,
             seqno_worker,
-=======
-            causal_ts_provider,
->>>>>>> 47d8c9e4
         )?;
         assert!(node_id == 0 || node_id == node.id());
         let node_id = node.id();
