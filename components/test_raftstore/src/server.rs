// Copyright 2016 TiKV Project Authors. Licensed under Apache-2.0.

use std::{
    path::Path,
    sync::{Arc, Mutex, RwLock},
    thread,
    time::Duration,
    usize,
};

use api_version::{dispatch_api_version, KvFormat};
use causal_ts::CausalTsProvider;
use collections::{HashMap, HashSet};
use concurrency_manager::ConcurrencyManager;
use encryption_export::DataKeyManager;
use engine_rocks::{RocksEngine, RocksSnapshot};
use engine_test::raft::RaftTestEngine;
use engine_traits::{Engines, MiscExt};
use futures::executor::block_on;
use grpcio::{ChannelBuilder, EnvBuilder, Environment, Error as GrpcError, Service};
use grpcio_health::HealthService;
use kvproto::{
    deadlock::create_deadlock,
    debugpb::{create_debug, DebugClient},
    import_sstpb::create_import_sst,
    kvrpcpb::{ApiVersion, Context},
    metapb,
    raft_cmdpb::*,
    raft_serverpb,
    tikvpb::TikvClient,
};
use pd_client::PdClient;
use raftstore::{
    coprocessor::{CoprocessorHost, RegionInfoAccessor},
    errors::Error as RaftError,
    router::{LocalReadRouter, RaftStoreBlackHole, RaftStoreRouter, ServerRaftStoreRouter},
    store::{
        fsm::{store::StoreMeta, ApplyRouter, RaftBatchSystem, RaftRouter},
        msg::RaftCmdExtraOpts,
        AutoSplitController, Callback, CheckLeaderRunner, LocalReader, RegionSnapshot, SnapManager,
        SnapManagerBuilder, SplitCheckRunner, SplitConfigManager,
    },
    Result,
};
use resource_metering::{CollectorRegHandle, ResourceTagFactory};
use security::SecurityManager;
use tempfile::TempDir;
use tikv::{
    config::ConfigController,
    coprocessor, coprocessor_v2,
    import::{ImportSstService, SstImporter},
    read_pool::ReadPool,
    server::{
        create_raft_storage,
        gc_worker::GcWorker,
        load_statistics::ThreadLoadPool,
        lock_manager::LockManager,
        raftkv::ReplicaReadLockChecker,
        resolve::{self, StoreAddrResolver},
        service::DebugService,
        ConnectionBuilder, Error, Node, PdStoreAddrResolver, RaftClient, RaftKv,
        Result as ServerResult, Server, ServerTransport,
    },
    storage::{self, kv::SnapContext, txn::flow_controller::FlowController, Engine},
};
use tikv_util::{
    config::VersionTrack,
    quota_limiter::QuotaLimiter,
    time::ThreadReadId,
    worker::{Builder as WorkerBuilder, LazyWorker},
    HandyRwLock,
};
use tokio::runtime::Builder as TokioBuilder;
use txn_types::TxnExtraScheduler;

use super::*;
use crate::Config;

type SimulateStoreTransport = SimulateTransport<ServerRaftStoreRouter<RocksEngine, RaftTestEngine>>;
type SimulateServerTransport =
    SimulateTransport<ServerTransport<SimulateStoreTransport, PdStoreAddrResolver, RocksEngine>>;

pub type SimulateEngine = RaftKv<RocksEngine, SimulateStoreTransport>;

#[derive(Default, Clone)]
pub struct AddressMap {
    addrs: Arc<Mutex<HashMap<u64, String>>>,
}

impl AddressMap {
    pub fn get(&self, store_id: u64) -> Option<String> {
        let addrs = self.addrs.lock().unwrap();
        addrs.get(&store_id).cloned()
    }

    pub fn insert(&mut self, store_id: u64, addr: String) {
        self.addrs.lock().unwrap().insert(store_id, addr);
    }
}

impl StoreAddrResolver for AddressMap {
    fn resolve(
        &self,
        store_id: u64,
        cb: Box<dyn FnOnce(ServerResult<String>) + Send>,
    ) -> ServerResult<()> {
        let addr = self.get(store_id);
        match addr {
            Some(addr) => cb(Ok(addr)),
            None => cb(Err(box_err!(
                "unable to find address for store {}",
                store_id
            ))),
        }
        Ok(())
    }
}

struct ServerMeta {
    node: Node<TestPdClient, RocksEngine, RaftTestEngine>,
    server: Server<SimulateStoreTransport, PdStoreAddrResolver, SimulateEngine>,
    sim_router: SimulateStoreTransport,
    sim_trans: SimulateServerTransport,
    raw_router: RaftRouter<RocksEngine, RaftTestEngine>,
    raw_apply_router: ApplyRouter<RocksEngine>,
    gc_worker: GcWorker<RaftKv<RocksEngine, SimulateStoreTransport>, SimulateStoreTransport>,
    rts_worker: Option<LazyWorker<resolved_ts::Task<RocksSnapshot>>>,
    rsmeter_cleanup: Box<dyn FnOnce()>,
}

type PendingServices = Vec<Box<dyn Fn() -> Service>>;
type CopHooks = Vec<Box<dyn Fn(&mut CoprocessorHost<RocksEngine>)>>;

pub struct ServerCluster {
    metas: HashMap<u64, ServerMeta>,
    addrs: AddressMap,
    pub storages: HashMap<u64, SimulateEngine>,
    pub region_info_accessors: HashMap<u64, RegionInfoAccessor>,
    pub importers: HashMap<u64, Arc<SstImporter>>,
    pub pending_services: HashMap<u64, PendingServices>,
    pub coprocessor_hooks: HashMap<u64, CopHooks>,
    pub causal_obs:
        HashMap<u64, causal_ts::CausalObserver<causal_ts::SimpleTsoProvider, cdc::CdcTsTracker>>,
    pub health_services: HashMap<u64, HealthService>,
    pub security_mgr: Arc<SecurityManager>,
    pub txn_extra_schedulers: HashMap<u64, Arc<dyn TxnExtraScheduler>>,
    snap_paths: HashMap<u64, TempDir>,
    snap_mgrs: HashMap<u64, SnapManager>,
    pd_client: Arc<TestPdClient>,
    raft_client: RaftClient<AddressMap, RaftStoreBlackHole, RocksEngine>,
    concurrency_managers: HashMap<u64, ConcurrencyManager>,
    env: Arc<Environment>,
    pub causal_ts_providers: HashMap<u64, Arc<dyn CausalTsProvider>>,
}

impl ServerCluster {
    pub fn new(pd_client: Arc<TestPdClient>) -> ServerCluster {
        let env = Arc::new(
            EnvBuilder::new()
                .cq_count(2)
                .name_prefix(thd_name!("server-cluster"))
                .build(),
        );
        let security_mgr = Arc::new(SecurityManager::new(&Default::default()).unwrap());
        let map = AddressMap::default();
        // We don't actually need to handle snapshot message, just create a dead worker to make it compile.
        let worker = LazyWorker::new("snap-worker");
        let conn_builder = ConnectionBuilder::new(
            env.clone(),
            Arc::default(),
            security_mgr.clone(),
            map.clone(),
            RaftStoreBlackHole,
            worker.scheduler(),
            Arc::new(ThreadLoadPool::with_threshold(usize::MAX)),
        );
        let raft_client = RaftClient::new(conn_builder);
        ServerCluster {
            metas: HashMap::default(),
            addrs: map,
            pd_client,
            security_mgr,
            storages: HashMap::default(),
            region_info_accessors: HashMap::default(),
            importers: HashMap::default(),
            snap_paths: HashMap::default(),
            snap_mgrs: HashMap::default(),
            pending_services: HashMap::default(),
            coprocessor_hooks: HashMap::default(),
            causal_obs: HashMap::default(),
            health_services: HashMap::default(),
            raft_client,
            concurrency_managers: HashMap::default(),
            env,
            txn_extra_schedulers: HashMap::default(),
            causal_ts_providers: HashMap::default(),
        }
    }

    pub fn get_addr(&self, node_id: u64) -> String {
        self.addrs.get(node_id).unwrap()
    }

    pub fn get_apply_router(&self, node_id: u64) -> ApplyRouter<RocksEngine> {
        self.metas.get(&node_id).unwrap().raw_apply_router.clone()
    }

    pub fn get_server_router(&self, node_id: u64) -> SimulateStoreTransport {
        self.metas.get(&node_id).unwrap().sim_router.clone()
    }

    /// To trigger GC manually.
    pub fn get_gc_worker(
        &self,
        node_id: u64,
    ) -> &GcWorker<RaftKv<RocksEngine, SimulateStoreTransport>, SimulateStoreTransport> {
        &self.metas.get(&node_id).unwrap().gc_worker
    }

    pub fn get_concurrency_manager(&self, node_id: u64) -> ConcurrencyManager {
        self.concurrency_managers.get(&node_id).unwrap().clone()
    }

    pub fn get_causal_ts_provider(&self, node_id: u64) -> Option<Arc<dyn CausalTsProvider>> {
        self.causal_ts_providers.get(&node_id).cloned()
    }

    fn init_resource_metering(
        &self,
        cfg: &resource_metering::Config,
    ) -> (ResourceTagFactory, CollectorRegHandle, Box<dyn FnOnce()>) {
        let (_, collector_reg_handle, resource_tag_factory, recorder_worker) =
            resource_metering::init_recorder(cfg.precision.as_millis());
        let (_, data_sink_reg_handle, reporter_worker) =
            resource_metering::init_reporter(cfg.clone(), collector_reg_handle.clone());
        let (_, single_target_worker) = resource_metering::init_single_target(
            cfg.receiver_address.clone(),
            Arc::new(Environment::new(2)),
            data_sink_reg_handle,
        );

        (
            resource_tag_factory,
            collector_reg_handle,
            Box::new(move || {
                single_target_worker.stop_worker();
                reporter_worker.stop_worker();
                recorder_worker.stop_worker();
            }),
        )
    }

    fn run_node_impl<F: KvFormat>(
        &mut self,
        node_id: u64,
        mut cfg: Config,
        engines: Engines<RocksEngine, RaftTestEngine>,
        store_meta: Arc<Mutex<StoreMeta>>,
        key_manager: Option<Arc<DataKeyManager>>,
        router: RaftRouter<RocksEngine, RaftTestEngine>,
        system: RaftBatchSystem<RocksEngine, RaftTestEngine>,
    ) -> ServerResult<u64> {
        let (tmp_str, tmp) = if node_id == 0 || !self.snap_paths.contains_key(&node_id) {
            let p = test_util::temp_dir("test_cluster", cfg.prefer_mem);
            (p.path().to_str().unwrap().to_owned(), Some(p))
        } else {
            let p = self.snap_paths[&node_id].path().to_str().unwrap();
            (p.to_owned(), None)
        };

        let bg_worker = WorkerBuilder::new("background").thread_count(2).create();

        if cfg.server.addr == "127.0.0.1:0" {
            // Now we cache the store address, so here we should re-use last
            // listening address for the same store.
            if let Some(addr) = self.addrs.get(node_id) {
                cfg.server.addr = addr;
            } else {
                cfg.server.addr = format!("127.0.0.1:{}", test_util::alloc_port());
            }
        }

        let local_reader = LocalReader::new(engines.kv.clone(), store_meta.clone(), router.clone());
        let raft_router = ServerRaftStoreRouter::new(router.clone(), local_reader);
        let sim_router = SimulateTransport::new(raft_router.clone());

        let raft_engine = RaftKv::new(sim_router.clone(), engines.kv.clone());

        // Create coprocessor.
        let mut coprocessor_host = CoprocessorHost::new(router.clone(), cfg.coprocessor.clone());
        let region_info_accessor = RegionInfoAccessor::new(&mut coprocessor_host);

        if let Some(hooks) = self.coprocessor_hooks.get(&node_id) {
            for hook in hooks {
                hook(&mut coprocessor_host);
            }
        }

        // Create storage.
        let pd_worker = LazyWorker::new("test-pd-worker");
        let pd_sender = pd_worker.scheduler();
        let storage_read_pool = ReadPool::from(storage::build_read_pool(
            &tikv::config::StorageReadPoolConfig::default_for_test(),
            pd_sender.clone(),
            raft_engine.clone(),
        ));

        let mut engine = RaftKv::new(sim_router.clone(), engines.kv.clone());
        if let Some(scheduler) = self.txn_extra_schedulers.remove(&node_id) {
            engine.set_txn_extra_scheduler(scheduler);
        }

        let latest_ts =
            block_on(self.pd_client.get_tso()).expect("failed to get timestamp from PD");
        let concurrency_manager = ConcurrencyManager::new(latest_ts);

        let (tx, _rx) = std::sync::mpsc::channel();
        let mut gc_worker = GcWorker::new(
            engine.clone(),
            sim_router.clone(),
            tx,
            cfg.gc.clone(),
            Default::default(),
        );
        gc_worker.start().unwrap();
        gc_worker
            .start_observe_lock_apply(&mut coprocessor_host, concurrency_manager.clone())
            .unwrap();

        let rts_worker = if cfg.resolved_ts.enable {
            // Resolved ts worker
            let mut rts_worker = LazyWorker::new("resolved-ts");
            let rts_ob = resolved_ts::Observer::new(rts_worker.scheduler());
            rts_ob.register_to(&mut coprocessor_host);
            // Resolved ts endpoint
            let rts_endpoint = resolved_ts::Endpoint::new(
                &cfg.resolved_ts,
                rts_worker.scheduler(),
                raft_router.clone(),
                store_meta.clone(),
                self.pd_client.clone(),
                concurrency_manager.clone(),
                self.env.clone(),
                self.security_mgr.clone(),
                resolved_ts::DummySinker::new(),
            );
            // Start the worker
            rts_worker.start(rts_endpoint);
            Some(rts_worker)
        } else {
            None
        };

<<<<<<< HEAD
        if ApiVersion::V2 == F::TAG && !self.causal_obs.contains_key(&node_id) {
            let causal_ts_provider =
                Arc::new(causal_ts::SimpleTsoProvider::new(self.pd_client.clone()));
            let causal_ob =
                causal_ts::CausalObserver::<_, cdc::CdcTsTracker>::new(causal_ts_provider);
=======
        if ApiVersion::V2 == F::TAG {
            let causal_ts_provider = Arc::new(
                block_on(causal_ts::BatchTsoProvider::new_opt(
                    self.pd_client.clone(),
                    cfg.causal_ts.renew_interval.0,
                    cfg.causal_ts.renew_batch_min_size,
                ))
                .unwrap(),
            );
            self.causal_ts_providers
                .insert(node_id, causal_ts_provider.clone());
            let causal_ob = causal_ts::CausalObserver::new(causal_ts_provider);
>>>>>>> ba391ff5
            causal_ob.register_to(&mut coprocessor_host);
            self.causal_obs.insert(node_id, causal_ob);
        }

        // Start resource metering.
        let (res_tag_factory, collector_reg_handle, rsmeter_cleanup) =
            self.init_resource_metering(&cfg.resource_metering);

        let check_leader_runner = CheckLeaderRunner::new(store_meta.clone());
        let check_leader_scheduler = bg_worker.start("check-leader", check_leader_runner);

        let mut lock_mgr = LockManager::new(&cfg.pessimistic_txn);
        let quota_limiter = Arc::new(QuotaLimiter::new(
            cfg.quota.foreground_cpu_time,
            cfg.quota.foreground_write_bandwidth,
            cfg.quota.foreground_read_bandwidth,
            cfg.quota.max_delay_duration,
        ));
        let store = create_raft_storage::<_, _, _, F>(
            engine,
            &cfg.storage,
            storage_read_pool.handle(),
            lock_mgr.clone(),
            concurrency_manager.clone(),
            lock_mgr.get_storage_dynamic_configs(),
            Arc::new(FlowController::empty()),
            pd_sender,
            res_tag_factory.clone(),
            quota_limiter.clone(),
            self.pd_client.feature_gate().clone(),
        )?;
        self.storages.insert(node_id, raft_engine);

        ReplicaReadLockChecker::new(concurrency_manager.clone()).register(&mut coprocessor_host);

        // Create import service.
        let importer = {
            let dir = Path::new(engines.kv.path()).join("import-sst");
            Arc::new(
                SstImporter::new(
                    &cfg.import,
                    dir,
                    key_manager.clone(),
                    cfg.storage.api_version(),
                )
                .unwrap(),
            )
        };
        let import_service = ImportSstService::new(
            cfg.import.clone(),
            cfg.raft_store.raft_entry_max_size,
            sim_router.clone(),
            engines.kv.clone(),
            Arc::clone(&importer),
        );

        // Create deadlock service.
        let deadlock_service = lock_mgr.deadlock_service();

        // Create pd client, snapshot manager, server.
        let (resolver, state) =
            resolve::new_resolver(Arc::clone(&self.pd_client), &bg_worker, router.clone());
        let snap_mgr = SnapManagerBuilder::default()
            .max_write_bytes_per_sec(cfg.server.snap_max_write_bytes_per_sec.0 as i64)
            .max_total_size(cfg.server.snap_max_total_size.0)
            .encryption_key_manager(key_manager)
            .max_per_file_size(cfg.raft_store.max_snapshot_file_raw_size.0)
            .build(tmp_str);
        self.snap_mgrs.insert(node_id, snap_mgr.clone());
        let server_cfg = Arc::new(VersionTrack::new(cfg.server.clone()));
        let security_mgr = Arc::new(SecurityManager::new(&cfg.security).unwrap());
        let cop_read_pool = ReadPool::from(coprocessor::readpool_impl::build_read_pool_for_test(
            &tikv::config::CoprReadPoolConfig::default_for_test(),
            store.get_engine(),
        ));
        let copr = coprocessor::Endpoint::new(
            &server_cfg.value().clone(),
            cop_read_pool.handle(),
            concurrency_manager.clone(),
            res_tag_factory,
            quota_limiter,
        );
        let copr_v2 = coprocessor_v2::Endpoint::new(&cfg.coprocessor_v2);
        let mut server = None;
        // Create Debug service.
        let debug_thread_pool = Arc::new(
            TokioBuilder::new_multi_thread()
                .thread_name(thd_name!("debugger"))
                .worker_threads(1)
                .build()
                .unwrap(),
        );
        let debug_thread_handle = debug_thread_pool.handle().clone();
        let debug_service = DebugService::new(
            engines.clone(),
            debug_thread_handle,
            raft_router,
            ConfigController::default(),
        );

        let apply_router = system.apply_router();
        // Create node.
        let mut raft_store = cfg.raft_store.clone();
        raft_store
            .validate(
                cfg.coprocessor.region_split_size,
                cfg.coprocessor.enable_region_bucket,
                cfg.coprocessor.region_bucket_size,
            )
            .unwrap();
        let health_service = HealthService::default();
        let mut node = Node::new(
            system,
            &server_cfg.value().clone(),
            Arc::new(VersionTrack::new(raft_store)),
            cfg.storage.api_version(),
            Arc::clone(&self.pd_client),
            state,
            bg_worker.clone(),
            Some(health_service.clone()),
        );
        node.try_bootstrap_store(engines.clone())?;
        let node_id = node.id();

        for _ in 0..100 {
            let mut svr = Server::new(
                node_id,
                &server_cfg,
                &security_mgr,
                store.clone(),
                copr.clone(),
                copr_v2.clone(),
                sim_router.clone(),
                resolver.clone(),
                snap_mgr.clone(),
                gc_worker.clone(),
                check_leader_scheduler.clone(),
                self.env.clone(),
                None,
                debug_thread_pool.clone(),
                health_service.clone(),
            )
            .unwrap();
            svr.register_service(create_import_sst(import_service.clone()));
            svr.register_service(create_debug(debug_service.clone()));
            svr.register_service(create_deadlock(deadlock_service.clone()));
            if let Some(svcs) = self.pending_services.get(&node_id) {
                for fact in svcs {
                    svr.register_service(fact());
                }
            }
            match svr.build_and_bind() {
                Ok(_) => {
                    server = Some(svr);
                    break;
                }
                Err(Error::Grpc(GrpcError::BindFail(ref addr, ref port))) => {
                    // Servers may meet the error, when we restart them.
                    debug!("fail to create a server: bind fail {:?}", (addr, port));
                    thread::sleep(Duration::from_millis(100));
                    continue;
                }
                Err(ref e) => panic!("fail to create a server: {:?}", e),
            }
        }
        let mut server = server.unwrap();
        let addr = server.listening_addr();
        cfg.server.addr = format!("{}", addr);
        let trans = server.transport();
        let simulate_trans = SimulateTransport::new(trans);
        let server_cfg = Arc::new(VersionTrack::new(cfg.server.clone()));

        // Register the role change observer of the lock manager.
        lock_mgr.register_detector_role_change_observer(&mut coprocessor_host);

        let pessimistic_txn_cfg = cfg.tikv.pessimistic_txn;

        let split_check_runner =
            SplitCheckRunner::new(engines.kv.clone(), router.clone(), coprocessor_host.clone());
        let split_check_scheduler = bg_worker.start("split-check", split_check_runner);
        let split_config_manager =
            SplitConfigManager::new(Arc::new(VersionTrack::new(cfg.tikv.split)));
        let auto_split_controller = AutoSplitController::new(split_config_manager);
        node.start(
            engines,
            simulate_trans.clone(),
            snap_mgr,
            pd_worker,
            store_meta,
            coprocessor_host,
            importer.clone(),
            split_check_scheduler,
            auto_split_controller,
            concurrency_manager.clone(),
            collector_reg_handle,
        )?;
        assert!(node_id == 0 || node_id == node.id());
        let node_id = node.id();
        if let Some(tmp) = tmp {
            self.snap_paths.insert(node_id, tmp);
        }
        self.region_info_accessors
            .insert(node_id, region_info_accessor);
        self.importers.insert(node_id, importer);
        self.health_services.insert(node_id, health_service);

        lock_mgr
            .start(
                node.id(),
                Arc::clone(&self.pd_client),
                resolver,
                Arc::clone(&security_mgr),
                &pessimistic_txn_cfg,
            )
            .unwrap();

        server.start(server_cfg, security_mgr).unwrap();

        self.metas.insert(
            node_id,
            ServerMeta {
                raw_router: router,
                raw_apply_router: apply_router,
                node,
                server,
                sim_router,
                sim_trans: simulate_trans,
                gc_worker,
                rts_worker,
                rsmeter_cleanup,
            },
        );
        self.addrs.insert(node_id, format!("{}", addr));
        self.concurrency_managers
            .insert(node_id, concurrency_manager);

        Ok(node_id)
    }
}

impl Simulator for ServerCluster {
    fn run_node(
        &mut self,
        node_id: u64,
        cfg: Config,
        engines: Engines<RocksEngine, RaftTestEngine>,
        store_meta: Arc<Mutex<StoreMeta>>,
        key_manager: Option<Arc<DataKeyManager>>,
        router: RaftRouter<RocksEngine, RaftTestEngine>,
        system: RaftBatchSystem<RocksEngine, RaftTestEngine>,
    ) -> ServerResult<u64> {
        dispatch_api_version!(
            cfg.storage.api_version(),
            self.run_node_impl::<API>(
                node_id,
                cfg,
                engines,
                store_meta,
                key_manager,
                router,
                system,
            )
        )
    }

    fn get_snap_dir(&self, node_id: u64) -> String {
        self.snap_paths[&node_id]
            .path()
            .to_str()
            .unwrap()
            .to_owned()
    }

    fn get_snap_mgr(&self, node_id: u64) -> &SnapManager {
        self.snap_mgrs.get(&node_id).unwrap()
    }

    fn stop_node(&mut self, node_id: u64) {
        if let Some(mut meta) = self.metas.remove(&node_id) {
            meta.server.stop().unwrap();
            meta.node.stop();
            // resolved ts worker started, let's stop it
            if let Some(worker) = meta.rts_worker {
                worker.stop_worker();
            }
            (meta.rsmeter_cleanup)();
        }
    }

    fn get_node_ids(&self) -> HashSet<u64> {
        self.metas.keys().cloned().collect()
    }

    fn async_command_on_node_with_opts(
        &self,
        node_id: u64,
        request: RaftCmdRequest,
        cb: Callback<RocksSnapshot>,
        opts: RaftCmdExtraOpts,
    ) -> Result<()> {
        let router = match self.metas.get(&node_id) {
            None => return Err(box_err!("missing sender for store {}", node_id)),
            Some(meta) => meta.sim_router.clone(),
        };
        router.send_command(request, cb, opts)
    }

    fn async_read(
        &self,
        node_id: u64,
        batch_id: Option<ThreadReadId>,
        request: RaftCmdRequest,
        cb: Callback<RocksSnapshot>,
    ) {
        match self.metas.get(&node_id) {
            None => {
                let e: RaftError = box_err!("missing sender for store {}", node_id);
                let mut resp = RaftCmdResponse::default();
                resp.mut_header().set_error(e.into());
                cb.invoke_with_response(resp);
            }
            Some(meta) => {
                meta.sim_router.read(batch_id, request, cb).unwrap();
            }
        };
    }

    fn send_raft_msg(&mut self, raft_msg: raft_serverpb::RaftMessage) -> Result<()> {
        self.raft_client.send(raft_msg).unwrap();
        self.raft_client.flush();
        Ok(())
    }

    fn add_send_filter(&mut self, node_id: u64, filter: Box<dyn Filter>) {
        self.metas
            .get_mut(&node_id)
            .unwrap()
            .sim_trans
            .add_filter(filter);
    }

    fn clear_send_filters(&mut self, node_id: u64) {
        self.metas
            .get_mut(&node_id)
            .unwrap()
            .sim_trans
            .clear_filters();
    }

    fn add_recv_filter(&mut self, node_id: u64, filter: Box<dyn Filter>) {
        self.metas
            .get_mut(&node_id)
            .unwrap()
            .sim_router
            .add_filter(filter);
    }

    fn clear_recv_filters(&mut self, node_id: u64) {
        self.metas
            .get_mut(&node_id)
            .unwrap()
            .sim_router
            .clear_filters();
    }

    fn get_router(&self, node_id: u64) -> Option<RaftRouter<RocksEngine, RaftTestEngine>> {
        self.metas.get(&node_id).map(|m| m.raw_router.clone())
    }
}

impl Cluster<ServerCluster> {
    pub fn must_get_snapshot_of_region(&mut self, region_id: u64) -> RegionSnapshot<RocksSnapshot> {
        let mut try_snapshot = || -> Option<RegionSnapshot<RocksSnapshot>> {
            let leader = self.leader_of_region(region_id)?;
            let store_id = leader.store_id;
            let epoch = self.get_region_epoch(region_id);
            let mut ctx = Context::default();
            ctx.set_region_id(region_id);
            ctx.set_peer(leader);
            ctx.set_region_epoch(epoch);

            let storage = self.sim.rl().storages.get(&store_id).unwrap().clone();
            let snap_ctx = SnapContext {
                pb_ctx: &ctx,
                ..Default::default()
            };
            storage.snapshot(snap_ctx).ok()
        };
        for _ in 0..10 {
            if let Some(snapshot) = try_snapshot() {
                return snapshot;
            }
            thread::sleep(Duration::from_millis(200));
        }
        panic!("failed to get snapshot of region {}", region_id);
    }
}

pub fn new_server_cluster(id: u64, count: usize) -> Cluster<ServerCluster> {
    let pd_client = Arc::new(TestPdClient::new(id, false));
    let sim = Arc::new(RwLock::new(ServerCluster::new(Arc::clone(&pd_client))));
    Cluster::new(id, count, sim, pd_client, ApiVersion::V1)
}

pub fn new_server_cluster_with_api_ver(
    id: u64,
    count: usize,
    api_ver: ApiVersion,
) -> Cluster<ServerCluster> {
    let pd_client = Arc::new(TestPdClient::new(id, false));
    let sim = Arc::new(RwLock::new(ServerCluster::new(Arc::clone(&pd_client))));
    Cluster::new(id, count, sim, pd_client, api_ver)
}

pub fn new_incompatible_server_cluster(id: u64, count: usize) -> Cluster<ServerCluster> {
    let pd_client = Arc::new(TestPdClient::new(id, true));
    let sim = Arc::new(RwLock::new(ServerCluster::new(Arc::clone(&pd_client))));
    Cluster::new(id, count, sim, pd_client, ApiVersion::V1)
}

pub fn must_new_cluster_mul(count: usize) -> (Cluster<ServerCluster>, metapb::Peer, Context) {
    must_new_and_configure_cluster_mul(count, |_| ())
}

pub fn must_new_and_configure_cluster(
    configure: impl FnMut(&mut Cluster<ServerCluster>),
) -> (Cluster<ServerCluster>, metapb::Peer, Context) {
    must_new_and_configure_cluster_mul(1, configure)
}

fn must_new_and_configure_cluster_mul(
    count: usize,
    mut configure: impl FnMut(&mut Cluster<ServerCluster>),
) -> (Cluster<ServerCluster>, metapb::Peer, Context) {
    let mut cluster = new_server_cluster(0, count);
    configure(&mut cluster);
    cluster.run();
    let region_id = 1;
    let leader = cluster.leader_of_region(region_id).unwrap();
    let epoch = cluster.get_region_epoch(region_id);
    let mut ctx = Context::default();
    ctx.set_region_id(region_id);
    ctx.set_peer(leader.clone());
    ctx.set_region_epoch(epoch);

    (cluster, leader, ctx)
}

pub fn must_new_cluster_and_kv_client() -> (Cluster<ServerCluster>, TikvClient, Context) {
    must_new_cluster_and_kv_client_mul(1)
}

pub fn must_new_cluster_and_kv_client_mul(
    count: usize,
) -> (Cluster<ServerCluster>, TikvClient, Context) {
    let (cluster, leader, ctx) = must_new_cluster_mul(count);

    let env = Arc::new(Environment::new(1));
    let channel =
        ChannelBuilder::new(env).connect(&cluster.sim.rl().get_addr(leader.get_store_id()));
    let client = TikvClient::new(channel);

    (cluster, client, ctx)
}

pub fn must_new_cluster_and_debug_client() -> (Cluster<ServerCluster>, DebugClient, u64) {
    let (cluster, leader, _) = must_new_cluster_mul(1);

    let env = Arc::new(Environment::new(1));
    let channel =
        ChannelBuilder::new(env).connect(&cluster.sim.rl().get_addr(leader.get_store_id()));
    let client = DebugClient::new(channel);

    (cluster, client, leader.get_store_id())
}

pub fn must_new_and_configure_cluster_and_kv_client(
    configure: impl FnMut(&mut Cluster<ServerCluster>),
) -> (Cluster<ServerCluster>, TikvClient, Context) {
    let (cluster, leader, ctx) = must_new_and_configure_cluster(configure);

    let env = Arc::new(Environment::new(1));
    let channel =
        ChannelBuilder::new(env).connect(&cluster.sim.rl().get_addr(leader.get_store_id()));
    let client = TikvClient::new(channel);

    (cluster, client, ctx)
}<|MERGE_RESOLUTION|>--- conflicted
+++ resolved
@@ -351,13 +351,6 @@
             None
         };
 
-<<<<<<< HEAD
-        if ApiVersion::V2 == F::TAG && !self.causal_obs.contains_key(&node_id) {
-            let causal_ts_provider =
-                Arc::new(causal_ts::SimpleTsoProvider::new(self.pd_client.clone()));
-            let causal_ob =
-                causal_ts::CausalObserver::<_, cdc::CdcTsTracker>::new(causal_ts_provider);
-=======
         if ApiVersion::V2 == F::TAG {
             let causal_ts_provider = Arc::new(
                 block_on(causal_ts::BatchTsoProvider::new_opt(
@@ -369,8 +362,8 @@
             );
             self.causal_ts_providers
                 .insert(node_id, causal_ts_provider.clone());
-            let causal_ob = causal_ts::CausalObserver::new(causal_ts_provider);
->>>>>>> ba391ff5
+            let causal_ob =
+                causal_ts::CausalObserver::<_, cdc::CdcTsTracker>::new(causal_ts_provider);
             causal_ob.register_to(&mut coprocessor_host);
             self.causal_obs.insert(node_id, causal_ob);
         }
