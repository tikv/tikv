--- conflicted
+++ resolved
@@ -196,7 +196,6 @@
         self.ch.send_command(req, cb)
     }
 
-<<<<<<< HEAD
     fn read(
         &self,
         read_id: Option<ThreadReadId>,
@@ -206,10 +205,7 @@
         self.ch.read(read_id, req, cb)
     }
 
-    fn casual_send(&self, region_id: u64, msg: CasualMessage<RocksEngine>) -> Result<()> {
-=======
     fn casual_send(&self, region_id: u64, msg: CasualMessage<RocksSnapshot>) -> Result<()> {
->>>>>>> ee39b4e7
         self.ch.casual_send(region_id, msg)
     }
 
