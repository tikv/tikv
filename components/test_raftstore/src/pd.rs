--- conflicted
+++ resolved
@@ -720,15 +720,9 @@
 
 impl TestPdClient {
     pub fn new(cluster_id: u64, is_incompatible: bool) -> TestPdClient {
-<<<<<<< HEAD
-        let gate = FeatureGate::default();
-        // Ease testing, most cases don't test about upgrading.
-        gate.set_version("999.0.0").unwrap();
-=======
         let feature_gate = FeatureGate::default();
         // For easy testing, most cases don't test upgrading.
         feature_gate.set_version("999.0.0").unwrap();
->>>>>>> c77abb9c
         TestPdClient {
             cluster_id,
             cluster: Arc::new(RwLock::new(Cluster::new(cluster_id))),
@@ -736,11 +730,7 @@
             is_incompatible,
             tso: AtomicU64::new(1),
             trigger_tso_failure: AtomicBool::new(false),
-<<<<<<< HEAD
-            feature_gate: gate,
-=======
             feature_gate,
->>>>>>> c77abb9c
         }
     }
 
@@ -1224,13 +1214,8 @@
         }
     }
 
-<<<<<<< HEAD
-    pub fn set_cluster_version(&self, version: &str) {
-        self.feature_gate.set_version(version).unwrap();
-=======
     pub fn reset_version(&self, version: &str) {
         unsafe { self.feature_gate.reset_version(version).unwrap() }
->>>>>>> c77abb9c
     }
 }
 
