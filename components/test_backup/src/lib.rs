// Copyright 2020 TiKV Project Authors. Licensed under Apache-2.0.

use std::path::{Path, PathBuf};
use std::sync::*;
use std::thread;
use std::time::Duration;
<<<<<<< HEAD
use std::time::Instant;
use std::{cmp, fs};
=======
>>>>>>> d474e5c8

use futures::channel::mpsc as future_mpsc;
use grpcio::{ChannelBuilder, Environment};

use backup::Task;
use collections::HashMap;
use engine_traits::IterOptions;
use engine_traits::{CfName, CF_DEFAULT, CF_WRITE, DATA_KEY_PREFIX_LEN};
use external_storage_export::make_local_backend;
use kvproto::backup::*;
use kvproto::kvrpcpb::*;
use kvproto::tikvpb::TikvClient;
use rand::Rng;
use test_raftstore::*;
use tidb_query_common::storage::scanner::{RangesScanner, RangesScannerOptions};
use tidb_query_common::storage::{IntervalRange, Range};
use tikv::coprocessor::checksum_crc64_xor;
use tikv::coprocessor::dag::TiKVStorage;
use tikv::storage::kv::Engine;
use tikv::storage::SnapshotStore;
use tikv::{config::BackupConfig, storage::kv::SnapContext};
use tikv_util::config::ReadableSize;
use tikv_util::time::Instant;
use tikv_util::worker::{LazyWorker, Worker};
use tikv_util::HandyRwLock;
use txn_types::TimeStamp;

pub struct TestSuite {
    pub cluster: Cluster<ServerCluster>,
    pub endpoints: HashMap<u64, LazyWorker<Task>>,
    pub tikv_cli: TikvClient,
    pub context: Context,
    pub ts: TimeStamp,
    pub bg_worker: Worker,

    _env: Arc<Environment>,
}

// Retry if encounter error
macro_rules! retry_req {
    ($call_req: expr, $check_resp: expr, $resp:ident, $retry:literal, $timeout:literal) => {
        let start = Instant::now();
        let timeout = Duration::from_millis($timeout);
        let mut tried_times = 0;
        while tried_times < $retry || start.saturating_elapsed() < timeout {
            if $check_resp {
                break;
            } else {
                thread::sleep(Duration::from_millis(200));
                tried_times += 1;
                $resp = $call_req;
                continue;
            }
        }
    };
}

impl TestSuite {
    pub fn new(count: usize, sst_max_size: u64) -> TestSuite {
        let mut cluster = new_server_cluster(1, count);
        // Increase the Raft tick interval to make this test case running reliably.
        configure_for_lease_read(&mut cluster, Some(100), None);
        cluster.run();

        let mut endpoints = HashMap::default();
        let bg_worker = Worker::new("backup-test");
        for (id, engines) in &cluster.engines {
            // Create and run backup endpoints.
            let sim = cluster.sim.rl();
            let backup_endpoint = backup::Endpoint::new(
                *id,
                sim.storages[&id].clone(),
                sim.region_info_accessors[&id].clone(),
                engines.kv.as_inner().clone(),
                BackupConfig {
                    num_threads: 4,
                    batch_size: 8,
                    sst_max_size: ReadableSize(sst_max_size),
                },
                sim.get_concurrency_manager(*id),
            );
            let mut worker = bg_worker.lazy_build(format!("backup-{}", id));
            worker.start(backup_endpoint);
            endpoints.insert(*id, worker);
        }

        // Make sure there is a leader.
        cluster.must_put(b"foo", b"foo");
        let region_id = 1;
        let leader = cluster.leader_of_region(region_id).unwrap();
        let leader_addr = cluster.sim.rl().get_addr(leader.get_store_id());

        let epoch = cluster.get_region_epoch(region_id);
        let mut context = Context::default();
        context.set_region_id(region_id);
        context.set_peer(leader);
        context.set_region_epoch(epoch);

        let env = Arc::new(Environment::new(1));
        let channel = ChannelBuilder::new(env.clone()).connect(&leader_addr);
        let tikv_cli = TikvClient::new(channel);

        TestSuite {
            cluster,
            endpoints,
            tikv_cli,
            context,
            ts: TimeStamp::zero(),
            _env: env,
            bg_worker,
        }
    }

    pub fn alloc_ts(&mut self) -> TimeStamp {
        *self.ts.incr()
    }

    pub fn stop(mut self) {
        for (_, mut worker) in self.endpoints {
            worker.stop();
        }
        self.bg_worker.stop();
        self.cluster.shutdown();
    }

    pub fn must_raw_put(&self, k: Vec<u8>, v: Vec<u8>, cf: String) {
        let mut request = RawPutRequest::default();
        request.set_context(self.context.clone());
        request.set_key(k);
        request.set_value(v);
        request.set_cf(cf);
        let mut response = self.tikv_cli.raw_put(&request).unwrap();
        retry_req!(
            self.tikv_cli.raw_put(&request).unwrap(),
            !response.has_region_error() && response.error.is_empty(),
            response,
            10,   // retry 10 times
            1000  // 1s timeout
        );
        assert!(
            !response.has_region_error(),
            "{:?}",
            response.get_region_error(),
        );
        assert!(response.error.is_empty(), "{:?}", response.get_error());
    }

    pub fn must_kv_prewrite(&self, muts: Vec<Mutation>, pk: Vec<u8>, ts: TimeStamp) {
        let mut prewrite_req = PrewriteRequest::default();
        prewrite_req.set_context(self.context.clone());
        prewrite_req.set_mutations(muts.into_iter().collect());
        prewrite_req.primary_lock = pk;
        prewrite_req.start_version = ts.into_inner();
        prewrite_req.lock_ttl = prewrite_req.start_version + 1;
        let mut prewrite_resp = self.tikv_cli.kv_prewrite(&prewrite_req).unwrap();
        retry_req!(
            self.tikv_cli.kv_prewrite(&prewrite_req).unwrap(),
            !prewrite_resp.has_region_error() && prewrite_resp.errors.is_empty(),
            prewrite_resp,
            10,   // retry 10 times
            3000  // 3s timeout
        );
        assert!(
            !prewrite_resp.has_region_error(),
            "{:?}",
            prewrite_resp.get_region_error()
        );
        assert!(
            prewrite_resp.errors.is_empty(),
            "{:?}",
            prewrite_resp.get_errors()
        );
    }

    pub fn must_kv_commit(&self, keys: Vec<Vec<u8>>, start_ts: TimeStamp, commit_ts: TimeStamp) {
        let mut commit_req = CommitRequest::default();
        commit_req.set_context(self.context.clone());
        commit_req.start_version = start_ts.into_inner();
        commit_req.set_keys(keys.into_iter().collect());
        commit_req.commit_version = commit_ts.into_inner();
        let mut commit_resp = self.tikv_cli.kv_commit(&commit_req).unwrap();
        retry_req!(
            self.tikv_cli.kv_commit(&commit_req).unwrap(),
            !commit_resp.has_region_error() && !commit_resp.has_error(),
            commit_resp,
            10,   // retry 10 times
            3000  // 3s timeout
        );
        assert!(
            !commit_resp.has_region_error(),
            "{:?}",
            commit_resp.get_region_error()
        );
        assert!(!commit_resp.has_error(), "{:?}", commit_resp.get_error());
    }

    pub fn must_kv_put(&mut self, key_count: usize, versions: usize) {
        let mut batch = Vec::with_capacity(1024);
        let mut keys = Vec::with_capacity(1024);
        // Write 50 times to include more different ts.
        let batch_size = cmp::min(cmp::max(key_count / 50, 1), 1024);
        for _ in 0..versions {
            let mut j = 0;
            while j < key_count {
                let start_ts = self.alloc_ts();
                let limit = cmp::min(key_count, j + batch_size);
                batch.clear();
                keys.clear();
                for i in j..limit {
                    let (k, v) = (format!("key_{}", i), format!("value_{}", i));
                    keys.push(k.clone().into_bytes());
                    // Prewrite
                    let mut mutation = Mutation::default();
                    mutation.set_op(Op::Put);
                    mutation.key = k.clone().into_bytes();
                    mutation.value = v.clone().into_bytes();
                    batch.push(mutation);
                }
                self.must_kv_prewrite(batch.split_off(0), keys[0].clone(), start_ts);
                // Commit
                let commit_ts = self.alloc_ts();
                self.must_kv_commit(keys.split_off(0), start_ts, commit_ts);
                j = limit;
            }
        }
    }

    pub fn backup(
        &self,
        start_key: Vec<u8>,
        end_key: Vec<u8>,
        begin_ts: TimeStamp,
        backup_ts: TimeStamp,
        path: &Path,
    ) -> future_mpsc::UnboundedReceiver<BackupResponse> {
        let mut req = BackupRequest::default();
        req.set_start_key(start_key);
        req.set_end_key(end_key);
        req.start_version = begin_ts.into_inner();
        req.end_version = backup_ts.into_inner();
        req.set_storage_backend(make_local_backend(path));
        req.set_is_raw_kv(false);
        let (tx, rx) = future_mpsc::unbounded();
        for end in self.endpoints.values() {
            let (task, _) = Task::new(req.clone(), tx.clone()).unwrap();
            end.scheduler().schedule(task).unwrap();
        }
        rx
    }

    pub fn backup_raw(
        &self,
        start_key: Vec<u8>,
        end_key: Vec<u8>,
        cf: String,
        path: &Path,
    ) -> future_mpsc::UnboundedReceiver<BackupResponse> {
        let mut req = BackupRequest::default();
        req.set_start_key(start_key);
        req.set_end_key(end_key);
        req.set_storage_backend(make_local_backend(path));
        req.set_is_raw_kv(true);
        req.set_cf(cf);
        let (tx, rx) = future_mpsc::unbounded();
        for end in self.endpoints.values() {
            let (task, _) = Task::new(req.clone(), tx.clone()).unwrap();
            end.scheduler().schedule(task).unwrap();
        }
        rx
    }

    pub fn admin_checksum(
        &self,
        backup_ts: TimeStamp,
        start: String,
        end: String,
    ) -> (u64, u64, u64) {
        let mut checksum = 0;
        let mut total_kvs = 0;
        let mut total_bytes = 0;
        let sim = self.cluster.sim.rl();
        let engine = sim.storages[&self.context.get_peer().get_store_id()].clone();
        let snap_ctx = SnapContext {
            pb_ctx: &self.context,
            ..Default::default()
        };
        let snapshot = engine.snapshot(snap_ctx).unwrap();
        let snap_store = SnapshotStore::new(
            snapshot,
            backup_ts,
            IsolationLevel::Si,
            false,
            Default::default(),
            false,
        );
        let mut scanner = RangesScanner::new(RangesScannerOptions {
            storage: TiKVStorage::new(snap_store, false),
            ranges: vec![Range::Interval(IntervalRange::from((start, end)))],
            scan_backward_in_range: false,
            is_key_only: false,
            is_scanned_range_aware: false,
        });
        let digest = crc64fast::Digest::new();
        while let Some((k, v)) = scanner.next().unwrap() {
            checksum = checksum_crc64_xor(checksum, digest.clone(), &k, &v);
            total_kvs += 1;
            total_bytes += (k.len() + v.len()) as u64;
        }
        (checksum, total_kvs, total_bytes)
    }

    pub fn gen_raw_kv(&self, key_idx: u64) -> (String, String) {
        (format!("key_{}", key_idx), format!("value_{}", key_idx))
    }

    pub fn raw_kv_checksum(&self, start: String, end: String, cf: CfName) -> (u64, u64, u64) {
        let start = start.into_bytes();
        let end = end.into_bytes();

        let mut total_kvs = 0;
        let mut total_bytes = 0;

        let sim = self.cluster.sim.rl();
        let engine = sim.storages[&self.context.get_peer().get_store_id()].clone();
        let snap_ctx = SnapContext {
            pb_ctx: &self.context,
            ..Default::default()
        };
        let snapshot = engine.snapshot(snap_ctx).unwrap();
        let mut iter_opt = IterOptions::default();
        if !end.is_empty() {
            iter_opt.set_upper_bound(&end, DATA_KEY_PREFIX_LEN);
        }
        let mut iter = snapshot.iter_cf(cf, iter_opt).unwrap();

        if !iter.seek(&start).unwrap() {
            return (0, 0, 0);
        }
        while iter.valid().unwrap() {
            total_kvs += 1;
            total_bytes += (iter.key().len() + iter.value().len()) as u64;
            iter.next().unwrap();
        }
        (0, total_kvs, total_bytes)
    }
}

// Extrat CF name from sst name.
pub fn name_to_cf(name: &str) -> CfName {
    if name.contains(CF_DEFAULT) {
        CF_DEFAULT
    } else if name.contains(CF_WRITE) {
        CF_WRITE
    } else {
        unreachable!()
    }
}

pub fn make_unique_dir(path: &Path) -> PathBuf {
    let uid: u64 = rand::thread_rng().gen();
    let tmp_suffix = format!("{:016x}", uid);
    let unique = path.join(tmp_suffix);
    fs::create_dir_all(&unique).unwrap();
    unique
}<|MERGE_RESOLUTION|>--- conflicted
+++ resolved
@@ -4,11 +4,8 @@
 use std::sync::*;
 use std::thread;
 use std::time::Duration;
-<<<<<<< HEAD
 use std::time::Instant;
 use std::{cmp, fs};
-=======
->>>>>>> d474e5c8
 
 use futures::channel::mpsc as future_mpsc;
 use grpcio::{ChannelBuilder, Environment};
