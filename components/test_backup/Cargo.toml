[package]
name = "test_backup"
version = "0.0.1"
edition = "2021"
publish = false

[dependencies]
api_version = { workspace = true }
backup = { workspace = true }
collections = { workspace = true }
concurrency_manager = { workspace = true }
crc64fast = "0.1"
<<<<<<< HEAD
engine_test = { workspace = true }
=======
engine_rocks = { workspace = true }
>>>>>>> 4626f8d7
engine_traits = { workspace = true }
external_storage ={ workspace = true }
file_system = { workspace = true }
futures = "0.3"
futures-executor = "0.3"
futures-util = { version = "0.3", default-features = false, features = ["io"] }
grpcio = { workspace = true }
kvproto = { workspace = true }
protobuf = "2"
raftstore = { workspace = true }
rand = "0.8"
tempfile = "3.0"
test_raftstore = { workspace = true }
tidb_query_common = { workspace = true }
tikv = { workspace = true }
tikv_util = { workspace = true }
txn_types = { workspace = true }<|MERGE_RESOLUTION|>--- conflicted
+++ resolved
@@ -10,11 +10,8 @@
 collections = { workspace = true }
 concurrency_manager = { workspace = true }
 crc64fast = "0.1"
-<<<<<<< HEAD
 engine_test = { workspace = true }
-=======
 engine_rocks = { workspace = true }
->>>>>>> 4626f8d7
 engine_traits = { workspace = true }
 external_storage ={ workspace = true }
 file_system = { workspace = true }
