--- conflicted
+++ resolved
@@ -21,13 +21,8 @@
 futures = "0.3"
 futures-executor = "0.3"
 futures-util = { version = "0.3", default-features = false, features = ["io"] }
-<<<<<<< HEAD
-grpcio = { version = "0.9",  default-features = false, features = ["openssl-vendored", "protobuf-codec"] }
-kvproto = { git = "https://github.com/coocood/kvproto.git", rev = "128b6a780ee757fe66484bf324673abb4f868473" }
-=======
 grpcio = { version = "0.10",  default-features = false, features = ["openssl-vendored", "protobuf-codec"] }
-kvproto = { git = "https://github.com/pingcap/kvproto.git" }
->>>>>>> 43b202db
+kvproto = { git = "https://github.com/coocood/kvproto.git", branch = "cloud-native" }
 rand = "0.8"
 tempfile = "3.0"
 test_raftstore = { path = "../test_raftstore" }
