--- conflicted
+++ resolved
@@ -21,13 +21,8 @@
 futures = "0.3"
 futures-executor = "0.3"
 futures-util = { version = "0.3", default-features = false, features = ["io"] }
-<<<<<<< HEAD
-grpcio = { version = "0.9",  default-features = false, features = ["openssl-vendored", "protobuf-codec"] }
+grpcio = { version = "0.10",  default-features = false, features = ["openssl-vendored", "protobuf-codec"] }
 kvproto = { git = "https://github.com/pingcap/kvproto.git", branch="br-stream" }
-=======
-grpcio = { version = "0.10",  default-features = false, features = ["openssl-vendored", "protobuf-codec"] }
-kvproto = { git = "https://github.com/pingcap/kvproto.git" }
->>>>>>> 75526df4
 rand = "0.8"
 tempfile = "3.0"
 test_raftstore = { path = "../test_raftstore" }
