// Copyright 2022 TiKV Project Authors. Licensed under Apache-2.0.

use std::{
    fmt::{self, Debug, Formatter},
    sync::{Arc, Mutex},
    time::{Duration, Instant},
};

use engine_rocks::RocksEngine;
use fail::fail_point;
use raftstore::store::fsm::StoreMeta;
use tikv_util::{self, set_panic_mark, warn, worker::*};

use crate::metric::*;

pub const DEFAULT_CHECK_INTERVAL: Duration = Duration::from_secs(10);
const MAX_DAMAGED_FILES_NUM: usize = 2;

pub struct RecoveryRunner {
    db: RocksEngine,
    store_meta: Arc<Mutex<StoreMeta>>,
    // Considering that files will not be too much, it is enough to use `Vec`.
    damaged_files: Vec<FileInfo>,
    max_hang_duration: Duration,
    check_duration: Duration,
}

#[derive(Clone)]
struct FileInfo {
    // Corrupted file name. example: /000033.sst
    name: String,
    smallest_key: Vec<u8>,
    largest_key: Vec<u8>,
    // Time to generate recovery task, be used to record whether the timeout
    start_time: Instant,
}

impl Debug for FileInfo {
    fn fmt(&self, fmt: &mut Formatter<'_>) -> fmt::Result {
        write!(
            fmt,
            "name:{:?}, smallest_key:{:?}, largest_key:{:?}, elapsed_secs:{}",
            self.name,
            self.smallest_key,
            self.largest_key,
            self.start_time.elapsed().as_secs_f64(),
        )
    }
}

impl Runnable for RecoveryRunner {
    type Task = String;

    fn run(&mut self, sst: String) {
        self.generate_scheduling_tasks(&sst);
    }
}

impl RunnableWithTimer for RecoveryRunner {
    fn get_interval(&self) -> Duration {
        self.check_duration
    }

    fn on_timeout(&mut self) {
        self.check_damaged_files();
    }
}

impl RecoveryRunner {
    pub fn new(
        db: RocksEngine,
        store_meta: Arc<Mutex<StoreMeta>>,
        max_hang_duration: Duration,
        check_duration: Duration,
    ) -> Self {
        RecoveryRunner {
            db,
            store_meta,
            damaged_files: vec![],
            max_hang_duration,
            check_duration,
        }
    }

    fn generate_scheduling_tasks(&mut self, path: &str) {
        if self.exist_scheduling_regions(path) {
            return;
        }

        let live_files = self.db.as_inner().get_live_files();
        for i in 0..live_files.get_files_count() {
            if path == live_files.get_name(i as i32) {
                let f = FileInfo {
                    name: live_files.get_name(i as i32),
                    smallest_key: live_files.get_smallestkey(i as i32).to_owned(),
                    largest_key: live_files.get_largestkey(i as i32).to_owned(),
                    start_time: Instant::now(),
                };

                // only support recovering data key for now.
                if !keys::validate_data_key(&f.smallest_key)
                    || (!keys::validate_data_key(&f.largest_key)
                        && f.largest_key.as_slice() != keys::DATA_MAX_KEY)
                {
                    self.set_panic_mark_and_panic(
                        path,
                        &format!(
                            "key range mismatch, smallest key:{:?}, largest key:{:?}",
                            &f.smallest_key, &f.largest_key
                        ),
                    );
                }

                // defensive behavior
                if self.damaged_files.len() >= MAX_DAMAGED_FILES_NUM {
                    self.set_panic_mark_and_panic(path, "too many damaged files detected");
                }

                // lock the store_meta and check if the range exist.
                if self.check_overlap_damaged_regions(&f) {
                    self.damaged_files.push(f);
                    TIKV_ROCKSDB_DAMAGED_FILES.inc();
                }

                return;
            }
        }
    }

    // `sst_path` has been processed and is still in a damaged state.
    fn exist_scheduling_regions(&self, sst_path: &str) -> bool {
        self.damaged_files.iter().any(|f| f.name == sst_path)
    }

    // Cleans up obsolete damaged files and panics if some files are not handled in
    // time.
    fn check_damaged_files(&mut self) {
        if self.damaged_files.is_empty() {
            return;
        }

        let mut new_damaged_files = self.damaged_files.clone();
        new_damaged_files.retain(|f| {
            if f.start_time.elapsed() > self.max_hang_duration {
                self.set_panic_mark_and_panic(
                    &f.name,
                    &format!("recovery job exceeded {:?}", self.max_hang_duration),
                );
            }
            self.check_overlap_damaged_regions(f)
        });
        TIKV_ROCKSDB_DAMAGED_FILES.set(new_damaged_files.len() as i64);
        self.damaged_files = new_damaged_files;
    }

    // Check whether the StoreMeta contains the region range, if it contains,
    // recorded fault region ids to report to PD and add file info into
    // `damaged_files`.
    //
    // Acquire meta lock.
    fn check_overlap_damaged_regions(&self, file: &FileInfo) -> bool {
        let mut meta = self.store_meta.lock().unwrap();

        let overlap =
            meta.update_overlap_damaged_ranges(&file.name, &file.smallest_key, &file.largest_key);
        if !overlap {
            fail_point!("sst_recovery_before_delete_files");
            // The sst file can be deleted safely and set `include_end` to `true` otherwise
            // the file with the same largest key will be skipped.
            // Here store meta lock should be held to prevent peers from being added back.
            self.db
                .as_inner()
                .delete_files_in_range(&file.smallest_key, &file.largest_key, true)
                .unwrap();
            self.must_file_not_exist(&file.name);

            TIKV_ROCKSDB_DAMAGED_FILES_DELETED.inc();
            warn!(
                "damaged file has been deleted";
                "file" => &file.name,
                "smallest_key" => ?&file.smallest_key,
                "largest_key" => ?&file.largest_key,
            );
        }

        overlap
    }

    fn set_panic_mark_and_panic(&self, sst: &str, err: &str) {
        set_panic_mark();
        panic!(
            "Failed to recover sst file: {}, error: {}, damaged_files:{:?}",
            sst, err, self.damaged_files
        );
    }

    fn must_file_not_exist(&self, fname: &str) {
        let live_files = self.db.as_inner().get_live_files();
        for i in 0..live_files.get_files_count() {
            if live_files.get_name(i as i32) == fname {
                // `delete_files_in_range` can't delete L0 files.
                self.set_panic_mark_and_panic(fname, "file still exists, it may belong L0");
            }
        }
    }
}

#[cfg(test)]
mod tests {
    use std::{collections::BTreeMap, sync::Arc};

    use engine_rocks::util;
    use engine_traits::{CompactExt, SyncMutable, CF_DEFAULT};
    use kvproto::metapb::{Peer, Region};
    use tempfile::Builder;

    use super::*;

    #[test]
    fn test_sst_recovery_runner_check_overlap() {
        let path = Builder::new()
            .prefix("test_sst_recovery_runner")
            .tempdir()
            .unwrap();
        let db = util::new_engine(path.path().to_str().unwrap(), &[CF_DEFAULT, "cf"]).unwrap();

        db.put(b"z2", b"val").unwrap();
        db.put(b"z7", b"val").unwrap();
        // generate SST file.
<<<<<<< HEAD
        db.compact_range(CF_DEFAULT, None, None, false, 1).unwrap();
=======
        db.compact_range_cf(CF_DEFAULT, None, None, false, 1)
            .unwrap();
>>>>>>> 25261c8a

        let files = db.as_inner().get_live_files();
        assert_eq!(files.get_smallestkey(0), b"z2");
        assert_eq!(files.get_largestkey(0), b"z7");

        // create r1 [z0, z2] r2 [z1, z3] r3 [z2, z4] r4 [z7, z8] r5 [z8 z9] to test.
        let mut region_ranges = BTreeMap::<Vec<u8>, u64>::new();
        region_ranges.insert(b"z2".to_vec(), 1);
        region_ranges.insert(b"z3".to_vec(), 2);
        region_ranges.insert(b"z4".to_vec(), 3);
        region_ranges.insert(b"z8".to_vec(), 4);
        region_ranges.insert(b"z9".to_vec(), 5);
        let mut store_meta = StoreMeta::new(10);
        store_meta.region_ranges = region_ranges;

        add_region_to_store_meta(&mut store_meta, 1, b"0".to_vec());
        add_region_to_store_meta(&mut store_meta, 2, b"1".to_vec());
        add_region_to_store_meta(&mut store_meta, 3, b"2".to_vec());
        add_region_to_store_meta(&mut store_meta, 4, b"7".to_vec());
        add_region_to_store_meta(&mut store_meta, 5, b"8".to_vec());

        let meta = Arc::new(Mutex::new(store_meta));
        let runner = RecoveryRunner::new(
            db,
            meta.clone(),
            Duration::from_millis(200),
            Duration::from_millis(100),
        );
        let mut worker = LazyWorker::new("abc");
        worker.start_with_timer(runner);
        let tx = worker.scheduler();
        tx.schedule(files.get_name(0)).unwrap();
        std::thread::sleep(std::time::Duration::from_millis(100));

        let damaged_ids = meta.lock().unwrap().get_all_damaged_region_ids();
        assert_eq!(damaged_ids.len(), 3);
        assert!(damaged_ids.contains(&2));
        assert!(damaged_ids.contains(&3));
        assert!(damaged_ids.contains(&4));
    }

    fn add_region_to_store_meta(meta: &mut StoreMeta, id: u64, start_key: Vec<u8>) {
        let mut r = Region::new();
        r.set_id(id);
        r.set_start_key(start_key);
        let peers = vec![Peer::default()];
        r.set_peers(peers.into());
        meta.regions.insert(id, r);
    }
}<|MERGE_RESOLUTION|>--- conflicted
+++ resolved
@@ -227,12 +227,8 @@
         db.put(b"z2", b"val").unwrap();
         db.put(b"z7", b"val").unwrap();
         // generate SST file.
-<<<<<<< HEAD
-        db.compact_range(CF_DEFAULT, None, None, false, 1).unwrap();
-=======
         db.compact_range_cf(CF_DEFAULT, None, None, false, 1)
             .unwrap();
->>>>>>> 25261c8a
 
         let files = db.as_inner().get_live_files();
         assert_eq!(files.get_smallestkey(0), b"z2");
