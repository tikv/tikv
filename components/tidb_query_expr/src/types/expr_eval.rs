--- conflicted
+++ resolved
@@ -43,7 +43,7 @@
     pub fn as_ref(&self) -> &VectorValue {
         match self {
             RpnStackNodeVectorValue::Generated { physical_value, .. } => physical_value,
-            RpnStackNodeVectorValue::Ref { physical_value, .. } => physical_value,
+            RpnStackNodeVectorValue::Ref { physical_value, .. } => *physical_value,
         }
     }
 
@@ -425,7 +425,7 @@
             // smaller row number
             let _ = exp.eval(&mut ctx, &schema, &mut c, &logical_rows, 4);
         });
-        hooked_eval.unwrap_err();
+        assert!(hooked_eval.is_err());
 
         let mut c = columns;
         let exp = RpnExpressionBuilder::new_for_test()
@@ -436,7 +436,7 @@
             // larger row number
             let _ = exp.eval(&mut ctx, &schema, &mut c, &logical_rows, 6);
         });
-        hooked_eval.unwrap_err();
+        assert!(hooked_eval.is_err());
     }
 
     /// Single function call node (i.e. nullary function)
@@ -930,7 +930,7 @@
         let hooked_eval = panic_hook::recover_safe(|| {
             let _ = exp.eval(&mut ctx, &[], &mut columns, &[], 3);
         });
-        hooked_eval.unwrap_err();
+        assert!(hooked_eval.is_err());
     }
 
     /// Irregular RPN expression (contains unused node). Should panic.
@@ -954,7 +954,7 @@
         let hooked_eval = panic_hook::recover_safe(|| {
             let _ = exp.eval(&mut ctx, &[], &mut columns, &[], 3);
         });
-        hooked_eval.unwrap_err();
+        assert!(hooked_eval.is_err());
     }
 
     /// Eval type does not match. Should panic.
@@ -976,7 +976,7 @@
         let hooked_eval = panic_hook::recover_safe(|| {
             let _ = exp.eval(&mut ctx, &[], &mut columns, &[], 3);
         });
-        hooked_eval.unwrap_err();
+        assert!(hooked_eval.is_err());
     }
 
     /// Parse from an expression tree then evaluate.
@@ -1246,16 +1246,6 @@
 
         profiler::start("./bench_eval_plus_1024_rows.profile");
         b.iter(|| {
-<<<<<<< HEAD
-            let result = black_box(&exp).eval(
-                black_box(&mut ctx),
-                black_box(schema),
-                black_box(&mut columns),
-                black_box(&logical_rows),
-                black_box(1024),
-            );
-            result.unwrap();
-=======
             black_box(&exp)
                 .eval(
                     black_box(&mut ctx),
@@ -1265,7 +1255,6 @@
                     black_box(1024),
                 )
                 .unwrap();
->>>>>>> f96c6601
         });
         profiler::stop();
     }
@@ -1295,16 +1284,6 @@
 
         profiler::start("./eval_compare_1024_rows.profile");
         b.iter(|| {
-<<<<<<< HEAD
-            let result = black_box(&exp).eval(
-                black_box(&mut ctx),
-                black_box(schema),
-                black_box(&mut columns),
-                black_box(&logical_rows),
-                black_box(1024),
-            );
-            result.unwrap();
-=======
             black_box(&exp)
                 .eval(
                     black_box(&mut ctx),
@@ -1314,7 +1293,6 @@
                     black_box(1024),
                 )
                 .unwrap();
->>>>>>> f96c6601
         });
         profiler::stop();
     }
@@ -1344,16 +1322,6 @@
 
         profiler::start("./bench_eval_compare_5_rows.profile");
         b.iter(|| {
-<<<<<<< HEAD
-            let result = black_box(&exp).eval(
-                black_box(&mut ctx),
-                black_box(schema),
-                black_box(&mut columns),
-                black_box(&logical_rows),
-                black_box(5),
-            );
-            result.unwrap();
-=======
             black_box(&exp)
                 .eval(
                     black_box(&mut ctx),
@@ -1363,7 +1331,6 @@
                     black_box(5),
                 )
                 .unwrap();
->>>>>>> f96c6601
         });
         profiler::stop();
     }
