// Copyright 2019 TiKV Project Authors. Licensed under Apache-2.0.

use std::collections::BTreeMap;

use serde::de::IgnoredAny;
use tidb_query_codegen::rpn_fn;
use tidb_query_common::Result;
use tidb_query_datatype::{
    codec::{data_type::*, mysql::json::*},
    EvalType,
};

#[rpn_fn]
#[inline]
fn json_depth(arg: JsonRef) -> Result<Option<i64>> {
    Ok(Some(arg.depth()?))
}

#[rpn_fn(writer)]
#[inline]
fn json_type(arg: JsonRef, writer: BytesWriter) -> Result<BytesGuard> {
    Ok(writer.write(Some(Bytes::from(arg.json_type()))))
}

#[rpn_fn(nullable, raw_varg, min_args = 2, extra_validator = json_modify_validator)]
#[inline]
fn json_set(args: &[ScalarValueRef]) -> Result<Option<Json>> {
    json_modify(args, ModifyType::Set)
}

#[rpn_fn(nullable, raw_varg, min_args = 2, extra_validator = json_modify_validator)]
#[inline]
fn json_insert(args: &[ScalarValueRef]) -> Result<Option<Json>> {
    json_modify(args, ModifyType::Insert)
}

#[rpn_fn(nullable, raw_varg, min_args = 2, extra_validator = json_modify_validator)]
#[inline]
fn json_replace(args: &[ScalarValueRef]) -> Result<Option<Json>> {
    json_modify(args, ModifyType::Replace)
}

#[inline]
fn json_modify(args: &[ScalarValueRef], mt: ModifyType) -> Result<Option<Json>> {
    assert!(args.len() >= 2);
    // base Json argument
    let base: Option<JsonRef> = args[0].as_json();
    let base = base.map_or(Json::none(), |json| Ok(json.to_owned()))?;

    let buf_size = args.len() / 2;

    let mut path_expr_list = Vec::with_capacity(buf_size);
    let mut values = Vec::with_capacity(buf_size);

    for chunk in args[1..].chunks(2) {
        let path: Option<BytesRef> = chunk[0].as_bytes();
        let value: Option<JsonRef> = chunk[1].as_json();

        path_expr_list.push(try_opt!(parse_json_path(path)));

        let value = value
            .as_ref()
            .map_or(Json::none(), |json| Ok(json.to_owned()))?;
        values.push(value);
    }
    Ok(Some(base.as_ref().modify(&path_expr_list, values, mt)?))
}

/// validate the arguments are `(Option<JsonRef>, &[(Option<Bytes>,
/// Option<Json>)])`
fn json_modify_validator(expr: &tipb::Expr) -> Result<()> {
    let children = expr.get_children();
    assert!(children.len() >= 2);
    if children.len() % 2 != 1 {
        return Err(other_err!(
            "Incorrect parameter count in the call to native function 'JSON_OBJECT'"
        ));
    }
    super::function::validate_expr_return_type(&children[0], EvalType::Json)?;
    for chunk in children[1..].chunks(2) {
        super::function::validate_expr_return_type(&chunk[0], EvalType::Bytes)?;
        super::function::validate_expr_return_type(&chunk[1], EvalType::Json)?;
    }
    Ok(())
}

#[rpn_fn(nullable, varg)]
#[inline]
fn json_array(args: &[Option<JsonRef>]) -> Result<Option<Json>> {
    let mut jsons = vec![];
    for arg in args {
        match arg {
            None => jsons.push(Json::none()?),
            Some(j) => jsons.push((*j).to_owned()),
        }
    }
    Ok(Some(Json::from_array(jsons)?))
}

fn json_object_validator(expr: &tipb::Expr) -> Result<()> {
    let chunks = expr.get_children();
    if chunks.len() % 2 == 1 {
        return Err(other_err!(
            "Incorrect parameter count in the call to native function 'JSON_OBJECT'"
        ));
    }
    for chunk in chunks.chunks(2) {
        super::function::validate_expr_return_type(&chunk[0], EvalType::Bytes)?;
        super::function::validate_expr_return_type(&chunk[1], EvalType::Json)?;
    }
    Ok(())
}

/// Required args like `&[(Option<&Byte>, Option<JsonRef>)]`.
#[rpn_fn(nullable, raw_varg, extra_validator = json_object_validator)]
#[inline]
fn json_object(raw_args: &[ScalarValueRef]) -> Result<Option<Json>> {
    let mut pairs = BTreeMap::new();
    for chunk in raw_args.chunks(2) {
        assert_eq!(chunk.len(), 2);
        let key: Option<BytesRef> = chunk[0].as_bytes();
        if key.is_none() {
            return Err(other_err!(
                "Data truncation: JSON documents may not contain NULL member names."
            ));
        }
        let key = String::from_utf8(key.unwrap().to_owned())
            .map_err(tidb_query_datatype::codec::Error::from)?;

        let value: Option<JsonRef> = chunk[1].as_json();
        let value = match value {
            None => Json::none()?,
            Some(v) => v.to_owned(),
        };

        pairs.insert(key, value);
    }
    Ok(Some(Json::from_object(pairs)?))
}

// According to mysql 5.7,
// arguments of json_merge should not be less than 2.
#[rpn_fn(nullable, varg, min_args = 2)]
#[inline]
pub fn json_merge(args: &[Option<JsonRef>]) -> Result<Option<Json>> {
    // min_args = 2, so it's ok to call args[0]
    if args[0].is_none() {
        return Ok(None);
    }
    let mut jsons: Vec<JsonRef> = vec![];
    let json_none = Json::none()?;
    for arg in args {
        match arg {
            None => jsons.push(json_none.as_ref()),
            Some(j) => jsons.push(*j),
        }
    }
    Ok(Some(Json::merge(jsons)?))
}

#[rpn_fn(writer)]
#[inline]
fn json_quote(input: BytesRef, writer: BytesWriter) -> Result<BytesGuard> {
    Ok(writer.write(quote(input)?))
}

fn quote(bytes: BytesRef) -> Result<Option<Bytes>> {
    let mut result = Vec::with_capacity(bytes.len() * 2 + 2);
    result.push(b'\"');
    for byte in bytes.iter() {
        if *byte == b'\"' || *byte == b'\\' {
            result.push(b'\\');
            result.push(*byte)
        } else if *byte == b'\x07' {
            // \a alert
            result.push(b'\\');
            result.push(b'a');
        } else if *byte == b'\x08' {
            // \b backspace
            result.push(b'\\');
            result.push(b'b')
        } else if *byte == b'\x0c' {
            // \f form feed
            result.push(b'\\');
            result.push(b'f')
        } else if *byte == b'\n' {
            result.push(b'\\');
            result.push(b'n');
        } else if *byte == b'\r' {
            result.push(b'\\');
            result.push(b'r');
        } else if *byte == b'\t' {
            result.push(b'\\');
            result.push(b't')
        } else if *byte == b'\x0b' {
            // \v vertical tab
            result.push(b'\\');
            result.push(b'v')
        } else {
            result.push(*byte)
        }
    }
    result.push(b'\"');
    Ok(Some(result))
}

#[rpn_fn(nullable, raw_varg, min_args = 1, max_args = 1)]
#[inline]
fn json_valid(args: &[ScalarValueRef]) -> Result<Option<Int>> {
    assert!(!args.is_empty() && args.len() == 1);
    let received_et = args[0].eval_type();
    let r = match received_et {
        EvalType::Json => {
            let j: Option<JsonRef> = args[0].as_json();
            match j {
                Some(_) => Ok(Some(1)),
                _ => Ok(None),
            }
        }
        EvalType::Bytes => match args[0].as_bytes() {
            Some(p) => {
                let tmp_str = std::str::from_utf8(p).unwrap();
                let json: serde_json::error::Result<Json> = serde_json::from_str(tmp_str);
                match json {
                    Ok(_) => Ok(Some(1)),
                    _ => Ok(Some(0)),
                }
            }
            _ => Ok(Some(0)),
        },
        _ => Ok(Some(0)),
    };
    r
}

#[rpn_fn]
#[inline]
fn json_unquote(arg: BytesRef) -> Result<Option<Bytes>> {
    let tmp_str = std::str::from_utf8(arg)?;
    let first_char = tmp_str.chars().next();
    let last_char = tmp_str.chars().last();
    if tmp_str.len() >= 2 && first_char == Some('"') && last_char == Some('"') {
        let _: IgnoredAny = serde_json::from_str(tmp_str)?;
    }
    Ok(Some(Bytes::from(self::unquote_string(tmp_str)?)))
}

// Args should be like `(Option<JsonRef> , &[Option<BytesRef>])`.
fn json_with_paths_validator(expr: &tipb::Expr) -> Result<()> {
    assert!(expr.get_children().len() >= 2);
    // args should be like `Option<JsonRef> , &[Option<BytesRef>]`.
    valid_paths(expr)
}

fn valid_paths(expr: &tipb::Expr) -> Result<()> {
    let children = expr.get_children();
    super::function::validate_expr_return_type(&children[0], EvalType::Json)?;
    for child in children.iter().skip(1) {
        super::function::validate_expr_return_type(child, EvalType::Bytes)?;
    }
    Ok(())
}

fn unquote_string(s: &str) -> Result<String> {
    let first_char = s.chars().next();
    let last_char = s.chars().last();
    if s.len() >= 2 && first_char == Some('"') && last_char == Some('"') {
        Ok(json_unquote::unquote_string(&s[1..s.len() - 1])?)
    } else {
        Ok(String::from(s))
    }
}

#[rpn_fn(nullable, raw_varg, min_args = 2, extra_validator = json_with_paths_validator)]
#[inline]
fn json_extract(args: &[ScalarValueRef]) -> Result<Option<Json>> {
    assert!(args.len() >= 2);
    let j: Option<JsonRef> = args[0].as_json();
    let j = match j {
        None => return Ok(None),
        Some(j) => j.to_owned(),
    };

    let path_expr_list = try_opt!(parse_json_path_list(&args[1..]));

    Ok(j.as_ref().extract(&path_expr_list)?)
}

// Args should be like `(Option<JsonRef> , &[Option<BytesRef>])`.
fn json_with_path_validator(expr: &tipb::Expr) -> Result<()> {
    assert!(expr.get_children().len() == 2 || expr.get_children().len() == 1);
    valid_paths(expr)
}

#[rpn_fn(nullable, raw_varg,min_args= 1, max_args = 2, extra_validator = json_with_path_validator)]
#[inline]
fn json_keys(args: &[ScalarValueRef]) -> Result<Option<Json>> {
    assert!(!args.is_empty() && args.len() <= 2);
    if let Some(j) = args[0].as_json() {
        if let Some(list) = parse_json_path_list(&args[1..])? {
            return Ok(j.keys(&list)?);
        }
    }
    Ok(None)
}

#[rpn_fn(nullable, raw_varg,min_args= 1, max_args = 2, extra_validator = json_with_path_validator)]
#[inline]
fn json_length(args: &[ScalarValueRef]) -> Result<Option<Int>> {
    assert!(!args.is_empty() && args.len() <= 2);
    let j: Option<JsonRef> = args[0].as_json();
    let j = match j {
        None => return Ok(None),
        Some(j) => j.to_owned(),
    };
    Ok(match parse_json_path_list(&args[1..])? {
        Some(path_expr_list) => j.as_ref().json_length(&path_expr_list)?,
        None => None,
    })
}

// Args should be like `(Option<JsonRef> , Option<JsonRef>,
// &[Option<BytesRef>])`. or `(Option<JsonRef> , Option<JsonRef>)`
fn json_contains_validator(expr: &tipb::Expr) -> Result<()> {
    assert!(expr.get_children().len() == 2 || expr.get_children().len() == 3);
    let children = expr.get_children();
    super::function::validate_expr_return_type(&children[0], EvalType::Json)?;
    super::function::validate_expr_return_type(&children[1], EvalType::Json)?;
    if expr.get_children().len() == 3 {
        super::function::validate_expr_return_type(&children[2], EvalType::Bytes)?;
    }
    Ok(())
}

#[rpn_fn(nullable, raw_varg,min_args= 2, max_args = 3, extra_validator = json_contains_validator)]
#[inline]
fn json_contains(args: &[ScalarValueRef]) -> Result<Option<i64>> {
    assert!(args.len() == 2 || args.len() == 3);
    let j: Option<JsonRef> = args[0].as_json();
    let mut j = match j {
        None => return Ok(None),
        Some(j) => j.to_owned(),
    };
    let target: Option<JsonRef> = args[1].as_json();
    let target = match target {
        None => return Ok(None),
        Some(target) => target,
    };

    if args.len() == 3 {
        match parse_json_path_list(&args[2..])? {
            Some(path_expr_list) => {
                if path_expr_list.len() == 1 && path_expr_list[0].contains_any_asterisk() {
                    return Ok(None);
                }
                match j.as_ref().extract(&path_expr_list)? {
                    Some(json) => {
                        j = json;
                    }
                    _ => return Ok(None),
                }
            }
            None => return Ok(None),
        };
    }
    Ok(Some(j.as_ref().json_contains(target)? as i64))
}

#[rpn_fn(nullable, raw_varg, min_args = 2, extra_validator = json_with_paths_validator)]
#[inline]
fn json_remove(args: &[ScalarValueRef]) -> Result<Option<Json>> {
    assert!(args.len() >= 2);
    let j: Option<JsonRef> = args[0].as_json();
    let j = match j {
        None => return Ok(None),
        Some(j) => j.to_owned(),
    };

    let path_expr_list = try_opt!(parse_json_path_list(&args[1..]));

    Ok(Some(j.as_ref().remove(&path_expr_list)?))
}

fn parse_json_path_list(args: &[ScalarValueRef]) -> Result<Option<Vec<PathExpression>>> {
    let mut path_expr_list = Vec::with_capacity(args.len());
    for arg in args {
        let json_path: Option<BytesRef> = arg.as_bytes();

        path_expr_list.push(try_opt!(parse_json_path(json_path)));
    }
    Ok(Some(path_expr_list))
}

#[inline]
fn parse_json_path(path: Option<BytesRef>) -> Result<Option<PathExpression>> {
    let json_path = match path {
        None => return Ok(None),
        Some(p) => std::str::from_utf8(p).map_err(tidb_query_datatype::codec::Error::from),
    }?;

    Ok(Some(parse_json_path_expr(json_path)?))
}

#[cfg(test)]
mod tests {
    use std::str::FromStr;

    use tipb::ScalarFuncSig;

    use super::*;
    use crate::types::test_util::RpnFnScalarEvaluator;

    #[test]
    fn test_json_depth() {
        let cases = vec![
            (None, None),
            (Some("null"), Some(1)),
            (Some("[true, 2017]"), Some(2)),
            (
                Some(r#"{"a": {"a1": [3]}, "b": {"b1": {"c": {"d": [5]}}}}"#),
                Some(6),
            ),
            (Some("{}"), Some(1)),
            (Some("[]"), Some(1)),
            (Some("true"), Some(1)),
            (Some("1"), Some(1)),
            (Some("-1"), Some(1)),
            (Some(r#""a""#), Some(1)),
            (Some(r#"[10, 20]"#), Some(2)),
            (Some(r#"[[], {}]"#), Some(2)),
            (Some(r#"[10, {"a": 20}]"#), Some(3)),
            (Some(r#"[[2], 3, [[[4]]]]"#), Some(5)),
            (Some(r#"{"Name": "Homer"}"#), Some(2)),
            (Some(r#"[10, {"a": 20}]"#), Some(3)),
            (
                Some(
                    r#"{"Person": {"Name": "Homer", "Age": 39, "Hobbies": ["Eating", "Sleeping"]} }"#,
                ),
                Some(4),
            ),
            (Some(r#"{"a":1}"#), Some(2)),
            (Some(r#"{"a":[1]}"#), Some(3)),
            (Some(r#"{"b":2, "c":3}"#), Some(2)),
            (Some(r#"[1]"#), Some(2)),
            (Some(r#"[1,2]"#), Some(2)),
            (Some(r#"[1,2,[1,3]]"#), Some(3)),
            (Some(r#"[1,2,[1,[5,[3]]]]"#), Some(5)),
            (Some(r#"[1,2,[1,[5,{"a":[2,3]}]]]"#), Some(6)),
            (Some(r#"[{"a":1}]"#), Some(3)),
            (Some(r#"[{"a":1,"b":2}]"#), Some(3)),
            (Some(r#"[{"a":{"a":1},"b":2}]"#), Some(4)),
        ];
        for (arg, expect_output) in cases {
            let arg = arg.map(|input| Json::from_str(input).unwrap());

            let output = RpnFnScalarEvaluator::new()
                .push_param(arg.clone())
                .evaluate(ScalarFuncSig::JsonDepthSig)
                .unwrap();
            assert_eq!(output, expect_output, "{:?}", arg);
        }
    }

    #[test]
    fn test_json_type() {
        let cases = vec![
            (None, None),
            (Some(r#"true"#), Some("BOOLEAN")),
            (Some(r#"null"#), Some("NULL")),
            (Some(r#"-3"#), Some("INTEGER")),
            (Some(r#"3"#), Some("INTEGER")),
            (Some(r#"9223372036854775808"#), Some("DOUBLE")),
            (Some(r#"3.14"#), Some("DOUBLE")),
            (Some(r#"[1, 2, 3]"#), Some("ARRAY")),
            (Some(r#"{"name": 123}"#), Some("OBJECT")),
        ];

        for (arg, expect_output) in cases {
            let arg = arg.map(|input| Json::from_str(input).unwrap());
            let expect_output = expect_output.map(Bytes::from);

            let output = RpnFnScalarEvaluator::new()
                .push_param(arg.clone())
                .evaluate(ScalarFuncSig::JsonTypeSig)
                .unwrap();
            assert_eq!(output, expect_output, "{:?}", arg);
        }
    }

    #[test]
    fn test_json_modify() {
        let cases: Vec<(_, Vec<ScalarValue>, _)> = vec![
            (
                ScalarFuncSig::JsonSetSig,
                vec![
                    None::<Json>.into(),
                    None::<Bytes>.into(),
                    None::<Json>.into(),
                ],
                None::<Json>,
            ),
            (
                ScalarFuncSig::JsonSetSig,
                vec![
                    Some(Json::from_i64(9).unwrap()).into(),
                    Some(b"$[1]".to_vec()).into(),
                    Some(Json::from_u64(3).unwrap()).into(),
                ],
                Some(r#"[9,3]"#.parse().unwrap()),
            ),
            (
                ScalarFuncSig::JsonInsertSig,
                vec![
                    Some(Json::from_i64(9).unwrap()).into(),
                    Some(b"$[1]".to_vec()).into(),
                    Some(Json::from_u64(3).unwrap()).into(),
                ],
                Some(r#"[9,3]"#.parse().unwrap()),
            ),
            (
                ScalarFuncSig::JsonReplaceSig,
                vec![
                    Some(Json::from_i64(9).unwrap()).into(),
                    Some(b"$[1]".to_vec()).into(),
                    Some(Json::from_u64(3).unwrap()).into(),
                ],
                Some(r#"9"#.parse().unwrap()),
            ),
            (
                ScalarFuncSig::JsonSetSig,
                vec![
                    Some(Json::from_str(r#"{"a":"x"}"#).unwrap()).into(),
                    Some(b"$.a".to_vec()).into(),
                    None::<Json>.into(),
                ],
                Some(r#"{"a":null}"#.parse().unwrap()),
            ),
        ];
        for (sig, args, expect_output) in cases {
            let output: Option<Json> = RpnFnScalarEvaluator::new()
                .push_params(args.clone())
                .evaluate(sig)
                .unwrap();
            assert_eq!(output, expect_output, "{:?}", args);
        }
    }

    #[test]
    fn test_json_array() {
        let cases = vec![
            (vec![], Some(r#"[]"#)),
            (vec![Some(r#"1"#), None], Some(r#"[1, null]"#)),
            (
                vec![
                    Some(r#"1"#),
                    None,
                    Some(r#"2"#),
                    Some(r#""sdf""#),
                    Some(r#""k1""#),
                    Some(r#""v1""#),
                ],
                Some(r#"[1, null, 2, "sdf", "k1", "v1"]"#),
            ),
        ];

        for (vargs, expected) in cases {
            let vargs = vargs
                .into_iter()
                .map(|input| input.map(|s| Json::from_str(s).unwrap()))
                .collect::<Vec<_>>();
            let expected = expected.map(|s| Json::from_str(s).unwrap());

            let output = RpnFnScalarEvaluator::new()
                .push_params(vargs.clone())
                .evaluate(ScalarFuncSig::JsonArraySig)
                .unwrap();
            assert_eq!(output, expected, "{:?}", vargs);
        }
    }

    #[test]
    fn test_json_merge() {
        let cases = vec![
            (vec![None, None], None),
            (vec![Some("{}"), Some("[]")], Some("[{}]")),
            (
                vec![Some(r#"{}"#), Some(r#"[]"#), Some(r#"3"#), Some(r#""4""#)],
                Some(r#"[{}, 3, "4"]"#),
            ),
            (
                vec![Some("[1, 2]"), Some("[3, 4]")],
                Some(r#"[1, 2, 3, 4]"#),
            ),
        ];

        for (vargs, expected) in cases {
            let vargs = vargs
                .into_iter()
                .map(|input| input.map(|s| Json::from_str(s).unwrap()))
                .collect::<Vec<_>>();
            let expected = expected.map(|s| Json::from_str(s).unwrap());

            let output = RpnFnScalarEvaluator::new()
                .push_params(vargs.clone())
                .evaluate(ScalarFuncSig::JsonMergeSig)
                .unwrap();
            assert_eq!(output, expected, "{:?}", vargs);
        }
    }

    #[test]
    fn test_json_object() {
        let cases = vec![
            (vec![], r#"{}"#),
            (vec![("1", None)], r#"{"1":null}"#),
            (
                vec![
                    ("1", None),
                    ("2", Some(r#""sdf""#)),
                    ("k1", Some(r#""v1""#)),
                ],
                r#"{"1":null,"2":"sdf","k1":"v1"}"#,
            ),
        ];

        for (vargs, expected) in cases {
            let mut new_vargs: Vec<ScalarValue> = vec![];
            for (key, value) in vargs
                .into_iter()
                .map(|(key, value)| (Bytes::from(key), value.map(|s| Json::from_str(s).unwrap())))
            {
                new_vargs.push(ScalarValue::from(key));
                new_vargs.push(ScalarValue::from(value));
            }

            let expected = Json::from_str(expected).unwrap();

            let output: Json = RpnFnScalarEvaluator::new()
                .push_params(new_vargs)
                .evaluate(ScalarFuncSig::JsonObjectSig)
                .unwrap()
                .unwrap();
            assert_eq!(output, expected);
        }

        let err_cases = vec![
            vec![
                ScalarValue::from(Bytes::from("1")),
                ScalarValue::from(None::<Json>),
                ScalarValue::from(Bytes::from("1")),
            ],
            vec![
                ScalarValue::from(None::<Bytes>),
                ScalarValue::from(Json::from_str("1").unwrap()),
            ],
        ];

        for err_args in err_cases {
            let output: Result<Option<Json>> = RpnFnScalarEvaluator::new()
                .push_params(err_args)
                .evaluate(ScalarFuncSig::JsonObjectSig);

            output.unwrap_err();
        }
    }

    #[test]
    fn test_json_quote() {
        let cases = vec![
            (None, None),
            (Some(""), Some(r#""""#)),
            (Some(r#""""#), Some(r#""\"\"""#)),
            (Some(r#"a"#), Some(r#""a""#)),
            (Some(r#"3"#), Some(r#""3""#)),
            (Some(r#"{"a": "b"}"#), Some(r#""{\"a\": \"b\"}""#)),
            (Some(r#"{"a":     "b"}"#), Some(r#""{\"a\":     \"b\"}""#)),
            (
                Some(r#"hello,"quoted string",world"#),
                Some(r#""hello,\"quoted string\",world""#),
            ),
            (
                Some(r#"hello,"宽字符",world"#),
                Some(r#""hello,\"宽字符\",world""#),
            ),
            (
                Some(r#""Invalid Json string	is OK"#),
                Some(r#""\"Invalid Json string\tis OK""#),
            ),
            (Some(r#"1\u2232\u22322"#), Some(r#""1\\u2232\\u22322""#)),
            (
                Some("new line \"\r\n\" is ok"),
                Some(r#""new line \"\r\n\" is ok""#),
            ),
        ];

        for (arg, expect_output) in cases {
            let arg = arg.map(Bytes::from);
            let expect_output = expect_output.map(Bytes::from);

            let output = RpnFnScalarEvaluator::new()
                .push_param(arg.clone())
                .evaluate(ScalarFuncSig::JsonQuoteSig)
                .unwrap();
            assert_eq!(output, expect_output, "{:?}", arg);
        }
    }

    #[test]
    fn test_json_unquote() {
        let cases = vec![
            (None, None, true),
            (Some(r#"""#), Some(r#"""#), true),
            (Some(r"a"), Some("a"), true),
            (Some(r#""3"#), Some(r#""3"#), true),
            (Some(r#"{"a":  "b"}"#), Some(r#"{"a":  "b"}"#), true),
            (
                Some(r#""hello,\"quoted string\",world""#),
                Some(r#"hello,"quoted string",world"#),
                true,
            ),
            (Some(r#"A中\\\"文B"#), Some(r#"A中\\\"文B"#), true),
            (Some(r#""A中\\\"文B""#), Some(r#"A中\"文B"#), true),
            (Some(r#""\u00E0A中\\\"文B""#), Some(r#"àA中\"文B"#), true),
            (Some(r#""a""#), Some(r#"a"#), true),
            (Some(r#"""a"""#), None, false),
            (Some(r#""""a""""#), None, false),
        ];

        for (arg, expect, success) in cases {
            let arg = arg.map(Bytes::from);
            let expect = expect.map(Bytes::from);
            let output = RpnFnScalarEvaluator::new()
                .push_param(arg.clone())
                .evaluate(ScalarFuncSig::JsonUnquoteSig);
            match output {
                Ok(s) => {
                    assert_eq!(s, expect, "{:?}", arg);
                    assert_eq!(success, true);
                }
                Err(_) => {
                    assert_eq!(success, false);
                }
            }
        }
    }

    #[test]
    fn test_json_extract() {
        let cases: Vec<(Vec<ScalarValue>, _)> = vec![
            (vec![None::<Json>.into(), None::<Bytes>.into()], None),
            (
                vec![
                    Some(Json::from_str("[10, 20, [30, 40]]").unwrap()).into(),
                    Some(b"$[1]".to_vec()).into(),
                ],
                Some("20"),
            ),
            (
                vec![
                    Some(Json::from_str("[10, 20, [30, 40]]").unwrap()).into(),
                    Some(b"$[1]".to_vec()).into(),
                    Some(b"$[0]".to_vec()).into(),
                ],
                Some("[20, 10]"),
            ),
            (
                vec![
                    Some(Json::from_str("[10, 20, [30, 40]]").unwrap()).into(),
                    Some(b"$[2][*]".to_vec()).into(),
                ],
                Some("[30, 40]"),
            ),
            (
                vec![
                    Some(Json::from_str("[10, 20, [30, 40]]").unwrap()).into(),
                    Some(b"$[2][*]".to_vec()).into(),
                    None::<Bytes>.into(),
                ],
                None,
            ),
        ];

        for (vargs, expected) in cases {
            let expected = expected.map(|s| Json::from_str(s).unwrap());

            let output = RpnFnScalarEvaluator::new()
                .push_params(vargs.clone())
                .evaluate(ScalarFuncSig::JsonExtractSig)
                .unwrap();
            assert_eq!(output, expected, "{:?}", vargs);
        }
    }

    #[test]
    fn test_json_remove() {
        let cases: Vec<(Vec<ScalarValue>, _)> = vec![(
            vec![
                Some(Json::from_str(r#"["a", ["b", "c"], "d"]"#).unwrap()).into(),
                Some(b"$[1]".to_vec()).into(),
            ],
            Some(r#"["a", "d"]"#),
        )];

        for (vargs, expected) in cases {
            let expected = expected.map(|s| Json::from_str(s).unwrap());

            let output = RpnFnScalarEvaluator::new()
                .push_params(vargs.clone())
                .evaluate(ScalarFuncSig::JsonRemoveSig)
                .unwrap();
            assert_eq!(output, expected, "{:?}", vargs);
        }
    }

    #[test]
    fn test_json_length() {
        let cases: Vec<(Vec<ScalarValue>, Option<i64>)> = vec![
            (
                vec![
                    Some(Json::from_str("null").unwrap()).into(),
                    None::<Bytes>.into(),
                ],
                None,
            ),
            (
                vec![
                    Some(Json::from_str("false").unwrap()).into(),
                    None::<Bytes>.into(),
                ],
                None,
            ),
            (vec![Some(Json::from_str("1").unwrap()).into()], Some(1)),
            (
                vec![
                    Some(Json::from_str(r#"{"a": [1, 2, {"aa": "xx"}]}"#).unwrap()).into(),
                    Some(b"$.*".to_vec()).into(),
                ],
                None,
            ),
            (
                vec![
                    Some(Json::from_str(r#"{"a":{"a":1},"b":2}"#).unwrap()).into(),
                    Some(b"$".to_vec()).into(),
                ],
                Some(2),
            ),
        ];

        for (vargs, expected) in cases {
            let output = RpnFnScalarEvaluator::new()
                .push_params(vargs.clone())
                .evaluate(ScalarFuncSig::JsonLengthSig)
                .unwrap();
            assert_eq!(output, expected, "{:?}", vargs);
        }
    }

    #[test]
<<<<<<< HEAD
    fn test_json_valid() {
        let cases: Vec<(Vec<ScalarValue>, Option<i64>)> = vec![
            (
                vec![Some(Json::from_str(r#"{"a":1}"#).unwrap()).into()],
                Some(1),
            ),
            (vec![Some(b"hello".to_vec()).into()], Some(0)),
            (vec![Some(b"\"hello\"".to_vec()).into()], Some(1)),
            (vec![Some(b"null".to_vec()).into()], Some(1)),
            (vec![Some(Json::from_str(r#"{}"#).unwrap()).into()], Some(1)),
            (vec![Some(Json::from_str(r#"[]"#).unwrap()).into()], Some(1)),
            (vec![Some(b"2".to_vec()).into()], Some(1)),
            (vec![Some(b"2.5".to_vec()).into()], Some(1)),
            (vec![Some(b"2019-8-19".to_vec()).into()], Some(0)),
            (vec![Some(b"\"2019-8-19\"".to_vec()).into()], Some(1)),
            (vec![Some(2).into()], Some(0)),
            (vec![Some(2.5).into()], Some(0)),
            (vec![None::<Json>.into()], None),
            // (
            //     vec![
            //         None::<Bytes>.into(),
            //     ],
            //     None,
            // ),
            // (
            //     vec![
            //         None::<Int>.into(),
            //     ],
            //     None,
            // ),
=======
    fn test_json_contains() {
        let cases: Vec<(Vec<ScalarValue>, Option<i64>)> = vec![
            (
                vec![
                    Some(Json::from_str(r#"{"a":{"a":1},"b":2}"#).unwrap()).into(),
                    Some(Json::from_str(r#"2"#).unwrap()).into(),
                    Some(b"$.b".to_vec()).into(),
                ],
                Some(1),
            ),
            (
                vec![
                    Some(Json::from_str(r#"{"a":{"a":1},"b":2}"#).unwrap()).into(),
                    Some(Json::from_str(r#"3"#).unwrap()).into(),
                    Some(b"$.b".to_vec()).into(),
                ],
                Some(0),
            ),
            (
                vec![
                    Some(Json::from_str(r#"{"a":{"a":1},"b":2}"#).unwrap()).into(),
                    Some(Json::from_str(r#"{"b":3}"#).unwrap()).into(),
                ],
                Some(0),
            ),
            (
                vec![
                    Some(Json::from_str(r#"{"a":{"a":1},"b":2}"#).unwrap()).into(),
                    Some(Json::from_str(r#"{"b":2}"#).unwrap()).into(),
                ],
                Some(1),
            ),
            (
                vec![
                    Some(Json::from_str(r#"{"a":{"a":1},"b":2}"#).unwrap()).into(),
                    Some(Json::from_str(r#"{"a":1}"#).unwrap()).into(),
                    Some(b"$.a".to_vec()).into(),
                ],
                Some(1),
            ),
            (
                vec![
                    Some(Json::from_str(r#"[{"optUid": 10, "value": "admin"}]"#).unwrap()).into(),
                    Some(Json::from_str(r#"10"#).unwrap()).into(),
                    Some(b"$[0].optUid".to_vec()).into(),
                ],
                Some(1),
            ),
            // copy from tidb  Tests None arguments
            (vec![None::<Json>.into(), None::<Json>.into()], None),
            (
                vec![
                    Some(Json::from_str(r#"{"a":1}"#).unwrap()).into(),
                    None::<Json>.into(),
                ],
                None,
            ),
            (
                vec![
                    None::<Json>.into(),
                    Some(Json::from_str(r#"1"#).unwrap()).into(),
                ],
                None,
            ),
            (
                vec![
                    None::<Json>.into(),
                    Some(Json::from_str(r#"1"#).unwrap()).into(),
                    Some(b"$.c".to_vec()).into(),
                ],
                None,
            ),
            (
                vec![
                    Some(Json::from_str(r#"{"a": [1, 2, {"aa": "xx"}]}"#).unwrap()).into(),
                    None::<Json>.into(),
                    Some(b"$.a[3]".to_vec()).into(),
                ],
                None,
            ),
            (
                vec![
                    Some(Json::from_str(r#"{"a": [1, 2, {"aa": "xx"}]}"#).unwrap()).into(),
                    Some(Json::from_str(r#"1"#).unwrap()).into(),
                    None::<Bytes>.into(),
                ],
                None,
            ),
            //  Tests with path expression
            (
                vec![
                    Some(Json::from_str(r#"[1,2,[1,[5,[3]]]]"#).unwrap()).into(),
                    Some(Json::from_str(r#"[1,3]"#).unwrap()).into(),
                    Some(b"$[2]".to_vec()).into(),
                ],
                Some(1),
            ),
            (
                vec![
                    Some(Json::from_str(r#"[1,2,[1,[5,{"a":[2,3]}]]]"#).unwrap()).into(),
                    Some(Json::from_str(r#"[1,{"a":[3]}]"#).unwrap()).into(),
                    Some(b"$[2]".to_vec()).into(),
                ],
                Some(1),
            ),
            (
                vec![
                    Some(Json::from_str(r#"[{"a":1}]"#).unwrap()).into(),
                    Some(Json::from_str(r#"{"a":1}"#).unwrap()).into(),
                    Some(b"$".to_vec()).into(),
                ],
                Some(1),
            ),
            (
                vec![
                    Some(Json::from_str(r#"[{"a":1,"b":2}]"#).unwrap()).into(),
                    Some(Json::from_str(r#"{"a":1,"b":2}"#).unwrap()).into(),
                    Some(b"$".to_vec()).into(),
                ],
                Some(1),
            ),
            (
                vec![
                    Some(Json::from_str(r#"[{"a":{"a":1},"b":2}]"#).unwrap()).into(),
                    Some(Json::from_str(r#"{"a":1}"#).unwrap()).into(),
                    Some(b"$.a".to_vec()).into(),
                ],
                None,
            ),
            // Tests without path expression
            // 		{[]interface{}{`{}`, `{}`}, 1, nil},
            // 		{[]interface{}{`{"a":1}`, `{}`}, 1, nil},
            // 		{[]interface{}{`{"a":1}`, `1`}, 0, nil},
            (
                vec![
                    Some(Json::from_str(r#"{}"#).unwrap()).into(),
                    Some(Json::from_str(r#"{}"#).unwrap()).into(),
                ],
                Some(1),
            ),
            (
                vec![
                    Some(Json::from_str(r#"{"a":1}"#).unwrap()).into(),
                    Some(Json::from_str(r#"{}"#).unwrap()).into(),
                ],
                Some(1),
            ),
            (
                vec![
                    Some(Json::from_str(r#"{"a":1}"#).unwrap()).into(),
                    Some(Json::from_str(r#"1"#).unwrap()).into(),
                ],
                Some(0),
            ),
            // 		{[]interface{}{`{"a":[1]}`, `[1]`}, 0, nil},
            // 		{[]interface{}{`{"b":2, "c":3}`, `{"c":3}`}, 1, nil},
            // 		{[]interface{}{`1`, `1`}, 1, nil},
            // 		{[]interface{}{`[1]`, `1`}, 1, nil},
            (
                vec![
                    Some(Json::from_str(r#"{"a":[1]}"#).unwrap()).into(),
                    Some(Json::from_str(r#"[1]"#).unwrap()).into(),
                ],
                Some(0),
            ),
            (
                vec![
                    Some(Json::from_str(r#"{"b":2, "c":3}"#).unwrap()).into(),
                    Some(Json::from_str(r#"{"c":3}"#).unwrap()).into(),
                ],
                Some(1),
            ),
            (
                vec![
                    Some(Json::from_str(r#"1"#).unwrap()).into(),
                    Some(Json::from_str(r#"1"#).unwrap()).into(),
                ],
                Some(1),
            ),
            (
                vec![
                    Some(Json::from_str(r#"[1]"#).unwrap()).into(),
                    Some(Json::from_str(r#"1"#).unwrap()).into(),
                ],
                Some(1),
            ),
            // 		{[]interface{}{`[1,2]`, `[1]`}, 1, nil},
            // 		{[]interface{}{`[1,2]`, `[1,3]`}, 0, nil},
            // 		{[]interface{}{`[1,2]`, `["1"]`}, 0, nil},
            // 		{[]interface{}{`[1,2,[1,3]]`, `[1,3]`}, 1, nil},
            (
                vec![
                    Some(Json::from_str(r#"[1,2]"#).unwrap()).into(),
                    Some(Json::from_str(r#"[1]"#).unwrap()).into(),
                ],
                Some(1),
            ),
            (
                vec![
                    Some(Json::from_str(r#"[1,2]"#).unwrap()).into(),
                    Some(Json::from_str(r#"[1,3]"#).unwrap()).into(),
                ],
                Some(0),
            ),
            (
                vec![
                    Some(Json::from_str(r#"[1,2]"#).unwrap()).into(),
                    Some(Json::from_str(r#"["1"]"#).unwrap()).into(),
                ],
                Some(0),
            ),
            (
                vec![
                    Some(Json::from_str(r#"[1,2,[1,3]]"#).unwrap()).into(),
                    Some(Json::from_str(r#"[1,3]"#).unwrap()).into(),
                ],
                Some(1),
            ),
            // 		{[]interface{}{`[1,2,[1,3]]`, `[1,      3]`}, 1, nil},
            // 		{[]interface{}{`[1,2,[1,[5,[3]]]]`, `[1,3]`}, 1, nil},
            // 		{[]interface{}{`[1,2,[1,[5,{"a":[2,3]}]]]`, `[1,{"a":[3]}]`}, 1, nil},
            (
                vec![
                    Some(Json::from_str(r#"[1,2,[1,3]]"#).unwrap()).into(),
                    Some(Json::from_str(r#"[1,      3]"#).unwrap()).into(),
                ],
                Some(1),
            ),
            (
                vec![
                    Some(Json::from_str(r#"[1,2,[1,[5,[3]]]]"#).unwrap()).into(),
                    Some(Json::from_str(r#"[1,3]"#).unwrap()).into(),
                ],
                Some(1),
            ),
            (
                vec![
                    Some(Json::from_str(r#"[1,2,[1,[5,{"a":[2,3]}]]]"#).unwrap()).into(),
                    Some(Json::from_str(r#"[1,{"a":[3]}]"#).unwrap()).into(),
                ],
                Some(1),
            ),
            // 		{[]interface{}{`[{"a":1}]`, `{"a":1}`}, 1, nil},
            // 		{[]interface{}{`[{"a":1,"b":2}]`, `{"a":1}`}, 1, nil},
            // 		{[]interface{}{`[{"a":{"a":1},"b":2}]`, `{"a":1}`}, 0, nil},
            (
                vec![
                    Some(Json::from_str(r#"[{"a":1}]"#).unwrap()).into(),
                    Some(Json::from_str(r#"{"a":1}"#).unwrap()).into(),
                ],
                Some(1),
            ),
            (
                vec![
                    Some(Json::from_str(r#"[{"a":1,"b":2}]"#).unwrap()).into(),
                    Some(Json::from_str(r#"{"a":1}"#).unwrap()).into(),
                ],
                Some(1),
            ),
            (
                vec![
                    Some(Json::from_str(r#"[{"a":{"a":1},"b":2}]"#).unwrap()).into(),
                    Some(Json::from_str(r#"{"a":1}"#).unwrap()).into(),
                ],
                Some(0),
            ),
            // Tests path expression contains any asterisk
            //      {[]interface{}{`{"a": [1, 2, {"aa": "xx"}]}`, `1`, "$.*"}, nil,
            // json.ErrInvalidJSONPathWildcard}, 		{[]interface{}{`{"a": [1, 2, {"aa":
            // "xx"}]}`, `1`, "$[*]"}, nil, json.ErrInvalidJSONPathWildcard},
            // 		{[]interface{}{`{"a": [1, 2, {"aa": "xx"}]}`, `1`, "$**.a"}, nil,
            // json.ErrInvalidJSONPathWildcard},
            (
                vec![
                    Some(Json::from_str(r#"{"a": [1, 2, {"aa": "xx"}]}"#).unwrap()).into(),
                    Some(Json::from_str(r#"1"#).unwrap()).into(),
                    Some(b"$.*".to_vec()).into(),
                ],
                None,
            ),
            (
                vec![
                    Some(Json::from_str(r#"{"a": [1, 2, {"aa": "xx"}]}"#).unwrap()).into(),
                    Some(Json::from_str(r#"1"#).unwrap()).into(),
                    Some(b"$[*]".to_vec()).into(),
                ],
                None,
            ),
            (
                vec![
                    Some(Json::from_str(r#"{"a": [1, 2, {"aa": "xx"}]}"#).unwrap()).into(),
                    Some(Json::from_str(r#"1"#).unwrap()).into(),
                    Some(b"$**.a".to_vec()).into(),
                ],
                None,
            ),
            // Tests path expression does not identify a section of the target document
            //      {[]interface{}{`{"a": [1, 2, {"aa": "xx"}]}`, `1`, "$.c"}, nil, nil},
            // 		{[]interface{}{`{"a": [1, 2, {"aa": "xx"}]}`, `1`, "$.a[3]"}, nil, nil},
            // 		{[]interface{}{`{"a": [1, 2, {"aa": "xx"}]}`, `1`, "$.a[2].b"}, nil, nil},
            (
                vec![
                    Some(Json::from_str(r#"{"a": [1, 2, {"aa": "xx"}]}"#).unwrap()).into(),
                    Some(Json::from_str(r#"1"#).unwrap()).into(),
                    Some(b"$.c".to_vec()).into(),
                ],
                None,
            ),
            (
                vec![
                    Some(Json::from_str(r#"{"a": [1, 2, {"aa": "xx"}]}"#).unwrap()).into(),
                    Some(Json::from_str(r#"1"#).unwrap()).into(),
                    Some(b"$.a[3]".to_vec()).into(),
                ],
                None,
            ),
            (
                vec![
                    Some(Json::from_str(r#"{"a": [1, 2, {"aa": "xx"}]}"#).unwrap()).into(),
                    Some(Json::from_str(r#"1"#).unwrap()).into(),
                    Some(b"$.a[2].b".to_vec()).into(),
                ],
                None,
            ),
>>>>>>> efc84fc2
        ];

        for (vargs, expected) in cases {
            let output = RpnFnScalarEvaluator::new()
                .push_params(vargs.clone())
<<<<<<< HEAD
                .evaluate(ScalarFuncSig::JsonValidJsonSig)
=======
                .evaluate(ScalarFuncSig::JsonContainsSig)
>>>>>>> efc84fc2
                .unwrap();
            assert_eq!(output, expected, "{:?}", vargs);
        }
    }

    #[test]
    fn test_json_keys() {
        let cases: Vec<(Vec<ScalarValue>, Option<Json>, bool)> = vec![
            // Tests nil arguments
            (vec![None::<Json>.into(), None::<Bytes>.into()], None, true),
            (
                vec![None::<Json>.into(), Some(b"$.c".to_vec()).into()],
                None,
                true,
            ),
            (
                vec![
                    Some(Json::from_str(r#"{"a": 1}"#).unwrap()).into(),
                    None::<Bytes>.into(),
                ],
                None,
                true,
            ),
            (vec![None::<Json>.into()], None, true),
            // Tests with other type
            (vec![Some(Json::from_str("1").unwrap()).into()], None, true),
            (
                vec![Some(Json::from_str(r#""str""#).unwrap()).into()],
                None,
                true,
            ),
            (
                vec![Some(Json::from_str(r#"true"#).unwrap()).into()],
                None,
                true,
            ),
            (
                vec![Some(Json::from_str("null").unwrap()).into()],
                None,
                true,
            ),
            (
                vec![Some(Json::from_str(r#"[1, 2]"#).unwrap()).into()],
                None,
                true,
            ),
            (
                vec![Some(Json::from_str(r#"["1", "2"]"#).unwrap()).into()],
                None,
                true,
            ),
            // Tests without path expression
            (
                vec![Some(Json::from_str(r#"{}"#).unwrap()).into()],
                Some(Json::from_str("[]").unwrap()),
                true,
            ),
            (
                vec![Some(Json::from_str(r#"{"a": 1}"#).unwrap()).into()],
                Some(Json::from_str(r#"["a"]"#).unwrap()),
                true,
            ),
            (
                vec![Some(Json::from_str(r#"{"a": 1, "b": 2}"#).unwrap()).into()],
                Some(Json::from_str(r#"["a", "b"]"#).unwrap()),
                true,
            ),
            (
                vec![Some(Json::from_str(r#"{"a": {"c": 3}, "b": 2}"#).unwrap()).into()],
                Some(Json::from_str(r#"["a", "b"]"#).unwrap()),
                true,
            ),
            // Tests with path expression
            (
                vec![
                    Some(Json::from_str(r#"{"a": 1}"#).unwrap()).into(),
                    Some(b"$.a".to_vec()).into(),
                ],
                None,
                true,
            ),
            (
                vec![
                    Some(Json::from_str(r#"{"a": {"c": 3}, "b": 2}"#).unwrap()).into(),
                    Some(b"$.a".to_vec()).into(),
                ],
                Some(Json::from_str(r#"["c"]"#).unwrap()),
                true,
            ),
            (
                vec![
                    Some(Json::from_str(r#"{"a": {"c": 3}, "b": 2}"#).unwrap()).into(),
                    None::<Bytes>.into(),
                ],
                None,
                true,
            ),
            (
                vec![
                    Some(Json::from_str(r#"{"a": {"c": 3}, "b": 2}"#).unwrap()).into(),
                    Some(b"$.a.c".to_vec()).into(),
                ],
                None,
                true,
            ),
            // Tests path expression contains any asterisk
            (
                vec![
                    Some(Json::from_str(r#"{}"#).unwrap()).into(),
                    Some(b"$.*".to_vec()).into(),
                ],
                None,
                false,
            ),
            (
                vec![
                    Some(Json::from_str(r#"{"a": 1}"#).unwrap()).into(),
                    Some(b"$.*".to_vec()).into(),
                ],
                None,
                false,
            ),
            (
                vec![
                    Some(Json::from_str(r#"{"a": {"c": 3}, "b": 2}"#).unwrap()).into(),
                    Some(b"$.*".to_vec()).into(),
                ],
                None,
                false,
            ),
            (
                vec![
                    Some(Json::from_str(r#"{"a": {"c": 3}, "b": 2}"#).unwrap()).into(),
                    Some(b"$.a.*".to_vec()).into(),
                ],
                None,
                false,
            ),
            // Tests path expression does not identify a section of the target document
            (
                vec![
                    Some(Json::from_str(r#"{"a": 1}"#).unwrap()).into(),
                    Some(b"$.b".to_vec()).into(),
                ],
                None,
                true,
            ),
            (
                vec![
                    Some(Json::from_str(r#"{"a": {"c": 3}, "b": 2}"#).unwrap()).into(),
                    Some(b"$.c".to_vec()).into(),
                ],
                None,
                true,
            ),
            (
                vec![
                    Some(Json::from_str(r#"{"a": {"c": 3}, "b": 2}"#).unwrap()).into(),
                    Some(b"$.a.d".to_vec()).into(),
                ],
                None,
                true,
            ),
        ];
        for (vargs, expected, is_success) in cases {
            let output = RpnFnScalarEvaluator::new().push_params(vargs.clone());
            let output = if vargs.len() == 1 {
                output.evaluate(ScalarFuncSig::JsonKeysSig)
            } else {
                output.evaluate(ScalarFuncSig::JsonKeys2ArgsSig)
            };
            if is_success {
                assert_eq!(output.unwrap(), expected, "{:?}", vargs);
            } else {
                output.unwrap_err();
            }
        }
    }
}<|MERGE_RESOLUTION|>--- conflicted
+++ resolved
@@ -856,7 +856,6 @@
     }
 
     #[test]
-<<<<<<< HEAD
     fn test_json_valid() {
         let cases: Vec<(Vec<ScalarValue>, Option<i64>)> = vec![
             (
@@ -887,7 +886,17 @@
             //     ],
             //     None,
             // ),
-=======
+        ];
+
+        for (vargs, expected) in cases {
+            let output = RpnFnScalarEvaluator::new()
+                .push_params(vargs.clone())
+                .evaluate(ScalarFuncSig::JsonValidJsonSig)
+                .unwrap();
+            assert_eq!(output, expected, "{:?}", vargs);
+        }
+    }
+
     fn test_json_contains() {
         let cases: Vec<(Vec<ScalarValue>, Option<i64>)> = vec![
             (
@@ -1212,17 +1221,12 @@
                 ],
                 None,
             ),
->>>>>>> efc84fc2
         ];
 
         for (vargs, expected) in cases {
             let output = RpnFnScalarEvaluator::new()
                 .push_params(vargs.clone())
-<<<<<<< HEAD
-                .evaluate(ScalarFuncSig::JsonValidJsonSig)
-=======
                 .evaluate(ScalarFuncSig::JsonContainsSig)
->>>>>>> efc84fc2
                 .unwrap();
             assert_eq!(output, expected, "{:?}", vargs);
         }
