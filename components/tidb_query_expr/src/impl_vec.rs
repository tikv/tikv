// Copyright 2024 TiKV Project Authors. Licensed under Apache-2.0.

use tidb_query_codegen::rpn_fn;
use tidb_query_common::Result;
use tidb_query_datatype::codec::data_type::*;

#[rpn_fn(writer)]
#[inline]
fn vec_as_text(a: VectorFloat32Ref, writer: BytesWriter) -> Result<BytesGuard> {
    Ok(writer.write(Some(Bytes::from(a.to_string()))))
}

#[rpn_fn]
#[inline]
fn vec_dims(arg: VectorFloat32Ref) -> Result<Option<Int>> {
    Ok(Some(arg.len() as Int))
}

#[rpn_fn]
#[inline]
fn vec_l1_distance(a: VectorFloat32Ref, b: VectorFloat32Ref) -> Result<Option<Real>> {
    // TiKV does not support NaN. This turns NaN into null
    Ok(Real::new(a.l1_distance(b)?).ok())
}

#[rpn_fn]
#[inline]
fn vec_l2_distance(a: VectorFloat32Ref, b: VectorFloat32Ref) -> Result<Option<Real>> {
    // TiKV does not support NaN. This turns NaN into null
    Ok(Real::new(a.l2_distance(b)?).ok())
}

#[rpn_fn]
#[inline]
fn vec_negative_inner_product(a: VectorFloat32Ref, b: VectorFloat32Ref) -> Result<Option<Real>> {
    // TiKV does not support NaN. This turns NaN into null
    Ok(Real::new(a.inner_product(b)? * -1.0).ok())
}

#[rpn_fn]
#[inline]
fn vec_cosine_distance(a: VectorFloat32Ref, b: VectorFloat32Ref) -> Result<Option<Real>> {
    // TiKV does not support NaN. This turns NaN into null
    Ok(Real::new(a.cosine_distance(b)?).ok())
}

#[rpn_fn]
#[inline]
fn vec_l2_norm(a: VectorFloat32Ref) -> Result<Option<Real>> {
    // TiKV does not support NaN. This turns NaN into null
    Ok(Real::new(a.l2_norm()).ok())
}

#[cfg(test)]
mod tests {
    use tipb::ScalarFuncSig;

    use super::*;
    use crate::types::test_util::RpnFnScalarEvaluator;

    // Test cases are ported from pgvector: https://github.com/pgvector/pgvector/blob/master/test/expected/functions.out
    // Copyright (c) 1996-2023, PostgreSQL Global Development Group

    #[test]
    fn test_dims() {
        let cases = vec![
            (vec![], Some(0)),
            (vec![1.0, 2.0], Some(2)),
            (vec![1.0, 2.0, 3.0], Some(3)),
        ];
        for (arg, expected_output) in cases {
<<<<<<< HEAD
            let arg = VectorFloat32::from_f32(arg).unwrap();
=======
            let arg = VectorFloat32::new(arg).unwrap();
>>>>>>> c8cebde7
            let output: Option<Int> = RpnFnScalarEvaluator::new()
                .push_param(arg)
                .evaluate(ScalarFuncSig::VecDimsSig)
                .unwrap();
            assert_eq!(output, expected_output);
        }
    }

    #[test]
    fn test_l2_norm() {
        let cases = vec![
            (vec![], Some(0.0)),
            (vec![3.0, 4.0], Some(5.0)),
            (vec![0.0, 1.0], Some(1.0)),
        ];

        for (arg, expected_output) in cases {
<<<<<<< HEAD
            let arg = VectorFloat32::from_f32(arg).unwrap();
=======
            let arg = VectorFloat32::new(arg).unwrap();
>>>>>>> c8cebde7
            let output: Option<Real> = RpnFnScalarEvaluator::new()
                .push_param(arg)
                .evaluate(ScalarFuncSig::VecL2NormSig)
                .unwrap();
            assert_eq!(output, expected_output.map(|x| Real::new(x).unwrap()));
        }
    }

    #[test]
    fn test_l2_distance() {
        let ok_cases = vec![
<<<<<<< HEAD
            (vec![0.0, 0.0], vec![3.0, 4.0], Some(5.0)),
            (vec![0.0, 0.0], vec![0.0, 1.0], Some(1.0)),
            (vec![3e38], vec![-3e38], Some(f64::INFINITY)),
        ];
        for (arg1, arg2, expected_output) in ok_cases {
            let arg1 = VectorFloat32::from_f32(arg1).unwrap();
            let arg2 = VectorFloat32::from_f32(arg2).unwrap();
=======
            (Some(vec![0.0, 0.0]), Some(vec![3.0, 4.0]), Some(5.0)),
            (Some(vec![0.0, 0.0]), Some(vec![0.0, 1.0]), Some(1.0)),
            (Some(vec![3e38]), Some(vec![-3e38]), Some(f64::INFINITY)),
            (Some(vec![1.0, 2.0]), None, None),
        ];
        for (arg1, arg2, expected_output) in ok_cases {
            let arg1 = arg1.map(|v| VectorFloat32::new(v).unwrap());
            let arg2 = arg2.map(|v| VectorFloat32::new(v).unwrap());
>>>>>>> c8cebde7
            let output: Option<Real> = RpnFnScalarEvaluator::new()
                .push_param(arg1)
                .push_param(arg2)
                .evaluate(ScalarFuncSig::VecL2DistanceSig)
                .unwrap();
            assert_eq!(output, expected_output.map(|x| Real::new(x).unwrap()));
        }

        let err_cases = vec![(vec![1.0, 2.0], vec![3.0])];
        for (arg1, arg2) in err_cases {
<<<<<<< HEAD
            let arg1 = VectorFloat32::from_f32(arg1).unwrap();
            let arg2 = VectorFloat32::from_f32(arg2).unwrap();
=======
            let arg1 = VectorFloat32::new(arg1).unwrap();
            let arg2 = VectorFloat32::new(arg2).unwrap();
>>>>>>> c8cebde7
            let output: Result<Option<Real>> = RpnFnScalarEvaluator::new()
                .push_param(arg1)
                .push_param(arg2)
                .evaluate(ScalarFuncSig::VecL2DistanceSig);
            assert!(output.is_err(), "expected error, got {:?}", output);
        }
    }

    #[test]
    fn test_negative_inner_product() {
        let ok_cases = vec![
<<<<<<< HEAD
            (vec![1.0, 2.0], vec![3.0, 4.0], Some(-11.0)),
            (vec![3e38], vec![3e38], Some(f64::NEG_INFINITY)),
        ];
        for (arg1, arg2, expected_output) in ok_cases {
            let arg1 = VectorFloat32::from_f32(arg1).unwrap();
            let arg2 = VectorFloat32::from_f32(arg2).unwrap();
=======
            (Some(vec![1.0, 2.0]), Some(vec![3.0, 4.0]), Some(-11.0)),
            (Some(vec![3e38]), Some(vec![3e38]), Some(f64::NEG_INFINITY)),
            (Some(vec![1.0, 2.0]), None, None),
        ];
        for (arg1, arg2, expected_output) in ok_cases {
            let arg1 = arg1.map(|v| VectorFloat32::new(v).unwrap());
            let arg2 = arg2.map(|v| VectorFloat32::new(v).unwrap());
>>>>>>> c8cebde7
            let output: Option<Real> = RpnFnScalarEvaluator::new()
                .push_param(arg1)
                .push_param(arg2)
                .evaluate(ScalarFuncSig::VecNegativeInnerProductSig)
                .unwrap();
            assert_eq!(output, expected_output.map(|x| Real::new(x).unwrap()));
        }

        let err_cases = vec![(vec![1.0, 2.0], vec![3.0])];
        for (arg1, arg2) in err_cases {
<<<<<<< HEAD
            let arg1 = VectorFloat32::from_f32(arg1).unwrap();
            let arg2 = VectorFloat32::from_f32(arg2).unwrap();
=======
            let arg1 = VectorFloat32::new(arg1).unwrap();
            let arg2 = VectorFloat32::new(arg2).unwrap();
>>>>>>> c8cebde7
            let output: Result<Option<Real>> = RpnFnScalarEvaluator::new()
                .push_param(arg1)
                .push_param(arg2)
                .evaluate(ScalarFuncSig::VecNegativeInnerProductSig);
            assert!(output.is_err(), "expected error, got {:?}", output);
        }
    }

    #[test]
    fn test_cosine_distance() {
        let ok_cases = vec![
<<<<<<< HEAD
            (vec![1.0, 2.0], vec![2.0, 4.0], Some(0.0)),
            (vec![1.0, 2.0], vec![0.0, 0.0], None), // NaN turns to NULL
            (vec![1.0, 1.0], vec![1.0, 1.0], Some(0.0)),
            (vec![1.0, 0.0], vec![0.0, 2.0], Some(1.0)),
            (vec![1.0, 1.0], vec![-1.0, -1.0], Some(2.0)),
            (vec![1.0, 1.0], vec![1.1, 1.1], Some(0.0)),
            (vec![1.0, 1.0], vec![-1.1, -1.1], Some(2.0)),
            (vec![3e38], vec![3e38], None), // NaN turns to NULL
        ];
        for (arg1, arg2, expected_output) in ok_cases {
            let arg1 = VectorFloat32::from_f32(arg1).unwrap();
            let arg2 = VectorFloat32::from_f32(arg2).unwrap();
=======
            (Some(vec![1.0, 2.0]), Some(vec![2.0, 4.0]), Some(0.0)),
            (Some(vec![1.0, 2.0]), Some(vec![0.0, 0.0]), None), // NaN turns to NULL
            (Some(vec![1.0, 1.0]), Some(vec![1.0, 1.0]), Some(0.0)),
            (Some(vec![1.0, 0.0]), Some(vec![0.0, 2.0]), Some(1.0)),
            (Some(vec![1.0, 1.0]), Some(vec![-1.0, -1.0]), Some(2.0)),
            (Some(vec![1.0, 1.0]), Some(vec![1.1, 1.1]), Some(0.0)),
            (Some(vec![1.0, 1.0]), Some(vec![-1.1, -1.1]), Some(2.0)),
            (Some(vec![3e38]), Some(vec![3e38]), None), // NaN turns to NULL
            (Some(vec![1.0, 2.0]), None, None),
        ];
        for (arg1, arg2, expected_output) in ok_cases {
            let arg1 = arg1.map(|v| VectorFloat32::new(v).unwrap());
            let arg2 = arg2.map(|v| VectorFloat32::new(v).unwrap());
>>>>>>> c8cebde7
            let output: Option<Real> = RpnFnScalarEvaluator::new()
                .push_param(arg1)
                .push_param(arg2)
                .evaluate(ScalarFuncSig::VecCosineDistanceSig)
                .unwrap();
            assert_eq!(output, expected_output.map(|x| Real::new(x).unwrap()));
        }

        let err_cases = vec![(vec![1.0, 2.0], vec![3.0])];
        for (arg1, arg2) in err_cases {
<<<<<<< HEAD
            let arg1 = VectorFloat32::from_f32(arg1).unwrap();
            let arg2 = VectorFloat32::from_f32(arg2).unwrap();
=======
            let arg1 = VectorFloat32::new(arg1).unwrap();
            let arg2 = VectorFloat32::new(arg2).unwrap();
>>>>>>> c8cebde7
            let output: Result<Option<Real>> = RpnFnScalarEvaluator::new()
                .push_param(arg1)
                .push_param(arg2)
                .evaluate(ScalarFuncSig::VecCosineDistanceSig);
            assert!(output.is_err(), "expected error, got {:?}", output);
        }
    }

    #[test]
    fn test_l1_distance() {
        let ok_cases = vec![
<<<<<<< HEAD
            (vec![0.0, 0.0], vec![3.0, 4.0], Some(7.0)),
            (vec![0.0, 0.0], vec![0.0, 1.0], Some(1.0)),
            (vec![3e38], vec![-3e38], Some(f64::INFINITY)),
        ];
        for (arg1, arg2, expected_output) in ok_cases {
            let arg1 = VectorFloat32::from_f32(arg1).unwrap();
            let arg2 = VectorFloat32::from_f32(arg2).unwrap();
=======
            (Some(vec![0.0, 0.0]), Some(vec![3.0, 4.0]), Some(7.0)),
            (Some(vec![0.0, 0.0]), Some(vec![0.0, 1.0]), Some(1.0)),
            (Some(vec![3e38]), Some(vec![-3e38]), Some(f64::INFINITY)),
            (Some(vec![1.0, 2.0]), None, None),
        ];
        for (arg1, arg2, expected_output) in ok_cases {
            let arg1 = arg1.map(|v| VectorFloat32::new(v).unwrap());
            let arg2 = arg2.map(|v| VectorFloat32::new(v).unwrap());
>>>>>>> c8cebde7
            let output: Option<Real> = RpnFnScalarEvaluator::new()
                .push_param(arg1)
                .push_param(arg2)
                .evaluate(ScalarFuncSig::VecL1DistanceSig)
                .unwrap();
            assert_eq!(output, expected_output.map(|x| Real::new(x).unwrap()));
        }

        let err_cases = vec![(vec![1.0, 2.0], vec![3.0])];
        for (arg1, arg2) in err_cases {
<<<<<<< HEAD
            let arg1 = VectorFloat32::from_f32(arg1).unwrap();
            let arg2 = VectorFloat32::from_f32(arg2).unwrap();
=======
            let arg1 = VectorFloat32::new(arg1).unwrap();
            let arg2 = VectorFloat32::new(arg2).unwrap();
>>>>>>> c8cebde7
            let output: Result<Option<Real>> = RpnFnScalarEvaluator::new()
                .push_param(arg1)
                .push_param(arg2)
                .evaluate(ScalarFuncSig::VecL1DistanceSig);
            assert!(output.is_err(), "expected error, got {:?}", output);
        }
    }
}<|MERGE_RESOLUTION|>--- conflicted
+++ resolved
@@ -69,11 +69,7 @@
             (vec![1.0, 2.0, 3.0], Some(3)),
         ];
         for (arg, expected_output) in cases {
-<<<<<<< HEAD
             let arg = VectorFloat32::from_f32(arg).unwrap();
-=======
-            let arg = VectorFloat32::new(arg).unwrap();
->>>>>>> c8cebde7
             let output: Option<Int> = RpnFnScalarEvaluator::new()
                 .push_param(arg)
                 .evaluate(ScalarFuncSig::VecDimsSig)
@@ -91,11 +87,7 @@
         ];
 
         for (arg, expected_output) in cases {
-<<<<<<< HEAD
             let arg = VectorFloat32::from_f32(arg).unwrap();
-=======
-            let arg = VectorFloat32::new(arg).unwrap();
->>>>>>> c8cebde7
             let output: Option<Real> = RpnFnScalarEvaluator::new()
                 .push_param(arg)
                 .evaluate(ScalarFuncSig::VecL2NormSig)
@@ -107,24 +99,14 @@
     #[test]
     fn test_l2_distance() {
         let ok_cases = vec![
-<<<<<<< HEAD
-            (vec![0.0, 0.0], vec![3.0, 4.0], Some(5.0)),
-            (vec![0.0, 0.0], vec![0.0, 1.0], Some(1.0)),
-            (vec![3e38], vec![-3e38], Some(f64::INFINITY)),
-        ];
-        for (arg1, arg2, expected_output) in ok_cases {
-            let arg1 = VectorFloat32::from_f32(arg1).unwrap();
-            let arg2 = VectorFloat32::from_f32(arg2).unwrap();
-=======
             (Some(vec![0.0, 0.0]), Some(vec![3.0, 4.0]), Some(5.0)),
             (Some(vec![0.0, 0.0]), Some(vec![0.0, 1.0]), Some(1.0)),
             (Some(vec![3e38]), Some(vec![-3e38]), Some(f64::INFINITY)),
             (Some(vec![1.0, 2.0]), None, None),
         ];
         for (arg1, arg2, expected_output) in ok_cases {
-            let arg1 = arg1.map(|v| VectorFloat32::new(v).unwrap());
-            let arg2 = arg2.map(|v| VectorFloat32::new(v).unwrap());
->>>>>>> c8cebde7
+            let arg1 = arg1.map(|v| VectorFloat32::from_f32(v).unwrap());
+            let arg2 = arg2.map(|v| VectorFloat32::from_f32(v).unwrap());
             let output: Option<Real> = RpnFnScalarEvaluator::new()
                 .push_param(arg1)
                 .push_param(arg2)
@@ -135,13 +117,8 @@
 
         let err_cases = vec![(vec![1.0, 2.0], vec![3.0])];
         for (arg1, arg2) in err_cases {
-<<<<<<< HEAD
-            let arg1 = VectorFloat32::from_f32(arg1).unwrap();
-            let arg2 = VectorFloat32::from_f32(arg2).unwrap();
-=======
-            let arg1 = VectorFloat32::new(arg1).unwrap();
-            let arg2 = VectorFloat32::new(arg2).unwrap();
->>>>>>> c8cebde7
+            let arg1 = VectorFloat32::from_f32(arg1).unwrap();
+            let arg2 = VectorFloat32::from_f32(arg2).unwrap();
             let output: Result<Option<Real>> = RpnFnScalarEvaluator::new()
                 .push_param(arg1)
                 .push_param(arg2)
@@ -153,22 +130,13 @@
     #[test]
     fn test_negative_inner_product() {
         let ok_cases = vec![
-<<<<<<< HEAD
-            (vec![1.0, 2.0], vec![3.0, 4.0], Some(-11.0)),
-            (vec![3e38], vec![3e38], Some(f64::NEG_INFINITY)),
-        ];
-        for (arg1, arg2, expected_output) in ok_cases {
-            let arg1 = VectorFloat32::from_f32(arg1).unwrap();
-            let arg2 = VectorFloat32::from_f32(arg2).unwrap();
-=======
             (Some(vec![1.0, 2.0]), Some(vec![3.0, 4.0]), Some(-11.0)),
             (Some(vec![3e38]), Some(vec![3e38]), Some(f64::NEG_INFINITY)),
             (Some(vec![1.0, 2.0]), None, None),
         ];
         for (arg1, arg2, expected_output) in ok_cases {
-            let arg1 = arg1.map(|v| VectorFloat32::new(v).unwrap());
-            let arg2 = arg2.map(|v| VectorFloat32::new(v).unwrap());
->>>>>>> c8cebde7
+            let arg1 = arg1.map(|v| VectorFloat32::from_f32(v).unwrap());
+            let arg2 = arg2.map(|v| VectorFloat32::from_f32(v).unwrap());
             let output: Option<Real> = RpnFnScalarEvaluator::new()
                 .push_param(arg1)
                 .push_param(arg2)
@@ -179,13 +147,8 @@
 
         let err_cases = vec![(vec![1.0, 2.0], vec![3.0])];
         for (arg1, arg2) in err_cases {
-<<<<<<< HEAD
-            let arg1 = VectorFloat32::from_f32(arg1).unwrap();
-            let arg2 = VectorFloat32::from_f32(arg2).unwrap();
-=======
-            let arg1 = VectorFloat32::new(arg1).unwrap();
-            let arg2 = VectorFloat32::new(arg2).unwrap();
->>>>>>> c8cebde7
+            let arg1 = VectorFloat32::from_f32(arg1).unwrap();
+            let arg2 = VectorFloat32::from_f32(arg2).unwrap();
             let output: Result<Option<Real>> = RpnFnScalarEvaluator::new()
                 .push_param(arg1)
                 .push_param(arg2)
@@ -197,20 +160,6 @@
     #[test]
     fn test_cosine_distance() {
         let ok_cases = vec![
-<<<<<<< HEAD
-            (vec![1.0, 2.0], vec![2.0, 4.0], Some(0.0)),
-            (vec![1.0, 2.0], vec![0.0, 0.0], None), // NaN turns to NULL
-            (vec![1.0, 1.0], vec![1.0, 1.0], Some(0.0)),
-            (vec![1.0, 0.0], vec![0.0, 2.0], Some(1.0)),
-            (vec![1.0, 1.0], vec![-1.0, -1.0], Some(2.0)),
-            (vec![1.0, 1.0], vec![1.1, 1.1], Some(0.0)),
-            (vec![1.0, 1.0], vec![-1.1, -1.1], Some(2.0)),
-            (vec![3e38], vec![3e38], None), // NaN turns to NULL
-        ];
-        for (arg1, arg2, expected_output) in ok_cases {
-            let arg1 = VectorFloat32::from_f32(arg1).unwrap();
-            let arg2 = VectorFloat32::from_f32(arg2).unwrap();
-=======
             (Some(vec![1.0, 2.0]), Some(vec![2.0, 4.0]), Some(0.0)),
             (Some(vec![1.0, 2.0]), Some(vec![0.0, 0.0]), None), // NaN turns to NULL
             (Some(vec![1.0, 1.0]), Some(vec![1.0, 1.0]), Some(0.0)),
@@ -222,9 +171,8 @@
             (Some(vec![1.0, 2.0]), None, None),
         ];
         for (arg1, arg2, expected_output) in ok_cases {
-            let arg1 = arg1.map(|v| VectorFloat32::new(v).unwrap());
-            let arg2 = arg2.map(|v| VectorFloat32::new(v).unwrap());
->>>>>>> c8cebde7
+            let arg1 = arg1.map(|v| VectorFloat32::from_f32(v).unwrap());
+            let arg2 = arg2.map(|v| VectorFloat32::from_f32(v).unwrap());
             let output: Option<Real> = RpnFnScalarEvaluator::new()
                 .push_param(arg1)
                 .push_param(arg2)
@@ -235,13 +183,8 @@
 
         let err_cases = vec![(vec![1.0, 2.0], vec![3.0])];
         for (arg1, arg2) in err_cases {
-<<<<<<< HEAD
-            let arg1 = VectorFloat32::from_f32(arg1).unwrap();
-            let arg2 = VectorFloat32::from_f32(arg2).unwrap();
-=======
-            let arg1 = VectorFloat32::new(arg1).unwrap();
-            let arg2 = VectorFloat32::new(arg2).unwrap();
->>>>>>> c8cebde7
+            let arg1 = VectorFloat32::from_f32(arg1).unwrap();
+            let arg2 = VectorFloat32::from_f32(arg2).unwrap();
             let output: Result<Option<Real>> = RpnFnScalarEvaluator::new()
                 .push_param(arg1)
                 .push_param(arg2)
@@ -253,24 +196,14 @@
     #[test]
     fn test_l1_distance() {
         let ok_cases = vec![
-<<<<<<< HEAD
-            (vec![0.0, 0.0], vec![3.0, 4.0], Some(7.0)),
-            (vec![0.0, 0.0], vec![0.0, 1.0], Some(1.0)),
-            (vec![3e38], vec![-3e38], Some(f64::INFINITY)),
-        ];
-        for (arg1, arg2, expected_output) in ok_cases {
-            let arg1 = VectorFloat32::from_f32(arg1).unwrap();
-            let arg2 = VectorFloat32::from_f32(arg2).unwrap();
-=======
             (Some(vec![0.0, 0.0]), Some(vec![3.0, 4.0]), Some(7.0)),
             (Some(vec![0.0, 0.0]), Some(vec![0.0, 1.0]), Some(1.0)),
             (Some(vec![3e38]), Some(vec![-3e38]), Some(f64::INFINITY)),
             (Some(vec![1.0, 2.0]), None, None),
         ];
         for (arg1, arg2, expected_output) in ok_cases {
-            let arg1 = arg1.map(|v| VectorFloat32::new(v).unwrap());
-            let arg2 = arg2.map(|v| VectorFloat32::new(v).unwrap());
->>>>>>> c8cebde7
+            let arg1 = arg1.map(|v| VectorFloat32::from_f32(v).unwrap());
+            let arg2 = arg2.map(|v| VectorFloat32::from_f32(v).unwrap());
             let output: Option<Real> = RpnFnScalarEvaluator::new()
                 .push_param(arg1)
                 .push_param(arg2)
@@ -281,13 +214,8 @@
 
         let err_cases = vec![(vec![1.0, 2.0], vec![3.0])];
         for (arg1, arg2) in err_cases {
-<<<<<<< HEAD
-            let arg1 = VectorFloat32::from_f32(arg1).unwrap();
-            let arg2 = VectorFloat32::from_f32(arg2).unwrap();
-=======
-            let arg1 = VectorFloat32::new(arg1).unwrap();
-            let arg2 = VectorFloat32::new(arg2).unwrap();
->>>>>>> c8cebde7
+            let arg1 = VectorFloat32::from_f32(arg1).unwrap();
+            let arg2 = VectorFloat32::from_f32(arg2).unwrap();
             let output: Result<Option<Real>> = RpnFnScalarEvaluator::new()
                 .push_param(arg1)
                 .push_param(arg2)
