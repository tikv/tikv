--- conflicted
+++ resolved
@@ -1,11 +1,8 @@
 // Copyright 2019 TiKV Project Authors. Licensed under Apache-2.0.
 
-<<<<<<< HEAD
 use chrono::{self, DurationRound, Offset, TimeZone};
-=======
 use std::str::from_utf8;
 
->>>>>>> a0a0ccf3
 use tidb_query_codegen::rpn_fn;
 use tidb_query_common::Result;
 use tidb_query_datatype::{
