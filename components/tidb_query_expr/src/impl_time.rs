--- conflicted
+++ resolved
@@ -157,7 +157,6 @@
     Ok(Some(t.second_number()))
 }
 
-<<<<<<< HEAD
 // is_duration returns a boolean indicating whether the str matches the format of duration.
 // See https://dev.mysql.com/doc/refman/5.7/en/time.html
 #[inline]
@@ -267,12 +266,12 @@
             return Ok(writer.write(Some(res.to_string().into_bytes())));
         }
     };
-=======
+}
+
 #[rpn_fn]
 #[inline]
 pub fn date_diff(from_time: &DateTime, to_time: &DateTime) -> Result<Option<Int>> {
     Ok(from_time.date_diff(*to_time))
->>>>>>> 9725f2c1
 }
 
 #[rpn_fn(capture = [ctx])]
@@ -1003,7 +1002,6 @@
     }
 
     #[test]
-<<<<<<< HEAD
     fn test_is_duration() {
         let cases = vec![
             ("110:00:00", true),
@@ -1122,7 +1120,10 @@
                 .evaluate(ScalarFuncSig::SubStringAndDuration)
                 .unwrap();
             assert_eq!(sub_output, arg_str);
-=======
+        }
+    }
+
+    #[test]
     fn test_date_diff() {
         let cases = vec![
             (
@@ -1166,7 +1167,6 @@
                 .evaluate(ScalarFuncSig::DateDiff)
                 .unwrap();
             assert_eq!(output, exp);
->>>>>>> 9725f2c1
         }
     }
 
