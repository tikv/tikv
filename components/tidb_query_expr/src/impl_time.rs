--- conflicted
+++ resolved
@@ -1603,7 +1603,53 @@
     Ok(Some(tmp))
 }
 
-<<<<<<< HEAD
+fn build_timestamp_diff_meta(expr: &mut Expr) -> Result<IntervalUnit> {
+    let children = expr.mut_children();
+    if children.len() != 3 {
+        return Err(box_err!(
+            "wrong timestamp_diff expr size {}",
+            children.len()
+        ));
+    }
+    let unit_str = match children[0].get_tp() {
+        ExprType::Bytes | ExprType::String => {
+            std::str::from_utf8(children[0].get_val()).map_err(Error::Encoding)?
+        }
+        _ => return Err(box_err!("unknown unit type {:?}", children[0].get_tp())),
+    };
+    let unit = IntervalUnit::from_str(unit_str)?;
+    if !unit.is_valid_for_timestamp() {
+        return Err(box_err!("wrong unit {:?} for timestamp_diff", unit));
+    }
+    Ok(unit)
+}
+
+/// See https://dev.mysql.com/doc/refman/5.7/en/date-and-time-functions.html#function_timestampdiff
+#[rpn_fn(capture = [ctx, metadata], metadata_mapper = build_timestamp_diff_meta)]
+#[inline]
+pub fn timestamp_diff(
+    ctx: &mut EvalContext,
+    metadata: &IntervalUnit,
+    _unit: BytesRef,
+    time1: &DateTime,
+    time2: &DateTime,
+) -> Result<Option<i64>> {
+    if time1.invalid_zero() {
+        return ctx
+            .handle_invalid_time_error(Error::incorrect_datetime_value(time1))
+            .map(|_| Ok(None))?;
+    }
+    if time2.invalid_zero() {
+        return ctx
+            .handle_invalid_time_error(Error::incorrect_datetime_value(time2))
+            .map(|_| Ok(None))?;
+    }
+    time1
+        .timestamp_diff(time2, *metadata)
+        .map(Some)
+        .or_else(|e| ctx.handle_invalid_time_error(e).map(|_| Ok(None))?)
+}
+
 #[rpn_fn(capture = [ctx])]
 #[inline]
 pub fn str_to_date_date(
@@ -1670,53 +1716,6 @@
     t.set_fsp(extra.ret_field_type.get_decimal() as u8);
     let duration: Duration = t.convert(ctx)?;
     Ok(Some(duration))
-=======
-fn build_timestamp_diff_meta(expr: &mut Expr) -> Result<IntervalUnit> {
-    let children = expr.mut_children();
-    if children.len() != 3 {
-        return Err(box_err!(
-            "wrong timestamp_diff expr size {}",
-            children.len()
-        ));
-    }
-    let unit_str = match children[0].get_tp() {
-        ExprType::Bytes | ExprType::String => {
-            std::str::from_utf8(children[0].get_val()).map_err(Error::Encoding)?
-        }
-        _ => return Err(box_err!("unknown unit type {:?}", children[0].get_tp())),
-    };
-    let unit = IntervalUnit::from_str(unit_str)?;
-    if !unit.is_valid_for_timestamp() {
-        return Err(box_err!("wrong unit {:?} for timestamp_diff", unit));
-    }
-    Ok(unit)
-}
-
-/// See https://dev.mysql.com/doc/refman/5.7/en/date-and-time-functions.html#function_timestampdiff
-#[rpn_fn(capture = [ctx, metadata], metadata_mapper = build_timestamp_diff_meta)]
-#[inline]
-pub fn timestamp_diff(
-    ctx: &mut EvalContext,
-    metadata: &IntervalUnit,
-    _unit: BytesRef,
-    time1: &DateTime,
-    time2: &DateTime,
-) -> Result<Option<i64>> {
-    if time1.invalid_zero() {
-        return ctx
-            .handle_invalid_time_error(Error::incorrect_datetime_value(time1))
-            .map(|_| Ok(None))?;
-    }
-    if time2.invalid_zero() {
-        return ctx
-            .handle_invalid_time_error(Error::incorrect_datetime_value(time2))
-            .map(|_| Ok(None))?;
-    }
-    time1
-        .timestamp_diff(time2, *metadata)
-        .map(Some)
-        .or_else(|e| ctx.handle_invalid_time_error(e).map(|_| Ok(None))?)
->>>>>>> cd324b24
 }
 
 #[cfg(test)]
@@ -4122,7 +4121,168 @@
     }
 
     #[test]
-<<<<<<< HEAD
+    fn test_timestamp_diff() {
+        let test_cases = vec![
+            (
+                Some("2025-02-05 12:00:00"),
+                Some("2025-02-05 12:00:00"),
+                "MicroseCond",
+                Some(0),
+            ),
+            (
+                Some("2025-02-05 12:00:00"),
+                Some("2025-02-05 12:00:00.000001"),
+                "microsecond",
+                Some(1),
+            ),
+            (
+                Some("2025-02-05 12:00:00"),
+                Some("2025-02-05 12:00:10"),
+                "Second",
+                Some(10),
+            ),
+            (
+                Some("2025-02-05 12:00:00"),
+                Some("2025-02-05 12:10:00"),
+                "Minute",
+                Some(10),
+            ),
+            (
+                Some("2025-02-05 12:00:00"),
+                Some("2025-02-05 14:00:00"),
+                "Hour",
+                Some(2),
+            ),
+            (
+                Some("2025-02-05 12:00:00"),
+                Some("2025-02-07 12:00:00"),
+                "Day",
+                Some(2),
+            ),
+            (
+                Some("2025-02-05 12:00:00"),
+                Some("2025-03-05 12:00:00"),
+                "Month",
+                Some(1),
+            ),
+            (
+                Some("2025-02-05 12:00:00"),
+                Some("2025-08-05 12:00:00"),
+                "Quarter",
+                Some(2),
+            ),
+            (
+                Some("2025-02-05 12:00:00"),
+                Some("2027-02-05 12:00:00"),
+                "Year",
+                Some(2),
+            ),
+            (
+                Some("2024-02-29 12:00:00"),
+                Some("2025-02-28 12:00:00"),
+                "Year",
+                Some(0),
+            ),
+            (
+                Some("2024-12-31 23:59:59"),
+                Some("2025-01-01 00:00:00"),
+                "Second",
+                Some(1),
+            ),
+            (
+                Some("2024-03-31 23:59:59"),
+                Some("2024-04-01 00:00:00"),
+                "Second",
+                Some(1),
+            ),
+            (
+                Some("2024-02-28 12:00:00"),
+                Some("2024-02-29 12:00:00"),
+                "Day",
+                Some(1),
+            ),
+            (
+                Some("2024-02-28 12:00:00"),
+                Some("2024-03-01 12:00:00"),
+                "DAY",
+                Some(2),
+            ),
+            (
+                Some("2025-02-05 12:00:00"),
+                Some("2028-02-05 12:00:00"),
+                "Year",
+                Some(3),
+            ),
+            (
+                Some("2025-02-05 12:00:00"),
+                Some("2025-12-05 12:00:00"),
+                "Month",
+                Some(10),
+            ),
+            (
+                Some("2025-02-05 12:00:00"),
+                Some("2025-02-19 12:00:00"),
+                "Week",
+                Some(2),
+            ),
+            (
+                Some("2025-02-05 12:00:00"),
+                Some("2025-02-05 16:00:00"),
+                "hour",
+                Some(4),
+            ),
+            (
+                Some("2025-02-05 12:00:00"),
+                Some("2025-02-06 00:00:00"),
+                "HOUR",
+                Some(12),
+            ),
+            (None, Some("2025-02-06 00:00:00"), "DAY", None),
+            (Some("2025-02-06 00:00:00"), None, "YEAR", None),
+            (None, None, "MONTH", None),
+        ];
+        let mut ctx = EvalContext::default();
+        for (t1, t2, unit, expected) in test_cases {
+            let mut builder =
+                ExprDefBuilder::scalar_func(ScalarFuncSig::TimestampDiff, FieldTypeTp::LongLong);
+            builder = builder.push_child(ExprDefBuilder::constant_bytes(unit.as_bytes().to_vec()));
+            if let Some(t) = t1 {
+                let time = DateTime::parse_timestamp(&mut ctx, t, MAX_FSP, true).unwrap();
+                builder = builder.push_child(ExprDefBuilder::constant_time(
+                    time.to_packed_u64(&mut ctx).unwrap(),
+                    TimeType::Timestamp,
+                ));
+            } else {
+                builder = builder.push_child(ExprDefBuilder::constant_null(FieldTypeTp::DateTime));
+            }
+            if let Some(t) = t2 {
+                let time = DateTime::parse_timestamp(&mut ctx, t, MAX_FSP, true).unwrap();
+                builder = builder.push_child(ExprDefBuilder::constant_time(
+                    time.to_packed_u64(&mut ctx).unwrap(),
+                    TimeType::Timestamp,
+                ));
+            } else {
+                builder = builder.push_child(ExprDefBuilder::constant_null(FieldTypeTp::DateTime));
+            }
+            let node = builder.build();
+            let exp = RpnExpressionBuilder::build_from_expr_tree(node, &mut ctx, 1).unwrap();
+
+            let schema = &[];
+            let mut columns = LazyBatchColumnVec::empty();
+            let val = exp.eval(&mut ctx, schema, &mut columns, &[0], 1).unwrap();
+
+            assert!(val.is_vector());
+            let value = val.vector_value().unwrap().as_ref().to_int_vec();
+            assert_eq!(value.len(), 1);
+            assert_eq!(
+                value[0], expected,
+                "expected {:?}, got {:?}",
+                expected, value[0]
+            );
+        }
+    }
+
+    #[test]
     fn test_str_to_date() {
         use tidb_query_datatype::codec::mysql::TimeType;
         let mut ctx = EvalContext::default();
@@ -5086,166 +5246,6 @@
                 }
                 _ => {}
             }
-=======
-    fn test_timestamp_diff() {
-        let test_cases = vec![
-            (
-                Some("2025-02-05 12:00:00"),
-                Some("2025-02-05 12:00:00"),
-                "MicroseCond",
-                Some(0),
-            ),
-            (
-                Some("2025-02-05 12:00:00"),
-                Some("2025-02-05 12:00:00.000001"),
-                "microsecond",
-                Some(1),
-            ),
-            (
-                Some("2025-02-05 12:00:00"),
-                Some("2025-02-05 12:00:10"),
-                "Second",
-                Some(10),
-            ),
-            (
-                Some("2025-02-05 12:00:00"),
-                Some("2025-02-05 12:10:00"),
-                "Minute",
-                Some(10),
-            ),
-            (
-                Some("2025-02-05 12:00:00"),
-                Some("2025-02-05 14:00:00"),
-                "Hour",
-                Some(2),
-            ),
-            (
-                Some("2025-02-05 12:00:00"),
-                Some("2025-02-07 12:00:00"),
-                "Day",
-                Some(2),
-            ),
-            (
-                Some("2025-02-05 12:00:00"),
-                Some("2025-03-05 12:00:00"),
-                "Month",
-                Some(1),
-            ),
-            (
-                Some("2025-02-05 12:00:00"),
-                Some("2025-08-05 12:00:00"),
-                "Quarter",
-                Some(2),
-            ),
-            (
-                Some("2025-02-05 12:00:00"),
-                Some("2027-02-05 12:00:00"),
-                "Year",
-                Some(2),
-            ),
-            (
-                Some("2024-02-29 12:00:00"),
-                Some("2025-02-28 12:00:00"),
-                "Year",
-                Some(0),
-            ),
-            (
-                Some("2024-12-31 23:59:59"),
-                Some("2025-01-01 00:00:00"),
-                "Second",
-                Some(1),
-            ),
-            (
-                Some("2024-03-31 23:59:59"),
-                Some("2024-04-01 00:00:00"),
-                "Second",
-                Some(1),
-            ),
-            (
-                Some("2024-02-28 12:00:00"),
-                Some("2024-02-29 12:00:00"),
-                "Day",
-                Some(1),
-            ),
-            (
-                Some("2024-02-28 12:00:00"),
-                Some("2024-03-01 12:00:00"),
-                "DAY",
-                Some(2),
-            ),
-            (
-                Some("2025-02-05 12:00:00"),
-                Some("2028-02-05 12:00:00"),
-                "Year",
-                Some(3),
-            ),
-            (
-                Some("2025-02-05 12:00:00"),
-                Some("2025-12-05 12:00:00"),
-                "Month",
-                Some(10),
-            ),
-            (
-                Some("2025-02-05 12:00:00"),
-                Some("2025-02-19 12:00:00"),
-                "Week",
-                Some(2),
-            ),
-            (
-                Some("2025-02-05 12:00:00"),
-                Some("2025-02-05 16:00:00"),
-                "hour",
-                Some(4),
-            ),
-            (
-                Some("2025-02-05 12:00:00"),
-                Some("2025-02-06 00:00:00"),
-                "HOUR",
-                Some(12),
-            ),
-            (None, Some("2025-02-06 00:00:00"), "DAY", None),
-            (Some("2025-02-06 00:00:00"), None, "YEAR", None),
-            (None, None, "MONTH", None),
-        ];
-        let mut ctx = EvalContext::default();
-        for (t1, t2, unit, expected) in test_cases {
-            let mut builder =
-                ExprDefBuilder::scalar_func(ScalarFuncSig::TimestampDiff, FieldTypeTp::LongLong);
-            builder = builder.push_child(ExprDefBuilder::constant_bytes(unit.as_bytes().to_vec()));
-            if let Some(t) = t1 {
-                let time = DateTime::parse_timestamp(&mut ctx, t, MAX_FSP, true).unwrap();
-                builder = builder.push_child(ExprDefBuilder::constant_time(
-                    time.to_packed_u64(&mut ctx).unwrap(),
-                    TimeType::Timestamp,
-                ));
-            } else {
-                builder = builder.push_child(ExprDefBuilder::constant_null(FieldTypeTp::DateTime));
-            }
-            if let Some(t) = t2 {
-                let time = DateTime::parse_timestamp(&mut ctx, t, MAX_FSP, true).unwrap();
-                builder = builder.push_child(ExprDefBuilder::constant_time(
-                    time.to_packed_u64(&mut ctx).unwrap(),
-                    TimeType::Timestamp,
-                ));
-            } else {
-                builder = builder.push_child(ExprDefBuilder::constant_null(FieldTypeTp::DateTime));
-            }
-            let node = builder.build();
-            let exp = RpnExpressionBuilder::build_from_expr_tree(node, &mut ctx, 1).unwrap();
-
-            let schema = &[];
-            let mut columns = LazyBatchColumnVec::empty();
-            let val = exp.eval(&mut ctx, schema, &mut columns, &[0], 1).unwrap();
-
-            assert!(val.is_vector());
-            let value = val.vector_value().unwrap().as_ref().to_int_vec();
-            assert_eq!(value.len(), 1);
-            assert_eq!(
-                value[0], expected,
-                "expected {:?}, got {:?}",
-                expected, value[0]
-            );
->>>>>>> cd324b24
         }
     }
 }