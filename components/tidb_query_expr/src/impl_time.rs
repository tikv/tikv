// Copyright 2019 TiKV Project Authors. Licensed under Apache-2.0.

use chrono::{self, DurationRound, Offset, TimeZone};
use tidb_query_codegen::rpn_fn;
use tidb_query_common::Result;
use tidb_query_datatype::{
    codec::{
        data_type::*,
        mysql::{
            check_fsp,
            duration::{
                MAX_HOUR_PART, MAX_MINUTE_PART, MAX_NANOS, MAX_NANOS_PART, MAX_SECOND_PART,
                NANOS_PER_SEC,
            },
            time::{
                extension::DateTimeExtension, interval::*, weekmode::WeekMode, WeekdayExtension,
                MONTH_NAMES,
            },
            Duration, RoundMode, Time, TimeType, Tz, MAX_FSP,
        },
        Error, Result as CodecResult,
    },
    expr::{EvalContext, SqlMode},
    FieldTypeAccessor, FieldTypeFlag,
};
use tipb::{Expr, ExprType};

use crate::RpnFnCallExtra;

#[rpn_fn(nullable, capture = [ctx])]
#[inline]
pub fn date_format(
    ctx: &mut EvalContext,
    t: Option<&DateTime>,
    layout: Option<BytesRef>,
) -> Result<Option<Bytes>> {
    use std::str::from_utf8;

    if t.is_none() || layout.is_none() {
        return Ok(None);
    }
    let (t, layout) = (t.as_ref().unwrap(), layout.as_ref().unwrap());
    if t.invalid_zero() {
        return ctx
            .handle_invalid_time_error(Error::incorrect_datetime_value(t))
            .map(|_| Ok(None))?;
    }

    let t = t.date_format(from_utf8(layout).map_err(Error::Encoding)?);
    if let Err(err) = t {
        return ctx.handle_invalid_time_error(err).map(|_| Ok(None))?;
    }

    Ok(Some(t.unwrap().into_bytes()))
}

#[rpn_fn(capture = [ctx])]
#[inline]
pub fn date(ctx: &mut EvalContext, t: &DateTime) -> Result<Option<DateTime>> {
    if t.invalid_zero() {
        return ctx
            .handle_invalid_time_error(Error::incorrect_datetime_value(t))
            .map(|_| Ok(None))?;
    }

    let mut res = *t;
    res.set_time_type(TimeType::Date)?;
    Ok(Some(res))
}

#[rpn_fn(capture = [ctx])]
#[inline]
pub fn sysdate_with_fsp(ctx: &mut EvalContext, fsp: &Int) -> Result<Option<DateTime>> {
    DateTime::from_local_time(ctx, TimeType::DateTime, *fsp as i8)
        .map(Some)
        .or_else(|e| ctx.handle_invalid_time_error(e).map(|_| Ok(None))?)
}

#[rpn_fn(capture = [ctx])]
#[inline]
pub fn sysdate_without_fsp(ctx: &mut EvalContext) -> Result<Option<DateTime>> {
    DateTime::from_local_time(ctx, TimeType::DateTime, 0)
        .map(Some)
        .or_else(|e| ctx.handle_invalid_time_error(e).map(|_| Ok(None))?)
}

#[rpn_fn(nullable, capture = [ctx])]
#[inline]
pub fn week_with_mode(
    ctx: &mut EvalContext,
    t: Option<&DateTime>,
    m: Option<&Int>,
) -> Result<Option<Int>> {
    if t.is_none() || m.is_none() {
        return Ok(None);
    }
    let (t, m) = (t.unwrap(), m.unwrap());
    if t.invalid_zero() {
        return ctx
            .handle_invalid_time_error(Error::incorrect_datetime_value(t))
            .map(|_| Ok(None))?;
    }
    let week = t.week(WeekMode::from_bits_truncate(*m as u32));
    Ok(Some(i64::from(week)))
}

#[rpn_fn(capture = [ctx])]
#[inline]
pub fn week_without_mode(ctx: &mut EvalContext, t: &DateTime) -> Result<Option<Int>> {
    if t.invalid_zero() {
        return ctx
            .handle_invalid_time_error(Error::incorrect_datetime_value(t))
            .map(|_| Ok(None))?;
    }
    let week = t.week(WeekMode::from_bits_truncate(0u32));
    Ok(Some(i64::from(week)))
}

#[rpn_fn(nullable, capture = [ctx])]
#[inline]
pub fn week_day(ctx: &mut EvalContext, t: Option<&DateTime>) -> Result<Option<Int>> {
    if t.is_none() {
        return Ok(None);
    }
    let t = t.as_ref().unwrap();
    if t.invalid_zero() {
        return ctx
            .handle_invalid_time_error(Error::incorrect_datetime_value(t))
            .map(|_| Ok(None))?;
    }
    let day = t.weekday().num_days_from_monday();
    Ok(Some(i64::from(day)))
}

#[rpn_fn(nullable, capture = [ctx])]
#[inline]
pub fn day_of_week(ctx: &mut EvalContext, t: Option<&DateTime>) -> Result<Option<Int>> {
    if t.is_none() {
        return Ok(None);
    }
    let t = t.as_ref().unwrap();
    if t.invalid_zero() {
        return ctx
            .handle_invalid_time_error(Error::incorrect_datetime_value(t))
            .map(|_| Ok(None))?;
    }
    let day = t.weekday().number_from_sunday();
    Ok(Some(Int::from(day)))
}

#[rpn_fn(nullable, capture = [ctx])]
#[inline]
pub fn day_of_year(ctx: &mut EvalContext, t: Option<&DateTime>) -> Result<Option<Int>> {
    if t.is_none() {
        return Ok(None);
    }
    let t = t.as_ref().unwrap();
    if t.invalid_zero() {
        return ctx
            .handle_invalid_time_error(Error::incorrect_datetime_value(t))
            .map(|_| Ok(None))?;
    }
    let day = t.days();
    Ok(Some(Int::from(day)))
}

#[rpn_fn(nullable, capture = [ctx])]
#[inline]
pub fn week_of_year(ctx: &mut EvalContext, t: Option<&DateTime>) -> Result<Option<Int>> {
    if t.is_none() {
        return Ok(None);
    }
    let t = t.as_ref().unwrap();
    if t.invalid_zero() {
        return ctx
            .handle_invalid_time_error(Error::incorrect_datetime_value(t))
            .map(|_| Ok(None))?;
    }
    let week = t.week(WeekMode::from_bits_truncate(3));
    Ok(Some(Int::from(week)))
}

// year_week_with_mode implements `YEARWEEK` in MySQL.
// See also: https://dev.mysql.com/doc/refman/5.7/en/date-and-time-functions.html#function_yearweek
//
// e.g.: SELECT YEARWEEK('1987-01-01');  -- -> 198652, here the first 4 digits
// represents year, and the last 2 digits represents week.
#[rpn_fn(capture = [ctx])]
#[inline]
pub fn year_week_with_mode(ctx: &mut EvalContext, t: &DateTime, mode: &Int) -> Result<Option<Int>> {
    if t.invalid_zero() {
        return ctx
            .handle_invalid_time_error(Error::incorrect_datetime_value(t))
            .map(|_| Ok(None))?;
    }

    let (year, week) = t.year_week(WeekMode::from_bits_truncate(*mode as u32));
    let result = i64::from(week + year * 100);
    if result < 0 {
        return Ok(Some(i64::from(u32::max_value())));
    }
    Ok(Some(result))
}

// year_week_without_mode implements `YEARWEEK` in MySQL.
// See also: https://dev.mysql.com/doc/refman/5.7/en/date-and-time-functions.html#function_yearweek
#[rpn_fn(capture = [ctx])]
#[inline]
pub fn year_week_without_mode(ctx: &mut EvalContext, t: &DateTime) -> Result<Option<Int>> {
    if t.invalid_zero() {
        return ctx
            .handle_invalid_time_error(Error::incorrect_datetime_value(t))
            .map(|_| Ok(None))?;
    }

    let (year, week) = t.year_week(WeekMode::from_bits_truncate(0u32));
    let result = i64::from(week + year * 100);
    if result < 0 {
        return Ok(Some(i64::from(u32::max_value())));
    }
    Ok(Some(result))
}

#[rpn_fn(nullable, capture = [ctx])]
#[inline]
pub fn to_days(ctx: &mut EvalContext, t: Option<&DateTime>) -> Result<Option<Int>> {
    let t = match t {
        Some(v) => v,
        _ => return Ok(None),
    };
    if t.invalid_zero() {
        return ctx
            .handle_invalid_time_error(Error::incorrect_datetime_value(t))
            .map(|_| Ok(None))?;
    }
    Ok(Some(Int::from(t.day_number())))
}

#[rpn_fn(capture = [ctx])]
#[inline]
pub fn to_seconds(ctx: &mut EvalContext, t: &DateTime) -> Result<Option<Int>> {
    if t.invalid_zero() {
        return ctx
            .handle_invalid_time_error(Error::incorrect_datetime_value(t))
            .map(|_| Ok(None))?;
    }
    Ok(Some(t.second_number()))
}

#[rpn_fn(writer, capture = [ctx])]
#[inline]
pub fn add_string_and_duration(
    ctx: &mut EvalContext,
    arg0: BytesRef,
    arg1: &Duration,
    writer: BytesWriter,
) -> Result<BytesGuard> {
    let arg0 = std::str::from_utf8(arg0).map_err(Error::Encoding)?;
    if let Ok(arg0) = Duration::parse_exactly(ctx, arg0, MAX_FSP) {
        return match arg0.checked_add(*arg1) {
            Some(result) => Ok(writer.write(Some(duration_to_string(result).into_bytes()))),
            None => ctx
                .handle_overflow_err(Error::overflow("DURATION", format!("{} + {}", arg0, arg1)))
                .map(|_| Ok(writer.write(None)))?,
        };
    };
    if let Ok(arg0) = DateTime::parse_datetime(ctx, arg0, MAX_FSP, true) {
        return match arg0.checked_add(ctx, *arg1) {
            Some(result) => Ok(writer.write(Some(datetime_to_string(result).into_bytes()))),
            None => ctx
                .handle_overflow_err(Error::overflow("DATETIME", format!("{} + {}", arg0, arg1)))
                .map(|_| Ok(writer.write(None)))?,
        };
    };
    ctx.handle_invalid_time_error(Error::incorrect_datetime_value(arg0))?;

    Ok(writer.write(None))
}

#[rpn_fn(writer, capture = [ctx])]
#[inline]
pub fn sub_string_and_duration(
    ctx: &mut EvalContext,
    arg0: BytesRef,
    arg1: &Duration,
    writer: BytesWriter,
) -> Result<BytesGuard> {
    let arg0 = std::str::from_utf8(arg0).map_err(Error::Encoding)?;
    if let Ok(arg0) = Duration::parse_exactly(ctx, arg0, MAX_FSP) {
        return match arg0.checked_sub(*arg1) {
            Some(result) => Ok(writer.write(Some(duration_to_string(result).into_bytes()))),
            None => ctx
                .handle_overflow_err(Error::overflow("DURATION", format!("{} - {}", arg0, arg1)))
                .map(|_| Ok(writer.write(None)))?,
        };
    };
    if let Ok(arg0) = DateTime::parse_datetime(ctx, arg0, MAX_FSP, true) {
        return match arg0.checked_sub(ctx, *arg1) {
            Some(result) => Ok(writer.write(Some(datetime_to_string(result).into_bytes()))),
            None => ctx
                .handle_overflow_err(Error::overflow("DATETIME", format!("{} - {}", arg0, arg1)))
                .map(|_| Ok(writer.write(None)))?,
        };
    };
    ctx.handle_invalid_time_error(Error::incorrect_datetime_value(arg0))?;

    Ok(writer.write(None))
}

#[rpn_fn]
#[inline]
pub fn date_diff(from_time: &DateTime, to_time: &DateTime) -> Result<Option<Int>> {
    Ok(from_time.date_diff(*to_time))
}

#[rpn_fn]
#[inline]
pub fn null_time_diff() -> Result<Option<Duration>> {
    Ok(None)
}

#[rpn_fn(capture = [ctx])]
#[inline]
pub fn add_datetime_and_duration(
    ctx: &mut EvalContext,
    datetime: &DateTime,
    duration: &Duration,
) -> Result<Option<DateTime>> {
    let mut res = match datetime.checked_add(ctx, *duration) {
        Some(res) => res,
        None => {
            return ctx
                .handle_invalid_time_error(Error::overflow(
                    "DATETIME",
                    format!("({} + {})", datetime, duration),
                ))
                .map(|_| Ok(None))?;
        }
    };
    if res.set_time_type(TimeType::DateTime).is_err() {
        return Ok(None);
    }
    Ok(Some(res))
}

#[rpn_fn(capture = [ctx])]
#[inline]
pub fn add_datetime_and_string(
    ctx: &mut EvalContext,
    arg0: &DateTime,
    arg1: BytesRef,
) -> Result<Option<DateTime>> {
    let arg1 = std::str::from_utf8(arg1).map_err(Error::Encoding)?;
    let arg1 = match Duration::parse(ctx, arg1, MAX_FSP) {
        Ok(arg) => arg,
        Err(_) => return Ok(None),
    };

    let res = match arg0.checked_add(ctx, arg1) {
        Some(res) => res,
        None => {
            return ctx
                .handle_invalid_time_error(Error::overflow(
                    "DATETIME",
                    format!("({} + {})", arg0, arg1),
                ))
                .map(|_| Ok(None))?;
        }
    };
    Ok(Some(res))
}

#[rpn_fn(capture = [ctx])]
#[inline]
pub fn add_date_and_string(
    ctx: &mut EvalContext,
    arg0: &DateTime,
    arg1: BytesRef,
) -> Result<Option<DateTime>> {
    let arg1 = std::str::from_utf8(arg1).map_err(Error::Encoding)?;
    let arg1 = match Duration::parse(ctx, arg1, MAX_FSP) {
        Ok(arg) => arg,
        Err(_) => return Ok(None),
    };

    let mut res = match arg0.checked_add(ctx, arg1) {
        Some(res) => res,
        None => {
            return ctx
                .handle_invalid_time_error(Error::overflow(
                    "DATE",
                    format!("({} + {})", arg0, arg1),
                ))
                .map(|_| Ok(None))?;
        }
    };
    res.set_time_type(TimeType::Date)?;
    Ok(Some(res))
}

#[rpn_fn()]
#[inline]
pub fn add_time_datetime_null(_arg0: &DateTime, _arg1: &DateTime) -> Result<Option<DateTime>> {
    Ok(None)
}

#[rpn_fn()]
#[inline]
pub fn add_time_duration_null(_arg0: &DateTime, _arg1: &DateTime) -> Result<Option<Duration>> {
    Ok(None)
}

#[rpn_fn()]
#[inline]
pub fn add_time_string_null(_arg0: &DateTime, _arg1: &DateTime) -> Result<Option<Bytes>> {
    Ok(None)
}

#[rpn_fn(capture = [ctx])]
#[inline]
pub fn sub_duration_and_duration(
    ctx: &mut EvalContext,
    duration1: &Duration,
    duration2: &Duration,
) -> Result<Option<Duration>> {
    let result = match duration1.checked_sub(*duration2) {
        Some(result) => result,
        None => {
            return ctx
                .handle_invalid_time_error(Error::overflow(
                    "Duration",
                    format!("({} - {})", duration1, duration2),
                ))
                .map(|_| Ok(None))?;
        }
    };
    Ok(Some(result))
}

#[rpn_fn(capture = [ctx])]
#[inline]
pub fn sub_datetime_and_duration(
    ctx: &mut EvalContext,
    datetime: &DateTime,
    duration: &Duration,
) -> Result<Option<DateTime>> {
    let mut res = match datetime.checked_sub(ctx, *duration) {
        Some(res) => res,
        None => {
            return ctx
                .handle_invalid_time_error(Error::overflow(
                    "DATETIME",
                    format!("({} - {})", datetime, duration),
                ))
                .map(|_| Ok(None))?;
        }
    };
    if res.set_time_type(TimeType::DateTime).is_err() {
        return Ok(None);
    }
    Ok(Some(res))
}

#[rpn_fn(capture = [ctx])]
#[inline]
pub fn sub_datetime_and_string(
    ctx: &mut EvalContext,
    datetime: &DateTime,
    duration_str: BytesRef,
) -> Result<Option<DateTime>> {
    let duration_str = std::str::from_utf8(duration_str).map_err(Error::Encoding)?;
    let duration = match Duration::parse(ctx, duration_str, MAX_FSP) {
        Ok(duration) => duration,
        Err(_) => return Ok(None),
    };

    let res = match datetime.checked_sub(ctx, duration) {
        Some(res) => res,
        None => {
            return ctx
                .handle_invalid_time_error(Error::overflow(
                    "DATETIME",
                    format!("({} - {})", datetime, duration),
                ))
                .map(|_| Ok(None))?;
        }
    };
    Ok(Some(res))
}

#[rpn_fn(capture = [ctx])]
#[inline]
pub fn sub_duration_and_string(
    ctx: &mut EvalContext,
    arg1: &Duration,
    arg2: BytesRef,
) -> Result<Option<Duration>> {
    let arg2 = std::str::from_utf8(arg2).map_err(Error::Encoding)?;
    let arg2 = match Duration::parse(ctx, arg2, MAX_FSP) {
        Ok(arg) => arg,
        Err(_) => return Ok(None),
    };

    let res = match arg1.checked_sub(arg2) {
        Some(res) => res,
        None => {
            return ctx
                .handle_invalid_time_error(Error::overflow(
                    "DURATION",
                    format!("({} - {})", arg1, arg2),
                ))
                .map(|_| Ok(None))?;
        }
    };
    Ok(Some(res))
}

#[rpn_fn(capture = [ctx])]
#[inline]
pub fn from_days(ctx: &mut EvalContext, arg: &Int) -> Result<Option<DateTime>> {
    let time = DateTime::from_days(ctx, *arg as u32)?;
    Ok(Some(time))
}

#[rpn_fn(capture = [ctx])]
#[inline]
pub fn make_date(ctx: &mut EvalContext, year: &Int, day: &Int) -> Result<Option<DateTime>> {
    let mut year = *year;
    let mut day = *day;
    if !(1..=366 * 9999).contains(&day) || !(0..=9999).contains(&year) {
        return Ok(None);
    }
    if year < 70 {
        year += 2000;
    } else if year < 100 {
        year += 1900;
    }
    year -= 1;
    let d4 = year / 4;
    let d100 = year / 100;
    let d400 = year / 400;
    let leap = d4 - d100 + d400;
    day = day + leap + year * 365 + 365;
    let days = day as u32;
    let ret = DateTime::from_days(ctx, days)?;
    if ret.year() > 9999 || ret.is_zero() {
        return Ok(None);
    }
    Ok(Some(ret))
}

#[rpn_fn(capture = [extra, args])]
#[inline]
pub fn make_time(
    extra: &RpnFnCallExtra,
    args: &[crate::RpnStackNode<'_>],
    hour: &Int,
    minute: &Int,
    second: &Real,
) -> Result<Option<Duration>> {
    let (is_negative, mut hour) = if args[0].field_type().is_unsigned() {
        (false, *hour as u64)
    } else {
        (hour.is_negative(), hour.wrapping_abs() as u64)
    };

    let nanosecond = second.fract().abs() * NANOS_PER_SEC as f64;
    let second = second.trunc();
    let minute = *minute;

    // Filter out the number that is negative or greater than `MAX_MINUTE_PART`.
    let mut minute = if 0 <= minute && minute <= MAX_MINUTE_PART.into() {
        minute as u32
    } else {
        return Ok(None);
    };

    // Filter out the number that is negative or greater than `MAX_SECOND_PART`.
    let mut second = if 0.0 <= second && second <= MAX_SECOND_PART.into() {
        second as u32
    } else {
        return Ok(None);
    };

    // Ensure that the nanosecond part is valid.
    debug_assert!(0.0 <= nanosecond && nanosecond.floor() <= MAX_NANOS_PART.into());
    let mut nanosecond = nanosecond as u32;

    let is_overflow = (hour, minute, second, nanosecond)
        > (MAX_HOUR_PART.into(), MAX_MINUTE_PART, MAX_SECOND_PART, 0);
    if is_overflow {
        hour = MAX_HOUR_PART.into();
        minute = MAX_MINUTE_PART;
        second = MAX_SECOND_PART;
        nanosecond = 0;
    }

    match Duration::new_from_parts(
        is_negative,
        hour as _,
        minute,
        second,
        nanosecond,
        extra.ret_field_type.get_decimal() as i8,
    ) {
        Ok(duration) => Ok(Some(duration)),

        // May encounter the fsp error
        Err(err) => Err(err.into()),
    }
}

#[rpn_fn(nullable)]
#[inline]
pub fn month(t: Option<&DateTime>) -> Result<Option<Int>> {
    t.map_or(Ok(None), |time| Ok(Some(Int::from(time.month()))))
}

#[rpn_fn(capture = [ctx])]
#[inline]
pub fn month_name(ctx: &mut EvalContext, t: &DateTime) -> Result<Option<Bytes>> {
    if t.invalid_zero() {
        return ctx
            .handle_invalid_time_error(Error::incorrect_datetime_value(t))
            .map(|_| Ok(None))?;
    }
    let month = t.month() as usize;
    Ok(Some(MONTH_NAMES[month - 1].to_string().into_bytes()))
}

#[rpn_fn(nullable)]
#[inline]
pub fn hour(t: Option<&Duration>) -> Result<Option<Int>> {
    Ok(t.as_ref().map(|t| i64::from(t.hours())))
}

#[rpn_fn(nullable)]
#[inline]
pub fn minute(t: Option<&Duration>) -> Result<Option<Int>> {
    Ok(t.as_ref().map(|t| i64::from(t.minutes())))
}

#[rpn_fn(nullable)]
#[inline]
pub fn second(t: Option<&Duration>) -> Result<Option<Int>> {
    Ok(t.as_ref().map(|t| i64::from(t.secs())))
}

#[rpn_fn(nullable)]
#[inline]
pub fn time_to_sec(t: Option<&Duration>) -> Result<Option<Int>> {
    Ok(t.as_ref().map(|t| t.to_secs()))
}

#[rpn_fn(nullable)]
#[inline]
pub fn micro_second(t: Option<&Duration>) -> Result<Option<Int>> {
    Ok(t.as_ref().map(|t| i64::from(t.subsec_micros())))
}

#[rpn_fn(nullable, capture = [ctx])]
#[inline]
pub fn year(ctx: &mut EvalContext, t: Option<&DateTime>) -> Result<Option<Int>> {
    let t = match t {
        Some(v) => v,
        _ => return Ok(None),
    };

    if t.is_zero() {
        if ctx.cfg.sql_mode.contains(SqlMode::NO_ZERO_DATE) {
            return ctx
                .handle_invalid_time_error(Error::incorrect_datetime_value(t))
                .map(|_| Ok(None))?;
        }
        return Ok(Some(0));
    }
    Ok(Some(Int::from(t.year())))
}

#[rpn_fn(nullable, capture = [ctx])]
#[inline]
pub fn day_of_month(ctx: &mut EvalContext, t: Option<&DateTime>) -> Result<Option<Int>> {
    let t = match t {
        Some(v) => v,
        _ => return Ok(None),
    };

    if t.is_zero() {
        if ctx.cfg.sql_mode.contains(SqlMode::NO_ZERO_DATE) {
            return ctx
                .handle_invalid_time_error(Error::incorrect_datetime_value(t))
                .map(|_| Ok(None))?;
        }
        return Ok(Some(0));
    }
    Ok(Some(Int::from(t.day())))
}

#[rpn_fn(nullable, capture = [ctx])]
#[inline]
pub fn day_name(ctx: &mut EvalContext, t: Option<&DateTime>) -> Result<Option<Bytes>> {
    match t {
        Some(t) => {
            if t.invalid_zero() {
                return ctx
                    .handle_invalid_time_error(Error::incorrect_datetime_value(t))
                    .map(|_| Ok(None))?;
            }
            Ok(Some(t.weekday().name().to_string().into_bytes()))
        }
        None => Ok(None),
    }
}

#[rpn_fn(nullable)]
#[inline]
pub fn period_add(p: Option<&Int>, n: Option<&Int>) -> Result<Option<Int>> {
    Ok(match (p, n) {
        (Some(p), Some(n)) => {
            if *p == 0 {
                Some(0)
            } else {
                let (month, _) =
                    (i64::from(DateTime::period_to_month(*p as u64) as i32)).overflowing_add(*n);
                Some(DateTime::month_to_period(u64::from(month as u32)) as i64)
            }
        }
        _ => None,
    })
}

#[rpn_fn(nullable)]
#[inline]
pub fn period_diff(p1: Option<&Int>, p2: Option<&Int>) -> Result<Option<Int>> {
    match (p1, p2) {
        (Some(p1), Some(p2)) => Ok(Some(
            DateTime::period_to_month(*p1 as u64) as i64
                - DateTime::period_to_month(*p2 as u64) as i64,
        )),
        _ => Ok(None),
    }
}

#[rpn_fn(capture = [ctx])]
#[inline]
pub fn last_day(ctx: &mut EvalContext, t: &DateTime) -> Result<Option<DateTime>> {
    if t.month() == 0 {
        return ctx
            .handle_invalid_time_error(Error::incorrect_datetime_value(t))
            .map(|_| Ok(None))?;
    }
    if t.day() == 0 {
        let one_day = Duration::parse(ctx, "1 00:00:00", 6).unwrap();
        let adjusted_t: DateTime = t.checked_add(ctx, one_day).unwrap();
        return Ok(adjusted_t.last_date_of_month());
    }
    Ok(t.last_date_of_month())
}

#[rpn_fn(capture = [ctx])]
#[inline]
pub fn add_duration_and_duration(
    ctx: &mut EvalContext,
    duration1: &Duration,
    duration2: &Duration,
) -> Result<Option<Duration>> {
    let res = duration1.checked_add(*duration2);
    let res = match res {
        None => {
            return ctx
                .handle_invalid_time_error(Error::overflow(
                    "DURATION",
                    format!("({} + {})", duration1, duration2),
                ))
                .map(|_| Ok(None))?;
        }
        Some(res) => res,
    };
    Ok(Some(res))
}

#[rpn_fn(capture = [ctx])]
#[inline]
pub fn add_duration_and_string(
    ctx: &mut EvalContext,
    arg1: &Duration,
    arg2: BytesRef,
) -> Result<Option<Duration>> {
    let arg2 = std::str::from_utf8(arg2).map_err(Error::Encoding)?;
    let arg2 = match Duration::parse(ctx, arg2, MAX_FSP) {
        Ok(arg) => arg,
        Err(_) => return Ok(None),
    };

    let res = match arg1.checked_add(arg2) {
        Some(res) => res,
        None => {
            return ctx
                .handle_invalid_time_error(Error::overflow(
                    "DURATION",
                    format!("({} + {})", arg1, arg2),
                ))
                .map(|_| Ok(None))?;
        }
    };
    Ok(Some(res))
}

#[rpn_fn(capture = [ctx])]
#[inline]
pub fn duration_duration_time_diff(
    ctx: &mut EvalContext,
    arg1: &Duration,
    arg2: &Duration,
) -> Result<Option<Duration>> {
    let res = match arg1.checked_sub(*arg2) {
        Some(res) => res,
        // `check_sub` returns `None` if the sub operation overflow/underflow i64 bound or
        // mysql_time_value bound. and we need to treat these two case separately.
        // if `arg1 - arg2` is in (`MAX_NANOS`, `i64::MAX`], return max value of mysql `TIME` type.
        // if `arg1 - arg2` is in [`i64::MIN`, `-MAX_NANOS`), return min value of mysql `TIME` type.
        // if `arg1 - arg2` is overflow or underflow i64, return `None`.
        None if !arg1.is_neg() && arg1.to_nanos() - i64::MAX <= arg2.to_nanos() => {
            Duration::from_nanos(MAX_NANOS, arg1.fsp().max(arg2.fsp()) as i8)?
        }
        None if arg1.is_neg() && arg1.to_nanos() - i64::MIN >= arg2.to_nanos() => {
            Duration::from_nanos(-MAX_NANOS, arg1.fsp().max(arg2.fsp()) as i8)?
        }
        _ => {
            return ctx
                .handle_invalid_time_error(Error::overflow(
                    "DURATION",
                    format!("({} - {})", arg1, arg2),
                ))
                .map(|_| Ok(None))?;
        }
    };
    Ok(Some(res))
}

#[rpn_fn(capture = [ctx])]
#[inline]
pub fn string_duration_time_diff(
    ctx: &mut EvalContext,
    arg1: BytesRef,
    arg2: &Duration,
) -> Result<Option<Duration>> {
    let arg1 = std::str::from_utf8(arg1).map_err(Error::Encoding)?;
    let arg1 = match Duration::parse(ctx, arg1, MAX_FSP) {
        Ok(arg) => arg,
        Err(_) => return Ok(None),
    };

    duration_duration_time_diff(ctx, &arg1, arg2)
}

#[rpn_fn(capture = [ctx])]
#[inline]
pub fn string_string_time_diff(
    ctx: &mut EvalContext,
    arg1: BytesRef,
    arg2: BytesRef,
) -> Result<Option<Duration>> {
    let arg1 = std::str::from_utf8(arg1).map_err(Error::Encoding)?;
    let arg1 = match Duration::parse(ctx, arg1, MAX_FSP) {
        Ok(arg) => arg,
        Err(_) => return Ok(None),
    };

    let arg2 = std::str::from_utf8(arg2).map_err(Error::Encoding)?;
    let arg2 = match Duration::parse(ctx, arg2, MAX_FSP) {
        Ok(arg) => arg,
        Err(_) => return Ok(None),
    };

    duration_duration_time_diff(ctx, &arg1, &arg2)
}

#[rpn_fn(capture = [ctx])]
#[inline]
pub fn duration_string_time_diff(
    ctx: &mut EvalContext,
    arg1: &Duration,
    arg2: BytesRef,
) -> Result<Option<Duration>> {
    let arg2 = std::str::from_utf8(arg2).map_err(Error::Encoding)?;
    let arg2 = match Duration::parse(ctx, arg2, MAX_FSP) {
        Ok(arg) => arg,
        Err(_) => return Ok(None),
    };

    duration_duration_time_diff(ctx, arg1, &arg2)
}

#[rpn_fn]
#[inline]
pub fn quarter(t: &DateTime) -> Result<Option<Int>> {
    Ok(Some(Int::from(t.month() + 2) / 3))
}

/// Cast Duration into string representation and drop subsec if possible.
fn duration_to_string(duration: Duration) -> String {
    match duration.subsec_micros() {
        0 => duration.minimize_fsp().to_string(),
        _ => duration.maximize_fsp().to_string(),
    }
}

/// Cast DateTime into string representation and drop subsec if possible.
fn datetime_to_string(mut datetime: DateTime) -> String {
    match datetime.micro() {
        0 => datetime.minimize_fsp(),
        _ => datetime.maximize_fsp(),
    };
    datetime.to_string()
}

pub struct AddSubDateMeta {
    unit: IntervalUnit,
    is_clock_unit: bool,
    interval_unsigned: bool,
    interval_decimal: isize,
}

fn build_add_sub_date_meta(expr: &mut Expr) -> Result<AddSubDateMeta> {
    let children = expr.mut_children();
    if children.len() != 3 {
        return Err(box_err!("wrong add/sub_date expr size {}", children.len()));
    }
    let unit_str = match children[2].get_tp() {
        ExprType::Bytes | ExprType::String => {
            std::str::from_utf8(children[2].get_val()).map_err(Error::Encoding)?
        }
        _ => return Err(box_err!("unknown unit type {:?}", children[2].get_tp())),
    };
    let unit = IntervalUnit::from_str(unit_str)?;
    let is_clock_unit = unit.is_clock_unit();
    let interval_unsigned = children[1]
        .get_field_type()
        .as_accessor()
        .flag()
        .contains(FieldTypeFlag::UNSIGNED);
    let interval_decimal = children[1].get_field_type().decimal();

    Ok(AddSubDateMeta {
        unit,
        is_clock_unit,
        interval_unsigned,
        interval_decimal,
    })
}

pub trait AddSubDateConvertToTime {
    fn to_time(&self, ctx: &mut EvalContext, metadata: &AddSubDateMeta) -> CodecResult<Time>;
}

impl<'a> AddSubDateConvertToTime for BytesRef<'a> {
    #[inline]
    fn to_time(&self, ctx: &mut EvalContext, metadata: &AddSubDateMeta) -> CodecResult<Time> {
        let input = std::str::from_utf8(self).map_err(Error::Encoding)?;
        let mut t = Time::parse_without_type(ctx, input, MAX_FSP, true)?;
        if metadata.is_clock_unit {
            t.set_time_type(TimeType::DateTime)?;
        }
        Ok(t)
    }
}

impl AddSubDateConvertToTime for i64 {
    #[inline]
    fn to_time(&self, ctx: &mut EvalContext, metadata: &AddSubDateMeta) -> CodecResult<Time> {
        let mut t = Time::parse_from_i64_default(ctx, *self)?;
        if metadata.is_clock_unit {
            t.set_time_type(TimeType::DateTime)?;
        }
        Ok(t)
    }
}

impl AddSubDateConvertToTime for Real {
    #[inline]
    fn to_time(&self, ctx: &mut EvalContext, metadata: &AddSubDateMeta) -> CodecResult<Time> {
        let mut t = Time::parse_from_real_default(ctx, self)?;
        if metadata.is_clock_unit {
            t.set_time_type(TimeType::DateTime)?;
        }
        Ok(t)
    }
}

impl AddSubDateConvertToTime for Decimal {
    #[inline]
    fn to_time(&self, ctx: &mut EvalContext, metadata: &AddSubDateMeta) -> CodecResult<Time> {
        let mut t = Time::parse_from_decimal_default(ctx, self)?;
        if metadata.is_clock_unit {
            t.set_time_type(TimeType::DateTime)?;
        }
        Ok(t)
    }
}

impl AddSubDateConvertToTime for DateTime {
    #[inline]
    fn to_time(&self, _ctx: &mut EvalContext, metadata: &AddSubDateMeta) -> CodecResult<Time> {
        let mut t = *self;
        if metadata.is_clock_unit || self.get_time_type() == TimeType::Timestamp {
            t.set_time_type(TimeType::DateTime)?;
        }
        Ok(t)
    }
}

fn add_date(
    ctx: &mut EvalContext,
    mut datetime: DateTime,
    interval: &Interval,
    result_fsp: i8,
) -> CodecResult<DateTime> {
    let month = interval.month();
    let sec = interval.sec();
    let nano = interval.nano();

    datetime = datetime.add_sec_nanos(ctx, sec, nano)?;
    if month != 0 {
        datetime.add_months(month)?;
    }

    if let Ok(fsp) = check_fsp(result_fsp) {
        datetime.set_fsp(fsp);
    }

    Ok(datetime)
}

fn sub_date(
    ctx: &mut EvalContext,
    datetime: DateTime,
    interval: &Interval,
    result_fsp: i8,
) -> CodecResult<DateTime> {
    add_date(ctx, datetime, &interval.negate(), result_fsp)
}

#[inline]
fn add_sub_date_time_any_interval_any_as_string<
    T: AddSubDateConvertToTime,
    I: ConvertToIntervalStr,
    F: Fn(&mut EvalContext, DateTime, &Interval, i8) -> CodecResult<DateTime>,
>(
    ctx: &mut EvalContext,
    extra: &RpnFnCallExtra,
    metadata: &AddSubDateMeta,
    time: &T,
    interval: &I,
    op: F,
) -> Result<Option<Bytes>> {
    let datetime = match time.to_time(ctx, metadata) {
        Ok(d) => d,
        Err(e) => return ctx.handle_invalid_time_error(e).map(|_| Ok(None))?,
    };
    let interval_str = interval.to_interval_string(
        ctx,
        metadata.unit,
        metadata.interval_unsigned,
        metadata.interval_decimal,
    )?;
    let interval = match Interval::parse_from_str(ctx, &metadata.unit, &interval_str)? {
        Some(i) => i,
        None => return Ok(None),
    };
    let mut date_res = match op(
        ctx,
        datetime,
        &interval,
        extra.ret_field_type.get_decimal() as i8,
    ) {
        Ok(d) => d,
        Err(e) => return ctx.handle_invalid_time_error(e).map(|_| Ok(None))?,
    };
    if date_res.micro() == 0 {
        date_res.minimize_fsp();
    } else {
        date_res.maximize_fsp();
    }

    Ok(Some(date_res.to_string().into_bytes()))
}

#[inline]
fn add_sub_date_time_datetime_interval_any_as_datetime<
    I: ConvertToIntervalStr,
    F: Fn(&mut EvalContext, DateTime, &Interval, i8) -> CodecResult<DateTime>,
>(
    ctx: &mut EvalContext,
    extra: &RpnFnCallExtra,
    metadata: &AddSubDateMeta,
    time: &DateTime,
    interval: &I,
    op: F,
) -> Result<Option<DateTime>> {
    let datetime = match time.to_time(ctx, metadata) {
        Ok(d) => d,
        Err(e) => return ctx.handle_invalid_time_error(e).map(|_| Ok(None))?,
    };
    let interval_str = interval.to_interval_string(
        ctx,
        metadata.unit,
        metadata.interval_unsigned,
        metadata.interval_decimal,
    )?;
    let interval = match Interval::parse_from_str(ctx, &metadata.unit, &interval_str)? {
        Some(i) => i,
        None => return Ok(None),
    };
    let date_res = match op(
        ctx,
        datetime,
        &interval,
        extra.ret_field_type.get_decimal() as i8,
    ) {
        Ok(d) => d,
        Err(e) => return ctx.handle_invalid_time_error(e).map(|_| Ok(None))?,
    };

    Ok(Some(date_res))
}

#[inline]
fn add_sub_date_time_duration_interval_any_as_datetime<
    I: ConvertToIntervalStr,
    F: Fn(&mut EvalContext, DateTime, &Interval, i8) -> CodecResult<DateTime>,
>(
    ctx: &mut EvalContext,
    extra: &RpnFnCallExtra,
    metadata: &AddSubDateMeta,
    dur: &Duration,
    interval: &I,
    op: F,
) -> Result<Option<DateTime>> {
    let datetime = DateTime::from_duration(ctx, *dur, TimeType::DateTime)?;
    let interval_str = interval.to_interval_string(
        ctx,
        metadata.unit,
        metadata.interval_unsigned,
        metadata.interval_decimal,
    )?;
    let interval = match Interval::parse_from_str(ctx, &metadata.unit, &interval_str)? {
        Some(i) => i,
        None => return Ok(None),
    };
    let date_res = match op(
        ctx,
        datetime,
        &interval,
        extra.ret_field_type.get_decimal() as i8,
    ) {
        Ok(d) => d,
        Err(e) => return ctx.handle_invalid_time_error(e).map(|_| Ok(None))?,
    };

    Ok(Some(date_res))
}

#[inline]
fn add_sub_date_time_duration_interval_any_as_duration<
    I: ConvertToIntervalStr,
    F: Fn(Duration, Duration) -> Option<Duration>,
>(
    ctx: &mut EvalContext,
    metadata: &AddSubDateMeta,
    dur: &Duration,
    interval: &I,
    op: F,
) -> Result<Option<Duration>> {
    let interval_str = interval.to_interval_string(
        ctx,
        metadata.unit,
        metadata.interval_unsigned,
        metadata.interval_decimal,
    )?;
    let interval = match Interval::extract_duration(ctx, &metadata.unit, &interval_str) {
        Ok(d) => d,
        Err(e) => return ctx.handle_invalid_time_error(e).map(|_| Ok(None))?,
    };
    let dur_res = match op(*dur, interval) {
        Some(d) => d,
        None => {
            return ctx
                .handle_invalid_time_error(Error::overflow(
                    "Duration",
                    format!("({} - {})", dur, interval),
                ))
                .map(|_| Ok(None))?;
        }
    };

    Ok(Some(dur_res))
}

#[rpn_fn(capture = [ctx, extra, metadata], metadata_mapper = build_add_sub_date_meta)]
#[inline]
pub fn add_date_time_any_interval_any_as_string<
    T: AddSubDateConvertToTime + Evaluable + EvaluableRet,
    I: ConvertToIntervalStr + Evaluable + EvaluableRet,
>(
    ctx: &mut EvalContext,
    extra: &RpnFnCallExtra,
    metadata: &AddSubDateMeta,
    time: &T,
    interval: &I,
    _unit: BytesRef,
) -> Result<Option<Bytes>> {
    add_sub_date_time_any_interval_any_as_string(ctx, extra, metadata, time, interval, add_date)
}

#[rpn_fn(capture = [ctx, extra, metadata], metadata_mapper = build_add_sub_date_meta)]
#[inline]
pub fn sub_date_time_any_interval_any_as_string<
    T: AddSubDateConvertToTime + Evaluable + EvaluableRet,
    I: ConvertToIntervalStr + Evaluable + EvaluableRet,
>(
    ctx: &mut EvalContext,
    extra: &RpnFnCallExtra,
    metadata: &AddSubDateMeta,
    time: &T,
    interval: &I,
    _unit: BytesRef,
) -> Result<Option<Bytes>> {
    add_sub_date_time_any_interval_any_as_string(ctx, extra, metadata, time, interval, sub_date)
}

#[rpn_fn(capture = [ctx, extra, metadata], metadata_mapper = build_add_sub_date_meta)]
#[inline]
pub fn add_date_time_string_interval_string_as_string(
    ctx: &mut EvalContext,
    extra: &RpnFnCallExtra,
    metadata: &AddSubDateMeta,
    time: BytesRef,
    interval: BytesRef,
    _unit: BytesRef,
) -> Result<Option<Bytes>> {
    add_sub_date_time_any_interval_any_as_string(ctx, extra, metadata, &time, &interval, add_date)
}

#[rpn_fn(capture = [ctx, extra, metadata], metadata_mapper = build_add_sub_date_meta)]
#[inline]
pub fn sub_date_time_string_interval_string_as_string(
    ctx: &mut EvalContext,
    extra: &RpnFnCallExtra,
    metadata: &AddSubDateMeta,
    time: BytesRef,
    interval: BytesRef,
    _unit: BytesRef,
) -> Result<Option<Bytes>> {
    add_sub_date_time_any_interval_any_as_string(ctx, extra, metadata, &time, &interval, sub_date)
}

#[rpn_fn(capture = [ctx, extra, metadata], metadata_mapper = build_add_sub_date_meta)]
#[inline]
pub fn add_date_time_string_interval_any_as_string<
    I: ConvertToIntervalStr + Evaluable + EvaluableRet,
>(
    ctx: &mut EvalContext,
    extra: &RpnFnCallExtra,
    metadata: &AddSubDateMeta,
    time: BytesRef,
    interval: &I,
    _unit: BytesRef,
) -> Result<Option<Bytes>> {
    add_sub_date_time_any_interval_any_as_string(ctx, extra, metadata, &time, interval, add_date)
}

#[rpn_fn(capture = [ctx, extra, metadata], metadata_mapper = build_add_sub_date_meta)]
#[inline]
pub fn sub_date_time_string_interval_any_as_string<
    I: ConvertToIntervalStr + Evaluable + EvaluableRet,
>(
    ctx: &mut EvalContext,
    extra: &RpnFnCallExtra,
    metadata: &AddSubDateMeta,
    time: BytesRef,
    interval: &I,
    _unit: BytesRef,
) -> Result<Option<Bytes>> {
    add_sub_date_time_any_interval_any_as_string(ctx, extra, metadata, &time, interval, sub_date)
}

#[rpn_fn(capture = [ctx, extra, metadata], metadata_mapper = build_add_sub_date_meta)]
#[inline]
pub fn add_date_time_any_interval_string_as_string<
    T: AddSubDateConvertToTime + Evaluable + EvaluableRet,
>(
    ctx: &mut EvalContext,
    extra: &RpnFnCallExtra,
    metadata: &AddSubDateMeta,
    time: &T,
    interval: BytesRef,
    _unit: BytesRef,
) -> Result<Option<Bytes>> {
    add_sub_date_time_any_interval_any_as_string(ctx, extra, metadata, time, &interval, add_date)
}

#[rpn_fn(capture = [ctx, extra, metadata], metadata_mapper = build_add_sub_date_meta)]
#[inline]
pub fn sub_date_time_any_interval_string_as_string<
    T: AddSubDateConvertToTime + Evaluable + EvaluableRet,
>(
    ctx: &mut EvalContext,
    extra: &RpnFnCallExtra,
    metadata: &AddSubDateMeta,
    time: &T,
    interval: BytesRef,
    _unit: BytesRef,
) -> Result<Option<Bytes>> {
    add_sub_date_time_any_interval_any_as_string(ctx, extra, metadata, time, &interval, sub_date)
}

#[rpn_fn(capture = [ctx, extra, metadata], metadata_mapper = build_add_sub_date_meta)]
#[inline]
pub fn add_date_time_datetime_interval_string_as_datetime(
    ctx: &mut EvalContext,
    extra: &RpnFnCallExtra,
    metadata: &AddSubDateMeta,
    time: &DateTime,
    interval: BytesRef,
    _unit: BytesRef,
) -> Result<Option<DateTime>> {
    add_sub_date_time_datetime_interval_any_as_datetime(
        ctx, extra, metadata, time, &interval, add_date,
    )
}

#[rpn_fn(capture = [ctx, extra, metadata], metadata_mapper = build_add_sub_date_meta)]
#[inline]
pub fn sub_date_time_datetime_interval_string_as_datetime(
    ctx: &mut EvalContext,
    extra: &RpnFnCallExtra,
    metadata: &AddSubDateMeta,
    time: &DateTime,
    interval: BytesRef,
    _unit: BytesRef,
) -> Result<Option<DateTime>> {
    add_sub_date_time_datetime_interval_any_as_datetime(
        ctx, extra, metadata, time, &interval, sub_date,
    )
}

#[rpn_fn(capture = [ctx, extra, metadata], metadata_mapper = build_add_sub_date_meta)]
#[inline]
pub fn add_date_time_datetime_interval_any_as_datetime<
    I: ConvertToIntervalStr + Evaluable + EvaluableRet,
>(
    ctx: &mut EvalContext,
    extra: &RpnFnCallExtra,
    metadata: &AddSubDateMeta,
    time: &DateTime,
    interval: &I,
    _unit: BytesRef,
) -> Result<Option<DateTime>> {
    add_sub_date_time_datetime_interval_any_as_datetime(
        ctx, extra, metadata, time, interval, add_date,
    )
}

#[rpn_fn(capture = [ctx, extra, metadata], metadata_mapper = build_add_sub_date_meta)]
#[inline]
pub fn sub_date_time_datetime_interval_any_as_datetime<
    I: ConvertToIntervalStr + Evaluable + EvaluableRet,
>(
    ctx: &mut EvalContext,
    extra: &RpnFnCallExtra,
    metadata: &AddSubDateMeta,
    time: &DateTime,
    interval: &I,
    _unit: BytesRef,
) -> Result<Option<DateTime>> {
    add_sub_date_time_datetime_interval_any_as_datetime(
        ctx, extra, metadata, time, interval, sub_date,
    )
}

#[rpn_fn(capture = [ctx, extra, metadata], metadata_mapper = build_add_sub_date_meta)]
#[inline]
pub fn add_date_time_duration_interval_string_as_datetime(
    ctx: &mut EvalContext,
    extra: &RpnFnCallExtra,
    metadata: &AddSubDateMeta,
    dur: &Duration,
    interval: BytesRef,
    _unit: BytesRef,
) -> Result<Option<DateTime>> {
    add_sub_date_time_duration_interval_any_as_datetime(
        ctx, extra, metadata, dur, &interval, add_date,
    )
}

#[rpn_fn(capture = [ctx, extra, metadata], metadata_mapper = build_add_sub_date_meta)]
#[inline]
pub fn sub_date_time_duration_interval_string_as_datetime(
    ctx: &mut EvalContext,
    extra: &RpnFnCallExtra,
    metadata: &AddSubDateMeta,
    dur: &Duration,
    interval: BytesRef,
    _unit: BytesRef,
) -> Result<Option<DateTime>> {
    add_sub_date_time_duration_interval_any_as_datetime(
        ctx, extra, metadata, dur, &interval, sub_date,
    )
}

#[rpn_fn(capture = [ctx, extra, metadata], metadata_mapper = build_add_sub_date_meta)]
#[inline]
pub fn add_date_time_duration_interval_any_as_datetime<
    I: ConvertToIntervalStr + Evaluable + EvaluableRet,
>(
    ctx: &mut EvalContext,
    extra: &RpnFnCallExtra,
    metadata: &AddSubDateMeta,
    dur: &Duration,
    interval: &I,
    _unit: BytesRef,
) -> Result<Option<DateTime>> {
    add_sub_date_time_duration_interval_any_as_datetime(
        ctx, extra, metadata, dur, interval, add_date,
    )
}

#[rpn_fn(capture = [ctx, extra, metadata], metadata_mapper = build_add_sub_date_meta)]
#[inline]
pub fn sub_date_time_duration_interval_any_as_datetime<
    I: ConvertToIntervalStr + Evaluable + EvaluableRet,
>(
    ctx: &mut EvalContext,
    extra: &RpnFnCallExtra,
    metadata: &AddSubDateMeta,
    dur: &Duration,
    interval: &I,
    _unit: BytesRef,
) -> Result<Option<DateTime>> {
    add_sub_date_time_duration_interval_any_as_datetime(
        ctx, extra, metadata, dur, interval, sub_date,
    )
}

#[rpn_fn(capture = [ctx, metadata], metadata_mapper = build_add_sub_date_meta)]
#[inline]
pub fn add_date_time_duration_interval_string_as_duration(
    ctx: &mut EvalContext,
    metadata: &AddSubDateMeta,
    dur: &Duration,
    interval: BytesRef,
    _unit: BytesRef,
) -> Result<Option<Duration>> {
    add_sub_date_time_duration_interval_any_as_duration(
        ctx,
        metadata,
        dur,
        &interval,
        Duration::checked_add,
    )
}

#[rpn_fn(capture = [ctx, metadata], metadata_mapper = build_add_sub_date_meta)]
#[inline]
pub fn sub_date_time_duration_interval_string_as_duration(
    ctx: &mut EvalContext,
    metadata: &AddSubDateMeta,
    dur: &Duration,
    interval: BytesRef,
    _unit: BytesRef,
) -> Result<Option<Duration>> {
    add_sub_date_time_duration_interval_any_as_duration(
        ctx,
        metadata,
        dur,
        &interval,
        Duration::checked_sub,
    )
}

#[rpn_fn(capture = [ctx, metadata], metadata_mapper = build_add_sub_date_meta)]
#[inline]
pub fn add_date_time_duration_interval_any_as_duration<
    I: ConvertToIntervalStr + Evaluable + EvaluableRet,
>(
    ctx: &mut EvalContext,
    metadata: &AddSubDateMeta,
    dur: &Duration,
    interval: &I,
    _unit: BytesRef,
) -> Result<Option<Duration>> {
    add_sub_date_time_duration_interval_any_as_duration(
        ctx,
        metadata,
        dur,
        interval,
        Duration::checked_add,
    )
}

#[rpn_fn(capture = [ctx, metadata], metadata_mapper = build_add_sub_date_meta)]
#[inline]
pub fn sub_date_time_duration_interval_any_as_duration<
    I: ConvertToIntervalStr + Evaluable + EvaluableRet,
>(
    ctx: &mut EvalContext,
    metadata: &AddSubDateMeta,
    dur: &Duration,
    interval: &I,
    _unit: BytesRef,
) -> Result<Option<Duration>> {
    add_sub_date_time_duration_interval_any_as_duration(
        ctx,
        metadata,
        dur,
        interval,
        Duration::checked_sub,
    )
}

#[rpn_fn(capture = [ctx, extra])]
#[inline]
pub fn from_unixtime_1_arg(
    ctx: &mut EvalContext,
    extra: &RpnFnCallExtra,
    arg0: &Decimal,
) -> Result<Option<DateTime>> {
    eval_from_unixtime(ctx, extra.ret_field_type.get_decimal() as i8, *arg0)
}

#[rpn_fn(capture = [ctx, extra])]
#[inline]
pub fn from_unixtime_2_arg(
    ctx: &mut EvalContext,
    extra: &RpnFnCallExtra,
    arg0: &Decimal,
    arg1: BytesRef,
) -> Result<Option<Bytes>> {
    let t = eval_from_unixtime(ctx, extra.ret_field_type.get_decimal() as i8, *arg0)?;
    match t {
        Some(t) => {
            let res = t.date_format(std::str::from_utf8(arg1).map_err(Error::Encoding)?)?;
            Ok(Some(res.into()))
        }
        None => Ok(None),
    }
}

// Port from TiDB's evalFromUnixTime
pub fn eval_from_unixtime(
    ctx: &mut EvalContext,
    mut fsp: i8,
    unix_timestamp: Decimal,
) -> Result<Option<DateTime>> {
    // 0 <= unixTimeStamp <= 32536771199.999999
    if unix_timestamp.is_negative() {
        return Ok(None);
    }
    let integral_part = unix_timestamp.as_i64().unwrap(); // Ignore Truncated error and Overflow error
    // The max integralPart should not be larger than 32536771199.
    // Refer to https://dev.mysql.com/doc/relnotes/mysql/8.0/en/news-8-0-28.html
    if integral_part > 32536771199 {
        return Ok(None);
    }
    // Split the integral part and fractional part of a decimal timestamp.
    // e.g. for timestamp 12345.678,
    // first get the integral part 12345,
    // then (12345.678 - 12345) * (10^9) to get the decimal part and convert it to
    // nanosecond precision.
    let integer_decimal_tp = Decimal::from(integral_part);
    let frac_decimal_tp = &unix_timestamp - &integer_decimal_tp;
    if !frac_decimal_tp.is_ok() {
        return Ok(None);
    }
    let frac_decimal_tp = frac_decimal_tp.unwrap();
    let nano = Decimal::from(NANOS_PER_SEC);
    let x = &frac_decimal_tp * &nano;
    if x.is_overflow() {
        return Err(Error::overflow("DECIMAL", "").into());
    }
    if x.is_truncated() {
        return Err(Error::truncated().into());
    }
    let x = x.unwrap();
    let fractional_part = x.as_i64(); // here fractionalPart is result multiplying the original fractional part by 10^9.
    if fractional_part.is_overflow() {
        return Err(Error::overflow("DECIMAL", "").into());
    }
    let fractional_part = fractional_part.unwrap();
    if fsp < 0 {
        fsp = MAX_FSP;
    }
    let tmp = DateTime::from_unixtime(
        ctx,
        integral_part,
        fractional_part as u32,
        TimeType::DateTime,
        fsp,
    )?;
    Ok(Some(tmp))
}

<<<<<<< HEAD
fn find_zone_transition(
    t: chrono::DateTime<chrono_tz::Tz>,
) -> Result<chrono::DateTime<chrono_tz::Tz>> {
    let mut t1 = t - chrono::Duration::hours(12);
    let mut t2 = t + chrono::Duration::hours(12);

    let offset1 = t1.offset().fix();
    let offset2 = t2.offset().fix();
    if offset1 == offset2 {
        return Err(
            Error::incorrect_datetime_value("offset1 == offset2 in find_zone_transition").into(),
        );
    }

    let mut i = 0;
    while t1 + chrono::Duration::seconds(1) < t2 {
        if i > 1000000 {
            // Just avoid infinity loop because of potential bug, maybe we can remove it in
            // the future
            return Err(
                Error::incorrect_datetime_value("Encounter infinity loop caused by bug").into(),
            );
        }
        i += 1;

        let t3_res = (t1 + ((t2 - t1) / 2)).duration_round(chrono::Duration::seconds(1));
        let t3 = match t3_res {
            Ok(val) => val,
            Err(err) => return Err(Error::incorrect_datetime_value(err).into()),
        };
        let offset = t3.offset().fix();
        if offset == offset1 {
            t1 = t3;
        } else {
            t2 = t3;
        }
    }
    return Ok(t2);
}

// unix_timestamp_to_mysql_unix_timestamp converts micto timestamp into MySQL's
// Unix timestamp. MySQL's Unix timestamp ranges from '1970-01-01
// 00:00:01.000000' UTC to '3001-01-18 23:59:59.999999' UTC. Values out of range
// should be rewritten to 0. https://dev.mysql.com/doc/refman/8.0/en/date-and-time-functions.html#function_unix-timestamp
fn unix_timestamp_to_mysql_unix_timestamp(
    ctx: &mut EvalContext,
    micro_time: i64,
    frac: i8,
) -> Result<Decimal> {
    if micro_time < 1000000 || micro_time > 32536771199999999 {
        return Ok(Decimal::zero());
    }

    let time_in_decimal = Decimal::from(micro_time);
    let value: std::result::Result<Decimal, Error> = time_in_decimal
        .shift(-6)
        .into_result(ctx)?
        .round(frac, RoundMode::Truncate)
        .into();
    Ok(value?)
}

fn get_micro_timestamp(time: &DateTime, tz: &Tz) -> Result<i64> {
    let year = time.year() as i32;
    let month = time.month();
    let day = time.day();
    let hour = time.hour();
    let minute = time.minute();
    let second = time.second();
    let naive_date = chrono::NaiveDate::from_ymd(year, month, day);
    let naive_time = chrono::NaiveTime::from_hms_micro(hour, minute, second, time.micro());
    let naive_datetime = chrono::NaiveDateTime::new(naive_date, naive_time);

    // MySQL chooses earliest time when there are multi mapped time
    let res = match tz.from_local_datetime(&naive_datetime).earliest() {
        Some(val) => val,
        None => {
            let chrono_tz = match tz.get_chrono_tz() {
                Some(val) => val,
                None => return Err(Error::incorrect_parameters("Can't get chrono tz").into()),
            };

            // year, month, day, hour, minute and second is enough
            let time_with_tz = chrono::Utc
                .ymd(year, month, day)
                .and_hms(hour, minute, second)
                .with_timezone(&chrono_tz);
            match find_zone_transition(time_with_tz) {
                Ok(val) => return Ok(val.naive_utc().timestamp_micros()),
                Err(err) => return Err(err),
            }
        }
    };
    return Ok(res.naive_utc().timestamp_micros());
}

#[rpn_fn(capture = [ctx])]
#[inline]
pub fn unix_timestamp_int(ctx: &mut EvalContext, time: &DateTime) -> Result<Option<i64>> {
    let timestamp = match get_micro_timestamp(time, &ctx.cfg.tz) {
        Ok(val) => val,
        Err(err) => return Err(err),
    };

    let res: std::result::Result<i64, Error> =
        unix_timestamp_to_mysql_unix_timestamp(ctx, timestamp, 1)?
            .as_i64()
            .into();
    Ok(Some(res?))
}

#[rpn_fn(capture = [ctx, extra])]
#[inline]
pub fn unix_timestamp_decimal(
    ctx: &mut EvalContext,
    extra: &RpnFnCallExtra,
    time: &DateTime,
) -> Result<Option<Decimal>> {
    let timestamp = match get_micro_timestamp(time, &ctx.cfg.tz) {
        Ok(val) => val,
        Err(err) => return Err(err),
    };

    let res = unix_timestamp_to_mysql_unix_timestamp(
        ctx,
        timestamp,
        extra.ret_field_type.get_decimal() as i8,
    )?;
    return Ok(Some(res));
=======
fn build_timestamp_diff_meta(expr: &mut Expr) -> Result<IntervalUnit> {
    let children = expr.mut_children();
    if children.len() != 3 {
        return Err(box_err!(
            "wrong timestamp_diff expr size {}",
            children.len()
        ));
    }
    let unit_str = match children[0].get_tp() {
        ExprType::Bytes | ExprType::String => {
            std::str::from_utf8(children[0].get_val()).map_err(Error::Encoding)?
        }
        _ => return Err(box_err!("unknown unit type {:?}", children[0].get_tp())),
    };
    let unit = IntervalUnit::from_str(unit_str)?;
    if !unit.is_valid_for_timestamp() {
        return Err(box_err!("wrong unit {:?} for timestamp_diff", unit));
    }
    Ok(unit)
}

/// See https://dev.mysql.com/doc/refman/5.7/en/date-and-time-functions.html#function_timestampdiff
#[rpn_fn(capture = [ctx, metadata], metadata_mapper = build_timestamp_diff_meta)]
#[inline]
pub fn timestamp_diff(
    ctx: &mut EvalContext,
    metadata: &IntervalUnit,
    _unit: BytesRef,
    time1: &DateTime,
    time2: &DateTime,
) -> Result<Option<i64>> {
    if time1.invalid_zero() {
        return ctx
            .handle_invalid_time_error(Error::incorrect_datetime_value(time1))
            .map(|_| Ok(None))?;
    }
    if time2.invalid_zero() {
        return ctx
            .handle_invalid_time_error(Error::incorrect_datetime_value(time2))
            .map(|_| Ok(None))?;
    }
    time1
        .timestamp_diff(time2, *metadata)
        .map(Some)
        .or_else(|e| ctx.handle_invalid_time_error(e).map(|_| Ok(None))?)
>>>>>>> cd324b24
}

#[cfg(test)]
mod tests {
    use std::{str::FromStr, sync::Arc};

    use tidb_query_datatype::{
        builder::FieldTypeBuilder,
        codec::{
            batch::LazyBatchColumnVec,
            data_type::*,
            error::ERR_TRUNCATE_WRONG_VALUE,
            mysql::{Time, MAX_FSP},
        },
        expr::EvalConfig,
        FieldTypeTp,
    };
    use tipb::{FieldType, ScalarFuncSig};
    use tipb_helper::ExprDefBuilder;

    use super::*;
    use crate::{types::test_util::RpnFnScalarEvaluator, RpnExpressionBuilder};

    #[test]
    fn test_add_duration_and_duration() {
        let cases = vec![
            (Some("00:01:01"), Some("00:01:01"), Some("00:02:02")),
            (Some("11:59:59"), Some("00:00:01"), Some("12:00:00")),
            (Some("23:59:59"), Some("00:00:01"), Some("24:00:00")),
            (Some("23:59:59"), Some("00:00:02"), Some("24:00:01")),
            (None, None, None),
        ];
        let mut ctx = EvalContext::default();
        for (duration1, duration2, exp) in cases {
            let expected = exp.map(|exp| Duration::parse(&mut ctx, exp, MAX_FSP).unwrap());
            let duration1 = duration1.map(|arg1| Duration::parse(&mut ctx, arg1, MAX_FSP).unwrap());
            let duration2 = duration2.map(|arg2| Duration::parse(&mut ctx, arg2, MAX_FSP).unwrap());
            let output = RpnFnScalarEvaluator::new()
                .push_param(duration1)
                .push_param(duration2)
                .evaluate(ScalarFuncSig::AddDurationAndDuration)
                .unwrap();
            assert_eq!(output, expected);
        }
    }

    #[test]
    fn test_add_duration_and_string() {
        let cases = vec![
            (Some("00:01:01"), Some("00:01:01"), Some("00:02:02")),
            (Some("11:59:59"), Some("00:00:01"), Some("12:00:00")),
            (Some("23:59:59"), Some("00:00:01"), Some("24:00:00")),
            (Some("23:59:59"), Some("00:00:02"), Some("24:00:01")),
            (None, None, None),
        ];
        let mut ctx = EvalContext::default();
        for (duration, string, exp) in cases {
            let expected = exp.map(|exp| Duration::parse(&mut ctx, exp, MAX_FSP).unwrap());
            let duration = duration.map(|arg1| Duration::parse(&mut ctx, arg1, MAX_FSP).unwrap());
            let string = string.map(|str| str.as_bytes().to_vec());
            let output = RpnFnScalarEvaluator::new()
                .push_param(duration)
                .push_param(string)
                .evaluate(ScalarFuncSig::AddDurationAndString)
                .unwrap();
            assert_eq!(output, expected);
        }
    }

    #[test]
    fn test_sub_duration_and_duration() {
        let cases = vec![
            (Some("00:02:02"), Some("00:01:01"), Some("00:01:01")),
            (Some("12:00:00"), Some("00:00:01"), Some("11:59:59")),
            (Some("24:00:00"), Some("00:00:01"), Some("23:59:59")),
            (Some("24:00:01"), Some("00:00:02"), Some("23:59:59")),
            (None, None, None),
        ];
        let mut ctx = EvalContext::default();
        for (duration1, duration2, exp) in cases {
            let expected = exp.map(|exp| Duration::parse(&mut ctx, exp, MAX_FSP).unwrap());
            let duration1 = duration1.map(|arg1| Duration::parse(&mut ctx, arg1, MAX_FSP).unwrap());
            let duration2 = duration2.map(|arg2| Duration::parse(&mut ctx, arg2, MAX_FSP).unwrap());
            let output = RpnFnScalarEvaluator::new()
                .push_param(duration1)
                .push_param(duration2)
                .evaluate(ScalarFuncSig::SubDurationAndDuration)
                .unwrap();
            assert_eq!(output, expected);
        }
    }
    #[test]
    fn test_sub_duration_and_string() {
        let cases = vec![
            (Some("00:02:02"), Some("00:01:01"), Some("00:01:01")),
            (Some("12:00:00"), Some("00:00:01"), Some("11:59:59")),
            (Some("24:00:00"), Some("00:00:01"), Some("23:59:59")),
            (Some("24:00:01"), Some("00:00:02"), Some("23:59:59")),
            (None, None, None),
        ];
        let mut ctx = EvalContext::default();
        for (duration, string, exp) in cases {
            let expected = exp.map(|exp| Duration::parse(&mut ctx, exp, MAX_FSP).unwrap());
            let duration = duration.map(|arg1| Duration::parse(&mut ctx, arg1, MAX_FSP).unwrap());
            let string = string.map(|str| str.as_bytes().to_vec());
            let output = RpnFnScalarEvaluator::new()
                .push_param(duration)
                .push_param(string)
                .evaluate(ScalarFuncSig::SubDurationAndString)
                .unwrap();
            assert_eq!(output, expected);
        }
    }

    #[test]
    fn test_date_format() {
        use std::sync::Arc;

        use tidb_query_datatype::expr::{EvalConfig, EvalContext, Flag, SqlMode};

        let cases = vec![
            (
                "2010-01-07 23:12:34.12345",
                "%b %M %m %c %D %d %e %j %k %h %i %p %r %T %s %f %U %u
                %V %v %a %W %w %X %x %Y %y %%",
                "Jan January 01 1 7th 07 7 007 23 11 12 PM 11:12:34 PM 23:12:34 34 123450 01 01
                01 01 Thu Thursday 4 2010 2010 2010 10 %",
            ),
            (
                "2012-12-21 23:12:34.123456",
                "%b %M %m %c %D %d %e %j %k %h %i %p %r %T %s %f %U
                %u %V %v %a %W %w %X %x %Y %y %%",
                "Dec December 12 12 21st 21 21 356 23 11 12 PM 11:12:34 PM 23:12:34 34 123456 51
                51 51 51 Fri Friday 5 2012 2012 2012 12 %",
            ),
            (
                "0000-01-01 00:00:00.123456",
                // Functions week() and yearweek() don't support multi mode,
                // so the result of "%U %u %V %Y" is different from MySQL.
                "%b %M %m %c %D %d %e %j %k %h %i %p %r %T %s %f %v
                %x %Y %y %%",
                "Jan January 01 1 1st 01 1 001 0 12 00 AM 12:00:00 AM 00:00:00 00 123456 52
                4294967295 0000 00 %",
            ),
            (
                "2016-09-3 00:59:59.123456",
                "abc%b %M %m %c %D %d %e %j %k %h %i %p %r %T %s %f %U
                %u %V %v %a %W %w %X %x %Y %y!123 %%xyz %z",
                "abcSep September 09 9 3rd 03 3 247 0 12 59 AM 12:59:59 AM 00:59:59 59 123456 35
                35 35 35 Sat Saturday 6 2016 2016 2016 16!123 %xyz z",
            ),
            (
                "2012-10-01 00:00:00",
                "%b %M %m %c %D %d %e %j %k %H %i %p %r %T %s %f %v
                %x %Y %y %%",
                "Oct October 10 10 1st 01 1 275 0 00 00 AM 12:00:00 AM 00:00:00 00 000000 40
                2012 2012 12 %",
            ),
        ];
        for (date, format, expect) in cases {
            let date =
                Some(DateTime::parse_datetime(&mut EvalContext::default(), date, 6, true).unwrap());
            let format = Some(format.as_bytes().to_vec());
            let expect = Some(expect.as_bytes().to_vec());

            let output = RpnFnScalarEvaluator::new()
                .push_param(date)
                .push_param(format.clone())
                .evaluate(ScalarFuncSig::DateFormatSig)
                .unwrap();
            assert_eq!(output, expect, "{:?} {:?}", date, format);
        }

        // TODO: pass this test after refactoring the issue #3953 is fixed.
        // {
        //     let format: Option<Bytes> = Some(
        //          "abc%b %M %m %c %D %d %e %j".as_bytes().to_vec());
        //     let time: Option<DateTime> =
        //         Some(DateTime::parse_utc_datetime(
        //            "0000-00-00 00:00:00", 6).unwrap());

        //     let mut cfg = EvalConfig::new();
        //     cfg.set_flag(Flag::IN_UPDATE_OR_DELETE_STMT)
        //         .set_sql_mode(SqlMode::NO_ZERO_DATE | SqlMode::STRICT_ALL_TABLES);
        //     let ctx = EvalContext::new(Arc::new(cfg));

        //     let output = RpnFnScalarEvaluator::new()
        //         .context(ctx)
        //         .push_param(time.clone())
        //         .push_param(format)
        //         .evaluate::<Bytes>(ScalarFuncSig::DateFormatSig);
        //     assert!(output.is_err());
        // }

        {
            let mut cfg = EvalConfig::new();
            cfg.set_flag(Flag::IN_UPDATE_OR_DELETE_STMT)
                .set_sql_mode(SqlMode::NO_ZERO_DATE | SqlMode::STRICT_ALL_TABLES);
            let ctx = EvalContext::new(Arc::new(cfg));

            let output = RpnFnScalarEvaluator::new()
                .context(ctx)
                .push_param(None::<DateTime>)
                .push_param(None::<Bytes>)
                .evaluate::<Bytes>(ScalarFuncSig::DateFormatSig)
                .unwrap();
            assert_eq!(output, None);
        }

        // test date format when format is None
        let cases: Vec<(Option<&str>, Option<&str>)> = vec![
            (Some("2010-01-07 23:12:34.12345"), None),
            (None, None),
            // TODO: pass this test after refactoring the issue #3953 is fixed.
            //            (
            //                "0000-00-00 00:00:00",
            //                Some(
            //                    "%b %M %m %c %D %d %e %j %k %H %i %p %r %T %s %f %v
            //                            %x %Y %y %%",
            //                ),
            //            ),
        ];

        for (date, format) in cases {
            let date = date.map(|d| {
                DateTime::parse_datetime(&mut EvalContext::default(), d, 6, true).unwrap()
            });
            let format = format.map(|s| s.as_bytes().to_vec());

            let output = RpnFnScalarEvaluator::new()
                .push_param(date)
                .push_param(format.clone())
                .evaluate::<Bytes>(ScalarFuncSig::DateFormatSig)
                .unwrap();
            assert_eq!(output, None, "{:?} {:?}", date, format);
        }
    }

    #[test]
    fn test_date() {
        let cases = vec![
            ("2011-11-11", Some("2011-11-11")),
            ("2011-11-11 10:10:10", Some("2011-11-11")),
            ("0000-00-00 00:00:00", None),
        ];
        let mut ctx = EvalContext::default();
        for (date, expect) in cases {
            let date = Some(DateTime::parse_datetime(&mut ctx, date, MAX_FSP, true).unwrap());
            let expect =
                expect.map(|expect| Time::parse_datetime(&mut ctx, expect, MAX_FSP, true).unwrap());

            let output = RpnFnScalarEvaluator::new()
                .push_param(date)
                .evaluate(ScalarFuncSig::Date)
                .unwrap();
            assert_eq!(output, expect, "{:?}", date);
        }
    }

    #[test]
    fn test_week_with_mode() {
        let cases = vec![
            ("2008-02-20 00:00:00", Some(1), Some(8i64)),
            ("2008-12-31 00:00:00", Some(1), Some(53i64)),
            ("2000-01-01", Some(0), Some(0i64)),
            ("2008-02-20", Some(0), Some(7i64)),
            ("2017-01-01", Some(0), Some(1i64)),
            ("2017-01-01", Some(1), Some(0i64)),
            ("2017-01-01", Some(2), Some(1i64)),
            ("2017-01-01", Some(3), Some(52i64)),
            ("2017-01-01", Some(4), Some(1i64)),
            ("2017-01-01", Some(5), Some(0i64)),
            ("2017-01-01", Some(6), Some(1i64)),
            ("2017-01-01", Some(7), Some(52i64)),
            ("2017-12-31", Some(0), Some(53i64)),
            ("2017-12-31", Some(1), Some(52i64)),
            ("2017-12-31", Some(2), Some(53i64)),
            ("2017-12-31", Some(3), Some(52i64)),
            ("2017-12-31", Some(4), Some(53i64)),
            ("2017-12-31", Some(5), Some(52i64)),
            ("2017-12-31", Some(6), Some(1i64)),
            ("2017-12-31", Some(7), Some(52i64)),
            ("2017-12-31", Some(14), Some(1i64)),
            ("2017-12-31", None::<Int>, None),
            ("0000-00-00", Some(0), None),
            ("2018-12-00", Some(0), None),
            ("2018-00-03", Some(0), None),
        ];
        let mut ctx = EvalContext::default();
        for (arg1, arg2, exp) in cases {
            let datetime = Some(DateTime::parse_datetime(&mut ctx, arg1, 6, true).unwrap());
            let output = RpnFnScalarEvaluator::new()
                .push_param(datetime)
                .push_param(arg2)
                .evaluate(ScalarFuncSig::WeekWithMode)
                .unwrap();
            assert_eq!(output, exp);
        }
        let output = RpnFnScalarEvaluator::new()
            .push_param(None::<DateTime>)
            .push_param(Some(0))
            .evaluate::<Int>(ScalarFuncSig::WeekWithMode)
            .unwrap();
        assert_eq!(output, None);
    }

    #[test]
    fn test_week_without_mode() {
        let cases = vec![
            ("2000-01-01", Some(0i64)),
            ("2008-02-20", Some(7i64)),
            ("2017-01-01", Some(1i64)),
            ("0000-00-00", None),
            ("2018-12-00", None),
            ("2018-00-03", None),
        ];
        let mut ctx = EvalContext::default();
        for (datetime, exp) in cases {
            let datetime = DateTime::parse_datetime(&mut ctx, datetime, MAX_FSP, true).unwrap();
            let output = RpnFnScalarEvaluator::new()
                .push_param(datetime)
                .evaluate(ScalarFuncSig::WeekWithoutMode)
                .unwrap();
            assert_eq!(output, exp);
        }
    }

    #[test]
    fn test_week_day() {
        let cases = vec![
            ("2018-12-03", Some(0i64)),
            ("2018-12-04", Some(1i64)),
            ("2018-12-05", Some(2i64)),
            ("2018-12-06", Some(3i64)),
            ("2018-12-07", Some(4i64)),
            ("2018-12-08", Some(5i64)),
            ("2018-12-09", Some(6i64)),
            ("0000-00-00", None),
            ("2018-12-00", None),
            ("2018-00-03", None),
        ];
        let mut ctx = EvalContext::default();
        for (arg, exp) in cases {
            let datetime = Some(DateTime::parse_datetime(&mut ctx, arg, 6, true).unwrap());
            let output = RpnFnScalarEvaluator::new()
                .push_param(datetime)
                .evaluate(ScalarFuncSig::WeekDay)
                .unwrap();
            assert_eq!(output, exp);
        }
        let output = RpnFnScalarEvaluator::new()
            .push_param(None::<DateTime>)
            .evaluate::<Int>(ScalarFuncSig::WeekDay)
            .unwrap();
        assert_eq!(output, None);
    }

    #[test]
    fn test_week_of_year() {
        let cases = vec![
            ("2018-01-01", Some(1i64)),
            ("2018-02-28", Some(9i64)),
            ("2018-06-01", Some(22i64)),
            ("2018-07-31", Some(31i64)),
            ("2018-11-01", Some(44i64)),
            ("2018-12-30", Some(52i64)),
            ("2018-12-31", Some(1i64)),
            ("2017-01-01", Some(52i64)),
            ("2017-12-31", Some(52i64)),
            ("0000-00-00", None),
            ("2018-12-00", None),
            ("2018-00-03", None),
        ];
        let mut ctx = EvalContext::default();
        for (arg, exp) in cases {
            let datetime = Some(DateTime::parse_datetime(&mut ctx, arg, 6, true).unwrap());
            let output = RpnFnScalarEvaluator::new()
                .push_param(datetime)
                .evaluate(ScalarFuncSig::WeekOfYear)
                .unwrap();
            assert_eq!(output, exp);
        }
        let output = RpnFnScalarEvaluator::new()
            .push_param(None::<DateTime>)
            .evaluate::<Int>(ScalarFuncSig::WeekOfYear)
            .unwrap();
        assert_eq!(output, None);
    }

    #[test]
    fn test_year_week_with_mode() {
        let cases = vec![
            ("1987-01-01", 0, Some(198652i64)),
            ("2000-01-01", 0, Some(199952i64)),
            ("0000-01-01", 0, Some(1i64)),
            ("0000-01-01", 1, Some(4294967295i64)),
            ("0000-01-01", 2, Some(1i64)),
            ("0000-01-01", 3, Some(4294967295i64)),
            ("0000-01-01", 4, Some(1i64)),
            ("0000-01-01", 5, Some(4294967295i64)),
            ("0000-01-01", 6, Some(1i64)),
            ("0000-01-01", 7, Some(4294967295i64)),
            ("0000-01-01", 15, Some(4294967295i64)),
            ("0000-00-00", 0, None),
        ];
        let mut ctx = EvalContext::default();
        for (arg1, arg2, exp) in cases {
            let datetime = DateTime::parse_datetime(&mut ctx, arg1, MAX_FSP, true).unwrap();
            let output = RpnFnScalarEvaluator::new()
                .push_param(datetime)
                .push_param(arg2)
                .evaluate(ScalarFuncSig::YearWeekWithMode)
                .unwrap();
            assert_eq!(output, exp);
        }
    }

    #[test]
    fn test_year_week_without_mode() {
        let cases = vec![
            ("1987-01-01", Some(198652i64)),
            ("2000-01-01", Some(199952i64)),
            ("0000-01-01", Some(1i64)),
            ("0000-00-00", None),
        ];
        let mut ctx = EvalContext::default();
        for (datetime, exp) in cases {
            let datetime = DateTime::parse_datetime(&mut ctx, datetime, MAX_FSP, true).unwrap();
            let output = RpnFnScalarEvaluator::new()
                .push_param(datetime)
                .evaluate(ScalarFuncSig::YearWeekWithoutMode)
                .unwrap();
            assert_eq!(output, exp);
        }
    }

    #[test]
    fn test_day_of_week() {
        let cases = vec![
            ("2018-11-11 00:00:00.000000", Some(1)),
            ("2018-11-12 00:00:00.000000", Some(2)),
            ("2018-11-13 00:00:00.000000", Some(3)),
            ("2018-11-14 00:00:00.000000", Some(4)),
            ("2018-11-15 00:00:00.000000", Some(5)),
            ("2018-11-16 00:00:00.000000", Some(6)),
            ("2018-11-17 00:00:00.000000", Some(7)),
            ("2018-11-18 00:00:00.000000", Some(1)),
            ("0000-00-00 00:00:00.000000", None),
            ("2018-11-00 00:00:00.000000", None),
            ("2018-00-11 00:00:00.000000", None),
        ];
        let mut ctx = EvalContext::default();
        for (arg, exp) in cases {
            let datetime = Some(DateTime::parse_datetime(&mut ctx, arg, 6, true).unwrap());
            let output = RpnFnScalarEvaluator::new()
                .push_param(datetime)
                .evaluate(ScalarFuncSig::DayOfWeek)
                .unwrap();
            assert_eq!(output, exp);
        }
        let output = RpnFnScalarEvaluator::new()
            .push_param(None::<DateTime>)
            .evaluate::<Int>(ScalarFuncSig::DayOfWeek)
            .unwrap();
        assert_eq!(output, None);
    }

    #[test]
    fn test_day_of_year() {
        let cases = vec![
            ("2018-11-11 00:00:00.000000", Some(315)),
            ("2018-11-12 00:00:00.000000", Some(316)),
            ("2018-11-30 00:00:00.000000", Some(334)),
            ("2018-12-31 00:00:00.000000", Some(365)),
            ("2016-12-31 00:00:00.000000", Some(366)),
            ("0000-00-00 00:00:00.000000", None),
            ("2018-11-00 00:00:00.000000", None),
            ("2018-00-11 00:00:00.000000", None),
        ];
        let mut ctx = EvalContext::default();
        for (arg, exp) in cases {
            let datetime = Some(DateTime::parse_datetime(&mut ctx, arg, 6, true).unwrap());
            let output = RpnFnScalarEvaluator::new()
                .push_param(datetime)
                .evaluate(ScalarFuncSig::DayOfYear)
                .unwrap();
            assert_eq!(output, exp);
        }
        let output = RpnFnScalarEvaluator::new()
            .push_param(None::<DateTime>)
            .evaluate::<Int>(ScalarFuncSig::DayOfYear)
            .unwrap();
        assert_eq!(output, None);
    }

    #[test]
    fn test_to_days() {
        let cases = vec![
            (Some("950501"), Some(728779)),
            (Some("2007-10-07"), Some(733321)),
            (Some("2008-10-07"), Some(733687)),
            (Some("08-10-07"), Some(733687)),
            (Some("0000-01-01"), Some(1)),
            (Some("2007-10-07 00:00:59"), Some(733321)),
            (Some("0000-00-00 00:00:00"), None),
            (None, None),
        ];

        let mut ctx = EvalContext::default();
        for (arg, exp) in cases {
            let time = arg.map(|arg| Time::parse_datetime(&mut ctx, arg, 6, true).unwrap());
            let output = RpnFnScalarEvaluator::new()
                .push_param(time)
                .evaluate(ScalarFuncSig::ToDays)
                .unwrap();
            assert_eq!(output, exp);
        }
    }

    #[test]
    fn test_to_seconds() {
        let cases = vec![
            ("950501", Some(62966505600)),
            ("2009-11-29", Some(63426672000)),
            ("2009-11-29 13:43:32", Some(63426721412)),
            ("09-11-29 13:43:32", Some(63426721412)),
            ("99-11-29 13:43:32", Some(63111102212)),
            ("0000-00-00 00:00:00", None),
        ];

        let mut ctx = EvalContext::default();
        for (arg, exp) in cases {
            let time = Time::parse_datetime(&mut ctx, arg, 6, true).unwrap();
            let output = RpnFnScalarEvaluator::new()
                .push_param(time)
                .evaluate(ScalarFuncSig::ToSeconds)
                .unwrap();
            assert_eq!(output, exp);
        }
    }

    #[test]
    fn test_add_sub_string_and_duration() {
        let cases = vec![
            // normal cases
            (
                Some("01:00:00.999999"),
                Some("02:00:00.999998"),
                Some("03:00:01.999997"),
            ),
            (Some("23:59:59"), Some("00:00:01"), Some("24:00:00")),
            (Some("110:00:00"), Some("1 02:00:00"), Some("136:00:00")),
            (Some("-110:00:00"), Some("1 02:00:00"), Some("-84:00:00")),
            (Some("00:00:01"), Some("-00:00:01"), Some("00:00:00")),
            (Some("00:00:03"), Some("-00:00:01"), Some("00:00:02")),
            (
                Some("2018-02-28 23:00:00"),
                Some("01:30:30.123456"),
                Some("2018-03-01 00:30:30.123456"),
            ),
            (
                Some("2016-02-28 23:00:00"),
                Some("01:30:30"),
                Some("2016-02-29 00:30:30"),
            ),
            (
                Some("2018-12-31 23:00:00"),
                Some("01:30:30"),
                Some("2019-01-01 00:30:30"),
            ),
            (
                Some("2018-12-31 23:00:00"),
                Some("1 01:30:30"),
                Some("2019-01-02 00:30:30"),
            ),
            (
                Some("2019-01-01 01:00:00"),
                Some("-01:01:00"),
                Some("2018-12-31 23:59:00"),
            ),
            // null cases
            (None, None, None),
            (None, Some("11:30:45.123456"), None),
            (Some("00:00:00"), None, Some("00:00:00")),
            (Some("01:00:00"), None, Some("01:00:00")),
            (
                Some("2019-01-01 01:00:00"),
                None,
                Some("2019-01-01 01:00:00"),
            ),
        ];

        for (arg_str, arg_dur, sum) in cases {
            let arg_str = arg_str.map(|str| str.as_bytes().to_vec());
            let arg_dur = match arg_dur {
                Some(arg_dur) => {
                    Some(Duration::parse(&mut EvalContext::default(), arg_dur, MAX_FSP).unwrap())
                }
                None => Some(Duration::zero()),
            };
            let sum = sum.map(|str| str.as_bytes().to_vec());
            let add_output = RpnFnScalarEvaluator::new()
                .push_param(arg_str.clone())
                .push_param(arg_dur)
                .evaluate(ScalarFuncSig::AddStringAndDuration)
                .unwrap();
            assert_eq!(add_output, sum);

            let sub_output = RpnFnScalarEvaluator::new()
                .push_param(sum)
                .push_param(arg_dur)
                .evaluate(ScalarFuncSig::SubStringAndDuration)
                .unwrap();
            assert_eq!(sub_output, arg_str);
        }
    }

    #[test]
    fn test_date_diff() {
        let cases = vec![
            (
                "0000-01-01 00:00:00.000000",
                "0000-01-01 00:00:00.000000",
                Some(0),
            ),
            (
                "2018-02-01 00:00:00.000000",
                "2018-02-01 00:00:00.000000",
                Some(0),
            ),
            (
                "2018-02-02 00:00:00.000000",
                "2018-02-01 00:00:00.000000",
                Some(1),
            ),
            (
                "2018-02-01 00:00:00.000000",
                "2018-02-02 00:00:00.000000",
                Some(-1),
            ),
            (
                "2018-02-02 00:00:00.000000",
                "2018-02-01 23:59:59.999999",
                Some(1),
            ),
            (
                "2018-02-01 23:59:59.999999",
                "2018-02-02 00:00:00.000000",
                Some(-1),
            ),
        ];
        let mut ctx = EvalContext::default();
        for (arg1, arg2, exp) in cases {
            let arg1 = Time::parse_datetime(&mut ctx, arg1, 6, true).unwrap();
            let arg2 = Time::parse_datetime(&mut ctx, arg2, 6, true).unwrap();
            let output = RpnFnScalarEvaluator::new()
                .push_param(arg1)
                .push_param(arg2)
                .evaluate(ScalarFuncSig::DateDiff)
                .unwrap();
            assert_eq!(output, exp);
        }
    }

    #[test]
    fn test_null_time_diff() {
        let output = RpnFnScalarEvaluator::new()
            .evaluate::<Duration>(ScalarFuncSig::NullTimeDiff)
            .unwrap();
        assert_eq!(output, None);
    }

    #[test]
    fn test_add_datetime_and_duration() {
        let mut ctx = EvalContext::default();
        let cases = vec![
            // null cases
            (None, None, None),
            (None, Some("11:30:45.123456"), None),
            (Some("2019-01-01 01:00:00"), None, None),
            // normal cases
            (
                Some("2018-01-01"),
                Some("11:30:45.123456"),
                Some("2018-01-01 11:30:45.123456"),
            ),
            (
                Some("2018-02-28 23:00:00"),
                Some("01:30:30.123456"),
                Some("2018-03-01 00:30:30.123456"),
            ),
            (
                Some("2016-02-28 23:00:00"),
                Some("01:30:30"),
                Some("2016-02-29 00:30:30"),
            ),
            (
                Some("2018-12-31 23:00:00"),
                Some("01:30:30"),
                Some("2019-01-01 00:30:30"),
            ),
            (
                Some("2018-12-31 23:00:00"),
                Some("1 01:30:30"),
                Some("2019-01-02 00:30:30"),
            ),
            (
                Some("2019-01-01 01:00:00"),
                Some("-01:01:00"),
                Some("2018-12-31 23:59:00"),
            ),
        ];
        for (arg1, arg2, exp) in cases {
            let exp = exp.map(|exp| Time::parse_datetime(&mut ctx, exp, MAX_FSP, true).unwrap());
            let arg1 =
                arg1.map(|arg1| Time::parse_datetime(&mut ctx, arg1, MAX_FSP, true).unwrap());
            let arg2 = arg2.map(|arg2| Duration::parse(&mut ctx, arg2, MAX_FSP).unwrap());
            let output = RpnFnScalarEvaluator::new()
                .push_param(arg1)
                .push_param(arg2)
                .evaluate(ScalarFuncSig::AddDatetimeAndDuration)
                .unwrap();
            assert_eq!(output, exp);
        }
    }

    #[test]
    fn test_add_datetime_and_string() {
        let mut ctx = EvalContext::default();
        let cases = vec![
            // null cases
            (None, None, None),
            (None, Some("11:30:45.123456"), None),
            (Some("2019-01-01 01:00:00"), None, None),
            // normal cases
            (
                Some("2018-01-01"),
                Some("11:30:45.123456"),
                Some("2018-01-01 11:30:45.123456"),
            ),
            (
                Some("2018-02-28 23:00:00"),
                Some("01:30:30.123456"),
                Some("2018-03-01 00:30:30.123456"),
            ),
            (
                Some("2016-02-28 23:00:00"),
                Some("01:30:30"),
                Some("2016-02-29 00:30:30"),
            ),
            (
                Some("2018-12-31 23:00:00"),
                Some("01:30:30"),
                Some("2019-01-01 00:30:30"),
            ),
        ];
        for (arg0, arg1, exp) in cases {
            let exp = exp.map(|exp| Time::parse_datetime(&mut ctx, exp, MAX_FSP, true).unwrap());
            let arg0 =
                arg0.map(|arg0| Time::parse_datetime(&mut ctx, arg0, MAX_FSP, true).unwrap());
            let arg1 = arg1.map(|str| str.as_bytes().to_vec());

            let output = RpnFnScalarEvaluator::new()
                .push_param(arg0)
                .push_param(arg1)
                .evaluate(ScalarFuncSig::AddDatetimeAndString)
                .unwrap();
            assert_eq!(output, exp);
        }
    }

    #[test]
    fn test_sub_datetime_and_duration() {
        let mut ctx = EvalContext::default();
        let cases = vec![
            // null cases
            (None, None, None, true),
            (None, Some("11:30:45.123456"), None, true),
            (Some("2019-01-01 01:00:00"), None, None, true),
            // normal cases
            (
                Some("2018-01-01"),
                Some("11:30:45.123456"),
                Some("2018-01-01 11:30:45.123456"),
                false,
            ),
            (
                Some("2018-02-28 23:00:00"),
                Some("01:30:30.123456"),
                Some("2018-03-01 00:30:30.123456"),
                false,
            ),
            (
                Some("2016-02-28 23:00:00"),
                Some("01:30:30"),
                Some("2016-02-29 00:30:30"),
                false,
            ),
            (
                Some("2018-12-31 23:00:00"),
                Some("01:30:30"),
                Some("2019-01-01 00:30:30"),
                false,
            ),
            (
                Some("2018-12-31 23:00:00"),
                Some("1 01:30:30"),
                Some("2019-01-02 00:30:30"),
                false,
            ),
            (
                Some("2019-01-01 01:00:00"),
                Some("-01:01:00"),
                Some("2018-12-31 23:59:00"),
                false,
            ),
        ];
        for (arg1, arg2, exp, null_case) in cases {
            let exp = exp.map(|exp| Time::parse_datetime(&mut ctx, exp, MAX_FSP, true).unwrap());
            let arg1 =
                arg1.map(|arg1| Time::parse_datetime(&mut ctx, arg1, MAX_FSP, true).unwrap());
            let arg2 = arg2.map(|arg2| Duration::parse(&mut ctx, arg2, MAX_FSP).unwrap());
            if null_case {
                let output = RpnFnScalarEvaluator::new()
                    .push_param(arg1)
                    .push_param(arg2)
                    .evaluate(ScalarFuncSig::SubDatetimeAndDuration)
                    .unwrap();
                assert_eq!(output, exp);
            } else {
                let output = RpnFnScalarEvaluator::new()
                    .push_param(exp)
                    .push_param(arg2)
                    .evaluate(ScalarFuncSig::SubDatetimeAndDuration)
                    .unwrap();
                assert_eq!(output, arg1);
            }
        }
    }

    #[test]
    fn test_sub_datetime_and_string() {
        let mut ctx = EvalContext::default();
        let cases = vec![
            // null cases
            (None, None, None),
            (None, Some("11:30:45.123456"), None),
            (Some("2019-01-01 01:00:00"), None, None),
            // normal cases
            (
                Some("2018-01-01 11:30:45.123456"),
                Some("11:30:45.123456"),
                Some("2018-01-01"),
            ),
            (
                Some("2018-03-01 00:30:30.123456"),
                Some("01:30:30.123456"),
                Some("2018-02-28 23:00:00"),
            ),
            (
                Some("2016-02-29 00:30:30"),
                Some("01:30:30"),
                Some("2016-02-28 23:00:00"),
            ),
            (
                Some("2019-01-01 00:30:30"),
                Some("01:30:30"),
                Some("2018-12-31 23:00:00"),
            ),
        ];
        for (arg0, arg1, exp) in cases {
            let exp = exp.map(|exp| Time::parse_datetime(&mut ctx, exp, MAX_FSP, true).unwrap());
            let arg0 =
                arg0.map(|arg0| Time::parse_datetime(&mut ctx, arg0, MAX_FSP, true).unwrap());
            let arg1 = arg1.map(|str| str.as_bytes().to_vec());

            let output = RpnFnScalarEvaluator::new()
                .push_param(arg0)
                .push_param(arg1)
                .evaluate(ScalarFuncSig::SubDatetimeAndString)
                .unwrap();
            assert_eq!(output, exp);
        }
    }

    #[test]
    fn test_add_date_and_string() {
        let mut ctx = EvalContext::default();
        let cases = vec![
            (Some("2021-03-26"), Some("00:00:00"), Some("2021-03-26")),
            (Some("2021-03-26"), Some("23:59:59"), Some("2021-03-26")),
            (Some("2021-03-26"), Some("24:00:01"), Some("2021-03-27")),
            (Some("2021-03-26"), Some("48:00:01"), Some("2021-03-28")),
            (Some("2021-03-26"), Some("-00:01:00"), Some("2021-03-25")),
            (
                Some("2021-03-26 00:00:30"),
                Some("-00:01:00"),
                Some("2021-03-25"),
            ),
            (
                Some("2018-12-31 23:00:00"),
                Some("1 01:30:30"),
                Some("2019-01-02"),
            ),
            (
                Some("2021-03-26"),
                Some("00:00:00.123456"),
                Some("2021-03-26"),
            ),
            // null cases
            (None, None, None),
            (None, Some("11:30:45.123456"), None),
            (Some("2019-01-01 01:00:00"), None, None),
        ];
        for (arg0, arg1, exp) in cases {
            let exp = exp.map(|exp| Time::parse_datetime(&mut ctx, exp, MAX_FSP, true).unwrap());
            let arg0 =
                arg0.map(|arg0| Time::parse_datetime(&mut ctx, arg0, MAX_FSP, true).unwrap());
            let arg1 = arg1.map(|arg1| arg1.as_bytes().to_vec());

            let output = RpnFnScalarEvaluator::new()
                .push_param(arg0)
                .push_param(arg1)
                .evaluate(ScalarFuncSig::AddDateAndString);
            let output = output.unwrap();
            assert_eq!(output, exp);
        }
    }

    #[test]
    fn test_add_time_result_null() {
        let mut ctx = EvalContext::default();
        let cases = vec![
            (Some("2021-03-26"), Some("2021-03-26 00:00:00")),
            (Some("2021-03-26 00:00:00"), Some("2021-03-26")),
            (Some("2021-03-26 00:00:00"), Some("2021-03-26 23:59:59")),
        ];
        for (arg0, arg1) in cases {
            let arg0 =
                arg0.map(|arg0| Time::parse_datetime(&mut ctx, arg0, MAX_FSP, true).unwrap());
            let arg1 =
                arg1.map(|arg1| Time::parse_datetime(&mut ctx, arg1, MAX_FSP, true).unwrap());

            let output: Result<Option<DateTime>> = RpnFnScalarEvaluator::new()
                .push_param(arg0)
                .push_param(arg1)
                .evaluate(ScalarFuncSig::AddTimeDateTimeNull);
            let output = output.unwrap();
            assert_eq!(output, None);

            let output: Result<Option<Duration>> = RpnFnScalarEvaluator::new()
                .push_param(arg0)
                .push_param(arg1)
                .evaluate(ScalarFuncSig::AddTimeDurationNull);
            let output = output.unwrap();
            assert_eq!(output, None);

            let output: Result<Option<Bytes>> = RpnFnScalarEvaluator::new()
                .push_param(arg0)
                .push_param(arg1)
                .evaluate(ScalarFuncSig::AddTimeStringNull);
            let output = output.unwrap();
            assert_eq!(output, None);
        }
    }

    #[test]
    fn test_from_days() {
        let cases = vec![
            (ScalarValue::Int(Some(-140)), Some("0000-00-00")), /* mysql FROM_DAYS returns
                                                                 * 0000-00-00 for any day <=
                                                                 * 365. */
            (ScalarValue::Int(Some(140)), Some("0000-00-00")), /* mysql FROM_DAYS returns 0000-00-00 for any day <= 365. */
            (ScalarValue::Int(Some(735_000)), Some("2012-05-12")), // Leap year.
            (ScalarValue::Int(Some(735_030)), Some("2012-06-11")),
            (ScalarValue::Int(Some(735_130)), Some("2012-09-19")),
            (ScalarValue::Int(Some(734_909)), Some("2012-02-11")),
            (ScalarValue::Int(Some(734_878)), Some("2012-01-11")),
            (ScalarValue::Int(Some(734_927)), Some("2012-02-29")),
            (ScalarValue::Int(Some(734_634)), Some("2011-05-12")), // Non Leap year.
            (ScalarValue::Int(Some(734_664)), Some("2011-06-11")),
            (ScalarValue::Int(Some(734_764)), Some("2011-09-19")),
            (ScalarValue::Int(Some(734_544)), Some("2011-02-11")),
            (ScalarValue::Int(Some(734_513)), Some("2011-01-11")),
            (ScalarValue::Int(Some(3_652_424)), Some("9999-12-31")),
            (ScalarValue::Int(Some(3_652_425)), Some("0000-00-00")), /* mysql FROM_DAYS returns
                                                                      * 0000-00-00 for any day
                                                                      * >= 3652425 */
            (ScalarValue::Int(None), None),
        ];
        let mut ctx = EvalContext::default();
        for (arg, exp) in cases {
            let datetime: Option<Time> =
                exp.map(|exp: &str| Time::parse_date(&mut ctx, exp).unwrap());
            let output: Option<Time> = RpnFnScalarEvaluator::new()
                .push_param(arg)
                .evaluate(ScalarFuncSig::FromDays)
                .unwrap();
            assert_eq!(output, datetime);
        }
    }

    #[test]
    fn test_make_date() {
        let null_cases = vec![
            (None, None),
            (Some(2014i64), Some(0i64)),
            (Some(10000i64), Some(1i64)),
            (Some(9999i64), Some(366i64)),
            (Some(-1i64), Some(1i64)),
            (Some(-4294965282i64), Some(1i64)),
            (Some(0i64), Some(0i64)),
            (Some(0i64), Some(-1i64)),
            (Some(10i64), Some(-1i64)),
            (Some(0i64), Some(9223372036854775807i64)),
            (Some(100i64), Some(9999 * 366i64)),
            (Some(9999i64), Some(9999 * 366i64)),
            (Some(100i64), Some(3615901i64)),
        ];
        for (arg1, arg2) in null_cases {
            let exp: Option<Time> = None;
            let output = RpnFnScalarEvaluator::new()
                .push_param(arg1)
                .push_param(arg2)
                .evaluate(ScalarFuncSig::MakeDate)
                .unwrap();
            assert_eq!(output, exp);
        }
        let cases = vec![
            (0, 1, "2000-01-01"),
            (70, 1, "1970-01-01"),
            (71, 1, "1971-01-01"),
            (99, 1, "1999-01-01"),
            (100, 1, "0100-01-01"),
            (101, 1, "0101-01-01"),
            (2014, 224234, "2627-12-07"),
            (2014, 1, "2014-01-01"),
            (7900, 705000, "9830-03-23"),
            (7901, 705000, "9831-03-23"),
            (7904, 705000, "9834-03-22"),
            (8000, 705000, "9930-03-23"),
            (8001, 705000, "9931-03-24"),
            (100, 3615900, "9999-12-31"),
        ];
        let mut ctx = EvalContext::default();
        for (arg1, arg2, exp) in cases {
            let exp = Some(Time::parse_date(&mut ctx, exp).unwrap());
            let arg2 = Some(arg2);
            let arg1 = Some(arg1);
            let output = RpnFnScalarEvaluator::new()
                .push_param(arg1)
                .push_param(arg2)
                .evaluate(ScalarFuncSig::MakeDate)
                .unwrap();
            assert_eq!(output, exp);
        }
    }

    #[test]
    fn test_month() {
        let cases = vec![
            (Some("0000-00-00 00:00:00"), Some(0i64)),
            (Some("2018-01-01 01:01:01"), Some(1i64)),
            (Some("2018-02-01 01:01:01"), Some(2i64)),
            (Some("2018-03-01 01:01:01"), Some(3i64)),
            (Some("2018-04-01 01:01:01"), Some(4i64)),
            (Some("2018-05-01 01:01:01"), Some(5i64)),
            (Some("2018-06-01 01:01:01"), Some(6i64)),
            (Some("2018-07-01 01:01:01"), Some(7i64)),
            (Some("2018-08-01 01:01:01"), Some(8i64)),
            (Some("2018-09-01 01:01:01"), Some(9i64)),
            (Some("2018-10-01 01:01:01"), Some(10i64)),
            (Some("2018-11-01 01:01:01"), Some(11i64)),
            (Some("2018-12-01 01:01:01"), Some(12i64)),
            (None, None),
        ];
        let mut ctx = EvalContext::default();
        for (time, expect) in cases {
            let time = time.map(|t| DateTime::parse_datetime(&mut ctx, t, 6, true).unwrap());
            let output = RpnFnScalarEvaluator::new()
                .push_param(time)
                .evaluate(ScalarFuncSig::Month)
                .unwrap();
            assert_eq!(output, expect);
        }
    }

    #[test]
    fn test_month_name() {
        let cases = vec![
            (None, None, None),
            (
                Some("0000-00-00 00:00:00"),
                Some(ERR_TRUNCATE_WRONG_VALUE),
                None,
            ),
            (
                Some("2018-01-00 01:01:01"),
                Some(ERR_TRUNCATE_WRONG_VALUE),
                None,
            ),
            (
                Some("2018-00-00 01:01:01"),
                Some(ERR_TRUNCATE_WRONG_VALUE),
                None,
            ),
            (
                Some("2018-00-01 01:01:01"),
                Some(ERR_TRUNCATE_WRONG_VALUE),
                None,
            ),
            (Some("2018-01-01 01:01:01"), None, Some("January")),
            (Some("2018-02-01 01:01:01"), None, Some("February")),
            (Some("2018-03-01 01:01:01"), None, Some("March")),
            (Some("2018-04-01 01:01:01"), None, Some("April")),
            (Some("2018-05-01 01:01:01"), None, Some("May")),
            (Some("2018-06-01 01:01:01"), None, Some("June")),
            (Some("2018-07-01 01:01:01"), None, Some("July")),
            (Some("2018-08-01 01:01:01"), None, Some("August")),
            (Some("2018-09-01 01:01:01"), None, Some("September")),
            (Some("2018-10-01 01:01:01"), None, Some("October")),
            (Some("2018-11-01 01:01:01"), None, Some("November")),
            (Some("2018-12-01 01:01:01"), None, Some("December")),
        ];
        for (time, err_code, expect) in cases {
            let mut ctx = EvalContext::default();
            let time = time.map(|time: &str| Time::parse_date(&mut ctx, time).unwrap());
            let (output, ctx) = RpnFnScalarEvaluator::new()
                .push_param(time)
                .context(ctx)
                .evaluate_raw(FieldTypeTp::String, ScalarFuncSig::MonthName);
            let output = output.unwrap();
            assert_eq!(output.as_bytes(), expect.map(|v| v.as_bytes()));
            if let Some(err_code) = err_code {
                assert_eq!(ctx.warnings.warnings[0].get_code(), err_code);
            }
        }
    }

    #[test]
    fn test_hour_min_sec_micro_sec() {
        // test hour, minute, second, micro_second
        let cases: Vec<(&str, i8, i64, i64, i64, i64)> = vec![
            ("0 00:00:00.0", 0, 0, 0, 0, 0),
            ("31 11:30:45", 0, 31 * 24 + 11, 30, 45, 0),
            ("11:30:45.123345", 3, 11, 30, 45, 123000),
            ("11:30:45.123345", 5, 11, 30, 45, 123350),
            ("11:30:45.123345", 6, 11, 30, 45, 123345),
            ("11:30:45.1233456", 6, 11, 30, 45, 123346),
            ("11:30:45.000010", 6, 11, 30, 45, 10),
            ("11:30:45.00010", 5, 11, 30, 45, 100),
            ("-11:30:45.9233456", 0, 11, 30, 46, 0),
            ("-11:30:45.9233456", 1, 11, 30, 45, 900000),
            ("272:59:59.94", 2, 272, 59, 59, 940000),
            ("272:59:59.99", 1, 273, 0, 0, 0),
            ("272:59:59.99", 0, 273, 0, 0, 0),
        ];

        for (arg, fsp, h, m, s, ms) in cases {
            let duration = Some(Duration::parse(&mut EvalContext::default(), arg, fsp).unwrap());
            let test_case_func = |sig, res| {
                let output = RpnFnScalarEvaluator::new()
                    .push_param(duration)
                    .evaluate::<Int>(sig)
                    .unwrap();
                assert_eq!(output, Some(res));
            };
            test_case_func(ScalarFuncSig::Hour, h);
            test_case_func(ScalarFuncSig::Minute, m);
            test_case_func(ScalarFuncSig::Second, s);
            test_case_func(ScalarFuncSig::MicroSecond, ms);
        }

        // test NULL case
        let test_null_case = |sig| {
            let output = RpnFnScalarEvaluator::new()
                .push_param(None::<Duration>)
                .evaluate::<Int>(sig)
                .unwrap();
            assert_eq!(output, None);
        };

        test_null_case(ScalarFuncSig::Hour);
        test_null_case(ScalarFuncSig::Minute);
        test_null_case(ScalarFuncSig::Second);
        test_null_case(ScalarFuncSig::MicroSecond);
    }

    #[test]
    fn test_time_to_sec() {
        let cases: Vec<(&str, i8, i64)> = vec![
            ("31 11:30:45", 0, 2719845),
            ("11:30:45.123345", 3, 41445),
            ("-11:30:45.1233456", 0, -41445),
            ("272:59:59.14", 0, 982799),
        ];
        for (arg, fsp, s) in cases {
            let duration = Some(Duration::parse(&mut EvalContext::default(), arg, fsp).unwrap());
            let output = RpnFnScalarEvaluator::new()
                .push_param(duration)
                .evaluate::<Int>(ScalarFuncSig::TimeToSec)
                .unwrap();
            assert_eq!(output, Some(s));
        }
        // test NULL case
        let output = RpnFnScalarEvaluator::new()
            .push_param(None::<Duration>)
            .evaluate::<Int>(ScalarFuncSig::TimeToSec)
            .unwrap();
        assert_eq!(output, None);
    }

    #[test]
    fn test_year() {
        let cases = vec![
            (Some("0000-00-00 00:00:00"), Some(0i64)),
            (Some("1-01-01 01:01:01"), Some(1i64)),
            (Some("2018-01-01 01:01:01"), Some(2018i64)),
            (Some("2019-01-01 01:01:01"), Some(2019i64)),
            (Some("2020-01-01 01:01:01"), Some(2020i64)),
            (Some("2021-01-01 01:01:01"), Some(2021i64)),
            (Some("2022-01-01 01:01:01"), Some(2022i64)),
            (Some("2023-01-01 01:01:01"), Some(2023i64)),
            (Some("2024-01-01 01:01:01"), Some(2024i64)),
            (Some("2025-01-01 01:01:01"), Some(2025i64)),
            (Some("2026-01-01 01:01:01"), Some(2026i64)),
            (Some("2027-01-01 01:01:01"), Some(2027i64)),
            (Some("2028-01-01 01:01:01"), Some(2028i64)),
            (Some("2029-01-01 01:01:01"), Some(2029i64)),
            (None, None),
        ];

        let mut ctx = EvalContext::default();
        for (time, expect) in cases {
            let time = time.map(|t| DateTime::parse_datetime(&mut ctx, t, 6, true).unwrap());
            let output = RpnFnScalarEvaluator::new()
                .push_param(time)
                .evaluate(ScalarFuncSig::Year)
                .unwrap();
            assert_eq!(output, expect);
        }
    }

    #[test]
    fn test_day_of_month() {
        let cases = vec![
            (Some("0000-00-00 00:00:00.000000"), Some(0)),
            (Some("2018-02-01 00:00:00.000000"), Some(1)),
            (Some("2018-02-15 00:00:00.000000"), Some(15)),
            (Some("2018-02-28 00:00:00.000000"), Some(28)),
            (Some("2016-02-29 00:00:00.000000"), Some(29)),
            (None, None),
        ];
        let mut ctx = EvalContext::default();
        for (time, expect) in cases {
            let time = time.map(|t| DateTime::parse_datetime(&mut ctx, t, 6, true).unwrap());
            let output = RpnFnScalarEvaluator::new()
                .push_param(time)
                .evaluate(ScalarFuncSig::DayOfMonth)
                .unwrap();
            assert_eq!(output, expect);
        }
    }

    #[test]
    fn test_day_name() {
        let cases = vec![
            (None, None, None),
            (Some("0000-00-00"), Some(ERR_TRUNCATE_WRONG_VALUE), None),
            (Some("2019-11-17"), None, Some("Sunday")),
            (Some("2019-11-18"), None, Some("Monday")),
            (Some("2019-11-19"), None, Some("Tuesday")),
            (Some("2019-11-20"), None, Some("Wednesday")),
            (Some("2019-11-21"), None, Some("Thursday")),
            (Some("2019-11-22"), None, Some("Friday")),
            (Some("2019-11-23"), None, Some("Saturday")),
            (Some("2019-11-24"), None, Some("Sunday")),
            (Some("2019-11-00"), Some(ERR_TRUNCATE_WRONG_VALUE), None),
            (Some("2019-00-00"), Some(ERR_TRUNCATE_WRONG_VALUE), None),
            (Some("2019-00-01"), Some(ERR_TRUNCATE_WRONG_VALUE), None),
            (Some("2019-11-24 00:00:00.000000"), None, Some("Sunday")),
        ];

        for (arg, err_code, exp) in cases {
            let mut ctx = EvalContext::default();
            let arg = arg.map(|arg: &str| Time::parse_date(&mut ctx, arg).unwrap());
            let (output, ctx) = RpnFnScalarEvaluator::new()
                .push_param(arg)
                .context(ctx)
                .evaluate_raw(FieldTypeTp::String, ScalarFuncSig::DayName);
            let output = output.unwrap();
            assert_eq!(output.as_bytes(), exp.map(|v| v.as_bytes()));
            if let Some(err_code) = err_code {
                assert_eq!(ctx.warnings.warnings[0].get_code(), err_code);
            }
        }
    }

    #[test]
    fn test_period_add() {
        let cases = vec![
            (2, 222, 201808),
            (0, 222, 0),
            (196802, 14, 196904),
            (6901, 13, 207002),
            (7001, 13, 197102),
            (200212, 9223372036854775807, 200211),
            (9223372036854775807, 0, 27201459511),
            (9223372036854775807, 9223372036854775807, 27201459510),
            (201611, 2, 201701),
            (201611, 3, 201702),
            (201611, -13, 201510),
            (1611, 3, 201702),
            (7011, 3, 197102),
            (12323, 10, 12509),
            (0, 3, 0),
        ];
        for (arg1, arg2, exp) in cases {
            let output = RpnFnScalarEvaluator::new()
                .push_param(Some(arg1))
                .push_param(Some(arg2))
                .evaluate(ScalarFuncSig::PeriodAdd)
                .unwrap();
            assert_eq!(output, Some(exp));
        }
    }

    #[test]
    fn test_period_diff() {
        let cases = vec![
            (213002, 7010, 1912),
            (213002, 215810, -344),
            (2202, 9601, 313),
            (202202, 9601, 313),
            (200806, 6907, -733),
            (201611, 201611, 0),
            (200802, 200703, 11),
            (0, 999999999, -120000086),
            (9999999, 0, 1200086),
            (411, 200413, -2),
            (197000, 207700, -1284),
            (201701, 201611, 2),
            (201702, 201611, 3),
            (201510, 201611, -13),
            (201702, 1611, 3),
            (197102, 7011, 3),
            (12509, 12323, 10),
            (12509, 12323, 10),
        ];

        for (arg1, arg2, exp) in cases {
            let output = RpnFnScalarEvaluator::new()
                .push_param(Some(arg1))
                .push_param(Some(arg2))
                .evaluate(ScalarFuncSig::PeriodDiff)
                .unwrap();
            assert_eq!(output, Some(exp));
        }
    }

    #[test]
    fn test_last_day() {
        let cases = vec![
            ("2011-11-11", "2011-11-30"),
            ("2008-02-10", "2008-02-29"),
            ("2000-02-11", "2000-02-29"),
            ("2100-02-11", "2100-02-28"),
            ("2011-11-11", "2011-11-30"),
            ("2011-11-11 10:10:10", "2011-11-30 00:00:00"),
            ("2011-01-00 10:00:00", "2011-01-31"),
        ];
        let mut ctx = EvalContext::default();
        for (arg, exp) in cases {
            let time = Some(Time::parse_date(&mut ctx, arg).unwrap());
            let exp_val = Some(Time::parse_date(&mut ctx, exp).unwrap());
            let output = RpnFnScalarEvaluator::new()
                .push_param(time)
                .evaluate(ScalarFuncSig::LastDay)
                .unwrap();
            assert_eq!(output, exp_val);
        }
        let none_cases = vec!["2011-00-01 10:10:10"];
        for case in none_cases {
            let time = Some(Time::parse_date(&mut ctx, case).unwrap());
            let output = RpnFnScalarEvaluator::new()
                .push_param(time)
                .evaluate::<Time>(ScalarFuncSig::LastDay)
                .unwrap();
            assert_eq!(output, None);
        }
        let output = RpnFnScalarEvaluator::new()
            .push_param(None::<Time>)
            .evaluate::<Time>(ScalarFuncSig::LastDay)
            .unwrap();
        assert_eq!(output, None);
    }

    #[test]
    fn test_make_time() {
        let cases = vec![
            (12_i64, 15_i64, 30_f64, "12:15:30"),
            (25, 15, 30.0, "25:15:30"),
            (-25, 15, 30_f64, "-25:15:30"),
            (12, 15, 30.1, "12:15:30.1"),
            (12, 15, 30.2, "12:15:30.2"),
            (12, 15, 30.3000001, "12:15:30.3"),
            (12, 15, 30.0000005, "12:15:30.000001"),
            (0, 0, 0.0, "00:00:00"),
            (0, 1, 59.1, "00:01:59.1"),
            (837, 59, 59.1, "837:59:59.1"),
            (838, 59, 59.1, "838:59:59"),
            (838, 58, 59.1, "838:58:59.1"),
            (838, 0, 59.1, "838:00:59.1"),
            (-838, 59, 59.1, "-838:59:59"),
            (1000, 1, 1.0, "838:59:59"),
            (-1000, 1, 1.23, "-838:59:59"),
            (1000, 59, 1.0, "838:59:59"),
            (1000, 1, 59.1, "838:59:59"),
            (i64::MIN, 0, 1.0, "-838:59:59"),
            (i64::MAX, 0, 0.0, "838:59:59"),
        ];
        let mut ctx = EvalContext::default();
        for (hour, minute, second, ans) in cases {
            for fsp in 0..MAX_FSP {
                let ans_val = Some(Duration::parse(&mut ctx, ans, fsp).unwrap());
                let output = RpnFnScalarEvaluator::new()
                    .push_param(Some(hour))
                    .push_param(Some(minute))
                    .push_param(Some(Real::new(second).unwrap()))
                    .return_field_type(
                        FieldTypeBuilder::new()
                            .tp(FieldTypeTp::Duration)
                            .decimal(fsp as isize)
                            .build(),
                    )
                    .evaluate(ScalarFuncSig::MakeTime)
                    .unwrap();
                assert_eq!(output, ans_val);
            }
        }
        let none_case = vec![
            (12_i64, -15_i64, 30_f64),
            (12, 15, -30.0),
            (12, 15, 60.0),
            (12, 60, 0.0),
            (i64::MAX, i64::MAX, f64::MAX),
        ];
        for (hour, minute, second) in none_case {
            for fsp in 0..MAX_FSP {
                let output = RpnFnScalarEvaluator::new()
                    .push_param(Some(hour))
                    .push_param(Some(minute))
                    .push_param(Some(Real::new(second).unwrap()))
                    .return_field_type(
                        FieldTypeBuilder::new()
                            .tp(FieldTypeTp::Duration)
                            .decimal(fsp as isize)
                            .build(),
                    )
                    .evaluate::<Duration>(ScalarFuncSig::MakeTime)
                    .unwrap();
                assert_eq!(output, None);
            }
        }
        {
            let output = RpnFnScalarEvaluator::new()
                .push_param(None::<i64>)
                .push_param(None::<i64>)
                .push_param(None::<Real>)
                .return_field_type(
                    FieldTypeBuilder::new()
                        .tp(FieldTypeTp::Duration)
                        .decimal(MAX_FSP as isize)
                        .build(),
                )
                .evaluate::<Duration>(ScalarFuncSig::MakeTime)
                .unwrap();
            assert_eq!(output, None);
        }
        {
            let output = RpnFnScalarEvaluator::new()
                .push_param(Some::<i64>(1))
                .push_param(Some::<i64>(1))
                .push_param(Some::<f64>(1.0))
                .return_field_type(
                    FieldTypeBuilder::new()
                        .tp(FieldTypeTp::Duration)
                        .decimal((MAX_FSP + 1) as isize)
                        .build(),
                )
                .evaluate::<Duration>(ScalarFuncSig::MakeTime);
            output.unwrap_err();
        }
    }

    #[test]
    fn test_duration_duration_time_diff() {
        let cases = vec![
            (Some("00:02:02"), Some("00:01:01"), Some("00:01:01")),
            (Some("12:00:00"), Some("00:00:01"), Some("11:59:59")),
            (Some("24:00:00"), Some("00:00:01"), Some("23:59:59")),
            (Some("24:00:01"), Some("00:00:02"), Some("23:59:59")),
            (None, None, None),
            // corner case
            (
                Some("00:59:59.999999"),
                Some("01:00:00.000000"),
                Some("-00:00:00.000001"),
            ),
            (
                Some("00:59:59.999999"),
                Some("-00:00:00.000001"),
                Some("01:00:00.000000"),
            ),
            (
                Some("-00:00:00.000001"),
                Some("00:00:00.000001"),
                Some("-00:00:00.000002"),
            ),
            (
                Some("-00:00:00.000001"),
                Some("-00:00:00.000001"),
                Some("00:00:00.000000"),
            ),
            // overflow or underflow case
            (
                Some("-00:00:01"),
                Some("838:59:59.000000"),
                Some("-838:59:59.000000"),
            ),
            (
                Some("838:59:59.000000"),
                Some("-00:00:01"),
                Some("838:59:59.000000"),
            ),
            (
                Some("838:59:59.000000"),
                Some("-838:59:59.000000"),
                Some("838:59:59.000000"),
            ),
        ];
        let mut ctx = EvalContext::default();
        for (duration1, duration2, exp) in cases {
            let expected = exp.map(|exp| Duration::parse(&mut ctx, exp, MAX_FSP).unwrap());
            let duration1 = duration1.map(|arg1| Duration::parse(&mut ctx, arg1, MAX_FSP).unwrap());
            let duration2 = duration2.map(|arg2| Duration::parse(&mut ctx, arg2, MAX_FSP).unwrap());
            let output = RpnFnScalarEvaluator::new()
                .push_param(duration1)
                .push_param(duration2)
                .evaluate::<Duration>(ScalarFuncSig::DurationDurationTimeDiff)
                .unwrap();
            assert_eq!(output, expected, "got {}", output.unwrap());
        }
    }

    #[test]
    fn test_string_duration_time_diff() {
        let cases = vec![
            (Some("00:02:02"), Some("00:01:01"), Some("00:01:01")),
            (Some("12:00:00"), Some("00:00:01"), Some("11:59:59")),
            (Some("24:00:00"), Some("00:00:01"), Some("23:59:59")),
            (Some("24:00:01"), Some("00:00:02"), Some("23:59:59")),
            (None, None, None),
            // corner case
            (
                Some("00:59:59.999999"),
                Some("01:00:00.000000"),
                Some("-00:00:00.000001"),
            ),
            (
                Some("00:59:59.999999"),
                Some("-00:00:00.000001"),
                Some("01:00:00.000000"),
            ),
            (
                Some("-00:00:00.000001"),
                Some("00:00:00.000001"),
                Some("-00:00:00.000002"),
            ),
            (
                Some("-00:00:00.000001"),
                Some("-00:00:00.000001"),
                Some("00:00:00.000000"),
            ),
            // overflow or underflow case
            (
                Some("-00:00:01"),
                Some("838:59:59.000000"),
                Some("-838:59:59.000000"),
            ),
            (
                Some("838:59:59.000000"),
                Some("-00:00:01"),
                Some("838:59:59.000000"),
            ),
            (
                Some("838:59:59.000000"),
                Some("-838:59:59.000000"),
                Some("838:59:59.000000"),
            ),
        ];
        let mut ctx = EvalContext::default();
        for (string, duration, exp) in cases {
            let expected = exp.map(|exp| Duration::parse(&mut ctx, exp, MAX_FSP).unwrap());
            let string = string.map(|str| str.as_bytes().to_vec());
            let duration = duration.map(|arg1| Duration::parse(&mut ctx, arg1, MAX_FSP).unwrap());
            let output = RpnFnScalarEvaluator::new()
                .push_param(string)
                .push_param(duration)
                .evaluate::<Duration>(ScalarFuncSig::StringDurationTimeDiff)
                .unwrap();
            assert_eq!(output, expected, "got {}", output.unwrap());
        }
    }

    #[test]
    fn test_string_string_time_diff() {
        let cases = vec![
            (Some("00:02:02"), Some("00:01:01"), Some("00:01:01")),
            (Some("12:00:00"), Some("00:00:01"), Some("11:59:59")),
            (Some("24:00:00"), Some("00:00:01"), Some("23:59:59")),
            (Some("24:00:01"), Some("00:00:02"), Some("23:59:59")),
            (None, None, None),
            // corner case
            (
                Some("00:59:59.999999"),
                Some("01:00:00.000000"),
                Some("-00:00:00.000001"),
            ),
            (
                Some("00:59:59.999999"),
                Some("-00:00:00.000001"),
                Some("01:00:00.000000"),
            ),
            (
                Some("-00:00:00.000001"),
                Some("00:00:00.000001"),
                Some("-00:00:00.000002"),
            ),
            (
                Some("-00:00:00.000001"),
                Some("-00:00:00.000001"),
                Some("00:00:00.000000"),
            ),
            // overflow or underflow case
            (
                Some("-00:00:01"),
                Some("838:59:59.000000"),
                Some("-838:59:59.000000"),
            ),
            (
                Some("838:59:59.000000"),
                Some("-00:00:01"),
                Some("838:59:59.000000"),
            ),
            (
                Some("838:59:59.000000"),
                Some("-838:59:59.000000"),
                Some("838:59:59.000000"),
            ),
        ];
        let mut ctx = EvalContext::default();
        for (string1, string2, exp) in cases {
            let expected = exp.map(|exp| Duration::parse(&mut ctx, exp, MAX_FSP).unwrap());
            let string1 = string1.map(|str| str.as_bytes().to_vec());
            let string2 = string2.map(|str| str.as_bytes().to_vec());
            let output = RpnFnScalarEvaluator::new()
                .push_param(string1)
                .push_param(string2)
                .evaluate::<Duration>(ScalarFuncSig::StringStringTimeDiff)
                .unwrap();
            assert_eq!(output, expected, "got {}", output.unwrap());
        }
    }

    #[test]
    fn test_duration_string_time_diff() {
        let cases = vec![
            (Some("00:02:02"), Some("00:01:01"), Some("00:01:01")),
            (Some("12:00:00"), Some("00:00:01"), Some("11:59:59")),
            (Some("24:00:00"), Some("00:00:01"), Some("23:59:59")),
            (Some("24:00:01"), Some("00:00:02"), Some("23:59:59")),
            (None, None, None),
            // corner case
            (
                Some("00:59:59.999999"),
                Some("01:00:00.000000"),
                Some("-00:00:00.000001"),
            ),
            (
                Some("00:59:59.999999"),
                Some("-00:00:00.000001"),
                Some("01:00:00.000000"),
            ),
            (
                Some("-00:00:00.000001"),
                Some("00:00:00.000001"),
                Some("-00:00:00.000002"),
            ),
            (
                Some("-00:00:00.000001"),
                Some("-00:00:00.000001"),
                Some("00:00:00.000000"),
            ),
            // overflow or underflow case
            (
                Some("-00:00:01"),
                Some("838:59:59.000000"),
                Some("-838:59:59.000000"),
            ),
            (
                Some("838:59:59.000000"),
                Some("-00:00:01"),
                Some("838:59:59.000000"),
            ),
            (
                Some("838:59:59.000000"),
                Some("-838:59:59.000000"),
                Some("838:59:59.000000"),
            ),
        ];
        let mut ctx = EvalContext::default();
        for (duration, string, exp) in cases {
            let expected = exp.map(|exp| Duration::parse(&mut ctx, exp, MAX_FSP).unwrap());
            let duration = duration.map(|arg1| Duration::parse(&mut ctx, arg1, MAX_FSP).unwrap());
            let string = string.map(|str| str.as_bytes().to_vec());
            let output = RpnFnScalarEvaluator::new()
                .push_param(duration)
                .push_param(string)
                .evaluate::<Duration>(ScalarFuncSig::DurationStringTimeDiff)
                .unwrap();
            assert_eq!(output, expected, "got {}", output.unwrap());
        }
    }

    #[test]
    fn test_quarter() {
        let cases = vec![
            (Some("2008-04-01"), Some(2)),
            (Some("2008-01-01"), Some(1)),
            (Some("2008-03-31"), Some(1)),
            (Some("2008-06-30"), Some(2)),
            (Some("2008-07-01"), Some(3)),
            (Some("2008-09-30"), Some(3)),
            (Some("2008-10-01"), Some(4)),
            (Some("2008-12-31"), Some(4)),
            (Some("2008-00-01"), Some(0)),
            (None, None),
        ];
        let mut ctx = EvalContext::default();
        for (datetime, exp) in cases {
            let expected = exp.map(|exp| Int::from(exp));
            let datetime = datetime
                .map(|arg1| DateTime::parse_datetime(&mut ctx, arg1, MAX_FSP, true).unwrap());
            let output = RpnFnScalarEvaluator::new()
                .push_param(datetime)
                .evaluate::<Int>(ScalarFuncSig::Quarter)
                .unwrap();
            assert_eq!(output, expected, "got {}", output.unwrap());
        }
    }

    fn get_add_sub_date_expr_types(sig: ScalarFuncSig) -> (FieldTypeTp, FieldTypeTp, FieldTypeTp) {
        use FieldTypeTp::*;
        use ScalarFuncSig::*;
        match sig {
            AddDateStringString | SubDateStringString => (String, String, String),
            AddDateStringInt | SubDateStringInt => (String, Long, String),
            AddDateStringReal | SubDateStringReal => (String, Float, String),
            AddDateStringDecimal | SubDateStringDecimal => (String, NewDecimal, String),
            AddDateIntString | SubDateIntString => (Long, String, String),
            AddDateRealString | SubDateRealString => (Float, String, String),
            AddDateDecimalString | SubDateDecimalString => (NewDecimal, String, String),
            AddDateIntInt | SubDateIntInt => (Long, Long, String),
            AddDateIntReal | SubDateIntReal => (Long, Float, String),
            AddDateIntDecimal | SubDateIntDecimal => (Long, NewDecimal, String),
            AddDateRealInt | SubDateRealInt => (Float, Long, String),
            AddDateRealReal | SubDateRealReal => (Float, Float, String),
            AddDateRealDecimal | SubDateRealDecimal => (Float, NewDecimal, String),
            AddDateDecimalInt | SubDateDecimalInt => (NewDecimal, Long, String),
            AddDateDecimalReal | SubDateDecimalReal => (NewDecimal, Float, String),
            AddDateDecimalDecimal | SubDateDecimalDecimal => (NewDecimal, NewDecimal, String),
            AddDateDatetimeString | SubDateDatetimeString => (DateTime, String, DateTime),
            AddDateDatetimeInt | SubDateDatetimeInt => (DateTime, Long, DateTime),
            AddDateDatetimeReal | SubDateDatetimeReal => (DateTime, Float, DateTime),
            AddDateDatetimeDecimal | SubDateDatetimeDecimal => (DateTime, NewDecimal, DateTime),
            AddDateDurationString | SubDateDurationString => (Duration, String, Duration),
            AddDateDurationInt | SubDateDurationInt => (Duration, Long, Duration),
            AddDateDurationReal | SubDateDurationReal => (Duration, Float, Duration),
            AddDateDurationDecimal | SubDateDurationDecimal => (Duration, NewDecimal, Duration),
            AddDateDurationStringDatetime | SubDateDurationStringDatetime => {
                (Duration, String, DateTime)
            }
            AddDateDurationIntDatetime | SubDateDurationIntDatetime => (Duration, Long, DateTime),
            AddDateDurationRealDatetime | SubDateDurationRealDatetime => {
                (Duration, Float, DateTime)
            }
            AddDateDurationDecimalDatetime | SubDateDurationDecimalDatetime => {
                (Duration, NewDecimal, DateTime)
            }
            _ => panic!("unknown sig {:?}", sig),
        }
    }

    #[test]
    fn test_add_sub_date() {
        let cases = {
            use ScalarFuncSig::*;
            vec![
                (
                    AddDateStringString,
                    Some("2008-04-01"),
                    Some("5"),
                    "day",
                    Some("2008-04-06"),
                ),
                (
                    SubDateStringString,
                    Some("2008-04-01"),
                    Some("5"),
                    "day",
                    Some("2008-03-27"),
                ),
                (
                    AddDateStringInt,
                    Some("2024-09-01 12:10:01"),
                    Some("21"),
                    "Minute",
                    Some("2024-09-01 12:31:01"),
                ),
                (
                    SubDateStringInt,
                    Some("2024-09-01 12:10:01"),
                    Some("21"),
                    "Minute",
                    Some("2024-09-01 11:49:01"),
                ),
                (
                    AddDateStringReal,
                    Some("2024-09-01 12:10:01"),
                    Some("21.1239"),
                    "Minute_microsecond",
                    Some("2024-09-01 12:10:22.123900"),
                ),
                (
                    SubDateStringReal,
                    Some("2024-09-01 12:10:01"),
                    Some("10.22"),
                    "minute_microsecond",
                    Some("2024-09-01 12:09:50.780000"),
                ),
                (
                    AddDateStringDecimal,
                    Some("2024-09-01 12:10:01"),
                    Some("10.200"),
                    "Day_Minute",
                    Some("2024-09-02 01:30:01"),
                ),
                (
                    SubDateStringDecimal,
                    Some("2024-09-01 12:10:01"),
                    Some("-10.22"),
                    "Day_Minute",
                    Some("2024-09-01 22:32:01"),
                ),
                (
                    AddDateIntString,
                    Some("20240901"),
                    Some("2e3"),
                    "second",
                    Some("2024-09-01 00:33:20"),
                ),
                (
                    SubDateIntString,
                    Some("20240901"),
                    Some("2e3"),
                    "second",
                    Some("2024-08-31 23:26:40"),
                ),
                (
                    AddDateRealString,
                    Some("070118"),
                    Some("-1e4"),
                    "SECOND",
                    Some("2007-01-17 21:13:20"),
                ),
                (
                    SubDateRealString,
                    Some("121231113045.123"),
                    Some("2-20"),
                    "year_month",
                    Some("2009-04-30 11:30:45.123001"),
                ),
                (
                    AddDateDecimalString,
                    Some("1203"),
                    Some("-22"),
                    "quarter",
                    Some("1995-06-03"),
                ),
                (
                    SubDateDecimalString,
                    Some("170105084059.575601"),
                    Some("123.221456"),
                    "second_microsecond",
                    Some("2017-01-05 08:38:56.354145"),
                ),
                (
                    AddDateIntInt,
                    Some("691231235959"),
                    Some("123"),
                    "Minute_Second",
                    Some("2070-01-01 00:02:02"),
                ),
                (
                    SubDateIntInt,
                    Some("691231235959"),
                    Some("321"),
                    "Hour_Second",
                    Some("2069-12-31 23:54:38"),
                ),
                (
                    AddDateIntReal,
                    Some("591231"),
                    Some("-1.678"),
                    "Week",
                    Some("2059-12-17"),
                ),
                (
                    SubDateIntReal,
                    Some("591231"),
                    Some("6.678"),
                    "MONTH",
                    Some("2059-05-31"),
                ),
                (
                    AddDateIntDecimal,
                    Some("19990101000000"),
                    Some("238.12390"),
                    "Day_Microsecond",
                    Some("1999-01-01 00:03:58.123900"),
                ),
                (
                    SubDateIntDecimal,
                    Some("991231235959"),
                    Some("238.12390"),
                    "Day_Microsecond",
                    Some("1999-12-31 23:56:00.876100"),
                ),
                (
                    AddDateRealInt,
                    Some("121231113045.9999999"),
                    Some("1234"),
                    "MICROSECOND",
                    Some("2012-12-31 11:30:46.001234"),
                ),
                (
                    SubDateRealInt,
                    Some("121231113045.9999999"),
                    Some("8912"),
                    "day",
                    Some("1988-08-07 11:30:46"),
                ),
                (
                    AddDateRealReal,
                    Some("170105084059.575601"),
                    Some("-98.123"),
                    "second",
                    Some("2017-01-05 08:39:21.452592"),
                ),
                (
                    SubDateRealReal,
                    Some("170105084059.575601"),
                    Some("-98.123"),
                    "HOUR",
                    Some("2017-01-09 10:40:59.575592"),
                ),
                (
                    AddDateRealDecimal,
                    Some("1210"),
                    Some("9876.1234"),
                    "Minute_Microsecond",
                    Some("2000-12-10 02:44:36.123400"),
                ),
                (
                    SubDateRealDecimal,
                    Some("1210"),
                    Some("9876.1234"),
                    "Minute_Microsecond",
                    Some("2000-12-09 21:15:23.876600"),
                ),
                (
                    AddDateDecimalInt,
                    Some("121231113045.999999"),
                    Some("1234"),
                    "MICROSECOND",
                    Some("2012-12-31 11:30:46.001233"),
                ),
                (
                    SubDateDecimalInt,
                    Some("240924"),
                    Some("1234"),
                    "WEEK",
                    Some("2001-01-30"),
                ),
                (
                    AddDateDecimalReal,
                    Some("121231113045.999999"),
                    Some("1234.892"),
                    "MICROSECOND",
                    Some("2012-12-31 11:30:46.001234"),
                ),
                (
                    SubDateDecimalReal,
                    Some("240924"),
                    Some("1234.99"),
                    "Hour_Microsecond",
                    Some("2024-09-23 23:39:25.010000"),
                ),
                (
                    AddDateDecimalDecimal,
                    Some("121231113045.999999"),
                    Some("1234.892"),
                    "MICROSECOND",
                    Some("2012-12-31 11:30:46.001234"),
                ),
                (
                    SubDateDecimalDecimal,
                    Some("240924"),
                    Some("1234.99"),
                    "minute_microsecond",
                    Some("2024-09-23 23:39:25.010000"),
                ),
                (
                    AddDateDatetimeString,
                    Some("2024-01-01"),
                    Some("8"),
                    "DaY",
                    Some("2024-01-09"),
                ),
                (
                    SubDateDatetimeString,
                    Some("2024-01-01"),
                    Some("8 12:60:128.9123"),
                    "day_mIcroseconD",
                    Some("2023-12-23 10:57:51.087700"),
                ),
                (
                    SubDateDatetimeString,
                    Some("2024-01-01 12:22:12.321"),
                    Some("-7 55:03:09.629"),
                    "day_mIcroseconD",
                    Some("2024-01-10 19:25:21.950000"),
                ),
                (
                    AddDateDatetimeInt,
                    Some("2001-02-03"),
                    Some("782"),
                    "minUte",
                    Some("2001-02-03 13:02:00.000000"),
                ),
                (
                    SubDateDatetimeInt,
                    Some("2001-02-03"),
                    Some("782"),
                    "minUte",
                    Some("2001-02-02 10:58:00.000000"),
                ),
                (
                    AddDateDatetimeReal,
                    Some("2002-02-28 23:59:22.222"),
                    Some("1.678"),
                    "Minute_Second",
                    Some("2002-03-01 00:11:40.222000"),
                ),
                (
                    SubDateDatetimeReal,
                    Some("2002-02-28 23:59:22.222"),
                    Some("1238123.123489"),
                    "Minute_Second",
                    Some("1999-10-21 18:18:13.222000"),
                ),
                (
                    AddDateDatetimeDecimal,
                    Some("2024-12-30"),
                    Some("-98264.678"),
                    "Second",
                    Some("2024-12-28 20:42:15.322000"),
                ),
                (
                    SubDateDatetimeDecimal,
                    Some("2024-12-31"),
                    Some("778.12348"),
                    "Day_Hour",
                    Some("2021-06-17 12:00:00.000000"),
                ),
                (
                    AddDateDurationString,
                    Some("12:26:12.212"),
                    Some("29 12:23:36.1234"),
                    "day_microsecond",
                    Some("720:49:48.335400"),
                ),
                (
                    SubDateDurationString,
                    Some("12:26:12.212"),
                    Some("29 12:23:36.1234"),
                    "day_microsecond",
                    Some("-695:57:23.911400"),
                ),
                (
                    AddDateDurationInt,
                    Some("1 10:11:12.1234565"),
                    Some("123"),
                    "minute",
                    Some("36:14:12.123457"),
                ),
                (
                    SubDateDurationInt,
                    Some("1 10:11:12.1234565"),
                    Some("123"),
                    "minute",
                    Some("32:08:12.123457"),
                ),
                (
                    AddDateDurationReal,
                    Some("1112"),
                    Some("-234.889"),
                    "MINUTE_SECOND",
                    Some("-03:57:37.000000"),
                ),
                (
                    SubDateDurationReal,
                    Some("1112"),
                    Some("-234.889"),
                    "MINUTE_SECOND",
                    Some("04:20:01.000000"),
                ),
                (
                    AddDateDurationDecimal,
                    Some("1 12"),
                    Some("1.2345"),
                    "MINUTE_MICROSECOND",
                    Some("36:00:01.234500"),
                ),
                (
                    SubDateDurationDecimal,
                    Some("-1 12"),
                    Some("1.2345"),
                    "second_MICROSECOND",
                    Some("-36:00:01.234500"),
                ),
                (
                    AddDateDurationStringDatetime,
                    Some("12:26:12.212"),
                    Some("29 12:23:36"),
                    "DAY_SECOND",
                    Some("2020-03-03 00:49:48.212000"),
                ),
                (
                    SubDateDurationStringDatetime,
                    Some("12:26:12.212"),
                    Some("29 12:23:36"),
                    "DAY_SECOND",
                    Some("2020-01-04 00:02:36.212000"),
                ),
                (
                    AddDateDurationIntDatetime,
                    Some("1 10:11:12.1234565"),
                    Some("123"),
                    "QUARTER",
                    Some("2050-11-03 10:11:12.123457"),
                ),
                (
                    SubDateDurationIntDatetime,
                    Some("1 10:11:12.1234565"),
                    Some("123"),
                    "QUARTER",
                    Some("1989-05-03 10:11:12.123457"),
                ),
                (
                    AddDateDurationRealDatetime,
                    Some("1112"),
                    Some("-41.12"),
                    "DAY_HOUR",
                    Some("2019-12-22 12:11:12.000000"),
                ),
                (
                    SubDateDurationRealDatetime,
                    Some("1112"),
                    Some("-41.12"),
                    "DAY_HOUR",
                    Some("2020-03-14 12:11:12.000000"),
                ),
                (
                    AddDateDurationDecimalDatetime,
                    Some("-35:30:46"),
                    Some("12.99"),
                    "Year",
                    Some("2033-01-31 12:29:14.000000"),
                ),
                (
                    SubDateDurationDecimalDatetime,
                    Some("-35:30:46"),
                    Some("12.99"),
                    "year_month",
                    Some("1999-10-31 12:29:14.000000"),
                ),
                (
                    SubDateDurationDecimalDatetime,
                    Some("-35:30:46"),
                    Some("12.99000"),
                    "year_month",
                    None,
                ),
                (AddDateDecimalInt, None, Some("1234"), "MICROSECOND", None),
                (SubDateIntString, Some("20240901"), None, "second", None),
                (AddDateIntInt, Some("0"), Some("0"), "day_hour", None),
                (SubDateIntDecimal, Some("0"), Some("0.0"), "minute", None),
            ]
        };
        let builder_push_param = |ctx: &mut EvalContext,
                                  mut builder: ExprDefBuilder,
                                  param: Option<&str>,
                                  field_type: FieldTypeTp|
         -> ExprDefBuilder {
            if param.is_none() {
                builder = builder.push_child(ExprDefBuilder::constant_null(field_type));
                return builder;
            }
            let param = param.unwrap();
            match field_type {
                FieldTypeTp::String => {
                    builder = builder
                        .push_child(ExprDefBuilder::constant_bytes(param.as_bytes().to_vec()))
                }
                FieldTypeTp::Long => {
                    let p = i64::from_str(param).unwrap();
                    builder = builder.push_child(ExprDefBuilder::constant_int(p));
                }
                FieldTypeTp::Float => {
                    let p = f64::from_str(param).unwrap();
                    builder = builder.push_child(ExprDefBuilder::constant_real(p));
                }
                FieldTypeTp::NewDecimal => {
                    let p = Decimal::from_str(param).unwrap();
                    builder = builder.push_child(ExprDefBuilder::constant_decimal(p));
                }
                FieldTypeTp::DateTime => {
                    let p = Time::parse_without_type(ctx, param, MAX_FSP, true).unwrap();
                    builder = builder.push_child(ExprDefBuilder::constant_time(
                        p.to_packed_u64(ctx).unwrap(),
                        p.get_time_type(),
                    ));
                }
                FieldTypeTp::Duration => {
                    let p = Duration::parse(ctx, param, MAX_FSP).unwrap();
                    builder = builder.push_child(ExprDefBuilder::constant_duration(p));
                }
                _ => panic!("unknown field type {:?}", field_type),
            }
            builder
        };

        for (func_sig, time, interval, unit, expected) in cases {
            let mut cfg = EvalConfig::default();
            cfg.is_test = true;
            let mut ctx = EvalContext::new(Arc::new(cfg));
            let (time_type, interval_type, result_type) = get_add_sub_date_expr_types(func_sig);
            let mut result_field_type: FieldType = result_type.into();
            result_field_type.set_decimal(MAX_FSP as i32);
            let mut builder = ExprDefBuilder::scalar_func(func_sig, result_field_type);

            builder = builder_push_param(&mut ctx, builder, time, time_type);
            builder = builder_push_param(&mut ctx, builder, interval, interval_type);
            builder = builder.push_child(ExprDefBuilder::constant_bytes(unit.as_bytes().to_vec()));
            let node = builder.build();
            let exp = RpnExpressionBuilder::build_from_expr_tree(node, &mut ctx, 1).unwrap();

            let schema = &[];
            let mut columns = LazyBatchColumnVec::empty();
            let val = exp.eval(&mut ctx, schema, &mut columns, &[0], 1).unwrap();

            assert!(val.is_vector());
            let value = val.vector_value().unwrap().as_ref();
            assert_eq!(value.len(), 1);
            match result_type {
                FieldTypeTp::String => {
                    let v = value.to_bytes_vec();
                    assert_eq!(
                        v[0].as_deref().and_then(|s| std::str::from_utf8(s).ok()),
                        expected,
                        "{:?} {:?} {:?} {:?}",
                        func_sig,
                        time,
                        interval,
                        unit
                    );
                }
                FieldTypeTp::DateTime => {
                    let v = value.to_date_time_vec();
                    assert_eq!(
                        v[0].map(|s| s.to_string()).as_deref(),
                        expected,
                        "{:?} {:?} {:?} {:?}",
                        func_sig,
                        time,
                        interval,
                        unit
                    );
                }
                FieldTypeTp::Duration => {
                    let v = value.to_duration_vec();
                    assert_eq!(
                        v[0].map(|s| s.to_string()).as_deref(),
                        expected,
                        "{:?} {:?} {:?} {:?}",
                        func_sig,
                        time,
                        interval,
                        unit
                    );
                }
                _ => panic!("unknown field type {:?}", result_type),
            }
        }
    }

    #[test]
    fn test_from_unixtime_1_arg() {
        let cases = vec![
            (1451606400.0, 0, Some("2016-01-01 00:00:00")),
            (1451606400.123456, 6, Some("2016-01-01 00:00:00.123456")),
            (1451606400.999999, 6, Some("2016-01-01 00:00:00.999999")),
            (1451606400.9999999, 6, Some("2016-01-01 00:00:01.000000")),
            (1451606400.9999995, 6, Some("2016-01-01 00:00:01.000000")),
            (1451606400.9999994, 6, Some("2016-01-01 00:00:00.999999")),
            (1451606400.123, 3, Some("2016-01-01 00:00:00.123")),
            (5000000000.0, 0, Some("2128-06-11 08:53:20")),
            (32536771199.99999, 6, Some("3001-01-18 23:59:59.999990")),
            (0.0, 6, Some("1970-01-01 00:00:00.000000")),
            (-1.0, 6, None),
            (32536771200.0, 6, None),
        ];
        let mut ctx = EvalContext::default();
        for (datetime, fsp, expected) in cases {
            let decimal = Decimal::from_f64(datetime).unwrap();
            let mut result_field_type: FieldType = FieldTypeTp::DateTime.into();
            result_field_type.set_decimal(fsp as i32);

            let (result, _) = RpnFnScalarEvaluator::new()
                .push_param(decimal)
                .evaluate_raw(result_field_type, ScalarFuncSig::FromUnixTime1Arg);
            let output: Option<DateTime> = result.unwrap().into();

            let expected =
                expected.map(|arg1| DateTime::parse_datetime(&mut ctx, arg1, fsp, false).unwrap());
            assert_eq!(output, expected);
        }
    }

    #[test]
    fn test_from_unixtime_2_arg() {
        let cases = vec![
            (
                1451606400.0,
                "%Y %D %M %h:%i:%s %x",
                0,
                Some("2016 1st January 12:00:00 2015"),
            ),
            (
                1451606400.123456,
                "%Y %D %M %h:%i:%s %x",
                6,
                Some("2016 1st January 12:00:00 2015"),
            ),
            (
                1451606400.999999,
                "%Y %D %M %h:%i:%s %x",
                6,
                Some("2016 1st January 12:00:00 2015"),
            ),
            (
                1451606400.9999999,
                "%Y %D %M %h:%i:%s %x",
                6,
                Some("2016 1st January 12:00:01 2015"),
            ),
        ];
        for (datetime, format, fsp, expected) in cases {
            let decimal = Decimal::from_f64(datetime).unwrap();
            let mut result_field_type: FieldType = FieldTypeTp::String.into();
            result_field_type.set_decimal(fsp);
            let (result, _) = RpnFnScalarEvaluator::new()
                .push_param(decimal)
                .push_param(format)
                .evaluate_raw(result_field_type, ScalarFuncSig::FromUnixTime2Arg);
            let output: Option<Bytes> = result.unwrap().into();

            let expected = expected.map(|str| str.as_bytes().to_vec());
            assert_eq!(output, expected);
        }
    }

    #[test]
<<<<<<< HEAD
    fn test_unixtime_int() {
        let cases = vec![
            ("2016-01-01 00:00:00", 0, "", 1451606400),
            ("2015-11-13 10:20:19", 0, "", 1447410019),
            ("2015-11-13 10:20:19", 3, "", 1447410016),
            ("2015-11-13 10:20:19", -3, "", 1447410022),
            ("1970-01-01 00:00:00", 0, "", 0),
            ("1969-12-31 23:59:59", 0, "", 0),
            ("3001-01-19 00:00:00", 0, "", 0),
            ("4001-01-19 00:00:00", 0, "", 0),
            ("2015-11-13 10:20:19", 0, "US/Eastern", 1447428019),
            ("2009-09-20 07:32:39", 0, "US/Eastern", 1253446359),
            ("2020-03-29 03:45:00", 0, "Europe/Vilnius", 1585443600),
            ("2020-10-25 03:45:00", 0, "Europe/Vilnius", 1603586700),
        ];

        for (datetime, offset, time_zone_name, expected) in cases {
            let mut cfg = EvalConfig::new();
            if time_zone_name.len() == 0 {
                cfg.set_time_zone_by_offset(offset).unwrap();
            } else {
                cfg.set_time_zone_by_name(time_zone_name).unwrap();
            }

            let mut ctx = EvalContext::new(Arc::<EvalConfig>::new(cfg));
            let result_field_type: FieldType = FieldTypeTp::LongLong.into();
            let arg = DateTime::parse_datetime(&mut ctx, datetime, 0, false).unwrap();
            let (result, _) = RpnFnScalarEvaluator::new()
                .context(ctx)
                .push_param(arg)
                .evaluate_raw(result_field_type, ScalarFuncSig::UnixTimestampInt);
            let output: Option<i64> = result.unwrap().into();

            assert_eq!(output.unwrap(), expected);
        }
    }

    #[test]
    fn test_unixtime_decimal() {
        let cases = vec![
            (
                "2016-01-01 00:00:00.123",
                0,
                "",
                3,
                Decimal::from_str("1451606400.123").unwrap(),
            ),
            (
                "2015-11-13 10:20:19.342",
                0,
                "",
                3,
                Decimal::from_str("1447410019.342").unwrap(),
            ),
            (
                "2015-11-13 10:20:19.522",
                3,
                "",
                3,
                Decimal::from_str("1447410016.522").unwrap(),
            ),
            (
                "2015-11-13 10:20:19.223",
                -3,
                "",
                3,
                Decimal::from_str("1447410022.223").unwrap(),
            ),
            (
                "2015-11-13 10:20:19.2",
                -3,
                "",
                1,
                Decimal::from_str("1447410022.2").unwrap(),
            ),
            (
                "1970-01-01 00:00:00.234",
                0,
                "",
                3,
                Decimal::from_str("0").unwrap(),
            ),
            (
                "1969-12-31 23:59:59.432",
                0,
                "",
                3,
                Decimal::from_str("0").unwrap(),
            ),
            (
                "3001-01-19 00:00:00.432",
                0,
                "",
                3,
                Decimal::from_str("0").unwrap(),
            ),
            (
                "4001-01-19 00:00:00.533",
                0,
                "",
                3,
                Decimal::from_str("0").unwrap(),
            ),
            (
                "2015-11-13 10:20:19",
                0,
                "US/Eastern",
                0,
                Decimal::from_str("1447428019").unwrap(),
            ),
            (
                "2009-09-20 07:32:39",
                0,
                "US/Eastern",
                0,
                Decimal::from_str("1253446359").unwrap(),
            ),
            (
                "2020-03-29 03:45:03.123",
                0,
                "Europe/Vilnius",
                0,
                Decimal::from_str("1585443600").unwrap(),
            ),
        ];

        for (datetime, offset, time_zone_name, fsp, expected) in cases {
            let mut cfg = EvalConfig::new();
            if time_zone_name.len() == 0 {
                cfg.set_time_zone_by_offset(offset).unwrap();
            } else {
                cfg.set_time_zone_by_name(time_zone_name).unwrap();
            }
            let mut ctx = EvalContext::new(Arc::<EvalConfig>::new(cfg));
            let mut result_field_type: FieldType = FieldTypeTp::NewDecimal.into();
            result_field_type.set_decimal(fsp);

            let arg = DateTime::parse_datetime(&mut ctx, datetime, 3, false).unwrap();
            let (result, _) = RpnFnScalarEvaluator::new()
                .context(ctx)
                .push_param(arg)
                .evaluate_raw(result_field_type, ScalarFuncSig::UnixTimestampDec);
            let output: Option<Decimal> = result.unwrap().into();

            assert_eq!(output.unwrap(), expected);
=======
    fn test_timestamp_diff() {
        let test_cases = vec![
            (
                Some("2025-02-05 12:00:00"),
                Some("2025-02-05 12:00:00"),
                "MicroseCond",
                Some(0),
            ),
            (
                Some("2025-02-05 12:00:00"),
                Some("2025-02-05 12:00:00.000001"),
                "microsecond",
                Some(1),
            ),
            (
                Some("2025-02-05 12:00:00"),
                Some("2025-02-05 12:00:10"),
                "Second",
                Some(10),
            ),
            (
                Some("2025-02-05 12:00:00"),
                Some("2025-02-05 12:10:00"),
                "Minute",
                Some(10),
            ),
            (
                Some("2025-02-05 12:00:00"),
                Some("2025-02-05 14:00:00"),
                "Hour",
                Some(2),
            ),
            (
                Some("2025-02-05 12:00:00"),
                Some("2025-02-07 12:00:00"),
                "Day",
                Some(2),
            ),
            (
                Some("2025-02-05 12:00:00"),
                Some("2025-03-05 12:00:00"),
                "Month",
                Some(1),
            ),
            (
                Some("2025-02-05 12:00:00"),
                Some("2025-08-05 12:00:00"),
                "Quarter",
                Some(2),
            ),
            (
                Some("2025-02-05 12:00:00"),
                Some("2027-02-05 12:00:00"),
                "Year",
                Some(2),
            ),
            (
                Some("2024-02-29 12:00:00"),
                Some("2025-02-28 12:00:00"),
                "Year",
                Some(0),
            ),
            (
                Some("2024-12-31 23:59:59"),
                Some("2025-01-01 00:00:00"),
                "Second",
                Some(1),
            ),
            (
                Some("2024-03-31 23:59:59"),
                Some("2024-04-01 00:00:00"),
                "Second",
                Some(1),
            ),
            (
                Some("2024-02-28 12:00:00"),
                Some("2024-02-29 12:00:00"),
                "Day",
                Some(1),
            ),
            (
                Some("2024-02-28 12:00:00"),
                Some("2024-03-01 12:00:00"),
                "DAY",
                Some(2),
            ),
            (
                Some("2025-02-05 12:00:00"),
                Some("2028-02-05 12:00:00"),
                "Year",
                Some(3),
            ),
            (
                Some("2025-02-05 12:00:00"),
                Some("2025-12-05 12:00:00"),
                "Month",
                Some(10),
            ),
            (
                Some("2025-02-05 12:00:00"),
                Some("2025-02-19 12:00:00"),
                "Week",
                Some(2),
            ),
            (
                Some("2025-02-05 12:00:00"),
                Some("2025-02-05 16:00:00"),
                "hour",
                Some(4),
            ),
            (
                Some("2025-02-05 12:00:00"),
                Some("2025-02-06 00:00:00"),
                "HOUR",
                Some(12),
            ),
            (None, Some("2025-02-06 00:00:00"), "DAY", None),
            (Some("2025-02-06 00:00:00"), None, "YEAR", None),
            (None, None, "MONTH", None),
        ];
        let mut ctx = EvalContext::default();
        for (t1, t2, unit, expected) in test_cases {
            let mut builder =
                ExprDefBuilder::scalar_func(ScalarFuncSig::TimestampDiff, FieldTypeTp::LongLong);
            builder = builder.push_child(ExprDefBuilder::constant_bytes(unit.as_bytes().to_vec()));
            if let Some(t) = t1 {
                let time = DateTime::parse_timestamp(&mut ctx, t, MAX_FSP, true).unwrap();
                builder = builder.push_child(ExprDefBuilder::constant_time(
                    time.to_packed_u64(&mut ctx).unwrap(),
                    TimeType::Timestamp,
                ));
            } else {
                builder = builder.push_child(ExprDefBuilder::constant_null(FieldTypeTp::DateTime));
            }
            if let Some(t) = t2 {
                let time = DateTime::parse_timestamp(&mut ctx, t, MAX_FSP, true).unwrap();
                builder = builder.push_child(ExprDefBuilder::constant_time(
                    time.to_packed_u64(&mut ctx).unwrap(),
                    TimeType::Timestamp,
                ));
            } else {
                builder = builder.push_child(ExprDefBuilder::constant_null(FieldTypeTp::DateTime));
            }
            let node = builder.build();
            let exp = RpnExpressionBuilder::build_from_expr_tree(node, &mut ctx, 1).unwrap();

            let schema = &[];
            let mut columns = LazyBatchColumnVec::empty();
            let val = exp.eval(&mut ctx, schema, &mut columns, &[0], 1).unwrap();

            assert!(val.is_vector());
            let value = val.vector_value().unwrap().as_ref().to_int_vec();
            assert_eq!(value.len(), 1);
            assert_eq!(
                value[0], expected,
                "expected {:?}, got {:?}",
                expected, value[0]
            );
>>>>>>> cd324b24
        }
    }
}<|MERGE_RESOLUTION|>--- conflicted
+++ resolved
@@ -1601,7 +1601,6 @@
     Ok(Some(tmp))
 }
 
-<<<<<<< HEAD
 fn find_zone_transition(
     t: chrono::DateTime<chrono_tz::Tz>,
 ) -> Result<chrono::DateTime<chrono_tz::Tz>> {
@@ -1731,7 +1730,8 @@
         extra.ret_field_type.get_decimal() as i8,
     )?;
     return Ok(Some(res));
-=======
+}
+
 fn build_timestamp_diff_meta(expr: &mut Expr) -> Result<IntervalUnit> {
     let children = expr.mut_children();
     if children.len() != 3 {
@@ -1777,7 +1777,6 @@
         .timestamp_diff(time2, *metadata)
         .map(Some)
         .or_else(|e| ctx.handle_invalid_time_error(e).map(|_| Ok(None))?)
->>>>>>> cd324b24
 }
 
 #[cfg(test)]
@@ -4183,7 +4182,6 @@
     }
 
     #[test]
-<<<<<<< HEAD
     fn test_unixtime_int() {
         let cases = vec![
             ("2016-01-01 00:00:00", 0, "", 1451606400),
@@ -4329,7 +4327,9 @@
             let output: Option<Decimal> = result.unwrap().into();
 
             assert_eq!(output.unwrap(), expected);
-=======
+        }
+    }
+
     fn test_timestamp_diff() {
         let test_cases = vec![
             (
@@ -4488,7 +4488,6 @@
                 "expected {:?}, got {:?}",
                 expected, value[0]
             );
->>>>>>> cd324b24
         }
     }
 }