// Copyright 2019 TiKV Project Authors. Licensed under Apache-2.0.

use std::borrow::Cow;
use std::convert::TryFrom;
use std::convert::TryInto;
use std::num::IntErrorKind;

use num_traits::identities::Zero;
use tidb_query_codegen::rpn_fn;
use tidb_query_datatype::*;
use tipb::{Expr, FieldType};

use crate::types::RpnExpressionBuilder;
use crate::{RpnExpressionNode, RpnFnCallExtra, RpnFnMeta};
use tidb_query_common::Result;
use tidb_query_datatype::codec::collation::Encoding;
use tidb_query_datatype::codec::convert::*;
use tidb_query_datatype::codec::data_type::*;
use tidb_query_datatype::codec::error::{ERR_DATA_OUT_OF_RANGE, ERR_TRUNCATE_WRONG_VALUE};
use tidb_query_datatype::codec::mysql::time::{MAX_YEAR, MIN_YEAR};
use tidb_query_datatype::codec::mysql::{binary_literal, Time};
use tidb_query_datatype::codec::Error;
use tidb_query_datatype::expr::EvalContext;

fn get_cast_fn_rpn_meta(
    is_from_constant: bool,
    from_field_type: &FieldType,
    to_field_type: &FieldType,
) -> Result<RpnFnMeta> {
    let from = box_try!(EvalType::try_from(from_field_type.as_accessor().tp()));
    let to = box_try!(EvalType::try_from(to_field_type.as_accessor().tp()));
    let func_meta = match (from, to) {
        // any as int
        (EvalType::Int, EvalType::Int) => {
            if !from_field_type.is_unsigned() && to_field_type.is_unsigned() {
                cast_signed_int_as_unsigned_int_fn_meta()
            } else {
                cast_int_as_int_others_fn_meta()
            }
        }
        (EvalType::Real, EvalType::Int) => {
            if to_field_type.is_unsigned() {
                cast_real_as_uint_fn_meta()
            } else {
                cast_any_as_any_fn_meta::<Real, Int>()
            }
        }
        (EvalType::Bytes, EvalType::Int) => {
            if is_from_constant && from_field_type.is_binary_string_like() {
                cast_binary_string_as_int_fn_meta()
            } else {
                cast_string_as_int_fn_meta()
            }
        }
        (EvalType::Decimal, EvalType::Int) => {
            if to_field_type.is_unsigned() {
                cast_decimal_as_uint_fn_meta()
            } else {
                cast_any_as_any_fn_meta::<Decimal, Int>()
            }
        }
        (EvalType::DateTime, EvalType::Int) => cast_any_as_any_fn_meta::<DateTime, Int>(),
        (EvalType::Duration, EvalType::Int) => cast_any_as_any_fn_meta::<Duration, Int>(),
        (EvalType::Json, EvalType::Int) => {
            if to_field_type.is_unsigned() {
                cast_json_as_uint_fn_meta()
            } else {
                cast_json_as_any_fn_meta::<Int>()
            }
        }
        (EvalType::Enum, EvalType::Int) => cast_enum_as_int_fn_meta(),

        //  any as real
        (EvalType::Int, EvalType::Real) => {
            let fu = from_field_type.is_unsigned();
            let ru = to_field_type.is_unsigned();
            match (fu, ru) {
                (true, _) => cast_unsigned_int_as_signed_or_unsigned_real_fn_meta(),
                (false, false) => cast_signed_int_as_signed_real_fn_meta(),
                (false, true) => cast_signed_int_as_unsigned_real_fn_meta(),
            }
        }
        (EvalType::Real, EvalType::Real) => {
            if to_field_type.is_unsigned() {
                cast_real_as_unsigned_real_fn_meta()
            } else {
                cast_real_as_signed_real_fn_meta()
            }
        }
        (EvalType::Bytes, EvalType::Real) => {
            match (
                is_from_constant && from_field_type.is_binary_string_like(),
                to_field_type.is_unsigned(),
            ) {
                (true, true) => cast_binary_string_as_unsigned_real_fn_meta(),
                (true, false) => cast_binary_string_as_signed_real_fn_meta(),
                (false, true) => cast_string_as_unsigned_real_fn_meta(),
                (false, false) => cast_string_as_signed_real_fn_meta(),
            }
        }
        (EvalType::Decimal, EvalType::Real) => {
            if to_field_type.is_unsigned() {
                cast_decimal_as_unsigned_real_fn_meta()
            } else {
                cast_any_as_any_fn_meta::<Decimal, Real>()
            }
        }
        (EvalType::DateTime, EvalType::Real) => cast_any_as_any_fn_meta::<DateTime, Real>(),
        (EvalType::Duration, EvalType::Real) => cast_any_as_any_fn_meta::<Duration, Real>(),
        (EvalType::Json, EvalType::Real) => cast_json_as_any_fn_meta::<Real>(),
        (EvalType::Enum, EvalType::Real) => cast_enum_as_real_fn_meta(),

        // any as string
        (EvalType::Int, EvalType::Bytes) => {
            if FieldTypeAccessor::tp(from_field_type) == FieldTypeTp::Year {
                cast_year_as_string_fn_meta()
            } else if from_field_type.is_unsigned() {
                cast_uint_as_string_fn_meta()
            } else {
                cast_any_as_string_fn_meta::<Int>()
            }
        }
        (EvalType::Real, EvalType::Bytes) => {
            if FieldTypeAccessor::tp(from_field_type) == FieldTypeTp::Float {
                cast_float_real_as_string_fn_meta()
            } else {
                cast_any_as_string_fn_meta::<Real>()
            }
        }
        (EvalType::Bytes, EvalType::Bytes) => cast_string_as_string_fn_meta(),
        (EvalType::Decimal, EvalType::Bytes) => cast_any_as_string_fn_meta::<Decimal>(),
        (EvalType::DateTime, EvalType::Bytes) => cast_any_as_string_fn_meta::<DateTime>(),
        (EvalType::Duration, EvalType::Bytes) => cast_any_as_string_fn_meta::<Duration>(),
        (EvalType::Json, EvalType::Bytes) => cast_json_as_bytes_fn_meta(),
        (EvalType::Enum, EvalType::Bytes) => cast_enum_as_bytes_fn_meta(),

        // any as decimal
        (EvalType::Int, EvalType::Decimal) => {
            let fu = from_field_type.is_unsigned();
            let ru = to_field_type.is_unsigned();
            match (fu, ru) {
                (true, _) => cast_unsigned_int_as_signed_or_unsigned_decimal_fn_meta(),
                (false, true) => cast_signed_int_as_unsigned_decimal_fn_meta(),
                (false, false) => cast_any_as_decimal_fn_meta::<Int>(),
            }
        }
        (EvalType::Real, EvalType::Decimal) => cast_real_as_decimal_fn_meta(),
        (EvalType::Bytes, EvalType::Decimal) => {
            if to_field_type.is_unsigned() {
                cast_string_as_unsigned_decimal_fn_meta()
            } else {
                cast_bytes_as_decimal_fn_meta()
            }
        }
        (EvalType::Decimal, EvalType::Decimal) => {
            if to_field_type.is_unsigned() {
                cast_decimal_as_unsigned_decimal_fn_meta()
            } else {
                cast_decimal_as_signed_decimal_fn_meta()
            }
        }
        (EvalType::DateTime, EvalType::Decimal) => cast_any_as_decimal_fn_meta::<DateTime>(),
        (EvalType::Duration, EvalType::Decimal) => cast_any_as_decimal_fn_meta::<Duration>(),
        (EvalType::Json, EvalType::Decimal) => cast_json_as_decimal_fn_meta(),
        (EvalType::Enum, EvalType::Decimal) => cast_enum_as_decimal_fn_meta(),

        // any as duration
        (EvalType::Int, EvalType::Duration) => cast_int_as_duration_fn_meta(),
        (EvalType::Real, EvalType::Duration) => cast_real_as_duration_fn_meta(),
        (EvalType::Bytes, EvalType::Duration) => cast_bytes_as_duration_fn_meta(),
        (EvalType::Decimal, EvalType::Duration) => cast_decimal_as_duration_fn_meta(),
        (EvalType::DateTime, EvalType::Duration) => cast_time_as_duration_fn_meta(),
        (EvalType::Duration, EvalType::Duration) => cast_duration_as_duration_fn_meta(),
        (EvalType::Json, EvalType::Duration) => cast_json_as_duration_fn_meta(),
        (EvalType::Enum, EvalType::Duration) => cast_enum_as_duration_fn_meta(),

        (EvalType::Int, EvalType::DateTime) => {
            if FieldTypeAccessor::tp(from_field_type) == FieldTypeTp::Year {
                cast_year_as_time_fn_meta()
            } else {
                cast_int_as_time_fn_meta()
            }
        }
        (EvalType::Real, EvalType::DateTime) => cast_real_as_time_fn_meta(),
        (EvalType::Bytes, EvalType::DateTime) => cast_string_as_time_fn_meta(),
        (EvalType::Decimal, EvalType::DateTime) => cast_decimal_as_time_fn_meta(),
        (EvalType::DateTime, EvalType::DateTime) => cast_time_as_time_fn_meta(),
        (EvalType::Duration, EvalType::DateTime) => cast_duration_as_time_fn_meta(),
        (EvalType::Enum, EvalType::DateTime) => cast_enum_as_time_fn_meta(),

        // any as json
        (EvalType::Int, EvalType::Json) => {
            if from_field_type.is_bool() {
                cast_bool_as_json_fn_meta()
            } else if from_field_type.is_unsigned() {
                cast_uint_as_json_fn_meta()
            } else {
                cast_any_as_json_fn_meta::<Int>()
            }
        }
        (EvalType::Real, EvalType::Json) => cast_any_as_json_fn_meta::<Real>(),
        (EvalType::Bytes, EvalType::Json) => cast_string_as_json_fn_meta(),
        (EvalType::Decimal, EvalType::Json) => cast_any_as_json_fn_meta::<Decimal>(),
        (EvalType::DateTime, EvalType::Json) => cast_any_as_json_fn_meta::<DateTime>(),
        (EvalType::Duration, EvalType::Json) => cast_any_as_json_fn_meta::<Duration>(),
        (EvalType::Json, EvalType::Json) => cast_json_as_json_fn_meta(),
        (EvalType::Enum, EvalType::Json) => cast_enum_as_json_fn_meta(),

        _ => return Err(other_err!("Unsupported cast from {} to {}", from, to)),
    };
    Ok(func_meta)
}

/// Gets the cast function between specified data types.
///
/// TODO: This function supports some internal casts performed by TiKV. However it would be better
/// to be done in TiDB.
pub fn get_cast_fn_rpn_node(
    is_from_constant: bool,
    from_field_type: &FieldType,
    to_field_type: FieldType,
) -> Result<RpnExpressionNode> {
    let func_meta = get_cast_fn_rpn_meta(is_from_constant, from_field_type, &to_field_type)?;
    // This cast function is inserted by `Coprocessor` automatically,
    // the `inUnion` flag always false in this situation. Ideally,
    // the cast function should be inserted by TiDB and pushed down
    // with all implicit arguments.
    Ok(RpnExpressionNode::FnCall {
        func_meta,
        args_len: 1,
        field_type: to_field_type,
        metadata: Box::new(tipb::InUnionMetadata::default()),
    })
}

/// Gets the RPN function meta
pub fn map_cast_func(expr: &Expr) -> Result<RpnFnMeta> {
    let children = expr.get_children();
    if children.len() != 1 {
        return Err(other_err!(
            "Unexpected arguments: sig {:?} with {} args",
            expr.get_sig(),
            children.len()
        ));
    }
    get_cast_fn_rpn_meta(
        RpnExpressionBuilder::is_expr_eval_to_scalar(&children[0])?,
        children[0].get_field_type(),
        expr.get_field_type(),
    )
}

// cast any as int/uint, some cast functions reuse `cast_any_as_any`
//
// - cast_real_as_int -> cast_any_as_any<Real, Int>
// - cast_decimal_as_int -> cast_any_as_any<Decimal, Int>
// - cast_time_as_int_or_uint -> cast_any_as_any<Time, Int>
// - cast_duration_as_int_or_uint -> cast_any_as_any<Duration, Int>
// - cast_json_as_int -> cast_any_as_any<Json, Int>

#[rpn_fn(nullable, capture = [metadata], metadata_type = tipb::InUnionMetadata)]
#[inline]
fn cast_signed_int_as_unsigned_int(
    metadata: &tipb::InUnionMetadata,
    val: Option<&Int>,
) -> Result<Option<Int>> {
    match val {
        None => Ok(None),
        Some(val) => {
            let val = *val;
            if metadata.get_in_union() && val < 0i64 {
                Ok(Some(0))
            } else {
                Ok(Some(val))
            }
        }
    }
}

#[rpn_fn(nullable)]
#[inline]
fn cast_int_as_int_others(val: Option<&Int>) -> Result<Option<Int>> {
    match val {
        None => Ok(None),
        Some(val) => Ok(Some(*val)),
    }
}

#[rpn_fn(nullable, capture = [ctx, metadata], metadata_type = tipb::InUnionMetadata)]
#[inline]
fn cast_real_as_uint(
    ctx: &mut EvalContext,
    metadata: &tipb::InUnionMetadata,
    val: Option<&Real>,
) -> Result<Option<Int>> {
    match val {
        None => Ok(None),
        Some(val) => {
            let val = val.into_inner();
            if metadata.get_in_union() && val < 0f64 {
                Ok(Some(0))
            } else {
                // FIXME: mysql's double to unsigned is very special,
                //  it **seems** that if the float num bigger than i64::MAX,
                //  then return i64::MAX always.
                //  This may be the bug of mysql.
                //  So I don't change ours' behavior here.
                let val: u64 = val.convert(ctx)?;
                Ok(Some(val as i64))
            }
        }
    }
}

#[rpn_fn(nullable, capture = [ctx, extra, metadata], metadata_type = tipb::InUnionMetadata)]
#[inline]
fn cast_string_as_int(
    ctx: &mut EvalContext,
    extra: &RpnFnCallExtra,
    metadata: &tipb::InUnionMetadata,
    val: Option<BytesRef>,
) -> Result<Option<Int>> {
    match val {
        None => Ok(None),
        Some(val) => {
            // TODO: in TiDB, if `b.args[0].GetType().Hybrid()` || `IsBinaryLiteral(b.args[0])`,
            //  then it will return res from EvalInt() directly.
            let is_unsigned = extra.ret_field_type.is_unsigned();
            let val = get_valid_utf8_prefix(ctx, val)?;
            let val = val.trim();
            let is_str_neg = val.starts_with('-');
            if metadata.get_in_union() && is_unsigned && is_str_neg {
                Ok(Some(0))
            } else {
                // FIXME: if the err get_valid_int_prefix returned is overflow err,
                //  it should be ERR_TRUNCATE_WRONG_VALUE but not others.
                let valid_int_prefix = get_valid_int_prefix(ctx, val)?;
                let parse_res = if !is_str_neg {
                    valid_int_prefix.parse::<u64>().map(|x| x as i64)
                } else {
                    valid_int_prefix.parse::<i64>()
                };
                // The `OverflowAsWarning` is true just if in `SELECT` statement context, e.g:
                // 1. SELECT * FROM t  => OverflowAsWarning = true
                // 2. INSERT INTO t VALUE (...) => OverflowAsWarning = false
                // 3. INSERT INTO t SELECT * FROM t2 => OverflowAsWarning = false
                // (according to https://github.com/pingcap/tidb/blob/e173c7f5c1041b3c7e67507889d50a7bdbcdfc01/executor/executor.go#L1452)
                //
                // NOTE: if this flag(OverflowAsWarning)'s setting had changed,
                // then here's behavior should be changed to keep consistent with TiDB.
                match parse_res {
                    Ok(x) => {
                        if !is_str_neg {
                            if !is_unsigned && x as u64 > i64::MAX as u64 {
                                ctx.warnings
                                    .append_warning(Error::cast_as_signed_overflow())
                            }
                        } else if is_unsigned {
                            ctx.warnings
                                .append_warning(Error::cast_neg_int_as_unsigned());
                        }
                        Ok(Some(x as i64))
                    }
                    Err(err) => match *err.kind() {
                        IntErrorKind::PosOverflow | IntErrorKind::NegOverflow => {
                            let err = if is_str_neg {
                                Error::overflow("BIGINT UNSIGNED", valid_int_prefix)
                            } else {
                                Error::overflow("BIGINT", valid_int_prefix)
                            };
                            let warn_err = Error::truncated_wrong_val("INTEGER", val);
                            ctx.handle_overflow_err(warn_err).map_err(|_| err)?;
                            let val = if is_str_neg {
                                i64::MIN
                            } else {
                                u64::MAX as i64
                            };
                            Ok(Some(val))
                        }
                        _ => Err(other_err!("parse string to int failed: {}", err)),
                    },
                }
            }
        }
    }
}

#[rpn_fn(nullable, capture = [ctx])]
fn cast_binary_string_as_int(ctx: &mut EvalContext, val: Option<BytesRef>) -> Result<Option<Int>> {
    match val {
        None => Ok(None),
        Some(val) => {
            let r = binary_literal::to_uint(ctx, val)? as i64;
            Ok(Some(r))
        }
    }
}

#[rpn_fn]
#[inline]
fn cast_set_as_int(val: SetRef) -> Result<Option<Int>> {
    Ok(Some(val.value() as Int))
}

#[rpn_fn(nullable, capture = [ctx, metadata], metadata_type = tipb::InUnionMetadata)]
#[inline]
fn cast_decimal_as_uint(
    ctx: &mut EvalContext,
    metadata: &tipb::InUnionMetadata,
    val: Option<&Decimal>,
) -> Result<Option<Int>> {
    match val {
        None => Ok(None),
        Some(val) => {
            // TODO: here TiDB round before call `val.is_negative()`
            if metadata.get_in_union() && val.is_negative() {
                Ok(Some(0))
            } else {
                let r: u64 = val.convert(ctx)?;
                Ok(Some(r as i64))
            }
        }
    }
}

#[rpn_fn(nullable, capture = [ctx])]
#[inline]
fn cast_json_as_uint(ctx: &mut EvalContext, val: Option<JsonRef>) -> Result<Option<Int>> {
    match val {
        None => Ok(None),
        Some(j) => {
            let r: u64 = j.convert(ctx)?;
            Ok(Some(r as i64))
        }
    }
}

// cast any as real, some cast functions reuse `cast_any_as_any`
//
// cast_decimal_as_signed_real -> cast_any_as_any<Decimal, Real>
// cast_time_as_real -> cast_any_as_any<Time, Real>
// cast_duration_as_real -> cast_any_as_any<Duration, Real>
// cast_json_as_real -> by cast_any_as_any<Json, Real>

#[rpn_fn(nullable)]
#[inline]
fn cast_signed_int_as_signed_real(val: Option<&Int>) -> Result<Option<Real>> {
    match val {
        None => Ok(None),
        Some(val) => Ok(Real::new(*val as f64).ok()),
    }
}

#[rpn_fn(nullable, capture = [metadata], metadata_type = tipb::InUnionMetadata)]
#[inline]
fn cast_signed_int_as_unsigned_real(
    metadata: &tipb::InUnionMetadata,
    val: Option<&Int>,
) -> Result<Option<Real>> {
    match val {
        None => Ok(None),
        Some(val) => {
            if metadata.get_in_union() && *val < 0 {
                Ok(Some(Real::zero()))
            } else {
                // FIXME: negative number to unsigned real's logic may be wrong here.
                Ok(Real::new(*val as u64 as f64).ok())
            }
        }
    }
}

// because we needn't to consider if uint overflow upper boundary of signed real,
// so we can merge uint to signed/unsigned real in one function
#[rpn_fn(nullable)]
#[inline]
fn cast_unsigned_int_as_signed_or_unsigned_real(val: Option<&Int>) -> Result<Option<Real>> {
    match val {
        None => Ok(None),
        Some(val) => Ok(Real::new(*val as u64 as f64).ok()),
    }
}

#[rpn_fn(nullable)]
#[inline]
fn cast_real_as_signed_real(val: Option<&Real>) -> Result<Option<Real>> {
    Ok(val.cloned())
}

#[rpn_fn(nullable, capture = [metadata], metadata_type = tipb::InUnionMetadata)]
#[inline]
fn cast_real_as_unsigned_real(
    metadata: &tipb::InUnionMetadata,
    val: Option<&Real>,
) -> Result<Option<Real>> {
    match val {
        None => Ok(None),
        Some(val) => {
            if metadata.get_in_union() && val.into_inner() < 0f64 {
                Ok(Some(Real::zero()))
            } else {
                // FIXME: negative number to unsigned real's logic may be wrong here.
                Ok(Some(*val))
            }
        }
    }
}

#[rpn_fn(nullable, capture = [ctx, extra])]
#[inline]
fn cast_string_as_signed_real(
    ctx: &mut EvalContext,
    extra: &RpnFnCallExtra,
    val: Option<BytesRef>,
) -> Result<Option<Real>> {
    match val {
        None => Ok(None),
        Some(val) => {
            let r = if val.is_empty() {
                0.0
            } else {
                val.convert(ctx)?
            };
            let r = produce_float_with_specified_tp(ctx, extra.ret_field_type, r)?;
            Ok(Real::new(r).ok())
        }
    }
}

#[rpn_fn(nullable, capture = [ctx, extra])]
#[inline]
fn cast_binary_string_as_signed_real(
    ctx: &mut EvalContext,
    extra: &RpnFnCallExtra,
    val: Option<BytesRef>,
) -> Result<Option<Real>> {
    match val {
        None => Ok(None),
        Some(val) => {
            let r = binary_literal::to_uint(ctx, val)? as i64 as f64;
            let r = produce_float_with_specified_tp(ctx, extra.ret_field_type, r)?;
            Ok(Real::new(r).ok())
        }
    }
}

#[rpn_fn(nullable, capture = [ctx, extra, metadata], metadata_type = tipb::InUnionMetadata)]
#[inline]
fn cast_string_as_unsigned_real(
    ctx: &mut EvalContext,
    extra: &RpnFnCallExtra,
    metadata: &tipb::InUnionMetadata,
    val: Option<BytesRef>,
) -> Result<Option<Real>> {
    match val {
        None => Ok(None),
        Some(val) => {
            let mut r: f64 = val.convert(ctx)?;
            if metadata.get_in_union() && r < 0f64 {
                r = 0f64;
            }
            let r = produce_float_with_specified_tp(ctx, extra.ret_field_type, r)?;
            Ok(Real::new(r).ok())
        }
    }
}

#[rpn_fn(nullable, capture = [ctx, extra])]
#[inline]
fn cast_binary_string_as_unsigned_real(
    ctx: &mut EvalContext,
    extra: &RpnFnCallExtra,
    val: Option<BytesRef>,
) -> Result<Option<Real>> {
    match val {
        None => Ok(None),
        Some(val) => {
            let r = binary_literal::to_uint(ctx, val)? as f64;
            let r = produce_float_with_specified_tp(ctx, extra.ret_field_type, r)?;
            Ok(Real::new(r).ok())
        }
    }
}

#[rpn_fn(nullable, capture = [ctx, metadata], metadata_type = tipb::InUnionMetadata)]
#[inline]
fn cast_decimal_as_unsigned_real(
    ctx: &mut EvalContext,
    metadata: &tipb::InUnionMetadata,
    val: Option<&Decimal>,
) -> Result<Option<Real>> {
    match val {
        None => Ok(None),
        Some(val) => {
            if metadata.get_in_union() && val.is_negative() {
                Ok(Some(Real::zero()))
            } else {
                // FIXME: negative number to unsigned real's logic may be wrong here.
                Ok(Some(val.convert(ctx)?))
            }
        }
    }
}

// cast any as string, some cast functions reuse `cast_any_as_any`
//
// cast_int_as_string -> cast_any_as_string_fn_meta::<Int>
// cast_real_as_string -> cast_any_as_string_fn_meta::<Real>
// cast_decimal_as_string -> cast_any_as_string_fn_meta::<Decimal>
// cast_datetime_as_string -> cast_any_as_string_fn_meta::<DateTime>
// cast_duration_as_string -> cast_any_as_string_fn_meta::<Duration>
// cast_json_as_string -> by cast_any_as_any<Json, String>

#[rpn_fn(nullable, capture = [ctx, extra])]
#[inline]
fn cast_any_as_string<T: ConvertTo<Bytes> + Evaluable + EvaluableRet>(
    ctx: &mut EvalContext,
    extra: &RpnFnCallExtra,
    val: Option<&T>,
) -> Result<Option<Bytes>> {
    match val {
        None => Ok(None),
        Some(val) => {
            let val: Bytes = val.convert(ctx)?;
            cast_as_string_helper(ctx, extra, val)
        }
    }
}

#[rpn_fn(capture = [ctx, extra])]
#[inline]
fn cast_year_as_string(
    ctx: &mut EvalContext,
    extra: &RpnFnCallExtra,
    val: &Int,
) -> Result<Option<Bytes>> {
    let cast = if *val == 0 {
        b"0000".to_vec()
    } else {
        val.to_string().into_bytes()
    };
    cast_as_string_helper(ctx, extra, cast)
}

#[rpn_fn(nullable, capture = [ctx, extra])]
#[inline]
<<<<<<< HEAD
fn cast_bit_as_string(
    _ctx: &mut EvalContext,
    extra: &RpnFnCallExtra,
    val: Option<&Int>,
) -> Result<Option<Bytes>> {
    match val {
        None => Ok(None),
        Some(val) => {
            let mut buf = [0; 8];
            BigEndian::write_u64(&mut buf, *val as u64);
            let flen = extra.ret_field_type.as_accessor().flen();
            if flen > 0 && flen <= 8 {
                let start_idx: usize = (8 - flen) as usize;
                let buf = &buf[start_idx..8];
                // For MysqlBit, directly returning instead of cast string
                Ok(Some(buf.to_vec()))
            } else {
                //In cast bit(m) to var_string(n); n may be equal or less than 8, n = int(( m + 7 ) / 8);
                Err(other_err!("Unsupported ret_field_type.Flen {:?}", flen))
            }
        }
    }
}

#[rpn_fn(nullable, capture = [ctx, extra])]
#[inline]
=======
>>>>>>> 8e098402
fn cast_uint_as_string(
    ctx: &mut EvalContext,
    extra: &RpnFnCallExtra,
    val: Option<&Int>,
) -> Result<Option<Bytes>> {
    match val {
        None => Ok(None),
        Some(val) => {
            let val = (*val as u64).to_string().into_bytes();
            cast_as_string_helper(ctx, extra, val)
        }
    }
}

#[rpn_fn(nullable, capture = [ctx, extra])]
#[inline]
fn cast_float_real_as_string(
    ctx: &mut EvalContext,
    extra: &RpnFnCallExtra,
    val: Option<&Real>,
) -> Result<Option<Bytes>> {
    match val {
        None => Ok(None),
        Some(val) => {
            let val = val.into_inner() as f32;
            let val = val.to_string().into_bytes();
            cast_as_string_helper(ctx, extra, val)
        }
    }
}

// FIXME: We cannot use specialization in current Rust version, so impl ConvertTo<Bytes> for Bytes cannot
//  pass compile because of we have impl Convert<Bytes> for T where T: ToString + Evaluable
//  Refactor this part after https://github.com/rust-lang/rust/issues/31844 closed
#[rpn_fn(nullable, capture = [ctx, extra])]
#[inline]
fn cast_string_as_string(
    ctx: &mut EvalContext,
    extra: &RpnFnCallExtra,
    val: Option<BytesRef>,
) -> Result<Option<Bytes>> {
    match val {
        None => Ok(None),
        Some(val) => {
            let val = val.to_vec();
            cast_as_string_helper(ctx, extra, val)
        }
    }
}

#[inline]
fn cast_as_string_helper(
    ctx: &mut EvalContext,
    extra: &RpnFnCallExtra,
    val: Vec<u8>,
) -> Result<Option<Bytes>> {
    let res = produce_str_with_specified_tp(
        ctx,
        Cow::Borrowed(val.as_slice()),
        extra.ret_field_type,
        false,
    )?;
    let mut res = match res {
        Cow::Borrowed(_) => val,
        Cow::Owned(x) => x.to_vec(),
    };
    pad_zero_for_binary_type(&mut res, extra.ret_field_type);
    Ok(Some(res))
}

// cast any as decimal, some cast functions reuse `cast_any_as_decimal`
//
// - cast_signed_int_as_signed_decimal -> cast_any_as_decimal<Int>
// - cast_string_as_signed_decimal -> cast_any_as_decimal<Bytes>
// - cast_time_as_decimal -> cast_any_as_decimal<Time>
// - cast_duration_as_decimal -> cast_any_as_decimal<Duration>
// - cast_json_as_decimal -> cast_any_as_decimal<Json>

#[rpn_fn(nullable, capture = [ctx, extra])]
#[inline]
fn cast_unsigned_int_as_signed_or_unsigned_decimal(
    ctx: &mut EvalContext,
    extra: &RpnFnCallExtra,
    val: Option<&i64>,
) -> Result<Option<Decimal>> {
    match val {
        None => Ok(None),
        Some(val) => {
            // because uint's upper bound is smaller than signed decimal's upper bound
            // so we can merge cast uint as signed/unsigned decimal in this function
            let dec = Decimal::from(*val as u64);
            Ok(Some(produce_dec_with_specified_tp(
                ctx,
                dec,
                extra.ret_field_type,
            )?))
        }
    }
}

#[rpn_fn(nullable, capture = [ctx, extra, metadata], metadata_type = tipb::InUnionMetadata)]
#[inline]
fn cast_signed_int_as_unsigned_decimal(
    ctx: &mut EvalContext,
    extra: &RpnFnCallExtra,
    metadata: &tipb::InUnionMetadata,
    val: Option<&i64>,
) -> Result<Option<Decimal>> {
    match val {
        None => Ok(None),
        Some(val) => {
            let dec = if metadata.get_in_union() && *val < 0 {
                Decimal::zero()
            } else {
                Decimal::from(*val as u64)
            };
            Ok(Some(produce_dec_with_specified_tp(
                ctx,
                dec,
                extra.ret_field_type,
            )?))
        }
    }
}

#[rpn_fn(nullable, capture = [ctx, extra, metadata], metadata_type = tipb::InUnionMetadata)]
#[inline]
fn cast_real_as_decimal(
    ctx: &mut EvalContext,
    extra: &RpnFnCallExtra,
    metadata: &tipb::InUnionMetadata,
    val: Option<&Real>,
) -> Result<Option<Decimal>> {
    match val {
        None => Ok(None),
        Some(val) => {
            let val = val.into_inner();
            let res = if metadata.get_in_union() && val < 0f64 {
                Decimal::zero()
            } else {
                Decimal::from_f64(val)?
            };
            Ok(Some(produce_dec_with_specified_tp(
                ctx,
                res,
                extra.ret_field_type,
            )?))
        }
    }
}

#[rpn_fn(nullable, capture = [ctx, extra, metadata], metadata_type = tipb::InUnionMetadata)]
#[inline]
fn cast_string_as_unsigned_decimal(
    ctx: &mut EvalContext,
    extra: &RpnFnCallExtra,
    metadata: &tipb::InUnionMetadata,
    val: Option<BytesRef>,
) -> Result<Option<Decimal>> {
    match val {
        None => Ok(None),
        Some(val) => {
            // FIXME: in TiDB, if the param IsBinaryLiteral, then return the result of `evalDecimal` directly
            let d: Decimal = val.convert(ctx)?;
            let d = if metadata.get_in_union() && d.is_negative() {
                Decimal::zero()
            } else {
                d
            };
            Ok(Some(produce_dec_with_specified_tp(
                ctx,
                d,
                extra.ret_field_type,
            )?))
        }
    }
}

#[rpn_fn(nullable, capture = [ctx, extra])]
#[inline]
fn cast_decimal_as_signed_decimal(
    ctx: &mut EvalContext,
    extra: &RpnFnCallExtra,
    val: Option<&Decimal>,
) -> Result<Option<Decimal>> {
    match val {
        None => Ok(None),
        Some(val) => Ok(Some(produce_dec_with_specified_tp(
            ctx,
            *val,
            extra.ret_field_type,
        )?)),
    }
}

#[rpn_fn(nullable, capture = [ctx, extra, metadata], metadata_type = tipb::InUnionMetadata)]
#[inline]
fn cast_decimal_as_unsigned_decimal(
    ctx: &mut EvalContext,
    extra: &RpnFnCallExtra,
    metadata: &tipb::InUnionMetadata,
    val: Option<&Decimal>,
) -> Result<Option<Decimal>> {
    match val {
        None => Ok(None),
        Some(val) => {
            let res = if metadata.get_in_union() && val.is_negative() {
                Decimal::zero()
            } else {
                *val
            };
            Ok(Some(produce_dec_with_specified_tp(
                ctx,
                res,
                extra.ret_field_type,
            )?))
        }
    }
}

#[rpn_fn(nullable, capture = [ctx, extra])]
#[inline]
fn cast_any_as_decimal<From: Evaluable + EvaluableRet + ConvertTo<Decimal>>(
    ctx: &mut EvalContext,
    extra: &RpnFnCallExtra,
    val: Option<&From>,
) -> Result<Option<Decimal>> {
    match val {
        None => Ok(None),
        Some(val) => {
            let dec: Decimal = val.convert(ctx)?;
            Ok(Some(produce_dec_with_specified_tp(
                ctx,
                dec,
                extra.ret_field_type,
            )?))
        }
    }
}

#[rpn_fn(nullable, capture = [ctx, extra])]
#[inline]
fn cast_json_as_decimal(
    ctx: &mut EvalContext,
    extra: &RpnFnCallExtra,
    val: Option<JsonRef>,
) -> Result<Option<Decimal>> {
    match val {
        None => Ok(None),
        Some(val) => {
            let dec: Decimal = val.convert(ctx)?;
            Ok(Some(produce_dec_with_specified_tp(
                ctx,
                dec,
                extra.ret_field_type,
            )?))
        }
    }
}

#[rpn_fn(nullable, capture = [ctx, extra])]
#[inline]
fn cast_bytes_as_decimal(
    ctx: &mut EvalContext,
    extra: &RpnFnCallExtra,
    val: Option<BytesRef>,
) -> Result<Option<Decimal>> {
    match val {
        None => Ok(None),
        Some(val) => {
            let dec: Decimal = val.convert(ctx)?;
            Ok(Some(produce_dec_with_specified_tp(
                ctx,
                dec,
                extra.ret_field_type,
            )?))
        }
    }
}

// cast any as duration, no cast functions reuse `cast_any_as_any`

#[rpn_fn(nullable, capture = [ctx, extra])]
#[inline]
fn cast_int_as_duration(
    ctx: &mut EvalContext,
    extra: &RpnFnCallExtra,
    val: Option<&Int>,
) -> Result<Option<Duration>> {
    match val {
        None => Ok(None),
        Some(val) => {
            let fsp = extra.ret_field_type.get_decimal() as i8;
            Duration::from_i64(ctx, *val, fsp).map(Some).or_else(|err| {
                if err.is_overflow() {
                    ctx.handle_overflow_err(err)?;
                    Ok(None)
                } else if err.is_truncated() {
                    ctx.handle_truncate_err(err)?;
                    Ok(None)
                } else {
                    Err(err.into())
                }
            })
        }
    }
}

#[rpn_fn(nullable, capture = [ctx, extra])]
#[inline]
fn cast_time_as_duration(
    ctx: &mut EvalContext,
    extra: &RpnFnCallExtra,
    val: Option<&DateTime>,
) -> Result<Option<Duration>> {
    match val {
        None => Ok(None),
        Some(val) => {
            let dur: Duration = val.convert(ctx)?;
            Ok(Some(dur.round_frac(extra.ret_field_type.decimal() as i8)?))
        }
    }
}

#[rpn_fn(nullable, capture = [extra])]
#[inline]
fn cast_duration_as_duration(
    extra: &RpnFnCallExtra,
    val: Option<&Duration>,
) -> Result<Option<Duration>> {
    match val {
        None => Ok(None),
        Some(val) => Ok(Some(val.round_frac(extra.ret_field_type.decimal() as i8)?)),
    }
}

// TODO: use this macro to simplify all other place
macro_rules! skip_none {
    ($val:expr) => {
        match $val {
            None => return Ok(None),
            Some(v) => v,
        }
    };
}

#[inline]
fn cast_bytes_like_as_duration(
    ctx: &mut EvalContext,
    extra: &RpnFnCallExtra,
    val: &[u8],
    overflow_as_null: bool,
) -> Result<Option<Duration>> {
    let val = std::str::from_utf8(val).map_err(Error::Encoding)?;
    let result = Duration::parse_consider_overflow(
        ctx,
        val,
        extra.ret_field_type.get_decimal() as i8,
        overflow_as_null,
    );
    match result {
        Ok(dur) => Ok(Some(dur)),
        Err(e) => match e.code() {
            ERR_DATA_OUT_OF_RANGE => {
                ctx.handle_overflow_err(e)?;
                Ok(None)
            }
            ERR_TRUNCATE_WRONG_VALUE => {
                ctx.handle_truncate_err(e)?;
                Ok(None)
            }
            _ => Err(e.into()),
        },
    }
}

#[rpn_fn(nullable, capture = [ctx, extra])]
#[inline]
pub fn cast_real_as_duration(
    ctx: &mut EvalContext,
    extra: &RpnFnCallExtra,
    val: Option<&Real>,
) -> Result<Option<Duration>> {
    let v = skip_none!(val).into_inner().to_string();
    cast_bytes_like_as_duration(ctx, extra, v.as_bytes(), true)
}

#[rpn_fn(nullable, capture = [ctx, extra])]
#[inline]
pub fn cast_bytes_as_duration(
    ctx: &mut EvalContext,
    extra: &RpnFnCallExtra,
    val: Option<BytesRef>,
) -> Result<Option<Duration>> {
    let v = skip_none!(val);
    cast_bytes_like_as_duration(ctx, extra, v, false)
}

#[rpn_fn(nullable, capture = [ctx, extra])]
#[inline]
pub fn cast_decimal_as_duration(
    ctx: &mut EvalContext,
    extra: &RpnFnCallExtra,
    val: Option<&Decimal>,
) -> Result<Option<Duration>> {
    let v = skip_none!(val).to_string();
    cast_bytes_like_as_duration(ctx, extra, v.as_bytes(), true)
}

#[rpn_fn(nullable, capture = [ctx, extra])]
#[inline]
pub fn cast_json_as_duration(
    ctx: &mut EvalContext,
    extra: &RpnFnCallExtra,
    val: Option<JsonRef>,
) -> Result<Option<Duration>> {
    let v = skip_none!(val).unquote()?;
    cast_bytes_like_as_duration(ctx, extra, v.as_bytes(), false)
}

#[rpn_fn(nullable, capture = [ctx, extra])]
fn cast_int_as_time(
    ctx: &mut EvalContext,
    extra: &RpnFnCallExtra,
    val: Option<&Int>,
) -> Result<Option<Time>> {
    if let Some(val) = val {
        // Parse `val` as a `u64`
        Time::parse_from_i64(
            ctx,
            *val,
            extra.ret_field_type.as_accessor().tp().try_into()?,
            extra.ret_field_type.get_decimal() as i8,
        )
        .map(Some)
        .or_else(|_| {
            Ok(ctx
                .handle_invalid_time_error(Error::incorrect_datetime_value(val))
                .map(|_| None)?)
        })
    } else {
        Ok(None)
    }
}

#[rpn_fn(capture = [ctx, extra])]
fn cast_year_as_time(
    ctx: &mut EvalContext,
    extra: &RpnFnCallExtra,
    year: &Int,
) -> Result<Option<Time>> {
    let year = *year;
    if year != 0 && (year < MIN_YEAR.into() || year > MAX_YEAR.into()) {
        ctx.handle_truncate_err(Error::truncated_wrong_val("YEAR", year))?;
        return Ok(None);
    }
    let time_type = FieldTypeAccessor::tp(extra.ret_field_type).try_into()?;
    let fsp = extra.ret_field_type.decimal() as i8;
    let time = Time::from_year(ctx, year as u32, fsp, time_type)?;

    Ok(Some(time))
}

// NOTE: in MySQL, casting `Real` to `Time` should cast `Real` to `Int` first,
// However, TiDB cast `Real` to `String` and then parse it into a `Time`
#[rpn_fn(nullable, capture = [ctx, extra])]
fn cast_real_as_time(
    ctx: &mut EvalContext,
    extra: &RpnFnCallExtra,
    val: Option<&Real>,
) -> Result<Option<Time>> {
    if let Some(val) = val {
        if val.is_zero() {
            Time::zero(
                ctx,
                extra.ret_field_type.get_decimal() as i8,
                extra.ret_field_type.as_accessor().tp().try_into()?,
            )
        } else {
            // Convert `val` to a string first and then parse it as a float string.
            Time::parse(
                ctx,
                &val.to_string(),
                extra.ret_field_type.as_accessor().tp().try_into()?,
                extra.ret_field_type.get_decimal() as i8,
                // Enable round
                true,
            )
        }
        .map(Some)
        .or_else(|e| Ok(ctx.handle_invalid_time_error(e).map(|_| None)?))
    } else {
        Ok(None)
    }
}

#[rpn_fn(nullable, capture = [ctx, extra])]
fn cast_string_as_time(
    ctx: &mut EvalContext,
    extra: &RpnFnCallExtra,
    val: Option<BytesRef>,
) -> Result<Option<Time>> {
    if let Some(val) = val {
        // Convert `val` to a string first and then parse it as a float string.
        let val = String::from_utf8_lossy(val);
        Time::parse(
            ctx,
            &*val,
            extra.ret_field_type.as_accessor().tp().try_into()?,
            extra.ret_field_type.get_decimal() as i8,
            // Enable round
            true,
        )
        .map(Some)
        .or_else(|e| Ok(ctx.handle_invalid_time_error(e).map(|_| None)?))
    } else {
        Ok(None)
    }
}

#[rpn_fn(nullable, capture = [ctx, extra])]
fn cast_decimal_as_time(
    ctx: &mut EvalContext,
    extra: &RpnFnCallExtra,
    val: Option<&Decimal>,
) -> Result<Option<Time>> {
    if let Some(val) = val {
        // Convert `val` to a string first and then parse it as a string.
        Time::parse_from_decimal(
            ctx,
            val,
            extra.ret_field_type.as_accessor().tp().try_into()?,
            extra.ret_field_type.get_decimal() as i8,
            // Enable round
            true,
        )
        .map(Some)
        .or_else(|e| Ok(ctx.handle_invalid_time_error(e).map(|_| None)?))
    } else {
        Ok(None)
    }
}

#[rpn_fn(nullable, capture = [ctx, extra])]
fn cast_time_as_time(
    ctx: &mut EvalContext,
    extra: &RpnFnCallExtra,
    val: Option<&Time>,
) -> Result<Option<Time>> {
    if let Some(val) = val {
        let mut val = *val;
        val.set_time_type(extra.ret_field_type.as_accessor().tp().try_into()?)?;
        val.round_frac(ctx, extra.ret_field_type.get_decimal() as i8)
            .map(Some)
            .or_else(|e| Ok(ctx.handle_invalid_time_error(e).map(|_| None)?))
    } else {
        Ok(None)
    }
}

#[rpn_fn(nullable, capture = [ctx, extra])]
fn cast_duration_as_time(
    ctx: &mut EvalContext,
    extra: &RpnFnCallExtra,
    val: Option<&Duration>,
) -> Result<Option<Time>> {
    if let Some(val) = val {
        Time::from_duration(
            ctx,
            *val,
            extra.ret_field_type.as_accessor().tp().try_into()?,
        )
        .and_then(|now| now.round_frac(ctx, extra.ret_field_type.get_decimal() as i8))
        .map(Some)
        .or_else(|e| Ok(ctx.handle_invalid_time_error(e).map(|_| None)?))
    } else {
        Ok(None)
    }
}

// cast any as json, some cast functions reuse `cast_any_as_any`
//
// - cast_int_as_json -> cast_any_as_any<Int, Json>
// - cast_real_as_json -> cast_any_as_any<Real, Json>
// - cast_decimal_as_json -> cast_any_as_any<Decimal, Json>
// - cast_time_as_json -> cast_any_as_any<Time, Json>
// - cast_duration_as_json -> cast_any_as_any<Duration, Json>

#[rpn_fn(nullable)]
#[inline]
fn cast_bool_as_json(val: Option<&Int>) -> Result<Option<Json>> {
    match val {
        None => Ok(None),
        Some(val) => Ok(Some(Json::from_bool(*val != 0)?)),
    }
}

#[rpn_fn(nullable)]
#[inline]
fn cast_uint_as_json(val: Option<&Int>) -> Result<Option<Json>> {
    match val {
        None => Ok(None),
        Some(val) => Ok(Some(Json::from_u64(*val as u64)?)),
    }
}

#[rpn_fn(nullable, capture = [extra])]
#[inline]
fn cast_string_as_json(extra: &RpnFnCallExtra<'_>, val: Option<BytesRef>) -> Result<Option<Json>> {
    match val {
        None => Ok(None),
        Some(val) => {
            if extra
                .ret_field_type
                .as_accessor()
                .flag()
                .contains(FieldTypeFlag::PARSE_TO_JSON)
            {
                // if failed, is it because of bug?
                let s: String = box_try!(String::from_utf8(val.to_owned()));
                let val: Json = s.parse()?;
                Ok(Some(val))
            } else {
                // FIXME: port `JSONBinary` from TiDB to adapt if the bytes is not a valid utf8 string
                let val = unsafe { String::from_utf8_unchecked(val.to_owned()) };
                Ok(Some(Json::from_string(val)?))
            }
        }
    }
}

#[rpn_fn(nullable)]
#[inline]
fn cast_json_as_json(val: Option<JsonRef>) -> Result<Option<Json>> {
    match val {
        None => Ok(None),
        Some(val) => Ok(Some(val.to_owned())),
    }
}

#[rpn_fn(nullable, capture = [ctx])]
#[inline]
fn cast_any_as_any<From: ConvertTo<To> + Evaluable + EvaluableRet, To: Evaluable + EvaluableRet>(
    ctx: &mut EvalContext,
    val: Option<&From>,
) -> Result<Option<To>> {
    match val {
        None => Ok(None),
        Some(val) => {
            let val = val.convert(ctx)?;
            Ok(Some(val))
        }
    }
}

#[rpn_fn(nullable, capture = [ctx])]
#[inline]
fn cast_json_as_any<To: Evaluable + EvaluableRet + ConvertFrom<Json>>(
    ctx: &mut EvalContext,
    val: Option<JsonRef>,
) -> Result<Option<To>> {
    match val {
        None => Ok(None),
        Some(val) => {
            let val = To::convert_from(ctx, val.to_owned())?;
            Ok(Some(val))
        }
    }
}

#[rpn_fn(nullable, capture = [ctx])]
#[inline]
fn cast_any_as_json<From: ConvertTo<Json> + Evaluable + EvaluableRet>(
    ctx: &mut EvalContext,
    val: Option<&From>,
) -> Result<Option<Json>> {
    match val {
        None => Ok(None),
        Some(val) => {
            let val = val.convert(ctx)?;
            Ok(Some(val))
        }
    }
}

#[rpn_fn(nullable, capture = [ctx])]
#[inline]
fn cast_any_as_bytes<From: ConvertTo<Bytes> + Evaluable + EvaluableRet>(
    ctx: &mut EvalContext,
    val: Option<&From>,
) -> Result<Option<Bytes>> {
    match val {
        None => Ok(None),
        Some(val) => {
            let val = val.convert(ctx)?;
            Ok(Some(val))
        }
    }
}

#[rpn_fn(nullable, capture = [ctx])]
#[inline]
fn cast_json_as_bytes(ctx: &mut EvalContext, val: Option<JsonRef>) -> Result<Option<Bytes>> {
    match val {
        None => Ok(None),
        Some(val) => {
            let val = val.convert(ctx)?;
            Ok(Some(val))
        }
    }
}

#[rpn_fn(nullable, capture = [ctx])]
#[inline]
fn cast_enum_as_int(ctx: &mut EvalContext, val: Option<EnumRef>) -> Result<Option<Int>> {
    match val {
        None => Ok(None),
        Some(val) => {
            let val: Int = val.convert(ctx)?;
            Ok(Some(val))
        }
    }
}

#[rpn_fn(nullable, capture = [ctx])]
#[inline]
fn cast_enum_as_real(ctx: &mut EvalContext, val: Option<EnumRef>) -> Result<Option<Real>> {
    let val = cast_enum_as_int(ctx, val)?;
    cast_signed_int_as_signed_real(val.as_ref())
}

#[rpn_fn(nullable, capture = [ctx, extra])]
#[inline]
fn cast_enum_as_bytes(
    ctx: &mut EvalContext,
    extra: &RpnFnCallExtra,
    val: Option<EnumRef>,
) -> Result<Option<Bytes>> {
    match val {
        None => Ok(None),
        Some(val) => {
            let val = val.convert(ctx)?;
            cast_as_string_helper(ctx, extra, val)
        }
    }
}

#[rpn_fn(nullable, capture = [ctx, extra])]
#[inline]
fn cast_enum_as_decimal(
    ctx: &mut EvalContext,
    extra: &RpnFnCallExtra,
    val: Option<EnumRef>,
) -> Result<Option<Decimal>> {
    let val = cast_enum_as_int(ctx, val)?;
    cast_any_as_decimal(ctx, extra, val.as_ref())
}

#[rpn_fn(nullable, capture = [ctx, extra])]
#[inline]
fn cast_enum_as_duration(
    ctx: &mut EvalContext,
    extra: &RpnFnCallExtra,
    val: Option<EnumRef>,
) -> Result<Option<Duration>> {
    match val {
        None => Ok(None),
        Some(val) => cast_bytes_as_duration(ctx, extra, Some(val.name())),
    }
}

#[rpn_fn(nullable, capture = [ctx, extra])]
#[inline]
fn cast_enum_as_time(
    ctx: &mut EvalContext,
    extra: &RpnFnCallExtra,
    val: Option<EnumRef>,
) -> Result<Option<DateTime>> {
    match val {
        None => Ok(None),
        Some(val) => cast_string_as_time(ctx, extra, Some(val.name())),
    }
}

#[rpn_fn(nullable, capture = [extra])]
#[inline]
fn cast_enum_as_json(extra: &RpnFnCallExtra, val: Option<EnumRef>) -> Result<Option<Json>> {
    match val {
        None => Ok(None),
        Some(val) => cast_string_as_json(extra, Some(val.name())),
    }
}

#[rpn_fn]
#[inline]
fn to_binary<E: Encoding>(val: BytesRef) -> Result<Option<Bytes>> {
    Ok(Some(E::encode(val)?))
}

#[rpn_fn]
#[inline]
fn from_binary<E: Encoding>(val: BytesRef) -> Result<Option<Bytes>> {
    Ok(Some(E::decode(val)?))
}

#[cfg(test)]
mod tests {
    use super::Result;
    use crate::impl_cast::*;
    use crate::types::test_util::RpnFnScalarEvaluator;
    use crate::RpnFnCallExtra;
    use std::collections::BTreeMap;
    use std::fmt::{Debug, Display};
    use std::sync::Arc;
    use std::{f32, f64, i64, u64};
    use tidb_query_datatype::builder::FieldTypeBuilder;
    use tidb_query_datatype::codec::convert::produce_dec_with_specified_tp;
    use tidb_query_datatype::codec::data_type::{Bytes, Int, Real};
    use tidb_query_datatype::codec::error::{
        ERR_DATA_OUT_OF_RANGE, ERR_DATA_TOO_LONG, ERR_TRUNCATE_WRONG_VALUE, ERR_UNKNOWN,
        WARN_DATA_TRUNCATED,
    };
    use tidb_query_datatype::codec::mysql::charset::*;
    use tidb_query_datatype::codec::mysql::decimal::{max_decimal, max_or_min_dec};
    use tidb_query_datatype::codec::mysql::{
        Decimal, Duration, Json, RoundMode, Time, TimeType, MAX_FSP, MIN_FSP,
    };
    use tidb_query_datatype::expr::Flag;
    use tidb_query_datatype::expr::{EvalConfig, EvalContext};
    use tidb_query_datatype::{Collation, FieldTypeFlag, FieldTypeTp, UNSPECIFIED_LENGTH};
    use tikv_util::buffer_vec::BufferVec;
    use tipb::ScalarFuncSig;

    fn test_none_with_ctx_and_extra<F, Input, Ret>(func: F)
    where
        F: Fn(&mut EvalContext, &RpnFnCallExtra, Option<Input>) -> Result<Option<Ret>>,
    {
        let mut ctx = EvalContext::default();
        let ret_field_type: FieldType = FieldType::default();
        let extra = RpnFnCallExtra {
            ret_field_type: &ret_field_type,
        };
        let r = func(&mut ctx, &extra, None).unwrap();
        assert!(r.is_none());
    }

    fn test_none_with_ctx<F, Input, Ret>(func: F)
    where
        F: Fn(&mut EvalContext, Option<Input>) -> Result<Option<Ret>>,
    {
        let mut ctx = EvalContext::default();
        let r = func(&mut ctx, None).unwrap();
        assert!(r.is_none());
    }

    fn test_none_with_extra<F, Input, Ret>(func: F)
    where
        F: Fn(&RpnFnCallExtra, Option<Input>) -> Result<Option<Ret>>,
    {
        let ret_field_type: FieldType = FieldType::default();
        let extra = RpnFnCallExtra {
            ret_field_type: &ret_field_type,
        };
        let r = func(&extra, None).unwrap();
        assert!(r.is_none());
    }

    fn test_none_with_metadata<F, Input, Ret>(func: F)
    where
        F: Fn(&tipb::InUnionMetadata, Option<Input>) -> Result<Option<Ret>>,
    {
        let metadata = make_metadata(true);
        let r = func(&metadata, None).unwrap();
        assert!(r.is_none());
    }

    fn test_none_with_ctx_and_metadata<F, Input, Ret>(func: F)
    where
        F: Fn(&mut EvalContext, &tipb::InUnionMetadata, Option<Input>) -> Result<Option<Ret>>,
    {
        let mut ctx = EvalContext::default();
        let metadata = make_metadata(true);
        let r = func(&mut ctx, &metadata, None).unwrap();
        assert!(r.is_none());
    }

    fn test_none_with_ctx_and_extra_and_metadata<F, Input, Ret>(func: F)
    where
        F: Fn(
            &mut EvalContext,
            &RpnFnCallExtra,
            &tipb::InUnionMetadata,
            Option<Input>,
        ) -> Result<Option<Ret>>,
    {
        let mut ctx = EvalContext::default();
        let ret_field_type: FieldType = FieldType::default();
        let extra = RpnFnCallExtra {
            ret_field_type: &ret_field_type,
        };
        let metadata = make_metadata(true);
        let r = func(&mut ctx, &extra, &metadata, None).unwrap();
        assert!(r.is_none());
    }

    fn test_none_with_nothing<F, Input, Ret>(func: F)
    where
        F: Fn(Option<Input>) -> Result<Option<Ret>>,
    {
        let r = func(None).unwrap();
        assert!(r.is_none());
    }

    #[derive(Default)]
    struct CtxConfig {
        overflow_as_warning: bool,
        truncate_as_warning: bool,
        should_clip_to_zero: bool,
        in_insert_stmt: bool,
        in_update_or_delete_stmt: bool,
    }

    impl From<CtxConfig> for EvalContext {
        fn from(config: CtxConfig) -> Self {
            let mut flag: Flag = Flag::empty();
            if config.overflow_as_warning {
                flag |= Flag::OVERFLOW_AS_WARNING;
            }
            if config.truncate_as_warning {
                flag |= Flag::TRUNCATE_AS_WARNING;
            }
            if config.should_clip_to_zero {
                flag |= Flag::IN_INSERT_STMT;
            }
            if config.in_insert_stmt {
                flag |= Flag::IN_INSERT_STMT;
            }
            if config.in_update_or_delete_stmt {
                flag |= Flag::IN_UPDATE_OR_DELETE_STMT;
            }
            let cfg = Arc::new(EvalConfig::from_flag(flag));
            EvalContext::new(cfg)
        }
    }

    fn make_metadata(in_union: bool) -> tipb::InUnionMetadata {
        let mut metadata = tipb::InUnionMetadata::default();
        metadata.set_in_union(in_union);
        metadata
    }

    struct FieldTypeConfig {
        unsigned: bool,
        flen: isize,
        decimal: isize,
        charset: Option<&'static str>,
        tp: Option<FieldTypeTp>,
        collation: Option<Collation>,
    }

    impl Default for FieldTypeConfig {
        fn default() -> Self {
            FieldTypeConfig {
                unsigned: false,
                flen: UNSPECIFIED_LENGTH,
                decimal: UNSPECIFIED_LENGTH,
                charset: None,
                tp: None,
                collation: None,
            }
        }
    }

    impl From<FieldTypeConfig> for FieldType {
        fn from(config: FieldTypeConfig) -> Self {
            let mut ft = FieldType::default();
            if let Some(c) = config.charset {
                ft.set_charset(String::from(c));
            }
            let fta = ft.as_mut_accessor();
            if config.unsigned {
                fta.set_flag(FieldTypeFlag::UNSIGNED);
            }
            fta.set_flen(config.flen);
            fta.set_decimal(config.decimal);
            if let Some(tp) = config.tp {
                fta.set_tp(tp);
            }
            if let Some(c) = config.collation {
                fta.set_collation(c);
            }
            ft
        }
    }

    fn make_extra(ret_field_type: &FieldType) -> RpnFnCallExtra {
        RpnFnCallExtra { ret_field_type }
    }

    fn make_log<P: Display, R: Display + Debug>(
        input: &P,
        expect: &R,
        result: &Result<Option<R>>,
    ) -> String {
        format!(
            "input: {}, expect: {:?}, output: {:?}",
            input, expect, result
        )
    }

    fn check_overflow(ctx: &EvalContext, overflow: bool, log: &str) {
        if overflow {
            check_warning(ctx, Some(ERR_DATA_OUT_OF_RANGE), log)
        }
    }

    fn check_truncate(ctx: &EvalContext, truncate: bool, log: &str) {
        if truncate {
            check_warning(ctx, Some(ERR_TRUNCATE_WRONG_VALUE), log)
        }
    }

    fn check_warning(ctx: &EvalContext, err_code: Option<i32>, log: &str) {
        if let Some(x) = err_code {
            assert_eq!(
                ctx.warnings.warning_cnt, 1,
                "log: {}, warnings: {:?}",
                log, ctx.warnings.warnings
            );
            assert_eq!(ctx.warnings.warnings[0].get_code(), x, "{}", log);
        }
    }

    fn check_result<R: Debug + PartialEq>(expect: Option<&R>, res: &Result<Option<R>>, log: &str) {
        assert!(res.is_ok(), "{}", log);
        let res = res.as_ref().unwrap();
        if res.is_none() {
            assert!(expect.is_none(), "{}", log);
        } else {
            let res = res.as_ref().unwrap();
            assert_eq!(res, expect.unwrap(), "{}", log);
        }
    }

    // comment for all test below:
    // if there should not be any overflow/truncate,
    // then should not set ctx with overflow_as_warning/truncated_as_warning flag,
    // and then if there is unexpected overflow/truncate,
    // then we will find them in `unwrap`
    #[test]
    fn test_int_as_int_others() {
        test_none_with_nothing(cast_int_as_int_others);
        let cs = vec![
            (i64::MAX, i64::MAX),
            (i64::MIN, i64::MIN),
            (u64::MAX as i64, u64::MAX as i64),
        ];
        for (input, expect) in cs {
            let r = cast_int_as_int_others(Some(&input));
            let log = make_log(&input, &expect, &r);
            check_result(Some(&expect), &r, log.as_str());
        }
    }

    #[test]
    fn test_signed_int_as_unsigned_int() {
        test_none_with_metadata(cast_signed_int_as_unsigned_int);

        let cs = vec![
            // (origin, result, in_union)
            // in union
            (-10, 0u64, true),
            (10, 10u64, true),
            (i64::MIN, 0u64, true),
            (i64::MAX, i64::MAX as u64, true),
            // not in union
            (-10, (-10i64) as u64, false),
            (10, 10u64, false),
            (i64::MIN, i64::MIN as u64, false),
            (i64::MAX, i64::MAX as u64, false),
        ];
        for (input, expect, in_union) in cs {
            let metadata = make_metadata(in_union);
            let r = cast_signed_int_as_unsigned_int(&metadata, Some(&input));
            let r = r.map(|x| x.map(|x| x as u64));
            let log = make_log(&input, &expect, &r);
            check_result(Some(&expect), &r, log.as_str());
        }
    }

    #[test]
    fn test_real_as_int() {
        test_none_with_ctx(cast_any_as_any::<Real, Int>);

        let cs = vec![
            // (origin, result, overflow)
            (-10.4, -10i64, false),
            (-10.5, -11, false),
            (10.4, 10, false),
            (10.5, 11, false),
            (i64::MAX as f64, i64::MAX, false),
            ((1u64 << 63) as f64, i64::MAX, false),
            (i64::MIN as f64, i64::MIN, false),
            ((1u64 << 63) as f64 + (1u64 << 62) as f64, i64::MAX, true),
            ((i64::MIN as f64) * 2f64, i64::MIN, true),
        ];

        for (input, result, overflow) in cs {
            let mut ctx = CtxConfig {
                overflow_as_warning: true,
                ..CtxConfig::default()
            }
            .into();
            let r = cast_any_as_any::<Real, Int>(&mut ctx, Real::new(input).as_ref().ok());
            let log = make_log(&input, &result, &r);
            check_result(Some(&result), &r, log.as_str());
            check_overflow(&ctx, overflow, log.as_str());
        }
    }

    #[test]
    fn test_enum_as_int() {
        test_none_with_ctx(cast_enum_as_int);

        let cs = vec![
            // (input, expect)
            (EnumRef::new("enum".as_bytes(), &0), 0),
            (EnumRef::new("int".as_bytes(), &1), 1),
            (EnumRef::new("real".as_bytes(), &2), 2),
            (EnumRef::new("string".as_bytes(), &3), 3),
        ];

        for (input, expect) in cs {
            let mut ctx = EvalContext::default();
            let r = cast_enum_as_int(&mut ctx, Some(input));
            let r = r.map(|x| x.map(|x| x as u64));
            let log = make_log(&input, &expect, &r);
            check_result(Some(&expect), &r, log.as_str());
        }
    }

    #[test]
    fn test_enum_as_real() {
        test_none_with_ctx(cast_enum_as_real);

        let cs = vec![
            // (input, expect)
            (EnumRef::new("enum".as_bytes(), &0), Real::from(0.)),
            (EnumRef::new("int".as_bytes(), &1), Real::from(1.)),
            (EnumRef::new("real".as_bytes(), &2), Real::from(2.)),
            (EnumRef::new("string".as_bytes(), &3), Real::from(3.)),
        ];

        for (input, expect) in cs {
            let mut ctx = EvalContext::default();
            let r = cast_enum_as_real(&mut ctx, Some(input));
            let log = make_log(&input, &expect, &r);
            check_result(Some(&expect), &r, log.as_str());
        }
    }

    #[test]
    fn test_enum_as_bytes() {
        test_none_with_ctx_and_extra(cast_enum_as_bytes);

        let cs = vec![
            // (input, expect)
            (
                EnumRef::new("enum".as_bytes(), &0),
                Bytes::from(""),
                String::from(""),
            ),
            (
                EnumRef::new("int".as_bytes(), &1),
                Bytes::from("int"),
                String::from("int"),
            ),
            (
                EnumRef::new("real".as_bytes(), &2),
                Bytes::from("real"),
                String::from("real"),
            ),
            (
                EnumRef::new("string".as_bytes(), &3),
                Bytes::from("string"),
                String::from("string"),
            ),
        ];

        test_as_string_helper(cs, cast_enum_as_bytes, "cast_enum_as_bytes");
    }

    #[test]
    fn test_cast_enum_as_decimal() {
        test_none_with_ctx_and_extra(cast_enum_as_decimal);

        let cs = vec![
            (
                EnumRef::new("enum0".as_bytes(), &0),
                false,
                false,
                Decimal::from(0),
            ),
            (
                EnumRef::new("enum1".as_bytes(), &1),
                false,
                false,
                Decimal::from(1),
            ),
            (
                EnumRef::new("enum2".as_bytes(), &2),
                false,
                false,
                Decimal::from(2),
            ),
            (
                EnumRef::new("enum3".as_bytes(), &3),
                false,
                false,
                Decimal::from(3),
            ),
        ];
        test_as_decimal_helper(
            cs,
            |ctx, extra, _, val| {
                let val = val.map(|x| EnumRef::new(x.name(), x.value_ref()));
                cast_enum_as_decimal(ctx, extra, val)
            },
            |x| x.to_string(),
            "cast_real_as_decimal",
        );
    }

    #[test]
    fn test_cast_enum_as_duration() {
        test_none_with_ctx_and_extra(cast_enum_as_duration);
        let cs: Vec<EnumRef> = vec![
            EnumRef::new("17:51:04.78".as_bytes(), &0),
            EnumRef::new("17:51:04.78".as_bytes(), &1),
            EnumRef::new("-17:51:04.78".as_bytes(), &2),
            EnumRef::new("20000:20:20".as_bytes(), &3),
            EnumRef::new("-20000:20:20".as_bytes(), &4),
            EnumRef::new("abcdefg".as_bytes(), &5),
        ];
        test_as_duration_helper(
            cs,
            |x| String::from_utf8_lossy(x.name()).to_string(),
            |x| String::from_utf8_lossy(x.name()).to_string(),
            cast_enum_as_duration,
            "cast_enum_as_duration",
        );
    }

    #[test]
    fn test_cast_enum_as_time() {
        test_none_with_ctx_and_extra(cast_enum_as_time);
        let mut ctx = EvalContext::default();
        let cs = vec![
            // (input, expect, fsp)
            (
                EnumRef::new("20190916101112".as_bytes(), &1),
                Time::parse(
                    &mut ctx,
                    "2019-09-16 10:11:12",
                    TimeType::DateTime,
                    0,
                    false,
                )
                .unwrap(),
                0,
            ),
            (
                EnumRef::new("190916101112.111".as_bytes(), &2),
                Time::parse(
                    &mut ctx,
                    "2019-09-16 10:11:12.111",
                    TimeType::DateTime,
                    3,
                    false,
                )
                .unwrap(),
                3,
            ),
            (
                EnumRef::new("20190916101112.111".as_bytes(), &3),
                Time::parse(
                    &mut ctx,
                    "2019-09-16 10:11:12.111",
                    TimeType::DateTime,
                    3,
                    false,
                )
                .unwrap(),
                3,
            ),
            (
                EnumRef::new("2019-12-31 23:59:59.99".as_bytes(), &3),
                Time::parse(
                    &mut ctx,
                    "2020-01-01 00:00:00.0",
                    TimeType::DateTime,
                    1,
                    false,
                )
                .unwrap(),
                1,
            ),
        ];
        for (input, expect, fsp) in cs {
            let rft = FieldTypeConfig {
                decimal: fsp as isize,
                ..FieldTypeConfig::default()
            }
            .into();
            let extra = make_extra(&rft);
            let r = cast_enum_as_time(&mut ctx, &extra, Some(input));
            let log = make_log(&input, &expect, &r);
            check_result(Some(&expect), &r, log.as_str());
        }

        let cs = vec![
            EnumRef::new("2019-12-31 23:59:59.99".as_bytes(), &0),
            EnumRef::new("abcdefg".as_bytes(), &0),
            EnumRef::new("20199999-12-31 23:59:59.99".as_bytes(), &0),
        ];
        for input in cs {
            let rft = FieldTypeConfig::default().into();
            let extra = make_extra(&rft);
            let r = cast_enum_as_time(&mut ctx, &extra, Some(input));
            assert_eq!(r.unwrap().is_none(), true)
        }
    }

    #[test]
    fn test_enum_as_json() {
        test_none_with_extra(cast_enum_as_json);

        let mut jo1: BTreeMap<String, Json> = BTreeMap::new();
        jo1.insert(
            String::from("a"),
            Json::from_string(String::from("b")).unwrap(),
        );
        // HasParseToJSONFlag

        let cs = vec![
            (
                EnumRef::new("{\"a\": \"b\"}".as_bytes(), &1),
                Json::from_object(jo1).unwrap(),
                true,
            ),
            (
                EnumRef::new("{}".as_bytes(), &1),
                Json::from_object(BTreeMap::new()).unwrap(),
                true,
            ),
            (
                EnumRef::new("[1, 2, 3]".as_bytes(), &1),
                Json::from_array(vec![
                    Json::from_i64(1).unwrap(),
                    Json::from_i64(2).unwrap(),
                    Json::from_i64(3).unwrap(),
                ])
                .unwrap(),
                true,
            ),
            (
                EnumRef::new("[]".as_bytes(), &1),
                Json::from_array(Vec::new()).unwrap(),
                true,
            ),
            (
                EnumRef::new("9223372036854775807".as_bytes(), &1),
                Json::from_i64(9223372036854775807).unwrap(),
                true,
            ),
            (
                EnumRef::new("-9223372036854775808".as_bytes(), &1),
                Json::from_i64(-9223372036854775808).unwrap(),
                true,
            ),
            (
                EnumRef::new("18446744073709551615".as_bytes(), &1),
                Json::from_f64(18446744073709552000.0).unwrap(),
                true,
            ),
            // FIXME: f64::MAX.to_string() to json should success
            // (f64::MAX.to_string(), Json::from_f64(f64::MAX), true),
            (
                EnumRef::new("0.0".as_bytes(), &1),
                Json::from_f64(0.0).unwrap(),
                true,
            ),
            (
                EnumRef::new("\"abcde\"".as_bytes(), &1),
                Json::from_string("abcde".to_string()).unwrap(),
                true,
            ),
            (
                EnumRef::new("\"\"".as_bytes(), &1),
                Json::from_string("".to_string()).unwrap(),
                true,
            ),
            (
                EnumRef::new("true".as_bytes(), &1),
                Json::from_bool(true).unwrap(),
                true,
            ),
            (
                EnumRef::new("false".as_bytes(), &1),
                Json::from_bool(false).unwrap(),
                true,
            ),
        ];
        for (input, expect, parse_to_json) in cs {
            let mut rft = FieldType::default();
            if parse_to_json {
                let fta = rft.as_mut_accessor();
                fta.set_flag(FieldTypeFlag::PARSE_TO_JSON);
            }
            let extra = make_extra(&rft);
            let result = cast_enum_as_json(&extra, Some(input));
            let result_str = result.as_ref().map(|x| x.as_ref().map(|x| x.to_string()));
            let log = format!(
                "input: {}, parse_to_json: {}, expect: {:?}, result: {:?}",
                input, parse_to_json, expect, result_str
            );
            check_result(Some(&expect), &result, log.as_str());
        }
    }

    #[test]
    fn test_set_as_int() {
        // TODO: we need to test None case here.

        let mut buf = BufferVec::new();
        buf.push("我好强啊");
        buf.push("我太强啦");

        let cs = vec![
            // (input, expect)
            (SetRef::new(&buf, 0b01), 1),
            (SetRef::new(&buf, 0b11), 3),
        ];

        for (input, expect) in cs {
            let r = cast_set_as_int(input);
            let r = r.map(|x| x.map(|x| x as u64));
            let log = make_log(&input, &expect, &r);
            check_result(Some(&expect), &r, log.as_str());
        }
    }

    #[test]
    fn test_real_as_uint() {
        test_none_with_ctx_and_metadata(cast_real_as_uint);

        // in_union
        let cs = vec![
            // (input, expect)
            (-10.0, 0u64),
            (i64::MIN as f64, 0),
            (10.0, 10u64),
            (i64::MAX as f64, (1u64 << 63)),
        ];

        for (input, expect) in cs {
            let mut ctx = EvalContext::default();
            let metadata = make_metadata(true);
            let r = cast_real_as_uint(
                &mut ctx,
                &metadata,
                Some(Real::new(input).as_ref().unwrap()),
            );
            let r = r.map(|x| x.map(|x| x as u64));
            let log = make_log(&input, &expect, &r);
            check_result(Some(&expect), &r, log.as_str());
        }

        // no clip to zero
        let cs = vec![
            // (origin, expect, overflow)
            (10.5, 11u64, false),
            (10.4, 10u64, false),
            (
                ((1u64 << 63) + (1u64 << 62)) as f64,
                ((1u64 << 63) + (1u64 << 62)),
                false,
            ),
            (u64::MAX as f64, u64::MAX, false),
            ((u64::MAX as f64) * 2f64, u64::MAX, true),
            (-1f64, -1f64 as i64 as u64, true),
        ];

        for (input, expect, overflow) in cs {
            let mut ctx = CtxConfig {
                overflow_as_warning: true,
                ..CtxConfig::default()
            }
            .into();
            let metadata = make_metadata(false);
            let r = cast_real_as_uint(&mut ctx, &metadata, Real::new(input).as_ref().ok());
            let r = r.map(|x| x.map(|x| x as u64));
            let log = make_log(&input, &expect, &r);
            check_result(Some(&expect), &r, log.as_str());
            check_overflow(&ctx, overflow, log.as_str())
        }

        // should clip to zero
        let cs: Vec<(f64, u64, bool)> = vec![
            // (origin, expect, overflow)
            (-1f64, 0, true),
            (i64::MIN as f64, 0, true),
        ];

        for (input, expect, overflow) in cs {
            let mut ctx = CtxConfig {
                overflow_as_warning: true,
                should_clip_to_zero: true,
                ..CtxConfig::default()
            }
            .into();
            let metadata = make_metadata(false);
            let r = cast_real_as_uint(
                &mut ctx,
                &metadata,
                Some(Real::new(input).as_ref().unwrap()),
            );
            let r = r.map(|x| x.map(|x| x as u64));
            let log = make_log(&input, &expect, &r);
            check_result(Some(&expect), &r, log.as_str());
            check_overflow(&ctx, overflow, log.as_str())
        }
    }

    #[test]
    fn test_cast_string_as_int() {
        // None
        {
            let output: Option<Int> = RpnFnScalarEvaluator::new()
                .push_param(ScalarValue::Bytes(None))
                .evaluate(ScalarFuncSig::CastStringAsInt)
                .unwrap();
            assert_eq!(output, None);
        }

        #[derive(Debug)]
        enum Cond {
            None,
            Unsigned,
            InUnionAndUnsigned,
        }
        impl Cond {
            fn in_union(&self) -> bool {
                matches!(self, Cond::InUnionAndUnsigned)
            }

            fn is_unsigned(&self) -> bool {
                matches!(self, Cond::InUnionAndUnsigned | Cond::Unsigned)
            }
        }

        let cs: Vec<(&str, i64, Vec<i32>, Cond)> = vec![
            // (origin, expect, err_code, condition)

            // has no prefix `-`
            (
                " 9223372036854775807  ",
                9223372036854775807i64,
                vec![],
                Cond::None,
            ),
            (
                "9223372036854775807",
                9223372036854775807i64,
                vec![],
                Cond::None,
            ),
            (
                "9223372036854775808",
                9223372036854775808u64 as i64,
                vec![ERR_UNKNOWN],
                Cond::None,
            ),
            (
                "9223372036854775808",
                9223372036854775808u64 as i64,
                vec![],
                Cond::Unsigned,
            ),
            (
                " 9223372036854775807abc  ",
                9223372036854775807i64,
                vec![ERR_TRUNCATE_WRONG_VALUE],
                Cond::None,
            ),
            (
                "9223372036854775807abc",
                9223372036854775807i64,
                vec![ERR_TRUNCATE_WRONG_VALUE],
                Cond::None,
            ),
            (
                "9223372036854775808abc",
                9223372036854775808u64 as i64,
                vec![ERR_TRUNCATE_WRONG_VALUE, ERR_UNKNOWN],
                Cond::None,
            ),
            (
                "9223372036854775808abc",
                9223372036854775808u64 as i64,
                vec![ERR_TRUNCATE_WRONG_VALUE],
                Cond::Unsigned,
            ),
            // TODO: there are some cases that has not be covered.

            // FIXME: in mysql, this case will return 18446744073709551615
            //  and `show warnings` will show
            //  `| Warning | 1292 | Truncated incorrect INTEGER value: '18446744073709551616'`
            //  fix this cast_string_as_int after fix TiDB's
            // ("18446744073709551616", 18446744073709551615 as i64, Some(ERR_TRUNCATE_WRONG_VALUE) , Cond::Unsigned)
            // FIXME: our cast_string_as_int's err handle is not exactly same as TiDB's
            // ("18446744073709551616", 18446744073709551615u64 as i64, Some(ERR_TRUNCATE_WRONG_VALUE), Cond::InSelectStmt),

            // has prefix `-` and in_union and unsigned
            ("-10", 0, vec![], Cond::InUnionAndUnsigned),
            ("-9223372036854775808", 0, vec![], Cond::InUnionAndUnsigned),
            // has prefix `-` and not in_union or not unsigned
            ("-10", -10i64, vec![], Cond::None),
            (
                "-9223372036854775808",
                -9223372036854775808i64,
                vec![],
                Cond::None,
            ),
            // FIXME: our cast_string_as_int's err handle is not exactly same as TiDB's
            (
                "-9223372036854775809",
                -9223372036854775808i64,
                vec![ERR_TRUNCATE_WRONG_VALUE],
                Cond::None,
            ),
            ("-10", -10i64, vec![ERR_UNKNOWN], Cond::Unsigned),
            (
                "-9223372036854775808",
                -9223372036854775808i64,
                vec![ERR_UNKNOWN],
                Cond::Unsigned,
            ),
            (
                "-9223372036854775809",
                -9223372036854775808i64,
                vec![ERR_TRUNCATE_WRONG_VALUE],
                Cond::Unsigned,
            ),
        ];

        for (input, expected, mut err_code, cond) in cs {
            let (result, ctx) = RpnFnScalarEvaluator::new()
                .context(CtxConfig {
                    overflow_as_warning: true,
                    truncate_as_warning: true,
                    ..CtxConfig::default()
                })
                .metadata(Box::new(make_metadata(cond.in_union())))
                .push_param(ScalarValue::Bytes(Some(input.as_bytes().to_owned())))
                .evaluate_raw(
                    FieldTypeConfig {
                        tp: Some(FieldTypeTp::LongLong),
                        unsigned: cond.is_unsigned(),
                        ..FieldTypeConfig::default()
                    },
                    ScalarFuncSig::CastStringAsInt,
                );
            let output: Option<Int> = result.unwrap().into();
            assert_eq!(
                output.unwrap(),
                expected,
                "input:{:?}, expected:{:?}, cond:{:?}",
                input,
                expected,
                cond,
            );
            let mut got_warnings = ctx
                .warnings
                .warnings
                .iter()
                .map(|w| w.get_code())
                .collect::<Vec<i32>>();
            got_warnings.sort_unstable();
            err_code.sort_unstable();
            assert_eq!(
                ctx.warnings.warning_cnt,
                err_code.len(),
                "input:{:?}, expected:{:?}, warnings:{:?}",
                input,
                expected,
                got_warnings,
            );
            assert_eq!(got_warnings, err_code);
        }

        // binary literal
        let cases = vec![
            (vec![0x01, 0x02, 0x03], Some(0x010203_i64)),
            (vec![0x01, 0x02, 0x03, 0x4], Some(0x01020304_i64)),
            (
                vec![0x01, 0x02, 0x03, 0x4, 0x05, 0x06, 0x06, 0x06, 0x06],
                None,
            ),
        ];
        for (input, expected) in cases {
            let output: Result<Option<Int>> = RpnFnScalarEvaluator::new()
                .return_field_type(FieldTypeConfig {
                    tp: Some(FieldTypeTp::LongLong),
                    ..FieldTypeConfig::default()
                })
                .push_param_with_field_type(
                    input.clone(),
                    FieldTypeConfig {
                        tp: Some(FieldTypeTp::VarString),
                        collation: Some(Collation::Binary),
                        ..FieldTypeConfig::default()
                    },
                )
                .evaluate(ScalarFuncSig::CastStringAsInt);

            if let Some(exp) = expected {
                assert!(output.is_ok(), "input: {:?}", input);
                assert_eq!(output.unwrap().unwrap(), exp, "input={:?}", input);
            } else {
                assert!(output.is_err());
            }
        }
    }

    #[test]
    fn test_decimal_as_int() {
        test_none_with_ctx(cast_any_as_any::<Decimal, Int>);

        let cs: Vec<(Decimal, i64, Option<i32>)> = vec![
            // (origin, expect, overflow)
            (
                Decimal::from_bytes(b"9223372036854775807")
                    .unwrap()
                    .unwrap(),
                9223372036854775807,
                None,
            ),
            (
                Decimal::from_bytes(b"-9223372036854775808")
                    .unwrap()
                    .unwrap(),
                -9223372036854775808,
                None,
            ),
            (
                Decimal::from_bytes(b"9223372036854775808")
                    .unwrap()
                    .unwrap(),
                9223372036854775807,
                Some(ERR_TRUNCATE_WRONG_VALUE),
            ),
            (
                Decimal::from_bytes(b"-9223372036854775809")
                    .unwrap()
                    .unwrap(),
                -9223372036854775808,
                Some(ERR_TRUNCATE_WRONG_VALUE),
            ),
        ];

        for (input, expect, err_code) in cs {
            let mut ctx = CtxConfig {
                overflow_as_warning: true,
                ..CtxConfig::default()
            }
            .into();
            let r = cast_any_as_any::<Decimal, Int>(&mut ctx, Some(&input));
            let log = make_log(&input, &expect, &r);
            check_result(Some(&expect), &r, log.as_str());
            check_warning(&ctx, err_code, log.as_str());
        }
    }

    #[test]
    fn test_decimal_as_uint() {
        test_none_with_ctx_and_metadata(cast_decimal_as_uint);
        // in_union
        let cs: Vec<(Decimal, u64)> = vec![
            (
                Decimal::from_bytes(b"-9223372036854775808")
                    .unwrap()
                    .unwrap(),
                0,
            ),
            (
                Decimal::from_bytes(b"-9223372036854775809")
                    .unwrap()
                    .unwrap(),
                0,
            ),
            (
                Decimal::from_bytes(b"9223372036854775808")
                    .unwrap()
                    .unwrap(),
                9223372036854775808,
            ),
            (
                Decimal::from_bytes(b"18446744073709551615")
                    .unwrap()
                    .unwrap(),
                18446744073709551615,
            ),
        ];

        for (input, expect) in cs {
            let mut ctx = EvalContext::default();
            let metadata = make_metadata(true);

            let r = cast_decimal_as_uint(&mut ctx, &metadata, Some(&input));
            let r = r.map(|x| x.map(|x| x as u64));
            let log = make_log(&input, &expect, &r);
            check_result(Some(&expect), &r, log.as_str());
        }

        let cs: Vec<(Decimal, u64, Option<i32>)> = vec![
            // (input, expect, err_code)
            (Decimal::from_bytes(b"10").unwrap().unwrap(), 10, None),
            (
                Decimal::from_bytes(b"1844674407370955161")
                    .unwrap()
                    .unwrap(),
                1844674407370955161,
                None,
            ),
            (
                Decimal::from_bytes(b"-10").unwrap().unwrap(),
                0,
                Some(ERR_TRUNCATE_WRONG_VALUE),
            ),
            (
                Decimal::from_bytes(b"18446744073709551616")
                    .unwrap()
                    .unwrap(),
                u64::MAX,
                Some(ERR_TRUNCATE_WRONG_VALUE),
            ),
        ];

        for (input, expect, err_code) in cs {
            let mut ctx = CtxConfig {
                overflow_as_warning: true,
                ..CtxConfig::default()
            }
            .into();
            let metadata = make_metadata(false);

            let r = cast_decimal_as_uint(&mut ctx, &metadata, Some(&input));
            let r = r.map(|x| x.map(|x| x as u64));
            let log = make_log(&input, &expect, &r);
            check_result(Some(&expect), &r, log.as_str());
            check_warning(&ctx, err_code, log.as_str());
        }
    }

    #[test]
    fn test_time_as_int_and_uint() {
        let mut ctx = EvalContext::default();
        // TODO: add more test case
        // TODO: add test that make cast_any_as_any::<Time, Int> returning truncated error
        let cs: Vec<(Time, i64)> = vec![
            (
                Time::parse_datetime(&mut ctx, "2000-01-01T12:13:14", 0, true).unwrap(),
                20000101121314,
            ),
            (
                Time::parse_datetime(&mut ctx, "2000-01-01T12:13:14.6666", 0, true).unwrap(),
                20000101121315,
            ),
            // FiXME
            //  Time::parse_utc_datetime("2000-01-01T12:13:14.6666", 4).unwrap().round_frac(DEFAULT_FSP)
            //  will get 2000-01-01T12:13:14, this is a bug
            // (
            //     Time::parse_utc_datetime("2000-01-01T12:13:14.6666", 4).unwrap(),
            //     20000101121315,
            // ),
        ];

        for (input, expect) in cs {
            let r = cast_any_as_any::<Time, Int>(&mut ctx, Some(&input));
            let log = make_log(&input, &expect, &r);
            check_result(Some(&expect), &r, log.as_str());
        }
    }

    #[test]
    fn test_cast_int_as_time() {
        let should_pass = vec![
            ("0000-00-00 00:00:00", 0),
            ("2000-01-01 00:00:00", 101),
            ("2045-00-00 00:00:00", 450_000),
            ("2059-12-31 00:00:00", 591_231),
            ("1970-01-01 00:00:00", 700_101),
            ("1999-12-31 00:00:00", 991_231),
            ("1000-01-00 00:00:00", 10_000_100),
            ("2000-01-01 00:00:00", 101_000_000),
            ("2069-12-31 23:59:59", 691_231_235_959),
            ("1970-01-01 00:00:00", 700_101_000_000),
            ("1999-12-31 23:59:59", 991_231_235_959),
            ("0100-00-00 00:00:00", 1_000_000_000_000),
            ("1000-01-01 00:00:00", 10_000_101_000_000),
            ("1999-01-01 00:00:00", 19_990_101_000_000),
        ];

        for (expected, input) in should_pass {
            let actual: Time = RpnFnScalarEvaluator::new()
                .push_param(input)
                .return_field_type(FieldTypeBuilder::new().tp(FieldTypeTp::DateTime).build())
                .evaluate(ScalarFuncSig::CastIntAsTime)
                // `Result<Option<_>>`
                .unwrap()
                .unwrap();
            assert_eq!(actual.to_string(), expected);
        }

        let should_fail = vec![
            -11111,
            1,
            100,
            700_100,
            100_000_000,
            100_000_101_000_000,
            73,
        ];

        for case in should_fail {
            let actual = RpnFnScalarEvaluator::new()
                .push_param(case)
                .return_field_type(FieldTypeBuilder::new().tp(FieldTypeTp::Date).build())
                .evaluate::<Time>(ScalarFuncSig::CastIntAsTime)
                .unwrap();
            assert!(actual.is_none());
        }
    }

    #[test]
    fn test_cast_year_as_time() {
        let normal_cases = vec![
            ("2020-00-00 00:00:00", 2020),
            ("2000-00-00 00:00:00", 2000),
            ("1999-00-00 00:00:00", 1999),
            ("2077-00-00 00:00:00", 2077),
            ("1901-00-00 00:00:00", 1901),
            ("2155-00-00 00:00:00", 2155),
            ("0000-00-00 00:00:00", 0),
        ];

        for (expected, input) in normal_cases {
            let actual = RpnFnScalarEvaluator::new()
                .push_param_with_field_type(input, FieldTypeTp::Year)
                .return_field_type(FieldTypeBuilder::new().tp(FieldTypeTp::DateTime).build())
                .evaluate::<Time>(ScalarFuncSig::CastIntAsTime)
                .unwrap()
                .unwrap();
            assert_eq!(actual.to_string(), expected);
        }

        let null_cases = vec![
            None,
            Some(10086),
            Some(1900),
            Some(2156),
            Some(i64::MAX),
            Some(i64::MIN),
        ];

        for input in null_cases {
            let actual = RpnFnScalarEvaluator::new()
                .push_param_with_field_type(input, FieldTypeTp::Year)
                .return_field_type(FieldTypeBuilder::new().tp(FieldTypeTp::DateTime).build())
                .context(EvalContext::new(Arc::new(EvalConfig::from_flag(
                    Flag::TRUNCATE_AS_WARNING,
                ))))
                .evaluate::<Time>(ScalarFuncSig::CastIntAsTime)
                .unwrap();
            assert!(actual.is_none());
        }
    }

    #[test]
    #[allow(clippy::excessive_precision)]
    fn test_cast_real_time() {
        let cases = vec![
            ("2019-09-16 10:11:12", 190916101112.111, 0),
            ("2019-09-16 10:11:12", 20190916101112.111, 0),
            ("2019-09-16 10:11:12", 20190916101112.123, 0),
            ("2019-09-16 10:11:13", 20190916101112.999, 0),
            ("0000-00-00 00:00:00", 0.0, 0),
        ];

        for (expected, input, fsp) in cases {
            let actual: Time = RpnFnScalarEvaluator::new()
                .push_param(input)
                .return_field_type(
                    FieldTypeBuilder::new()
                        .tp(FieldTypeTp::DateTime)
                        .decimal(fsp)
                        .build(),
                )
                .evaluate::<Time>(ScalarFuncSig::CastRealAsTime)
                // `Result<Option<_>>`
                .unwrap()
                .unwrap();
            assert_eq!(actual.to_string(), expected);
        }
    }

    #[test]
    fn test_cast_string_as_time() {
        let cases = vec![
            ("2019-09-16 10:11:12", "20190916101112", 0),
            ("2019-09-16 10:11:12", "190916101112", 0),
            ("2019-09-16 10:11:01", "19091610111", 0),
            ("2019-09-16 10:11:00", "1909161011", 0),
            ("2019-09-16 10:01:00", "190916101", 0),
            ("1909-12-10 00:00:00", "19091210", 0),
            ("2020-02-29 10:00:00", "20200229100000", 0),
            ("2019-09-16 01:00:00", "1909161", 0),
            ("2019-09-16 00:00:00", "190916", 0),
            ("2019-09-01 00:00:00", "19091", 0),
            ("2019-09-16 10:11:12.111", "190916101112.111", 3),
            ("2019-09-16 10:11:12.111", "20190916101112.111", 3),
            ("2019-09-16 10:11:12.67", "20190916101112.666", 2),
            ("2019-09-16 10:11:13.0", "20190916101112.999", 1),
            ("2019-09-16 00:00:00", "2019-09-16", 0),
            ("2019-09-16 10:11:12", "2019-09-16 10:11:12", 0),
            ("2019-09-16 10:11:12", "2019-09-16T10:11:12", 0),
            ("2019-09-16 10:11:12.7", "2019-09-16T10:11:12.66", 1),
            ("2019-09-16 10:11:13.0", "2019-09-16T10:11:12.99", 1),
            ("2020-01-01 00:00:00.0", "2019-12-31 23:59:59.99", 1),
        ];

        for (expected, input, fsp) in cases {
            let actual: Time = RpnFnScalarEvaluator::new()
                .push_param(input.as_bytes().to_vec())
                .return_field_type(
                    FieldTypeBuilder::new()
                        .tp(FieldTypeTp::DateTime)
                        .decimal(fsp)
                        .build(),
                )
                .evaluate::<Time>(ScalarFuncSig::CastStringAsTime)
                // `Result<Option<_>>`
                .unwrap()
                .unwrap();
            assert_eq!(actual.to_string(), expected);
        }

        // If the input is invalid UTF-8 bytes, it should return error.
        let (res, ctx) = RpnFnScalarEvaluator::new()
            .push_param(vec![0, 159, 146, 150])
            .evaluate_raw(
                FieldTypeBuilder::new().tp(FieldTypeTp::DateTime).build(),
                ScalarFuncSig::CastStringAsTime,
            );
        assert!(matches!(res.unwrap(), ScalarValue::DateTime(None)));
        check_warning(
            &ctx,
            Some(ERR_TRUNCATE_WRONG_VALUE),
            "should have warning when casting invalid utf-8 to time",
        );
    }

    #[test]
    fn test_time_as_time() {
        let cases = vec![
            // (Timestamp, DateTime)
            ("2020-02-29 10:00:00.999", "2020-02-29 10:00:01.0", 1),
            ("2019-09-16 01:00:00.999", "2019-09-16 01:00:01.00", 2),
            ("2019-09-16 00:00:00.9999", "2019-09-16 00:00:01.0", 1),
        ];

        for (input, expected, fsp) in cases {
            let mut ctx = EvalContext::default();
            let time =
                Time::parse_timestamp(&mut ctx, input, MAX_FSP, /* Enable round*/ true).unwrap();

            let actual: Time = RpnFnScalarEvaluator::new()
                .push_param(time)
                .return_field_type(
                    FieldTypeBuilder::new()
                        .tp(FieldTypeTp::DateTime)
                        .decimal(fsp)
                        .build(),
                )
                .evaluate::<Time>(ScalarFuncSig::CastTimeAsTime)
                // `Result<Option<_>>`
                .unwrap()
                .unwrap();
            assert_eq!(actual.to_string(), expected);
        }
    }

    #[test]
    fn test_cast_duration_as_time() {
        use chrono::Datelike;

        let cases = vec!["11:30:45.123456", "-35:30:46"];

        for case in cases {
            let mut ctx = EvalContext::default();

            let duration = Duration::parse(&mut ctx, case, MAX_FSP).unwrap();
            let now = RpnFnScalarEvaluator::new()
                .push_param(duration)
                .return_field_type(
                    FieldTypeBuilder::new()
                        .tp(FieldTypeTp::DateTime)
                        .decimal(MAX_FSP as isize)
                        .build(),
                )
                .evaluate::<Time>(ScalarFuncSig::CastDurationAsTime)
                .unwrap()
                .unwrap();
            let chrono_today = chrono::Utc::now();
            let today = now.checked_sub(&mut ctx, duration).unwrap();

            assert_eq!(today.year(), chrono_today.year() as u32);
            assert_eq!(today.month(), chrono_today.month());
            assert_eq!(today.day(), chrono_today.day());
            assert_eq!(today.hour(), 0);
            assert_eq!(today.minute(), 0);
            assert_eq!(today.second(), 0);
            assert_eq!(today.micro(), 0);
        }
    }

    #[test]
    fn test_cast_decimal_as_time() {
        let cases = vec![
            ("2019-09-16 10:11:12", "20190916101112", 0),
            ("2019-09-16 10:11:12", "190916101112", 0),
            ("1909-12-10 00:00:00", "19091210", 0),
            ("2020-02-29 10:00:00", "20200229100000", 0),
            ("2019-09-16 00:00:00", "190916", 0),
            ("2019-09-16 10:11:12.111", "190916101112.111", 3),
            ("2019-09-16 10:11:12.111", "20190916101112.111", 3),
            ("2019-09-16 10:11:12.67", "20190916101112.666", 2),
            ("2019-09-16 10:11:13.0", "20190916101112.999", 1),
            ("2001-11-11 00:00:00.0000", "11111.1111", 4),
            ("0102-11-21 14:11:05.4324", "1021121141105.4324", 4),
            ("2002-11-21 14:11:05.101", "21121141105.101", 3),
            ("2000-11-21 14:11:05.799055", "1121141105.799055", 6),
            ("2000-01-21 14:11:05.123", "121141105.123", 3),
            ("0114-11-05 00:00:00", "1141105", 0),
            ("2004-11-05 00:00:00.00", "41105.11", 2),
            ("2000-11-05 00:00:00.0", "1105.3", 1),
            ("2000-01-05 00:00:00", "105", 0),
        ];

        for (expected, decimal, fsp) in cases {
            let decimal: Decimal = decimal.parse().unwrap();
            let actual: Time = RpnFnScalarEvaluator::new()
                .push_param(decimal)
                .return_field_type(
                    FieldTypeBuilder::new()
                        .tp(FieldTypeTp::DateTime)
                        .decimal(fsp)
                        .build(),
                )
                .evaluate(ScalarFuncSig::CastDecimalAsTime)
                // `Result<Option<_>>`
                .unwrap()
                .unwrap();
            assert_eq!(actual.to_string(), expected);
        }

        let should_fail = vec![
            "19091610111",
            "1909161011",
            "190916101",
            "1909161",
            "19091",
            "201705051315111.22",
            "2011110859.1111",
            "2011110859.1111",
            "191203081.1111",
            "43128.121105",
        ];

        for case in should_fail {
            let case: Decimal = case.parse().unwrap();
            let actual = RpnFnScalarEvaluator::new()
                .push_param(case)
                .return_field_type(FieldTypeBuilder::new().tp(FieldTypeTp::DateTime).build())
                .evaluate::<Time>(ScalarFuncSig::CastDecimalAsTime)
                .unwrap();
            assert!(actual.is_none());
        }
    }

    #[test]
    fn test_duration_as_int() {
        let mut ctx = EvalContext::default();
        // TODO: add more test case
        let cs: Vec<(Duration, i64)> = vec![
            (Duration::parse(&mut ctx, "17:51:04.78", 2).unwrap(), 175105),
            (
                Duration::parse(&mut ctx, "-17:51:04.78", 2).unwrap(),
                -175105,
            ),
            (Duration::parse(&mut ctx, "17:51:04.78", 0).unwrap(), 175105),
            (
                Duration::parse(&mut ctx, "-17:51:04.78", 0).unwrap(),
                -175105,
            ),
        ];

        for (input, expect) in cs {
            let mut ctx = CtxConfig {
                overflow_as_warning: true,
                ..CtxConfig::default()
            }
            .into();
            let r = cast_any_as_any::<Duration, Int>(&mut ctx, Some(&input));
            let log = make_log(&input, &expect, &r);
            check_result(Some(&expect), &r, log.as_str());
        }
    }

    #[test]
    fn test_json_as_int() {
        test_none_with_ctx(cast_json_as_any::<Int>);

        // no overflow
        let cs = vec![
            // (origin, expect, overflow, truncate)
            (
                Json::from_object(BTreeMap::default()).unwrap(),
                0,
                false,
                true,
            ),
            (Json::from_array(vec![]).unwrap(), 0, false, true),
            (Json::from_i64(10).unwrap(), 10i64, false, false),
            (Json::from_i64(i64::MAX).unwrap(), i64::MAX, false, false),
            (Json::from_i64(i64::MIN).unwrap(), i64::MIN, false, false),
            (Json::from_u64(0).unwrap(), 0, false, false),
            (
                Json::from_u64(u64::MAX).unwrap(),
                u64::MAX as i64,
                false,
                false,
            ),
            (
                Json::from_f64(i64::MIN as u64 as f64).unwrap(),
                i64::MAX,
                false,
                false,
            ),
            (
                Json::from_f64(i64::MAX as u64 as f64).unwrap(),
                i64::MAX,
                false,
                false,
            ),
            (
                Json::from_f64(i64::MIN as u64 as f64).unwrap(),
                i64::MAX,
                false,
                false,
            ),
            (
                Json::from_f64(i64::MIN as f64).unwrap(),
                i64::MIN,
                false,
                false,
            ),
            (Json::from_f64(10.5).unwrap(), 11, false, false),
            (Json::from_f64(10.4).unwrap(), 10, false, false),
            (Json::from_f64(-10.4).unwrap(), -10, false, false),
            (Json::from_f64(-10.5).unwrap(), -11, false, false),
            (
                Json::from_string(String::from("10.0")).unwrap(),
                10,
                false,
                false,
            ),
            (Json::from_bool(true).unwrap(), 1, false, false),
            (Json::from_bool(false).unwrap(), 0, false, false),
            (Json::none().unwrap(), 0, false, false),
            (
                Json::from_f64(((1u64 << 63) + (1u64 << 62)) as u64 as f64).unwrap(),
                i64::MAX,
                true,
                false,
            ),
            (
                Json::from_f64(-((1u64 << 63) as f64 + (1u64 << 62) as f64)).unwrap(),
                i64::MIN,
                true,
                false,
            ),
        ];

        for (input, expect, overflow, truncate) in cs {
            let mut ctx = CtxConfig {
                overflow_as_warning: true,
                truncate_as_warning: true,
                ..CtxConfig::default()
            }
            .into();
            let r = cast_json_as_any::<Int>(&mut ctx, Some(input.as_ref()));
            let log = make_log(&input, &expect, &r);
            check_result(Some(&expect), &r, log.as_str());
            check_overflow(&ctx, overflow, log.as_str());
            check_truncate(&ctx, truncate, log.as_str())
        }
    }

    #[test]
    fn test_json_as_uint() {
        test_none_with_ctx(cast_json_as_uint);

        // no clip to zero
        let cs: Vec<(Json, u64, Option<i32>)> = vec![
            // (origin, expect, error_code)
            (Json::from_f64(-1.0).unwrap(), -1.0f64 as i64 as u64, None),
            (Json::from_string(String::from("10")).unwrap(), 10, None),
            (
                Json::from_string(String::from("+10abc")).unwrap(),
                10,
                Some(ERR_TRUNCATE_WRONG_VALUE),
            ),
            (
                Json::from_string(String::from("9999999999999999999999999")).unwrap(),
                u64::MAX,
                Some(ERR_DATA_OUT_OF_RANGE),
            ),
            (
                Json::from_f64(2f64 * (u64::MAX as f64)).unwrap(),
                u64::MAX,
                Some(ERR_DATA_OUT_OF_RANGE),
            ),
        ];

        for (input, expect, error_code) in cs {
            let mut ctx = CtxConfig {
                overflow_as_warning: true,
                truncate_as_warning: true,
                ..CtxConfig::default()
            }
            .into();
            let r = cast_json_as_uint(&mut ctx, Some(input.as_ref()));
            let r = r.map(|x| x.map(|x| x as u64));
            let log = make_log(&input, &expect, &r);
            check_result(Some(&expect), &r, log.as_str());
            check_warning(&ctx, error_code, log.as_str());
        }

        // should clip to zero
        let cs: Vec<(Json, u64, Option<i32>)> = vec![
            // (origin, expect, err_code)
            (Json::from_f64(-1.0).unwrap(), 0, None),
            (
                Json::from_string(String::from("-10")).unwrap(),
                0,
                Some(ERR_DATA_OUT_OF_RANGE),
            ),
            (Json::from_string(String::from("10")).unwrap(), 10, None),
            (
                Json::from_string(String::from("+10abc")).unwrap(),
                10,
                Some(ERR_TRUNCATE_WRONG_VALUE),
            ),
            (
                Json::from_string(String::from("9999999999999999999999999")).unwrap(),
                u64::MAX,
                Some(ERR_DATA_OUT_OF_RANGE),
            ),
            (
                Json::from_f64(2f64 * (u64::MAX as f64)).unwrap(),
                u64::MAX,
                Some(ERR_DATA_OUT_OF_RANGE),
            ),
        ];

        for (input, expect, err_code) in cs {
            let mut ctx = CtxConfig {
                overflow_as_warning: true,
                truncate_as_warning: true,
                should_clip_to_zero: true,
                ..CtxConfig::default()
            }
            .into();
            let r = cast_json_as_uint(&mut ctx, Some(input.as_ref()));
            let r = r.map(|x| x.map(|x| x as u64));
            let log = make_log(&input, &expect, &r);
            check_result(Some(&expect), &r, log.as_str());
            check_warning(&ctx, err_code, log.as_str());
        }
    }

    #[test]
    fn test_signed_int_as_signed_real() {
        test_none_with_nothing(cast_signed_int_as_signed_real);

        let cs: Vec<(i64, f64)> = vec![
            // (input, expect)
            (i64::MIN, i64::MIN as f64),
            (0, 0f64),
            (i64::MAX, i64::MAX as f64),
        ];

        for (input, expect) in cs {
            let r = cast_signed_int_as_signed_real(Some(&input));
            let r = r.map(|x| x.map(|x| x.into_inner()));
            let log = make_log(&input, &expect, &r);
            check_result(Some(&expect), &r, log.as_str());
        }
    }

    #[test]
    fn test_signed_int_as_unsigned_real() {
        test_none_with_metadata(cast_signed_int_as_unsigned_real);

        let cs: Vec<(i64, f64, bool)> = vec![
            // (input, expect, in_union)

            // TODO: add test case of negative int to unsigned real without in_union
            // (i64::MIN, i64::MIN as u64 as f64, false),

            // not in union
            (i64::MAX, i64::MAX as f64, false),
            (0, 0f64, false),
            // in union
            (i64::MIN, 0f64, true),
            (-1, 0f64, true),
            (i64::MAX, i64::MAX as f64, true),
            (0, 0f64, true),
        ];
        for (input, expect, in_union) in cs {
            let metadata = make_metadata(in_union);
            let r = cast_signed_int_as_unsigned_real(&metadata, Some(&input));
            let r = r.map(|x| x.map(|x| x.into_inner()));
            let log = format!(
                "input: {}, expect: {}, in_union: {}",
                input, expect, in_union
            );
            check_result(Some(&expect), &r, log.as_str());
        }
    }

    #[test]
    fn test_unsigned_int_as_signed_or_unsigned_real() {
        test_none_with_nothing(cast_unsigned_int_as_signed_or_unsigned_real);

        let cs = vec![
            // (input, expect)
            (0, 0f64),
            (u64::MAX, u64::MAX as f64),
            (i64::MAX as u64, i64::MAX as u64 as f64),
        ];
        for (input, expect) in cs {
            let r = cast_unsigned_int_as_signed_or_unsigned_real(Some(&(input as i64)));
            let r = r.map(|x| x.map(|x| x.into_inner()));
            let log = make_log(&input, &expect, &r);
            check_result(Some(&expect), &r, log.as_str());
        }
    }

    #[test]
    fn test_real_as_signed_real() {
        test_none_with_nothing(cast_real_as_signed_real);

        let cs = vec![
            // (input, expect)
            (f64::from(f32::MIN), f64::from(f32::MIN)),
            (f64::from(f32::MAX), f64::from(f32::MAX)),
            (f64::MIN, f64::MIN),
            (0f64, 0f64),
            (f64::MAX, f64::MAX),
            (i64::MIN as f64, i64::MIN as f64),
            (i64::MAX as f64, i64::MAX as f64),
            (u64::MAX as f64, u64::MAX as f64),
        ];
        for (input, expect) in cs {
            let r = cast_real_as_signed_real(Some(Real::new(input).as_ref().unwrap()));
            let r = r.map(|x| x.map(|x| x.into_inner()));
            let log = make_log(&input, &expect, &r);
            check_result(Some(&expect), &r, log.as_str());
        }
    }

    #[test]
    fn test_real_as_unsigned_real() {
        let cs = vec![
            // (input, expect, in_union)
            // not in union
            // TODO: add test case of negative real to unsigned real
            // (-1.0, -1.0, false),
            // (i64::MIN as f64, i64::MIN as f64, false),
            // (f64::MIN, f64::MIN, false),
            (u64::MIN as f64, u64::MIN as f64, false),
            (1.0, 1.0, false),
            (i64::MAX as f64, i64::MAX as f64, false),
            (u64::MAX as f64, u64::MAX as f64, false),
            (f64::MAX, f64::MAX, false),
            // in union
            (-1.0, 0.0, true),
            (i64::MIN as f64, 0.0, true),
            (u64::MIN as f64, 0.0, true),
            (f64::MIN, 0.0, true),
            (1.0, 1.0, true),
            (i64::MAX as f64, i64::MAX as f64, true),
            (u64::MAX as f64, u64::MAX as f64, true),
            (f64::MAX, f64::MAX, true),
        ];

        for (input, expect, in_union) in cs {
            let metadata = make_metadata(in_union);
            let r = cast_real_as_unsigned_real(&metadata, Some(Real::new(input).as_ref().unwrap()));
            let r = r.map(|x| x.map(|x| x.into_inner()));
            let log = format!(
                "input: {}, expect: {}, in_union: {}",
                input, expect, in_union
            );
            check_result(Some(&expect), &r, log.as_str());
        }
    }

    #[test]
    fn test_cast_string_as_real() {
        // None
        {
            let output: Option<Real> = RpnFnScalarEvaluator::new()
                .push_param(ScalarValue::Bytes(None))
                .evaluate(ScalarFuncSig::CastStringAsReal)
                .unwrap();
            assert_eq!(output, None);
        }

        // signed
        let ul = UNSPECIFIED_LENGTH;
        let cs: Vec<(String, f64, isize, isize, bool, bool)> = vec![
            // (input, expect, flen, decimal, truncated, overflow)
            // no special flen and decimal
            (String::from("99999999"), 99999999f64, ul, ul, false, false),
            (String::from("1234abc"), 1234f64, ul, ul, true, false),
            (String::from("-1234abc"), -1234f64, ul, ul, true, false),
            (
                (0..400).map(|_| '9').collect::<String>(),
                f64::MAX,
                ul,
                ul,
                true,
                false,
            ),
            (
                (0..401)
                    .map(|x| if x == 0 { '-' } else { '9' })
                    .collect::<String>(),
                f64::MIN,
                ul,
                ul,
                true,
                false,
            ),
            // with special flen and decimal
            (String::from("99999999"), 99999999f64, 8, 0, false, false),
            (String::from("99999999"), 99999999f64, 9, 0, false, false),
            (String::from("99999999"), 9999999f64, 7, 0, false, true),
            (String::from("99999999"), 999999.99, 8, 2, false, true),
            (String::from("1234abc"), 0.9f64, 1, 1, true, true),
            (String::from("-1234abc"), -0.9f64, 1, 1, true, true),
            (String::from(""), 0f64, 1, 0, false, false),
        ];

        for (input, expected, flen, decimal, truncated, overflow) in cs {
            let (result, ctx) = RpnFnScalarEvaluator::new()
                .context(CtxConfig {
                    overflow_as_warning: true,
                    truncate_as_warning: true,
                    ..CtxConfig::default()
                })
                .push_param(input.clone().into_bytes())
                .evaluate_raw(
                    FieldTypeConfig {
                        unsigned: false,
                        flen,
                        decimal,
                        tp: Some(FieldTypeTp::Double),
                        ..FieldTypeConfig::default()
                    },
                    ScalarFuncSig::CastStringAsReal,
                );
            let output: Option<Real> = result.unwrap().into();
            assert!(
                (output.unwrap().into_inner() - expected).abs() < f64::EPSILON,
                "input={:?}",
                input
            );
            let (warning_cnt, warnings) = match (truncated, overflow) {
                (true, true) => (2, vec![ERR_TRUNCATE_WRONG_VALUE, ERR_DATA_OUT_OF_RANGE]),
                (true, false) => (1, vec![ERR_TRUNCATE_WRONG_VALUE]),
                (false, true) => (1, vec![ERR_DATA_OUT_OF_RANGE]),
                _ => (0, vec![]),
            };
            assert_eq!(ctx.warnings.warning_cnt, warning_cnt);
            let mut got_warnings = ctx
                .warnings
                .warnings
                .iter()
                .map(|w| w.get_code())
                .collect::<Vec<i32>>();
            got_warnings.sort_unstable();
            assert_eq!(got_warnings, warnings);
        }

        // unsigned
        let cs: Vec<(String, f64, isize, isize, bool, bool, bool)> = vec![
            // (input, expect, flen, decimal, truncated, overflow, in_union)

            // not in union
            (
                String::from("99999999"),
                99999999f64,
                ul,
                ul,
                false,
                false,
                false,
            ),
            (String::from("1234abc"), 1234f64, ul, ul, true, false, false),
            (
                (0..400).map(|_| '9').collect::<String>(),
                f64::MAX,
                ul,
                ul,
                true,
                false,
                false,
            ),
            (
                String::from("99999999"),
                99999999f64,
                8,
                0,
                false,
                false,
                false,
            ),
            (
                String::from("99999999"),
                9999999.9,
                8,
                1,
                false,
                true,
                false,
            ),
            (
                String::from("99999999"),
                999999.99,
                8,
                2,
                false,
                true,
                false,
            ),
            (String::from("99999999"), 999999.9, 7, 1, false, true, false),
            (String::from("1234abc"), 1234.0, 4, 0, true, false, false),
            (String::from("1234abc"), 999.9, 4, 1, true, true, false),
            (String::from("1234abc"), 99.99, 4, 2, true, true, false),
            (String::from("1234abc"), 99.9, 3, 1, true, true, false),
            (String::from("1234abc"), 9.999, 4, 3, true, true, false),
            (
                String::from("99999999"),
                99999999f64,
                8,
                0,
                false,
                false,
                false,
            ),
            (
                String::from("99999999"),
                9999999.9,
                8,
                1,
                false,
                true,
                false,
            ),
            (
                String::from("99999999"),
                999999.99,
                8,
                2,
                false,
                true,
                false,
            ),
            (String::from("99999999"), 999999.9, 7, 1, false, true, false),
            (String::from("1234abc"), 1234.0, 4, 0, true, false, false),
            (String::from("1234abc"), 999.9, 4, 1, true, true, false),
            (String::from("1234abc"), 99.99, 4, 2, true, true, false),
            (String::from("1234abc"), 99.9, 3, 1, true, true, false),
            (String::from("1234abc"), 9.999, 4, 3, true, true, false),
            (
                (0..400).map(|_| '9').collect::<String>(),
                f64::MAX,
                ul,
                ul,
                true,
                false,
                false,
            ),
            (
                (0..400).map(|_| '9').collect::<String>(),
                9999999999.0,
                10,
                0,
                true,
                true,
                false,
            ),
            (
                (0..400).map(|_| '9').collect::<String>(),
                999999999.9,
                10,
                1,
                true,
                true,
                false,
            ),
            // TODO
            // (
            //     (0..401)
            //         .map(|x| if x == 0 { '-' } else { '9' })
            //         .collect::<String>(),
            //     0f64, ul, ul, true, true, false,
            // ),
            // (
            //     String::from("-1234abc"), 0f64, ul, ul,
            //     true, true, false,
            // ),
            // (String::from("-1234abc"), 0.0, 4, 0, true, true, false),
            // (String::from("-1234abc"), 0.0, 4, 1, true, true, false),
            // (String::from("-1234abc"), 0.0, 4, 2, true, true, false),
            // (String::from("-1234abc"), 0.0, 3, 1, true, true, false),
            // (String::from("-1234abc"), 0.0, 4, 3, true, true, false),

            // in union
            // in union and neg
            (String::from("-190"), 0f64, ul, ul, false, false, true),
            (String::from("-10abc"), 0f64, ul, ul, true, false, true),
            (String::from("-1234abc"), 0.0, ul, ul, true, false, true),
        ];

        for (input, expected, flen, decimal, truncated, overflow, in_union) in cs {
            let (result, ctx) = RpnFnScalarEvaluator::new()
                .context(CtxConfig {
                    overflow_as_warning: true,
                    truncate_as_warning: true,
                    ..CtxConfig::default()
                })
                .metadata(Box::new(make_metadata(in_union)))
                .push_param(input.clone().into_bytes())
                .evaluate_raw(
                    FieldTypeConfig {
                        unsigned: true,
                        flen,
                        decimal,
                        tp: Some(FieldTypeTp::Double),
                        ..FieldTypeConfig::default()
                    },
                    ScalarFuncSig::CastStringAsReal,
                );
            let output: Option<Real> = result.unwrap().into();
            assert!(
                (output.unwrap().into_inner() - expected).abs() < f64::EPSILON,
                "input:{:?}, expected:{:?}, flen:{:?}, decimal:{:?}, truncated:{:?}, overflow:{:?}, in_union:{:?}",
                input,
                expected,
                flen,
                decimal,
                truncated,
                overflow,
                in_union
            );
            let (warning_cnt, warnings) = match (truncated, overflow) {
                (true, true) => (2, vec![ERR_TRUNCATE_WRONG_VALUE, ERR_DATA_OUT_OF_RANGE]),
                (true, false) => (1, vec![ERR_TRUNCATE_WRONG_VALUE]),
                (false, true) => (1, vec![ERR_DATA_OUT_OF_RANGE]),
                _ => (0, vec![]),
            };
            let mut got_warnings = ctx
                .warnings
                .warnings
                .iter()
                .map(|w| w.get_code())
                .collect::<Vec<i32>>();
            got_warnings.sort_unstable();
            assert_eq!(
                ctx.warnings.warning_cnt, warning_cnt,
                "input:{:?}, expected:{:?}, flen:{:?}, decimal:{:?}, truncated:{:?}, overflow:{:?}, in_union:{:?}, warnings:{:?}",
                input, expected, flen, decimal, truncated, overflow, in_union, got_warnings,
            );
            assert_eq!(got_warnings, warnings);
        }

        // not in union, neg
        let cs: Vec<(String, f64, isize, isize, Vec<i32>)> = vec![
            (
                (0..401)
                    .map(|x| if x == 0 { '-' } else { '9' })
                    .collect::<String>(),
                0f64,
                ul,
                ul,
                vec![ERR_TRUNCATE_WRONG_VALUE, ERR_DATA_OUT_OF_RANGE],
            ),
            (
                String::from("-1234abc"),
                0f64,
                ul,
                ul,
                vec![ERR_TRUNCATE_WRONG_VALUE, ERR_DATA_OUT_OF_RANGE],
            ),
            (
                String::from("-1234abc"),
                0.0,
                4,
                0,
                vec![ERR_TRUNCATE_WRONG_VALUE, ERR_DATA_OUT_OF_RANGE],
            ),
            // the case below has 3 warning
            // 1. from getValidFloatPrefix, because of `-1234abc`'s `abc`, (ERR_TRUNCATE_WRONG_VALUE)
            // 2. from ProduceFloatWithSpecifiedTp, because of TruncateFloat (ERR_DATA_OUT_OF_RANGE)
            // 3. from ProduceFloatWithSpecifiedTp, because of unsigned but negative (ERR_DATA_OUT_OF_RANGE)
            (
                String::from("-1234abc"),
                0.0,
                4,
                1,
                vec![
                    ERR_TRUNCATE_WRONG_VALUE,
                    ERR_DATA_OUT_OF_RANGE,
                    ERR_DATA_OUT_OF_RANGE,
                ],
            ),
            (
                String::from("-1234abc"),
                0.0,
                4,
                2,
                vec![
                    ERR_TRUNCATE_WRONG_VALUE,
                    ERR_DATA_OUT_OF_RANGE,
                    ERR_DATA_OUT_OF_RANGE,
                ],
            ),
            (
                String::from("-1234abc"),
                0.0,
                3,
                1,
                vec![
                    ERR_TRUNCATE_WRONG_VALUE,
                    ERR_DATA_OUT_OF_RANGE,
                    ERR_DATA_OUT_OF_RANGE,
                ],
            ),
            (
                String::from("-1234abc"),
                0.0,
                4,
                3,
                vec![
                    ERR_TRUNCATE_WRONG_VALUE,
                    ERR_DATA_OUT_OF_RANGE,
                    ERR_DATA_OUT_OF_RANGE,
                ],
            ),
        ];
        for (input, expected, flen, decimal, err_codes) in cs {
            let (result, ctx) = RpnFnScalarEvaluator::new()
                .context(CtxConfig {
                    overflow_as_warning: true,
                    truncate_as_warning: true,
                    ..CtxConfig::default()
                })
                .metadata(Box::new(make_metadata(false)))
                .push_param(input.clone().into_bytes())
                .evaluate_raw(
                    FieldTypeConfig {
                        unsigned: true,
                        flen,
                        decimal,
                        tp: Some(FieldTypeTp::Double),
                        ..FieldTypeConfig::default()
                    },
                    ScalarFuncSig::CastStringAsReal,
                );
            let output: Option<Real> = result.unwrap().into();
            assert!(
                (output.unwrap().into_inner() - expected).abs() < f64::EPSILON,
                "input={:?}",
                input
            );

            assert_eq!(ctx.warnings.warning_cnt, err_codes.len());
            for (idx, err) in err_codes.iter().enumerate() {
                assert_eq!(
                    ctx.warnings.warnings[idx].get_code(),
                    *err,
                    "input: {:?}",
                    input
                );
            }
        }

        // binary literal
        let cases = vec![
            (vec![0x01, 0x02, 0x03], Some(f64::from(0x010203))),
            (vec![0x01, 0x02, 0x03, 0x4], Some(f64::from(0x01020304))),
            (
                vec![0x01, 0x02, 0x03, 0x4, 0x05, 0x06, 0x06, 0x06, 0x06],
                None,
            ),
        ];
        for (input, expected) in cases {
            let output: Result<Option<Real>> = RpnFnScalarEvaluator::new()
                .metadata(Box::new(make_metadata(false)))
                .return_field_type(FieldTypeConfig {
                    flen: tidb_query_datatype::UNSPECIFIED_LENGTH,
                    decimal: tidb_query_datatype::UNSPECIFIED_LENGTH,
                    tp: Some(FieldTypeTp::Double),
                    ..FieldTypeConfig::default()
                })
                .push_param_with_field_type(
                    input.clone(),
                    FieldTypeConfig {
                        tp: Some(FieldTypeTp::VarString),
                        collation: Some(Collation::Binary),
                        ..FieldTypeConfig::default()
                    },
                )
                .evaluate(ScalarFuncSig::CastStringAsReal);

            if let Some(exp) = expected {
                assert!(output.is_ok(), "input: {:?}", input);
                assert!(
                    (output.unwrap().unwrap().into_inner() - exp).abs() < f64::EPSILON,
                    "input={:?}",
                    input
                );
            } else {
                assert!(output.is_err());
            }
        }
    }

    #[test]
    fn test_decimal_as_signed_real() {
        test_none_with_ctx(cast_any_as_any::<Decimal, Int>);

        // because decimal can always be represent by signed real,
        // so we needn't to check whether get truncated err.
        let cs = vec![
            // (input, expect)
            (Decimal::from_f64(-10.0).unwrap(), -10.0),
            (Decimal::from_f64(i64::MIN as f64).unwrap(), i64::MIN as f64),
            (Decimal::from_f64(i64::MAX as f64).unwrap(), i64::MAX as f64),
            (Decimal::from_f64(u64::MAX as f64).unwrap(), u64::MAX as f64),
        ];
        for (input, expect) in cs {
            let mut ctx = EvalContext::default();
            let r = cast_any_as_any::<Decimal, Real>(&mut ctx, Some(&input));
            let r = r.map(|x| x.map(|x| x.into_inner()));
            let log = make_log(&input, &expect, &r);
            check_result(Some(&expect), &r, log.as_str());
        }
    }

    #[test]
    fn test_decimal_as_unsigned_real() {
        test_none_with_ctx_and_metadata(cast_decimal_as_unsigned_real);

        let cs: Vec<(Decimal, f64, bool, bool)> = vec![
            // (origin, expect, in_union, overflow)
            // not in union
            (Decimal::from(0), 0.0, false, false),
            (
                Decimal::from(9223372036854775807u64),
                9223372036854775807.0,
                false,
                false,
            ),
            (
                Decimal::from_bytes(b"9223372036854775809")
                    .unwrap()
                    .unwrap(),
                9223372036854775809.0,
                false,
                false,
            ),
            // TODO: add test case for negative decimal to unsigned real

            // in union
            (Decimal::from(-1023), 0f64, true, false),
            (Decimal::from(-10), 0f64, true, false),
            (Decimal::from(i64::MIN), 0f64, true, false),
            (Decimal::from(1023), 1023.0, true, false),
            (Decimal::from(10), 10.0, true, false),
            (Decimal::from(i64::MAX), i64::MAX as f64, true, false),
            (Decimal::from(u64::MAX), u64::MAX as f64, true, false),
            (
                Decimal::from(1844674407370955161u64),
                1844674407370955161u64 as f64,
                true,
                false,
            ),
            (
                Decimal::from_bytes(b"18446744073709551616")
                    .unwrap()
                    .unwrap(),
                // 18446744073709551616 - u64::MAX==1,
                // but u64::MAX as f64 == 18446744073709551616
                u64::MAX as f64,
                true,
                false,
            ),
        ];

        for (input, expect, in_union, overflow) in cs {
            let mut ctx = CtxConfig {
                overflow_as_warning: true,
                ..CtxConfig::default()
            }
            .into();
            let metadata = make_metadata(in_union);
            let r = cast_decimal_as_unsigned_real(&mut ctx, &metadata, Some(&input));
            let r = r.map(|x| x.map(|x| x.into_inner()));
            let log = format!(
                "input: {}, expect: {}, in_union: {}, expect_overflow: {}, result: {:?}",
                input, expect, in_union, overflow, r
            );
            check_result(Some(&expect), &r, log.as_str());
            check_overflow(&ctx, overflow, log.as_str());
        }
    }

    #[test]
    #[allow(clippy::excessive_precision)]
    fn test_time_as_real() {
        let mut ctx = EvalContext::default();
        test_none_with_ctx(cast_any_as_any::<Time, Real>);

        // TODO: add more test case
        let cs = vec![
            (
                Time::parse_datetime(&mut ctx, "2000-01-01T12:13:14.6666", 6, true).unwrap(),
                20000101121314.666600,
            ),
            (
                Time::parse_datetime(&mut ctx, "2000-01-01T12:13:14.6666", 0, true).unwrap(),
                20000101121315.0,
            ),
            (
                Time::parse_datetime(&mut ctx, "2000-01-01T12:13:14.6666", 3, true).unwrap(),
                20000101121314.667,
            ),
            (
                Time::parse_datetime(&mut ctx, "2000-01-01T12:13:14.6666", 4, true).unwrap(),
                20000101121314.6666,
            ),
        ];

        for (input, expect) in cs {
            let mut ctx = EvalContext::default();
            let r = cast_any_as_any::<Time, Real>(&mut ctx, Some(&input));
            let r = r.map(|x| x.map(|x| x.into_inner()));
            let log = make_log(&input, &expect, &r);
            check_result(Some(&expect), &r, log.as_str());
        }
    }

    #[test]
    fn test_duration_as_real() {
        let mut ctx = EvalContext::default();
        // TODO: add more test case
        let cs = vec![
            // (input, expect)
            (
                Duration::parse(&mut ctx, "17:51:04.78", 2).unwrap(),
                175104.78,
            ),
            (
                Duration::parse(&mut ctx, "-17:51:04.78", 2).unwrap(),
                -175104.78,
            ),
            (
                Duration::parse(&mut ctx, "17:51:04.78", 0).unwrap(),
                175105.0,
            ),
            (
                Duration::parse(&mut ctx, "-17:51:04.78", 0).unwrap(),
                -175105.0,
            ),
        ];
        for (input, expect) in cs {
            let mut ctx = EvalContext::default();
            let r = cast_any_as_any::<Duration, Real>(&mut ctx, Some(&input));
            let r = r.map(|x| x.map(|x| x.into_inner()));
            let log = make_log(&input, &expect, &r);
            check_result(Some(&expect), &r, log.as_str());
        }
    }

    #[test]
    fn test_json_as_real() {
        let cs: Vec<(Json, f64, Option<i32>)> = vec![
            // (input, expect, err_code)
            (Json::from_object(BTreeMap::default()).unwrap(), 0f64, None),
            (Json::from_array(vec![]).unwrap(), 0f64, None),
            (Json::from_i64(10).unwrap(), 10f64, None),
            (Json::from_i64(i64::MAX).unwrap(), i64::MAX as f64, None),
            (Json::from_i64(i64::MIN).unwrap(), i64::MIN as f64, None),
            (Json::from_u64(0).unwrap(), 0f64, None),
            (Json::from_u64(u64::MAX).unwrap(), u64::MAX as f64, None),
            (Json::from_f64(f64::MAX).unwrap(), f64::MAX, None),
            (Json::from_f64(f64::MIN).unwrap(), f64::MIN, None),
            (Json::from_string(String::from("10.0")).unwrap(), 10.0, None),
            (
                Json::from_string(String::from("-10.0")).unwrap(),
                -10.0,
                None,
            ),
            (Json::from_bool(true).unwrap(), 1f64, None),
            (Json::from_bool(false).unwrap(), 0f64, None),
            (Json::none().unwrap(), 0f64, None),
            (
                Json::from_string((0..500).map(|_| '9').collect::<String>()).unwrap(),
                f64::MAX,
                Some(ERR_TRUNCATE_WRONG_VALUE),
            ),
            (
                Json::from_string(
                    (0..500)
                        .map(|x| if x == 0 { '-' } else { '9' })
                        .collect::<String>(),
                )
                .unwrap(),
                f64::MIN,
                Some(ERR_TRUNCATE_WRONG_VALUE),
            ),
        ];

        for (input, expect, err_code) in cs {
            let mut ctx = CtxConfig {
                truncate_as_warning: true,
                ..CtxConfig::default()
            }
            .into();
            let r = cast_json_as_any::<Real>(&mut ctx, Some(input.as_ref()));
            let r = r.map(|x| x.map(|x| x.into_inner()));
            let log = make_log(&input, &expect, &r);
            check_result(Some(&expect), &r, log.as_str());
            check_warning(&ctx, err_code, log.as_str());
        }
    }

    /// base_cs:
    /// vector of (T, T to bytes(without any other handle do by cast_as_string_helper),
    /// T to string for debug output),
    /// the object should not be zero len.
    #[allow(clippy::type_complexity)]
    fn test_as_string_helper<T: Clone, FnCast>(
        base_cs: Vec<(T, Vec<u8>, String)>,
        cast_func: FnCast,
        func_name: &str,
    ) where
        FnCast: Fn(&mut EvalContext, &RpnFnCallExtra, Option<T>) -> Result<Option<Bytes>>,
    {
        #[derive(Clone, Copy)]
        enum FlenType {
            Eq,
            LessOne,
            ExtraOne,
            Unspecified,
        }
        let cs: Vec<(FlenType, bool, &str, FieldTypeTp, Collation, Option<i32>)> = vec![
            // (flen_type, pad_zero, charset, tp, collation, err_code)

            // normal, flen==str.len
            (
                FlenType::Eq,
                false,
                CHARSET_BIN,
                FieldTypeTp::String,
                Collation::Binary,
                None,
            ),
            (
                FlenType::Eq,
                false,
                CHARSET_UTF8,
                FieldTypeTp::String,
                Collation::Binary,
                None,
            ),
            (
                FlenType::Eq,
                false,
                CHARSET_UTF8MB4,
                FieldTypeTp::String,
                Collation::Binary,
                None,
            ),
            (
                FlenType::Eq,
                false,
                CHARSET_ASCII,
                FieldTypeTp::String,
                Collation::Binary,
                None,
            ),
            (
                FlenType::Eq,
                false,
                CHARSET_LATIN1,
                FieldTypeTp::String,
                Collation::Binary,
                None,
            ),
            // normal, flen==UNSPECIFIED_LENGTH
            (
                FlenType::Unspecified,
                false,
                CHARSET_BIN,
                FieldTypeTp::String,
                Collation::Binary,
                None,
            ),
            (
                FlenType::Unspecified,
                false,
                CHARSET_UTF8,
                FieldTypeTp::String,
                Collation::Binary,
                None,
            ),
            (
                FlenType::Unspecified,
                false,
                CHARSET_UTF8MB4,
                FieldTypeTp::String,
                Collation::Binary,
                None,
            ),
            (
                FlenType::Unspecified,
                false,
                CHARSET_ASCII,
                FieldTypeTp::String,
                Collation::Binary,
                None,
            ),
            (
                FlenType::Unspecified,
                false,
                CHARSET_LATIN1,
                FieldTypeTp::String,
                Collation::Binary,
                None,
            ),
            // branch 1 of ProduceStrWithSpecifiedTp
            // not bin_str, so no pad_zero
            (
                FlenType::LessOne,
                false,
                CHARSET_UTF8,
                FieldTypeTp::String,
                Collation::Utf8Mb4BinNoPadding,
                Some(ERR_DATA_TOO_LONG),
            ),
            (
                FlenType::LessOne,
                false,
                CHARSET_UTF8MB4,
                FieldTypeTp::String,
                Collation::Utf8Mb4BinNoPadding,
                Some(ERR_DATA_TOO_LONG),
            ),
            (
                FlenType::Eq,
                false,
                CHARSET_UTF8,
                FieldTypeTp::String,
                Collation::Utf8Mb4BinNoPadding,
                None,
            ),
            (
                FlenType::Eq,
                false,
                CHARSET_UTF8MB4,
                FieldTypeTp::String,
                Collation::Utf8Mb4BinNoPadding,
                None,
            ),
            (
                FlenType::ExtraOne,
                false,
                CHARSET_UTF8,
                FieldTypeTp::String,
                Collation::Utf8Mb4BinNoPadding,
                None,
            ),
            (
                FlenType::ExtraOne,
                false,
                CHARSET_UTF8MB4,
                FieldTypeTp::String,
                Collation::Utf8Mb4BinNoPadding,
                None,
            ),
            (
                FlenType::ExtraOne,
                false,
                CHARSET_UTF8,
                FieldTypeTp::String,
                Collation::Utf8Mb4BinNoPadding,
                None,
            ),
            (
                FlenType::ExtraOne,
                false,
                CHARSET_UTF8MB4,
                FieldTypeTp::String,
                Collation::Utf8Mb4BinNoPadding,
                None,
            ),
            // bin_str, so need pad_zero
            (
                FlenType::ExtraOne,
                true,
                CHARSET_UTF8,
                FieldTypeTp::String,
                Collation::Binary,
                None,
            ),
            (
                FlenType::ExtraOne,
                true,
                CHARSET_UTF8MB4,
                FieldTypeTp::String,
                Collation::Binary,
                None,
            ),
            // branch 2 of ProduceStrWithSpecifiedTp
            // branch 2 need s.len>flen, so never need pad_zero
            (
                FlenType::LessOne,
                false,
                CHARSET_ASCII,
                FieldTypeTp::String,
                Collation::Utf8Mb4BinNoPadding,
                Some(ERR_DATA_TOO_LONG),
            ),
            (
                FlenType::LessOne,
                false,
                CHARSET_LATIN1,
                FieldTypeTp::String,
                Collation::Utf8Mb4BinNoPadding,
                Some(ERR_DATA_TOO_LONG),
            ),
            (
                FlenType::LessOne,
                false,
                CHARSET_BIN,
                FieldTypeTp::String,
                Collation::Utf8Mb4BinNoPadding,
                Some(ERR_DATA_TOO_LONG),
            ),
            // branch 3 of ProduceStrWithSpecifiedTp ,
            // will never be reached,
            // because padZero param is always false
        ];
        for (input, bytes, debug_str) in base_cs {
            for (flen_type, pad_zero, charset, tp, collation, err_code) in cs.iter() {
                let mut ctx = CtxConfig {
                    truncate_as_warning: true,
                    ..CtxConfig::default()
                }
                .into();
                let res_len = bytes.len();
                let flen = match flen_type {
                    FlenType::Eq => res_len as isize,
                    FlenType::LessOne => {
                        if res_len == 0 {
                            continue;
                        } else {
                            (res_len - 1) as isize
                        }
                    }
                    FlenType::ExtraOne => (res_len + 1) as isize,
                    FlenType::Unspecified => UNSPECIFIED_LENGTH,
                };
                let rft = FieldTypeConfig {
                    flen,
                    charset: Some(charset),
                    tp: Some(*tp),
                    collation: Some(*collation),
                    ..FieldTypeConfig::default()
                }
                .into();
                let extra = make_extra(&rft);

                let r = cast_func(&mut ctx, &extra, Some(input.clone()));

                let mut expect = bytes.clone();
                if *pad_zero && flen > expect.len() as isize {
                    expect.extend((expect.len()..flen as usize).map(|_| 0u8));
                } else if flen != UNSPECIFIED_LENGTH {
                    expect.truncate(flen as usize);
                }

                let log = format!(
                    "func: {:?}, input: {}, expect: {:?}, flen: {}, \
                     charset: {}, field_type: {}, collation: {}, output: {:?}",
                    func_name, debug_str, &expect, flen, charset, tp, collation, &r
                );
                check_result(Some(&expect), &r, log.as_str());
                check_warning(&ctx, *err_code, log.as_str());
            }
        }
    }

    #[test]
    fn test_int_as_string() {
        test_none_with_ctx_and_extra(cast_any_as_string::<Int>);

        let cs: Vec<(&i64, Vec<u8>, String)> = vec![
            (
                &i64::MAX,
                i64::MAX.to_string().into_bytes(),
                i64::MAX.to_string(),
            ),
            (
                &i64::MIN,
                i64::MIN.to_string().into_bytes(),
                i64::MIN.to_string(),
            ),
        ];
        test_as_string_helper(cs, cast_any_as_string::<Int>, "cast_any_as_string::<Int>");
    }

    fn helper_get_cs_ref<U, V: Clone, W: Clone>(cs: &[(U, V, W)]) -> Vec<(&U, V, W)> {
        cs.iter()
            .map(|(u, v, w)| (u, v.clone(), w.clone()))
            .collect()
    }

    #[test]
    fn test_uint_as_string() {
        test_none_with_ctx_and_extra(cast_uint_as_string);

        let cs: Vec<(u64, Vec<u8>, String)> = vec![
            (
                i64::MAX as u64,
                (i64::MAX as u64).to_string().into_bytes(),
                (i64::MAX as u64).to_string(),
            ),
            (
                i64::MIN as u64,
                (i64::MIN as u64).to_string().into_bytes(),
                (i64::MIN as u64).to_string(),
            ),
            (
                u64::MAX,
                u64::MAX.to_string().into_bytes(),
                u64::MAX.to_string(),
            ),
            (0u64, 0u64.to_string().into_bytes(), 0u64.to_string()),
        ];

        let ref_cs = helper_get_cs_ref(&cs);

        test_as_string_helper(
            ref_cs,
            |ctx, extra, val| {
                let val = val.map(|x| *x as i64);
                cast_uint_as_string(ctx, extra, val.as_ref())
            },
            "cast_uint_as_string",
        );
    }

    #[test]
    fn test_year_as_string() {
        let cs: Vec<(i64, Vec<u8>, String)> = vec![
            (0, b"0000".to_vec(), "0000".to_string()),
            (2000, b"2000".to_vec(), "2000".to_string()),
        ];

        let ref_cs = helper_get_cs_ref(&cs);

        test_as_string_helper(
            ref_cs,
            |ctx, extra, val| {
                let val = val.map(|x| *x as i64);
                cast_year_as_string(ctx, extra, &val.unwrap())
            },
            "cast_year_as_string",
        );
    }

    #[test]
    fn test_float_real_as_string() {
        test_none_with_ctx_and_extra(cast_float_real_as_string);

        let cs: Vec<(f32, Vec<u8>, String)> = vec![
            (
                f32::MAX,
                f32::MAX.to_string().into_bytes(),
                f32::MAX.to_string(),
            ),
            (1.0f32, 1.0f32.to_string().into_bytes(), 1.0f32.to_string()),
            (
                1.1113f32,
                1.1113f32.to_string().into_bytes(),
                1.1113f32.to_string(),
            ),
            (0.1f32, 0.1f32.to_string().into_bytes(), 0.1f32.to_string()),
        ];

        let ref_cs = helper_get_cs_ref(&cs);

        test_as_string_helper(
            ref_cs,
            |ctx, extra, val| {
                cast_float_real_as_string(
                    ctx,
                    extra,
                    val.map(|x| Real::new(f64::from(*x)).unwrap()).as_ref(),
                )
            },
            "cast_float_real_as_string",
        );
    }

    #[test]
    fn test_double_real_as_string() {
        test_none_with_ctx_and_extra(cast_any_as_string::<Real>);

        let cs: Vec<(f64, Vec<u8>, String)> = vec![
            (
                f64::from(f32::MAX),
                (f64::from(f32::MAX)).to_string().into_bytes(),
                f64::from(f32::MAX).to_string(),
            ),
            (
                f64::from(f32::MIN),
                (f64::from(f32::MIN)).to_string().into_bytes(),
                f64::from(f32::MIN).to_string(),
            ),
            (
                f64::MIN,
                f64::MIN.to_string().into_bytes(),
                f64::MIN.to_string(),
            ),
            (
                f64::MAX,
                f64::MAX.to_string().into_bytes(),
                f64::MAX.to_string(),
            ),
            (1.0f64, 1.0f64.to_string().into_bytes(), 1.0f64.to_string()),
            (
                1.1113f64,
                1.1113f64.to_string().into_bytes(),
                1.1113f64.to_string(),
            ),
            (0.1f64, 0.1f64.to_string().into_bytes(), 0.1f64.to_string()),
        ];

        let ref_cs = helper_get_cs_ref(&cs);

        test_as_string_helper(
            ref_cs,
            |ctx, extra, val| {
                cast_any_as_string::<Real>(ctx, extra, val.map(|x| Real::new(*x).unwrap()).as_ref())
            },
            "cast_any_as_string::<Real>",
        );
    }

    #[test]
    fn test_string_as_string() {
        test_none_with_ctx_and_extra(cast_string_as_string);

        let test_vec_1 = Vec::from(b"".as_ref());
        let test_vec_2 = (0..1024).map(|_| b'0').collect::<Vec<u8>>();

        let cs: Vec<(BytesRef, Vec<u8>, String)> = vec![
            (
                test_vec_1.as_slice(),
                Vec::from(b"".as_ref()),
                String::from("<empty-str>"),
            ),
            (
                test_vec_2.as_slice(),
                (0..1024).map(|_| b'0').collect::<Vec<u8>>(),
                String::from("1024 zeros('0')"),
            ),
        ];

        test_as_string_helper(cs, cast_string_as_string, "cast_string_as_string");
    }

    #[test]
    fn test_to_binary() {
        let cases = vec![
            ("a".as_bytes().to_vec(), "utf8mb4", Some(vec![0x61])),
            ("a".as_bytes().to_vec(), "gbk", Some(vec![0x61])),
            (
                "一".as_bytes().to_vec(),
                "utf8mb4",
                Some(vec![0xe4, 0xb8, 0x80]),
            ),
            ("一".as_bytes().to_vec(), "gbk", Some(vec![0xd2, 0xbb])),
        ];

        for (v, charset, expected) in cases {
            let result = RpnFnScalarEvaluator::new()
                .push_param_with_field_type(
                    v,
                    FieldTypeBuilder::new()
                        .tp(FieldTypeTp::String)
                        .charset(charset)
                        .build(),
                )
                .evaluate(ScalarFuncSig::ToBinary)
                .unwrap();
            assert_eq!(expected, result);
        }
    }

    #[test]
    fn test_from_binary() {
        let cases = vec![
            (vec![0x61], "utf8mb4", Some("a".as_bytes().to_vec())),
            (vec![0x61], "gbk", Some("a".as_bytes().to_vec())),
            (
                vec![0xe4, 0xb8, 0x80],
                "utf8mb4",
                Some("一".as_bytes().to_vec()),
            ),
            (vec![0xd2, 0xbb], "gbk", Some("一".as_bytes().to_vec())),
        ];

        for (v, charset, expected) in cases {
            let result = RpnFnScalarEvaluator::new()
                .push_param_with_field_type(
                    v,
                    FieldTypeBuilder::new().tp(FieldTypeTp::String).build(),
                )
                .return_field_type(
                    FieldTypeBuilder::new()
                        .tp(FieldTypeTp::String)
                        .charset(charset)
                        .build(),
                )
                .evaluate(ScalarFuncSig::FromBinary)
                .unwrap();
            assert_eq!(expected, result);
        }
    }

    #[test]
    fn test_decimal_as_string() {
        test_none_with_ctx_and_extra(cast_any_as_string::<Decimal>);

        let cs: Vec<(Decimal, Vec<u8>, String)> = vec![
            (
                Decimal::from(i64::MAX),
                i64::MAX.to_string().into_bytes(),
                i64::MAX.to_string(),
            ),
            (
                Decimal::from(i64::MIN),
                i64::MIN.to_string().into_bytes(),
                i64::MIN.to_string(),
            ),
            (
                Decimal::from(u64::MAX),
                u64::MAX.to_string().into_bytes(),
                u64::MAX.to_string(),
            ),
            (
                Decimal::from_f64(0.0).unwrap(),
                0.0.to_string().into_bytes(),
                0.0.to_string(),
            ),
            (
                Decimal::from_f64(i64::MAX as f64).unwrap(),
                (i64::MAX as f64).to_string().into_bytes(),
                (i64::MAX as f64).to_string(),
            ),
            (
                Decimal::from_f64(i64::MIN as f64).unwrap(),
                (i64::MIN as f64).to_string().into_bytes(),
                (i64::MIN as f64).to_string(),
            ),
            (
                Decimal::from_f64(u64::MAX as f64).unwrap(),
                (u64::MAX as f64).to_string().into_bytes(),
                (u64::MAX as f64).to_string(),
            ),
            (
                Decimal::from_bytes(b"999999999999999999999999")
                    .unwrap()
                    .unwrap(),
                Vec::from(b"999999999999999999999999".as_ref()),
                String::from("999999999999999999999999"),
            ),
        ];

        let ref_cs = helper_get_cs_ref(&cs);

        test_as_string_helper(
            ref_cs,
            cast_any_as_string::<Decimal>,
            "cast_any_as_string::<Decimal>",
        );
    }

    #[test]
    fn test_time_as_string() {
        test_none_with_ctx_and_extra(cast_any_as_string::<Time>);

        let mut ctx = EvalContext::default();
        // TODO: add more test case
        let cs: Vec<(Time, Vec<u8>, String)> = vec![
            (
                Time::parse_datetime(&mut ctx, "2000-01-01T12:13:14", 0, true).unwrap(),
                "2000-01-01 12:13:14".to_string().into_bytes(),
                "2000-01-01 12:13:14".to_string(),
            ),
            (
                Time::parse_datetime(&mut ctx, "2000-01-01T12:13:14.6666", 0, true).unwrap(),
                "2000-01-01 12:13:15".to_string().into_bytes(),
                "2000-01-01 12:13:15".to_string(),
            ),
            (
                Time::parse_datetime(&mut ctx, "2000-01-01T12:13:14.6666", 3, true).unwrap(),
                "2000-01-01 12:13:14.667".to_string().into_bytes(),
                "2000-01-01 12:13:14.667".to_string(),
            ),
            (
                Time::parse_datetime(&mut ctx, "2000-01-01T12:13:14.6666", 4, true).unwrap(),
                "2000-01-01 12:13:14.6666".to_string().into_bytes(),
                "2000-01-01 12:13:14.6666".to_string(),
            ),
            (
                Time::parse_datetime(&mut ctx, "2000-01-01T12:13:14.6666", 6, true).unwrap(),
                "2000-01-01 12:13:14.666600".to_string().into_bytes(),
                "2000-01-01 12:13:14.666600".to_string(),
            ),
        ];

        let ref_cs = helper_get_cs_ref(&cs);

        test_as_string_helper(
            ref_cs,
            cast_any_as_string::<Time>,
            "cast_any_as_string::<Time>",
        );
    }

    #[test]
    fn test_duration_as_string() {
        test_none_with_ctx_and_extra(cast_any_as_string::<Duration>);
        let mut ctx = EvalContext::default();
        let cs = vec![
            (
                Duration::parse(&mut ctx, "17:51:04.78", 2).unwrap(),
                "17:51:04.78".to_string().into_bytes(),
                "17:51:04.78".to_string(),
            ),
            (
                Duration::parse(&mut ctx, "-17:51:04.78", 2).unwrap(),
                "-17:51:04.78".to_string().into_bytes(),
                "-17:51:04.78".to_string(),
            ),
            (
                Duration::parse(&mut ctx, "17:51:04.78", 0).unwrap(),
                "17:51:05".to_string().into_bytes(),
                "17:51:05".to_string(),
            ),
            (
                Duration::parse(&mut ctx, "-17:51:04.78", 0).unwrap(),
                "-17:51:05".to_string().into_bytes(),
                "-17:51:05".to_string(),
            ),
        ];

        let ref_cs = helper_get_cs_ref(&cs);

        test_as_string_helper(
            ref_cs,
            cast_any_as_string::<Duration>,
            "cast_any_as_string::<Duration>",
        );
    }

    #[test]
    fn test_json_as_string() {
        test_none_with_ctx(cast_json_as_bytes);

        // FIXME: this case is not exactly same as TiDB's,
        //  such as(left is TiKV, right is TiDB)
        //  f64::MIN =>        "1.7976931348623157e308",  "1.7976931348623157e+308",
        //  f64::MAX =>        "-1.7976931348623157e308", "-1.7976931348623157e+308",
        //  f32::MIN as f64 => "3.4028234663852886e38",   "3.4028234663852886e+38",
        //  f32::MAX as f64 => "-3.4028234663852886e38",  "-3.4028234663852886e+38",
        //  i64::MIN as f64 => "-9.223372036854776e18", "-9223372036854776000",
        //  i64::MAX as f64 => "9.223372036854776e18",  "9223372036854776000",
        //  u64::MAX as f64 => "1.8446744073709552e19", "18446744073709552000",
        let cs = vec![
            (
                Json::from_object(BTreeMap::default()).unwrap(),
                "{}".to_string(),
            ),
            (Json::from_array(vec![]).unwrap(), "[]".to_string()),
            (Json::from_i64(10).unwrap(), "10".to_string()),
            (Json::from_i64(i64::MAX).unwrap(), i64::MAX.to_string()),
            (Json::from_i64(i64::MIN).unwrap(), i64::MIN.to_string()),
            (Json::from_u64(0).unwrap(), "0".to_string()),
            (Json::from_u64(u64::MAX).unwrap(), u64::MAX.to_string()),
            (Json::from_f64(f64::MIN).unwrap(), format!("{:e}", f64::MIN)),
            (Json::from_f64(f64::MAX).unwrap(), format!("{:e}", f64::MAX)),
            (
                Json::from_f64(f64::from(f32::MIN)).unwrap(),
                format!("{:e}", f64::from(f32::MIN)),
            ),
            (
                Json::from_f64(f64::from(f32::MAX)).unwrap(),
                format!("{:e}", f64::from(f32::MAX)),
            ),
            (
                Json::from_f64(i64::MIN as f64).unwrap(),
                format!("{:e}", i64::MIN as f64),
            ),
            (
                Json::from_f64(i64::MAX as f64).unwrap(),
                format!("{:e}", i64::MAX as f64),
            ),
            (
                Json::from_f64(u64::MAX as f64).unwrap(),
                format!("{:e}", u64::MAX as f64),
            ),
            (Json::from_f64(10.5).unwrap(), "10.5".to_string()),
            (Json::from_f64(10.4).unwrap(), "10.4".to_string()),
            (Json::from_f64(-10.4).unwrap(), "-10.4".to_string()),
            (Json::from_f64(-10.5).unwrap(), "-10.5".to_string()),
            (
                Json::from_string(String::from("10.0")).unwrap(),
                r#""10.0""#.to_string(),
            ),
            (Json::from_bool(true).unwrap(), "true".to_string()),
            (Json::from_bool(false).unwrap(), "false".to_string()),
            (Json::none().unwrap(), "null".to_string()),
        ];

        for (input, expect) in cs {
            let mut ctx = EvalContext::default();
            let r = cast_json_as_bytes(&mut ctx, Some(input.as_ref()));
            let r = r.map(|x| x.map(|x| unsafe { String::from_utf8_unchecked(x) }));
            let log = make_log(&input, &expect, &r);
            check_result(Some(&expect), &r, log.as_str());
        }
    }

    macro_rules! cast_closure_with_metadata {
        ($cast_fn:expr) => {
            |ctx, extra, _, val| $cast_fn(ctx, extra, val)
        };
    }

    /// base_cs
    ///   - (cast_func_input, in_union, is_res_unsigned, base_result)
    ///   - the base_result is the result **should** produce by
    /// the logic of cast func above `produce_dec_with_specified_tp`
    fn test_as_decimal_helper<T: Clone, FnCast, FnToStr>(
        base_cs: Vec<(T, bool, bool, Decimal)>,
        cast_func: FnCast,
        input_as_debug_str_func: FnToStr,
        func_name: &str,
    ) where
        FnCast: Fn(
            &mut EvalContext,
            &RpnFnCallExtra,
            &tipb::InUnionMetadata,
            Option<&T>,
        ) -> Result<Option<Decimal>>,
        FnToStr: Fn(&T) -> String,
    {
        #[derive(Clone, Copy, Debug)]
        #[allow(clippy::enum_variant_names)]
        enum Cond {
            TargetIntPartLenLessThanOriginIntPartLen,
            TargetDecimalBiggerThanOriginDecimal,
            TargetDecimalLessThanOriginDecimal,
        }

        #[derive(Clone, Copy, Debug)]
        enum Sign {
            Positive,
            Negative,
        }

        #[derive(Clone, Copy, Debug)]
        enum ResType {
            Zero,
            Same,
            TruncateToMax,
            TruncateToMin,
            Round,
        }

        let cs = vec![
            // (
            // origin, origin_flen, origin_decimal, res_flen, res_decimal, is_unsigned,
            // expect, warning_err_code,
            // (InInsertStmt || InUpdateStmt || InDeleteStmt), overflow_as_warning, truncate_as_warning
            // )
            //
            // The origin_flen, origin_decimal here is
            // to let the programmer clearly know what the flen and decimal of the decimal is.

            // res_flen and res_decimal isn't UNSPECIFIED_LENGTH
            // origin not zero, but res's int part len < origin's int part
            (
                Cond::TargetIntPartLenLessThanOriginIntPartLen,
                Sign::Positive,
                false,
                ResType::TruncateToMax,
                Some(ERR_DATA_OUT_OF_RANGE),
                false,
                true,
                false,
            ),
            (
                Cond::TargetIntPartLenLessThanOriginIntPartLen,
                Sign::Negative,
                false,
                ResType::TruncateToMin,
                Some(ERR_DATA_OUT_OF_RANGE),
                false,
                true,
                false,
            ),
            // origin_decimal < res_decimal
            (
                Cond::TargetDecimalBiggerThanOriginDecimal,
                Sign::Positive,
                false,
                ResType::Same,
                None,
                false,
                false,
                false,
            ),
            (
                Cond::TargetDecimalBiggerThanOriginDecimal,
                Sign::Positive,
                false,
                ResType::Same,
                None,
                true,
                false,
                false,
            ),
            (
                Cond::TargetDecimalBiggerThanOriginDecimal,
                Sign::Negative,
                false,
                ResType::Same,
                None,
                false,
                false,
                false,
            ),
            (
                Cond::TargetDecimalBiggerThanOriginDecimal,
                Sign::Positive,
                false,
                ResType::Same,
                None,
                true,
                false,
                false,
            ),
            (
                Cond::TargetDecimalBiggerThanOriginDecimal,
                Sign::Positive,
                true,
                ResType::Same,
                None,
                false,
                false,
                false,
            ),
            (
                Cond::TargetDecimalBiggerThanOriginDecimal,
                Sign::Positive,
                true,
                ResType::Same,
                None,
                true,
                false,
                false,
            ),
            (
                Cond::TargetDecimalBiggerThanOriginDecimal,
                Sign::Negative,
                true,
                ResType::Zero,
                None,
                false,
                false,
                false,
            ),
            (
                Cond::TargetDecimalBiggerThanOriginDecimal,
                Sign::Negative,
                true,
                ResType::Zero,
                None,
                true,
                false,
                false,
            ),
            // origin_decimal > res_decimal
            (
                Cond::TargetDecimalLessThanOriginDecimal,
                Sign::Positive,
                false,
                ResType::Round,
                Some(WARN_DATA_TRUNCATED),
                false,
                false,
                true,
            ),
            (
                Cond::TargetDecimalLessThanOriginDecimal,
                Sign::Positive,
                false,
                ResType::Round,
                Some(WARN_DATA_TRUNCATED),
                true,
                false,
                false,
            ),
            (
                Cond::TargetDecimalLessThanOriginDecimal,
                Sign::Negative,
                false,
                ResType::Round,
                Some(WARN_DATA_TRUNCATED),
                false,
                false,
                true,
            ),
            (
                Cond::TargetDecimalLessThanOriginDecimal,
                Sign::Negative,
                false,
                ResType::Round,
                Some(WARN_DATA_TRUNCATED),
                true,
                false,
                true,
            ),
            (
                Cond::TargetDecimalLessThanOriginDecimal,
                Sign::Positive,
                true,
                ResType::Round,
                Some(WARN_DATA_TRUNCATED),
                false,
                false,
                true,
            ),
            (
                Cond::TargetDecimalLessThanOriginDecimal,
                Sign::Positive,
                true,
                ResType::Round,
                Some(WARN_DATA_TRUNCATED),
                true,
                false,
                false,
            ),
            (
                Cond::TargetDecimalLessThanOriginDecimal,
                Sign::Negative,
                true,
                ResType::Zero,
                Some(WARN_DATA_TRUNCATED),
                false,
                false,
                true,
            ),
            (
                Cond::TargetDecimalLessThanOriginDecimal,
                Sign::Negative,
                true,
                ResType::Zero,
                Some(WARN_DATA_TRUNCATED),
                true,
                false,
                false,
            ),
            // TODO: add test case for Decimal::round failure
        ];

        for (input, in_union, is_res_unsigned, base_res) in base_cs {
            for (
                cond,
                sign,
                is_unsigned,
                res_type,
                mut warning_err_code,
                in_dml,
                mut overflow_as_warning,
                mut truncate_as_warning,
            ) in cs.clone()
            {
                let (origin_flen, origin_decimal) = base_res.prec_and_frac();

                // some test case in `cs` is just for unsigned result or signed result,
                // some is just for negative/positive base_res
                //
                // in the test case above, we have negative and positive for every test case,
                // so if the sign is different from base_res's sign, we can skip it.
                if is_res_unsigned != is_unsigned {
                    continue;
                }
                let base_res = match sign {
                    Sign::Positive => {
                        if base_res.is_negative() {
                            continue;
                        } else {
                            base_res
                        }
                    }
                    Sign::Negative => {
                        if base_res.is_negative() {
                            base_res
                        } else {
                            continue;
                        }
                    }
                };

                let (res_flen, res_decimal) = match cond {
                    Cond::TargetIntPartLenLessThanOriginIntPartLen => {
                        if origin_flen - origin_decimal == 0 || origin_flen <= 1 {
                            continue;
                        }
                        (origin_flen - 1, origin_decimal)
                    }
                    Cond::TargetDecimalBiggerThanOriginDecimal => {
                        (origin_flen + 1, origin_decimal + 1)
                    }
                    Cond::TargetDecimalLessThanOriginDecimal => {
                        if origin_decimal == 0 || origin_flen <= 1 {
                            continue;
                        }
                        // TODO: if add test case for Decimal::round failure,
                        //  then should check whether this setting is right.
                        let res = base_res.round((origin_decimal - 1) as i8, RoundMode::HalfEven);
                        if res.is_zero() {
                            truncate_as_warning = false;
                            overflow_as_warning = false;
                            warning_err_code = None;
                        }

                        (origin_flen - 1, origin_decimal - 1)
                    }
                };
                let expect = match res_type {
                    ResType::Zero => Decimal::zero(),
                    ResType::Same => base_res,
                    ResType::TruncateToMax => max_decimal(res_flen as u8, res_decimal as u8),
                    ResType::TruncateToMin => {
                        max_or_min_dec(true, res_flen as u8, res_decimal as u8)
                    }
                    ResType::Round => {
                        let r = base_res
                            .round(res_decimal as i8, RoundMode::HalfEven)
                            .unwrap();
                        if r == base_res {
                            overflow_as_warning = false;
                            truncate_as_warning = false;
                            warning_err_code = None;
                        }
                        r
                    }
                };

                let ctx_in_dml_flag = vec![Flag::IN_INSERT_STMT, Flag::IN_UPDATE_OR_DELETE_STMT];
                for in_dml_flag in ctx_in_dml_flag {
                    let (res_flen, res_decimal) = (res_flen as isize, res_decimal as isize);
                    let rft = FieldTypeConfig {
                        unsigned: is_unsigned,
                        flen: res_flen,
                        decimal: res_decimal,
                        ..FieldTypeConfig::default()
                    }
                    .into();
                    let metadata = make_metadata(in_union);
                    let extra = make_extra(&rft);

                    let mut ctx = CtxConfig {
                        overflow_as_warning,
                        truncate_as_warning,
                        in_insert_stmt: in_dml_flag == Flag::IN_INSERT_STMT,
                        in_update_or_delete_stmt: in_dml_flag == Flag::IN_UPDATE_OR_DELETE_STMT,
                        ..CtxConfig::default()
                    }
                    .into();
                    let cast_func_res =
                        cast_func(&mut ctx, &extra, &metadata, Some(&input.clone()));

                    let mut ctx = CtxConfig {
                        overflow_as_warning,
                        truncate_as_warning,
                        in_insert_stmt: in_dml_flag == Flag::IN_INSERT_STMT,
                        in_update_or_delete_stmt: in_dml_flag == Flag::IN_UPDATE_OR_DELETE_STMT,
                        ..CtxConfig::default()
                    }
                    .into();
                    let pd_res = produce_dec_with_specified_tp(&mut ctx, base_res, &rft);

                    // make log
                    let cast_func_res_log = cast_func_res
                        .as_ref()
                        .map(|x| x.as_ref().map(|x| x.to_string()));
                    let pd_res_log = pd_res.as_ref().map(|x| x.to_string());
                    let log = format!(
                        "test_func_name: {}, \
                         input: {}, base_res: {}, \
                         origin_flen: {}, origin_decimal: {}, \
                         res_flen: {}, res_decimal: {}, \
                         in_union: {}, is_unsigned: {}, in_dml: {}, in_dml_flag: {:?}, \
                         cond: {:?}, sign: {:?}, res_type: {:?}, \
                         overflow_as_warning: {}, truncate_as_warning: {}, expect_warning_err_code: {:?} \
                         expect: {}, expect_from_produce_dec_with_specified_tp(this is just for debug): {:?}, result: {:?}",
                        func_name,
                        input_as_debug_str_func(&input),
                        base_res,
                        origin_flen,
                        origin_decimal,
                        res_flen,
                        res_decimal,
                        in_union,
                        is_unsigned,
                        in_dml,
                        in_dml_flag,
                        cond,
                        sign,
                        res_type,
                        overflow_as_warning,
                        truncate_as_warning,
                        warning_err_code,
                        expect,
                        pd_res_log,
                        cast_func_res_log
                    );

                    check_result(Some(&expect), &cast_func_res, log.as_str());
                    check_warning(&ctx, warning_err_code, log.as_str());
                }
            }
        }
    }

    // These test depend on the correctness of
    // Decimal::from(u64), Decimal::from(i64), Decimal::from_f64(), Decimal::from_bytes()
    // Decimal::zero(), Decimal::round, max_or_min_dec, max_decimal
    #[test]
    fn test_unsigned_int_as_signed_or_unsigned_decimal() {
        test_none_with_ctx_and_extra(cast_unsigned_int_as_signed_or_unsigned_decimal);

        let cs = vec![
            (10u64 as i64, false, true, Decimal::from(10)),
            (u64::MAX as i64, false, true, Decimal::from(u64::MAX)),
            (i64::MAX as u64 as i64, false, true, Decimal::from(i64::MAX)),
        ];
        test_as_decimal_helper(
            cs,
            cast_closure_with_metadata!(cast_unsigned_int_as_signed_or_unsigned_decimal),
            |x| x.to_string(),
            "cast_unsigned_int_as_signed_or_unsigned_decimal",
        );
    }

    #[test]
    fn test_signed_int_as_unsigned_decimal() {
        test_none_with_ctx_and_extra_and_metadata(cast_signed_int_as_unsigned_decimal);

        let cs = vec![
            // (input, in_union, is_res_unsigned, base_result)

            // negative, in_union
            (-1, true, true, Decimal::zero()),
            (-10, true, true, Decimal::zero()),
            (i64::MIN, true, true, Decimal::zero()),
            // not negative, in_union
            (1, true, true, Decimal::from(1)),
            (10, true, true, Decimal::from(10)),
            (i64::MAX, true, true, Decimal::from(i64::MAX)),
            // negative, not in_union
            // FIXME: fix these case(negative to unsigned decimal, without in_union)
            //  after fix the bug of this situation(negative to unsigned decimal, without in_union)
            (-1, false, true, Decimal::from(-1i64 as u64)),
            (-10, false, true, Decimal::from(-10i64 as u64)),
            (
                i64::MIN + 1,
                false,
                true,
                Decimal::from((i64::MIN + 1) as u64),
            ),
            // not negative, not in_union
            (1, false, true, Decimal::from(1)),
            (10, false, true, Decimal::from(10)),
            (i64::MAX, false, true, Decimal::from(i64::MAX)),
        ];
        test_as_decimal_helper(
            cs,
            cast_signed_int_as_unsigned_decimal,
            |x| x.to_string(),
            "cast_signed_int_as_unsigned_decimal",
        );
    }

    #[test]
    fn test_signed_int_as_signed_decimal() {
        test_none_with_ctx_and_extra(cast_any_as_decimal::<Int>);

        let cs: Vec<(i64, bool, bool, Decimal)> = vec![
            // (input, in_union, is_res_unsigned, base_result)
            (-1, false, false, Decimal::from(-1)),
            (-10, false, false, Decimal::from(-10)),
            (i64::MIN, false, false, Decimal::from(i64::MIN)),
            (1, false, false, Decimal::from(1)),
            (10, false, false, Decimal::from(10)),
            (i64::MAX, false, false, Decimal::from(i64::MAX)),
        ];
        test_as_decimal_helper(
            cs,
            cast_closure_with_metadata!(cast_any_as_decimal::<Int>),
            |x| x.to_string(),
            "cast_signed_int_as_signed_decimal",
        );
    }

    #[test]
    fn test_real_as_decimal() {
        test_none_with_ctx_and_extra_and_metadata(cast_real_as_decimal);

        // TODO: add test case that make Decimal::from_f64 return err
        let cs = vec![
            // (input, in_union, is_res_unsigned, base_result)
            // neg and in_union
            (-10.0, true, false, Decimal::zero()),
            (i64::MIN as f64, true, false, Decimal::zero()),
            (-1.0, true, false, Decimal::zero()),
            (-0.0001, true, false, Decimal::zero()),
            // not neg and in_union
            (10.0, true, false, Decimal::from_f64(10.0).unwrap()),
            (
                i64::MAX as f64,
                true,
                false,
                Decimal::from_f64(i64::MAX as f64).unwrap(),
            ),
            (1.0, true, false, Decimal::from_f64(1.0).unwrap()),
            (0.0001, true, false, Decimal::from_f64(0.0001).unwrap()),
            // neg and not in_union
            (-10.0, false, false, Decimal::from_f64(-10.0).unwrap()),
            (
                i64::MIN as f64,
                false,
                false,
                Decimal::from_f64(i64::MIN as f64).unwrap(),
            ),
            (-1.0, false, false, Decimal::from_f64(-1.0).unwrap()),
            (-0.0001, false, false, Decimal::from_f64(-0.0001).unwrap()),
            // not neg and not in_union
            (10.0, false, false, Decimal::from_f64(10.0).unwrap()),
            (
                i64::MAX as f64,
                false,
                false,
                Decimal::from_f64(i64::MAX as f64).unwrap(),
            ),
            (1.0, false, false, Decimal::from_f64(1.0).unwrap()),
            (0.0001, false, false, Decimal::from_f64(0.0001).unwrap()),
        ];
        test_as_decimal_helper(
            cs,
            |ctx, extra, metadata, val| {
                let val = val.map(|x| Real::new(*x).unwrap());
                cast_real_as_decimal(ctx, extra, metadata, val.as_ref())
            },
            |x| x.to_string(),
            "cast_real_as_decimal",
        );
    }

    #[test]
    fn test_string_as_signed_decimal() {
        test_none_with_ctx_and_extra(cast_bytes_as_decimal);

        // TODO: add test case that make Decimal::from_bytes return err.
        let cs = vec![
            // (input, in_union, is_res_unsigned, base_result)
            // neg and in_union
            ("-10", true, false, Decimal::from(-10)),
            ("-1", true, false, Decimal::from(-1)),
            (
                "-0.001",
                true,
                false,
                Decimal::from_bytes(b"-0.001").unwrap().unwrap(),
            ),
            (
                "-9223372036854775807",
                true,
                false,
                Decimal::from(-9223372036854775807i64),
            ),
            (
                "-9223372036854775808",
                true,
                false,
                Decimal::from(-9223372036854775808i64),
            ),
            (
                "-9223372036854775808.001",
                true,
                false,
                Decimal::from_bytes(b"-9223372036854775808.001")
                    .unwrap()
                    .unwrap(),
            ),
            (
                "-9223372036854775808.002",
                true,
                false,
                Decimal::from_bytes(b"-9223372036854775808.002")
                    .unwrap()
                    .unwrap(),
            ),
            (
                "-18446744073709551615",
                true,
                false,
                Decimal::from_bytes(b"-18446744073709551615")
                    .unwrap()
                    .unwrap(),
            ),
            (
                "-18446744073709551615.001",
                true,
                false,
                Decimal::from_bytes(b"-18446744073709551615.001")
                    .unwrap()
                    .unwrap(),
            ),
            (
                "-18446744073709551615.11",
                true,
                false,
                Decimal::from_bytes(b"-18446744073709551615.11")
                    .unwrap()
                    .unwrap(),
            ),
            // not neg and in_union
            ("10", true, false, Decimal::from(10)),
            ("1", true, false, Decimal::from(1)),
            ("0.001", true, false, Decimal::from_f64(0.001).unwrap()),
            (
                "9223372036854775807",
                true,
                false,
                Decimal::from(9223372036854775807u64),
            ),
            (
                "9223372036854775808",
                true,
                false,
                Decimal::from(9223372036854775808u64),
            ),
            (
                "9223372036854775808.001",
                true,
                false,
                Decimal::from_bytes(b"9223372036854775808.001")
                    .unwrap()
                    .unwrap(),
            ),
            (
                "9223372036854775808.002",
                true,
                false,
                Decimal::from_bytes(b"9223372036854775808.002")
                    .unwrap()
                    .unwrap(),
            ),
            (
                "18446744073709551615",
                true,
                false,
                Decimal::from(18446744073709551615u64),
            ),
            (
                "18446744073709551615.001",
                true,
                false,
                Decimal::from_bytes(b"18446744073709551615.001")
                    .unwrap()
                    .unwrap(),
            ),
            (
                "18446744073709551615.11",
                true,
                false,
                Decimal::from_bytes(b"18446744073709551615.11")
                    .unwrap()
                    .unwrap(),
            ),
            // neg and not in_union
            ("-10", false, false, Decimal::from(-10)),
            ("-1", false, false, Decimal::from(-1)),
            ("-0.001", false, false, Decimal::from_f64(-0.001).unwrap()),
            (
                "-9223372036854775807",
                false,
                true,
                Decimal::from(-9223372036854775807i64),
            ),
            (
                "-9223372036854775808",
                false,
                true,
                Decimal::from(-9223372036854775808i64),
            ),
            (
                "-9223372036854775808.001",
                false,
                true,
                Decimal::from_bytes(b"-9223372036854775808.001")
                    .unwrap()
                    .unwrap(),
            ),
            (
                "-9223372036854775808.002",
                false,
                true,
                Decimal::from_bytes(b"-9223372036854775808.002")
                    .unwrap()
                    .unwrap(),
            ),
            (
                "-18446744073709551615",
                false,
                true,
                Decimal::from_bytes(b"-18446744073709551615")
                    .unwrap()
                    .unwrap(),
            ),
            (
                "-18446744073709551615.001",
                false,
                true,
                Decimal::from_bytes(b"-18446744073709551615.001")
                    .unwrap()
                    .unwrap(),
            ),
            (
                "-18446744073709551615.11",
                false,
                true,
                Decimal::from_bytes(b"-18446744073709551615.11")
                    .unwrap()
                    .unwrap(),
            ),
            // not neg and not in_union
            ("10", false, false, Decimal::from(10)),
            ("1", false, false, Decimal::from(1)),
            ("0.001", false, false, Decimal::from_f64(0.001).unwrap()),
            (
                "9223372036854775807",
                false,
                true,
                Decimal::from(9223372036854775807u64),
            ),
            (
                "9223372036854775808",
                false,
                true,
                Decimal::from(9223372036854775808u64),
            ),
            (
                "9223372036854775808.001",
                false,
                true,
                Decimal::from_bytes(b"9223372036854775808.001")
                    .unwrap()
                    .unwrap(),
            ),
            (
                "9223372036854775808.002",
                false,
                true,
                Decimal::from_bytes(b"9223372036854775808.002")
                    .unwrap()
                    .unwrap(),
            ),
            (
                "18446744073709551615",
                false,
                true,
                Decimal::from(18446744073709551615u64),
            ),
            (
                "18446744073709551615.001",
                false,
                true,
                Decimal::from_bytes(b"18446744073709551615.001")
                    .unwrap()
                    .unwrap(),
            ),
            (
                "18446744073709551615.11",
                false,
                true,
                Decimal::from_bytes(b"18446744073709551615.11")
                    .unwrap()
                    .unwrap(),
            ),
            // can not convert to decimal
            ("abcde", false, false, Decimal::zero()),
            ("", false, false, Decimal::zero()),
            ("s", false, false, Decimal::zero()),
            ("abcde", true, false, Decimal::zero()),
            ("", true, false, Decimal::zero()),
            ("s", true, false, Decimal::zero()),
            ("abcde", false, true, Decimal::zero()),
            ("", false, true, Decimal::zero()),
            ("s", false, true, Decimal::zero()),
            ("abcde", true, true, Decimal::zero()),
            ("", true, true, Decimal::zero()),
            ("s", true, true, Decimal::zero()),
        ];

        test_as_decimal_helper(
            cs,
            |ctx, extra, _, val| {
                let val = val.map(|x| x.as_bytes());
                cast_bytes_as_decimal(ctx, extra, val)
            },
            |x| x.to_string(),
            "cast_string_as_signed_decimal",
        )
    }

    #[test]
    fn test_string_as_unsigned_decimal() {
        test_none_with_ctx_and_extra_and_metadata(cast_string_as_unsigned_decimal);

        let cs = vec![
            // (input, in_union, is_res_unsigned, base_result)
            // neg and in_union
            ("-10", true, true, Decimal::zero()),
            ("-1", true, true, Decimal::zero()),
            ("-0.001", true, true, Decimal::zero()),
            ("-9223372036854775807", true, true, Decimal::zero()),
            ("-9223372036854775808", true, true, Decimal::zero()),
            ("-9223372036854775808.001", true, true, Decimal::zero()),
            ("-9223372036854775808.002", true, true, Decimal::zero()),
            ("-18446744073709551615", true, true, Decimal::zero()),
            ("-18446744073709551615.001", true, true, Decimal::zero()),
            ("-18446744073709551615.11", true, true, Decimal::zero()),
            // not neg and in_union
            ("10", true, true, Decimal::from(10)),
            ("1", true, true, Decimal::from(1)),
            ("0.001", true, true, Decimal::from_f64(0.001).unwrap()),
            (
                "9223372036854775807",
                true,
                true,
                Decimal::from(9223372036854775807u64),
            ),
            (
                "9223372036854775808",
                true,
                true,
                Decimal::from(9223372036854775808u64),
            ),
            (
                "9223372036854775808.001",
                true,
                true,
                Decimal::from_bytes(b"9223372036854775808.001")
                    .unwrap()
                    .unwrap(),
            ),
            (
                "9223372036854775808.002",
                true,
                true,
                Decimal::from_bytes(b"9223372036854775808.002")
                    .unwrap()
                    .unwrap(),
            ),
            (
                "18446744073709551615",
                true,
                true,
                Decimal::from(18446744073709551615u64),
            ),
            (
                "18446744073709551615.001",
                true,
                true,
                Decimal::from_bytes(b"18446744073709551615.001")
                    .unwrap()
                    .unwrap(),
            ),
            (
                "18446744073709551615.11",
                true,
                true,
                Decimal::from_bytes(b"18446744073709551615.11")
                    .unwrap()
                    .unwrap(),
            ),
            // neg and not in_union
            ("-10", false, true, Decimal::from(-10)),
            ("-1", false, true, Decimal::from(-1)),
            ("-0.001", false, true, Decimal::from_f64(-0.001).unwrap()),
            (
                "-9223372036854775807",
                false,
                true,
                Decimal::from(-9223372036854775807i64),
            ),
            (
                "-9223372036854775808",
                false,
                true,
                Decimal::from(-9223372036854775808i64),
            ),
            (
                "-9223372036854775808.001",
                false,
                true,
                Decimal::from_bytes(b"-9223372036854775808.001")
                    .unwrap()
                    .unwrap(),
            ),
            (
                "-9223372036854775808.002",
                false,
                true,
                Decimal::from_bytes(b"-9223372036854775808.002")
                    .unwrap()
                    .unwrap(),
            ),
            (
                "-18446744073709551615",
                false,
                true,
                Decimal::from_bytes(b"-18446744073709551615")
                    .unwrap()
                    .unwrap(),
            ),
            (
                "-18446744073709551615.001",
                false,
                true,
                Decimal::from_bytes(b"-18446744073709551615.001")
                    .unwrap()
                    .unwrap(),
            ),
            (
                "-18446744073709551615.11",
                false,
                true,
                Decimal::from_bytes(b"-18446744073709551615.11")
                    .unwrap()
                    .unwrap(),
            ),
            // not neg and not in_union
            ("10", false, true, Decimal::from(10)),
            ("1", false, true, Decimal::from(1)),
            ("0.001", false, true, Decimal::from_f64(0.001).unwrap()),
            (
                "9223372036854775807",
                false,
                true,
                Decimal::from(9223372036854775807u64),
            ),
            (
                "9223372036854775808",
                false,
                true,
                Decimal::from(9223372036854775808u64),
            ),
            (
                "9223372036854775808.001",
                false,
                true,
                Decimal::from_bytes(b"9223372036854775808.001")
                    .unwrap()
                    .unwrap(),
            ),
            (
                "9223372036854775808.002",
                false,
                true,
                Decimal::from_bytes(b"9223372036854775808.002")
                    .unwrap()
                    .unwrap(),
            ),
            (
                "18446744073709551615",
                false,
                true,
                Decimal::from(18446744073709551615u64),
            ),
            (
                "18446744073709551615.001",
                false,
                true,
                Decimal::from_bytes(b"18446744073709551615.001")
                    .unwrap()
                    .unwrap(),
            ),
            (
                "18446744073709551615.11",
                false,
                true,
                Decimal::from_bytes(b"18446744073709551615.11")
                    .unwrap()
                    .unwrap(),
            ),
            // can not convert to decimal
            ("abcde", false, false, Decimal::zero()),
            ("", false, false, Decimal::zero()),
            ("s", false, false, Decimal::zero()),
            ("abcde", true, false, Decimal::zero()),
            ("", true, false, Decimal::zero()),
            ("s", true, false, Decimal::zero()),
            ("abcde", false, true, Decimal::zero()),
            ("", false, true, Decimal::zero()),
            ("s", false, true, Decimal::zero()),
            ("abcde", true, true, Decimal::zero()),
            ("", true, true, Decimal::zero()),
            ("s", true, true, Decimal::zero()),
        ];

        test_as_decimal_helper(
            cs,
            |ctx, extra, metadata, val| {
                let val = val.map(|x| x.as_bytes());
                cast_string_as_unsigned_decimal(ctx, extra, metadata, val)
            },
            |x| x.to_string(),
            "cast_string_as_unsigned_decimal",
        );
    }

    #[test]
    fn test_decimal_as_signed_decimal() {
        test_none_with_ctx_and_extra(cast_decimal_as_signed_decimal);

        // in_union and result is unsigned
        let cs = vec![
            // (input, in_union, is_res_unsigned, base_result)

            // in_union
            (Decimal::zero(), true, false, Decimal::zero()),
            (
                Decimal::from_f64(-10f64).unwrap(),
                true,
                false,
                Decimal::from_f64(-10f64).unwrap(),
            ),
            (
                Decimal::from(i64::MIN),
                true,
                false,
                Decimal::from(i64::MIN),
            ),
            (
                Decimal::from(i64::MAX),
                true,
                false,
                Decimal::from(i64::MAX),
            ),
            (
                Decimal::from(u64::MAX),
                true,
                false,
                Decimal::from(u64::MAX),
            ),
            // not in_union
            (Decimal::zero(), false, false, Decimal::zero()),
            (
                Decimal::from_f64(-10f64).unwrap(),
                false,
                false,
                Decimal::from_f64(-10f64).unwrap(),
            ),
            (
                Decimal::from(i64::MIN),
                false,
                false,
                Decimal::from(i64::MIN),
            ),
            (
                Decimal::from(i64::MAX),
                false,
                false,
                Decimal::from(i64::MAX),
            ),
            (
                Decimal::from(u64::MAX),
                false,
                false,
                Decimal::from(u64::MAX),
            ),
        ];

        test_as_decimal_helper(
            cs,
            cast_closure_with_metadata!(cast_decimal_as_signed_decimal),
            |x| x.to_string(),
            "cast_decimal_as_signed_decimal",
        );
    }

    #[test]
    fn test_decimal_as_unsigned_decimal() {
        test_none_with_ctx_and_extra_and_metadata(cast_decimal_as_unsigned_decimal);

        // in_union and result is unsigned
        let cs = vec![
            // (input, in_union, is_res_unsigned, base_result)

            // neg and in_union
            (
                Decimal::from_f64(-10f64).unwrap(),
                true,
                true,
                Decimal::zero(),
            ),
            (Decimal::from(i64::MIN), true, true, Decimal::zero()),
            // not neg and in_union
            (Decimal::zero(), true, true, Decimal::zero()),
            (
                Decimal::from_f64(10f64).unwrap(),
                true,
                true,
                Decimal::from_f64(10f64).unwrap(),
            ),
            (Decimal::from(i64::MAX), true, true, Decimal::from(i64::MAX)),
            (Decimal::from(u64::MAX), true, true, Decimal::from(u64::MAX)),
            // neg and not in_union
            (
                Decimal::from_f64(-10f64).unwrap(),
                false,
                true,
                Decimal::from_f64(-10f64).unwrap(),
            ),
            (
                Decimal::from(i64::MIN),
                false,
                true,
                Decimal::from(i64::MIN),
            ),
            // not neg and not in_union
            (Decimal::zero(), true, true, Decimal::zero()),
            (
                Decimal::from_f64(10f64).unwrap(),
                true,
                true,
                Decimal::from_f64(10f64).unwrap(),
            ),
            (Decimal::from(i64::MAX), true, true, Decimal::from(i64::MAX)),
            (Decimal::from(u64::MAX), true, true, Decimal::from(u64::MAX)),
        ];

        test_as_decimal_helper(
            cs,
            cast_decimal_as_unsigned_decimal,
            |x| x.to_string(),
            "cast_decimal_as_unsigned_decimal",
        );
    }

    #[test]
    fn test_time_as_decimal() {
        test_none_with_ctx_and_extra(cast_any_as_decimal::<Time>);
        let mut ctx = EvalContext::default();

        // TODO: add more test case
        let cs: Vec<(Time, bool, bool, Decimal)> = vec![
            // (cast_func_input, in_union, is_res_unsigned, base_result)
            (
                Time::parse_datetime(&mut ctx, "2000-01-01T12:13:14", 0, false).unwrap(),
                false,
                false,
                Decimal::from_bytes(b"20000101121314").unwrap().unwrap(),
            ),
            (
                Time::parse_datetime(&mut ctx, "2000-01-01T12:13:14.6666", 0, true).unwrap(),
                false,
                false,
                Decimal::from_bytes(b"20000101121315").unwrap().unwrap(),
            ),
        ];
        test_as_decimal_helper(
            cs,
            cast_closure_with_metadata!(cast_any_as_decimal::<Time>),
            |x| x.to_string(),
            "cast_time_as_decimal",
        )
    }

    #[test]
    fn test_duration_as_decimal() {
        test_none_with_ctx_and_extra(cast_any_as_decimal::<Duration>);
        let mut ctx = EvalContext::default();
        // TODO: add more test case
        let cs: Vec<(Duration, bool, bool, Decimal)> = vec![
            // (input, in_union, is_res_unsigned, base_result)
            (
                Duration::parse(&mut ctx, "17:51:04.78", 2).unwrap(),
                false,
                false,
                Decimal::from_f64(175104.78).unwrap(),
            ),
            (
                Duration::parse(&mut ctx, "-17:51:04.78", 2).unwrap(),
                false,
                false,
                Decimal::from_f64(-175104.78).unwrap(),
            ),
            (
                Duration::parse(&mut ctx, "17:51:04.78", 0).unwrap(),
                false,
                false,
                Decimal::from(175105),
            ),
            (
                Duration::parse(&mut ctx, "-17:51:04.78", 0).unwrap(),
                false,
                false,
                Decimal::from(-175105),
            ),
        ];
        test_as_decimal_helper(
            cs,
            cast_closure_with_metadata!(cast_any_as_decimal::<Duration>),
            |x| x.to_string(),
            "cast_duration_as_int",
        )
    }

    #[test]
    fn test_json_as_decimal() {
        test_none_with_ctx_and_extra(cast_json_as_decimal);

        // TODO: add test case that make Decimal::from_str failed
        let cs: Vec<(Json, bool, bool, Decimal)> = vec![
            (
                Json::from_i64(10).unwrap(),
                false,
                false,
                Decimal::from_f64(10f64).unwrap(),
            ),
            (
                Json::from_i64(i64::MAX).unwrap(),
                false,
                false,
                Decimal::from_f64(i64::MAX as f64).unwrap(),
            ),
            (
                Json::from_i64(i64::MIN).unwrap(),
                false,
                false,
                Decimal::from_f64(i64::MIN as f64).unwrap(),
            ),
            (Json::from_u64(0).unwrap(), false, false, Decimal::zero()),
            (
                Json::from_u64(i64::MAX as u64).unwrap(),
                false,
                false,
                Decimal::from_f64(i64::MAX as f64).unwrap(),
            ),
            (
                Json::from_u64(u64::MAX).unwrap(),
                false,
                false,
                Decimal::from_f64(u64::MAX as f64).unwrap(),
            ),
            (
                Json::from_f64(i64::MAX as f64).unwrap(),
                false,
                false,
                Decimal::from_f64(i64::MAX as f64).unwrap(),
            ),
            (
                Json::from_f64(i64::MIN as f64).unwrap(),
                false,
                false,
                Decimal::from_f64(i64::MIN as f64).unwrap(),
            ),
            (
                Json::from_f64(u64::MAX as f64).unwrap(),
                false,
                false,
                Decimal::from_f64(u64::MAX as f64).unwrap(),
            ),
            (
                Json::from_string("10.0".to_string()).unwrap(),
                false,
                false,
                Decimal::from_bytes(b"10.0").unwrap().unwrap(),
            ),
            (
                Json::from_string("-10.0".to_string()).unwrap(),
                false,
                false,
                Decimal::from_bytes(b"-10.0").unwrap().unwrap(),
            ),
            (
                Json::from_string("9999999999999999999".to_string()).unwrap(),
                false,
                false,
                Decimal::from_bytes(b"9999999999999999999")
                    .unwrap()
                    .unwrap(),
            ),
            (
                Json::from_string("-9999999999999999999".to_string()).unwrap(),
                false,
                false,
                Decimal::from_bytes(b"-9999999999999999999")
                    .unwrap()
                    .unwrap(),
            ),
            (
                Json::from_bool(true).unwrap(),
                false,
                false,
                Decimal::from_f64(1f64).unwrap(),
            ),
            (
                Json::from_bool(false).unwrap(),
                false,
                false,
                Decimal::zero(),
            ),
            (Json::none().unwrap(), false, false, Decimal::zero()),
        ];

        test_as_decimal_helper(
            cs,
            |ctx, extra, _, val| cast_json_as_decimal(ctx, extra, val.map(|x| x.as_ref())),
            |x| x.to_string(),
            "cast_json_as_decimal",
        );
    }

    #[test]
    fn test_truncate_when_cast_json_object_or_array_as_decimal() {
        test_none_with_ctx(cast_any_as_any::<Real, Int>);

        let cs = vec![
            // (origin, result, errcode)
            (
                Json::from_object(BTreeMap::default()).unwrap(),
                Decimal::zero(),
                ERR_TRUNCATE_WRONG_VALUE,
            ),
            (
                Json::from_array(vec![]).unwrap(),
                Decimal::zero(),
                ERR_TRUNCATE_WRONG_VALUE,
            ),
        ];

        for (input, result, errcode) in cs {
            let mut ctx = CtxConfig {
                truncate_as_warning: true,
                ..CtxConfig::default()
            }
            .into();

            let rft = FieldTypeConfig::default().into();
            let extra = make_extra(&rft);
            let r = cast_json_as_decimal(&mut ctx, &extra, Some(input.as_ref()));

            let log = make_log(&input, &result, &r);
            check_result(Some(&result), &r, log.as_str());
            check_warning(&ctx, Some(errcode), log.as_str());
        }
    }

    #[test]
    fn test_int_as_duration() {
        // None
        {
            let output: Option<Real> = RpnFnScalarEvaluator::new()
                .push_param(ScalarValue::Bytes(None))
                .evaluate(ScalarFuncSig::CastIntAsDuration)
                .unwrap();
            assert_eq!(output, None);
        }

        let mut ctx = EvalContext::default();

        struct TestCase(
            i64,
            isize,
            tidb_query_datatype::codec::Result<Option<Duration>>,
            bool,
            bool,
        );
        // This case copy from Duration.rs::tests::test_from_i64
        let cs: Vec<TestCase> = vec![
            // (input, fsp, expect, overflow, truncated)
            TestCase(
                101010,
                0,
                Ok(Some(Duration::parse(&mut ctx, "10:10:10", 0).unwrap())),
                false,
                false,
            ),
            TestCase(
                101010,
                5,
                Ok(Some(Duration::parse(&mut ctx, "10:10:10", 5).unwrap())),
                false,
                false,
            ),
            TestCase(
                8385959,
                0,
                Ok(Some(Duration::parse(&mut ctx, "838:59:59", 0).unwrap())),
                false,
                false,
            ),
            TestCase(
                8385959,
                6,
                Ok(Some(Duration::parse(&mut ctx, "838:59:59", 6).unwrap())),
                false,
                false,
            ),
            TestCase(
                -101010,
                0,
                Ok(Some(Duration::parse(&mut ctx, "-10:10:10", 0).unwrap())),
                false,
                false,
            ),
            TestCase(
                -101010,
                5,
                Ok(Some(Duration::parse(&mut ctx, "-10:10:10", 5).unwrap())),
                false,
                false,
            ),
            TestCase(
                -8385959,
                0,
                Ok(Some(Duration::parse(&mut ctx, "-838:59:59", 0).unwrap())),
                false,
                false,
            ),
            TestCase(
                -8385959,
                6,
                Ok(Some(Duration::parse(&mut ctx, "-838:59:59", 6).unwrap())),
                false,
                false,
            ),
            // overflow as warning
            TestCase(8385960, 0, Ok(None), true, false),
            TestCase(-8385960, 0, Ok(None), true, false),
            // will truncated
            TestCase(8376049, 0, Ok(None), false, true),
            TestCase(8375960, 0, Ok(None), false, true),
            TestCase(-8376049, 0, Ok(None), false, true),
            TestCase(2002073, 0, Ok(None), false, true),
            TestCase(2007320, 0, Ok(None), false, true),
            TestCase(-2002073, 0, Ok(None), false, true),
            TestCase(-2007320, 0, Ok(None), false, true),
            TestCase(
                10000000000,
                0,
                Ok(Some(Duration::parse(&mut ctx, "0:0:0", 0).unwrap())),
                false,
                false,
            ),
            TestCase(
                10000235959,
                0,
                Ok(Some(Duration::parse(&mut ctx, "23:59:59", 0).unwrap())),
                false,
                false,
            ),
            TestCase(-10000235959, 0, Ok(None), true, false),
        ];

        for TestCase(input, fsp, expected, overflow, truncated) in cs {
            let (result, ctx) = RpnFnScalarEvaluator::new()
                .context(CtxConfig {
                    overflow_as_warning: true,
                    truncate_as_warning: true,
                    ..CtxConfig::default()
                })
                .push_param(input)
                .evaluate_raw(
                    FieldTypeConfig {
                        tp: Some(FieldTypeTp::Duration),
                        decimal: fsp,
                        ..FieldTypeConfig::default()
                    },
                    ScalarFuncSig::CastIntAsDuration,
                );
            match expected {
                Ok(expected) => {
                    let result: Option<Duration> = result.unwrap().into();
                    assert_eq!(
                        result, expected,
                        "input:{:?}, expected:{:?}, got:{:?}",
                        input, expected, result,
                    );
                }
                Err(_) => {
                    assert!(
                        result.is_err(),
                        "input:{:?}, expected err:{:?}, got:{:?}",
                        input,
                        expected,
                        result
                    );
                }
            }
            if overflow {
                assert_eq!(ctx.warnings.warning_cnt, 1);
                assert_eq!(ctx.warnings.warnings[0].get_code(), ERR_DATA_OUT_OF_RANGE);
            }
            if truncated {
                assert_eq!(ctx.warnings.warning_cnt, 1);
                assert_eq!(
                    ctx.warnings.warnings[0].get_code(),
                    ERR_TRUNCATE_WRONG_VALUE
                );
            }
        }
    }

    fn test_as_duration_helper<T: Clone, FnCast>(
        base_cs: Vec<T>,
        func_to_cast_str: impl Fn(T) -> String,
        func_to_debug_str: impl Fn(T) -> String,
        func_cast: FnCast,
        func_name: &str,
    ) where
        FnCast: Fn(&mut EvalContext, &RpnFnCallExtra, Option<T>) -> Result<Option<Duration>>,
    {
        // cast_real_as_duration call `Duration::parse`, directly,
        // and `Duration::parse`, is test in duration.rs.
        // Our test here is to make sure that the result is same as calling `Duration::parse`,
        // no matter whether call_real_as_duration call `Duration::parse`, directly.
        for val in base_cs {
            for fsp in MIN_FSP..=MAX_FSP {
                let mut ctx = CtxConfig {
                    overflow_as_warning: true,
                    truncate_as_warning: true,
                    ..CtxConfig::default()
                }
                .into();
                let rft = FieldTypeConfig {
                    decimal: fsp as isize,
                    ..FieldTypeConfig::default()
                }
                .into();
                let extra = make_extra(&rft);

                let result = func_cast(&mut ctx, &extra, Some(val.clone()));

                let val_str = func_to_cast_str(val.clone());
                let base_expect = Duration::parse(&mut ctx, &val_str, fsp);

                // make log
                let result_str = result.as_ref().map(|x| x.map(|x| x.to_string()));

                match base_expect {
                    Err(e) => match e.code() {
                        ERR_DATA_OUT_OF_RANGE => {
                            let log = format!(
                                "func_name:{}, input: {}, fsp: {}, output: {:?}, expect: {}, expect_warn: {}",
                                func_name,
                                func_to_debug_str(val.clone()),
                                fsp,
                                result_str,
                                Duration::zero(),
                                ERR_DATA_OUT_OF_RANGE
                            );
                            check_overflow(&ctx, true, log.as_str());
                            check_result(None, &result, log.as_str());
                        }
                        ERR_TRUNCATE_WRONG_VALUE => {
                            let log = format!(
                                "func_name:{}, input: {}, fsp: {}, output: {:?}, output_warn: {:?}, expect: {}, expect_warn: {}",
                                func_name,
                                func_to_debug_str(val.clone()),
                                fsp,
                                result_str,
                                ctx.warnings.warnings,
                                Duration::zero(),
                                WARN_DATA_TRUNCATED
                            );
                            check_warning(&ctx, Some(ERR_TRUNCATE_WRONG_VALUE), log.as_str());
                            check_result(None, &result, log.as_str());
                        }
                        _ => {
                            let expect_err: tidb_query_common::error::Error = e.into();
                            let log = format!(
                                "func_name:{}, input: {}, fsp: {}, output: {:?}, output_warn: {:?}, expect: {:?}",
                                func_name,
                                func_to_debug_str(val.clone()),
                                fsp,
                                result_str,
                                ctx.warnings.warnings,
                                expect_err
                            );
                            assert!(result.is_err(), "log: {}", log)
                        }
                    },
                    Ok(v) => {
                        let log = format!(
                            "func_name:{}, input: {}, fsp: {}, output: {:?}, output_warn: {:?}, expect: {:?}",
                            func_name,
                            func_to_debug_str(val.clone()),
                            fsp,
                            result_str,
                            ctx.warnings.warnings,
                            v
                        );
                        check_result(Some(&v), &result, log.as_str())
                    }
                }
            }
        }
    }

    fn test_as_duration_overflow_helper<T: Clone, FnCast>(
        func_name: &str,
        values: Vec<T>,
        func_val_cast: impl Fn(T) -> String,
        func_cast: FnCast,
        expect_max: bool,
    ) where
        FnCast: Fn(&mut EvalContext, &RpnFnCallExtra, Option<T>) -> Result<Option<Duration>>,
    {
        for val in values {
            for fsp in MIN_FSP..=MAX_FSP {
                let mut ctx = CtxConfig {
                    overflow_as_warning: true,
                    truncate_as_warning: true,
                    ..CtxConfig::default()
                }
                .into();
                let rft = FieldTypeConfig {
                    decimal: fsp as isize,
                    ..FieldTypeConfig::default()
                }
                .into();
                let extra = make_extra(&rft);

                let result = func_cast(&mut ctx, &extra, Some(val.clone()));
                let result_str = result.as_ref().map(|x| x.map(|x| x.to_string()));
                match result {
                    Ok(v) => match v {
                        Some(dur) => {
                            if expect_max {
                                let max_val_str = if dur.is_neg() {
                                    "-838:59:59"
                                } else {
                                    "838:59:59"
                                };
                                let max_expect = Duration::parse(&mut ctx, max_val_str, fsp);
                                let log = format!(
                                    "func_name: {}, input: {}, output: {:?}, output_warn: {:?}, expect: {:?}",
                                    func_name,
                                    func_val_cast(val.clone()),
                                    result_str,
                                    ctx.warnings.warnings,
                                    max_expect,
                                );
                                check_result(
                                    Some(max_expect.as_ref().unwrap()),
                                    &result,
                                    log.as_str(),
                                );
                            } else {
                                let log = format!(
                                    "func_name: {}, input: {}, output: {:?}, output_warn: {:?}, expect: {:?}",
                                    func_name,
                                    func_val_cast(val),
                                    result_str,
                                    ctx.warnings.warnings,
                                    "None",
                                );
                                panic!("{}", log.as_str());
                            }
                        }
                        None => {
                            if expect_max {
                                let log = format!(
                                    "func_name: {}, input: {}, output: {:?}, output_warn: {:?}, expect: {:?}",
                                    func_name,
                                    func_val_cast(val),
                                    result_str,
                                    ctx.warnings.warnings,
                                    "838:59:59 or -838:59:59",
                                );
                                panic!("{}", log.as_str());
                            }
                        }
                    },
                    _ => {
                        let log = format!(
                            "func_name: {}, input: {}, output: {:?}, output_warn: {:?}, expect: {}",
                            func_name,
                            func_val_cast(val),
                            result_str,
                            ctx.warnings.warnings,
                            "Not Error",
                        );
                        panic!("{}", log);
                    }
                }
            }
        }
    }

    #[test]
    fn test_real_as_duration() {
        test_none_with_ctx_and_extra(cast_real_as_duration);

        let cs: Vec<f64> = vec![
            101112.0,
            101112.123456,
            1112.0,
            12.0,
            -0.123,
            12345.0,
            -123.0,
            -23.0,
        ];

        test_as_duration_helper(
            cs,
            |x| x.to_string(),
            |x| x.to_string(),
            |ctx, extra, val| {
                let val = val.map(|x| Real::new(x).unwrap());
                cast_real_as_duration(ctx, extra, val.as_ref())
            },
            "cast_real_as_duration",
        );

        let values: Vec<f64> = vec![99999999.0, 9995959.0, -9995959.0];

        test_as_duration_overflow_helper(
            "cast_real_as_duration",
            values,
            |x| x.to_string(),
            |ctx, extra, val| {
                let val = val.map(|x| Real::new(x).unwrap());
                cast_real_as_duration(ctx, extra, val.as_ref())
            },
            false,
        )
    }

    #[test]
    fn test_bytes_as_duration() {
        test_none_with_ctx_and_extra(cast_bytes_as_duration);

        let cs: Vec<BytesRef> = vec![
            b"17:51:04.78",
            b"-17:51:04.78",
            b"17:51:04.78",
            b"-17:51:04.78",
        ];

        test_as_duration_helper(
            cs,
            |x| String::from_utf8_lossy(x).to_string(),
            |x| String::from_utf8_lossy(x).to_string(),
            cast_bytes_as_duration,
            "cast_bytes_as_duration",
        );

        let values: Vec<BytesRef> = vec![b"999:59:59.67", b"-999:59:59.67"];

        test_as_duration_overflow_helper(
            "cast_bytes_as_duration",
            values,
            |x| String::from_utf8_lossy(x).to_string(),
            cast_bytes_as_duration,
            true,
        )
    }

    #[test]
    fn test_decimal_as_duration() {
        test_none_with_ctx_and_extra(cast_decimal_as_duration);

        let cs = vec![
            Decimal::from(i64::MIN),
            Decimal::from(i64::MAX),
            Decimal::from(u64::MAX),
            Decimal::zero(),
            Decimal::from_bytes(b"-9223372036854775808")
                .unwrap()
                .unwrap(),
            Decimal::from_bytes(b"9223372036854775808")
                .unwrap()
                .unwrap(),
            Decimal::from_bytes(b"-9223372036854775809")
                .unwrap()
                .unwrap(),
            Decimal::from_bytes(b"9223372036854775809")
                .unwrap()
                .unwrap(),
            Decimal::from_bytes(b"-18446744073709551615")
                .unwrap()
                .unwrap(),
            Decimal::from_bytes(b"18446744073709551615")
                .unwrap()
                .unwrap(),
            Decimal::from_bytes(b"-18446744073709551616")
                .unwrap()
                .unwrap(),
            Decimal::from_bytes(b"18446744073709551616")
                .unwrap()
                .unwrap(),
            Decimal::from_bytes(b"-184467440737095516160")
                .unwrap()
                .unwrap(),
            Decimal::from_bytes(b"184467440737095516160")
                .unwrap()
                .unwrap(),
            Decimal::from_bytes(b"-99999999999999999999999999999999")
                .unwrap()
                .unwrap(),
            Decimal::from_bytes(b"99999999999999999999999999999999")
                .unwrap()
                .unwrap(),
        ];

        let cs_ref: Vec<&Decimal> = cs.iter().collect();

        test_as_duration_helper(
            cs_ref,
            |x| x.to_string(),
            |x| x.to_string(),
            cast_decimal_as_duration,
            "cast_decimal_as_duration",
        );

        let values = vec![
            Decimal::from_bytes(b"9995959").unwrap().unwrap(),
            Decimal::from_bytes(b"-9995959").unwrap().unwrap(),
        ];
        let values_ref: Vec<&Decimal> = values.iter().collect();
        test_as_duration_overflow_helper(
            "cast_decimal_as_duration",
            values_ref,
            |x| x.to_string(),
            cast_decimal_as_duration,
            false,
        )
    }

    #[test]
    fn test_time_as_duration() {
        test_none_with_ctx_and_extra(cast_time_as_duration);

        // copy from test_convert_to_duration
        let cs = vec![
            // (input, input's fsp, output's fsp, output)
            ("2012-12-31 11:30:45.123456", 4, 0, "11:30:45"),
            ("2012-12-31 11:30:45.123456", 4, 1, "11:30:45.1"),
            ("2012-12-31 11:30:45.123456", 4, 2, "11:30:45.12"),
            ("2012-12-31 11:30:45.123456", 4, 3, "11:30:45.124"),
            ("2012-12-31 11:30:45.123456", 4, 4, "11:30:45.1235"),
            ("2012-12-31 11:30:45.123456", 4, 5, "11:30:45.12350"),
            ("2012-12-31 11:30:45.123456", 4, 6, "11:30:45.123500"),
            ("2012-12-31 11:30:45.123456", 6, 0, "11:30:45"),
            ("2012-12-31 11:30:45.123456", 6, 1, "11:30:45.1"),
            ("2012-12-31 11:30:45.123456", 6, 2, "11:30:45.12"),
            ("2012-12-31 11:30:45.123456", 6, 3, "11:30:45.123"),
            ("2012-12-31 11:30:45.123456", 6, 4, "11:30:45.1235"),
            ("2012-12-31 11:30:45.123456", 6, 5, "11:30:45.12346"),
            ("2012-12-31 11:30:45.123456", 6, 6, "11:30:45.123456"),
            ("2012-12-31 11:30:45.123456", 0, 0, "11:30:45"),
            ("2012-12-31 11:30:45.123456", 0, 1, "11:30:45.0"),
            ("2012-12-31 11:30:45.123456", 0, 2, "11:30:45.00"),
            ("2012-12-31 11:30:45.123456", 0, 3, "11:30:45.000"),
            ("2012-12-31 11:30:45.123456", 0, 4, "11:30:45.0000"),
            ("2012-12-31 11:30:45.123456", 0, 5, "11:30:45.00000"),
            ("2012-12-31 11:30:45.123456", 0, 6, "11:30:45.000000"),
            ("0000-00-00 00:00:00", 6, 0, "00:00:00"),
            ("0000-00-00 00:00:00", 6, 1, "00:00:00.0"),
            ("0000-00-00 00:00:00", 6, 2, "00:00:00.00"),
            ("0000-00-00 00:00:00", 6, 3, "00:00:00.000"),
            ("0000-00-00 00:00:00", 6, 4, "00:00:00.0000"),
            ("0000-00-00 00:00:00", 6, 5, "00:00:00.00000"),
            ("0000-00-00 00:00:00", 6, 6, "00:00:00.000000"),
        ];
        for (s, fsp, expect_fsp, expect) in cs {
            let mut ctx = EvalContext::default();

            let rft = FieldTypeConfig {
                decimal: expect_fsp,
                ..FieldTypeConfig::default()
            }
            .into();
            let extra = make_extra(&rft);

            let input_time = Time::parse_datetime(&mut ctx, s, fsp, true).unwrap();
            let expect_time = Duration::parse(&mut ctx, expect, expect_fsp as i8).unwrap();
            let result = cast_time_as_duration(&mut ctx, &extra, Some(&input_time));
            let result_str = result.as_ref().map(|x| x.as_ref().map(|x| x.to_string()));
            let log = format!(
                "input: {}, fsp: {}, expect_fsp: {}, expect: {}, output: {:?}",
                s, fsp, expect_fsp, expect, result_str,
            );
            check_result(Some(&expect_time), &result, log.as_str());
        }
    }

    #[test]
    fn test_duration_as_duration() {
        test_none_with_extra(cast_duration_as_duration);

        let cs = vec![
            ("11:30:45.123456", 6, 0, "11:30:45"),
            ("11:30:45.123456", 6, 1, "11:30:45.1"),
            ("11:30:45.123456", 6, 2, "11:30:45.12"),
            ("11:30:45.123456", 6, 3, "11:30:45.123"),
            ("11:30:45.123456", 6, 4, "11:30:45.1235"),
            ("11:30:45.123456", 6, 5, "11:30:45.12346"),
            ("11:30:45.123456", 6, 6, "11:30:45.123456"),
        ];

        for (input, input_fsp, output_fsp, expect) in cs {
            let rft = FieldTypeConfig {
                decimal: output_fsp as isize,
                ..FieldTypeConfig::default()
            }
            .into();
            let extra = make_extra(&rft);

            let mut ctx = EvalContext::default();
            let dur = Duration::parse(&mut ctx, input, input_fsp).unwrap();
            let expect = Duration::parse(&mut ctx, expect, output_fsp).unwrap();
            let r = cast_duration_as_duration(&extra, Some(&dur));

            let result_str = r.as_ref().map(|x| x.map(|x| x.to_string()));
            let log = format!(
                "input: {}, input_fsp: {}, output_fsp: {}, expect: {}, output: {:?}",
                input, input_fsp, output_fsp, expect, result_str
            );
            check_result(Some(&expect), &r, log.as_str());
        }
    }

    #[test]
    fn test_json_as_duration() {
        test_none_with_ctx_and_extra(cast_json_as_duration);

        // the case that Json::unquote failed had be tested by test_json_unquote

        let cs = vec![
            Json::from_object(BTreeMap::default()).unwrap(),
            Json::from_array(vec![]).unwrap(),
            Json::from_i64(10).unwrap(),
            Json::from_i64(i64::MAX).unwrap(),
            Json::from_i64(i64::MIN).unwrap(),
            Json::from_u64(0).unwrap(),
            Json::from_u64(u64::MAX).unwrap(),
            Json::from_f64(10.5).unwrap(),
            Json::from_f64(10.4).unwrap(),
            Json::from_f64(-10.4).unwrap(),
            Json::from_f64(-10.5).unwrap(),
            Json::from_f64(i64::MIN as u64 as f64).unwrap(),
            Json::from_f64(i64::MAX as u64 as f64).unwrap(),
            Json::from_f64(i64::MIN as u64 as f64).unwrap(),
            Json::from_f64(i64::MIN as f64).unwrap(),
            Json::from_f64(((1u64 << 63) + (1u64 << 62)) as u64 as f64).unwrap(),
            Json::from_f64(-((1u64 << 63) as f64 + (1u64 << 62) as f64)).unwrap(),
            Json::from_f64(f64::from(f32::MIN)).unwrap(),
            Json::from_f64(f64::from(f32::MAX)).unwrap(),
            Json::from_f64(f64::MAX).unwrap(),
            Json::from_f64(f64::MAX).unwrap(),
            Json::from_string(String::from("10.0")).unwrap(),
            Json::from_string(String::from(
                "999999999999999999999999999999999999999999999999",
            ))
            .unwrap(),
            Json::from_string(String::from(
                "-999999999999999999999999999999999999999999999999",
            ))
            .unwrap(),
            Json::from_string(String::from(
                "99999999999999999999999999999999999999999999999aabcde9",
            ))
            .unwrap(),
            Json::from_string(String::from(
                "-99999999999999999999999999999999999999999999999aabcde9",
            ))
            .unwrap(),
            Json::from_bool(true).unwrap(),
            Json::from_bool(false).unwrap(),
            Json::none().unwrap(),
        ];

        let cs_ref: Vec<JsonRef> = cs.iter().map(|x| x.as_ref()).collect();
        test_as_duration_helper(
            cs_ref,
            |x| x.unquote().unwrap(),
            |x| format!("{:?}", x),
            cast_json_as_duration,
            "cast_json_as_duration",
        );
    }

    #[test]
    fn test_int_as_json() {
        test_none_with_ctx(cast_any_as_json::<Int>);

        let cs = vec![
            (i64::MIN, Json::from_i64(i64::MIN).unwrap()),
            (0, Json::from_i64(0).unwrap()),
            (i64::MAX, Json::from_i64(i64::MAX).unwrap()),
        ];
        for (input, expect) in cs {
            let mut ctx = EvalContext::default();
            let r = cast_any_as_json::<Int>(&mut ctx, Some(&input));
            let log = make_log(&input, &expect, &r);
            check_result(Some(&expect), &r, log.as_str());
        }
    }

    #[test]
    fn test_uint_as_json() {
        test_none_with_nothing(cast_uint_as_json);

        let cs = vec![
            (u64::MAX, Json::from_u64(u64::MAX).unwrap()),
            (0, Json::from_u64(0).unwrap()),
            (i64::MAX as u64, Json::from_u64(i64::MAX as u64).unwrap()),
        ];
        for (input, expect) in cs {
            let r = cast_uint_as_json(Some(&(input as i64)));
            let log = make_log(&input, &expect, &r);
            check_result(Some(&expect), &r, log.as_str());
        }
    }

    #[test]
    fn test_bool_as_json() {
        test_none_with_nothing(cast_bool_as_json);

        let cs = vec![
            (0, Json::from_bool(false).unwrap()),
            (i64::MIN, Json::from_bool(true).unwrap()),
            (i64::MAX, Json::from_bool(true).unwrap()),
        ];
        for (input, expect) in cs {
            let result = cast_bool_as_json(Some(&input));
            let log = make_log(&input, &expect, &result);
            check_result(Some(&expect), &result, log.as_str());
        }
    }

    #[test]
    fn test_real_as_json() {
        test_none_with_ctx(cast_any_as_json::<Real>);

        let cs = vec![
            (
                f64::from(f32::MAX),
                Json::from_f64(f64::from(f32::MAX)).unwrap(),
            ),
            (
                f64::from(f32::MIN),
                Json::from_f64(f64::from(f32::MIN)).unwrap(),
            ),
            (f64::MAX, Json::from_f64(f64::MAX).unwrap()),
            (f64::MIN, Json::from_f64(f64::MIN).unwrap()),
        ];
        for (input, expect) in cs {
            let mut ctx = EvalContext::default();
            let r = cast_any_as_json::<Real>(&mut ctx, Real::new(input).as_ref().ok());
            let log = make_log(&input, &expect, &r);
            check_result(Some(&expect), &r, log.as_str());
        }
    }

    #[test]
    fn test_string_as_json() {
        test_none_with_extra(cast_string_as_json);

        let mut jo1: BTreeMap<String, Json> = BTreeMap::new();
        jo1.insert(
            String::from("a"),
            Json::from_string(String::from("b")).unwrap(),
        );
        // HasParseToJSONFlag
        let cs = vec![
            (
                "{\"a\": \"b\"}".to_string(),
                Json::from_object(jo1).unwrap(),
                true,
            ),
            (
                "{}".to_string(),
                Json::from_object(BTreeMap::new()).unwrap(),
                true,
            ),
            (
                "[1, 2, 3]".to_string(),
                Json::from_array(vec![
                    Json::from_i64(1).unwrap(),
                    Json::from_i64(2).unwrap(),
                    Json::from_i64(3).unwrap(),
                ])
                .unwrap(),
                true,
            ),
            (
                "[]".to_string(),
                Json::from_array(Vec::new()).unwrap(),
                true,
            ),
            (
                "9223372036854775807".to_string(),
                Json::from_i64(9223372036854775807).unwrap(),
                true,
            ),
            (
                "-9223372036854775808".to_string(),
                Json::from_i64(-9223372036854775808).unwrap(),
                true,
            ),
            (
                "18446744073709551615".to_string(),
                Json::from_f64(18446744073709552000.0).unwrap(),
                true,
            ),
            // FIXME: f64::MAX.to_string() to json should success
            // (f64::MAX.to_string(), Json::from_f64(f64::MAX), true),
            ("0.0".to_string(), Json::from_f64(0.0).unwrap(), true),
            (
                "\"abcde\"".to_string(),
                Json::from_string("abcde".to_string()).unwrap(),
                true,
            ),
            (
                "\"\"".to_string(),
                Json::from_string("".to_string()).unwrap(),
                true,
            ),
            ("true".to_string(), Json::from_bool(true).unwrap(), true),
            ("false".to_string(), Json::from_bool(false).unwrap(), true),
        ];
        for (input, expect, parse_to_json) in cs {
            let mut rft = FieldType::default();
            if parse_to_json {
                let fta = rft.as_mut_accessor();
                fta.set_flag(FieldTypeFlag::PARSE_TO_JSON);
            }
            let extra = make_extra(&rft);
            let result = cast_string_as_json(&extra, Some(&input.clone().into_bytes()));
            let result_str = result.as_ref().map(|x| x.as_ref().map(|x| x.to_string()));
            let log = format!(
                "input: {}, parse_to_json: {}, expect: {:?}, result: {:?}",
                input, parse_to_json, expect, result_str
            );
            check_result(Some(&expect), &result, log.as_str());
        }
    }

    #[test]
    fn test_decimal_as_json() {
        test_none_with_ctx(cast_any_as_json::<Decimal>);
        let cs = vec![
            (
                Decimal::from_f64(i64::MIN as f64).unwrap(),
                Json::from_f64(i64::MIN as f64).unwrap(),
            ),
            (
                Decimal::from_f64(i64::MAX as f64).unwrap(),
                Json::from_f64(i64::MAX as f64).unwrap(),
            ),
            (
                Decimal::from_bytes(b"184467440737095516160")
                    .unwrap()
                    .unwrap(),
                Json::from_f64(184467440737095516160.0).unwrap(),
            ),
            (
                Decimal::from_bytes(b"-184467440737095516160")
                    .unwrap()
                    .unwrap(),
                Json::from_f64(-184467440737095516160.0).unwrap(),
            ),
        ];

        for (input, expect) in cs {
            let mut ctx = EvalContext::default();
            let r = cast_any_as_json::<Decimal>(&mut ctx, Some(&input));
            let log = make_log(&input, &expect, &r);
            check_result(Some(&expect), &r, log.as_str());
        }
    }

    #[test]
    fn test_time_as_json() {
        test_none_with_ctx(cast_any_as_json::<Time>);
        let mut ctx = EvalContext::default();

        // TODO: add more case for other TimeType
        let cs = vec![
            // Add time_type filed here is to make maintainer know clearly that what is the type of the time.
            (
                Time::parse_datetime(&mut ctx, "2000-01-01T12:13:14", 0, true).unwrap(),
                TimeType::DateTime,
                Json::from_string("2000-01-01 12:13:14.000000".to_string()).unwrap(),
            ),
            (
                Time::parse_datetime(&mut ctx, "2000-01-01T12:13:14.6666", 0, true).unwrap(),
                TimeType::DateTime,
                Json::from_string("2000-01-01 12:13:15.000000".to_string()).unwrap(),
            ),
            (
                Time::parse_datetime(&mut ctx, "2000-01-01T12:13:14", 6, true).unwrap(),
                TimeType::DateTime,
                Json::from_string("2000-01-01 12:13:14.000000".to_string()).unwrap(),
            ),
            (
                Time::parse_datetime(&mut ctx, "2000-01-01T12:13:14.6666", 6, true).unwrap(),
                TimeType::DateTime,
                Json::from_string("2000-01-01 12:13:14.666600".to_string()).unwrap(),
            ),
            (
                Time::parse_datetime(&mut ctx, "2019-09-01", 0, true).unwrap(),
                TimeType::DateTime,
                Json::from_string("2019-09-01 00:00:00.000000".to_string()).unwrap(),
            ),
            (
                Time::parse_datetime(&mut ctx, "2019-09-01", 6, true).unwrap(),
                TimeType::DateTime,
                Json::from_string("2019-09-01 00:00:00.000000".to_string()).unwrap(),
            ),
        ];
        for (input, time_type, expect) in cs {
            let mut ctx = EvalContext::default();
            let result = cast_any_as_json::<Time>(&mut ctx, Some(&input));
            let result_str = result.as_ref().map(|x| x.as_ref().map(|x| x.to_string()));
            let log = format!(
                "input: {}, expect_time_type: {:?}, real_time_type: {:?}, expect: {}, result: {:?}",
                &input,
                time_type,
                input.get_time_type(),
                &expect,
                result_str
            );
            assert_eq!(input.get_time_type(), time_type, "{}", log);
            check_result(Some(&expect), &result, log.as_str());
        }
    }

    #[test]
    fn test_duration_as_json() {
        test_none_with_ctx(cast_any_as_json::<Duration>);

        // TODO: add more case
        let cs = vec![
            (
                Duration::zero(),
                Json::from_string("00:00:00.000000".to_string()).unwrap(),
            ),
            (
                Duration::parse(&mut EvalContext::default(), "10:10:10", 0).unwrap(),
                Json::from_string("10:10:10.000000".to_string()).unwrap(),
            ),
        ];

        for (input, expect) in cs {
            let mut ctx = EvalContext::default();
            let result = cast_any_as_json::<Duration>(&mut ctx, Some(&input));
            let log = make_log(&input, &expect, &result);
            check_result(Some(&expect), &result, log.as_str());
        }
    }

    #[test]
    fn test_json_as_json() {
        test_none_with_nothing(cast_json_as_json);

        let mut jo1: BTreeMap<String, Json> = BTreeMap::new();
        jo1.insert("a".to_string(), Json::from_string("b".to_string()).unwrap());
        let cs = vec![
            Json::from_object(jo1).unwrap(),
            Json::from_array(vec![
                Json::from_i64(1).unwrap(),
                Json::from_i64(3).unwrap(),
                Json::from_i64(4).unwrap(),
            ])
            .unwrap(),
            Json::from_i64(i64::MIN).unwrap(),
            Json::from_i64(i64::MAX).unwrap(),
            Json::from_u64(0u64).unwrap(),
            Json::from_u64(u64::MAX).unwrap(),
            Json::from_f64(f64::MIN).unwrap(),
            Json::from_f64(f64::MAX).unwrap(),
            Json::from_string("abcde".to_string()).unwrap(),
            Json::from_bool(true).unwrap(),
            Json::from_bool(false).unwrap(),
            Json::none().unwrap(),
        ];

        for input in cs {
            let expect = input.clone();
            let result = cast_json_as_json(Some(input.as_ref()));
            let log = make_log(&input, &expect, &result);
            check_result(Some(&expect), &result, log.as_str());
        }
    }
}<|MERGE_RESOLUTION|>--- conflicted
+++ resolved
@@ -644,7 +644,6 @@
 
 #[rpn_fn(nullable, capture = [ctx, extra])]
 #[inline]
-<<<<<<< HEAD
 fn cast_bit_as_string(
     _ctx: &mut EvalContext,
     extra: &RpnFnCallExtra,
@@ -671,8 +670,6 @@
 
 #[rpn_fn(nullable, capture = [ctx, extra])]
 #[inline]
-=======
->>>>>>> 8e098402
 fn cast_uint_as_string(
     ctx: &mut EvalContext,
     extra: &RpnFnCallExtra,
