// Copyright 2019 TiKV Project Authors. Licensed under Apache-2.0.

use std::borrow::Cow;
use std::convert::TryFrom;
use std::convert::TryInto;
use std::num::IntErrorKind;

use num_traits::identities::Zero;
use tidb_query_codegen::rpn_fn;
use tidb_query_datatype::*;
use tipb::{Expr, FieldType};

use crate::types::RpnExpressionBuilder;
use crate::{RpnExpressionNode, RpnFnCallExtra, RpnFnMeta};
use tidb_query_common::Result;
use tidb_query_datatype::codec::convert::*;
use tidb_query_datatype::codec::data_type::*;
use tidb_query_datatype::codec::error::{ERR_DATA_OUT_OF_RANGE, ERR_TRUNCATE_WRONG_VALUE};
use tidb_query_datatype::codec::mysql::{binary_literal, Time};
use tidb_query_datatype::codec::Error;
use tidb_query_datatype::expr::EvalContext;

fn get_cast_fn_rpn_meta(
    is_from_constant: bool,
    from_field_type: &FieldType,
    to_field_type: &FieldType,
) -> Result<RpnFnMeta> {
    let from = box_try!(EvalType::try_from(from_field_type.as_accessor().tp()));
    let to = box_try!(EvalType::try_from(to_field_type.as_accessor().tp()));
    let func_meta = match (from, to) {
        // any as int
        (EvalType::Int, EvalType::Int) => {
            if !from_field_type.is_unsigned() && to_field_type.is_unsigned() {
                cast_signed_int_as_unsigned_int_fn_meta()
            } else {
                cast_int_as_int_others_fn_meta()
            }
        }
        (EvalType::Real, EvalType::Int) => {
            if !to_field_type.is_unsigned() {
                cast_any_as_any_fn_meta::<Real, Int>()
            } else {
                cast_real_as_uint_fn_meta()
            }
        }
        (EvalType::Bytes, EvalType::Int) => {
            if is_from_constant && from_field_type.is_binary_string_like() {
                cast_binary_string_as_int_fn_meta()
            } else {
                cast_string_as_int_fn_meta()
            }
        }
        (EvalType::Decimal, EvalType::Int) => {
            if !to_field_type.is_unsigned() {
                cast_any_as_any_fn_meta::<Decimal, Int>()
            } else {
                cast_decimal_as_uint_fn_meta()
            }
        }
        (EvalType::DateTime, EvalType::Int) => cast_any_as_any_fn_meta::<DateTime, Int>(),
        (EvalType::Duration, EvalType::Int) => cast_any_as_any_fn_meta::<Duration, Int>(),
        (EvalType::Json, EvalType::Int) => {
            if !to_field_type.is_unsigned() {
                cast_json_as_any_fn_meta::<Int>()
            } else {
                cast_json_as_uint_fn_meta()
            }
        }

        //  any as real
        (EvalType::Int, EvalType::Real) => {
            let fu = from_field_type.is_unsigned();
            let ru = to_field_type.is_unsigned();
            match (fu, ru) {
                (true, _) => cast_unsigned_int_as_signed_or_unsigned_real_fn_meta(),
                (false, false) => cast_signed_int_as_signed_real_fn_meta(),
                (false, true) => cast_signed_int_as_unsigned_real_fn_meta(),
            }
        }
        (EvalType::Real, EvalType::Real) => {
            if !to_field_type.is_unsigned() {
                cast_real_as_signed_real_fn_meta()
            } else {
                cast_real_as_unsigned_real_fn_meta()
            }
        }
        (EvalType::Bytes, EvalType::Real) => {
            match (
                is_from_constant && from_field_type.is_binary_string_like(),
                to_field_type.is_unsigned(),
            ) {
                (true, true) => cast_binary_string_as_unsigned_real_fn_meta(),
                (true, false) => cast_binary_string_as_signed_real_fn_meta(),
                (false, true) => cast_string_as_unsigned_real_fn_meta(),
                (false, false) => cast_string_as_signed_real_fn_meta(),
            }
        }
        (EvalType::Decimal, EvalType::Real) => {
            if !to_field_type.is_unsigned() {
                cast_any_as_any_fn_meta::<Decimal, Real>()
            } else {
                cast_decimal_as_unsigned_real_fn_meta()
            }
        }
        (EvalType::DateTime, EvalType::Real) => cast_any_as_any_fn_meta::<DateTime, Real>(),
        (EvalType::Duration, EvalType::Real) => cast_any_as_any_fn_meta::<Duration, Real>(),
        (EvalType::Json, EvalType::Real) => cast_json_as_any_fn_meta::<Real>(),

        // any as string
        (EvalType::Int, EvalType::Bytes) => {
            if !from_field_type.is_unsigned() {
                cast_any_as_string_fn_meta::<Int>()
            } else {
                cast_uint_as_string_fn_meta()
            }
        }
        (EvalType::Real, EvalType::Bytes) => {
            if from_field_type.as_accessor().tp() == FieldTypeTp::Float {
                cast_float_real_as_string_fn_meta()
            } else {
                cast_any_as_string_fn_meta::<Real>()
            }
        }
        (EvalType::Bytes, EvalType::Bytes) => cast_string_as_string_fn_meta(),
        (EvalType::Decimal, EvalType::Bytes) => cast_any_as_string_fn_meta::<Decimal>(),
        (EvalType::DateTime, EvalType::Bytes) => cast_any_as_string_fn_meta::<DateTime>(),
        (EvalType::Duration, EvalType::Bytes) => cast_any_as_string_fn_meta::<Duration>(),
        (EvalType::Json, EvalType::Bytes) => cast_json_as_bytes_fn_meta(),

        // any as decimal
        (EvalType::Int, EvalType::Decimal) => {
            let fu = from_field_type.is_unsigned();
            let ru = to_field_type.is_unsigned();
            match (fu, ru) {
                (true, _) => cast_unsigned_int_as_signed_or_unsigned_decimal_fn_meta(),
                (false, true) => cast_signed_int_as_unsigned_decimal_fn_meta(),
                (false, false) => cast_any_as_decimal_fn_meta::<Int>(),
            }
        }
        (EvalType::Real, EvalType::Decimal) => cast_real_as_decimal_fn_meta(),
        (EvalType::Bytes, EvalType::Decimal) => {
            if !to_field_type.is_unsigned() {
                cast_bytes_as_decimal_fn_meta()
            } else {
                cast_string_as_unsigned_decimal_fn_meta()
            }
        }
        (EvalType::Decimal, EvalType::Decimal) => {
            if !to_field_type.is_unsigned() {
                cast_decimal_as_signed_decimal_fn_meta()
            } else {
                cast_decimal_as_unsigned_decimal_fn_meta()
            }
        }
        (EvalType::DateTime, EvalType::Decimal) => cast_any_as_decimal_fn_meta::<DateTime>(),
        (EvalType::Duration, EvalType::Decimal) => cast_any_as_decimal_fn_meta::<Duration>(),
        (EvalType::Json, EvalType::Decimal) => cast_json_as_decimal_fn_meta(),

        // any as duration
        (EvalType::Int, EvalType::Duration) => cast_int_as_duration_fn_meta(),
        (EvalType::Real, EvalType::Duration) => cast_real_as_duration_fn_meta(),
        (EvalType::Bytes, EvalType::Duration) => cast_bytes_as_duration_fn_meta(),
        (EvalType::Decimal, EvalType::Duration) => cast_decimal_as_duration_fn_meta(),
        (EvalType::DateTime, EvalType::Duration) => cast_time_as_duration_fn_meta(),
        (EvalType::Duration, EvalType::Duration) => cast_duration_as_duration_fn_meta(),
        (EvalType::Json, EvalType::Duration) => cast_json_as_duration_fn_meta(),

        (EvalType::Int, EvalType::DateTime) => cast_int_as_time_fn_meta(),
        (EvalType::Real, EvalType::DateTime) => cast_real_as_time_fn_meta(),
        (EvalType::Bytes, EvalType::DateTime) => cast_string_as_time_fn_meta(),
        (EvalType::Decimal, EvalType::DateTime) => cast_decimal_as_time_fn_meta(),
        (EvalType::DateTime, EvalType::DateTime) => cast_time_as_time_fn_meta(),
        (EvalType::Duration, EvalType::DateTime) => cast_duration_as_time_fn_meta(),

        // any as json
        (EvalType::Int, EvalType::Json) => {
            if from_field_type
                .as_accessor()
                .flag()
                .contains(FieldTypeFlag::IS_BOOLEAN)
            {
                cast_bool_as_json_fn_meta()
            } else if !from_field_type.is_unsigned() {
                cast_any_as_json_fn_meta::<Int>()
            } else {
                cast_uint_as_json_fn_meta()
            }
        }
        (EvalType::Real, EvalType::Json) => cast_any_as_json_fn_meta::<Real>(),
        (EvalType::Bytes, EvalType::Json) => cast_string_as_json_fn_meta(),
        (EvalType::Decimal, EvalType::Json) => cast_any_as_json_fn_meta::<Decimal>(),
        (EvalType::DateTime, EvalType::Json) => cast_any_as_json_fn_meta::<DateTime>(),
        (EvalType::Duration, EvalType::Json) => cast_any_as_json_fn_meta::<Duration>(),
        (EvalType::Json, EvalType::Json) => cast_json_as_json_fn_meta(),

        _ => return Err(other_err!("Unsupported cast from {} to {}", from, to)),
    };
    Ok(func_meta)
}

/// Gets the cast function between specified data types.
///
/// TODO: This function supports some internal casts performed by TiKV. However it would be better
/// to be done in TiDB.
pub fn get_cast_fn_rpn_node(
    is_from_constant: bool,
    from_field_type: &FieldType,
    to_field_type: FieldType,
) -> Result<RpnExpressionNode> {
    let func_meta = get_cast_fn_rpn_meta(is_from_constant, from_field_type, &to_field_type)?;
    // This cast function is inserted by `Coprocessor` automatically,
    // the `inUnion` flag always false in this situation. Ideally,
    // the cast function should be inserted by TiDB and pushed down
    // with all implicit arguments.
    Ok(RpnExpressionNode::FnCall {
        func_meta,
        args_len: 1,
        field_type: to_field_type,
        metadata: Box::new(tipb::InUnionMetadata::default()),
    })
}

/// Gets the RPN function meta
pub fn map_cast_func(expr: &Expr) -> Result<RpnFnMeta> {
    let children = expr.get_children();
    if children.len() != 1 {
        return Err(other_err!(
            "Unexpected arguments: sig {:?} with {} args",
            expr.get_sig(),
            children.len()
        ));
    }
    get_cast_fn_rpn_meta(
        RpnExpressionBuilder::is_expr_eval_to_scalar(&children[0])?,
        children[0].get_field_type(),
        expr.get_field_type(),
    )
}

// cast any as int/uint, some cast functions reuse `cast_any_as_any`
//
// - cast_real_as_int -> cast_any_as_any<Real, Int>
// - cast_decimal_as_int -> cast_any_as_any<Decimal, Int>
// - cast_time_as_int_or_uint -> cast_any_as_any<Time, Int>
// - cast_duration_as_int_or_uint -> cast_any_as_any<Duration, Int>
// - cast_json_as_int -> cast_any_as_any<Json, Int>

#[rpn_fn(nullable, capture = [metadata], metadata_type = tipb::InUnionMetadata)]
#[inline]
fn cast_signed_int_as_unsigned_int(
    metadata: &tipb::InUnionMetadata,
    val: Option<&Int>,
) -> Result<Option<Int>> {
    match val {
        None => Ok(None),
        Some(val) => {
            let val = *val;
            if metadata.get_in_union() && val < 0i64 {
                Ok(Some(0))
            } else {
                Ok(Some(val))
            }
        }
    }
}

#[rpn_fn(nullable)]
#[inline]
fn cast_int_as_int_others(val: Option<&Int>) -> Result<Option<Int>> {
    match val {
        None => Ok(None),
        Some(val) => Ok(Some(*val)),
    }
}

#[rpn_fn(nullable, capture = [ctx, metadata], metadata_type = tipb::InUnionMetadata)]
#[inline]
fn cast_real_as_uint(
    ctx: &mut EvalContext,
    metadata: &tipb::InUnionMetadata,
    val: Option<&Real>,
) -> Result<Option<Int>> {
    match val {
        None => Ok(None),
        Some(val) => {
            let val = val.into_inner();
            if metadata.get_in_union() && val < 0f64 {
                Ok(Some(0))
            } else {
                // FIXME: mysql's double to unsigned is very special,
                //  it **seems** that if the float num bigger than i64::MAX,
                //  then return i64::MAX always.
                //  This may be the bug of mysql.
                //  So I don't change ours' behavior here.
                let val: u64 = val.convert(ctx)?;
                Ok(Some(val as i64))
            }
        }
    }
}

#[rpn_fn(nullable, capture = [ctx, extra, metadata], metadata_type = tipb::InUnionMetadata)]
#[inline]
fn cast_string_as_int(
    ctx: &mut EvalContext,
    extra: &RpnFnCallExtra,
    metadata: &tipb::InUnionMetadata,
    val: Option<BytesRef>,
) -> Result<Option<Int>> {
    match val {
        None => Ok(None),
        Some(val) => {
            // TODO: in TiDB, if `b.args[0].GetType().Hybrid()` || `IsBinaryLiteral(b.args[0])`,
            //  then it will return res from EvalInt() directly.
            let is_unsigned = extra.ret_field_type.is_unsigned();
            let val = get_valid_utf8_prefix(ctx, val)?;
            let val = val.trim();
            let is_str_neg = val.starts_with('-');
            if metadata.get_in_union() && is_unsigned && is_str_neg {
                Ok(Some(0))
            } else {
                // FIXME: if the err get_valid_int_prefix returned is overflow err,
                //  it should be ERR_TRUNCATE_WRONG_VALUE but not others.
                let valid_int_prefix = get_valid_int_prefix(ctx, val)?;
                let parse_res = if !is_str_neg {
                    valid_int_prefix.parse::<u64>().map(|x| x as i64)
                } else {
                    valid_int_prefix.parse::<i64>()
                };
                // The `OverflowAsWarning` is true just if in `SELECT` statement context, e.g:
                // 1. SELECT * FROM t  => OverflowAsWarning = true
                // 2. INSERT INTO t VALUE (...) => OverflowAsWarning = false
                // 3. INSERT INTO t SELECT * FROM t2 => OverflowAsWarning = false
                // (according to https://github.com/pingcap/tidb/blob/e173c7f5c1041b3c7e67507889d50a7bdbcdfc01/executor/executor.go#L1452)
                //
                // NOTE: if this flag(OverflowAsWarning)'s setting had changed,
                // then here's behavior should be changed to keep consistent with TiDB.
                match parse_res {
                    Ok(x) => {
                        if !is_str_neg {
                            if !is_unsigned && x as u64 > std::i64::MAX as u64 {
                                ctx.warnings
                                    .append_warning(Error::cast_as_signed_overflow())
                            }
                        } else if is_unsigned {
                            ctx.warnings
                                .append_warning(Error::cast_neg_int_as_unsigned());
                        }
                        Ok(Some(x as i64))
                    }
                    Err(err) => match *err.kind() {
                        IntErrorKind::Overflow | IntErrorKind::Underflow => {
                            let err = if is_str_neg {
                                Error::overflow("BIGINT UNSIGNED", valid_int_prefix)
                            } else {
                                Error::overflow("BIGINT", valid_int_prefix)
                            };
                            let warn_err = Error::truncated_wrong_val("INTEGER", val);
                            ctx.handle_overflow_err(warn_err).map_err(|_| err)?;
                            let val = if is_str_neg {
                                std::i64::MIN
                            } else {
                                std::u64::MAX as i64
                            };
                            Ok(Some(val))
                        }
                        _ => Err(other_err!("parse string to int failed: {}", err)),
                    },
                }
            }
        }
    }
}

#[rpn_fn(nullable, capture = [ctx])]
fn cast_binary_string_as_int(ctx: &mut EvalContext, val: Option<BytesRef>) -> Result<Option<Int>> {
    match val {
        None => Ok(None),
        Some(val) => {
            let r = binary_literal::to_uint(ctx, val)? as i64;
            Ok(Some(r))
        }
    }
}

/// # TODO
///
/// This function is added to prove `rpn_fn` supports `enum`/`set` correctly. We will add enum/set
/// related copr functions into `get_cast_fn_rpn_meta` after Enum/Set decode implemented.
#[rpn_fn]
#[inline]
fn cast_enum_as_int(val: EnumRef) -> Result<Option<Int>> {
    Ok(Some(val.value() as Int))
}

#[rpn_fn]
#[inline]
fn cast_set_as_int(val: SetRef) -> Result<Option<Int>> {
    Ok(Some(val.value() as Int))
}

#[rpn_fn(nullable, capture = [ctx, metadata], metadata_type = tipb::InUnionMetadata)]
#[inline]
fn cast_decimal_as_uint(
    ctx: &mut EvalContext,
    metadata: &tipb::InUnionMetadata,
    val: Option<&Decimal>,
) -> Result<Option<Int>> {
    match val {
        None => Ok(None),
        Some(val) => {
            // TODO: here TiDB round before call `val.is_negative()`
            if metadata.get_in_union() && val.is_negative() {
                Ok(Some(0))
            } else {
                let r: u64 = val.convert(ctx)?;
                Ok(Some(r as i64))
            }
        }
    }
}

#[rpn_fn(nullable, capture = [ctx])]
#[inline]
fn cast_json_as_uint(ctx: &mut EvalContext, val: Option<JsonRef>) -> Result<Option<Int>> {
    match val {
        None => Ok(None),
        Some(j) => {
            let r: u64 = j.convert(ctx)?;
            Ok(Some(r as i64))
        }
    }
}

// cast any as real, some cast functions reuse `cast_any_as_any`
//
// cast_decimal_as_signed_real -> cast_any_as_any<Decimal, Real>
// cast_time_as_real -> cast_any_as_any<Time, Real>
// cast_duration_as_real -> cast_any_as_any<Duration, Real>
// cast_json_as_real -> by cast_any_as_any<Json, Real>

#[rpn_fn(nullable)]
#[inline]
fn cast_signed_int_as_signed_real(val: Option<&Int>) -> Result<Option<Real>> {
    match val {
        None => Ok(None),
        Some(val) => Ok(Real::new(*val as f64).ok()),
    }
}

#[rpn_fn(nullable, capture = [metadata], metadata_type = tipb::InUnionMetadata)]
#[inline]
fn cast_signed_int_as_unsigned_real(
    metadata: &tipb::InUnionMetadata,
    val: Option<&Int>,
) -> Result<Option<Real>> {
    match val {
        None => Ok(None),
        Some(val) => {
            if metadata.get_in_union() && *val < 0 {
                Ok(Some(Real::zero()))
            } else {
                // FIXME: negative number to unsigned real's logic may be wrong here.
                Ok(Real::new(*val as u64 as f64).ok())
            }
        }
    }
}

// because we needn't to consider if uint overflow upper boundary of signed real,
// so we can merge uint to signed/unsigned real in one function
#[rpn_fn(nullable)]
#[inline]
fn cast_unsigned_int_as_signed_or_unsigned_real(val: Option<&Int>) -> Result<Option<Real>> {
    match val {
        None => Ok(None),
        Some(val) => Ok(Real::new(*val as u64 as f64).ok()),
    }
}

#[rpn_fn(nullable)]
#[inline]
fn cast_real_as_signed_real(val: Option<&Real>) -> Result<Option<Real>> {
    Ok(val.cloned())
}

#[rpn_fn(nullable, capture = [metadata], metadata_type = tipb::InUnionMetadata)]
#[inline]
fn cast_real_as_unsigned_real(
    metadata: &tipb::InUnionMetadata,
    val: Option<&Real>,
) -> Result<Option<Real>> {
    match val {
        None => Ok(None),
        Some(val) => {
            if metadata.get_in_union() && val.into_inner() < 0f64 {
                Ok(Some(Real::zero()))
            } else {
                // FIXME: negative number to unsigned real's logic may be wrong here.
                Ok(Some(*val))
            }
        }
    }
}

#[rpn_fn(nullable, capture = [ctx, extra])]
#[inline]
fn cast_string_as_signed_real(
    ctx: &mut EvalContext,
    extra: &RpnFnCallExtra,
    val: Option<BytesRef>,
) -> Result<Option<Real>> {
    match val {
        None => Ok(None),
        Some(val) => {
            let r: f64 = val.convert(ctx)?;
            let r = produce_float_with_specified_tp(ctx, extra.ret_field_type, r)?;
            Ok(Real::new(r).ok())
        }
    }
}

#[rpn_fn(nullable, capture = [ctx, extra])]
#[inline]
fn cast_binary_string_as_signed_real(
    ctx: &mut EvalContext,
    extra: &RpnFnCallExtra,
    val: Option<BytesRef>,
) -> Result<Option<Real>> {
    match val {
        None => Ok(None),
        Some(val) => {
            let r = binary_literal::to_uint(ctx, val)? as i64 as f64;
            let r = produce_float_with_specified_tp(ctx, extra.ret_field_type, r)?;
            Ok(Real::new(r).ok())
        }
    }
}

#[rpn_fn(nullable, capture = [ctx, extra, metadata], metadata_type = tipb::InUnionMetadata)]
#[inline]
fn cast_string_as_unsigned_real(
    ctx: &mut EvalContext,
    extra: &RpnFnCallExtra,
    metadata: &tipb::InUnionMetadata,
    val: Option<BytesRef>,
) -> Result<Option<Real>> {
    match val {
        None => Ok(None),
        Some(val) => {
            let mut r: f64 = val.convert(ctx)?;
            if metadata.get_in_union() && r < 0f64 {
                r = 0f64;
            }
            let r = produce_float_with_specified_tp(ctx, extra.ret_field_type, r)?;
            Ok(Real::new(r).ok())
        }
    }
}

#[rpn_fn(nullable, capture = [ctx, extra])]
#[inline]
fn cast_binary_string_as_unsigned_real(
    ctx: &mut EvalContext,
    extra: &RpnFnCallExtra,
    val: Option<BytesRef>,
) -> Result<Option<Real>> {
    match val {
        None => Ok(None),
        Some(val) => {
            let r = binary_literal::to_uint(ctx, val)? as f64;
            let r = produce_float_with_specified_tp(ctx, extra.ret_field_type, r)?;
            Ok(Real::new(r).ok())
        }
    }
}

#[rpn_fn(nullable, capture = [ctx, metadata], metadata_type = tipb::InUnionMetadata)]
#[inline]
fn cast_decimal_as_unsigned_real(
    ctx: &mut EvalContext,
    metadata: &tipb::InUnionMetadata,
    val: Option<&Decimal>,
) -> Result<Option<Real>> {
    match val {
        None => Ok(None),
        Some(val) => {
            if metadata.get_in_union() && val.is_negative() {
                Ok(Some(Real::zero()))
            } else {
                // FIXME: negative number to unsigned real's logic may be wrong here.
                Ok(Some(val.convert(ctx)?))
            }
        }
    }
}

// cast any as string, some cast functions reuse `cast_any_as_any`
//
// cast_int_as_string -> cast_any_as_string_fn_meta::<Int>
// cast_real_as_string -> cast_any_as_string_fn_meta::<Real>
// cast_decimal_as_string -> cast_any_as_string_fn_meta::<Decimal>
// cast_datetime_as_string -> cast_any_as_string_fn_meta::<DateTime>
// cast_duration_as_string -> cast_any_as_string_fn_meta::<Duration>
// cast_json_as_string -> by cast_any_as_any<Json, String>

#[rpn_fn(nullable, capture = [ctx, extra])]
#[inline]
fn cast_any_as_string<T: ConvertTo<Bytes> + Evaluable + EvaluableRet>(
    ctx: &mut EvalContext,
    extra: &RpnFnCallExtra,
    val: Option<&T>,
) -> Result<Option<Bytes>> {
    match val {
        None => Ok(None),
        Some(val) => {
            let val: Bytes = val.convert(ctx)?;
            cast_as_string_helper(ctx, extra, val)
        }
    }
}

#[rpn_fn(nullable, capture = [ctx, extra])]
#[inline]
fn cast_uint_as_string(
    ctx: &mut EvalContext,
    extra: &RpnFnCallExtra,
    val: Option<&Int>,
) -> Result<Option<Bytes>> {
    match val {
        None => Ok(None),
        Some(val) => {
            let val = (*val as u64).to_string().into_bytes();
            cast_as_string_helper(ctx, extra, val)
        }
    }
}

#[rpn_fn(nullable, capture = [ctx, extra])]
#[inline]
fn cast_float_real_as_string(
    ctx: &mut EvalContext,
    extra: &RpnFnCallExtra,
    val: Option<&Real>,
) -> Result<Option<Bytes>> {
    match val {
        None => Ok(None),
        Some(val) => {
            let val = val.into_inner() as f32;
            let val = val.to_string().into_bytes();
            cast_as_string_helper(ctx, extra, val)
        }
    }
}

// FIXME: We cannot use specialization in current Rust version, so impl ConvertTo<Bytes> for Bytes cannot
//  pass compile because of we have impl Convert<Bytes> for T where T: ToString + Evaluable
//  Refactor this part after https://github.com/rust-lang/rust/issues/31844 closed
#[rpn_fn(nullable, capture = [ctx, extra])]
#[inline]
fn cast_string_as_string(
    ctx: &mut EvalContext,
    extra: &RpnFnCallExtra,
    val: Option<BytesRef>,
) -> Result<Option<Bytes>> {
    match val {
        None => Ok(None),
        Some(val) => {
            let val = val.to_vec();
            cast_as_string_helper(ctx, extra, val)
        }
    }
}

#[inline]
fn cast_as_string_helper(
    ctx: &mut EvalContext,
    extra: &RpnFnCallExtra,
    val: Vec<u8>,
) -> Result<Option<Bytes>> {
    let res = produce_str_with_specified_tp(
        ctx,
        Cow::Borrowed(val.as_slice()),
        extra.ret_field_type,
        false,
    )?;
    let mut res = match res {
        Cow::Borrowed(_) => val,
        Cow::Owned(x) => x.to_vec(),
    };
    pad_zero_for_binary_type(&mut res, extra.ret_field_type);
    Ok(Some(res))
}

// cast any as decimal, some cast functions reuse `cast_any_as_decimal`
//
// - cast_signed_int_as_signed_decimal -> cast_any_as_decimal<Int>
// - cast_string_as_signed_decimal -> cast_any_as_decimal<Bytes>
// - cast_time_as_decimal -> cast_any_as_decimal<Time>
// - cast_duration_as_decimal -> cast_any_as_decimal<Duration>
// - cast_json_as_decimal -> cast_any_as_decimal<Json>

#[rpn_fn(nullable, capture = [ctx, extra])]
#[inline]
fn cast_unsigned_int_as_signed_or_unsigned_decimal(
    ctx: &mut EvalContext,
    extra: &RpnFnCallExtra,
    val: Option<&i64>,
) -> Result<Option<Decimal>> {
    match val {
        None => Ok(None),
        Some(val) => {
            // because uint's upper bound is smaller than signed decimal's upper bound
            // so we can merge cast uint as signed/unsigned decimal in this function
            let dec = Decimal::from(*val as u64);
            Ok(Some(produce_dec_with_specified_tp(
                ctx,
                dec,
                extra.ret_field_type,
            )?))
        }
    }
}

#[rpn_fn(nullable, capture = [ctx, extra, metadata], metadata_type = tipb::InUnionMetadata)]
#[inline]
fn cast_signed_int_as_unsigned_decimal(
    ctx: &mut EvalContext,
    extra: &RpnFnCallExtra,
    metadata: &tipb::InUnionMetadata,
    val: Option<&i64>,
) -> Result<Option<Decimal>> {
    match val {
        None => Ok(None),
        Some(val) => {
            let dec = if metadata.get_in_union() && *val < 0 {
                Decimal::zero()
            } else {
                Decimal::from(*val as u64)
            };
            Ok(Some(produce_dec_with_specified_tp(
                ctx,
                dec,
                extra.ret_field_type,
            )?))
        }
    }
}

#[rpn_fn(nullable, capture = [ctx, extra, metadata], metadata_type = tipb::InUnionMetadata)]
#[inline]
fn cast_real_as_decimal(
    ctx: &mut EvalContext,
    extra: &RpnFnCallExtra,
    metadata: &tipb::InUnionMetadata,
    val: Option<&Real>,
) -> Result<Option<Decimal>> {
    match val {
        None => Ok(None),
        Some(val) => {
            let val = val.into_inner();
            let res = if metadata.get_in_union() && val < 0f64 {
                Decimal::zero()
            } else {
                Decimal::from_f64(val)?
            };
            Ok(Some(produce_dec_with_specified_tp(
                ctx,
                res,
                extra.ret_field_type,
            )?))
        }
    }
}

#[rpn_fn(nullable, capture = [ctx, extra, metadata], metadata_type = tipb::InUnionMetadata)]
#[inline]
fn cast_string_as_unsigned_decimal(
    ctx: &mut EvalContext,
    extra: &RpnFnCallExtra,
    metadata: &tipb::InUnionMetadata,
    val: Option<BytesRef>,
) -> Result<Option<Decimal>> {
    match val {
        None => Ok(None),
        Some(val) => {
            // FIXME: in TiDB, if the param IsBinaryLiteral, then return the result of `evalDecimal` directly
            let d: Decimal = val.convert(ctx)?;
            let d = if metadata.get_in_union() && d.is_negative() {
                Decimal::zero()
            } else {
                d
            };
            Ok(Some(produce_dec_with_specified_tp(
                ctx,
                d,
                extra.ret_field_type,
            )?))
        }
    }
}

#[rpn_fn(nullable, capture = [ctx, extra])]
#[inline]
fn cast_decimal_as_signed_decimal(
    ctx: &mut EvalContext,
    extra: &RpnFnCallExtra,
    val: Option<&Decimal>,
) -> Result<Option<Decimal>> {
    match val {
        None => Ok(None),
        Some(val) => Ok(Some(produce_dec_with_specified_tp(
            ctx,
            *val,
            extra.ret_field_type,
        )?)),
    }
}

#[rpn_fn(nullable, capture = [ctx, extra, metadata], metadata_type = tipb::InUnionMetadata)]
#[inline]
fn cast_decimal_as_unsigned_decimal(
    ctx: &mut EvalContext,
    extra: &RpnFnCallExtra,
    metadata: &tipb::InUnionMetadata,
    val: Option<&Decimal>,
) -> Result<Option<Decimal>> {
    match val {
        None => Ok(None),
        Some(val) => {
            let res = if metadata.get_in_union() && val.is_negative() {
                Decimal::zero()
            } else {
                *val
            };
            Ok(Some(produce_dec_with_specified_tp(
                ctx,
                res,
                extra.ret_field_type,
            )?))
        }
    }
}

#[rpn_fn(nullable, capture = [ctx, extra])]
#[inline]
fn cast_any_as_decimal<From: Evaluable + EvaluableRet + ConvertTo<Decimal>>(
    ctx: &mut EvalContext,
    extra: &RpnFnCallExtra,
    val: Option<&From>,
) -> Result<Option<Decimal>> {
    match val {
        None => Ok(None),
        Some(val) => {
            let dec: Decimal = val.convert(ctx)?;
            Ok(Some(produce_dec_with_specified_tp(
                ctx,
                dec,
                extra.ret_field_type,
            )?))
        }
    }
}

#[rpn_fn(nullable, capture = [ctx, extra])]
#[inline]
fn cast_json_as_decimal(
    ctx: &mut EvalContext,
    extra: &RpnFnCallExtra,
    val: Option<JsonRef>,
) -> Result<Option<Decimal>> {
    match val {
        None => Ok(None),
        Some(val) => {
            let dec: Decimal = val.convert(ctx)?;
            Ok(Some(produce_dec_with_specified_tp(
                ctx,
                dec,
                extra.ret_field_type,
            )?))
        }
    }
}

#[rpn_fn(nullable, capture = [ctx, extra])]
#[inline]
fn cast_bytes_as_decimal(
    ctx: &mut EvalContext,
    extra: &RpnFnCallExtra,
    val: Option<BytesRef>,
) -> Result<Option<Decimal>> {
    match val {
        None => Ok(None),
        Some(val) => {
            let dec: Decimal = val.convert(ctx)?;
            Ok(Some(produce_dec_with_specified_tp(
                ctx,
                dec,
                extra.ret_field_type,
            )?))
        }
    }
}

// cast any as duration, no cast functions reuse `cast_any_as_any`

#[rpn_fn(nullable, capture = [ctx, extra])]
#[inline]
fn cast_int_as_duration(
    ctx: &mut EvalContext,
    extra: &RpnFnCallExtra,
    val: Option<&Int>,
) -> Result<Option<Duration>> {
    match val {
        None => Ok(None),
        Some(val) => {
            let fsp = extra.ret_field_type.get_decimal() as i8;
            Duration::from_i64(ctx, *val, fsp).map(Some).or_else(|err| {
                if err.is_overflow() {
                    ctx.handle_overflow_err(err)?;
                    Ok(None)
                } else {
                    Err(err.into())
                }
            })
        }
    }
}

#[rpn_fn(nullable, capture = [ctx, extra])]
#[inline]
fn cast_time_as_duration(
    ctx: &mut EvalContext,
    extra: &RpnFnCallExtra,
    val: Option<&DateTime>,
) -> Result<Option<Duration>> {
    match val {
        None => Ok(None),
        Some(val) => {
            let dur: Duration = val.convert(ctx)?;
            Ok(Some(dur.round_frac(extra.ret_field_type.decimal() as i8)?))
        }
    }
}

#[rpn_fn(nullable, capture = [extra])]
#[inline]
fn cast_duration_as_duration(
    extra: &RpnFnCallExtra,
    val: Option<&Duration>,
) -> Result<Option<Duration>> {
    match val {
        None => Ok(None),
        Some(val) => Ok(Some(val.round_frac(extra.ret_field_type.decimal() as i8)?)),
    }
}

// TODO: use this macro to simplify all other place
macro_rules! skip_none {
    ($val:expr) => {
        match $val {
            None => return Ok(None),
            Some(v) => v,
        }
    };
}

#[inline]
fn cast_bytes_like_as_duration(
    ctx: &mut EvalContext,
    extra: &RpnFnCallExtra,
    val: &[u8],
) -> Result<Option<Duration>> {
    let val = std::str::from_utf8(val).map_err(Error::Encoding)?;
    let result = Duration::parse(ctx, val, extra.ret_field_type.get_decimal() as i8);
    match result {
        Ok(dur) => Ok(Some(dur)),
        Err(e) => match e.code() {
            ERR_DATA_OUT_OF_RANGE => {
                ctx.handle_overflow_err(e)?;
                Ok(None)
            }
            ERR_TRUNCATE_WRONG_VALUE => {
                ctx.handle_truncate_err(e)?;
                Ok(None)
            }
            _ => Err(e.into()),
        },
    }
}

#[rpn_fn(nullable, capture = [ctx, extra])]
#[inline]
pub fn cast_real_as_duration(
    ctx: &mut EvalContext,
    extra: &RpnFnCallExtra,
    val: Option<&Real>,
) -> Result<Option<Duration>> {
    let v = skip_none!(val).into_inner().to_string();
    cast_bytes_like_as_duration(ctx, extra, v.as_bytes())
}

#[rpn_fn(nullable, capture = [ctx, extra])]
#[inline]
pub fn cast_bytes_as_duration(
    ctx: &mut EvalContext,
    extra: &RpnFnCallExtra,
    val: Option<BytesRef>,
) -> Result<Option<Duration>> {
    let v = skip_none!(val);
    cast_bytes_like_as_duration(ctx, extra, v)
}

#[rpn_fn(nullable, capture = [ctx, extra])]
#[inline]
pub fn cast_decimal_as_duration(
    ctx: &mut EvalContext,
    extra: &RpnFnCallExtra,
    val: Option<&Decimal>,
) -> Result<Option<Duration>> {
    let v = skip_none!(val).to_string();
    cast_bytes_like_as_duration(ctx, extra, v.as_bytes())
}

#[rpn_fn(nullable, capture = [ctx, extra])]
#[inline]
pub fn cast_json_as_duration(
    ctx: &mut EvalContext,
    extra: &RpnFnCallExtra,
    val: Option<JsonRef>,
) -> Result<Option<Duration>> {
    let v = skip_none!(val).unquote()?;
    cast_bytes_like_as_duration(ctx, extra, v.as_bytes())
}

#[rpn_fn(nullable, capture = [ctx, extra])]
fn cast_int_as_time(
    ctx: &mut EvalContext,
    extra: &RpnFnCallExtra,
    val: Option<&Int>,
) -> Result<Option<Time>> {
    if let Some(val) = val {
        // Parse `val` as a `u64`
        Time::parse_from_i64(
            ctx,
            *val,
            extra.ret_field_type.as_accessor().tp().try_into()?,
            extra.ret_field_type.get_decimal() as i8,
        )
        .map(Some)
        .or_else(|_| {
            Ok(ctx
                .handle_invalid_time_error(Error::incorrect_datetime_value(val))
                .map(|_| None)?)
        })
    } else {
        Ok(None)
    }
}

// NOTE: in MySQL, casting `Real` to `Time` should cast `Real` to `Int` first,
// However, TiDB cast `Real` to `String` and then parse it into a `Time`
#[rpn_fn(nullable, capture = [ctx, extra])]
fn cast_real_as_time(
    ctx: &mut EvalContext,
    extra: &RpnFnCallExtra,
    val: Option<&Real>,
) -> Result<Option<Time>> {
    if let Some(val) = val {
        if val.is_zero() {
            Time::zero(
                ctx,
                extra.ret_field_type.get_decimal() as i8,
                extra.ret_field_type.as_accessor().tp().try_into()?,
            )
        } else {
            // Convert `val` to a string first and then parse it as a float string.
            Time::parse(
                ctx,
                &val.to_string(),
                extra.ret_field_type.as_accessor().tp().try_into()?,
                extra.ret_field_type.get_decimal() as i8,
                // Enable round
                true,
            )
        }
        .map(Some)
        .or_else(|e| Ok(ctx.handle_invalid_time_error(e).map(|_| None)?))
    } else {
        Ok(None)
    }
}

#[rpn_fn(nullable, capture = [ctx, extra])]
fn cast_string_as_time(
    ctx: &mut EvalContext,
    extra: &RpnFnCallExtra,
    val: Option<BytesRef>,
) -> Result<Option<Time>> {
    if let Some(val) = val {
        // Convert `val` to a string first and then parse it as a float string.
        Time::parse(
            ctx,
            unsafe { std::str::from_utf8_unchecked(val) },
            extra.ret_field_type.as_accessor().tp().try_into()?,
            extra.ret_field_type.get_decimal() as i8,
            // Enable round
            true,
        )
        .map(Some)
        .or_else(|e| Ok(ctx.handle_invalid_time_error(e).map(|_| None)?))
    } else {
        Ok(None)
    }
}

#[rpn_fn(nullable, capture = [ctx, extra])]
fn cast_decimal_as_time(
    ctx: &mut EvalContext,
    extra: &RpnFnCallExtra,
    val: Option<&Decimal>,
) -> Result<Option<Time>> {
    if let Some(val) = val {
        // Convert `val` to a string first and then parse it as a string.
        Time::parse_from_decimal(
            ctx,
            val,
            extra.ret_field_type.as_accessor().tp().try_into()?,
            extra.ret_field_type.get_decimal() as i8,
            // Enable round
            true,
        )
        .map(Some)
        .or_else(|e| Ok(ctx.handle_invalid_time_error(e).map(|_| None)?))
    } else {
        Ok(None)
    }
}

#[rpn_fn(nullable, capture = [ctx, extra])]
fn cast_time_as_time(
    ctx: &mut EvalContext,
    extra: &RpnFnCallExtra,
    val: Option<&Time>,
) -> Result<Option<Time>> {
    if let Some(val) = val {
        let mut val = *val;
        val.set_time_type(extra.ret_field_type.as_accessor().tp().try_into()?)?;
        val.round_frac(ctx, extra.ret_field_type.get_decimal() as i8)
            .map(Some)
            .or_else(|e| Ok(ctx.handle_invalid_time_error(e).map(|_| None)?))
    } else {
        Ok(None)
    }
}

#[rpn_fn(nullable, capture = [ctx, extra])]
fn cast_duration_as_time(
    ctx: &mut EvalContext,
    extra: &RpnFnCallExtra,
    val: Option<&Duration>,
) -> Result<Option<Time>> {
    if let Some(val) = val {
        Time::from_duration(
            ctx,
            *val,
            extra.ret_field_type.as_accessor().tp().try_into()?,
        )
        .and_then(|now| now.round_frac(ctx, extra.ret_field_type.get_decimal() as i8))
        .map(Some)
        .or_else(|e| Ok(ctx.handle_invalid_time_error(e).map(|_| None)?))
    } else {
        Ok(None)
    }
}

// cast any as json, some cast functions reuse `cast_any_as_any`
//
// - cast_int_as_json -> cast_any_as_any<Int, Json>
// - cast_real_as_json -> cast_any_as_any<Real, Json>
// - cast_decimal_as_json -> cast_any_as_any<Decimal, Json>
// - cast_time_as_json -> cast_any_as_any<Time, Json>
// - cast_duration_as_json -> cast_any_as_any<Duration, Json>

#[rpn_fn(nullable)]
#[inline]
fn cast_bool_as_json(val: Option<&Int>) -> Result<Option<Json>> {
    match val {
        None => Ok(None),
        Some(val) => Ok(Some(Json::from_bool(*val != 0)?)),
    }
}

#[rpn_fn(nullable)]
#[inline]
fn cast_uint_as_json(val: Option<&Int>) -> Result<Option<Json>> {
    match val {
        None => Ok(None),
        Some(val) => Ok(Some(Json::from_u64(*val as u64)?)),
    }
}

#[rpn_fn(nullable, capture = [extra])]
#[inline]
fn cast_string_as_json(extra: &RpnFnCallExtra<'_>, val: Option<BytesRef>) -> Result<Option<Json>> {
    match val {
        None => Ok(None),
        Some(val) => {
            if extra
                .ret_field_type
                .as_accessor()
                .flag()
                .contains(FieldTypeFlag::PARSE_TO_JSON)
            {
                // if failed, is it because of bug?
                let s: String = box_try!(String::from_utf8(val.to_owned()));
                let val: Json = s.parse()?;
                Ok(Some(val))
            } else {
                // FIXME: port `JSONBinary` from TiDB to adapt if the bytes is not a valid utf8 string
                let val = unsafe { String::from_utf8_unchecked(val.to_owned()) };
                Ok(Some(Json::from_string(val)?))
            }
        }
    }
}

#[rpn_fn(nullable)]
#[inline]
fn cast_json_as_json(val: Option<JsonRef>) -> Result<Option<Json>> {
    match val {
        None => Ok(None),
        Some(val) => Ok(Some(val.to_owned())),
    }
}

#[rpn_fn(nullable, capture = [ctx])]
#[inline]
fn cast_any_as_any<From: ConvertTo<To> + Evaluable + EvaluableRet, To: Evaluable + EvaluableRet>(
    ctx: &mut EvalContext,
    val: Option<&From>,
) -> Result<Option<To>> {
    match val {
        None => Ok(None),
        Some(val) => {
            let val = val.convert(ctx)?;
            Ok(Some(val))
        }
    }
}

#[rpn_fn(nullable, capture = [ctx])]
#[inline]
fn cast_json_as_any<To: Evaluable + EvaluableRet + ConvertFrom<Json>>(
    ctx: &mut EvalContext,
    val: Option<JsonRef>,
) -> Result<Option<To>> {
    match val {
        None => Ok(None),
        Some(val) => {
            let val = To::convert_from(ctx, val.to_owned())?;
            Ok(Some(val))
        }
    }
}

#[rpn_fn(nullable, capture = [ctx])]
#[inline]
fn cast_any_as_json<From: ConvertTo<Json> + Evaluable + EvaluableRet>(
    ctx: &mut EvalContext,
    val: Option<&From>,
) -> Result<Option<Json>> {
    match val {
        None => Ok(None),
        Some(val) => {
            let val = val.convert(ctx)?;
            Ok(Some(val))
        }
    }
}

#[rpn_fn(nullable, capture = [ctx])]
#[inline]
fn cast_any_as_bytes<From: ConvertTo<Bytes> + Evaluable + EvaluableRet>(
    ctx: &mut EvalContext,
    val: Option<&From>,
) -> Result<Option<Bytes>> {
    match val {
        None => Ok(None),
        Some(val) => {
            let val = val.convert(ctx)?;
            Ok(Some(val))
        }
    }
}

#[rpn_fn(nullable, capture = [ctx])]
#[inline]
fn cast_json_as_bytes(ctx: &mut EvalContext, val: Option<JsonRef>) -> Result<Option<Bytes>> {
    match val {
        None => Ok(None),
        Some(val) => {
            let val = val.convert(ctx)?;
            Ok(Some(val))
        }
    }
}

#[cfg(test)]
mod tests {
    use super::Result;
    use crate::impl_cast::*;
    use crate::types::test_util::RpnFnScalarEvaluator;
    use crate::RpnFnCallExtra;
    use std::collections::BTreeMap;
    use std::fmt::{Debug, Display};
    use std::sync::Arc;
    use std::{f32, f64, i64, u64};
    use tidb_query_datatype::builder::FieldTypeBuilder;
    use tidb_query_datatype::codec::convert::produce_dec_with_specified_tp;
    use tidb_query_datatype::codec::data_type::{Bytes, Int, Real};
    use tidb_query_datatype::codec::error::{
        ERR_DATA_OUT_OF_RANGE, ERR_DATA_TOO_LONG, ERR_TRUNCATE_WRONG_VALUE, ERR_UNKNOWN,
        WARN_DATA_TRUNCATED,
    };
    use tidb_query_datatype::codec::mysql::charset::*;
    use tidb_query_datatype::codec::mysql::decimal::{max_decimal, max_or_min_dec};
    use tidb_query_datatype::codec::mysql::{
        Decimal, Duration, Json, RoundMode, Time, TimeType, MAX_FSP, MIN_FSP,
    };
    use tidb_query_datatype::codec::Error;
    use tidb_query_datatype::expr::Flag;
    use tidb_query_datatype::expr::{EvalConfig, EvalContext};
    use tidb_query_datatype::{Collation, FieldTypeFlag, FieldTypeTp, UNSPECIFIED_LENGTH};
    use tikv_util::buffer_vec::BufferVec;
    use tipb::ScalarFuncSig;

    fn test_none_with_ctx_and_extra<F, Input, Ret>(func: F)
    where
        F: Fn(&mut EvalContext, &RpnFnCallExtra, Option<Input>) -> Result<Option<Ret>>,
    {
        let mut ctx = EvalContext::default();
        let ret_field_type: FieldType = FieldType::default();
        let extra = RpnFnCallExtra {
            ret_field_type: &ret_field_type,
        };
        let r = func(&mut ctx, &extra, None).unwrap();
        assert!(r.is_none());
    }

    fn test_none_with_ctx<F, Input, Ret>(func: F)
    where
        F: Fn(&mut EvalContext, Option<Input>) -> Result<Option<Ret>>,
    {
        let mut ctx = EvalContext::default();
        let r = func(&mut ctx, None).unwrap();
        assert!(r.is_none());
    }

    fn test_none_with_extra<F, Input, Ret>(func: F)
    where
        F: Fn(&RpnFnCallExtra, Option<Input>) -> Result<Option<Ret>>,
    {
        let ret_field_type: FieldType = FieldType::default();
        let extra = RpnFnCallExtra {
            ret_field_type: &ret_field_type,
        };
        let r = func(&extra, None).unwrap();
        assert!(r.is_none());
    }

    fn test_none_with_metadata<F, Input, Ret>(func: F)
    where
        F: Fn(&tipb::InUnionMetadata, Option<Input>) -> Result<Option<Ret>>,
    {
        let metadata = make_metadata(true);
        let r = func(&metadata, None).unwrap();
        assert!(r.is_none());
    }

    fn test_none_with_ctx_and_metadata<F, Input, Ret>(func: F)
    where
        F: Fn(&mut EvalContext, &tipb::InUnionMetadata, Option<Input>) -> Result<Option<Ret>>,
    {
        let mut ctx = EvalContext::default();
        let metadata = make_metadata(true);
        let r = func(&mut ctx, &metadata, None).unwrap();
        assert!(r.is_none());
    }

    fn test_none_with_ctx_and_extra_and_metadata<F, Input, Ret>(func: F)
    where
        F: Fn(
            &mut EvalContext,
            &RpnFnCallExtra,
            &tipb::InUnionMetadata,
            Option<Input>,
        ) -> Result<Option<Ret>>,
    {
        let mut ctx = EvalContext::default();
        let ret_field_type: FieldType = FieldType::default();
        let extra = RpnFnCallExtra {
            ret_field_type: &ret_field_type,
        };
        let metadata = make_metadata(true);
        let r = func(&mut ctx, &extra, &metadata, None).unwrap();
        assert!(r.is_none());
    }

    fn test_none_with_nothing<F, Input, Ret>(func: F)
    where
        F: Fn(Option<Input>) -> Result<Option<Ret>>,
    {
        let r = func(None).unwrap();
        assert!(r.is_none());
    }

    struct CtxConfig {
        overflow_as_warning: bool,
        truncate_as_warning: bool,
        should_clip_to_zero: bool,
        in_insert_stmt: bool,
        in_update_or_delete_stmt: bool,
    }

    impl Default for CtxConfig {
        fn default() -> Self {
            CtxConfig {
                overflow_as_warning: false,
                truncate_as_warning: false,
                should_clip_to_zero: false,
                in_insert_stmt: false,
                in_update_or_delete_stmt: false,
            }
        }
    }

    impl From<CtxConfig> for EvalContext {
        fn from(config: CtxConfig) -> Self {
            let mut flag: Flag = Flag::empty();
            if config.overflow_as_warning {
                flag |= Flag::OVERFLOW_AS_WARNING;
            }
            if config.truncate_as_warning {
                flag |= Flag::TRUNCATE_AS_WARNING;
            }
            if config.should_clip_to_zero {
                flag |= Flag::IN_INSERT_STMT;
            }
            if config.in_insert_stmt {
                flag |= Flag::IN_INSERT_STMT;
            }
            if config.in_update_or_delete_stmt {
                flag |= Flag::IN_UPDATE_OR_DELETE_STMT;
            }
            let cfg = Arc::new(EvalConfig::from_flag(flag));
            EvalContext::new(cfg)
        }
    }

    fn make_metadata(in_union: bool) -> tipb::InUnionMetadata {
        let mut metadata = tipb::InUnionMetadata::default();
        metadata.set_in_union(in_union);
        metadata
    }

    struct FieldTypeConfig {
        unsigned: bool,
        flen: isize,
        decimal: isize,
        charset: Option<&'static str>,
        tp: Option<FieldTypeTp>,
        collation: Option<Collation>,
    }

    impl Default for FieldTypeConfig {
        fn default() -> Self {
            FieldTypeConfig {
                unsigned: false,
                flen: UNSPECIFIED_LENGTH,
                decimal: UNSPECIFIED_LENGTH,
                charset: None,
                tp: None,
                collation: None,
            }
        }
    }

    impl From<FieldTypeConfig> for FieldType {
        fn from(config: FieldTypeConfig) -> Self {
            let mut ft = FieldType::default();
            if let Some(c) = config.charset {
                ft.set_charset(String::from(c));
            }
            let fta = ft.as_mut_accessor();
            if config.unsigned {
                fta.set_flag(FieldTypeFlag::UNSIGNED);
            }
            fta.set_flen(config.flen);
            fta.set_decimal(config.decimal);
            if let Some(tp) = config.tp {
                fta.set_tp(tp);
            }
            if let Some(c) = config.collation {
                fta.set_collation(c);
            }
            ft
        }
    }

    fn make_extra(ret_field_type: &FieldType) -> RpnFnCallExtra {
        RpnFnCallExtra { ret_field_type }
    }

    fn make_log<P: Display, R: Display + Debug>(
        input: &P,
        expect: &R,
        result: &Result<Option<R>>,
    ) -> String {
        format!(
            "input: {}, expect: {:?}, output: {:?}",
            input, expect, result
        )
    }

    fn check_overflow(ctx: &EvalContext, overflow: bool, log: &str) {
        if overflow {
            assert_eq!(
                ctx.warnings.warning_cnt, 1,
                "{}, {:?}",
                log, ctx.warnings.warnings
            );
            assert_eq!(
                ctx.warnings.warnings[0].get_code(),
                ERR_DATA_OUT_OF_RANGE,
                "{}",
                log
            );
        } else {
            assert_eq!(ctx.warnings.warning_cnt, 0, "{}", log);
        }
    }

    fn check_warning(ctx: &EvalContext, err_code: Option<i32>, log: &str) {
        if let Some(x) = err_code {
            assert_eq!(
                ctx.warnings.warning_cnt, 1,
                "log: {}, warnings: {:?}",
                log, ctx.warnings.warnings
            );
            assert_eq!(ctx.warnings.warnings[0].get_code(), x, "{}", log);
        }
    }

    fn check_result<R: Debug + PartialEq>(expect: Option<&R>, res: &Result<Option<R>>, log: &str) {
        assert!(res.is_ok(), "{}", log);
        let res = res.as_ref().unwrap();
        if res.is_none() {
            assert!(expect.is_none(), "{}", log);
        } else {
            let res = res.as_ref().unwrap();
            assert_eq!(res, expect.unwrap(), "{}", log);
        }
    }

    // comment for all test below:
    // if there should not be any overflow/truncate,
    // then should not set ctx with overflow_as_warning/truncated_as_warning flag,
    // and then if there is unexpected overflow/truncate,
    // then we will find them in `unwrap`
    #[test]
    fn test_int_as_int_others() {
        test_none_with_nothing(cast_int_as_int_others);
        let cs = vec![
            (i64::MAX, i64::MAX),
            (i64::MIN, i64::MIN),
            (u64::MAX as i64, u64::MAX as i64),
        ];
        for (input, expect) in cs {
            let r = cast_int_as_int_others(Some(&input));
            let log = make_log(&input, &expect, &r);
            check_result(Some(&expect), &r, log.as_str());
        }
    }

    #[test]
    fn test_signed_int_as_unsigned_int() {
        test_none_with_metadata(cast_signed_int_as_unsigned_int);

        let cs = vec![
            // (origin, result, in_union)
            // in union
            (-10, 0u64, true),
            (10, 10u64, true),
            (i64::MIN, 0u64, true),
            (i64::MAX, i64::MAX as u64, true),
            // not in union
            (-10, (-10i64) as u64, false),
            (10, 10u64, false),
            (i64::MIN, i64::MIN as u64, false),
            (i64::MAX, i64::MAX as u64, false),
        ];
        for (input, expect, in_union) in cs {
            let metadata = make_metadata(in_union);
            let r = cast_signed_int_as_unsigned_int(&metadata, Some(&input));
            let r = r.map(|x| x.map(|x| x as u64));
            let log = make_log(&input, &expect, &r);
            check_result(Some(&expect), &r, log.as_str());
        }
    }

    #[test]
    fn test_real_as_int() {
        test_none_with_ctx(cast_any_as_any::<Real, Int>);

        let cs = vec![
            // (origin, result, overflow)
            (-10.4, -10i64, false),
            (-10.5, -11, false),
            (10.4, 10, false),
            (10.5, 11, false),
            (i64::MAX as f64, i64::MAX, false),
            ((1u64 << 63) as f64, i64::MAX, false),
            (i64::MIN as f64, i64::MIN, false),
            ((1u64 << 63) as f64 + (1u64 << 62) as f64, i64::MAX, true),
            ((i64::MIN as f64) * 2f64, i64::MIN, true),
        ];

        for (input, result, overflow) in cs {
            let mut ctx = CtxConfig {
                overflow_as_warning: true,
                ..CtxConfig::default()
            }
            .into();
            let r = cast_any_as_any::<Real, Int>(&mut ctx, Real::new(input).as_ref().ok());
            let log = make_log(&input, &result, &r);
            check_result(Some(&result), &r, log.as_str());
            check_overflow(&ctx, overflow, log.as_str());
        }
    }

    #[test]
    fn test_enum_as_int() {
        // TODO: we need to test None case here.

        let mut buf = BufferVec::new();
        buf.push("我好强啊");
        buf.push("我太强啦");

        let cs = vec![
            // (input, expect)
            (EnumRef::new(&buf, 0), 0),
            (EnumRef::new(&buf, 1), 1),
        ];

        for (input, expect) in cs {
            let r = cast_enum_as_int(input);
            let r = r.map(|x| x.map(|x| x as u64));
            let log = make_log(&input, &expect, &r);
            check_result(Some(&expect), &r, log.as_str());
        }
    }

    #[test]
    fn test_set_as_int() {
        // TODO: we need to test None case here.

        let mut buf = BufferVec::new();
        buf.push("我好强啊");
        buf.push("我太强啦");

        let cs = vec![
            // (input, expect)
            (SetRef::new(&buf, 0b01), 1),
            (SetRef::new(&buf, 0b11), 3),
        ];

        for (input, expect) in cs {
            let r = cast_set_as_int(input);
            let r = r.map(|x| x.map(|x| x as u64));
            let log = make_log(&input, &expect, &r);
            check_result(Some(&expect), &r, log.as_str());
        }
    }

    #[test]
    fn test_real_as_uint() {
        test_none_with_ctx_and_metadata(cast_real_as_uint);

        // in_union
        let cs = vec![
            // (input, expect)
            (-10.0, 0u64),
            (i64::MIN as f64, 0),
            (10.0, 10u64),
            (i64::MAX as f64, (1u64 << 63)),
        ];

        for (input, expect) in cs {
            let mut ctx = EvalContext::default();
            let metadata = make_metadata(true);
            let r = cast_real_as_uint(
                &mut ctx,
                &metadata,
                Some(Real::new(input).as_ref().unwrap()),
            );
            let r = r.map(|x| x.map(|x| x as u64));
            let log = make_log(&input, &expect, &r);
            check_result(Some(&expect), &r, log.as_str());
        }

        // no clip to zero
        let cs = vec![
            // (origin, expect, overflow)
            (10.5, 11u64, false),
            (10.4, 10u64, false),
            (
                ((1u64 << 63) + (1u64 << 62)) as f64,
                ((1u64 << 63) + (1u64 << 62)),
                false,
            ),
            (u64::MAX as f64, u64::MAX, false),
            ((u64::MAX as f64) * 2f64, u64::MAX, true),
            (-1f64, -1f64 as i64 as u64, true),
        ];

        for (input, expect, overflow) in cs {
            let mut ctx = CtxConfig {
                overflow_as_warning: true,
                ..CtxConfig::default()
            }
            .into();
            let metadata = make_metadata(false);
            let r = cast_real_as_uint(&mut ctx, &metadata, Real::new(input).as_ref().ok());
            let r = r.map(|x| x.map(|x| x as u64));
            let log = make_log(&input, &expect, &r);
            check_result(Some(&expect), &r, log.as_str());
            check_overflow(&ctx, overflow, log.as_str())
        }

        // should clip to zero
        let cs: Vec<(f64, u64, bool)> = vec![
            // (origin, expect, overflow)
            (-1f64, 0, true),
            (i64::MIN as f64, 0, true),
        ];

        for (input, expect, overflow) in cs {
            let mut ctx = CtxConfig {
                overflow_as_warning: true,
                should_clip_to_zero: true,
                ..CtxConfig::default()
            }
            .into();
            let metadata = make_metadata(false);
            let r = cast_real_as_uint(
                &mut ctx,
                &metadata,
                Some(Real::new(input).as_ref().unwrap()),
            );
            let r = r.map(|x| x.map(|x| x as u64));
            let log = make_log(&input, &expect, &r);
            check_result(Some(&expect), &r, log.as_str());
            check_overflow(&ctx, overflow, log.as_str())
        }
    }

    #[test]
    fn test_cast_string_as_int() {
        // None
        {
            let output: Option<Int> = RpnFnScalarEvaluator::new()
                .push_param(ScalarValue::Bytes(None))
                .evaluate(ScalarFuncSig::CastStringAsInt)
                .unwrap();
            assert_eq!(output, None);
        }

        #[derive(Debug)]
        enum Cond {
            None,
            Unsigned,
            InUnionAndUnsigned,
        }
        impl Cond {
            fn in_union(&self) -> bool {
                matches!(self, Cond::InUnionAndUnsigned)
            }

            fn is_unsigned(&self) -> bool {
                matches!(self, Cond::InUnionAndUnsigned | Cond::Unsigned)
            }
        }

        let cs: Vec<(&str, i64, Vec<i32>, Cond)> = vec![
            // (origin, expect, err_code, condition)

            // has no prefix `-`
            (
                " 9223372036854775807  ",
                9223372036854775807i64,
                vec![],
                Cond::None,
            ),
            (
                "9223372036854775807",
                9223372036854775807i64,
                vec![],
                Cond::None,
            ),
            (
                "9223372036854775808",
                9223372036854775808u64 as i64,
                vec![ERR_UNKNOWN],
                Cond::None,
            ),
            (
                "9223372036854775808",
                9223372036854775808u64 as i64,
                vec![],
                Cond::Unsigned,
            ),
            (
                " 9223372036854775807abc  ",
                9223372036854775807i64,
                vec![ERR_TRUNCATE_WRONG_VALUE],
                Cond::None,
            ),
            (
                "9223372036854775807abc",
                9223372036854775807i64,
                vec![ERR_TRUNCATE_WRONG_VALUE],
                Cond::None,
            ),
            (
                "9223372036854775808abc",
                9223372036854775808u64 as i64,
                vec![ERR_TRUNCATE_WRONG_VALUE, ERR_UNKNOWN],
                Cond::None,
            ),
            (
                "9223372036854775808abc",
                9223372036854775808u64 as i64,
                vec![ERR_TRUNCATE_WRONG_VALUE],
                Cond::Unsigned,
            ),
            // TODO: there are some cases that has not be covered.

            // FIXME: in mysql, this case will return 18446744073709551615
            //  and `show warnings` will show
            //  `| Warning | 1292 | Truncated incorrect INTEGER value: '18446744073709551616'`
            //  fix this cast_string_as_int after fix TiDB's
            // ("18446744073709551616", 18446744073709551615 as i64, Some(ERR_TRUNCATE_WRONG_VALUE) , Cond::Unsigned)
            // FIXME: our cast_string_as_int's err handle is not exactly same as TiDB's
            // ("18446744073709551616", 18446744073709551615u64 as i64, Some(ERR_TRUNCATE_WRONG_VALUE), Cond::InSelectStmt),

            // has prefix `-` and in_union and unsigned
            ("-10", 0, vec![], Cond::InUnionAndUnsigned),
            ("-9223372036854775808", 0, vec![], Cond::InUnionAndUnsigned),
            // has prefix `-` and not in_union or not unsigned
            ("-10", -10i64, vec![], Cond::None),
            (
                "-9223372036854775808",
                -9223372036854775808i64,
                vec![],
                Cond::None,
            ),
            // FIXME: our cast_string_as_int's err handle is not exactly same as TiDB's
            (
                "-9223372036854775809",
                -9223372036854775808i64,
                vec![ERR_TRUNCATE_WRONG_VALUE],
                Cond::None,
            ),
            ("-10", -10i64, vec![ERR_UNKNOWN], Cond::Unsigned),
            (
                "-9223372036854775808",
                -9223372036854775808i64,
                vec![ERR_UNKNOWN],
                Cond::Unsigned,
            ),
            (
                "-9223372036854775809",
                -9223372036854775808i64,
                vec![ERR_TRUNCATE_WRONG_VALUE],
                Cond::Unsigned,
            ),
        ];

        for (input, expected, mut err_code, cond) in cs {
            let (result, ctx) = RpnFnScalarEvaluator::new()
                .context(CtxConfig {
                    overflow_as_warning: true,
                    truncate_as_warning: true,
                    ..CtxConfig::default()
                })
                .metadata(Box::new(make_metadata(cond.in_union())))
                .push_param(ScalarValue::Bytes(Some(input.as_bytes().to_owned())))
                .evaluate_raw(
                    FieldTypeConfig {
                        tp: Some(FieldTypeTp::LongLong),
                        unsigned: cond.is_unsigned(),
                        ..FieldTypeConfig::default()
                    },
                    ScalarFuncSig::CastStringAsInt,
                );
            let output: Option<Int> = result.unwrap().into();
            assert_eq!(
                output.unwrap(),
                expected,
                "input:{:?}, expected:{:?}, cond:{:?}",
                input,
                expected,
                cond,
            );
            let mut got_warnings = ctx
                .warnings
                .warnings
                .iter()
                .map(|w| w.get_code())
                .collect::<Vec<i32>>();
            got_warnings.sort_unstable();
            err_code.sort_unstable();
            assert_eq!(
                ctx.warnings.warning_cnt,
                err_code.len(),
                "input:{:?}, expected:{:?}, warnings:{:?}",
                input,
                expected,
                got_warnings,
            );
            assert_eq!(got_warnings, err_code);
        }

        // binary literal
        let cases = vec![
            (vec![0x01, 0x02, 0x03], Some(0x010203 as i64)),
            (vec![0x01, 0x02, 0x03, 0x4], Some(0x01020304 as i64)),
            (
                vec![0x01, 0x02, 0x03, 0x4, 0x05, 0x06, 0x06, 0x06, 0x06],
                None,
            ),
        ];
        for (input, expected) in cases {
            let output: Result<Option<Int>> = RpnFnScalarEvaluator::new()
                .return_field_type(FieldTypeConfig {
                    tp: Some(FieldTypeTp::LongLong),
                    ..FieldTypeConfig::default()
                })
                .push_param_with_field_type(
                    input.clone(),
                    FieldTypeConfig {
                        tp: Some(FieldTypeTp::VarString),
                        collation: Some(Collation::Binary),
                        ..FieldTypeConfig::default()
                    },
                )
                .evaluate(ScalarFuncSig::CastStringAsInt);

            if let Some(exp) = expected {
                assert!(output.is_ok(), "input: {:?}", input);
                assert_eq!(output.unwrap().unwrap(), exp, "input={:?}", input);
            } else {
                assert!(output.is_err());
            }
        }
    }

    #[test]
    fn test_decimal_as_int() {
        test_none_with_ctx(cast_any_as_any::<Decimal, Int>);

        let cs: Vec<(Decimal, i64, Option<i32>)> = vec![
            // (origin, expect, overflow)
            (
                Decimal::from_bytes(b"9223372036854775807")
                    .unwrap()
                    .unwrap(),
                9223372036854775807,
                None,
            ),
            (
                Decimal::from_bytes(b"-9223372036854775808")
                    .unwrap()
                    .unwrap(),
                -9223372036854775808,
                None,
            ),
            (
                Decimal::from_bytes(b"9223372036854775808")
                    .unwrap()
                    .unwrap(),
                9223372036854775807,
                Some(ERR_TRUNCATE_WRONG_VALUE),
            ),
            (
                Decimal::from_bytes(b"-9223372036854775809")
                    .unwrap()
                    .unwrap(),
                -9223372036854775808,
                Some(ERR_TRUNCATE_WRONG_VALUE),
            ),
        ];

        for (input, expect, err_code) in cs {
            let mut ctx = CtxConfig {
                overflow_as_warning: true,
                ..CtxConfig::default()
            }
            .into();
            let r = cast_any_as_any::<Decimal, Int>(&mut ctx, Some(&input));
            let log = make_log(&input, &expect, &r);
            check_result(Some(&expect), &r, log.as_str());
            check_warning(&ctx, err_code, log.as_str());
        }
    }

    #[test]
    fn test_decimal_as_uint() {
        test_none_with_ctx_and_metadata(cast_decimal_as_uint);
        // in_union
        let cs: Vec<(Decimal, u64)> = vec![
            (
                Decimal::from_bytes(b"-9223372036854775808")
                    .unwrap()
                    .unwrap(),
                0,
            ),
            (
                Decimal::from_bytes(b"-9223372036854775809")
                    .unwrap()
                    .unwrap(),
                0,
            ),
            (
                Decimal::from_bytes(b"9223372036854775808")
                    .unwrap()
                    .unwrap(),
                9223372036854775808,
            ),
            (
                Decimal::from_bytes(b"18446744073709551615")
                    .unwrap()
                    .unwrap(),
                18446744073709551615,
            ),
        ];

        for (input, expect) in cs {
            let mut ctx = EvalContext::default();
            let metadata = make_metadata(true);

            let r = cast_decimal_as_uint(&mut ctx, &metadata, Some(&input));
            let r = r.map(|x| x.map(|x| x as u64));
            let log = make_log(&input, &expect, &r);
            check_result(Some(&expect), &r, log.as_str());
        }

        let cs: Vec<(Decimal, u64, Option<i32>)> = vec![
            // (input, expect, err_code)
            (Decimal::from_bytes(b"10").unwrap().unwrap(), 10, None),
            (
                Decimal::from_bytes(b"1844674407370955161")
                    .unwrap()
                    .unwrap(),
                1844674407370955161,
                None,
            ),
            (
                Decimal::from_bytes(b"-10").unwrap().unwrap(),
                0,
                Some(ERR_TRUNCATE_WRONG_VALUE),
            ),
            (
                Decimal::from_bytes(b"18446744073709551616")
                    .unwrap()
                    .unwrap(),
                u64::MAX,
                Some(ERR_TRUNCATE_WRONG_VALUE),
            ),
        ];

        for (input, expect, err_code) in cs {
            let mut ctx = CtxConfig {
                overflow_as_warning: true,
                ..CtxConfig::default()
            }
            .into();
            let metadata = make_metadata(false);

            let r = cast_decimal_as_uint(&mut ctx, &metadata, Some(&input));
            let r = r.map(|x| x.map(|x| x as u64));
            let log = make_log(&input, &expect, &r);
            check_result(Some(&expect), &r, log.as_str());
            check_warning(&ctx, err_code, log.as_str());
        }
    }

    #[test]
    fn test_time_as_int_and_uint() {
        let mut ctx = EvalContext::default();
        // TODO: add more test case
        // TODO: add test that make cast_any_as_any::<Time, Int> returning truncated error
        let cs: Vec<(Time, i64)> = vec![
            (
                Time::parse_datetime(&mut ctx, "2000-01-01T12:13:14", 0, true).unwrap(),
                20000101121314,
            ),
            (
                Time::parse_datetime(&mut ctx, "2000-01-01T12:13:14.6666", 0, true).unwrap(),
                20000101121315,
            ),
            // FiXME
            //  Time::parse_utc_datetime("2000-01-01T12:13:14.6666", 4).unwrap().round_frac(DEFAULT_FSP)
            //  will get 2000-01-01T12:13:14, this is a bug
            // (
            //     Time::parse_utc_datetime("2000-01-01T12:13:14.6666", 4).unwrap(),
            //     20000101121315,
            // ),
        ];

        for (input, expect) in cs {
            let r = cast_any_as_any::<Time, Int>(&mut ctx, Some(&input));
            let log = make_log(&input, &expect, &r);
            check_result(Some(&expect), &r, log.as_str());
        }
    }

    #[test]
    fn test_cast_int_as_time() {
        let should_pass = vec![
            ("0000-00-00 00:00:00", 0),
            ("2000-01-01 00:00:00", 101),
            ("2045-00-00 00:00:00", 450_000),
            ("2059-12-31 00:00:00", 591_231),
            ("1970-01-01 00:00:00", 700_101),
            ("1999-12-31 00:00:00", 991_231),
            ("1000-01-00 00:00:00", 10_000_100),
            ("2000-01-01 00:00:00", 101_000_000),
            ("2069-12-31 23:59:59", 691_231_235_959),
            ("1970-01-01 00:00:00", 700_101_000_000),
            ("1999-12-31 23:59:59", 991_231_235_959),
            ("0100-00-00 00:00:00", 1_000_000_000_000),
            ("1000-01-01 00:00:00", 10_000_101_000_000),
            ("1999-01-01 00:00:00", 19_990_101_000_000),
        ];

        for (expected, input) in should_pass {
            let actual: Time = RpnFnScalarEvaluator::new()
                .push_param(input)
                .return_field_type(FieldTypeBuilder::new().tp(FieldTypeTp::DateTime).build())
                .evaluate(ScalarFuncSig::CastIntAsTime)
                // `Result<Option<_>>`
                .unwrap()
                .unwrap();
            assert_eq!(actual.to_string(), expected);
        }

        let should_fail = vec![-11111, 1, 100, 700_100, 100_000_000, 100_000_101_000_000];

        for case in should_fail {
            let actual = RpnFnScalarEvaluator::new()
                .push_param(case)
                .return_field_type(FieldTypeBuilder::new().tp(FieldTypeTp::Date).build())
                .evaluate::<Time>(ScalarFuncSig::CastIntAsTime)
                .unwrap();
            assert!(actual.is_none());
        }
    }

    #[test]
    #[allow(clippy::excessive_precision)]
    fn test_cast_real_time() {
        let cases = vec![
            ("2019-09-16 10:11:12", 190916101112.111, 0),
            ("2019-09-16 10:11:12", 20190916101112.111, 0),
            ("2019-09-16 10:11:12", 20190916101112.123, 0),
            ("2019-09-16 10:11:13", 20190916101112.999, 0),
            ("0000-00-00 00:00:00", 0.0, 0),
        ];

        for (expected, input, fsp) in cases {
            let actual: Time = RpnFnScalarEvaluator::new()
                .push_param(input)
                .return_field_type(
                    FieldTypeBuilder::new()
                        .tp(FieldTypeTp::DateTime)
                        .decimal(fsp)
                        .build(),
                )
                .evaluate::<Time>(ScalarFuncSig::CastRealAsTime)
                // `Result<Option<_>>`
                .unwrap()
                .unwrap();
            assert_eq!(actual.to_string(), expected);
        }
    }

    #[test]
    fn test_cast_string_as_time() {
        let cases = vec![
            ("2019-09-16 10:11:12", "20190916101112", 0),
            ("2019-09-16 10:11:12", "190916101112", 0),
            ("2019-09-16 10:11:01", "19091610111", 0),
            ("2019-09-16 10:11:00", "1909161011", 0),
            ("2019-09-16 10:01:00", "190916101", 0),
            ("1909-12-10 00:00:00", "19091210", 0),
            ("2020-02-29 10:00:00", "20200229100000", 0),
            ("2019-09-16 01:00:00", "1909161", 0),
            ("2019-09-16 00:00:00", "190916", 0),
            ("2019-09-01 00:00:00", "19091", 0),
            ("2019-09-16 10:11:12.111", "190916101112.111", 3),
            ("2019-09-16 10:11:12.111", "20190916101112.111", 3),
            ("2019-09-16 10:11:12.67", "20190916101112.666", 2),
            ("2019-09-16 10:11:13.0", "20190916101112.999", 1),
            ("2019-09-16 00:00:00", "2019-09-16", 0),
            ("2019-09-16 10:11:12", "2019-09-16 10:11:12", 0),
            ("2019-09-16 10:11:12", "2019-09-16T10:11:12", 0),
            ("2019-09-16 10:11:12.7", "2019-09-16T10:11:12.66", 1),
            ("2019-09-16 10:11:13.0", "2019-09-16T10:11:12.99", 1),
            ("2020-01-01 00:00:00.0", "2019-12-31 23:59:59.99", 1),
        ];

        for (expected, input, fsp) in cases {
            let actual: Time = RpnFnScalarEvaluator::new()
                .push_param(input.as_bytes().to_vec())
                .return_field_type(
                    FieldTypeBuilder::new()
                        .tp(FieldTypeTp::DateTime)
                        .decimal(fsp)
                        .build(),
                )
                .evaluate::<Time>(ScalarFuncSig::CastStringAsTime)
                // `Result<Option<_>>`
                .unwrap()
                .unwrap();
            assert_eq!(actual.to_string(), expected);
        }
    }

    #[test]
    fn test_time_as_time() {
        let cases = vec![
            // (Timestamp, DateTime)
            ("2020-02-29 10:00:00.999", "2020-02-29 10:00:01.0", 1),
            ("2019-09-16 01:00:00.999", "2019-09-16 01:00:01.00", 2),
            ("2019-09-16 00:00:00.9999", "2019-09-16 00:00:01.0", 1),
        ];

        for (input, expected, fsp) in cases {
            let mut ctx = EvalContext::default();
            let time =
                Time::parse_timestamp(&mut ctx, input, MAX_FSP, /* Enable round*/ true).unwrap();

            let actual: Time = RpnFnScalarEvaluator::new()
                .push_param(time)
                .return_field_type(
                    FieldTypeBuilder::new()
                        .tp(FieldTypeTp::DateTime)
                        .decimal(fsp)
                        .build(),
                )
                .evaluate::<Time>(ScalarFuncSig::CastTimeAsTime)
                // `Result<Option<_>>`
                .unwrap()
                .unwrap();
            assert_eq!(actual.to_string(), expected);
        }
    }

    #[test]
    fn test_cast_duration_as_time() {
        use chrono::Datelike;

        let cases = vec!["11:30:45.123456", "-35:30:46"];

        for case in cases {
            let mut ctx = EvalContext::default();

            let duration = Duration::parse(&mut ctx, case, MAX_FSP).unwrap();
            let now = RpnFnScalarEvaluator::new()
                .push_param(duration)
                .return_field_type(
                    FieldTypeBuilder::new()
                        .tp(FieldTypeTp::DateTime)
                        .decimal(MAX_FSP as isize)
                        .build(),
                )
                .evaluate::<Time>(ScalarFuncSig::CastDurationAsTime)
                .unwrap()
                .unwrap();
            let chrono_today = chrono::Utc::now();
            let today = now.checked_sub(&mut ctx, duration).unwrap();

            assert_eq!(today.year(), chrono_today.year() as u32);
            assert_eq!(today.month(), chrono_today.month());
            assert_eq!(today.day(), chrono_today.day());
            assert_eq!(today.hour(), 0);
            assert_eq!(today.minute(), 0);
            assert_eq!(today.second(), 0);
            assert_eq!(today.micro(), 0);
        }
    }

    #[test]
    fn test_cast_decimal_as_time() {
        let cases = vec![
            ("2019-09-16 10:11:12", "20190916101112", 0),
            ("2019-09-16 10:11:12", "190916101112", 0),
            ("1909-12-10 00:00:00", "19091210", 0),
            ("2020-02-29 10:00:00", "20200229100000", 0),
            ("2019-09-16 00:00:00", "190916", 0),
            ("2019-09-16 10:11:12.111", "190916101112.111", 3),
            ("2019-09-16 10:11:12.111", "20190916101112.111", 3),
            ("2019-09-16 10:11:12.67", "20190916101112.666", 2),
            ("2019-09-16 10:11:13.0", "20190916101112.999", 1),
            ("2001-11-11 00:00:00.0000", "11111.1111", 4),
            ("0102-11-21 14:11:05.4324", "1021121141105.4324", 4),
            ("2002-11-21 14:11:05.101", "21121141105.101", 3),
            ("2000-11-21 14:11:05.799055", "1121141105.799055", 6),
            ("2000-01-21 14:11:05.123", "121141105.123", 3),
            ("0114-11-05 00:00:00", "1141105", 0),
            ("2004-11-05 00:00:00.00", "41105.11", 2),
            ("2000-11-05 00:00:00.0", "1105.3", 1),
            ("2000-01-05 00:00:00", "105", 0),
        ];

        for (expected, decimal, fsp) in cases {
            let decimal: Decimal = decimal.parse().unwrap();
            let actual: Time = RpnFnScalarEvaluator::new()
                .push_param(decimal)
                .return_field_type(
                    FieldTypeBuilder::new()
                        .tp(FieldTypeTp::DateTime)
                        .decimal(fsp)
                        .build(),
                )
                .evaluate(ScalarFuncSig::CastDecimalAsTime)
                // `Result<Option<_>>`
                .unwrap()
                .unwrap();
            assert_eq!(actual.to_string(), expected);
        }

        let should_fail = vec![
            "19091610111",
            "1909161011",
            "190916101",
            "1909161",
            "19091",
            "201705051315111.22",
            "2011110859.1111",
            "2011110859.1111",
            "191203081.1111",
            "43128.121105",
        ];

        for case in should_fail {
            let case: Decimal = case.parse().unwrap();
            let actual = RpnFnScalarEvaluator::new()
                .push_param(case)
                .return_field_type(FieldTypeBuilder::new().tp(FieldTypeTp::DateTime).build())
                .evaluate::<Time>(ScalarFuncSig::CastDecimalAsTime)
                .unwrap();
            assert!(actual.is_none());
        }
    }

    #[test]
    fn test_duration_as_int() {
        let mut ctx = EvalContext::default();
        // TODO: add more test case
        let cs: Vec<(Duration, i64)> = vec![
            (Duration::parse(&mut ctx, "17:51:04.78", 2).unwrap(), 175105),
            (
                Duration::parse(&mut ctx, "-17:51:04.78", 2).unwrap(),
                -175105,
            ),
            (Duration::parse(&mut ctx, "17:51:04.78", 0).unwrap(), 175105),
            (
                Duration::parse(&mut ctx, "-17:51:04.78", 0).unwrap(),
                -175105,
            ),
        ];

        for (input, expect) in cs {
            let mut ctx = CtxConfig {
                overflow_as_warning: true,
                ..CtxConfig::default()
            }
            .into();
            let r = cast_any_as_any::<Duration, Int>(&mut ctx, Some(&input));
            let log = make_log(&input, &expect, &r);
            check_result(Some(&expect), &r, log.as_str());
        }
    }

    #[test]
    fn test_json_as_int() {
        test_none_with_ctx(cast_json_as_any::<Int>);

        // no overflow
        let cs = vec![
            // (origin, expect, overflow)
            (Json::from_object(BTreeMap::default()).unwrap(), 0, false),
            (Json::from_array(vec![]).unwrap(), 0, false),
            (Json::from_i64(10).unwrap(), 10i64, false),
            (Json::from_i64(i64::MAX).unwrap(), i64::MAX, false),
            (Json::from_i64(i64::MIN).unwrap(), i64::MIN, false),
            (Json::from_u64(0).unwrap(), 0, false),
            (Json::from_u64(u64::MAX).unwrap(), u64::MAX as i64, false),
            (
                Json::from_f64(i64::MIN as u64 as f64).unwrap(),
                i64::MAX,
                false,
            ),
            (
                Json::from_f64(i64::MAX as u64 as f64).unwrap(),
                i64::MAX,
                false,
            ),
            (
                Json::from_f64(i64::MIN as u64 as f64).unwrap(),
                i64::MAX,
                false,
            ),
            (Json::from_f64(i64::MIN as f64).unwrap(), i64::MIN, false),
            (Json::from_f64(10.5).unwrap(), 11, false),
            (Json::from_f64(10.4).unwrap(), 10, false),
            (Json::from_f64(-10.4).unwrap(), -10, false),
            (Json::from_f64(-10.5).unwrap(), -11, false),
            (Json::from_string(String::from("10.0")).unwrap(), 10, false),
            (Json::from_bool(true).unwrap(), 1, false),
            (Json::from_bool(false).unwrap(), 0, false),
            (Json::none().unwrap(), 0, false),
            (
                Json::from_f64(((1u64 << 63) + (1u64 << 62)) as u64 as f64).unwrap(),
                i64::MAX,
                true,
            ),
            (
                Json::from_f64(-((1u64 << 63) as f64 + (1u64 << 62) as f64)).unwrap(),
                i64::MIN,
                true,
            ),
        ];

        for (input, expect, overflow) in cs {
            let mut ctx = CtxConfig {
                overflow_as_warning: true,
                ..CtxConfig::default()
            }
            .into();
            let r = cast_json_as_any::<Int>(&mut ctx, Some(input.as_ref()));
            let log = make_log(&input, &expect, &r);
            check_result(Some(&expect), &r, log.as_str());
            check_overflow(&ctx, overflow, log.as_str());
        }
    }

    #[test]
    fn test_json_as_uint() {
        test_none_with_ctx(cast_json_as_uint);

        // no clip to zero
        let cs: Vec<(Json, u64, Option<i32>)> = vec![
            // (origin, expect, error_code)
            (Json::from_f64(-1.0).unwrap(), -1.0f64 as i64 as u64, None),
            (Json::from_string(String::from("10")).unwrap(), 10, None),
            (
                Json::from_string(String::from("+10abc")).unwrap(),
                10,
                Some(ERR_TRUNCATE_WRONG_VALUE),
            ),
            (
                Json::from_string(String::from("9999999999999999999999999")).unwrap(),
                u64::MAX,
                Some(ERR_DATA_OUT_OF_RANGE),
            ),
            (
                Json::from_f64(2f64 * (u64::MAX as f64)).unwrap(),
                u64::MAX,
                Some(ERR_DATA_OUT_OF_RANGE),
            ),
        ];

        for (input, expect, error_code) in cs {
            let mut ctx = CtxConfig {
                overflow_as_warning: true,
                truncate_as_warning: true,
                ..CtxConfig::default()
            }
            .into();
            let r = cast_json_as_uint(&mut ctx, Some(input.as_ref()));
            let r = r.map(|x| x.map(|x| x as u64));
            let log = make_log(&input, &expect, &r);
            check_result(Some(&expect), &r, log.as_str());
            check_warning(&ctx, error_code, log.as_str());
        }

        // should clip to zero
        let cs: Vec<(Json, u64, Option<i32>)> = vec![
            // (origin, expect, err_code)
            (Json::from_f64(-1.0).unwrap(), 0, None),
            (
                Json::from_string(String::from("-10")).unwrap(),
                0,
                Some(ERR_DATA_OUT_OF_RANGE),
            ),
            (Json::from_string(String::from("10")).unwrap(), 10, None),
            (
                Json::from_string(String::from("+10abc")).unwrap(),
                10,
                Some(ERR_TRUNCATE_WRONG_VALUE),
            ),
            (
                Json::from_string(String::from("9999999999999999999999999")).unwrap(),
                u64::MAX,
                Some(ERR_DATA_OUT_OF_RANGE),
            ),
            (
                Json::from_f64(2f64 * (u64::MAX as f64)).unwrap(),
                u64::MAX,
                Some(ERR_DATA_OUT_OF_RANGE),
            ),
        ];

        for (input, expect, err_code) in cs {
            let mut ctx = CtxConfig {
                overflow_as_warning: true,
                truncate_as_warning: true,
                should_clip_to_zero: true,
                ..CtxConfig::default()
            }
            .into();
            let r = cast_json_as_uint(&mut ctx, Some(input.as_ref()));
            let r = r.map(|x| x.map(|x| x as u64));
            let log = make_log(&input, &expect, &r);
            check_result(Some(&expect), &r, log.as_str());
            check_warning(&ctx, err_code, log.as_str());
        }
    }

    #[test]
    fn test_signed_int_as_signed_real() {
        test_none_with_nothing(cast_signed_int_as_signed_real);

        let cs: Vec<(i64, f64)> = vec![
            // (input, expect)
            (i64::MIN, i64::MIN as f64),
            (0, 0f64),
            (i64::MAX, i64::MAX as f64),
        ];

        for (input, expect) in cs {
            let r = cast_signed_int_as_signed_real(Some(&input));
            let r = r.map(|x| x.map(|x| x.into_inner()));
            let log = make_log(&input, &expect, &r);
            check_result(Some(&expect), &r, log.as_str());
        }
    }

    #[test]
    fn test_signed_int_as_unsigned_real() {
        test_none_with_metadata(cast_signed_int_as_unsigned_real);

        let cs: Vec<(i64, f64, bool)> = vec![
            // (input, expect, in_union)

            // TODO: add test case of negative int to unsigned real without in_union
            // (i64::MIN, i64::MIN as u64 as f64, false),

            // not in union
            (i64::MAX, i64::MAX as f64, false),
            (0, 0f64, false),
            // in union
            (i64::MIN, 0f64, true),
            (-1, 0f64, true),
            (i64::MAX, i64::MAX as f64, true),
            (0, 0f64, true),
        ];
        for (input, expect, in_union) in cs {
            let metadata = make_metadata(in_union);
            let r = cast_signed_int_as_unsigned_real(&metadata, Some(&input));
            let r = r.map(|x| x.map(|x| x.into_inner()));
            let log = format!(
                "input: {}, expect: {}, in_union: {}",
                input, expect, in_union
            );
            check_result(Some(&expect), &r, log.as_str());
        }
    }

    #[test]
    fn test_unsigned_int_as_signed_or_unsigned_real() {
        test_none_with_nothing(cast_unsigned_int_as_signed_or_unsigned_real);

        let cs = vec![
            // (input, expect)
            (0, 0f64),
            (u64::MAX, u64::MAX as f64),
            (i64::MAX as u64, i64::MAX as u64 as f64),
        ];
        for (input, expect) in cs {
            let r = cast_unsigned_int_as_signed_or_unsigned_real(Some(&(input as i64)));
            let r = r.map(|x| x.map(|x| x.into_inner()));
            let log = make_log(&input, &expect, &r);
            check_result(Some(&expect), &r, log.as_str());
        }
    }

    #[test]
    fn test_real_as_signed_real() {
        test_none_with_nothing(cast_real_as_signed_real);

        let cs = vec![
            // (input, expect)
            (f64::from(f32::MIN), f64::from(f32::MIN)),
            (f64::from(f32::MAX), f64::from(f32::MAX)),
            (f64::MIN, f64::MIN),
            (0f64, 0f64),
            (f64::MAX, f64::MAX),
            (i64::MIN as f64, i64::MIN as f64),
            (i64::MAX as f64, i64::MAX as f64),
            (u64::MAX as f64, u64::MAX as f64),
        ];
        for (input, expect) in cs {
            let r = cast_real_as_signed_real(Some(Real::new(input).as_ref().unwrap()));
            let r = r.map(|x| x.map(|x| x.into_inner()));
            let log = make_log(&input, &expect, &r);
            check_result(Some(&expect), &r, log.as_str());
        }
    }

    #[test]
    fn test_real_as_unsigned_real() {
        let cs = vec![
            // (input, expect, in_union)
            // not in union
            // TODO: add test case of negative real to unsigned real
            // (-1.0, -1.0, false),
            // (i64::MIN as f64, i64::MIN as f64, false),
            // (f64::MIN, f64::MIN, false),
            (u64::MIN as f64, u64::MIN as f64, false),
            (1.0, 1.0, false),
            (i64::MAX as f64, i64::MAX as f64, false),
            (u64::MAX as f64, u64::MAX as f64, false),
            (f64::MAX, f64::MAX, false),
            // in union
            (-1.0, 0.0, true),
            (i64::MIN as f64, 0.0, true),
            (u64::MIN as f64, 0.0, true),
            (f64::MIN, 0.0, true),
            (1.0, 1.0, true),
            (i64::MAX as f64, i64::MAX as f64, true),
            (u64::MAX as f64, u64::MAX as f64, true),
            (f64::MAX, f64::MAX, true),
        ];

        for (input, expect, in_union) in cs {
            let metadata = make_metadata(in_union);
            let r = cast_real_as_unsigned_real(&metadata, Some(Real::new(input).as_ref().unwrap()));
            let r = r.map(|x| x.map(|x| x.into_inner()));
            let log = format!(
                "input: {}, expect: {}, in_union: {}",
                input, expect, in_union
            );
            check_result(Some(&expect), &r, log.as_str());
        }
    }

    #[test]
    fn test_cast_string_as_real() {
        // None
        {
            let output: Option<Real> = RpnFnScalarEvaluator::new()
                .push_param(ScalarValue::Bytes(None))
                .evaluate(ScalarFuncSig::CastStringAsReal)
                .unwrap();
            assert_eq!(output, None);
        }

        // signed
        let ul = UNSPECIFIED_LENGTH;
        let cs: Vec<(String, f64, isize, isize, bool, bool)> = vec![
            // (input, expect, flen, decimal, truncated, overflow)
            // no special flen and decimal
            (String::from("99999999"), 99999999f64, ul, ul, false, false),
            (String::from("1234abc"), 1234f64, ul, ul, true, false),
            (String::from("-1234abc"), -1234f64, ul, ul, true, false),
            (
                (0..400).map(|_| '9').collect::<String>(),
                f64::MAX,
                ul,
                ul,
                true,
                false,
            ),
            (
                (0..401)
                    .map(|x| if x == 0 { '-' } else { '9' })
                    .collect::<String>(),
                f64::MIN,
                ul,
                ul,
                true,
                false,
            ),
            // with special flen and decimal
            (String::from("99999999"), 99999999f64, 8, 0, false, false),
            (String::from("99999999"), 99999999f64, 9, 0, false, false),
            (String::from("99999999"), 9999999f64, 7, 0, false, true),
            (String::from("99999999"), 999999.99, 8, 2, false, true),
            (String::from("1234abc"), 0.9f64, 1, 1, true, true),
            (String::from("-1234abc"), -0.9f64, 1, 1, true, true),
        ];

        for (input, expected, flen, decimal, truncated, overflow) in cs {
            let (result, ctx) = RpnFnScalarEvaluator::new()
                .context(CtxConfig {
                    overflow_as_warning: true,
                    truncate_as_warning: true,
                    ..CtxConfig::default()
                })
                .push_param(input.clone().into_bytes())
                .evaluate_raw(
                    FieldTypeConfig {
                        unsigned: false,
                        flen,
                        decimal,
                        tp: Some(FieldTypeTp::Double),
                        ..FieldTypeConfig::default()
                    },
                    ScalarFuncSig::CastStringAsReal,
                );
            let output: Option<Real> = result.unwrap().into();
            assert!(
                (output.unwrap().into_inner() - expected).abs() < std::f64::EPSILON,
                "input={:?}",
                input
            );
            let (warning_cnt, warnings) = match (truncated, overflow) {
                (true, true) => (2, vec![ERR_TRUNCATE_WRONG_VALUE, ERR_DATA_OUT_OF_RANGE]),
                (true, false) => (1, vec![ERR_TRUNCATE_WRONG_VALUE]),
                (false, true) => (1, vec![ERR_DATA_OUT_OF_RANGE]),
                _ => (0, vec![]),
            };
            assert_eq!(ctx.warnings.warning_cnt, warning_cnt);
            let mut got_warnings = ctx
                .warnings
                .warnings
                .iter()
                .map(|w| w.get_code())
                .collect::<Vec<i32>>();
            got_warnings.sort_unstable();
            assert_eq!(got_warnings, warnings);
        }

        // unsigned
        let cs: Vec<(String, f64, isize, isize, bool, bool, bool)> = vec![
            // (input, expect, flen, decimal, truncated, overflow, in_union)

            // not in union
            (
                String::from("99999999"),
                99999999f64,
                ul,
                ul,
                false,
                false,
                false,
            ),
            (String::from("1234abc"), 1234f64, ul, ul, true, false, false),
            (
                (0..400).map(|_| '9').collect::<String>(),
                f64::MAX,
                ul,
                ul,
                true,
                false,
                false,
            ),
            (
                String::from("99999999"),
                99999999f64,
                8,
                0,
                false,
                false,
                false,
            ),
            (
                String::from("99999999"),
                9999999.9,
                8,
                1,
                false,
                true,
                false,
            ),
            (
                String::from("99999999"),
                999999.99,
                8,
                2,
                false,
                true,
                false,
            ),
            (String::from("99999999"), 999999.9, 7, 1, false, true, false),
            (String::from("1234abc"), 1234.0, 4, 0, true, false, false),
            (String::from("1234abc"), 999.9, 4, 1, true, true, false),
            (String::from("1234abc"), 99.99, 4, 2, true, true, false),
            (String::from("1234abc"), 99.9, 3, 1, true, true, false),
            (String::from("1234abc"), 9.999, 4, 3, true, true, false),
            (
                String::from("99999999"),
                99999999f64,
                8,
                0,
                false,
                false,
                false,
            ),
            (
                String::from("99999999"),
                9999999.9,
                8,
                1,
                false,
                true,
                false,
            ),
            (
                String::from("99999999"),
                999999.99,
                8,
                2,
                false,
                true,
                false,
            ),
            (String::from("99999999"), 999999.9, 7, 1, false, true, false),
            (String::from("1234abc"), 1234.0, 4, 0, true, false, false),
            (String::from("1234abc"), 999.9, 4, 1, true, true, false),
            (String::from("1234abc"), 99.99, 4, 2, true, true, false),
            (String::from("1234abc"), 99.9, 3, 1, true, true, false),
            (String::from("1234abc"), 9.999, 4, 3, true, true, false),
            (
                (0..400).map(|_| '9').collect::<String>(),
                f64::MAX,
                ul,
                ul,
                true,
                false,
                false,
            ),
            (
                (0..400).map(|_| '9').collect::<String>(),
                9999999999.0,
                10,
                0,
                true,
                true,
                false,
            ),
            (
                (0..400).map(|_| '9').collect::<String>(),
                999999999.9,
                10,
                1,
                true,
                true,
                false,
            ),
            // TODO
            // (
            //     (0..401)
            //         .map(|x| if x == 0 { '-' } else { '9' })
            //         .collect::<String>(),
            //     0f64, ul, ul, true, true, false,
            // ),
            // (
            //     String::from("-1234abc"), 0f64, ul, ul,
            //     true, true, false,
            // ),
            // (String::from("-1234abc"), 0.0, 4, 0, true, true, false),
            // (String::from("-1234abc"), 0.0, 4, 1, true, true, false),
            // (String::from("-1234abc"), 0.0, 4, 2, true, true, false),
            // (String::from("-1234abc"), 0.0, 3, 1, true, true, false),
            // (String::from("-1234abc"), 0.0, 4, 3, true, true, false),

            // in union
            // in union and neg
            (String::from("-190"), 0f64, ul, ul, false, false, true),
            (String::from("-10abc"), 0f64, ul, ul, true, false, true),
            (String::from("-1234abc"), 0.0, ul, ul, true, false, true),
        ];

        for (input, expected, flen, decimal, truncated, overflow, in_union) in cs {
            let (result, ctx) = RpnFnScalarEvaluator::new()
                .context(CtxConfig {
                    overflow_as_warning: true,
                    truncate_as_warning: true,
                    ..CtxConfig::default()
                })
                .metadata(Box::new(make_metadata(in_union)))
                .push_param(input.clone().into_bytes())
                .evaluate_raw(
                    FieldTypeConfig {
                        unsigned: true,
                        flen,
                        decimal,
                        tp: Some(FieldTypeTp::Double),
                        ..FieldTypeConfig::default()
                    },
                    ScalarFuncSig::CastStringAsReal,
                );
            let output: Option<Real> = result.unwrap().into();
            assert!(
                (output.unwrap().into_inner() - expected).abs() < std::f64::EPSILON,
                "input:{:?}, expected:{:?}, flen:{:?}, decimal:{:?}, truncated:{:?}, overflow:{:?}, in_union:{:?}",
                input, expected, flen, decimal, truncated, overflow, in_union
            );
            let (warning_cnt, warnings) = match (truncated, overflow) {
                (true, true) => (2, vec![ERR_TRUNCATE_WRONG_VALUE, ERR_DATA_OUT_OF_RANGE]),
                (true, false) => (1, vec![ERR_TRUNCATE_WRONG_VALUE]),
                (false, true) => (1, vec![ERR_DATA_OUT_OF_RANGE]),
                _ => (0, vec![]),
            };
            let mut got_warnings = ctx
                .warnings
                .warnings
                .iter()
                .map(|w| w.get_code())
                .collect::<Vec<i32>>();
            got_warnings.sort_unstable();
            assert_eq!(
                ctx.warnings.warning_cnt, warning_cnt,
                "input:{:?}, expected:{:?}, flen:{:?}, decimal:{:?}, truncated:{:?}, overflow:{:?}, in_union:{:?}, warnings:{:?}",
                input, expected, flen, decimal, truncated, overflow, in_union,got_warnings,
            );
            assert_eq!(got_warnings, warnings);
        }

        // not in union, neg
        let cs: Vec<(String, f64, isize, isize, Vec<i32>)> = vec![
            (
                (0..401)
                    .map(|x| if x == 0 { '-' } else { '9' })
                    .collect::<String>(),
                0f64,
                ul,
                ul,
                vec![ERR_TRUNCATE_WRONG_VALUE, ERR_DATA_OUT_OF_RANGE],
            ),
            (
                String::from("-1234abc"),
                0f64,
                ul,
                ul,
                vec![ERR_TRUNCATE_WRONG_VALUE, ERR_DATA_OUT_OF_RANGE],
            ),
            (
                String::from("-1234abc"),
                0.0,
                4,
                0,
                vec![ERR_TRUNCATE_WRONG_VALUE, ERR_DATA_OUT_OF_RANGE],
            ),
            // the case below has 3 warning
            // 1. from getValidFloatPrefix, because of `-1234abc`'s `abc`, (ERR_TRUNCATE_WRONG_VALUE)
            // 2. from ProduceFloatWithSpecifiedTp, because of TruncateFloat (ERR_DATA_OUT_OF_RANGE)
            // 3. from ProduceFloatWithSpecifiedTp, because of unsigned but negative (ERR_DATA_OUT_OF_RANGE)
            (
                String::from("-1234abc"),
                0.0,
                4,
                1,
                vec![
                    ERR_TRUNCATE_WRONG_VALUE,
                    ERR_DATA_OUT_OF_RANGE,
                    ERR_DATA_OUT_OF_RANGE,
                ],
            ),
            (
                String::from("-1234abc"),
                0.0,
                4,
                2,
                vec![
                    ERR_TRUNCATE_WRONG_VALUE,
                    ERR_DATA_OUT_OF_RANGE,
                    ERR_DATA_OUT_OF_RANGE,
                ],
            ),
            (
                String::from("-1234abc"),
                0.0,
                3,
                1,
                vec![
                    ERR_TRUNCATE_WRONG_VALUE,
                    ERR_DATA_OUT_OF_RANGE,
                    ERR_DATA_OUT_OF_RANGE,
                ],
            ),
            (
                String::from("-1234abc"),
                0.0,
                4,
                3,
                vec![
                    ERR_TRUNCATE_WRONG_VALUE,
                    ERR_DATA_OUT_OF_RANGE,
                    ERR_DATA_OUT_OF_RANGE,
                ],
            ),
        ];
        for (input, expected, flen, decimal, err_codes) in cs {
            let (result, ctx) = RpnFnScalarEvaluator::new()
                .context(CtxConfig {
                    overflow_as_warning: true,
                    truncate_as_warning: true,
                    ..CtxConfig::default()
                })
                .metadata(Box::new(make_metadata(false)))
                .push_param(input.clone().into_bytes())
                .evaluate_raw(
                    FieldTypeConfig {
                        unsigned: true,
                        flen,
                        decimal,
                        tp: Some(FieldTypeTp::Double),
                        ..FieldTypeConfig::default()
                    },
                    ScalarFuncSig::CastStringAsReal,
                );
            let output: Option<Real> = result.unwrap().into();
            assert!(
                (output.unwrap().into_inner() - expected).abs() < std::f64::EPSILON,
                "input={:?}",
                input
            );

            assert_eq!(ctx.warnings.warning_cnt, err_codes.len());
            for (idx, err) in err_codes.iter().enumerate() {
                assert_eq!(
                    ctx.warnings.warnings[idx].get_code(),
                    *err,
                    "input: {:?}",
                    input
                );
            }
        }

        // binary literal
        let cases = vec![
            (vec![0x01, 0x02, 0x03], Some(f64::from(0x010203))),
            (vec![0x01, 0x02, 0x03, 0x4], Some(f64::from(0x01020304))),
            (
                vec![0x01, 0x02, 0x03, 0x4, 0x05, 0x06, 0x06, 0x06, 0x06],
                None,
            ),
        ];
        for (input, expected) in cases {
            let output: Result<Option<Real>> = RpnFnScalarEvaluator::new()
                .metadata(Box::new(make_metadata(false)))
                .return_field_type(FieldTypeConfig {
                    flen: tidb_query_datatype::UNSPECIFIED_LENGTH,
                    decimal: tidb_query_datatype::UNSPECIFIED_LENGTH,
                    tp: Some(FieldTypeTp::Double),
                    ..FieldTypeConfig::default()
                })
                .push_param_with_field_type(
                    input.clone(),
                    FieldTypeConfig {
                        tp: Some(FieldTypeTp::VarString),
                        collation: Some(Collation::Binary),
                        ..FieldTypeConfig::default()
                    },
                )
                .evaluate(ScalarFuncSig::CastStringAsReal);

            if let Some(exp) = expected {
                assert!(output.is_ok(), "input: {:?}", input);
                assert!(
                    (output.unwrap().unwrap().into_inner() - exp).abs() < std::f64::EPSILON,
                    "input={:?}",
                    input
                );
            } else {
                assert!(output.is_err());
            }
        }
    }

    #[test]
    fn test_decimal_as_signed_real() {
        test_none_with_ctx(cast_any_as_any::<Decimal, Int>);

        // because decimal can always be represent by signed real,
        // so we needn't to check whether get truncated err.
        let cs = vec![
            // (input, expect)
            (Decimal::from_f64(-10.0).unwrap(), -10.0),
            (Decimal::from_f64(i64::MIN as f64).unwrap(), i64::MIN as f64),
            (Decimal::from_f64(i64::MAX as f64).unwrap(), i64::MAX as f64),
            (Decimal::from_f64(u64::MAX as f64).unwrap(), u64::MAX as f64),
        ];
        for (input, expect) in cs {
            let mut ctx = EvalContext::default();
            let r = cast_any_as_any::<Decimal, Real>(&mut ctx, Some(&input));
            let r = r.map(|x| x.map(|x| x.into_inner()));
            let log = make_log(&input, &expect, &r);
            check_result(Some(&expect), &r, log.as_str());
        }
    }

    #[test]
    fn test_decimal_as_unsigned_real() {
        test_none_with_ctx_and_metadata(cast_decimal_as_unsigned_real);

        let cs: Vec<(Decimal, f64, bool, bool)> = vec![
            // (origin, expect, in_union, overflow)
            // not in union
            (Decimal::from(0), 0.0, false, false),
            (
                Decimal::from(9223372036854775807u64),
                9223372036854775807.0,
                false,
                false,
            ),
            (
                Decimal::from_bytes(b"9223372036854775809")
                    .unwrap()
                    .unwrap(),
                9223372036854775809.0,
                false,
                false,
            ),
            // TODO: add test case for negative decimal to unsigned real

            // in union
            (Decimal::from(-1023), 0f64, true, false),
            (Decimal::from(-10), 0f64, true, false),
            (Decimal::from(i64::MIN), 0f64, true, false),
            (Decimal::from(1023), 1023.0, true, false),
            (Decimal::from(10), 10.0, true, false),
            (Decimal::from(i64::MAX), i64::MAX as f64, true, false),
            (Decimal::from(u64::MAX), u64::MAX as f64, true, false),
            (
                Decimal::from(1844674407370955161u64),
                1844674407370955161u64 as f64,
                true,
                false,
            ),
            (
                Decimal::from_bytes(b"18446744073709551616")
                    .unwrap()
                    .unwrap(),
                // 18446744073709551616 - u64::MAX==1,
                // but u64::MAX as f64 == 18446744073709551616
                u64::MAX as f64,
                true,
                false,
            ),
        ];

        for (input, expect, in_union, overflow) in cs {
            let mut ctx = CtxConfig {
                overflow_as_warning: true,
                ..CtxConfig::default()
            }
            .into();
            let metadata = make_metadata(in_union);
            let r = cast_decimal_as_unsigned_real(&mut ctx, &metadata, Some(&input));
            let r = r.map(|x| x.map(|x| x.into_inner()));
            let log = format!(
                "input: {}, expect: {}, in_union: {}, expect_overflow: {}, result: {:?}",
                input, expect, in_union, overflow, r
            );
            check_result(Some(&expect), &r, log.as_str());
            check_overflow(&ctx, overflow, log.as_str());
        }
    }

    #[test]
    #[allow(clippy::excessive_precision)]
    fn test_time_as_real() {
        let mut ctx = EvalContext::default();
        test_none_with_ctx(cast_any_as_any::<Time, Real>);

        // TODO: add more test case
        let cs = vec![
            (
                Time::parse_datetime(&mut ctx, "2000-01-01T12:13:14.6666", 6, true).unwrap(),
                20000101121314.666600,
            ),
            (
                Time::parse_datetime(&mut ctx, "2000-01-01T12:13:14.6666", 0, true).unwrap(),
                20000101121315.0,
            ),
            (
                Time::parse_datetime(&mut ctx, "2000-01-01T12:13:14.6666", 3, true).unwrap(),
                20000101121314.667,
            ),
            (
                Time::parse_datetime(&mut ctx, "2000-01-01T12:13:14.6666", 4, true).unwrap(),
                20000101121314.6666,
            ),
        ];

        for (input, expect) in cs {
            let mut ctx = EvalContext::default();
            let r = cast_any_as_any::<Time, Real>(&mut ctx, Some(&input));
            let r = r.map(|x| x.map(|x| x.into_inner()));
            let log = make_log(&input, &expect, &r);
            check_result(Some(&expect), &r, log.as_str());
        }
    }

    #[test]
    fn test_duration_as_real() {
        let mut ctx = EvalContext::default();
        // TODO: add more test case
        let cs = vec![
            // (input, expect)
            (
                Duration::parse(&mut ctx, "17:51:04.78", 2).unwrap(),
                175104.78,
            ),
            (
                Duration::parse(&mut ctx, "-17:51:04.78", 2).unwrap(),
                -175104.78,
            ),
            (
                Duration::parse(&mut ctx, "17:51:04.78", 0).unwrap(),
                175105.0,
            ),
            (
                Duration::parse(&mut ctx, "-17:51:04.78", 0).unwrap(),
                -175105.0,
            ),
        ];
        for (input, expect) in cs {
            let mut ctx = EvalContext::default();
            let r = cast_any_as_any::<Duration, Real>(&mut ctx, Some(&input));
            let r = r.map(|x| x.map(|x| x.into_inner()));
            let log = make_log(&input, &expect, &r);
            check_result(Some(&expect), &r, log.as_str());
        }
    }

    #[test]
    fn test_json_as_real() {
        let cs: Vec<(Json, f64, Option<i32>)> = vec![
            // (input, expect, err_code)
            (Json::from_object(BTreeMap::default()).unwrap(), 0f64, None),
            (Json::from_array(vec![]).unwrap(), 0f64, None),
            (Json::from_i64(10).unwrap(), 10f64, None),
            (Json::from_i64(i64::MAX).unwrap(), i64::MAX as f64, None),
            (Json::from_i64(i64::MIN).unwrap(), i64::MIN as f64, None),
            (Json::from_u64(0).unwrap(), 0f64, None),
            (Json::from_u64(u64::MAX).unwrap(), u64::MAX as f64, None),
            (Json::from_f64(f64::MAX).unwrap(), f64::MAX, None),
            (Json::from_f64(f64::MIN).unwrap(), f64::MIN, None),
            (Json::from_string(String::from("10.0")).unwrap(), 10.0, None),
            (
                Json::from_string(String::from("-10.0")).unwrap(),
                -10.0,
                None,
            ),
            (Json::from_bool(true).unwrap(), 1f64, None),
            (Json::from_bool(false).unwrap(), 0f64, None),
            (Json::none().unwrap(), 0f64, None),
            (
                Json::from_string((0..500).map(|_| '9').collect::<String>()).unwrap(),
                f64::MAX,
                Some(ERR_TRUNCATE_WRONG_VALUE),
            ),
            (
                Json::from_string(
                    (0..500)
                        .map(|x| if x == 0 { '-' } else { '9' })
                        .collect::<String>(),
                )
                .unwrap(),
                f64::MIN,
                Some(ERR_TRUNCATE_WRONG_VALUE),
            ),
        ];

        for (input, expect, err_code) in cs {
            let mut ctx = CtxConfig {
                truncate_as_warning: true,
                ..CtxConfig::default()
            }
            .into();
            let r = cast_json_as_any::<Real>(&mut ctx, Some(input.as_ref()));
            let r = r.map(|x| x.map(|x| x.into_inner()));
            let log = make_log(&input, &expect, &r);
            check_result(Some(&expect), &r, log.as_str());
            check_warning(&ctx, err_code, log.as_str());
        }
    }

    /// base_cs:
    /// vector of (T, T to bytes(without any other handle do by cast_as_string_helper),
    /// T to string for debug output),
    /// the object should not be zero len.
    #[allow(clippy::type_complexity)]
    fn test_as_string_helper<T: Clone, FnCast>(
        base_cs: Vec<(T, Vec<u8>, String)>,
        cast_func: FnCast,
        func_name: &str,
    ) where
        FnCast: Fn(&mut EvalContext, &RpnFnCallExtra, Option<T>) -> Result<Option<Bytes>>,
    {
        #[derive(Clone, Copy)]
        enum FlenType {
            Eq,
            LessOne,
            ExtraOne,
            Unspecified,
        }
        let cs: Vec<(FlenType, bool, &str, FieldTypeTp, Collation, Option<i32>)> = vec![
            // (flen_type, pad_zero, charset, tp, collation, err_code)

            // normal, flen==str.len
            (
                FlenType::Eq,
                false,
                CHARSET_BIN,
                FieldTypeTp::String,
                Collation::Binary,
                None,
            ),
            (
                FlenType::Eq,
                false,
                CHARSET_UTF8,
                FieldTypeTp::String,
                Collation::Binary,
                None,
            ),
            (
                FlenType::Eq,
                false,
                CHARSET_UTF8MB4,
                FieldTypeTp::String,
                Collation::Binary,
                None,
            ),
            (
                FlenType::Eq,
                false,
                CHARSET_ASCII,
                FieldTypeTp::String,
                Collation::Binary,
                None,
            ),
            (
                FlenType::Eq,
                false,
                CHARSET_LATIN1,
                FieldTypeTp::String,
                Collation::Binary,
                None,
            ),
            // normal, flen==UNSPECIFIED_LENGTH
            (
                FlenType::Unspecified,
                false,
                CHARSET_BIN,
                FieldTypeTp::String,
                Collation::Binary,
                None,
            ),
            (
                FlenType::Unspecified,
                false,
                CHARSET_UTF8,
                FieldTypeTp::String,
                Collation::Binary,
                None,
            ),
            (
                FlenType::Unspecified,
                false,
                CHARSET_UTF8MB4,
                FieldTypeTp::String,
                Collation::Binary,
                None,
            ),
            (
                FlenType::Unspecified,
                false,
                CHARSET_ASCII,
                FieldTypeTp::String,
                Collation::Binary,
                None,
            ),
            (
                FlenType::Unspecified,
                false,
                CHARSET_LATIN1,
                FieldTypeTp::String,
                Collation::Binary,
                None,
            ),
            // branch 1 of ProduceStrWithSpecifiedTp
            // not bin_str, so no pad_zero
            (
                FlenType::LessOne,
                false,
                CHARSET_UTF8,
                FieldTypeTp::String,
                Collation::Utf8Mb4BinNoPadding,
                Some(ERR_DATA_TOO_LONG),
            ),
            (
                FlenType::LessOne,
                false,
                CHARSET_UTF8MB4,
                FieldTypeTp::String,
                Collation::Utf8Mb4BinNoPadding,
                Some(ERR_DATA_TOO_LONG),
            ),
            (
                FlenType::Eq,
                false,
                CHARSET_UTF8,
                FieldTypeTp::String,
                Collation::Utf8Mb4BinNoPadding,
                None,
            ),
            (
                FlenType::Eq,
                false,
                CHARSET_UTF8MB4,
                FieldTypeTp::String,
                Collation::Utf8Mb4BinNoPadding,
                None,
            ),
            (
                FlenType::ExtraOne,
                false,
                CHARSET_UTF8,
                FieldTypeTp::String,
                Collation::Utf8Mb4BinNoPadding,
                None,
            ),
            (
                FlenType::ExtraOne,
                false,
                CHARSET_UTF8MB4,
                FieldTypeTp::String,
                Collation::Utf8Mb4BinNoPadding,
                None,
            ),
            (
                FlenType::ExtraOne,
                false,
                CHARSET_UTF8,
                FieldTypeTp::String,
                Collation::Utf8Mb4BinNoPadding,
                None,
            ),
            (
                FlenType::ExtraOne,
                false,
                CHARSET_UTF8MB4,
                FieldTypeTp::String,
                Collation::Utf8Mb4BinNoPadding,
                None,
            ),
            // bin_str, so need pad_zero
            (
                FlenType::ExtraOne,
                true,
                CHARSET_UTF8,
                FieldTypeTp::String,
                Collation::Binary,
                None,
            ),
            (
                FlenType::ExtraOne,
                true,
                CHARSET_UTF8MB4,
                FieldTypeTp::String,
                Collation::Binary,
                None,
            ),
            // branch 2 of ProduceStrWithSpecifiedTp
            // branch 2 need s.len>flen, so never need pad_zero
            (
                FlenType::LessOne,
                false,
                CHARSET_ASCII,
                FieldTypeTp::String,
                Collation::Utf8Mb4BinNoPadding,
                Some(ERR_DATA_TOO_LONG),
            ),
            (
                FlenType::LessOne,
                false,
                CHARSET_LATIN1,
                FieldTypeTp::String,
                Collation::Utf8Mb4BinNoPadding,
                Some(ERR_DATA_TOO_LONG),
            ),
            (
                FlenType::LessOne,
                false,
                CHARSET_BIN,
                FieldTypeTp::String,
                Collation::Utf8Mb4BinNoPadding,
                Some(ERR_DATA_TOO_LONG),
            ),
            // branch 3 of ProduceStrWithSpecifiedTp ,
            // will never be reached,
            // because padZero param is always false
        ];
        for (input, bytes, debug_str) in base_cs {
            for (flen_type, pad_zero, charset, tp, collation, err_code) in cs.iter() {
                let mut ctx = CtxConfig {
                    truncate_as_warning: true,
                    ..CtxConfig::default()
                }
                .into();
                let res_len = bytes.len();
                let flen = match flen_type {
                    FlenType::Eq => res_len as isize,
                    FlenType::LessOne => {
                        if res_len == 0 {
                            continue;
                        } else {
                            (res_len - 1) as isize
                        }
                    }
                    FlenType::ExtraOne => (res_len + 1) as isize,
                    FlenType::Unspecified => UNSPECIFIED_LENGTH,
                };
                let rft = FieldTypeConfig {
                    flen,
                    charset: Some(charset),
                    tp: Some(*tp),
                    collation: Some(*collation),
                    ..FieldTypeConfig::default()
                }
                .into();
                let extra = make_extra(&rft);

                let r = cast_func(&mut ctx, &extra, Some(input.clone()));

                let mut expect = bytes.clone();
                if *pad_zero && flen > expect.len() as isize {
                    expect.extend((expect.len()..flen as usize).map(|_| 0u8));
                } else if flen != UNSPECIFIED_LENGTH {
                    expect.truncate(flen as usize);
                }

                let log = format!(
                    "func: {:?}, input: {}, expect: {:?}, flen: {}, \
                     charset: {}, field_type: {}, collation: {}, output: {:?}",
                    func_name, debug_str, &expect, flen, charset, tp, collation, &r
                );
                check_result(Some(&expect), &r, log.as_str());
                check_warning(&ctx, *err_code, log.as_str());
            }
        }
    }

    #[test]
    fn test_int_as_string() {
        test_none_with_ctx_and_extra(cast_any_as_string::<Int>);

        let cs: Vec<(&i64, Vec<u8>, String)> = vec![
            (
                &i64::MAX,
                i64::MAX.to_string().into_bytes(),
                i64::MAX.to_string(),
            ),
            (
                &i64::MIN,
                i64::MIN.to_string().into_bytes(),
                i64::MIN.to_string(),
            ),
        ];
        test_as_string_helper(cs, cast_any_as_string::<Int>, "cast_any_as_string::<Int>");
    }

    fn helper_get_cs_ref<U, V: Clone, W: Clone>(cs: &[(U, V, W)]) -> Vec<(&U, V, W)> {
        cs.iter()
            .map(|(u, v, w)| (u, v.clone(), w.clone()))
            .collect()
    }

    #[test]
    fn test_uint_as_string() {
        test_none_with_ctx_and_extra(cast_uint_as_string);

        let cs: Vec<(u64, Vec<u8>, String)> = vec![
            (
                i64::MAX as u64,
                (i64::MAX as u64).to_string().into_bytes(),
                (i64::MAX as u64).to_string(),
            ),
            (
                i64::MIN as u64,
                (i64::MIN as u64).to_string().into_bytes(),
                (i64::MIN as u64).to_string(),
            ),
            (
                u64::MAX,
                u64::MAX.to_string().into_bytes(),
                u64::MAX.to_string(),
            ),
            (0u64, 0u64.to_string().into_bytes(), 0u64.to_string()),
        ];

        let ref_cs = helper_get_cs_ref(&cs);

        test_as_string_helper(
            ref_cs,
            |ctx, extra, val| {
                let val = val.map(|x| *x as i64);
                cast_uint_as_string(ctx, extra, val.as_ref())
            },
            "cast_uint_as_string",
        );
    }

    #[test]
    fn test_float_real_as_string() {
        test_none_with_ctx_and_extra(cast_float_real_as_string);

        let cs: Vec<(f32, Vec<u8>, String)> = vec![
            (
                f32::MAX,
                f32::MAX.to_string().into_bytes(),
                f32::MAX.to_string(),
            ),
            (1.0f32, 1.0f32.to_string().into_bytes(), 1.0f32.to_string()),
            (
                1.1113f32,
                1.1113f32.to_string().into_bytes(),
                1.1113f32.to_string(),
            ),
            (0.1f32, 0.1f32.to_string().into_bytes(), 0.1f32.to_string()),
        ];

        let ref_cs = helper_get_cs_ref(&cs);

        test_as_string_helper(
            ref_cs,
            |ctx, extra, val| {
                cast_float_real_as_string(
                    ctx,
                    extra,
                    val.map(|x| Real::new(f64::from(*x)).unwrap()).as_ref(),
                )
            },
            "cast_float_real_as_string",
        );
    }

    #[test]
    fn test_double_real_as_string() {
        test_none_with_ctx_and_extra(cast_any_as_string::<Real>);

        let cs: Vec<(f64, Vec<u8>, String)> = vec![
            (
                f64::from(f32::MAX),
                (f64::from(f32::MAX)).to_string().into_bytes(),
                f64::from(f32::MAX).to_string(),
            ),
            (
                f64::from(f32::MIN),
                (f64::from(f32::MIN)).to_string().into_bytes(),
                f64::from(f32::MIN).to_string(),
            ),
            (
                f64::MIN,
                f64::MIN.to_string().into_bytes(),
                f64::MIN.to_string(),
            ),
            (
                f64::MAX,
                f64::MAX.to_string().into_bytes(),
                f64::MAX.to_string(),
            ),
            (1.0f64, 1.0f64.to_string().into_bytes(), 1.0f64.to_string()),
            (
                1.1113f64,
                1.1113f64.to_string().into_bytes(),
                1.1113f64.to_string(),
            ),
            (0.1f64, 0.1f64.to_string().into_bytes(), 0.1f64.to_string()),
        ];

        let ref_cs = helper_get_cs_ref(&cs);

        test_as_string_helper(
            ref_cs,
            |ctx, extra, val| {
                cast_any_as_string::<Real>(ctx, extra, val.map(|x| Real::new(*x).unwrap()).as_ref())
            },
            "cast_any_as_string::<Real>",
        );
    }

    #[test]
    fn test_string_as_string() {
        test_none_with_ctx_and_extra(cast_string_as_string);

        let test_vec_1 = Vec::from(b"".as_ref());
        let test_vec_2 = (0..1024).map(|_| b'0').collect::<Vec<u8>>();

        let cs: Vec<(BytesRef, Vec<u8>, String)> = vec![
            (
                test_vec_1.as_slice(),
                Vec::from(b"".as_ref()),
                String::from("<empty-str>"),
            ),
            (
                test_vec_2.as_slice(),
                (0..1024).map(|_| b'0').collect::<Vec<u8>>(),
                String::from("1024 zeros('0')"),
            ),
        ];

        test_as_string_helper(cs, cast_string_as_string, "cast_string_as_string");
    }

    #[test]
    fn test_decimal_as_string() {
        test_none_with_ctx_and_extra(cast_any_as_string::<Decimal>);

        let cs: Vec<(Decimal, Vec<u8>, String)> = vec![
            (
                Decimal::from(i64::MAX),
                i64::MAX.to_string().into_bytes(),
                i64::MAX.to_string(),
            ),
            (
                Decimal::from(i64::MIN),
                i64::MIN.to_string().into_bytes(),
                i64::MIN.to_string(),
            ),
            (
                Decimal::from(u64::MAX),
                u64::MAX.to_string().into_bytes(),
                u64::MAX.to_string(),
            ),
            (
                Decimal::from_f64(0.0).unwrap(),
                0.0.to_string().into_bytes(),
                0.0.to_string(),
            ),
            (
                Decimal::from_f64(i64::MAX as f64).unwrap(),
                (i64::MAX as f64).to_string().into_bytes(),
                (i64::MAX as f64).to_string(),
            ),
            (
                Decimal::from_f64(i64::MIN as f64).unwrap(),
                (i64::MIN as f64).to_string().into_bytes(),
                (i64::MIN as f64).to_string(),
            ),
            (
                Decimal::from_f64(u64::MAX as f64).unwrap(),
                (u64::MAX as f64).to_string().into_bytes(),
                (u64::MAX as f64).to_string(),
            ),
            (
                Decimal::from_bytes(b"999999999999999999999999")
                    .unwrap()
                    .unwrap(),
                Vec::from(b"999999999999999999999999".as_ref()),
                String::from("999999999999999999999999"),
            ),
        ];

        let ref_cs = helper_get_cs_ref(&cs);

        test_as_string_helper(
            ref_cs,
            cast_any_as_string::<Decimal>,
            "cast_any_as_string::<Decimal>",
        );
    }

    #[test]
    fn test_time_as_string() {
        test_none_with_ctx_and_extra(cast_any_as_string::<Time>);

        let mut ctx = EvalContext::default();
        // TODO: add more test case
        let cs: Vec<(Time, Vec<u8>, String)> = vec![
            (
                Time::parse_datetime(&mut ctx, "2000-01-01T12:13:14", 0, true).unwrap(),
                "2000-01-01 12:13:14".to_string().into_bytes(),
                "2000-01-01 12:13:14".to_string(),
            ),
            (
                Time::parse_datetime(&mut ctx, "2000-01-01T12:13:14.6666", 0, true).unwrap(),
                "2000-01-01 12:13:15".to_string().into_bytes(),
                "2000-01-01 12:13:15".to_string(),
            ),
            (
                Time::parse_datetime(&mut ctx, "2000-01-01T12:13:14.6666", 3, true).unwrap(),
                "2000-01-01 12:13:14.667".to_string().into_bytes(),
                "2000-01-01 12:13:14.667".to_string(),
            ),
            (
                Time::parse_datetime(&mut ctx, "2000-01-01T12:13:14.6666", 4, true).unwrap(),
                "2000-01-01 12:13:14.6666".to_string().into_bytes(),
                "2000-01-01 12:13:14.6666".to_string(),
            ),
            (
                Time::parse_datetime(&mut ctx, "2000-01-01T12:13:14.6666", 6, true).unwrap(),
                "2000-01-01 12:13:14.666600".to_string().into_bytes(),
                "2000-01-01 12:13:14.666600".to_string(),
            ),
        ];

        let ref_cs = helper_get_cs_ref(&cs);

        test_as_string_helper(
            ref_cs,
            cast_any_as_string::<Time>,
            "cast_any_as_string::<Time>",
        );
    }

    #[test]
    fn test_duration_as_string() {
        test_none_with_ctx_and_extra(cast_any_as_string::<Duration>);
        let mut ctx = EvalContext::default();
        let cs = vec![
            (
                Duration::parse(&mut ctx, "17:51:04.78", 2).unwrap(),
                "17:51:04.78".to_string().into_bytes(),
                "17:51:04.78".to_string(),
            ),
            (
                Duration::parse(&mut ctx, "-17:51:04.78", 2).unwrap(),
                "-17:51:04.78".to_string().into_bytes(),
                "-17:51:04.78".to_string(),
            ),
            (
                Duration::parse(&mut ctx, "17:51:04.78", 0).unwrap(),
                "17:51:05".to_string().into_bytes(),
                "17:51:05".to_string(),
            ),
            (
                Duration::parse(&mut ctx, "-17:51:04.78", 0).unwrap(),
                "-17:51:05".to_string().into_bytes(),
                "-17:51:05".to_string(),
            ),
        ];

        let ref_cs = helper_get_cs_ref(&cs);

        test_as_string_helper(
            ref_cs,
            cast_any_as_string::<Duration>,
            "cast_any_as_string::<Duration>",
        );
    }

    #[test]
    fn test_json_as_string() {
        test_none_with_ctx(cast_json_as_bytes);

        // FIXME: this case is not exactly same as TiDB's,
        //  such as(left is TiKV, right is TiDB)
        //  f64::MIN =>        "1.7976931348623157e308",  "1.7976931348623157e+308",
        //  f64::MAX =>        "-1.7976931348623157e308", "-1.7976931348623157e+308",
        //  f32::MIN as f64 => "3.4028234663852886e38",   "3.4028234663852886e+38",
        //  f32::MAX as f64 => "-3.4028234663852886e38",  "-3.4028234663852886e+38",
        //  i64::MIN as f64 => "-9.223372036854776e18", "-9223372036854776000",
        //  i64::MAX as f64 => "9.223372036854776e18",  "9223372036854776000",
        //  u64::MAX as f64 => "1.8446744073709552e19", "18446744073709552000",
        let cs = vec![
            (
                Json::from_object(BTreeMap::default()).unwrap(),
                "{}".to_string(),
            ),
            (Json::from_array(vec![]).unwrap(), "[]".to_string()),
            (Json::from_i64(10).unwrap(), "10".to_string()),
            (Json::from_i64(i64::MAX).unwrap(), i64::MAX.to_string()),
            (Json::from_i64(i64::MIN).unwrap(), i64::MIN.to_string()),
            (Json::from_u64(0).unwrap(), "0".to_string()),
            (Json::from_u64(u64::MAX).unwrap(), u64::MAX.to_string()),
            (Json::from_f64(f64::MIN).unwrap(), format!("{:e}", f64::MIN)),
            (Json::from_f64(f64::MAX).unwrap(), format!("{:e}", f64::MAX)),
            (
                Json::from_f64(f64::from(f32::MIN)).unwrap(),
                format!("{:e}", f64::from(f32::MIN)),
            ),
            (
                Json::from_f64(f64::from(f32::MAX)).unwrap(),
                format!("{:e}", f64::from(f32::MAX)),
            ),
            (
                Json::from_f64(i64::MIN as f64).unwrap(),
                format!("{:e}", i64::MIN as f64),
            ),
            (
                Json::from_f64(i64::MAX as f64).unwrap(),
                format!("{:e}", i64::MAX as f64),
            ),
            (
                Json::from_f64(u64::MAX as f64).unwrap(),
                format!("{:e}", u64::MAX as f64),
            ),
            (Json::from_f64(10.5).unwrap(), "10.5".to_string()),
            (Json::from_f64(10.4).unwrap(), "10.4".to_string()),
            (Json::from_f64(-10.4).unwrap(), "-10.4".to_string()),
            (Json::from_f64(-10.5).unwrap(), "-10.5".to_string()),
            (
                Json::from_string(String::from("10.0")).unwrap(),
                r#""10.0""#.to_string(),
            ),
            (Json::from_bool(true).unwrap(), "true".to_string()),
            (Json::from_bool(false).unwrap(), "false".to_string()),
            (Json::none().unwrap(), "null".to_string()),
        ];

        for (input, expect) in cs {
            let mut ctx = EvalContext::default();
            let r = cast_json_as_bytes(&mut ctx, Some(input.as_ref()));
            let r = r.map(|x| x.map(|x| unsafe { String::from_utf8_unchecked(x) }));
            let log = make_log(&input, &expect, &r);
            check_result(Some(&expect), &r, log.as_str());
        }
    }

    macro_rules! cast_closure_with_metadata {
        ($cast_fn:expr) => {
            |ctx, extra, _, val| $cast_fn(ctx, extra, val)
        };
    }

    /// base_cs
    ///   - (cast_func_input, in_union, is_res_unsigned, base_result)
    ///   - the base_result is the result **should** produce by
    /// the logic of cast func above `produce_dec_with_specified_tp`
    fn test_as_decimal_helper<T: Clone, FnCast, FnToStr>(
        base_cs: Vec<(T, bool, bool, Decimal)>,
        cast_func: FnCast,
        input_as_debug_str_func: FnToStr,
        func_name: &str,
    ) where
        FnCast: Fn(
            &mut EvalContext,
            &RpnFnCallExtra,
            &tipb::InUnionMetadata,
            Option<&T>,
        ) -> Result<Option<Decimal>>,
        FnToStr: Fn(&T) -> String,
    {
        #[derive(Clone, Copy, Debug)]
        #[allow(clippy::enum_variant_names)]
        enum Cond {
            TargetIntPartLenLessThanOriginIntPartLen,
            TargetDecimalBiggerThanOriginDecimal,
            TargetDecimalLessThanOriginDecimal,
        }

        #[derive(Clone, Copy, Debug)]
        enum Sign {
            Positive,
            Negative,
        }

        #[derive(Clone, Copy, Debug)]
        enum ResType {
            Zero,
            Same,
            TruncateToMax,
            TruncateToMin,
            Round,
        }

        let cs = vec![
            // (
            // origin, origin_flen, origin_decimal, res_flen, res_decimal, is_unsigned,
            // expect, warning_err_code,
            // (InInsertStmt || InUpdateStmt || InDeleteStmt), overflow_as_warning, truncate_as_warning
            // )
            //
            // The origin_flen, origin_decimal here is
            // to let the programmer clearly know what the flen and decimal of the decimal is.

            // res_flen and res_decimal isn't UNSPECIFIED_LENGTH
            // origin not zero, but res's int part len < origin's int part
            (
                Cond::TargetIntPartLenLessThanOriginIntPartLen,
                Sign::Positive,
                false,
                ResType::TruncateToMax,
                Some(ERR_DATA_OUT_OF_RANGE),
                false,
                true,
                false,
            ),
            (
                Cond::TargetIntPartLenLessThanOriginIntPartLen,
                Sign::Negative,
                false,
                ResType::TruncateToMin,
                Some(ERR_DATA_OUT_OF_RANGE),
                false,
                true,
                false,
            ),
            // origin_decimal < res_decimal
            (
                Cond::TargetDecimalBiggerThanOriginDecimal,
                Sign::Positive,
                false,
                ResType::Same,
                None,
                false,
                false,
                false,
            ),
            (
                Cond::TargetDecimalBiggerThanOriginDecimal,
                Sign::Positive,
                false,
                ResType::Same,
                None,
                true,
                false,
                false,
            ),
            (
                Cond::TargetDecimalBiggerThanOriginDecimal,
                Sign::Negative,
                false,
                ResType::Same,
                None,
                false,
                false,
                false,
            ),
            (
                Cond::TargetDecimalBiggerThanOriginDecimal,
                Sign::Positive,
                false,
                ResType::Same,
                None,
                true,
                false,
                false,
            ),
            (
                Cond::TargetDecimalBiggerThanOriginDecimal,
                Sign::Positive,
                true,
                ResType::Same,
                None,
                false,
                false,
                false,
            ),
            (
                Cond::TargetDecimalBiggerThanOriginDecimal,
                Sign::Positive,
                true,
                ResType::Same,
                None,
                true,
                false,
                false,
            ),
            (
                Cond::TargetDecimalBiggerThanOriginDecimal,
                Sign::Negative,
                true,
                ResType::Zero,
                None,
                false,
                false,
                false,
            ),
            (
                Cond::TargetDecimalBiggerThanOriginDecimal,
                Sign::Negative,
                true,
                ResType::Zero,
                None,
                true,
                false,
                false,
            ),
            // origin_decimal > res_decimal
            (
                Cond::TargetDecimalLessThanOriginDecimal,
                Sign::Positive,
                false,
                ResType::Round,
                Some(WARN_DATA_TRUNCATED),
                false,
                false,
                true,
            ),
            (
                Cond::TargetDecimalLessThanOriginDecimal,
                Sign::Positive,
                false,
                ResType::Round,
                Some(WARN_DATA_TRUNCATED),
                true,
                false,
                false,
            ),
            (
                Cond::TargetDecimalLessThanOriginDecimal,
                Sign::Negative,
                false,
                ResType::Round,
                Some(WARN_DATA_TRUNCATED),
                false,
                false,
                true,
            ),
            (
                Cond::TargetDecimalLessThanOriginDecimal,
                Sign::Negative,
                false,
                ResType::Round,
                Some(WARN_DATA_TRUNCATED),
                true,
                false,
                true,
            ),
            (
                Cond::TargetDecimalLessThanOriginDecimal,
                Sign::Positive,
                true,
                ResType::Round,
                Some(WARN_DATA_TRUNCATED),
                false,
                false,
                true,
            ),
            (
                Cond::TargetDecimalLessThanOriginDecimal,
                Sign::Positive,
                true,
                ResType::Round,
                Some(WARN_DATA_TRUNCATED),
                true,
                false,
                false,
            ),
            (
                Cond::TargetDecimalLessThanOriginDecimal,
                Sign::Negative,
                true,
                ResType::Zero,
                Some(WARN_DATA_TRUNCATED),
                false,
                false,
                true,
            ),
            (
                Cond::TargetDecimalLessThanOriginDecimal,
                Sign::Negative,
                true,
                ResType::Zero,
                Some(WARN_DATA_TRUNCATED),
                true,
                false,
                false,
            ),
            // TODO: add test case for Decimal::round failure
        ];

        for (input, in_union, is_res_unsigned, base_res) in base_cs {
            for (
                cond,
                sign,
                is_unsigned,
                res_type,
                mut warning_err_code,
                in_dml,
                mut overflow_as_warning,
                mut truncate_as_warning,
            ) in cs.clone()
            {
                let (origin_flen, origin_decimal) = base_res.prec_and_frac();

                // some test case in `cs` is just for unsigned result or signed result,
                // some is just for negative/positive base_res
                //
                // in the test case above, we have negative and positive for every test case,
                // so if the sign is different from base_res's sign, we can skip it.
                if is_res_unsigned != is_unsigned {
                    continue;
                }
                let base_res = match sign {
                    Sign::Positive => {
                        if base_res.is_negative() {
                            continue;
                        } else {
                            base_res
                        }
                    }
                    Sign::Negative => {
                        if base_res.is_negative() {
                            base_res
                        } else {
                            continue;
                        }
                    }
                };

                let (res_flen, res_decimal) = match cond {
                    Cond::TargetIntPartLenLessThanOriginIntPartLen => {
                        if origin_flen - origin_decimal == 0 || origin_flen <= 1 {
                            continue;
                        }
                        (origin_flen - 1, origin_decimal)
                    }
                    Cond::TargetDecimalBiggerThanOriginDecimal => {
                        (origin_flen + 1, origin_decimal + 1)
                    }
                    Cond::TargetDecimalLessThanOriginDecimal => {
                        if origin_decimal == 0 || origin_flen <= 1 {
                            continue;
                        }
                        // TODO: if add test case for Decimal::round failure,
                        //  then should check whether this setting is right.
                        let res = base_res
                            .clone()
                            .round((origin_decimal - 1) as i8, RoundMode::HalfEven);
                        if res.is_zero() {
                            truncate_as_warning = false;
                            overflow_as_warning = false;
                            warning_err_code = None;
                        }

                        (origin_flen - 1, origin_decimal - 1)
                    }
                };
                let expect = match res_type {
                    ResType::Zero => Decimal::zero(),
                    ResType::Same => base_res,
                    ResType::TruncateToMax => max_decimal(res_flen as u8, res_decimal as u8),
                    ResType::TruncateToMin => {
                        max_or_min_dec(true, res_flen as u8, res_decimal as u8)
                    }
                    ResType::Round => {
                        let r = base_res
                            .clone()
                            .round(res_decimal as i8, RoundMode::HalfEven)
                            .unwrap();
                        if r == base_res {
                            overflow_as_warning = false;
                            truncate_as_warning = false;
                            warning_err_code = None;
                        }
                        r
                    }
                };

                let ctx_in_dml_flag = vec![Flag::IN_INSERT_STMT, Flag::IN_UPDATE_OR_DELETE_STMT];
                for in_dml_flag in ctx_in_dml_flag {
                    let (res_flen, res_decimal) = (res_flen as isize, res_decimal as isize);
                    let rft = FieldTypeConfig {
                        unsigned: is_unsigned,
                        flen: res_flen,
                        decimal: res_decimal,
                        ..FieldTypeConfig::default()
                    }
                    .into();
                    let metadata = make_metadata(in_union);
                    let extra = make_extra(&rft);

                    let mut ctx = CtxConfig {
                        overflow_as_warning,
                        truncate_as_warning,
                        in_insert_stmt: in_dml_flag == Flag::IN_INSERT_STMT,
                        in_update_or_delete_stmt: in_dml_flag == Flag::IN_UPDATE_OR_DELETE_STMT,
                        ..CtxConfig::default()
                    }
                    .into();
                    let cast_func_res =
                        cast_func(&mut ctx, &extra, &metadata, Some(&input.clone()));

                    let mut ctx = CtxConfig {
                        overflow_as_warning,
                        truncate_as_warning,
                        in_insert_stmt: in_dml_flag == Flag::IN_INSERT_STMT,
                        in_update_or_delete_stmt: in_dml_flag == Flag::IN_UPDATE_OR_DELETE_STMT,
                        ..CtxConfig::default()
                    }
                    .into();
                    let pd_res = produce_dec_with_specified_tp(&mut ctx, base_res, &rft);

                    // make log
                    let cast_func_res_log = cast_func_res
                        .as_ref()
                        .map(|x| x.as_ref().map(|x| x.to_string()));
                    let pd_res_log = pd_res.as_ref().map(|x| x.to_string());
                    let log = format!(
                            "test_func_name: {}, \
                         input: {}, base_res: {}, \
                         origin_flen: {}, origin_decimal: {}, \
                         res_flen: {}, res_decimal: {}, \
                         in_union: {}, is_unsigned: {}, in_dml: {}, in_dml_flag: {:?}, \
                         cond: {:?}, sign: {:?}, res_type: {:?}, \
                         overflow_as_warning: {}, truncate_as_warning: {}, expect_warning_err_code: {:?} \
                         expect: {}, expect_from_produce_dec_with_specified_tp(this is just for debug): {:?}, result: {:?}",
                            func_name, input_as_debug_str_func(&input), base_res,
                            origin_flen, origin_decimal,
                            res_flen, res_decimal,
                            in_union, is_unsigned, in_dml, in_dml_flag,
                            cond, sign, res_type,
                            overflow_as_warning, truncate_as_warning, warning_err_code,
                            expect.to_string(), pd_res_log, cast_func_res_log
                        );

                    check_result(Some(&expect), &cast_func_res, log.as_str());
                    check_warning(&ctx, warning_err_code, log.as_str());
                }
            }
        }
    }

    // These test depend on the correctness of
    // Decimal::from(u64), Decimal::from(i64), Decimal::from_f64(), Decimal::from_bytes()
    // Decimal::zero(), Decimal::round, max_or_min_dec, max_decimal
    #[test]
    fn test_unsigned_int_as_signed_or_unsigned_decimal() {
        test_none_with_ctx_and_extra(cast_unsigned_int_as_signed_or_unsigned_decimal);

        let cs = vec![
            (10u64 as i64, false, true, Decimal::from(10)),
            (u64::MAX as i64, false, true, Decimal::from(u64::MAX)),
            (i64::MAX as u64 as i64, false, true, Decimal::from(i64::MAX)),
        ];
        test_as_decimal_helper(
            cs,
            cast_closure_with_metadata!(cast_unsigned_int_as_signed_or_unsigned_decimal),
            |x| x.to_string(),
            "cast_unsigned_int_as_signed_or_unsigned_decimal",
        );
    }

    #[test]
    fn test_signed_int_as_unsigned_decimal() {
        test_none_with_ctx_and_extra_and_metadata(cast_signed_int_as_unsigned_decimal);

        let cs = vec![
            // (input, in_union, is_res_unsigned, base_result)

            // negative, in_union
            (-1, true, true, Decimal::zero()),
            (-10, true, true, Decimal::zero()),
            (i64::MIN, true, true, Decimal::zero()),
            // not negative, in_union
            (1, true, true, Decimal::from(1)),
            (10, true, true, Decimal::from(10)),
            (i64::MAX, true, true, Decimal::from(i64::MAX)),
            // negative, not in_union
            // FIXME: fix these case(negative to unsigned decimal, without in_union)
            //  after fix the bug of this situation(negative to unsigned decimal, without in_union)
            (-1, false, true, Decimal::from(-1i64 as u64)),
            (-10, false, true, Decimal::from(-10i64 as u64)),
            (
                i64::MIN + 1,
                false,
                true,
                Decimal::from((i64::MIN + 1) as u64),
            ),
            // not negative, not in_union
            (1, false, true, Decimal::from(1)),
            (10, false, true, Decimal::from(10)),
            (i64::MAX, false, true, Decimal::from(i64::MAX)),
        ];
        test_as_decimal_helper(
            cs,
            cast_signed_int_as_unsigned_decimal,
            |x| x.to_string(),
            "cast_signed_int_as_unsigned_decimal",
        );
    }

    #[test]
    fn test_signed_int_as_signed_decimal() {
        test_none_with_ctx_and_extra(cast_any_as_decimal::<Int>);

        let cs: Vec<(i64, bool, bool, Decimal)> = vec![
            // (input, in_union, is_res_unsigned, base_result)
            (-1, false, false, Decimal::from(-1)),
            (-10, false, false, Decimal::from(-10)),
            (i64::MIN, false, false, Decimal::from(i64::MIN)),
            (1, false, false, Decimal::from(1)),
            (10, false, false, Decimal::from(10)),
            (i64::MAX, false, false, Decimal::from(i64::MAX)),
        ];
        test_as_decimal_helper(
            cs,
            cast_closure_with_metadata!(cast_any_as_decimal::<Int>),
            |x| x.to_string(),
            "cast_signed_int_as_signed_decimal",
        );
    }

    #[test]
    fn test_real_as_decimal() {
        test_none_with_ctx_and_extra_and_metadata(cast_real_as_decimal);

        // TODO: add test case that make Decimal::from_f64 return err
        let cs = vec![
            // (input, in_union, is_res_unsigned, base_result)
            // neg and in_union
            (-10.0, true, false, Decimal::zero()),
            (i64::MIN as f64, true, false, Decimal::zero()),
            (-1.0, true, false, Decimal::zero()),
            (-0.0001, true, false, Decimal::zero()),
            // not neg and in_union
            (10.0, true, false, Decimal::from_f64(10.0).unwrap()),
            (
                i64::MAX as f64,
                true,
                false,
                Decimal::from_f64(i64::MAX as f64).unwrap(),
            ),
            (1.0, true, false, Decimal::from_f64(1.0).unwrap()),
            (0.0001, true, false, Decimal::from_f64(0.0001).unwrap()),
            // neg and not in_union
            (-10.0, false, false, Decimal::from_f64(-10.0).unwrap()),
            (
                i64::MIN as f64,
                false,
                false,
                Decimal::from_f64(i64::MIN as f64).unwrap(),
            ),
            (-1.0, false, false, Decimal::from_f64(-1.0).unwrap()),
            (-0.0001, false, false, Decimal::from_f64(-0.0001).unwrap()),
            // not neg and not in_union
            (10.0, false, false, Decimal::from_f64(10.0).unwrap()),
            (
                i64::MAX as f64,
                false,
                false,
                Decimal::from_f64(i64::MAX as f64).unwrap(),
            ),
            (1.0, false, false, Decimal::from_f64(1.0).unwrap()),
            (0.0001, false, false, Decimal::from_f64(0.0001).unwrap()),
        ];
        test_as_decimal_helper(
            cs,
            |ctx, extra, metadata, val| {
                let val = val.map(|x| Real::new(*x).unwrap());
                cast_real_as_decimal(ctx, extra, metadata, val.as_ref())
            },
            |x| x.to_string(),
            "cast_real_as_decimal",
        );
    }

    #[test]
    fn test_string_as_signed_decimal() {
        test_none_with_ctx_and_extra(cast_bytes_as_decimal);

        // TODO: add test case that make Decimal::from_bytes return err.
        let cs = vec![
            // (input, in_union, is_res_unsigned, base_result)
            // neg and in_union
            ("-10", true, false, Decimal::from(-10)),
            ("-1", true, false, Decimal::from(-1)),
            (
                "-0.001",
                true,
                false,
                Decimal::from_bytes(b"-0.001").unwrap().unwrap(),
            ),
            (
                "-9223372036854775807",
                true,
                false,
                Decimal::from(-9223372036854775807i64),
            ),
            (
                "-9223372036854775808",
                true,
                false,
                Decimal::from(-9223372036854775808i64),
            ),
            (
                "-9223372036854775808.001",
                true,
                false,
                Decimal::from_bytes(b"-9223372036854775808.001")
                    .unwrap()
                    .unwrap(),
            ),
            (
                "-9223372036854775808.002",
                true,
                false,
                Decimal::from_bytes(b"-9223372036854775808.002")
                    .unwrap()
                    .unwrap(),
            ),
            (
                "-18446744073709551615",
                true,
                false,
                Decimal::from_bytes(b"-18446744073709551615")
                    .unwrap()
                    .unwrap(),
            ),
            (
                "-18446744073709551615.001",
                true,
                false,
                Decimal::from_bytes(b"-18446744073709551615.001")
                    .unwrap()
                    .unwrap(),
            ),
            (
                "-18446744073709551615.11",
                true,
                false,
                Decimal::from_bytes(b"-18446744073709551615.11")
                    .unwrap()
                    .unwrap(),
            ),
            // not neg and in_union
            ("10", true, false, Decimal::from(10)),
            ("1", true, false, Decimal::from(1)),
            ("0.001", true, false, Decimal::from_f64(0.001).unwrap()),
            (
                "9223372036854775807",
                true,
                false,
                Decimal::from(9223372036854775807u64),
            ),
            (
                "9223372036854775808",
                true,
                false,
                Decimal::from(9223372036854775808u64),
            ),
            (
                "9223372036854775808.001",
                true,
                false,
                Decimal::from_bytes(b"9223372036854775808.001")
                    .unwrap()
                    .unwrap(),
            ),
            (
                "9223372036854775808.002",
                true,
                false,
                Decimal::from_bytes(b"9223372036854775808.002")
                    .unwrap()
                    .unwrap(),
            ),
            (
                "18446744073709551615",
                true,
                false,
                Decimal::from(18446744073709551615u64),
            ),
            (
                "18446744073709551615.001",
                true,
                false,
                Decimal::from_bytes(b"18446744073709551615.001")
                    .unwrap()
                    .unwrap(),
            ),
            (
                "18446744073709551615.11",
                true,
                false,
                Decimal::from_bytes(b"18446744073709551615.11")
                    .unwrap()
                    .unwrap(),
            ),
            // neg and not in_union
            ("-10", false, false, Decimal::from(-10)),
            ("-1", false, false, Decimal::from(-1)),
            ("-0.001", false, false, Decimal::from_f64(-0.001).unwrap()),
            (
                "-9223372036854775807",
                false,
                true,
                Decimal::from(-9223372036854775807i64),
            ),
            (
                "-9223372036854775808",
                false,
                true,
                Decimal::from(-9223372036854775808i64),
            ),
            (
                "-9223372036854775808.001",
                false,
                true,
                Decimal::from_bytes(b"-9223372036854775808.001")
                    .unwrap()
                    .unwrap(),
            ),
            (
                "-9223372036854775808.002",
                false,
                true,
                Decimal::from_bytes(b"-9223372036854775808.002")
                    .unwrap()
                    .unwrap(),
            ),
            (
                "-18446744073709551615",
                false,
                true,
                Decimal::from_bytes(b"-18446744073709551615")
                    .unwrap()
                    .unwrap(),
            ),
            (
                "-18446744073709551615.001",
                false,
                true,
                Decimal::from_bytes(b"-18446744073709551615.001")
                    .unwrap()
                    .unwrap(),
            ),
            (
                "-18446744073709551615.11",
                false,
                true,
                Decimal::from_bytes(b"-18446744073709551615.11")
                    .unwrap()
                    .unwrap(),
            ),
            // not neg and not in_union
            ("10", false, false, Decimal::from(10)),
            ("1", false, false, Decimal::from(1)),
            ("0.001", false, false, Decimal::from_f64(0.001).unwrap()),
            (
                "9223372036854775807",
                false,
                true,
                Decimal::from(9223372036854775807u64),
            ),
            (
                "9223372036854775808",
                false,
                true,
                Decimal::from(9223372036854775808u64),
            ),
            (
                "9223372036854775808.001",
                false,
                true,
                Decimal::from_bytes(b"9223372036854775808.001")
                    .unwrap()
                    .unwrap(),
            ),
            (
                "9223372036854775808.002",
                false,
                true,
                Decimal::from_bytes(b"9223372036854775808.002")
                    .unwrap()
                    .unwrap(),
            ),
            (
                "18446744073709551615",
                false,
                true,
                Decimal::from(18446744073709551615u64),
            ),
            (
                "18446744073709551615.001",
                false,
                true,
                Decimal::from_bytes(b"18446744073709551615.001")
                    .unwrap()
                    .unwrap(),
            ),
            (
                "18446744073709551615.11",
                false,
                true,
                Decimal::from_bytes(b"18446744073709551615.11")
                    .unwrap()
                    .unwrap(),
            ),
            // can not convert to decimal
            ("abcde", false, false, Decimal::zero()),
            ("", false, false, Decimal::zero()),
            ("s", false, false, Decimal::zero()),
            ("abcde", true, false, Decimal::zero()),
            ("", true, false, Decimal::zero()),
            ("s", true, false, Decimal::zero()),
            ("abcde", false, true, Decimal::zero()),
            ("", false, true, Decimal::zero()),
            ("s", false, true, Decimal::zero()),
            ("abcde", true, true, Decimal::zero()),
            ("", true, true, Decimal::zero()),
            ("s", true, true, Decimal::zero()),
        ];

        test_as_decimal_helper(
            cs,
            |ctx, extra, _, val| {
                let val = val.map(|x| x.as_bytes());
                cast_bytes_as_decimal(ctx, extra, val)
            },
            |x| (*x).to_string(),
            "cast_string_as_signed_decimal",
        )
    }

    #[test]
    fn test_string_as_unsigned_decimal() {
        test_none_with_ctx_and_extra_and_metadata(cast_string_as_unsigned_decimal);

        let cs = vec![
            // (input, in_union, is_res_unsigned, base_result)
            // neg and in_union
            ("-10", true, true, Decimal::zero()),
            ("-1", true, true, Decimal::zero()),
            ("-0.001", true, true, Decimal::zero()),
            ("-9223372036854775807", true, true, Decimal::zero()),
            ("-9223372036854775808", true, true, Decimal::zero()),
            ("-9223372036854775808.001", true, true, Decimal::zero()),
            ("-9223372036854775808.002", true, true, Decimal::zero()),
            ("-18446744073709551615", true, true, Decimal::zero()),
            ("-18446744073709551615.001", true, true, Decimal::zero()),
            ("-18446744073709551615.11", true, true, Decimal::zero()),
            // not neg and in_union
            ("10", true, true, Decimal::from(10)),
            ("1", true, true, Decimal::from(1)),
            ("0.001", true, true, Decimal::from_f64(0.001).unwrap()),
            (
                "9223372036854775807",
                true,
                true,
                Decimal::from(9223372036854775807u64),
            ),
            (
                "9223372036854775808",
                true,
                true,
                Decimal::from(9223372036854775808u64),
            ),
            (
                "9223372036854775808.001",
                true,
                true,
                Decimal::from_bytes(b"9223372036854775808.001")
                    .unwrap()
                    .unwrap(),
            ),
            (
                "9223372036854775808.002",
                true,
                true,
                Decimal::from_bytes(b"9223372036854775808.002")
                    .unwrap()
                    .unwrap(),
            ),
            (
                "18446744073709551615",
                true,
                true,
                Decimal::from(18446744073709551615u64),
            ),
            (
                "18446744073709551615.001",
                true,
                true,
                Decimal::from_bytes(b"18446744073709551615.001")
                    .unwrap()
                    .unwrap(),
            ),
            (
                "18446744073709551615.11",
                true,
                true,
                Decimal::from_bytes(b"18446744073709551615.11")
                    .unwrap()
                    .unwrap(),
            ),
            // neg and not in_union
            ("-10", false, true, Decimal::from(-10)),
            ("-1", false, true, Decimal::from(-1)),
            ("-0.001", false, true, Decimal::from_f64(-0.001).unwrap()),
            (
                "-9223372036854775807",
                false,
                true,
                Decimal::from(-9223372036854775807i64),
            ),
            (
                "-9223372036854775808",
                false,
                true,
                Decimal::from(-9223372036854775808i64),
            ),
            (
                "-9223372036854775808.001",
                false,
                true,
                Decimal::from_bytes(b"-9223372036854775808.001")
                    .unwrap()
                    .unwrap(),
            ),
            (
                "-9223372036854775808.002",
                false,
                true,
                Decimal::from_bytes(b"-9223372036854775808.002")
                    .unwrap()
                    .unwrap(),
            ),
            (
                "-18446744073709551615",
                false,
                true,
                Decimal::from_bytes(b"-18446744073709551615")
                    .unwrap()
                    .unwrap(),
            ),
            (
                "-18446744073709551615.001",
                false,
                true,
                Decimal::from_bytes(b"-18446744073709551615.001")
                    .unwrap()
                    .unwrap(),
            ),
            (
                "-18446744073709551615.11",
                false,
                true,
                Decimal::from_bytes(b"-18446744073709551615.11")
                    .unwrap()
                    .unwrap(),
            ),
            // not neg and not in_union
            ("10", false, true, Decimal::from(10)),
            ("1", false, true, Decimal::from(1)),
            ("0.001", false, true, Decimal::from_f64(0.001).unwrap()),
            (
                "9223372036854775807",
                false,
                true,
                Decimal::from(9223372036854775807u64),
            ),
            (
                "9223372036854775808",
                false,
                true,
                Decimal::from(9223372036854775808u64),
            ),
            (
                "9223372036854775808.001",
                false,
                true,
                Decimal::from_bytes(b"9223372036854775808.001")
                    .unwrap()
                    .unwrap(),
            ),
            (
                "9223372036854775808.002",
                false,
                true,
                Decimal::from_bytes(b"9223372036854775808.002")
                    .unwrap()
                    .unwrap(),
            ),
            (
                "18446744073709551615",
                false,
                true,
                Decimal::from(18446744073709551615u64),
            ),
            (
                "18446744073709551615.001",
                false,
                true,
                Decimal::from_bytes(b"18446744073709551615.001")
                    .unwrap()
                    .unwrap(),
            ),
            (
                "18446744073709551615.11",
                false,
                true,
                Decimal::from_bytes(b"18446744073709551615.11")
                    .unwrap()
                    .unwrap(),
            ),
            // can not convert to decimal
            ("abcde", false, false, Decimal::zero()),
            ("", false, false, Decimal::zero()),
            ("s", false, false, Decimal::zero()),
            ("abcde", true, false, Decimal::zero()),
            ("", true, false, Decimal::zero()),
            ("s", true, false, Decimal::zero()),
            ("abcde", false, true, Decimal::zero()),
            ("", false, true, Decimal::zero()),
            ("s", false, true, Decimal::zero()),
            ("abcde", true, true, Decimal::zero()),
            ("", true, true, Decimal::zero()),
            ("s", true, true, Decimal::zero()),
        ];

        test_as_decimal_helper(
            cs,
            |ctx, extra, metadata, val| {
                let val = val.map(|x| x.as_bytes());
                cast_string_as_unsigned_decimal(ctx, extra, metadata, val)
            },
            |x| (*x).to_string(),
            "cast_string_as_unsigned_decimal",
        );
    }

    #[test]
    fn test_decimal_as_signed_decimal() {
        test_none_with_ctx_and_extra(cast_decimal_as_signed_decimal);

        // in_union and result is unsigned
        let cs = vec![
            // (input, in_union, is_res_unsigned, base_result)

            // in_union
            (Decimal::zero(), true, false, Decimal::zero()),
            (
                Decimal::from_f64(-10f64).unwrap(),
                true,
                false,
                Decimal::from_f64(-10f64).unwrap(),
            ),
            (
                Decimal::from(i64::MIN),
                true,
                false,
                Decimal::from(i64::MIN),
            ),
            (
                Decimal::from(i64::MAX),
                true,
                false,
                Decimal::from(i64::MAX),
            ),
            (
                Decimal::from(u64::MAX),
                true,
                false,
                Decimal::from(u64::MAX),
            ),
            // not in_union
            (Decimal::zero(), false, false, Decimal::zero()),
            (
                Decimal::from_f64(-10f64).unwrap(),
                false,
                false,
                Decimal::from_f64(-10f64).unwrap(),
            ),
            (
                Decimal::from(i64::MIN),
                false,
                false,
                Decimal::from(i64::MIN),
            ),
            (
                Decimal::from(i64::MAX),
                false,
                false,
                Decimal::from(i64::MAX),
            ),
            (
                Decimal::from(u64::MAX),
                false,
                false,
                Decimal::from(u64::MAX),
            ),
        ];

        test_as_decimal_helper(
            cs,
            cast_closure_with_metadata!(cast_decimal_as_signed_decimal),
            |x| x.to_string(),
            "cast_decimal_as_signed_decimal",
        );
    }

    #[test]
    fn test_decimal_as_unsigned_decimal() {
        test_none_with_ctx_and_extra_and_metadata(cast_decimal_as_unsigned_decimal);

        // in_union and result is unsigned
        let cs = vec![
            // (input, in_union, is_res_unsigned, base_result)

            // neg and in_union
            (
                Decimal::from_f64(-10f64).unwrap(),
                true,
                true,
                Decimal::zero(),
            ),
            (Decimal::from(i64::MIN), true, true, Decimal::zero()),
            // not neg and in_union
            (Decimal::zero(), true, true, Decimal::zero()),
            (
                Decimal::from_f64(10f64).unwrap(),
                true,
                true,
                Decimal::from_f64(10f64).unwrap(),
            ),
            (Decimal::from(i64::MAX), true, true, Decimal::from(i64::MAX)),
            (Decimal::from(u64::MAX), true, true, Decimal::from(u64::MAX)),
            // neg and not in_union
            (
                Decimal::from_f64(-10f64).unwrap(),
                false,
                true,
                Decimal::from_f64(-10f64).unwrap(),
            ),
            (
                Decimal::from(i64::MIN),
                false,
                true,
                Decimal::from(i64::MIN),
            ),
            // not neg and not in_union
            (Decimal::zero(), true, true, Decimal::zero()),
            (
                Decimal::from_f64(10f64).unwrap(),
                true,
                true,
                Decimal::from_f64(10f64).unwrap(),
            ),
            (Decimal::from(i64::MAX), true, true, Decimal::from(i64::MAX)),
            (Decimal::from(u64::MAX), true, true, Decimal::from(u64::MAX)),
        ];

        test_as_decimal_helper(
            cs,
            cast_decimal_as_unsigned_decimal,
            |x| x.to_string(),
            "cast_decimal_as_unsigned_decimal",
        );
    }

    #[test]
    fn test_time_as_decimal() {
        test_none_with_ctx_and_extra(cast_any_as_decimal::<Time>);
        let mut ctx = EvalContext::default();

        // TODO: add more test case
        let cs: Vec<(Time, bool, bool, Decimal)> = vec![
            // (cast_func_input, in_union, is_res_unsigned, base_result)
            (
                Time::parse_datetime(&mut ctx, "2000-01-01T12:13:14", 0, false).unwrap(),
                false,
                false,
                Decimal::from_bytes(b"20000101121314").unwrap().unwrap(),
            ),
            (
                Time::parse_datetime(&mut ctx, "2000-01-01T12:13:14.6666", 0, true).unwrap(),
                false,
                false,
                Decimal::from_bytes(b"20000101121315").unwrap().unwrap(),
            ),
        ];
        test_as_decimal_helper(
            cs,
            cast_closure_with_metadata!(cast_any_as_decimal::<Time>),
            |x| x.to_string(),
            "cast_time_as_decimal",
        )
    }

    #[test]
    fn test_duration_as_decimal() {
        test_none_with_ctx_and_extra(cast_any_as_decimal::<Duration>);
        let mut ctx = EvalContext::default();
        // TODO: add more test case
        let cs: Vec<(Duration, bool, bool, Decimal)> = vec![
            // (input, in_union, is_res_unsigned, base_result)
            (
                Duration::parse(&mut ctx, "17:51:04.78", 2).unwrap(),
                false,
                false,
                Decimal::from_f64(175104.78).unwrap(),
            ),
            (
                Duration::parse(&mut ctx, "-17:51:04.78", 2).unwrap(),
                false,
                false,
                Decimal::from_f64(-175104.78).unwrap(),
            ),
            (
                Duration::parse(&mut ctx, "17:51:04.78", 0).unwrap(),
                false,
                false,
                Decimal::from(175105),
            ),
            (
                Duration::parse(&mut ctx, "-17:51:04.78", 0).unwrap(),
                false,
                false,
                Decimal::from(-175105),
            ),
        ];
        test_as_decimal_helper(
            cs,
            cast_closure_with_metadata!(cast_any_as_decimal::<Duration>),
            |x| x.to_string(),
            "cast_duration_as_int",
        )
    }

    #[test]
    fn test_json_as_decimal() {
        test_none_with_ctx_and_extra(cast_json_as_decimal);

        // TODO: add test case that make Decimal::from_str failed
        let cs: Vec<(Json, bool, bool, Decimal)> = vec![
            // (cast_func_input, in_union, is_res_unsigned, base_result)
            (
                Json::from_object(BTreeMap::default()).unwrap(),
                false,
                false,
                Decimal::zero(),
            ),
            (
                Json::from_array(vec![]).unwrap(),
                false,
                false,
                Decimal::zero(),
            ),
            (
                Json::from_i64(10).unwrap(),
                false,
                false,
                Decimal::from_f64(10f64).unwrap(),
            ),
            (
                Json::from_i64(i64::MAX).unwrap(),
                false,
                false,
                Decimal::from_f64(i64::MAX as f64).unwrap(),
            ),
            (
                Json::from_i64(i64::MIN).unwrap(),
                false,
                false,
                Decimal::from_f64(i64::MIN as f64).unwrap(),
            ),
            (Json::from_u64(0).unwrap(), false, false, Decimal::zero()),
            (
                Json::from_u64(i64::MAX as u64).unwrap(),
                false,
                false,
                Decimal::from_f64(i64::MAX as f64).unwrap(),
            ),
            (
                Json::from_u64(u64::MAX).unwrap(),
                false,
                false,
                Decimal::from_f64(u64::MAX as f64).unwrap(),
            ),
            (
                Json::from_f64(i64::MAX as f64).unwrap(),
                false,
                false,
                Decimal::from_f64(i64::MAX as f64).unwrap(),
            ),
            (
                Json::from_f64(i64::MIN as f64).unwrap(),
                false,
                false,
                Decimal::from_f64(i64::MIN as f64).unwrap(),
            ),
            (
                Json::from_f64(u64::MAX as f64).unwrap(),
                false,
                false,
                Decimal::from_f64(u64::MAX as f64).unwrap(),
            ),
            (
                Json::from_string("10.0".to_string()).unwrap(),
                false,
                false,
                Decimal::from_bytes(b"10.0").unwrap().unwrap(),
            ),
            (
                Json::from_string("-10.0".to_string()).unwrap(),
                false,
                false,
                Decimal::from_bytes(b"-10.0").unwrap().unwrap(),
            ),
            (
                Json::from_string("9999999999999999999".to_string()).unwrap(),
                false,
                false,
                Decimal::from_bytes(b"9999999999999999999")
                    .unwrap()
                    .unwrap(),
            ),
            (
                Json::from_string("-9999999999999999999".to_string()).unwrap(),
                false,
                false,
                Decimal::from_bytes(b"-9999999999999999999")
                    .unwrap()
                    .unwrap(),
            ),
            (
                Json::from_bool(true).unwrap(),
                false,
                false,
                Decimal::from_f64(1f64).unwrap(),
            ),
            (
                Json::from_bool(false).unwrap(),
                false,
                false,
                Decimal::zero(),
            ),
            (Json::none().unwrap(), false, false, Decimal::zero()),
        ];

        test_as_decimal_helper(
            cs,
            |ctx, extra, _, val| cast_json_as_decimal(ctx, extra, val.map(|x| x.as_ref())),
            |x| x.to_string(),
            "cast_json_as_decimal",
        );
    }

    #[test]
    fn test_int_as_duration() {
        // None
        {
            let output: Option<Real> = RpnFnScalarEvaluator::new()
                .push_param(ScalarValue::Bytes(None))
                .evaluate(ScalarFuncSig::CastIntAsDuration)
                .unwrap();
            assert_eq!(output, None);
        }

        let mut ctx = EvalContext::default();

        // This case copy from Duration.rs::tests::test_from_i64
        let cs: Vec<(
            i64,
            isize,
            tidb_query_datatype::codec::Result<Option<Duration>>,
            bool,
        )> = vec![
            // (input, fsp, expect, overflow)
            (
                101010,
                0,
                Ok(Some(Duration::parse(&mut ctx, "10:10:10", 0).unwrap())),
                false,
            ),
            (
                101010,
                5,
                Ok(Some(Duration::parse(&mut ctx, "10:10:10", 5).unwrap())),
                false,
            ),
            (
                8385959,
                0,
                Ok(Some(Duration::parse(&mut ctx, "838:59:59", 0).unwrap())),
                false,
            ),
            (
                8385959,
                6,
                Ok(Some(Duration::parse(&mut ctx, "838:59:59", 6).unwrap())),
                false,
            ),
            (
                -101010,
                0,
                Ok(Some(Duration::parse(&mut ctx, "-10:10:10", 0).unwrap())),
                false,
            ),
            (
                -101010,
                5,
                Ok(Some(Duration::parse(&mut ctx, "-10:10:10", 5).unwrap())),
                false,
            ),
            (
                -8385959,
                0,
                Ok(Some(Duration::parse(&mut ctx, "-838:59:59", 0).unwrap())),
                false,
            ),
            (
                -8385959,
                6,
                Ok(Some(Duration::parse(&mut ctx, "-838:59:59", 6).unwrap())),
                false,
            ),
            // overflow as warning
<<<<<<< HEAD
            (
                8385960,
                0,
                Ok(Some(Duration::parse(&mut ctx, "838:59:59", 0).unwrap())),
                true,
            ),
            (
                -8385960,
                0,
                Ok(Some(Duration::parse(&mut ctx, "-838:59:59", 0).unwrap())),
                true,
            ),
=======
            (8385960, 0, Ok(None), true),
            (-8385960, 0, Ok(None), true),
>>>>>>> 81b6414e
            // will truncated
            (8376049, 0, Err(Error::truncated_wrong_val("", "")), false),
            (8375960, 0, Err(Error::truncated_wrong_val("", "")), false),
            (8376049, 0, Err(Error::truncated_wrong_val("", "")), false),
            (
                10000000000,
                0,
                Ok(Some(Duration::parse(&mut ctx, "0:0:0", 0).unwrap())),
                false,
            ),
            (
                10000235959,
                0,
                Ok(Some(Duration::parse(&mut ctx, "23:59:59", 0).unwrap())),
                false,
            ),
<<<<<<< HEAD
            (
                -10000235959,
                0,
                Ok(Some(Duration::parse(&mut ctx, "-838:59:59", 0).unwrap())),
                false,
            ),
=======
            (-10000235959, 0, Ok(None), false),
>>>>>>> 81b6414e
        ];

        for (input, fsp, expected, overflow) in cs {
            let (result, ctx) = RpnFnScalarEvaluator::new()
                .context(CtxConfig {
                    overflow_as_warning: true,
                    ..CtxConfig::default()
                })
                .push_param(input)
                .evaluate_raw(
                    FieldTypeConfig {
                        tp: Some(FieldTypeTp::Duration),
                        decimal: fsp,
                        ..FieldTypeConfig::default()
                    },
                    ScalarFuncSig::CastIntAsDuration,
                );
            match expected {
                Ok(expected) => {
                    let result: Option<Duration> = result.unwrap().into();
                    assert_eq!(
                        result, expected,
                        "input:{:?}, expected:{:?}, got:{:?}",
                        input, expected, result,
                    );
                }
                Err(_) => {
                    assert!(
                        result.is_err(),
                        "input:{:?}, expected err:{:?}, got:{:?}",
                        input,
                        expected,
                        result
                    );
                }
            }
            if overflow {
                assert_eq!(ctx.warnings.warning_cnt, 1);
                assert_eq!(ctx.warnings.warnings[0].get_code(), ERR_DATA_OUT_OF_RANGE);
            }
        }
    }

    fn test_as_duration_helper<T: Clone, FnCast>(
        base_cs: Vec<T>,
        func_to_cast_str: impl Fn(T) -> String,
        func_to_debug_str: impl Fn(T) -> String,
        func_cast: FnCast,
        func_name: &str,
    ) where
        FnCast: Fn(&mut EvalContext, &RpnFnCallExtra, Option<T>) -> Result<Option<Duration>>,
    {
        // cast_real_as_duration call `Duration::parse`, directly,
        // and `Duration::parse`, is test in duration.rs.
        // Our test here is to make sure that the result is same as calling `Duration::parse`,
        // no matter whether call_real_as_duration call `Duration::parse`, directly.
        for val in base_cs {
            for fsp in MIN_FSP..=MAX_FSP {
                let mut ctx = CtxConfig {
                    overflow_as_warning: true,
                    truncate_as_warning: true,
                    ..CtxConfig::default()
                }
                .into();
                let rft = FieldTypeConfig {
                    decimal: fsp as isize,
                    ..FieldTypeConfig::default()
                }
                .into();
                let extra = make_extra(&rft);

                let result = func_cast(&mut ctx, &extra, Some(val.clone()));

                let val_str = func_to_cast_str(val.clone());
                let base_expect = Duration::parse(&mut ctx, &val_str, fsp);

                // make log
                let result_str = result.as_ref().map(|x| x.map(|x| x.to_string()));

                match base_expect {
                    Err(e) => match e.code() {
                        ERR_DATA_OUT_OF_RANGE => {
                            let log = format!(
                                "func_name:{}, input: {}, fsp: {}, output: {:?}, expect: {}, expect_warn: {}",
                                func_name, func_to_debug_str(val.clone()), fsp, result_str, Duration::zero(), ERR_DATA_OUT_OF_RANGE
                            );
                            check_overflow(&ctx, true, log.as_str());
                            check_result(None, &result, log.as_str());
                        }
                        ERR_TRUNCATE_WRONG_VALUE => {
                            let log = format!(
                                "func_name:{}, input: {}, fsp: {}, output: {:?}, output_warn: {:?}, expect: {}, expect_warn: {}",
                                func_name, func_to_debug_str(val.clone()), fsp, result_str, ctx.warnings.warnings, Duration::zero(), WARN_DATA_TRUNCATED
                            );
                            check_warning(&ctx, Some(ERR_TRUNCATE_WRONG_VALUE), log.as_str());
                            check_result(None, &result, log.as_str());
                        }
                        _ => {
                            let expect_err: tidb_query_common::error::Error = e.into();
                            let log = format!(
                                "func_name:{}, input: {}, fsp: {}, output: {:?}, output_warn: {:?}, expect: {:?}",
                                func_name, func_to_debug_str(val.clone()), fsp, result_str, ctx.warnings.warnings, expect_err
                            );
                            assert!(result.is_err(), "log: {}", log)
                        }
                    },
                    Ok(v) => {
                        let log = format!(
                            "func_name:{}, input: {}, fsp: {}, output: {:?}, output_warn: {:?}, expect: {:?}",
                            func_name, func_to_debug_str(val.clone()), fsp, result_str, ctx.warnings.warnings, v
                        );
                        check_result(Some(&v), &result, log.as_str())
                    }
                }
            }
        }
    }

    #[test]
    fn test_real_as_duration() {
        test_none_with_ctx_and_extra(cast_real_as_duration);

        let cs: Vec<f64> = vec![
            101112.0,
            101112.123456,
            1112.0,
            12.0,
            -0.123,
            12345.0,
            -123.0,
            -23.0,
        ];

        test_as_duration_helper(
            cs,
            |x| x.to_string(),
            |x| x.to_string(),
            |ctx, extra, val| {
                let val = val.map(|x| Real::new(x).unwrap());
                cast_real_as_duration(ctx, extra, val.as_ref())
            },
            "cast_real_as_duration",
        )
    }

    #[test]
    fn test_bytes_as_duration() {
        test_none_with_ctx_and_extra(cast_bytes_as_duration);

        let cs: Vec<BytesRef> = vec![
            b"17:51:04.78",
            b"-17:51:04.78",
            b"17:51:04.78",
            b"-17:51:04.78",
        ];

        test_as_duration_helper(
            cs,
            |x| String::from_utf8_lossy(x).to_string(),
            |x| String::from_utf8_lossy(x).to_string(),
            cast_bytes_as_duration,
            "cast_bytes_as_duration",
        );
    }

    #[test]
    fn test_decimal_as_duration() {
        test_none_with_ctx_and_extra(cast_decimal_as_duration);

        let cs = vec![
            Decimal::from(i64::MIN),
            Decimal::from(i64::MAX),
            Decimal::from(u64::MAX),
            Decimal::zero(),
            Decimal::from_bytes(b"-9223372036854775808")
                .unwrap()
                .unwrap(),
            Decimal::from_bytes(b"9223372036854775808")
                .unwrap()
                .unwrap(),
            Decimal::from_bytes(b"-9223372036854775809")
                .unwrap()
                .unwrap(),
            Decimal::from_bytes(b"9223372036854775809")
                .unwrap()
                .unwrap(),
            Decimal::from_bytes(b"-18446744073709551615")
                .unwrap()
                .unwrap(),
            Decimal::from_bytes(b"18446744073709551615")
                .unwrap()
                .unwrap(),
            Decimal::from_bytes(b"-18446744073709551616")
                .unwrap()
                .unwrap(),
            Decimal::from_bytes(b"18446744073709551616")
                .unwrap()
                .unwrap(),
            Decimal::from_bytes(b"-184467440737095516160")
                .unwrap()
                .unwrap(),
            Decimal::from_bytes(b"184467440737095516160")
                .unwrap()
                .unwrap(),
            Decimal::from_bytes(b"-99999999999999999999999999999999")
                .unwrap()
                .unwrap(),
            Decimal::from_bytes(b"99999999999999999999999999999999")
                .unwrap()
                .unwrap(),
        ];

        let cs_ref: Vec<&Decimal> = cs.iter().collect();

        test_as_duration_helper(
            cs_ref,
            |x| x.to_string(),
            |x| x.to_string(),
            cast_decimal_as_duration,
            "cast_decimal_as_duration",
        );
    }

    #[test]
    fn test_time_as_duration() {
        test_none_with_ctx_and_extra(cast_time_as_duration);

        // copy from test_convert_to_duration
        let cs = vec![
            // (input, input's fsp, output's fsp, output)
            ("2012-12-31 11:30:45.123456", 4, 0, "11:30:45"),
            ("2012-12-31 11:30:45.123456", 4, 1, "11:30:45.1"),
            ("2012-12-31 11:30:45.123456", 4, 2, "11:30:45.12"),
            ("2012-12-31 11:30:45.123456", 4, 3, "11:30:45.124"),
            ("2012-12-31 11:30:45.123456", 4, 4, "11:30:45.1235"),
            ("2012-12-31 11:30:45.123456", 4, 5, "11:30:45.12350"),
            ("2012-12-31 11:30:45.123456", 4, 6, "11:30:45.123500"),
            ("2012-12-31 11:30:45.123456", 6, 0, "11:30:45"),
            ("2012-12-31 11:30:45.123456", 6, 1, "11:30:45.1"),
            ("2012-12-31 11:30:45.123456", 6, 2, "11:30:45.12"),
            ("2012-12-31 11:30:45.123456", 6, 3, "11:30:45.123"),
            ("2012-12-31 11:30:45.123456", 6, 4, "11:30:45.1235"),
            ("2012-12-31 11:30:45.123456", 6, 5, "11:30:45.12346"),
            ("2012-12-31 11:30:45.123456", 6, 6, "11:30:45.123456"),
            ("2012-12-31 11:30:45.123456", 0, 0, "11:30:45"),
            ("2012-12-31 11:30:45.123456", 0, 1, "11:30:45.0"),
            ("2012-12-31 11:30:45.123456", 0, 2, "11:30:45.00"),
            ("2012-12-31 11:30:45.123456", 0, 3, "11:30:45.000"),
            ("2012-12-31 11:30:45.123456", 0, 4, "11:30:45.0000"),
            ("2012-12-31 11:30:45.123456", 0, 5, "11:30:45.00000"),
            ("2012-12-31 11:30:45.123456", 0, 6, "11:30:45.000000"),
            ("0000-00-00 00:00:00", 6, 0, "00:00:00"),
            ("0000-00-00 00:00:00", 6, 1, "00:00:00.0"),
            ("0000-00-00 00:00:00", 6, 2, "00:00:00.00"),
            ("0000-00-00 00:00:00", 6, 3, "00:00:00.000"),
            ("0000-00-00 00:00:00", 6, 4, "00:00:00.0000"),
            ("0000-00-00 00:00:00", 6, 5, "00:00:00.00000"),
            ("0000-00-00 00:00:00", 6, 6, "00:00:00.000000"),
        ];
        for (s, fsp, expect_fsp, expect) in cs {
            let mut ctx = EvalContext::default();

            let rft = FieldTypeConfig {
                decimal: expect_fsp,
                ..FieldTypeConfig::default()
            }
            .into();
            let extra = make_extra(&rft);

            let input_time = Time::parse_datetime(&mut ctx, s, fsp, true).unwrap();
            let expect_time = Duration::parse(&mut ctx, expect, expect_fsp as i8).unwrap();
            let result = cast_time_as_duration(&mut ctx, &extra, Some(&input_time));
            let result_str = result.as_ref().map(|x| x.as_ref().map(|x| x.to_string()));
            let log = format!(
                "input: {}, fsp: {}, expect_fsp: {}, expect: {}, output: {:?}",
                s, fsp, expect_fsp, expect, result_str,
            );
            check_result(Some(&expect_time), &result, log.as_str());
        }
    }

    #[test]
    fn test_duration_as_duration() {
        test_none_with_extra(cast_duration_as_duration);

        let cs = vec![
            ("11:30:45.123456", 6, 0, "11:30:45"),
            ("11:30:45.123456", 6, 1, "11:30:45.1"),
            ("11:30:45.123456", 6, 2, "11:30:45.12"),
            ("11:30:45.123456", 6, 3, "11:30:45.123"),
            ("11:30:45.123456", 6, 4, "11:30:45.1235"),
            ("11:30:45.123456", 6, 5, "11:30:45.12346"),
            ("11:30:45.123456", 6, 6, "11:30:45.123456"),
        ];

        for (input, input_fsp, output_fsp, expect) in cs {
            let rft = FieldTypeConfig {
                decimal: output_fsp as isize,
                ..FieldTypeConfig::default()
            }
            .into();
            let extra = make_extra(&rft);

            let mut ctx = EvalContext::default();
            let dur = Duration::parse(&mut ctx, input, input_fsp).unwrap();
            let expect = Duration::parse(&mut ctx, expect, output_fsp).unwrap();
            let r = cast_duration_as_duration(&extra, Some(&dur));

            let result_str = r.as_ref().map(|x| x.map(|x| x.to_string()));
            let log = format!(
                "input: {}, input_fsp: {}, output_fsp: {}, expect: {}, output: {:?}",
                input, input_fsp, output_fsp, expect, result_str
            );
            check_result(Some(&expect), &r, log.as_str());
        }
    }

    #[test]
    fn test_json_as_duration() {
        test_none_with_ctx_and_extra(cast_json_as_duration);

        // the case that Json::unquote failed had be tested by test_json_unquote

        let cs = vec![
            Json::from_object(BTreeMap::default()).unwrap(),
            Json::from_array(vec![]).unwrap(),
            Json::from_i64(10).unwrap(),
            Json::from_i64(i64::MAX).unwrap(),
            Json::from_i64(i64::MIN).unwrap(),
            Json::from_u64(0).unwrap(),
            Json::from_u64(u64::MAX).unwrap(),
            Json::from_f64(10.5).unwrap(),
            Json::from_f64(10.4).unwrap(),
            Json::from_f64(-10.4).unwrap(),
            Json::from_f64(-10.5).unwrap(),
            Json::from_f64(i64::MIN as u64 as f64).unwrap(),
            Json::from_f64(i64::MAX as u64 as f64).unwrap(),
            Json::from_f64(i64::MIN as u64 as f64).unwrap(),
            Json::from_f64(i64::MIN as f64).unwrap(),
            Json::from_f64(((1u64 << 63) + (1u64 << 62)) as u64 as f64).unwrap(),
            Json::from_f64(-((1u64 << 63) as f64 + (1u64 << 62) as f64)).unwrap(),
            Json::from_f64(f64::from(f32::MIN)).unwrap(),
            Json::from_f64(f64::from(f32::MAX)).unwrap(),
            Json::from_f64(f64::MAX).unwrap(),
            Json::from_f64(f64::MAX).unwrap(),
            Json::from_string(String::from("10.0")).unwrap(),
            Json::from_string(String::from(
                "999999999999999999999999999999999999999999999999",
            ))
            .unwrap(),
            Json::from_string(String::from(
                "-999999999999999999999999999999999999999999999999",
            ))
            .unwrap(),
            Json::from_string(String::from(
                "99999999999999999999999999999999999999999999999aabcde9",
            ))
            .unwrap(),
            Json::from_string(String::from(
                "-99999999999999999999999999999999999999999999999aabcde9",
            ))
            .unwrap(),
            Json::from_bool(true).unwrap(),
            Json::from_bool(false).unwrap(),
            Json::none().unwrap(),
        ];

        let cs_ref: Vec<JsonRef> = cs.iter().map(|x| x.as_ref()).collect();
        test_as_duration_helper(
            cs_ref,
            |x| x.unquote().unwrap(),
            |x| format!("{:?}", x),
            cast_json_as_duration,
            "cast_json_as_duration",
        );
    }

    #[test]
    fn test_int_as_json() {
        test_none_with_ctx(cast_any_as_json::<Int>);

        let cs = vec![
            (i64::MIN, Json::from_i64(i64::MIN).unwrap()),
            (0, Json::from_i64(0).unwrap()),
            (i64::MAX, Json::from_i64(i64::MAX).unwrap()),
        ];
        for (input, expect) in cs {
            let mut ctx = EvalContext::default();
            let r = cast_any_as_json::<Int>(&mut ctx, Some(&input));
            let log = make_log(&input, &expect, &r);
            check_result(Some(&expect), &r, log.as_str());
        }
    }

    #[test]
    fn test_uint_as_json() {
        test_none_with_nothing(cast_uint_as_json);

        let cs = vec![
            (u64::MAX, Json::from_u64(u64::MAX).unwrap()),
            (0, Json::from_u64(0).unwrap()),
            (i64::MAX as u64, Json::from_u64(i64::MAX as u64).unwrap()),
        ];
        for (input, expect) in cs {
            let r = cast_uint_as_json(Some(&(input as i64)));
            let log = make_log(&input, &expect, &r);
            check_result(Some(&expect), &r, log.as_str());
        }
    }

    #[test]
    fn test_bool_as_json() {
        test_none_with_nothing(cast_bool_as_json);

        let cs = vec![
            (0, Json::from_bool(false).unwrap()),
            (i64::MIN, Json::from_bool(true).unwrap()),
            (i64::MAX, Json::from_bool(true).unwrap()),
        ];
        for (input, expect) in cs {
            let result = cast_bool_as_json(Some(&input));
            let log = make_log(&input, &expect, &result);
            check_result(Some(&expect), &result, log.as_str());
        }
    }

    #[test]
    fn test_real_as_json() {
        test_none_with_ctx(cast_any_as_json::<Real>);

        let cs = vec![
            (
                f64::from(f32::MAX),
                Json::from_f64(f64::from(f32::MAX)).unwrap(),
            ),
            (
                f64::from(f32::MIN),
                Json::from_f64(f64::from(f32::MIN)).unwrap(),
            ),
            (f64::MAX, Json::from_f64(f64::MAX).unwrap()),
            (f64::MIN, Json::from_f64(f64::MIN).unwrap()),
        ];
        for (input, expect) in cs {
            let mut ctx = EvalContext::default();
            let r = cast_any_as_json::<Real>(&mut ctx, Real::new(input).as_ref().ok());
            let log = make_log(&input, &expect, &r);
            check_result(Some(&expect), &r, log.as_str());
        }
    }

    #[test]
    fn test_string_as_json() {
        test_none_with_extra(cast_string_as_json);

        let mut jo1: BTreeMap<String, Json> = BTreeMap::new();
        jo1.insert(
            String::from("a"),
            Json::from_string(String::from("b")).unwrap(),
        );
        // HasParseToJSONFlag
        let cs = vec![
            (
                "{\"a\": \"b\"}".to_string(),
                Json::from_object(jo1).unwrap(),
                true,
            ),
            (
                "{}".to_string(),
                Json::from_object(BTreeMap::new()).unwrap(),
                true,
            ),
            (
                "[1, 2, 3]".to_string(),
                Json::from_array(vec![
                    Json::from_i64(1).unwrap(),
                    Json::from_i64(2).unwrap(),
                    Json::from_i64(3).unwrap(),
                ])
                .unwrap(),
                true,
            ),
            (
                "[]".to_string(),
                Json::from_array(Vec::new()).unwrap(),
                true,
            ),
            (
                "9223372036854775807".to_string(),
                Json::from_i64(9223372036854775807).unwrap(),
                true,
            ),
            (
                "-9223372036854775808".to_string(),
                Json::from_i64(-9223372036854775808).unwrap(),
                true,
            ),
            (
                "18446744073709551615".to_string(),
                Json::from_f64(18446744073709552000.0).unwrap(),
                true,
            ),
            // FIXME: f64::MAX.to_string() to json should success
            // (f64::MAX.to_string(), Json::from_f64(f64::MAX), true),
            ("0.0".to_string(), Json::from_f64(0.0).unwrap(), true),
            (
                "\"abcde\"".to_string(),
                Json::from_string("abcde".to_string()).unwrap(),
                true,
            ),
            (
                "\"\"".to_string(),
                Json::from_string("".to_string()).unwrap(),
                true,
            ),
            ("true".to_string(), Json::from_bool(true).unwrap(), true),
            ("false".to_string(), Json::from_bool(false).unwrap(), true),
        ];
        for (input, expect, parse_to_json) in cs {
            let mut rft = FieldType::default();
            if parse_to_json {
                let fta = rft.as_mut_accessor();
                fta.set_flag(FieldTypeFlag::PARSE_TO_JSON);
            }
            let extra = make_extra(&rft);
            let result = cast_string_as_json(&extra, Some(&input.clone().into_bytes()));
            let result_str = result.as_ref().map(|x| x.as_ref().map(|x| x.to_string()));
            let log = format!(
                "input: {}, parse_to_json: {}, expect: {:?}, result: {:?}",
                input, parse_to_json, expect, result_str
            );
            check_result(Some(&expect), &result, log.as_str());
        }
    }

    #[test]
    fn test_decimal_as_json() {
        test_none_with_ctx(cast_any_as_json::<Decimal>);
        let cs = vec![
            (
                Decimal::from_f64(i64::MIN as f64).unwrap(),
                Json::from_f64(i64::MIN as f64).unwrap(),
            ),
            (
                Decimal::from_f64(i64::MAX as f64).unwrap(),
                Json::from_f64(i64::MAX as f64).unwrap(),
            ),
            (
                Decimal::from_bytes(b"184467440737095516160")
                    .unwrap()
                    .unwrap(),
                Json::from_f64(184467440737095516160.0).unwrap(),
            ),
            (
                Decimal::from_bytes(b"-184467440737095516160")
                    .unwrap()
                    .unwrap(),
                Json::from_f64(-184467440737095516160.0).unwrap(),
            ),
        ];

        for (input, expect) in cs {
            let mut ctx = EvalContext::default();
            let r = cast_any_as_json::<Decimal>(&mut ctx, Some(&input));
            let log = make_log(&input, &expect, &r);
            check_result(Some(&expect), &r, log.as_str());
        }
    }

    #[test]
    fn test_time_as_json() {
        test_none_with_ctx(cast_any_as_json::<Time>);
        let mut ctx = EvalContext::default();

        // TODO: add more case for other TimeType
        let cs = vec![
            // Add time_type filed here is to make maintainer know clearly that what is the type of the time.
            (
                Time::parse_datetime(&mut ctx, "2000-01-01T12:13:14", 0, true).unwrap(),
                TimeType::DateTime,
                Json::from_string("2000-01-01 12:13:14.000000".to_string()).unwrap(),
            ),
            (
                Time::parse_datetime(&mut ctx, "2000-01-01T12:13:14.6666", 0, true).unwrap(),
                TimeType::DateTime,
                Json::from_string("2000-01-01 12:13:15.000000".to_string()).unwrap(),
            ),
            (
                Time::parse_datetime(&mut ctx, "2000-01-01T12:13:14", 6, true).unwrap(),
                TimeType::DateTime,
                Json::from_string("2000-01-01 12:13:14.000000".to_string()).unwrap(),
            ),
            (
                Time::parse_datetime(&mut ctx, "2000-01-01T12:13:14.6666", 6, true).unwrap(),
                TimeType::DateTime,
                Json::from_string("2000-01-01 12:13:14.666600".to_string()).unwrap(),
            ),
            (
                Time::parse_datetime(&mut ctx, "2019-09-01", 0, true).unwrap(),
                TimeType::DateTime,
                Json::from_string("2019-09-01 00:00:00.000000".to_string()).unwrap(),
            ),
            (
                Time::parse_datetime(&mut ctx, "2019-09-01", 6, true).unwrap(),
                TimeType::DateTime,
                Json::from_string("2019-09-01 00:00:00.000000".to_string()).unwrap(),
            ),
        ];
        for (input, time_type, expect) in cs {
            let mut ctx = EvalContext::default();
            let result = cast_any_as_json::<Time>(&mut ctx, Some(&input));
            let result_str = result.as_ref().map(|x| x.as_ref().map(|x| x.to_string()));
            let log = format!(
                "input: {}, expect_time_type: {:?}, real_time_type: {:?}, expect: {}, result: {:?}",
                &input,
                time_type,
                input.get_time_type(),
                &expect,
                result_str
            );
            assert_eq!(input.get_time_type(), time_type, "{}", log);
            check_result(Some(&expect), &result, log.as_str());
        }
    }

    #[test]
    fn test_duration_as_json() {
        test_none_with_ctx(cast_any_as_json::<Duration>);

        // TODO: add more case
        let cs = vec![
            (
                Duration::zero(),
                Json::from_string("00:00:00.000000".to_string()).unwrap(),
            ),
            (
                Duration::parse(&mut EvalContext::default(), "10:10:10", 0).unwrap(),
                Json::from_string("10:10:10.000000".to_string()).unwrap(),
            ),
        ];

        for (input, expect) in cs {
            let mut ctx = EvalContext::default();
            let result = cast_any_as_json::<Duration>(&mut ctx, Some(&input));
            let log = make_log(&input, &expect, &result);
            check_result(Some(&expect), &result, log.as_str());
        }
    }

    #[test]
    fn test_json_as_json() {
        test_none_with_nothing(cast_json_as_json);

        let mut jo1: BTreeMap<String, Json> = BTreeMap::new();
        jo1.insert("a".to_string(), Json::from_string("b".to_string()).unwrap());
        let cs = vec![
            Json::from_object(jo1).unwrap(),
            Json::from_array(vec![
                Json::from_i64(1).unwrap(),
                Json::from_i64(3).unwrap(),
                Json::from_i64(4).unwrap(),
            ])
            .unwrap(),
            Json::from_i64(i64::MIN).unwrap(),
            Json::from_i64(i64::MAX).unwrap(),
            Json::from_u64(0u64).unwrap(),
            Json::from_u64(u64::MAX).unwrap(),
            Json::from_f64(f64::MIN).unwrap(),
            Json::from_f64(f64::MAX).unwrap(),
            Json::from_string("abcde".to_string()).unwrap(),
            Json::from_bool(true).unwrap(),
            Json::from_bool(false).unwrap(),
            Json::none().unwrap(),
        ];

        for input in cs {
            let expect = input.clone();
            let result = cast_json_as_json(Some(input.as_ref()));
            let log = make_log(&input, &expect, &result);
            check_result(Some(&expect), &result, log.as_str());
        }
    }
}<|MERGE_RESOLUTION|>--- conflicted
+++ resolved
@@ -5321,23 +5321,8 @@
                 false,
             ),
             // overflow as warning
-<<<<<<< HEAD
-            (
-                8385960,
-                0,
-                Ok(Some(Duration::parse(&mut ctx, "838:59:59", 0).unwrap())),
-                true,
-            ),
-            (
-                -8385960,
-                0,
-                Ok(Some(Duration::parse(&mut ctx, "-838:59:59", 0).unwrap())),
-                true,
-            ),
-=======
             (8385960, 0, Ok(None), true),
             (-8385960, 0, Ok(None), true),
->>>>>>> 81b6414e
             // will truncated
             (8376049, 0, Err(Error::truncated_wrong_val("", "")), false),
             (8375960, 0, Err(Error::truncated_wrong_val("", "")), false),
@@ -5354,16 +5339,7 @@
                 Ok(Some(Duration::parse(&mut ctx, "23:59:59", 0).unwrap())),
                 false,
             ),
-<<<<<<< HEAD
-            (
-                -10000235959,
-                0,
-                Ok(Some(Duration::parse(&mut ctx, "-838:59:59", 0).unwrap())),
-                false,
-            ),
-=======
             (-10000235959, 0, Ok(None), false),
->>>>>>> 81b6414e
         ];
 
         for (input, fsp, expected, overflow) in cs {
