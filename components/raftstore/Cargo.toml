[package]
name = "raftstore"
version = "0.0.1"
authors = ["The TiKV Authors"]
license = "Apache-2.0"
edition = "2018"
publish = false

[features]
default = ["test-engine-kv-rocksdb", "test-engine-raft-raft-engine", "engine_rocks"]
failpoints = ["fail/failpoints"]
testexport = []
test-engine-kv-rocksdb = [
  "engine_test/test-engine-kv-rocksdb"
]
test-engine-raft-raft-engine = [
  "engine_test/test-engine-raft-raft-engine"
]
test-engines-rocksdb = [
  "engine_test/test-engines-rocksdb",
]
test-engines-panic = [
  "engine_test/test-engines-panic",
]

cloud-aws = ["sst_importer/cloud-aws"]
cloud-gcp = ["sst_importer/cloud-gcp"]
cloud-azure = ["sst_importer/cloud-azure"]

[dependencies]
batch-system = { workspace = true }
bitflags = "1.0.1"
byteorder = "1.2"
bytes = "1.0"
causal_ts = { workspace = true }
collections = { workspace = true }
concurrency_manager = { workspace = true }
crc32fast = "1.2"
crossbeam = "0.8"
derivative = "2"
encryption = { workspace = true }
engine_rocks = { workspace = true, optional = true } 

# Should be [dev-dependencies] but we need to control the features
# https://github.com/rust-lang/cargo/issues/6915
engine_test = { workspace = true }
engine_traits = { workspace = true }
error_code = { workspace = true }
fail = "0.5"
file_system = { workspace = true }
fs2 = "0.4"
futures = "0.3"
futures-util = { version = "0.3.1", default-features = false, features = ["io"] }
getset = "0.1"
grpcio-health = { version = "0.10", default-features = false, features = ["protobuf-codec"] }
into_other = { workspace = true }
itertools = "0.10"
keys = { workspace = true }
kvproto = { git = "https://github.com/pingcap/kvproto.git" }
lazy_static = "1.3"
log = { version = "0.4", features = ["max_level_trace", "release_max_level_debug"] }
<<<<<<< HEAD
log_wrappers = { path = "../log_wrappers" }
memory_trace_macros = { path = "../memory_trace_macros" }
once_cell = "1.13"
online_config = { path = "../online_config" }
openssl = "0.10"
ordered-float = "2.6"
parking_lot = "0.12"
parking_lot_core = "0.9"
pd_client = { path = "../pd_client", default-features = false }
=======
log_wrappers = { workspace = true }
memory_trace_macros = { workspace = true }
online_config = { workspace = true }
openssl = "0.10"
ordered-float = "2.6"
parking_lot = "0.12"
pd_client = { workspace = true }
>>>>>>> 08b5a4a6
prometheus = { version = "0.13", features = ["nightly"] }
prometheus-static-metric = "0.5"
protobuf = { version = "2.8", features = ["bytes"] }
raft = { version = "0.7.0", default-features = false, features = ["protobuf-codec"] }
raft-proto = { version = "0.7.0", default-features = false }
rand = "0.8.3"
resource_metering = { workspace = true }
serde = "1.0"
serde_derive = "1.0"
serde_with = "1.4"
slog = { version = "2.3", features = ["max_level_trace", "release_max_level_debug"] }
slog-global = { version = "0.1", git = "https://github.com/breeswish/slog-global.git", rev = "d592f88e4dbba5eb439998463054f1a44fbf17b9" }
smallvec = "1.4"
sst_importer = { workspace = true }
tempfile = "3.0"
thiserror = "1.0"
tidb_query_datatype = { workspace = true }
tikv_alloc = { workspace = true }
tikv_util = { workspace = true }
time = "0.1"
tokio = { version = "1.5", features = ["sync", "rt-multi-thread"] }
tracker = { workspace = true }
txn_types = { workspace = true }
uuid = { version = "0.8.1", features = ["serde", "v4"] }
yatp = { git = "https://github.com/tikv/yatp.git", branch = "master" }

[dev-dependencies]
encryption_export = { workspace = true }
engine_panic = { workspace = true }
engine_rocks = { workspace = true }
panic_hook = { workspace = true }
test_sst_importer = { workspace = true }<|MERGE_RESOLUTION|>--- conflicted
+++ resolved
@@ -59,17 +59,6 @@
 kvproto = { git = "https://github.com/pingcap/kvproto.git" }
 lazy_static = "1.3"
 log = { version = "0.4", features = ["max_level_trace", "release_max_level_debug"] }
-<<<<<<< HEAD
-log_wrappers = { path = "../log_wrappers" }
-memory_trace_macros = { path = "../memory_trace_macros" }
-once_cell = "1.13"
-online_config = { path = "../online_config" }
-openssl = "0.10"
-ordered-float = "2.6"
-parking_lot = "0.12"
-parking_lot_core = "0.9"
-pd_client = { path = "../pd_client", default-features = false }
-=======
 log_wrappers = { workspace = true }
 memory_trace_macros = { workspace = true }
 online_config = { workspace = true }
@@ -77,7 +66,6 @@
 ordered-float = "2.6"
 parking_lot = "0.12"
 pd_client = { workspace = true }
->>>>>>> 08b5a4a6
 prometheus = { version = "0.13", features = ["nightly"] }
 prometheus-static-metric = "0.5"
 protobuf = { version = "2.8", features = ["bytes"] }
