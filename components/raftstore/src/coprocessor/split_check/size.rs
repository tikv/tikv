--- conflicted
+++ resolved
@@ -231,7 +231,9 @@
 pub mod tests {
     use super::Checker;
     use crate::coprocessor::{Config, CoprocessorHost, ObserverContext, SplitChecker};
-    use crate::store::{CasualMessage, KeyEntry, SplitCheckRunner, SplitCheckTask, SplitCheckBucketRange};
+    use crate::store::{
+        CasualMessage, KeyEntry, SplitCheckBucketRange, SplitCheckRunner, SplitCheckTask,
+    };
     use collections::HashSet;
     use engine_test::ctor::{CFOptions, ColumnFamilyOptions, DBOptions};
     use engine_test::kv::KvTestEngine;
@@ -293,28 +295,20 @@
 
     pub fn must_generate_buckets(
         rx: &mpsc::Receiver<(u64, CasualMessage<KvTestEngine>)>,
-<<<<<<< HEAD
         exp_buckets_keys: &Vec<Vec<u8>>,
-=======
-        exp_buckets_keys: Vec<Vec<u8>>,
->>>>>>> 963823e6
     ) {
         loop {
             if let Ok((
                 _,
                 CasualMessage::RefreshRegionBuckets {
                     region_epoch: _,
-<<<<<<< HEAD
                     mut buckets,
                     bucket_ranges: _,
-=======
-                    bucket_keys,
->>>>>>> 963823e6
+                    ..
                 },
             )) = rx.try_recv()
             {
                 let mut i = 0;
-<<<<<<< HEAD
                 if !exp_buckets_keys.is_empty() {
                     let bucket = buckets.pop().unwrap();
                     assert_eq!(bucket.keys.len(), exp_buckets_keys.len());
@@ -324,19 +318,12 @@
                     }
                 } else {
                     assert!(buckets.is_empty());
-=======
-                assert_eq!(bucket_keys.len(), exp_buckets_keys.len());
-                while i < bucket_keys.len() {
-                    assert_eq!(bucket_keys[i], exp_buckets_keys[i]);
-                    i += 1
->>>>>>> 963823e6
                 }
                 break;
             }
         }
     }
 
-<<<<<<< HEAD
     pub fn must_generate_buckets_approximate(
         rx: &mpsc::Receiver<(u64, CasualMessage<KvTestEngine>)>,
         bucket_range: Option<SplitCheckBucketRange>,
@@ -350,6 +337,7 @@
                     region_epoch: _,
                     mut buckets,
                     bucket_ranges: _,
+                    ..
                 },
             )) = rx.try_recv()
             {
@@ -380,8 +368,6 @@
         }
     }
 
-=======
->>>>>>> 963823e6
     fn test_split_check_impl(cfs_with_range_prop: &[CfName], data_cf: CfName) {
         let path = Builder::new().prefix("test-raftstore").tempdir().unwrap();
         let path_str = path.path().to_str().unwrap();
@@ -568,7 +554,7 @@
         ));
 
         must_generate_buckets_approximate(&rx, None, 15000, 45000);
-        
+
         let start = format!("{:04}", 0).into_bytes();
         let end = format!("{:04}", 20).into_bytes();
 
@@ -587,92 +573,9 @@
             true,
             CheckPolicy::Approximate,
             Some(vec![SplitCheckBucketRange(start.clone(), end.clone())]),
-        )); 
+        ));
 
         must_generate_buckets_approximate(&rx, Some(SplitCheckBucketRange(start, end)), 150, 450);
-        drop(rx);
-    }
-
-    fn test_generate_bucket_impl(cfs_with_range_prop: &[CfName], data_cf: CfName) {
-        let path = Builder::new().prefix("test-raftstore").tempdir().unwrap();
-        let path_str = path.path().to_str().unwrap();
-        let db_opts = DBOptions::new();
-        let cfs_with_range_prop: HashSet<_> = cfs_with_range_prop.iter().cloned().collect();
-        let mut cf_opt = ColumnFamilyOptions::new();
-        cf_opt.set_no_range_properties(true);
-
-        let cfs_opts = ALL_CFS
-            .iter()
-            .map(|cf| {
-                if cfs_with_range_prop.contains(cf) {
-                    CFOptions::new(cf, ColumnFamilyOptions::new())
-                } else {
-                    CFOptions::new(cf, cf_opt.clone())
-                }
-            })
-            .collect();
-        let engine = engine_test::kv::new_engine_opt(path_str, db_opts, cfs_opts).unwrap();
-
-        let mut region = Region::default();
-        region.set_id(1);
-        region.set_start_key(vec![]);
-        region.set_end_key(vec![]);
-        region.mut_peers().push(Peer::default());
-        region.mut_region_epoch().set_version(2);
-        region.mut_region_epoch().set_conf_ver(5);
-
-        let (tx, rx) = mpsc::sync_channel(100);
-        let cfg = Config {
-            region_max_size: ReadableSize(50000),
-            region_split_size: ReadableSize(50000),
-            batch_split_limit: 5,
-            enable_region_bucket: true,
-            region_bucket_size: ReadableSize(3000),
-            region_size_threshold_for_approximate: ReadableSize(50000),
-            ..Default::default()
-        };
-
-        let mut runnable =
-            SplitCheckRunner::new(engine.clone(), tx.clone(), CoprocessorHost::new(tx, cfg));
-        for i in 0..2000 {
-            // kv size is (4+1)*2 = 10, given bucket size is 3000, expect each bucket has about 300 keys
-            let s = keys::data_key(format!("{:04}", i).as_bytes());
-            engine.put_cf(data_cf, &s, &s).unwrap();
-            if i % 10 == 0 && i > 0 {
-                engine.flush_cf(data_cf, true).unwrap();
-            }
-        }
-
-        runnable.run(SplitCheckTask::split_check(
-            region.clone(),
-            true,
-            CheckPolicy::Approximate,
-        ));
-
-        loop {
-            if let Ok((
-                _,
-                CasualMessage::RefreshRegionBuckets {
-                    region_epoch: _,
-                    bucket_keys,
-                },
-            )) = rx.try_recv()
-            {
-                for i in 1..bucket_keys.len() - 2 {
-                    let start: i32 = std::str::from_utf8(&bucket_keys[i])
-                        .unwrap()
-                        .parse()
-                        .unwrap();
-                    let end: i32 = std::str::from_utf8(&bucket_keys[i + 1])
-                        .unwrap()
-                        .parse()
-                        .unwrap();
-                    assert!(end - start >= 150 && end - start < 450);
-                }
-
-                break;
-            }
-        }
         drop(rx);
     }
 
