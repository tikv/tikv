--- conflicted
+++ resolved
@@ -389,13 +389,8 @@
     use engine::rocks::util::{new_engine_opt, CFOptions};
     use engine::rocks::{ColumnFamilyOptions, DBOptions, Writable};
     use engine_rocks::properties::RangePropertiesCollectorFactory;
-<<<<<<< HEAD
     use engine_rocks::{Compat, RocksEngine, RocksSnapshot};
-    use engine_traits::{ALL_CFS, CF_DEFAULT, CF_WRITE, LARGE_CFS};
-=======
-    use engine_rocks::{Compat, RocksEngine};
     use engine_traits::{CfName, ALL_CFS, CF_DEFAULT, CF_WRITE, LARGE_CFS};
->>>>>>> 00b9cc2c
     use kvproto::metapb::Peer;
     use kvproto::metapb::Region;
     use kvproto::pdpb::CheckPolicy;
@@ -413,13 +408,8 @@
 
     use super::*;
 
-<<<<<<< HEAD
-    pub fn must_split_at(
+    fn must_split_at_impl(
         rx: &mpsc::Receiver<(u64, CasualMessage<RocksSnapshot>)>,
-=======
-    fn must_split_at_impl(
-        rx: &mpsc::Receiver<(u64, CasualMessage<RocksEngine>)>,
->>>>>>> 00b9cc2c
         exp_region: &Region,
         exp_split_keys: Vec<Vec<u8>>,
         ignore_split_keys: bool,
@@ -451,7 +441,7 @@
     }
 
     pub fn must_split_at(
-        rx: &mpsc::Receiver<(u64, CasualMessage<RocksEngine>)>,
+        rx: &mpsc::Receiver<(u64, CasualMessage<RocksSnapshot>)>,
         exp_region: &Region,
         exp_split_keys: Vec<Vec<u8>>,
     ) {
