--- conflicted
+++ resolved
@@ -404,13 +404,8 @@
         ));
         // keys has not reached the max_keys 100 yet.
         match rx.try_recv() {
-<<<<<<< HEAD
-            Ok((region_id, CasualMessage::RegionApproximateSize { .. }))
-            | Ok((region_id, CasualMessage::RegionApproximateKeys { .. })) => {
-=======
             Ok(SchedTask::UpdateApproximateSize { region_id, .. })
             | Ok(SchedTask::UpdateApproximateKeys { region_id, .. }) => {
->>>>>>> 25261c8a
                 assert_eq!(region_id, region.get_id());
             }
             others => panic!("expect recv empty, but got {:?}", others),
@@ -581,13 +576,8 @@
         ));
         // keys has not reached the max_keys 100 yet.
         match rx.try_recv() {
-<<<<<<< HEAD
-            Ok((region_id, CasualMessage::RegionApproximateSize { .. }))
-            | Ok((region_id, CasualMessage::RegionApproximateKeys { .. })) => {
-=======
             Ok(SchedTask::UpdateApproximateSize { region_id, .. })
             | Ok(SchedTask::UpdateApproximateKeys { region_id, .. }) => {
->>>>>>> 25261c8a
                 assert_eq!(region_id, region.get_id());
             }
             others => panic!("expect recv empty, but got {:?}", others),
