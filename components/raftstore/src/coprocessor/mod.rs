// Copyright 2016 TiKV Project Authors. Licensed under Apache-2.0.

<<<<<<< HEAD
use std::fmt::{self, Debug, Formatter};
use std::sync::atomic::{AtomicBool, AtomicUsize, Ordering};
use std::sync::Arc;
use std::vec::IntoIter;
=======
use std::{
    cmp,
    fmt::{self, Debug, Formatter},
    sync::{
        atomic::{AtomicBool, AtomicUsize, Ordering},
        Arc,
    },
    vec::IntoIter,
};
>>>>>>> aaf47d0c

use engine_traits::CfName;
use kvproto::{
    metapb::Region,
    pdpb::CheckPolicy,
    raft_cmdpb::{AdminRequest, AdminResponse, RaftCmdRequest, RaftCmdResponse, Request},
};
use raft::{eraftpb, StateRole};

pub mod config;
mod consistency_check;
pub mod dispatcher;
mod error;
mod metrics;
pub mod region_info_accessor;
mod split_check;
pub mod split_observer;

pub use self::{
    config::{Config, ConsistencyCheckMethod},
    consistency_check::{ConsistencyCheckObserver, Raw as RawConsistencyCheckObserver},
    dispatcher::{
        BoxAdminObserver, BoxApplySnapshotObserver, BoxCmdObserver, BoxConsistencyCheckObserver,
        BoxQueryObserver, BoxRegionChangeObserver, BoxRoleObserver, BoxSplitCheckObserver,
        CoprocessorHost, Registry,
    },
    error::{Error, Result},
    region_info_accessor::{
        Callback as RegionInfoCallback, RangeKey, RegionCollector, RegionInfo, RegionInfoAccessor,
        RegionInfoProvider, SeekRegionCallback,
    },
    split_check::{
        get_region_approximate_keys, get_region_approximate_middle, get_region_approximate_size,
        HalfCheckObserver, Host as SplitCheckerHost, KeysCheckObserver, SizeCheckObserver,
        TableCheckObserver,
    },
};
pub use crate::store::{Bucket, KeyEntry};

/// Coprocessor is used to provide a convenient way to inject code to
/// KV processing.
pub trait Coprocessor: Send {
    fn start(&self) {}
    fn stop(&self) {}
}

/// Context of observer.
pub struct ObserverContext<'a> {
    region: &'a Region,
    /// Whether to bypass following observer hook.
    pub bypass: bool,
}

impl<'a> ObserverContext<'a> {
    pub fn new(region: &Region) -> ObserverContext<'_> {
        ObserverContext {
            region,
            bypass: false,
        }
    }

    pub fn region(&self) -> &Region {
        self.region
    }
}

pub trait AdminObserver: Coprocessor {
    /// Hook to call before proposing admin request.
    fn pre_propose_admin(&self, _: &mut ObserverContext<'_>, _: &mut AdminRequest) -> Result<()> {
        Ok(())
    }

    /// Hook to call before applying admin request.
    fn pre_apply_admin(&self, _: &mut ObserverContext<'_>, _: &AdminRequest) {}

    /// Hook to call after applying admin request.
    /// For now, the `region` in `ObserverContext` is an empty region.
    fn post_apply_admin(&self, _: &mut ObserverContext<'_>, _: &AdminResponse) {}
}

pub trait QueryObserver: Coprocessor {
    /// Hook to call before proposing write request.
    ///
    /// We don't propose read request, hence there is no hook for it yet.
    fn pre_propose_query(&self, _: &mut ObserverContext<'_>, _: &mut Vec<Request>) -> Result<()> {
        Ok(())
    }

    /// Hook to call before applying write request.
    fn pre_apply_query(&self, _: &mut ObserverContext<'_>, _: &[Request]) {}

    /// Hook to call after applying write request.
    /// For now, the `region` in `ObserverContext` is an empty region.
    fn post_apply_query(&self, _: &mut ObserverContext<'_>, _: &Cmd) {}
}

pub trait ApplySnapshotObserver: Coprocessor {
    /// Hook to call after applying key from plain file.
    /// This may be invoked multiple times for each plain file, and each time a batch of key-value
    /// pairs will be passed to the function.
    fn apply_plain_kvs(&self, _: &mut ObserverContext<'_>, _: CfName, _: &[(Vec<u8>, Vec<u8>)]) {}

    /// Hook to call after applying sst file. Currently the content of the snapshot can't be
    /// passed to the observer.
    fn apply_sst(&self, _: &mut ObserverContext<'_>, _: CfName, _path: &str) {}
}

/// SplitChecker is invoked during a split check scan, and decides to use
/// which keys to split a region.
pub trait SplitChecker<E> {
    /// Hook to call for every kv scanned during split.
    ///
    /// Return true to abort scan early.
    fn on_kv(&mut self, _: &mut ObserverContext<'_>, _: &KeyEntry) -> bool {
        false
    }

    /// Get the desired split keys.
    fn split_keys(&mut self) -> Vec<Vec<u8>>;

    /// Get approximate split keys without scan.
    fn approximate_split_keys(&mut self, _: &Region, _: &E) -> Result<Vec<Vec<u8>>> {
        Ok(vec![])
    }

    /// Get split policy.
    fn policy(&self) -> CheckPolicy;
}

pub trait SplitCheckObserver<E>: Coprocessor {
    /// Add a checker for a split scan.
    fn add_checker(
        &self,
        _: &mut ObserverContext<'_>,
        _: &mut SplitCheckerHost<'_, E>,
        _: &E,
        policy: CheckPolicy,
    );
}

pub struct RoleChange {
    pub state: StateRole,
    pub leader_id: u64,
    /// The previous `lead_transferee` if no leader currently.
    pub prev_lead_transferee: u64,
    /// Which peer is voted by itself.
    pub vote: u64,
}

impl RoleChange {
    pub fn new(state: StateRole) -> Self {
        RoleChange {
            state,
            leader_id: raft::INVALID_ID,
            prev_lead_transferee: raft::INVALID_ID,
            vote: raft::INVALID_ID,
        }
    }
}

pub trait RoleObserver: Coprocessor {
    /// Hook to call when role of a peer changes.
    ///
    /// Please note that, this hook is not called at realtime. There maybe a
    /// situation that the hook is not called yet, however the role of some peers
    /// have changed.
    fn on_role_change(&self, _: &mut ObserverContext<'_>, _: &RoleChange) {}
}

#[derive(Clone, Copy, Debug, PartialEq)]
pub enum RegionChangeEvent {
    Create,
    Update,
    Destroy,
    UpdateBuckets(usize),
}

pub trait RegionChangeObserver: Coprocessor {
    /// Hook to call when a region changed on this TiKV
    fn on_region_changed(&self, _: &mut ObserverContext<'_>, _: RegionChangeEvent, _: StateRole) {}
}

#[derive(Clone, Debug, Default)]
pub struct Cmd {
    pub index: u64,
    pub request: RaftCmdRequest,
    pub response: RaftCmdResponse,
}

impl Cmd {
    pub fn new(index: u64, request: RaftCmdRequest, response: RaftCmdResponse) -> Cmd {
        Cmd {
            index,
            request,
            response,
        }
    }
}

static OBSERVE_ID_ALLOC: AtomicUsize = AtomicUsize::new(0);

/// A unique identifier for checking stale observed commands.
#[derive(Clone, Copy, Debug, Default, Eq, PartialEq, Ord, PartialOrd, Hash)]
pub struct ObserveID(usize);

impl ObserveID {
    pub fn new() -> ObserveID {
        ObserveID(OBSERVE_ID_ALLOC.fetch_add(1, Ordering::SeqCst))
    }
}

/// ObserveHandle is the status of a term of observing, it contains the `ObserveID`
/// and the `observing` flag indicate whether the observing is ongoing
#[derive(Clone, Default, Debug)]
pub struct ObserveHandle {
    pub id: ObserveID,
    observing: Arc<AtomicBool>,
}

impl ObserveHandle {
    pub fn new() -> ObserveHandle {
        ObserveHandle {
            id: ObserveID::new(),
            observing: Arc::new(AtomicBool::new(true)),
        }
    }

    pub fn with_id(id: usize) -> ObserveHandle {
        ObserveHandle {
            id: ObserveID(id),
            observing: Arc::new(AtomicBool::new(true)),
        }
    }

    pub fn is_observing(&self) -> bool {
        self.observing.load(Ordering::Acquire)
    }

    pub fn stop_observing(&self) {
        self.observing.store(false, Ordering::Release)
    }
}

#[derive(Default)]
pub struct CmdObserveInfo {
    pub cdc_id: ObserveHandle,
    pub rts_id: ObserveHandle,
    pub pitr_id: ObserveHandle,
}

impl CmdObserveInfo {
    pub fn from_handle(
        cdc_id: ObserveHandle,
        rts_id: ObserveHandle,
        pitr_id: ObserveHandle,
    ) -> CmdObserveInfo {
        CmdObserveInfo {
            cdc_id,
            rts_id,
            pitr_id,
        }
    }

    /// Get the max observe level of the observer info by the observers currently registered.
    /// Currently, TiKV uses a static strategy for managing observers.
    /// There are a fixed number type of observer being registered in each TiKV node,
    /// and normally, observers are singleton.
    /// The types are:
    /// CDC: Observer supports the `ChangeData` service.
    /// PiTR: Observer supports the `backup-log` function.
    /// RTS: Observer supports the `resolved-ts` advancing (and follower read, etc.).
    fn observe_level(&self) -> ObserveLevel {
        let cdc = if self.cdc_id.is_observing() {
            // `cdc` observe all data
            ObserveLevel::All
        } else {
            ObserveLevel::None
        };
        let pitr = if self.pitr_id.is_observing() {
            // `pitr` observe all data.
            ObserveLevel::All
        } else {
            ObserveLevel::None
        };
        let rts = if self.rts_id.is_observing() {
            // `resolved-ts` observe lock related data
            ObserveLevel::LockRelated
        } else {
            ObserveLevel::None
        };
        cdc.max(rts).max(pitr)
    }
}

impl Debug for CmdObserveInfo {
    fn fmt(&self, f: &mut Formatter<'_>) -> fmt::Result {
        f.debug_struct("CmdObserveInfo")
            .field("cdc_id", &self.cdc_id.id)
            .field("rts_id", &self.rts_id.id)
            .field("pitr_id", &self.pitr_id.id)
            .finish()
    }
}

// `ObserveLevel` describe what data the observer want to observe
#[derive(Clone, Copy, Debug, PartialEq, Eq, PartialOrd, Ord)]
pub enum ObserveLevel {
    // Don't observe any data
    None,
    // Only observe lock related data (i.e `lock_cf`, `write_cf`)
    LockRelated,
    // Observe all data
    All,
}

#[derive(Clone, Debug)]
pub struct CmdBatch {
    pub level: ObserveLevel,
    pub cdc_id: ObserveID,
    pub rts_id: ObserveID,
    pub pitr_id: ObserveID,
    pub region_id: u64,
    pub cmds: Vec<Cmd>,
}

impl CmdBatch {
    pub fn new(observe_info: &CmdObserveInfo, region_id: u64) -> CmdBatch {
        CmdBatch {
            level: observe_info.observe_level(),
            cdc_id: observe_info.cdc_id.id,
            rts_id: observe_info.rts_id.id,
            pitr_id: observe_info.pitr_id.id,
            region_id,
            cmds: Vec::new(),
        }
    }

    pub fn push(&mut self, observe_info: &CmdObserveInfo, region_id: u64, cmd: Cmd) {
        assert_eq!(region_id, self.region_id);
        assert_eq!(observe_info.cdc_id.id, self.cdc_id);
        assert_eq!(observe_info.rts_id.id, self.rts_id);
        assert_eq!(observe_info.pitr_id.id, self.pitr_id);
        self.cmds.push(cmd)
    }

    pub fn into_iter(self, region_id: u64) -> IntoIter<Cmd> {
        assert_eq!(region_id, self.region_id);
        self.cmds.into_iter()
    }

    pub fn len(&self) -> usize {
        self.cmds.len()
    }

    pub fn is_empty(&self) -> bool {
        self.cmds.is_empty()
    }

    pub fn size(&self) -> usize {
        let mut cmd_bytes = 0;
        for cmd in self.cmds.iter() {
            let Cmd {
                ref request,
                ref response,
                ..
            } = cmd;
            if !response.get_header().has_error() && !request.has_admin_request() {
                for req in request.requests.iter() {
                    let put = req.get_put();
                    cmd_bytes += put.get_key().len();
                    cmd_bytes += put.get_value().len();
                }
            }
        }
        cmd_bytes
    }
}

pub trait CmdObserver<E>: Coprocessor {
    /// Hook to call after flushing writes to db.
    fn on_flush_applied_cmd_batch(
        &self,
        max_level: ObserveLevel,
        cmd_batches: &mut Vec<CmdBatch>,
        engine: &E,
    );
    // TODO: maybe shoulde move `on_applied_current_term` to a separated `Coprocessor`
    /// Hook to call at the first time the leader applied on its term
    fn on_applied_current_term(&self, role: StateRole, region: &Region);
}

pub trait ReadIndexObserver: Coprocessor {
    // Hook to call when stepping in raft and the message is a read index message.
    fn on_step(&self, _msg: &mut eraftpb::Message, _role: StateRole) {}
}

#[cfg(test)]
mod tests {
    use super::*;

    #[test]
    fn test_observe_level() {
        // Both cdc and `resolved-ts` are observing
        let observe_info = CmdObserveInfo::from_handle(
            ObserveHandle::new(),
            ObserveHandle::new(),
            ObserveHandle::new(),
        );
        assert_eq!(observe_info.observe_level(), ObserveLevel::All);

        // No observer
        observe_info.cdc_id.stop_observing();
        observe_info.rts_id.stop_observing();
        observe_info.pitr_id.stop_observing();
        assert_eq!(observe_info.observe_level(), ObserveLevel::None);

        // Only cdc observing
        let observe_info = CmdObserveInfo::from_handle(
            ObserveHandle::new(),
            ObserveHandle::new(),
            ObserveHandle::new(),
        );
        observe_info.rts_id.stop_observing();
        observe_info.pitr_id.stop_observing();
        assert_eq!(observe_info.observe_level(), ObserveLevel::All);

        // Only `resolved-ts` observing
        let observe_info = CmdObserveInfo::from_handle(
            ObserveHandle::new(),
            ObserveHandle::new(),
            ObserveHandle::new(),
        );
        observe_info.cdc_id.stop_observing();
        observe_info.pitr_id.stop_observing();
        assert_eq!(observe_info.observe_level(), ObserveLevel::LockRelated);

        // Only `backup-stream(pitr)` observing
        let observe_info = CmdObserveInfo::from_handle(
            ObserveHandle::new(),
            ObserveHandle::new(),
            ObserveHandle::new(),
        );
        observe_info.cdc_id.stop_observing();
        observe_info.rts_id.stop_observing();
        assert_eq!(observe_info.observe_level(), ObserveLevel::All);
    }
}<|MERGE_RESOLUTION|>--- conflicted
+++ resolved
@@ -1,13 +1,6 @@
 // Copyright 2016 TiKV Project Authors. Licensed under Apache-2.0.
 
-<<<<<<< HEAD
-use std::fmt::{self, Debug, Formatter};
-use std::sync::atomic::{AtomicBool, AtomicUsize, Ordering};
-use std::sync::Arc;
-use std::vec::IntoIter;
-=======
 use std::{
-    cmp,
     fmt::{self, Debug, Formatter},
     sync::{
         atomic::{AtomicBool, AtomicUsize, Ordering},
@@ -15,7 +8,6 @@
     },
     vec::IntoIter,
 };
->>>>>>> aaf47d0c
 
 use engine_traits::CfName;
 use kvproto::{
