--- conflicted
+++ resolved
@@ -569,11 +569,7 @@
     ///
     /// Otherwise, return the top `count` regions for which this node is the
     /// leader from `self.region_activity`. Top regions are determined by
-<<<<<<< HEAD
-    /// comparing `read_keys + written_keys` in each region's most recent
-=======
     /// comparing `read_keys` in each region's most recent
->>>>>>> 8903f2a5
     /// region stat.
     ///
     /// Note: this function is `O(N log(N))` with respect to size of
@@ -582,15 +578,8 @@
     /// approximately `300_000``.
     pub fn handle_get_top_regions(&mut self, count: usize, callback: Callback<TopRegions>) {
         let compare_fn = |a: &RegionActivity, b: &RegionActivity| {
-<<<<<<< HEAD
-            let a = (a.region_stat.read_keys as f64 * 0.99
-                + a.region_stat.written_keys as f64 * 0.01) as u64;
-            let b = (b.region_stat.read_keys as f64 * 0.99
-                + b.region_stat.written_keys as f64 * 0.01) as u64;
-=======
             let a = a.region_stat.read_keys;
             let b = b.region_stat.read_keys;
->>>>>>> 8903f2a5
             b.cmp(&a)
         };
         let top_regions = if count == 0 {
