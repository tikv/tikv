// Copyright 2018 TiKV Project Authors. Licensed under Apache-2.0.

use std::{
    collections::{
        BTreeMap,
        Bound::{Excluded, Unbounded},
    },
    fmt::{Display, Formatter, Result as FmtResult},
    num::NonZeroUsize,
    sync::{mpsc, Arc, Mutex, RwLock},
    time::Duration,
};

use collections::{HashMap, HashSet};
use engine_traits::KvEngine;
use itertools::Itertools;
use kvproto::metapb::Region;
use pd_client::RegionStat;
use raft::StateRole;
use tikv_util::{
    box_err, debug, info, warn,
    worker::{Builder as WorkerBuilder, Runnable, RunnableWithTimer, Scheduler, Worker},
};

use super::{
    dispatcher::BoxRegionHeartbeatObserver, metrics::*, BoxRegionChangeObserver, BoxRoleObserver,
    Coprocessor, CoprocessorHost, ObserverContext, RegionChangeEvent, RegionChangeObserver,
    RegionHeartbeatObserver, Result, RoleChange, RoleObserver,
};

// TODO(SpadeA): this 100 may be adjusted by observing more workloads.
const ITERATED_COUNT_FILTER_FACTOR: usize = 100;

/// `RegionInfoAccessor` is used to collect all regions' information on this
/// TiKV into a collection so that other parts of TiKV can get region
/// information from it. It registers a observer to raftstore, which is named
/// `RegionEventListener`. When the events that we are interested in happen
/// (such as creating and deleting regions), `RegionEventListener` simply
/// sends the events through a channel.
/// In the mean time, `RegionCollector` keeps fetching messages from the
/// channel, and mutates the collection according to the messages. When an
/// accessor method of `RegionInfoAccessor` is called, it also simply sends a
/// message to `RegionCollector`, and the result will be sent back through as
/// soon as it's finished. In fact, the channel mentioned above is actually a
/// `util::worker::Worker`.
///
/// **Caution**: Note that the information in `RegionInfoAccessor` is not
/// perfectly precise. Some regions may be temporarily absent while merging or
/// splitting is in progress. Also, `RegionInfoAccessor`'s information may
/// slightly lag the actual regions on the TiKV.

/// `RaftStoreEvent` Represents events dispatched from raftstore coprocessor.
#[derive(Debug)]
pub enum RaftStoreEvent {
    CreateRegion {
        region: Region,
        role: StateRole,
    },
    UpdateRegion {
        region: Region,
        role: StateRole,
    },
    DestroyRegion {
        region: Region,
    },
    RoleChange {
        region: Region,
        role: StateRole,
        initialized: bool,
    },
    UpdateRegionBuckets {
        region: Region,
        buckets: usize,
    },
    UpdateRegionActivity {
        region: Region,
        activity: RegionActivity,
    },
}

impl RaftStoreEvent {
    pub fn get_region(&self) -> &Region {
        match self {
            RaftStoreEvent::CreateRegion { region, .. }
            | RaftStoreEvent::UpdateRegion { region, .. }
            | RaftStoreEvent::DestroyRegion { region, .. }
            | RaftStoreEvent::UpdateRegionBuckets { region, .. }
            | RaftStoreEvent::UpdateRegionActivity { region, .. }
            | RaftStoreEvent::RoleChange { region, .. } => region,
        }
    }
}

#[derive(Clone, Debug)]
pub struct RegionInfo {
    pub region: Region,
    pub role: StateRole,
    pub buckets: usize,
}

impl RegionInfo {
    pub fn new(region: Region, role: StateRole) -> Self {
        Self {
            region,
            role,
            buckets: 1,
        }
    }
}

/// Region activity data. Used by in-memory cache.
#[derive(Clone, Debug)]
pub struct RegionActivity {
    pub region_stat: RegionStat,
    // TODO: add region's MVCC version/tombstone count to measure effectiveness of the in-memory
    // cache for that region's data. This information could be collected from rocksdb, see:
    // collection_regions_to_compact.
}

type RegionsMap = HashMap<u64, RegionInfo>;
type RegionRangesMap = BTreeMap<RangeKey, u64>;
type RegionActivityMap = HashMap<u64, RegionActivity>;

// RangeKey is a wrapper used to unify the comparison between region start key
// and region end key. Region end key is special as empty stands for the
// infinite, so we need to take special care for cases where the end key is
// empty.
#[derive(Clone, Debug, Eq, Ord, PartialEq, PartialOrd)]
pub enum RangeKey {
    Finite(Vec<u8>),
    Infinite,
}

impl RangeKey {
    pub fn from_start_key(key: Vec<u8>) -> Self {
        RangeKey::Finite(key)
    }

    pub fn from_end_key(key: Vec<u8>) -> Self {
        if key.is_empty() {
            RangeKey::Infinite
        } else {
            RangeKey::Finite(key)
        }
    }
}

pub type Callback<T> = Box<dyn FnOnce(T) + Send>;
pub type SeekRegionCallback = Box<dyn FnOnce(&mut dyn Iterator<Item = &RegionInfo>) + Send>;

/// `RegionInfoAccessor` has its own thread. Queries and updates are done by
/// sending commands to the thread.
pub enum RegionInfoQuery {
    RaftStoreEvent(RaftStoreEvent),
    SeekRegion {
        from: Vec<u8>,
        callback: SeekRegionCallback,
    },
    FindRegionById {
        region_id: u64,
        callback: Callback<Option<RegionInfo>>,
    },
    GetRegionsInRange {
        start_key: Vec<u8>,
        end_key: Vec<u8>,
        callback: Callback<Vec<Region>>,
    },
    GetTopRegions {
        count: usize,
        callback: Callback<TopRegions>,
    },
    GetRegionsStat {
        region_ids: Vec<u64>,
        callback: Callback<Vec<(Region, RegionStat)>>,
    },
    /// Gets all contents from the collection. Only used for testing.
    DebugDump(mpsc::Sender<(RegionsMap, RegionRangesMap)>),
}

impl Display for RegionInfoQuery {
    fn fmt(&self, f: &mut Formatter<'_>) -> FmtResult {
        match self {
            RegionInfoQuery::RaftStoreEvent(e) => write!(f, "RaftStoreEvent({:?})", e),
            RegionInfoQuery::SeekRegion { from, .. } => {
                write!(f, "SeekRegion(from: {})", log_wrappers::Value::key(from))
            }
            RegionInfoQuery::FindRegionById { region_id, .. } => {
                write!(f, "FindRegionById(region_id: {})", region_id)
            }
            RegionInfoQuery::GetRegionsInRange {
                start_key, end_key, ..
            } => write!(
                f,
                "GetRegionsInRange(start_key: {}, end_key: {})",
                &log_wrappers::Value::key(start_key),
                &log_wrappers::Value::key(end_key)
            ),
            RegionInfoQuery::GetTopRegions { count, .. } => {
                write!(f, "GetTopRegions(count: {})", count)
            }
            RegionInfoQuery::GetRegionsStat { region_ids, .. } => {
                write!(f, "GetRegionsActivity(region_ids: {:?})", region_ids)
            }
            RegionInfoQuery::DebugDump(_) => write!(f, "DebugDump"),
        }
    }
}

/// `RegionEventListener` implements observer traits. It simply send the events
/// that we are interested in through the `scheduler`.
#[derive(Clone)]
struct RegionEventListener {
    scheduler: Scheduler<RegionInfoQuery>,
    region_stats_manager_enabled_cb: RegionStatsManagerEnabledCb,
}

impl Coprocessor for RegionEventListener {}

impl RegionChangeObserver for RegionEventListener {
    fn on_region_changed(
        &self,
        context: &mut ObserverContext<'_>,
        event: RegionChangeEvent,
        role: StateRole,
    ) {
        let region = context.region().clone();
        let event = match event {
            RegionChangeEvent::Create => RaftStoreEvent::CreateRegion { region, role },
            RegionChangeEvent::Update(_) => RaftStoreEvent::UpdateRegion { region, role },
            RegionChangeEvent::Destroy => RaftStoreEvent::DestroyRegion { region },
            RegionChangeEvent::UpdateBuckets(buckets) => {
                RaftStoreEvent::UpdateRegionBuckets { region, buckets }
            }
        };
        self.scheduler
            .schedule(RegionInfoQuery::RaftStoreEvent(event))
            .unwrap();
    }
}

impl RoleObserver for RegionEventListener {
    fn on_role_change(&self, context: &mut ObserverContext<'_>, role_change: &RoleChange) {
        let region = context.region().clone();
        let role = role_change.state;
        let event = RaftStoreEvent::RoleChange {
            region,
            role,
            initialized: role_change.initialized,
        };
        self.scheduler
            .schedule(RegionInfoQuery::RaftStoreEvent(event))
            .unwrap();
    }
}

impl RegionHeartbeatObserver for RegionEventListener {
    fn on_region_heartbeat(&self, context: &mut ObserverContext<'_>, region_stat: &RegionStat) {
        if !(self.region_stats_manager_enabled_cb)() {
            // Region stats manager is disabled, return early.
            return;
        }
        let region = context.region().clone();
        let region_stat = region_stat.clone();
        let event = RaftStoreEvent::UpdateRegionActivity {
            region,
            activity: RegionActivity { region_stat },
        };

        self.scheduler
            .schedule(RegionInfoQuery::RaftStoreEvent(event))
            .unwrap();
    }
}

/// Creates an `RegionEventListener` and register it to given coprocessor host.
fn register_region_event_listener(
    host: &mut CoprocessorHost<impl KvEngine>,
    scheduler: Scheduler<RegionInfoQuery>,
    region_stats_manager_enabled_cb: RegionStatsManagerEnabledCb,
) {
    let listener = RegionEventListener {
        scheduler,
        region_stats_manager_enabled_cb,
    };

    host.registry
        .register_role_observer(1, BoxRoleObserver::new(listener.clone()));
    host.registry
        .register_region_change_observer(1, BoxRegionChangeObserver::new(listener.clone()));

    host.registry
        .register_region_heartbeat_observer(1, BoxRegionHeartbeatObserver::new(listener))
}

/// `RegionCollector` is the place where we hold all region information we
/// collected, and the underlying runner of `RegionInfoAccessor`. It listens on
/// events sent by the `RegionEventListener` and keeps information of all
/// regions. Role of each region are also tracked.
pub struct RegionCollector {
    // HashMap: region_id -> (Region, State)
    regions: RegionsMap,
    // BTreeMap: data_end_key -> region_id
    region_ranges: RegionRangesMap,
    // HashMap: region_id -> RegionActivity
    // TODO: add BinaryHeap to keep track of top N regions. Wrap the HashMap and BinaryHeap
    // together in a struct exposing add, delete, and get_top_regions methods.
    region_activity: RegionActivityMap,
    region_leaders: Arc<RwLock<HashSet<u64>>>,
    // It is calculated as '(next + prev) / processed_keys'
    mvcc_amplification_threshold: Box<dyn Fn() -> usize + Send>,
}

impl RegionCollector {
    pub fn new(
        region_leaders: Arc<RwLock<HashSet<u64>>>,
        mvcc_amplification_threshold: Box<dyn Fn() -> usize + Send>,
    ) -> Self {
        Self {
            region_leaders,
            regions: HashMap::default(),
            region_activity: HashMap::default(),
            region_ranges: BTreeMap::default(),
            mvcc_amplification_threshold,
        }
    }

    pub fn create_region(&mut self, region: Region, role: StateRole) {
        let end_key = RangeKey::from_end_key(region.get_end_key().to_vec());
        let region_id = region.get_id();

        // Create new region
        self.region_ranges.insert(end_key, region_id);

        // TODO: Should we set it follower?
        assert!(
            self.regions
                .insert(region_id, RegionInfo::new(region, role))
                .is_none(),
            "trying to create new region {} but it already exists.",
            region_id
        );
    }

    fn update_region(&mut self, region: Region) {
        let existing_region_info = self.regions.get_mut(&region.get_id()).unwrap();

        let old_region = &mut existing_region_info.region;
        assert_eq!(old_region.get_id(), region.get_id());

        // If the end_key changed, the old entry in `region_ranges` should be removed.
        if old_region.get_end_key() != region.get_end_key() {
            // The region's end_key has changed.
            // Remove the old entry in `self.region_ranges`.
            let old_end_key = RangeKey::from_end_key(old_region.get_end_key().to_vec());

            let old_id = self.region_ranges.remove(&old_end_key).unwrap();
            assert_eq!(old_id, region.get_id());

            // Insert new entry to `region_ranges`.
            let end_key = RangeKey::from_end_key(region.get_end_key().to_vec());
            assert!(
                self.region_ranges
                    .insert(end_key, region.get_id())
                    .is_none()
            );
        }

        // If the region already exists, update it and keep the original role.
        *old_region = region;
    }

    fn update_region_buckets(&mut self, region: Region, buckets: usize) {
        let existing_region_info = self.regions.get_mut(&region.get_id()).unwrap();
        let old_region = &mut existing_region_info.region;
        assert_eq!(old_region.get_id(), region.get_id());
        existing_region_info.buckets = buckets;
    }

    fn handle_create_region(&mut self, region: Region, role: StateRole) {
        // During tests, we found that the `Create` event may arrive multiple times. And
        // when we receive an `Update` message, the region may have been deleted for
        // some reason. So we handle it according to whether the region exists in the
        // collection.
        if self.regions.contains_key(&region.get_id()) {
            info!(
                "trying to create region but it already exists, try to update it";
                "region_id" => region.get_id(),
            );
            self.update_region(region);
        } else {
            self.create_region(region, role);
        }
    }

    fn handle_update_region_activity(&mut self, region_id: u64, region_activity: &RegionActivity) {
        _ = self
            .region_activity
            .insert(region_id, region_activity.clone())
    }

    fn handle_update_region(&mut self, region: Region, role: StateRole) {
        if self.regions.contains_key(&region.get_id()) {
            self.update_region(region);
        } else {
            info!(
                "trying to update region but it doesn't exist, try to create it";
                "region_id" => region.get_id(),
            );
            self.create_region(region, role);
        }
    }

    fn handle_update_region_buckets(&mut self, region: Region, buckets: usize) {
        if self.regions.contains_key(&region.get_id()) {
            self.update_region_buckets(region, buckets);
        } else {
            warn!(
                "trying to update region buckets but the region doesn't exist, ignore";
                "region_id" => region.get_id(),
            );
        }
    }

    fn handle_destroy_region(&mut self, region: Region) {
        if let Some(removed_region_info) = self.regions.remove(&region.get_id()) {
            let removed_region = removed_region_info.region;
            assert_eq!(removed_region.get_id(), region.get_id());

            let end_key = RangeKey::from_end_key(removed_region.get_end_key().to_vec());

            let removed_id = self.region_ranges.remove(&end_key).unwrap();
            assert_eq!(removed_id, region.get_id());
            // Remove any activity associated with this id.
            self.region_activity.remove(&removed_id);
        } else {
            // It's possible that the region is already removed because it's end_key is used
            // by another newer region.
            debug!(
                "destroying region but it doesn't exist";
                "region_id" => region.get_id(),
            )
        }
        self.region_leaders
            .write()
            .unwrap()
            .remove(&region.get_id());
    }

    fn handle_role_change(&mut self, region: Region, new_role: StateRole) {
        let region_id = region.get_id();

        if new_role == StateRole::Leader {
            self.region_leaders.write().unwrap().insert(region_id);
        } else {
            self.region_leaders.write().unwrap().remove(&region_id);
        }

        if let Some(r) = self.regions.get_mut(&region_id) {
            r.role = new_role;
            return;
        }

        warn!(
            "role change on region but the region doesn't exist. create it.";
            "region_id" => region_id,
        );
        self.create_region(region, new_role);
    }

    /// Determines whether `region_to_check`'s epoch is stale compared to
    /// `current`'s epoch
    #[inline]
    fn is_region_epoch_stale(&self, region_to_check: &Region, current: &Region) -> bool {
        let epoch = region_to_check.get_region_epoch();
        let current_epoch = current.get_region_epoch();

        // Only compare conf_ver when they have the same version.
        // When a region A merges region B, region B may have a greater conf_ver. Then,
        // the new merged region meta has larger version but smaller conf_ver than the
        // original B's. In this case, the incoming region meta has a smaller conf_ver
        // but is not stale.
        epoch.get_version() < current_epoch.get_version()
            || (epoch.get_version() == current_epoch.get_version()
                && epoch.get_conf_ver() < current_epoch.get_conf_ver())
    }

    /// For all regions whose range overlaps with the given `region` or
    /// region_id is the same as `region`'s, checks whether the given
    /// `region`'s epoch is not older than theirs.
    ///
    /// Returns false if the given `region` is stale, which means, at least one
    /// region above has newer epoch.
    /// If the given `region` is not stale, all other regions in the collection
    /// that overlaps with the given `region` must be stale. Returns true in
    /// this case, and if `clear_regions_in_range` is true, those out-of-date
    /// regions will be removed from the collection.
    fn check_region_range(&mut self, region: &Region, clear_regions_in_range: bool) -> bool {
        if let Some(region_with_same_id) = self.regions.get(&region.get_id()) {
            if self.is_region_epoch_stale(region, &region_with_same_id.region) {
                return false;
            }
        }

        let mut stale_regions_in_range = vec![];

        for (key, id) in self.region_ranges.range((
            Excluded(RangeKey::from_start_key(region.get_start_key().to_vec())),
            Unbounded,
        )) {
            if *id == region.get_id() {
                continue;
            }

            let current_region = &self.regions[id].region;
            if !region.get_end_key().is_empty()
                && current_region.get_start_key() >= region.get_end_key()
            {
                // This and following regions are not overlapping with `region`.
                break;
            }

            if self.is_region_epoch_stale(region, current_region) {
                return false;
            }
            // They are impossible to equal, or they cannot overlap.
            assert_ne!(
                region.get_region_epoch().get_version(),
                current_region.get_region_epoch().get_version(),
                "{:?} vs {:?}",
                region,
                current_region,
            );
            // Remove it since it's a out-of-date region info.
            if clear_regions_in_range {
                stale_regions_in_range.push((key.clone(), *id));
            }
        }

        // Remove all pending-remove regions
        for (key, id) in stale_regions_in_range {
            self.regions.remove(&id).unwrap();
            self.region_ranges.remove(&key).unwrap();
        }

        true
    }

    pub fn handle_seek_region(&self, from_key: Vec<u8>, callback: SeekRegionCallback) {
        let mut iter = self
            .region_ranges
            .range((Excluded(RangeKey::from_start_key(from_key)), Unbounded))
            .map(|(_, region_id)| &self.regions[region_id]);
        callback(&mut iter)
    }

    pub fn handle_find_region_by_id(&self, region_id: u64, callback: Callback<Option<RegionInfo>>) {
        callback(self.regions.get(&region_id).cloned());
    }

    // It returns the regions covered by [start_key, end_key]
    pub fn handle_get_regions_in_range(
        &self,
        start_key: Vec<u8>,
        end_key: Vec<u8>,
        callback: Callback<Vec<Region>>,
    ) {
        let end_key = RangeKey::from_end_key(end_key);
        let mut regions = vec![];
        for (_, region_id) in self
            .region_ranges
            .range((Excluded(RangeKey::from_start_key(start_key)), Unbounded))
        {
            let region_info = &self.regions[region_id];
            if RangeKey::from_start_key(region_info.region.get_start_key().to_vec()) > end_key {
                break;
            }
            regions.push(region_info.region.clone());
        }
        callback(regions);
    }

    /// Used by the in-memory engine (if enabled.)
    /// If `count` is 0, return all the regions.
    ///
    /// Otherwise, return the top `count` regions for which this node is the
    /// leader from `self.region_activity`. Top regions are determined by
    /// comparing `next + prev` in each region's most recent
    /// region stat.
    ///
    /// Note: this function is `O(N log(N))` with respect to size of
    /// region_activity. This is acceptable, as region_activity is populated
    /// by heartbeats for this node's region, so N cannot be greater than
    /// approximately `300_000``.
    pub fn handle_get_top_regions(&self, count: usize, callback: Callback<TopRegions>) {
        let compare_fn = |a: &RegionActivity, b: &RegionActivity| {
            let a = a.region_stat.cop_detail.iterated_count();
            let b = b.region_stat.cop_detail.iterated_count();
            b.cmp(&a)
        };

        // Only used to log.
        let mut max_qps = 0;
<<<<<<< HEAD
        let mut top_regions = if count == 0 {
            self.regions
                .values()
                .map(|ri| {
                    (
                        ri.region.clone(),
                        self.region_activity.get(&ri.region.get_id()),
                    )
                })
                .sorted_by(|(_, a), (_, b)| match (a, b) {
                    (None, None) => Ordering::Equal,
                    (None, Some(_)) => Ordering::Greater,
                    (Some(_), None) => Ordering::Less,
                    (Some(a), Some(b)) => compare_fn(a, b),
                })
                .map(|(r, ra)| {
                    (
                        r,
                        ra.map(|ra| {
                            max_qps = u64::max(ra.region_stat.query_stats.coprocessor, max_qps);
                            ra.region_stat.clone()
                        })
                        .unwrap_or_default(),
                    )
                })
                .collect::<Vec<_>>()
        } else {
            let count = usize::max(count, self.region_activity.len());
            self.region_activity
                .iter()
                .filter_map(|(id, ac)| {
                    max_qps = u64::max(ac.region_stat.query_stats.coprocessor, max_qps);
                    self.regions
                        .get(id)
                        .filter(|ri| {
                            ri.role == StateRole::Leader
                                && ac.region_stat.cop_detail.iterated_count() != 0
                                && !ri.region.is_in_flashback
                        })
                        .map(|ri| (ri, ac))
                })
                .sorted_by(|(_, activity_0), (_, activity_1)| compare_fn(activity_0, activity_1))
                .take(count)
                .map(|(ri, ac)| (ri.region.clone(), ac.region_stat.clone()))
                .collect::<Vec<_>>()
        };
=======
        let mut top_regions = self
            .region_activity
            .iter()
            .filter_map(|(id, ac)| {
                max_qps = u64::max(ac.region_stat.query_stats.coprocessor, max_qps);
                self.regions
                    .get(id)
                    .filter(|ri| {
                        ri.role == StateRole::Leader
                            && ac.region_stat.cop_detail.iterated_count() != 0
                    })
                    .map(|ri| (ri, ac))
            })
            .sorted_by(|(_, activity_0), (_, activity_1)| compare_fn(activity_0, activity_1))
            .take(count)
            .map(|(ri, ac)| (ri.region.clone(), ac.region_stat.clone()))
            .collect::<Vec<_>>();
>>>>>>> de9213df

        // TODO(SpadeA): remove it when auto load/evict is stable
        {
            let debug: Vec<_> = top_regions
                .iter()
                .map(|(r, s)| {
                    format!(
                        "region_id={}, read_keys={}, cop={}, cop_detail={:?}, mvcc_amplification={}",
                        r.get_id(),
                        s.read_keys,
                        s.query_stats.coprocessor,
                        s.cop_detail,
                        s.cop_detail.mvcc_amplification(),
                    )
                })
                .collect_vec();

            info!(
                "ime get top k regions before filter";
                "count" => count,
                "max_qps" => max_qps,
                "regions" => ?debug,
            );
        }

        // Get the average iterated count of the first top 10 regions and use the
        // 1/ITERATED_COUNT_FILTER_FACTOR of it to filter regions with less read
        // flows
        let top_regions_iterated_count: Vec<_> = top_regions
            .iter()
            .map(|(_, r)| r.cop_detail.iterated_count())
            .take(10)
            .collect();
        let iterated_count_to_filter: usize = if !top_regions_iterated_count.is_empty() {
            top_regions_iterated_count.iter().sum::<usize>()
                / top_regions_iterated_count.len()
                / ITERATED_COUNT_FILTER_FACTOR
        } else {
            0
        };
        top_regions.retain(|(_, s)| {
            s.cop_detail.iterated_count() >= iterated_count_to_filter
                // plus processed_keys by 1 to make it not 0
                && s.cop_detail.mvcc_amplification()
                    >= (self.mvcc_amplification_threshold)() as f64
        });

        // TODO(SpadeA): remove it when auto load/evict is stable
        {
            let debug: Vec<_> = top_regions
                .iter()
                .map(|(r, s)| {
                    format!(
                        "region_id={}, read_keys={}, cop={}, cop_detail={:?}, mvcc_amplification={}",
                        r.get_id(),
                        s.read_keys,
                        s.query_stats.coprocessor,
                        s.cop_detail,
                        s.cop_detail.mvcc_amplification(),
                    )
                })
                .collect_vec();

            info!(
                "ime get top k regions after filter";
                "count" => count,
                "read_count" => debug.len(),
                "max_qps" => max_qps,
                "regions" => ?debug,
            );
        }

        callback(
            top_regions
                .into_iter()
                .map(|(r, stat)| (r, stat.clone()))
                .collect_vec(),
        )
    }

    fn handle_get_regions_stat(
        &self,
        region_ids: Vec<u64>,
        callback: Callback<Vec<(Region, RegionStat)>>,
    ) {
        callback(
            region_ids
                .into_iter()
                .filter_map(|id| {
                    self.region_activity.get(&id).map(|r| {
                        (
                            self.regions.get(&id).unwrap().region.clone(),
                            r.region_stat.clone(),
                        )
                    })
                })
                .collect_vec(),
        )
    }

    fn handle_raftstore_event(&mut self, event: RaftStoreEvent) {
        {
            let region = event.get_region();
            if region.get_region_epoch().get_version() == 0 {
                // Ignore messages with version 0.
                // In raftstore `Peer::replicate`, the region meta's fields are all initialized
                // with default value except region_id. So if there is more than one region
                // replicating when the TiKV just starts, the assertion "Any two region with
                // different ids and overlapping ranges must have different version" fails.
                //
                // Since 0 is actually an invalid value of version, we can simply ignore the
                // messages with version 0. The region will be created later when the region's
                // epoch is properly set and an Update message was sent.
                return;
            }
            if let RaftStoreEvent::RoleChange { initialized, .. } = &event
                && !initialized
            {
                // Ignore uninitialized peers.
                return;
            }
            if !self.check_region_range(region, true) {
                debug!(
                    "Received stale event";
                    "event" => ?event,
                );
                return;
            }
        }

        match event {
            RaftStoreEvent::CreateRegion { region, role } => {
                self.handle_create_region(region, role);
            }
            RaftStoreEvent::UpdateRegion { region, role } => {
                self.handle_update_region(region, role);
            }
            RaftStoreEvent::DestroyRegion { region } => {
                self.handle_destroy_region(region);
            }
            RaftStoreEvent::RoleChange { region, role, .. } => {
                self.handle_role_change(region, role);
            }
            RaftStoreEvent::UpdateRegionBuckets { region, buckets } => {
                self.handle_update_region_buckets(region, buckets);
            }
            RaftStoreEvent::UpdateRegionActivity { region, activity } => {
                self.handle_update_region_activity(region.get_id(), &activity)
            }
        }
    }
}

impl Runnable for RegionCollector {
    type Task = RegionInfoQuery;

    fn run(&mut self, task: RegionInfoQuery) {
        match task {
            RegionInfoQuery::RaftStoreEvent(event) => {
                self.handle_raftstore_event(event);
            }
            RegionInfoQuery::SeekRegion { from, callback } => {
                self.handle_seek_region(from, callback);
            }
            RegionInfoQuery::FindRegionById {
                region_id,
                callback,
            } => {
                self.handle_find_region_by_id(region_id, callback);
            }
            RegionInfoQuery::GetRegionsInRange {
                start_key,
                end_key,
                callback,
            } => {
                self.handle_get_regions_in_range(start_key, end_key, callback);
            }
            RegionInfoQuery::GetTopRegions { count, callback } => {
                self.handle_get_top_regions(count, callback);
            }
            RegionInfoQuery::GetRegionsStat {
                region_ids,
                callback,
            } => {
                self.handle_get_regions_stat(region_ids, callback);
            }
            RegionInfoQuery::DebugDump(tx) => {
                tx.send((self.regions.clone(), self.region_ranges.clone()))
                    .unwrap();
            }
        }
    }
}

const METRICS_FLUSH_INTERVAL: u64 = 10_000; // 10s

impl RunnableWithTimer for RegionCollector {
    fn on_timeout(&mut self) {
        let mut count = 0;
        let mut leader = 0;
        let mut buckets_count = 0;
        for r in self.regions.values() {
            count += 1;
            if r.role == StateRole::Leader {
                leader += 1;
            }
            buckets_count += r.buckets;
        }
        REGION_COUNT_GAUGE_VEC
            .with_label_values(&["region"])
            .set(count);
        REGION_COUNT_GAUGE_VEC
            .with_label_values(&["leader"])
            .set(leader);
        REGION_COUNT_GAUGE_VEC
            .with_label_values(&["buckets"])
            .set(buckets_count as i64);
    }
    fn get_interval(&self) -> Duration {
        Duration::from_millis(METRICS_FLUSH_INTERVAL)
    }
}

pub type RegionStatsManagerEnabledCb = Arc<dyn Fn() -> bool + Send + Sync>;

/// `RegionInfoAccessor` keeps all region information separately from raftstore
/// itself.
#[derive(Clone)]
pub struct RegionInfoAccessor {
    // We use a dedicated worker for region info accessor. If we later want to share a worker with
    // other tasks, we must make sure the other tasks don't block on flush or compaction, which
    // may cause a deadlock between the flush or compaction task, and the region info accessor task
    // fired by compaction guard from the RocksDB compaction thread.
    // https://github.com/tikv/tikv/issues/9044
    worker: Worker,
    scheduler: Scheduler<RegionInfoQuery>,

    /// Region leader ids set on the store.
    ///
    /// Others can access this info directly, such as RaftKV.
    region_leaders: Arc<RwLock<HashSet<u64>>>,
}

impl RegionInfoAccessor {
    /// Creates a new `RegionInfoAccessor` and register to `host`.
    /// `RegionInfoAccessor` doesn't need, and should not be created more than
    /// once. If it's needed in different places, just clone it, and their
    /// contents are shared.
    pub fn new(
        host: &mut CoprocessorHost<impl KvEngine>,
        region_stats_manager_enabled_cb: RegionStatsManagerEnabledCb,
        mvcc_amplification_threshold: Box<dyn Fn() -> usize + Send>,
    ) -> Self {
        let region_leaders = Arc::new(RwLock::new(HashSet::default()));
        let worker = WorkerBuilder::new("region-collector-worker").create();
        let scheduler = worker.start_with_timer(
            "region-collector-worker",
            RegionCollector::new(region_leaders.clone(), mvcc_amplification_threshold),
        );
        register_region_event_listener(host, scheduler.clone(), region_stats_manager_enabled_cb);

        Self {
            worker,
            scheduler,
            region_leaders,
        }
    }

    /// Get a set of region leader ids.
    pub fn region_leaders(&self) -> Arc<RwLock<HashSet<u64>>> {
        self.region_leaders.clone()
    }

    /// Stops the `RegionInfoAccessor`. It should be stopped after raftstore.
    pub fn stop(&self) {
        self.scheduler.stop();
        self.worker.stop();
    }

    /// Gets all content from the collection. Only used for testing.
    pub fn debug_dump(&self) -> (RegionsMap, RegionRangesMap) {
        let (tx, rx) = mpsc::channel();
        self.scheduler
            .schedule(RegionInfoQuery::DebugDump(tx))
            .unwrap();
        rx.recv().unwrap()
    }

    #[cfg(any(test, feature = "testexport"))]
    pub fn scheduler(&self) -> &Scheduler<RegionInfoQuery> {
        &self.scheduler
    }
}

/// Top regions result: region and its approximate size.
pub type TopRegions = Vec<(Region, RegionStat)>;

pub trait RegionInfoProvider: Send + Sync {
    /// Get a iterator of regions that contains `from` or have keys larger than
    /// `from`, and invoke the callback to process the result.
    fn seek_region(&self, _from: &[u8], _callback: SeekRegionCallback) -> Result<()> {
        unimplemented!()
    }

    fn find_region_by_id(
        &self,
        _region_id: u64,
        _callback: Callback<Option<RegionInfo>>,
    ) -> Result<()> {
        unimplemented!()
    }

    fn find_region_by_key(&self, _key: &[u8]) -> Result<Region> {
        unimplemented!()
    }

    fn get_regions_in_range(&self, _start_key: &[u8], _end_key: &[u8]) -> Result<Vec<Region>> {
        unimplemented!()
    }

    fn get_top_regions(&self, _count: NonZeroUsize) -> Result<TopRegions> {
        unimplemented!()
    }

    fn get_regions_stat(&self, _: Vec<u64>) -> Result<Vec<(Region, RegionStat)>> {
        unimplemented!()
    }
}

impl RegionInfoProvider for RegionInfoAccessor {
    fn seek_region(&self, from: &[u8], callback: SeekRegionCallback) -> Result<()> {
        let msg = RegionInfoQuery::SeekRegion {
            from: from.to_vec(),
            callback,
        };
        self.scheduler
            .schedule(msg)
            .map_err(|e| box_err!("failed to send request to region collector: {:?}", e))
    }

    fn find_region_by_id(
        &self,
        region_id: u64,
        callback: Callback<Option<RegionInfo>>,
    ) -> Result<()> {
        let msg = RegionInfoQuery::FindRegionById {
            region_id,
            callback,
        };
        self.scheduler
            .schedule(msg)
            .map_err(|e| box_err!("failed to send request to region collector: {:?}", e))
    }

    fn find_region_by_key(&self, key: &[u8]) -> Result<Region> {
        let key_in_vec = key.to_vec();
        let (tx, rx) = mpsc::channel();
        self.seek_region(
            key,
            Box::new(move |iter| {
                if let Some(info) = iter.next()
                    && info.region.get_start_key() <= key_in_vec.as_slice()
                {
                    if let Err(e) = tx.send(info.region.clone()) {
                        warn!("failed to send find_region_by_key result: {:?}", e);
                    }
                }
            }),
        )?;
        rx.recv().map_err(|e| {
            box_err!(
                "failed to receive find_region_by_key result from region collector: {:?}",
                e
            )
        })
    }
    fn get_regions_in_range(&self, start_key: &[u8], end_key: &[u8]) -> Result<Vec<Region>> {
        let (tx, rx) = mpsc::channel();
        let msg = RegionInfoQuery::GetRegionsInRange {
            start_key: start_key.to_vec(),
            end_key: end_key.to_vec(),
            callback: Box::new(move |regions| {
                if let Err(e) = tx.send(regions) {
                    warn!("failed to send get_regions_in_range result: {:?}", e);
                }
            }),
        };
        self.scheduler
            .schedule(msg)
            .map_err(|e| box_err!("failed to send request to region collector: {:?}", e))
            .and_then(|_| {
                rx.recv().map_err(|e| {
                    box_err!(
                        "failed to receive get_regions_in_range result from region collector: {:?}",
                        e
                    )
                })
            })
    }
    fn get_top_regions(&self, count: NonZeroUsize) -> Result<TopRegions> {
        let (tx, rx) = mpsc::channel();
        let msg = RegionInfoQuery::GetTopRegions {
            count: usize::from(count),
            callback: Box::new(move |regions| {
                if let Err(e) = tx.send(regions) {
                    warn!("failed to send get_top_regions result: {:?}", e);
                }
            }),
        };
        self.scheduler
            .schedule(msg)
            .map_err(|e| box_err!("failed to send request to region collector: {:?}", e))
            .and_then(|_| {
                rx.recv().map_err(|e| {
                    box_err!(
                        "failed to receive get_top_regions result from region_collector: {:?}",
                        e
                    )
                })
            })
    }

    fn get_regions_stat(&self, region_ids: Vec<u64>) -> Result<Vec<(Region, RegionStat)>> {
        let (tx, rx) = mpsc::channel();
        let msg = RegionInfoQuery::GetRegionsStat {
            region_ids,
            callback: Box::new(move |regions_activity| {
                if let Err(e) = tx.send(regions_activity) {
                    warn!("failed to send get_regions_activity result: {:?}", e);
                }
            }),
        };
        self.scheduler
            .schedule(msg)
            .map_err(|e| box_err!("failed to send request to region collector: {:?}", e))
            .and_then(|_| {
                rx.recv().map_err(|e| {
                    box_err!(
                        "failed to receive get_regions_activity result from region_collector: {:?}",
                        e
                    )
                })
            })
    }
}

// Use in tests only.
// Note: The `StateRole` in RegionInfo here should not be used
pub struct MockRegionInfoProvider(Mutex<Vec<RegionInfo>>);

impl MockRegionInfoProvider {
    pub fn new(regions: Vec<Region>) -> Self {
        MockRegionInfoProvider(Mutex::new(
            regions
                .into_iter()
                .map(|region| RegionInfo::new(region, StateRole::Leader))
                .collect_vec(),
        ))
    }
}

impl Clone for MockRegionInfoProvider {
    fn clone(&self) -> Self {
        MockRegionInfoProvider::new(
            self.0
                .lock()
                .unwrap()
                .iter()
                .map(|region_info| region_info.region.clone())
                .collect_vec(),
        )
    }
}

impl RegionInfoProvider for MockRegionInfoProvider {
    fn get_regions_in_range(&self, start_key: &[u8], end_key: &[u8]) -> Result<Vec<Region>> {
        let mut regions = Vec::new();
        let (tx, rx) = mpsc::channel();
        let end_key = RangeKey::from_end_key(end_key.to_vec());

        self.seek_region(
            start_key,
            Box::new(move |iter| {
                for region_info in iter {
                    if RangeKey::from_start_key(region_info.region.get_start_key().to_vec())
                        > end_key
                    {
                        continue;
                    }
                    tx.send(region_info.region.clone()).unwrap();
                }
            }),
        )?;

        for region in rx {
            regions.push(region);
        }
        Ok(regions)
    }

    fn seek_region(&self, from: &[u8], callback: SeekRegionCallback) -> Result<()> {
        let region_infos = self.0.lock().unwrap();
        let mut iter = region_infos.iter().filter(|&region_info| {
            RangeKey::from_end_key(region_info.region.get_end_key().to_vec())
                > RangeKey::from_start_key(from.to_vec())
        });
        callback(&mut iter);
        Ok(())
    }

    fn find_region_by_key(&self, key: &[u8]) -> Result<Region> {
        let region_infos = self.0.lock().unwrap();
        let key = RangeKey::from_start_key(key.to_vec());
        region_infos
            .iter()
            .find(|region_info| {
                RangeKey::from_start_key(region_info.region.get_start_key().to_vec()) <= key
                    && key < RangeKey::from_end_key(region_info.region.get_end_key().to_vec())
            })
            .map(|region_info| region_info.region.clone())
            .ok_or(box_err!("Not found region containing {:?}", key))
    }

    fn get_top_regions(&self, _count: NonZeroUsize) -> Result<TopRegions> {
        let mut regions = Vec::new();
        let (tx, rx) = mpsc::channel();

        self.seek_region(
            b"",
            Box::new(move |iter| {
                for region_info in iter {
                    tx.send((region_info.region.clone(), RegionStat::default()))
                        .unwrap();
                }
            }),
        )?;

        for region in rx {
            regions.push(region);
        }
        Ok(regions)
    }
}

#[cfg(test)]
mod tests {
    use txn_types::Key;

    use super::*;

    fn new_region_collector() -> RegionCollector {
        RegionCollector::new(Arc::new(RwLock::new(HashSet::default())), Box::new(|| 0))
    }

    fn new_region(id: u64, start_key: &[u8], end_key: &[u8], version: u64) -> Region {
        let mut region = Region::default();
        region.set_id(id);
        region.set_start_key(start_key.to_vec());
        region.set_end_key(end_key.to_vec());
        region.mut_region_epoch().set_version(version);
        region
    }

    fn region_with_conf(
        id: u64,
        start_key: &[u8],
        end_key: &[u8],
        version: u64,
        conf_ver: u64,
    ) -> Region {
        let mut region = new_region(id, start_key, end_key, version);
        region.mut_region_epoch().set_conf_ver(conf_ver);
        region
    }

    fn check_collection(c: &RegionCollector, regions: &[(Region, StateRole)]) {
        let region_ranges: Vec<_> = regions
            .iter()
            .map(|(r, _)| (RangeKey::from_end_key(r.get_end_key().to_vec()), r.get_id()))
            .collect();

        let mut is_regions_equal = c.regions.len() == regions.len();

        if is_regions_equal {
            for (expect_region, expect_role) in regions {
                is_regions_equal = is_regions_equal
                    && c.regions.get(&expect_region.get_id()).map_or(
                        false,
                        |RegionInfo { region, role, .. }| {
                            expect_region == region && expect_role == role
                        },
                    );

                if !is_regions_equal {
                    break;
                }
            }
        }
        if !is_regions_equal {
            panic!("regions: expect {:?}, but got {:?}", regions, c.regions);
        }

        let mut is_ranges_equal = c.region_ranges.len() == region_ranges.len();
        is_ranges_equal = is_ranges_equal
            && c.region_ranges.iter().zip(region_ranges.iter()).all(
                |((actual_key, actual_id), (expect_key, expect_id))| {
                    actual_key == expect_key && actual_id == expect_id
                },
            );
        if !is_ranges_equal {
            panic!(
                "region_ranges: expect {:?}, but got {:?}",
                region_ranges, c.region_ranges
            );
        }
    }

    /// Adds a set of regions to an empty collection and check if it's
    /// successfully loaded.
    fn must_load_regions(c: &mut RegionCollector, regions: &[Region]) {
        assert!(c.regions.is_empty());
        assert!(c.region_ranges.is_empty());

        for region in regions {
            must_create_region(c, region, StateRole::Follower);
        }

        let expected_regions: Vec<_> = regions
            .iter()
            .map(|r| (r.clone(), StateRole::Follower))
            .collect();
        check_collection(c, &expected_regions);
    }

    fn must_create_region(c: &mut RegionCollector, region: &Region, role: StateRole) {
        assert!(c.regions.get(&region.get_id()).is_none());

        c.handle_raftstore_event(RaftStoreEvent::CreateRegion {
            region: region.clone(),
            role,
        });

        assert_eq!(&c.regions[&region.get_id()].region, region);
        assert_eq!(
            c.region_ranges[&RangeKey::from_end_key(region.get_end_key().to_vec())],
            region.get_id()
        );
    }

    fn must_update_region(c: &mut RegionCollector, region: &Region, role: StateRole) {
        let old_end_key = c
            .regions
            .get(&region.get_id())
            .map(|r| r.region.get_end_key().to_vec());

        c.handle_raftstore_event(RaftStoreEvent::UpdateRegion {
            region: region.clone(),
            role,
        });

        if let Some(r) = c.regions.get(&region.get_id()) {
            assert_eq!(r.region, *region);
            assert_eq!(
                c.region_ranges[&RangeKey::from_end_key(region.get_end_key().to_vec())],
                region.get_id()
            );
        } else {
            let another_region_id =
                c.region_ranges[&RangeKey::from_end_key(region.get_end_key().to_vec())];
            let version = c.regions[&another_region_id]
                .region
                .get_region_epoch()
                .get_version();
            assert!(region.get_region_epoch().get_version() < version);
        }
        // If end_key is updated and the region_id corresponding to the `old_end_key`
        // doesn't equals to `region_id`, it shouldn't be removed since it was
        // used by another region.
        if let Some(old_end_key) = old_end_key {
            if old_end_key.as_slice() != region.get_end_key() {
                assert!(
                    c.region_ranges
                        .get(&RangeKey::from_end_key(old_end_key))
                        .map_or(true, |id| *id != region.get_id())
                );
            }
        }
    }

    fn must_update_region_buckets(c: &mut RegionCollector, region: &Region, buckets: usize) {
        c.handle_raftstore_event(RaftStoreEvent::UpdateRegionBuckets {
            region: region.clone(),
            buckets,
        });
        let r = c.regions.get(&region.get_id()).unwrap();
        assert_eq!(r.region, *region);
        assert_eq!(r.buckets, buckets);
    }

    fn must_destroy_region(c: &mut RegionCollector, region: Region) {
        let id = region.get_id();
        let end_key = c.regions.get(&id).map(|r| r.region.get_end_key().to_vec());

        c.handle_raftstore_event(RaftStoreEvent::DestroyRegion { region });

        assert!(c.regions.get(&id).is_none());
        // If the region_id corresponding to the end_key doesn't equals to `id`, it
        // shouldn't be removed since it was used by another region.
        if let Some(end_key) = end_key {
            assert!(
                c.region_ranges
                    .get(&RangeKey::from_end_key(end_key))
                    .map_or(true, |r| *r != id)
            );
        }
    }

    fn must_change_role(
        c: &mut RegionCollector,
        region: &Region,
        role: StateRole,
        initialized: bool,
    ) {
        c.handle_raftstore_event(RaftStoreEvent::RoleChange {
            region: region.clone(),
            role,
            initialized,
        });

        if let Some(r) = c.regions.get(&region.get_id()) {
            assert_eq!(r.role, role);
        }
    }

    #[test]
    #[allow(clippy::many_single_char_names)]
    fn test_range_key() {
        let a = RangeKey::from_start_key(b"".to_vec());
        let b = RangeKey::from_start_key(b"".to_vec());
        let c = RangeKey::from_end_key(b"a".to_vec());
        let d = RangeKey::from_start_key(b"a".to_vec());
        let e = RangeKey::from_start_key(b"d".to_vec());
        let f = RangeKey::from_end_key(b"f".to_vec());
        let g = RangeKey::from_end_key(b"u".to_vec());
        let h = RangeKey::from_end_key(b"".to_vec());

        assert!(a == b);
        assert!(a < c);
        assert!(a != h);
        assert!(c == d);
        assert!(d < e);
        assert!(e < f);
        assert!(f < g);
        assert!(g < h);
        assert!(h > g);
    }

    #[test]
    fn test_ignore_invalid_version() {
        let mut c = new_region_collector();

        c.handle_raftstore_event(RaftStoreEvent::CreateRegion {
            region: new_region(1, b"k1", b"k3", 0),
            role: StateRole::Follower,
        });
        c.handle_raftstore_event(RaftStoreEvent::UpdateRegion {
            region: new_region(2, b"k2", b"k4", 0),
            role: StateRole::Follower,
        });
        c.handle_raftstore_event(RaftStoreEvent::RoleChange {
            region: new_region(1, b"k1", b"k2", 0),
            role: StateRole::Leader,
            initialized: true,
        });
        c.handle_raftstore_event(RaftStoreEvent::RoleChange {
            region: new_region(1, b"", b"", 3),
            role: StateRole::Leader,
            initialized: false,
        });

        check_collection(&c, &[]);
    }

    #[test]
    fn test_epoch_stale_check() {
        let regions = &[
            region_with_conf(1, b"", b"k1", 10, 10),
            region_with_conf(2, b"k1", b"k2", 20, 10),
            region_with_conf(3, b"k3", b"k4", 10, 20),
            region_with_conf(4, b"k4", b"k5", 20, 20),
            region_with_conf(5, b"k6", b"k7", 10, 20),
            region_with_conf(6, b"k7", b"", 20, 10),
        ];

        let mut c = new_region_collector();
        must_load_regions(&mut c, regions);

        assert!(c.check_region_range(&region_with_conf(1, b"", b"k1", 10, 10), false));
        assert!(c.check_region_range(&region_with_conf(1, b"", b"k1", 12, 10), false));
        assert!(c.check_region_range(&region_with_conf(1, b"", b"k1", 10, 12), false));
        assert!(!c.check_region_range(&region_with_conf(1, b"", b"k1", 8, 10), false));
        assert!(!c.check_region_range(&region_with_conf(1, b"", b"k1", 10, 8), false));

        assert!(c.check_region_range(&region_with_conf(3, b"k3", b"k4", 12, 20), false));
        assert!(!c.check_region_range(&region_with_conf(3, b"k3", b"k4", 8, 20), false));

        assert!(c.check_region_range(&region_with_conf(6, b"k7", b"", 20, 12), false));
        assert!(!c.check_region_range(&region_with_conf(6, b"k7", b"", 20, 8), false));

        assert!(!c.check_region_range(&region_with_conf(1, b"k7", b"", 15, 10), false));
        assert!(!c.check_region_range(&region_with_conf(1, b"", b"", 19, 10), false));

        assert!(c.check_region_range(&region_with_conf(7, b"k2", b"k3", 1, 1), false));

        must_update_region(
            &mut c,
            &region_with_conf(1, b"", b"k1", 100, 100),
            StateRole::Follower,
        );
        must_update_region(
            &mut c,
            &region_with_conf(6, b"k7", b"", 100, 100),
            StateRole::Follower,
        );
        assert!(c.check_region_range(&region_with_conf(2, b"k1", b"k7", 30, 30), false));
        assert!(c.check_region_range(&region_with_conf(2, b"k11", b"k61", 30, 30), false));
        assert!(!c.check_region_range(&region_with_conf(2, b"k0", b"k7", 30, 30), false));
        assert!(!c.check_region_range(&region_with_conf(2, b"k1", b"k8", 30, 30), false));

        must_update_region(
            &mut c,
            &region_with_conf(2, b"k1", b"k2", 100, 100),
            StateRole::Follower,
        );
        must_update_region(
            &mut c,
            &region_with_conf(5, b"k6", b"k7", 100, 100),
            StateRole::Follower,
        );
        assert!(c.check_region_range(&region_with_conf(3, b"k2", b"k6", 30, 30), false));
        assert!(c.check_region_range(&region_with_conf(3, b"k21", b"k51", 30, 30), false));
        assert!(c.check_region_range(&region_with_conf(3, b"k3", b"k5", 30, 30), false));
        assert!(!c.check_region_range(&region_with_conf(3, b"k11", b"k6", 30, 30), false));
        assert!(!c.check_region_range(&region_with_conf(3, b"k2", b"k61", 30, 30), false));
    }

    #[test]
    fn test_clear_overlapped_regions() {
        let init_regions = vec![
            new_region(1, b"", b"k1", 1),
            new_region(2, b"k1", b"k2", 1),
            new_region(3, b"k3", b"k4", 1),
            new_region(4, b"k4", b"k5", 1),
            new_region(5, b"k6", b"k7", 1),
            new_region(6, b"k7", b"", 1),
        ];

        let mut c = new_region_collector();
        must_load_regions(&mut c, &init_regions);
        let mut regions: Vec<_> = init_regions
            .iter()
            .map(|region| (region.clone(), StateRole::Follower))
            .collect();

        c.check_region_range(&new_region(7, b"k2", b"k3", 2), true);
        check_collection(&c, &regions);

        c.check_region_range(&new_region(7, b"k31", b"k32", 2), true);
        // Remove region 3
        regions.remove(2);
        check_collection(&c, &regions);

        c.check_region_range(&new_region(7, b"k3", b"k5", 2), true);
        // Remove region 4
        regions.remove(2);
        check_collection(&c, &regions);

        c.check_region_range(&new_region(7, b"k11", b"k61", 2), true);
        // Remove region 2 and region 5
        regions.remove(1);
        regions.remove(1);
        check_collection(&c, &regions);

        c.check_region_range(&new_region(7, b"", b"", 2), true);
        // Remove all
        check_collection(&c, &[]);

        // Test that the region with the same id will be kept in the collection
        c = new_region_collector();
        must_load_regions(&mut c, &init_regions);

        c.check_region_range(&new_region(3, b"k1", b"k7", 2), true);
        check_collection(
            &c,
            &[
                (init_regions[0].clone(), StateRole::Follower),
                (init_regions[2].clone(), StateRole::Follower),
                (init_regions[5].clone(), StateRole::Follower),
            ],
        );

        c.check_region_range(&new_region(1, b"", b"", 2), true);
        check_collection(&c, &[(init_regions[0].clone(), StateRole::Follower)]);
    }

    #[test]
    fn test_basic_updating() {
        let mut c = new_region_collector();
        let init_regions = &[
            new_region(1, b"", b"k1", 1),
            new_region(2, b"k1", b"k9", 1),
            new_region(3, b"k9", b"", 1),
        ];

        must_load_regions(&mut c, init_regions);

        // end_key changed
        must_update_region(&mut c, &new_region(2, b"k2", b"k8", 2), StateRole::Follower);
        // end_key changed (previous end_key is empty)
        must_update_region(
            &mut c,
            &new_region(3, b"k9", b"k99", 2),
            StateRole::Follower,
        );
        // end_key not changed
        must_update_region(&mut c, &new_region(1, b"k0", b"k1", 2), StateRole::Follower);
        check_collection(
            &c,
            &[
                (new_region(1, b"k0", b"k1", 2), StateRole::Follower),
                (new_region(2, b"k2", b"k8", 2), StateRole::Follower),
                (new_region(3, b"k9", b"k99", 2), StateRole::Follower),
            ],
        );

        must_change_role(
            &mut c,
            &new_region(1, b"k0", b"k1", 2),
            StateRole::Candidate,
            true,
        );
        must_create_region(&mut c, &new_region(5, b"k99", b"", 2), StateRole::Follower);
        must_change_role(
            &mut c,
            &new_region(2, b"k2", b"k8", 2),
            StateRole::Leader,
            true,
        );
        must_update_region(&mut c, &new_region(2, b"k3", b"k7", 3), StateRole::Leader);
        // test region buckets update
        must_update_region_buckets(&mut c, &new_region(2, b"k3", b"k7", 3), 4);
        must_create_region(&mut c, &new_region(4, b"k1", b"k3", 3), StateRole::Follower);
        check_collection(
            &c,
            &[
                (new_region(1, b"k0", b"k1", 2), StateRole::Candidate),
                (new_region(4, b"k1", b"k3", 3), StateRole::Follower),
                (new_region(2, b"k3", b"k7", 3), StateRole::Leader),
                (new_region(3, b"k9", b"k99", 2), StateRole::Follower),
                (new_region(5, b"k99", b"", 2), StateRole::Follower),
            ],
        );

        must_destroy_region(&mut c, new_region(4, b"k1", b"k3", 3));
        must_destroy_region(&mut c, new_region(3, b"k9", b"k99", 2));
        check_collection(
            &c,
            &[
                (new_region(1, b"k0", b"k1", 2), StateRole::Candidate),
                (new_region(2, b"k3", b"k7", 3), StateRole::Leader),
                (new_region(5, b"k99", b"", 2), StateRole::Follower),
            ],
        );
    }

    /// Simulates splitting a region into 3 regions, and the region with old id
    /// will be the `derive_index`-th region of them. The events are triggered
    /// in order indicated by `seq`. This is to ensure the collection is
    /// correct, no matter what the events' order to happen is.
    /// Values in `seq` and of `derive_index` start from 1.
    fn test_split_impl(derive_index: usize, seq: &[usize]) {
        let mut c = new_region_collector();
        let init_regions = &[
            new_region(1, b"", b"k1", 1),
            new_region(2, b"k1", b"k9", 1),
            new_region(3, b"k9", b"", 1),
        ];
        must_load_regions(&mut c, init_regions);

        let mut final_regions = vec![
            new_region(1, b"", b"k1", 1),
            new_region(4, b"k1", b"k3", 2),
            new_region(5, b"k3", b"k6", 2),
            new_region(6, b"k6", b"k9", 2),
            new_region(3, b"k9", b"", 1),
        ];
        // `derive_index` starts from 1
        final_regions[derive_index].set_id(2);

        for idx in seq {
            if *idx == derive_index {
                must_update_region(&mut c, &final_regions[*idx], StateRole::Follower);
            } else {
                must_create_region(&mut c, &final_regions[*idx], StateRole::Follower);
            }
        }

        let final_regions = final_regions
            .into_iter()
            .map(|r| (r, StateRole::Follower))
            .collect::<Vec<_>>();
        check_collection(&c, &final_regions);
    }

    #[test]
    fn test_split() {
        let indices = &[1, 2, 3];
        let orders = &[
            &[1, 2, 3],
            &[1, 3, 2],
            &[2, 1, 3],
            &[2, 3, 1],
            &[3, 1, 2],
            &[3, 2, 1],
        ];

        for index in indices {
            for order in orders {
                test_split_impl(*index, order.as_slice());
            }
        }
    }

    fn test_merge_impl(to_left: bool, update_first: bool) {
        let mut c = new_region_collector();
        let init_regions = &[
            region_with_conf(1, b"", b"k1", 1, 1),
            region_with_conf(2, b"k1", b"k2", 1, 100),
            region_with_conf(3, b"k2", b"k3", 1, 1),
            region_with_conf(4, b"k3", b"", 1, 100),
        ];
        must_load_regions(&mut c, init_regions);

        let (mut updating_region, destroying_region) = if to_left {
            (init_regions[1].clone(), init_regions[2].clone())
        } else {
            (init_regions[2].clone(), init_regions[1].clone())
        };
        updating_region.set_start_key(b"k1".to_vec());
        updating_region.set_end_key(b"k3".to_vec());
        updating_region.mut_region_epoch().set_version(2);

        if update_first {
            must_update_region(&mut c, &updating_region, StateRole::Follower);
            must_destroy_region(&mut c, destroying_region);
        } else {
            must_destroy_region(&mut c, destroying_region);
            must_update_region(&mut c, &updating_region, StateRole::Follower);
        }

        let final_regions = &[
            (region_with_conf(1, b"", b"k1", 1, 1), StateRole::Follower),
            (updating_region, StateRole::Follower),
            (region_with_conf(4, b"k3", b"", 1, 100), StateRole::Follower),
        ];
        check_collection(&c, final_regions);
    }

    #[test]
    fn test_merge() {
        test_merge_impl(false, false);
        test_merge_impl(false, true);
        test_merge_impl(true, false);
        test_merge_impl(true, true);
    }

    #[test]
    fn test_extreme_cases() {
        let mut c = new_region_collector();
        let init_regions = &[
            new_region(1, b"", b"k1", 1),
            new_region(2, b"k1", b"k9", 1),
            new_region(3, b"k9", b"", 1),
        ];
        must_load_regions(&mut c, init_regions);

        // While splitting, region 4 created but region 2 still has an `update` event
        // which haven't been handled.
        must_create_region(&mut c, &new_region(4, b"k5", b"k9", 2), StateRole::Follower);
        must_update_region(&mut c, &new_region(2, b"k1", b"k9", 1), StateRole::Follower);
        must_change_role(
            &mut c,
            &new_region(2, b"k1", b"k9", 1),
            StateRole::Leader,
            true,
        );
        must_update_region(&mut c, &new_region(2, b"k1", b"k5", 2), StateRole::Leader);
        // TODO: In fact, region 2's role should be follower. However because it's
        // previous state was removed while creating updating region 4, it can't be
        // successfully updated. Fortunately this case may hardly happen so it can be
        // fixed later.
        check_collection(
            &c,
            &[
                (new_region(1, b"", b"k1", 1), StateRole::Follower),
                (new_region(2, b"k1", b"k5", 2), StateRole::Leader),
                (new_region(4, b"k5", b"k9", 2), StateRole::Follower),
                (new_region(3, b"k9", b"", 1), StateRole::Follower),
            ],
        );

        // While merging, region 2 expanded and covered region 4 (and their end key
        // become the same) but region 4 still has an `update` event which haven't been
        // handled.
        must_update_region(&mut c, &new_region(2, b"k1", b"k9", 3), StateRole::Leader);
        must_update_region(&mut c, &new_region(4, b"k5", b"k9", 2), StateRole::Follower);
        must_change_role(
            &mut c,
            &new_region(4, b"k5", b"k9", 2),
            StateRole::Leader,
            true,
        );
        must_destroy_region(&mut c, new_region(4, b"k5", b"k9", 2));
        check_collection(
            &c,
            &[
                (new_region(1, b"", b"k1", 1), StateRole::Follower),
                (new_region(2, b"k1", b"k9", 3), StateRole::Leader),
                (new_region(3, b"k9", b"", 1), StateRole::Follower),
            ],
        );
    }

    #[test]
    fn test_mock_region_info_provider() {
        fn init_region(start_key: &[u8], end_key: &[u8], region_id: u64) -> Region {
            let start_key = Key::from_encoded(start_key.to_vec());
            let end_key = Key::from_encoded(end_key.to_vec());
            let mut region = Region::default();
            region.set_start_key(start_key.as_encoded().clone());
            region.set_end_key(end_key.as_encoded().clone());
            region.id = region_id;
            region
        }

        let regions = vec![
            init_region(b"k01", b"k03", 1),
            init_region(b"k05", b"k10", 2),
            init_region(b"k10", b"k15", 3),
        ];

        let provider = MockRegionInfoProvider::new(regions);

        // Test ranges covering all regions
        let regions = provider.get_regions_in_range(b"k01", b"k15").unwrap();
        assert!(regions.len() == 3);
        assert!(regions[0].id == 1);
        assert!(regions[1].id == 2);
        assert!(regions[2].id == 3);

        // Test ranges covering partial regions
        let regions = provider.get_regions_in_range(b"k04", b"k10").unwrap();
        assert!(regions.len() == 2);
        assert!(regions[0].id == 2);
        assert!(regions[1].id == 3);

        // Test seek for all regions
        provider
            .seek_region(
                b"k02",
                Box::new(|iter| {
                    assert!(iter.next().unwrap().region.id == 1);
                    assert!(iter.next().unwrap().region.id == 2);
                    assert!(iter.next().unwrap().region.id == 3);
                    assert!(iter.next().is_none());
                }),
            )
            .unwrap();

        // Test seek for partial regions
        provider
            .seek_region(
                b"k04",
                Box::new(|iter| {
                    assert!(iter.next().unwrap().region.id == 2);
                    assert!(iter.next().unwrap().region.id == 3);
                    assert!(iter.next().is_none());
                }),
            )
            .unwrap();
    }
}<|MERGE_RESOLUTION|>--- conflicted
+++ resolved
@@ -600,54 +600,6 @@
 
         // Only used to log.
         let mut max_qps = 0;
-<<<<<<< HEAD
-        let mut top_regions = if count == 0 {
-            self.regions
-                .values()
-                .map(|ri| {
-                    (
-                        ri.region.clone(),
-                        self.region_activity.get(&ri.region.get_id()),
-                    )
-                })
-                .sorted_by(|(_, a), (_, b)| match (a, b) {
-                    (None, None) => Ordering::Equal,
-                    (None, Some(_)) => Ordering::Greater,
-                    (Some(_), None) => Ordering::Less,
-                    (Some(a), Some(b)) => compare_fn(a, b),
-                })
-                .map(|(r, ra)| {
-                    (
-                        r,
-                        ra.map(|ra| {
-                            max_qps = u64::max(ra.region_stat.query_stats.coprocessor, max_qps);
-                            ra.region_stat.clone()
-                        })
-                        .unwrap_or_default(),
-                    )
-                })
-                .collect::<Vec<_>>()
-        } else {
-            let count = usize::max(count, self.region_activity.len());
-            self.region_activity
-                .iter()
-                .filter_map(|(id, ac)| {
-                    max_qps = u64::max(ac.region_stat.query_stats.coprocessor, max_qps);
-                    self.regions
-                        .get(id)
-                        .filter(|ri| {
-                            ri.role == StateRole::Leader
-                                && ac.region_stat.cop_detail.iterated_count() != 0
-                                && !ri.region.is_in_flashback
-                        })
-                        .map(|ri| (ri, ac))
-                })
-                .sorted_by(|(_, activity_0), (_, activity_1)| compare_fn(activity_0, activity_1))
-                .take(count)
-                .map(|(ri, ac)| (ri.region.clone(), ac.region_stat.clone()))
-                .collect::<Vec<_>>()
-        };
-=======
         let mut top_regions = self
             .region_activity
             .iter()
@@ -658,6 +610,7 @@
                     .filter(|ri| {
                         ri.role == StateRole::Leader
                             && ac.region_stat.cop_detail.iterated_count() != 0
+                            && !ri.region.is_in_flashback
                     })
                     .map(|ri| (ri, ac))
             })
@@ -665,7 +618,6 @@
             .take(count)
             .map(|(ri, ac)| (ri.region.clone(), ac.region_stat.clone()))
             .collect::<Vec<_>>();
->>>>>>> de9213df
 
         // TODO(SpadeA): remove it when auto load/evict is stable
         {
