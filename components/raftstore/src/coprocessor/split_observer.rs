--- conflicted
+++ resolved
@@ -241,11 +241,7 @@
         let observer = SplitObserver;
 
         // since no split is defined, actual coprocessor won't be invoke.
-<<<<<<< HEAD
-        resp.unwrap();
-=======
         observer.pre_propose_admin(&mut ctx, &mut req).unwrap();
->>>>>>> f96c6601
         assert!(!req.has_split(), "only split req should be handle.");
 
         req = new_split_request(new_row_key(1, 2, 0));
