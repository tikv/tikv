// Copyright 2019 TiKV Project Authors. Licensed under Apache-2.0.

use crossbeam::{SendError, TrySendError};
use kvproto::raft_cmdpb::RaftCmdRequest;
use kvproto::raft_serverpb::RaftMessage;

use crate::store::fsm::RaftRouter;
use crate::store::{
    Callback, CasualMessage, LocalReader, PeerMsg, RaftCommand, SignificantMsg, StoreMsg,
};
use crate::{DiscardReason, Error as RaftStoreError, Result as RaftStoreResult};
use engine_traits::{KvEngine, Snapshot};
use raft::SnapshotStatus;
use std::cell::RefCell;
use tikv_util::threadpool::ThreadReadId;

/// Routes messages to the raftstore.
pub trait RaftStoreRouter<S>: Send + Clone
where
    S: Snapshot,
{
    /// Sends RaftMessage to local store.
    fn send_raft_msg(&self, msg: RaftMessage) -> RaftStoreResult<()>;

    /// Sends RaftCmdRequest to local store.
    fn send_command(&self, req: RaftCmdRequest, cb: Callback<S>) -> RaftStoreResult<()>;

    /// Sends Snapshot to local store.
    fn read(
        &self,
        _read_id: Option<ThreadReadId>,
        req: RaftCmdRequest,
        cb: Callback<E::Snapshot>,
    ) -> RaftStoreResult<()> {
        self.send_command(req, cb)
    }

    fn release_snapshot_cache(&self) {}

    /// Sends a significant message. We should guarantee that the message can't be dropped.
    fn significant_send(&self, region_id: u64, msg: SignificantMsg) -> RaftStoreResult<()>;

    /// Reports the peer being unreachable to the Region.
    fn report_unreachable(&self, region_id: u64, to_peer_id: u64) -> RaftStoreResult<()> {
        self.significant_send(
            region_id,
            SignificantMsg::Unreachable {
                region_id,
                to_peer_id,
            },
        )
    }

    fn broadcast_unreachable(&self, store_id: u64);

    /// Reports the sending snapshot status to the peer of the Region.
    fn report_snapshot_status(
        &self,
        region_id: u64,
        to_peer_id: u64,
        status: SnapshotStatus,
    ) -> RaftStoreResult<()> {
        self.significant_send(
            region_id,
            SignificantMsg::SnapshotStatus {
                region_id,
                to_peer_id,
                status,
            },
        )
    }

    fn casual_send(&self, region_id: u64, msg: CasualMessage<S>) -> RaftStoreResult<()>;
}

#[derive(Clone)]
pub struct RaftStoreBlackHole;

impl<S> RaftStoreRouter<S> for RaftStoreBlackHole
where
    S: Snapshot,
{
    /// Sends RaftMessage to local store.
    fn send_raft_msg(&self, _: RaftMessage) -> RaftStoreResult<()> {
        Ok(())
    }

    /// Sends RaftCmdRequest to local store.
    fn send_command(&self, _: RaftCmdRequest, _: Callback<S>) -> RaftStoreResult<()> {
        Ok(())
    }

    /// Sends a significant message. We should guarantee that the message can't be dropped.
    fn significant_send(&self, _: u64, _: SignificantMsg) -> RaftStoreResult<()> {
        Ok(())
    }

    fn broadcast_unreachable(&self, _: u64) {}

    fn casual_send(&self, _: u64, _: CasualMessage<S>) -> RaftStoreResult<()> {
        Ok(())
    }
}

/// A router that routes messages to the raftstore
pub struct ServerRaftStoreRouter<E>
where
    E: KvEngine,
{
<<<<<<< HEAD
    router: RaftRouter<E>,
    local_reader: RefCell<LocalReader<RaftRouter<E>, E>>,
=======
    router: RaftRouter<E::Snapshot>,
    local_reader: LocalReader<RaftRouter<E::Snapshot>, E>,
}

impl<E> Clone for ServerRaftStoreRouter<E>
where
    E: KvEngine,
{
    fn clone(&self) -> Self {
        ServerRaftStoreRouter {
            router: self.router.clone(),
            local_reader: self.local_reader.clone(),
        }
    }
>>>>>>> ee39b4e7
}

impl<E> ServerRaftStoreRouter<E>
where
    E: KvEngine,
{
    /// Creates a new router.
    pub fn new(
<<<<<<< HEAD
        router: RaftRouter<E>,
        reader: LocalReader<RaftRouter<E>, E>,
=======
        router: RaftRouter<E::Snapshot>,
        local_reader: LocalReader<RaftRouter<E::Snapshot>, E>,
>>>>>>> ee39b4e7
    ) -> ServerRaftStoreRouter<E> {
        let local_reader = RefCell::new(reader);
        ServerRaftStoreRouter {
            router,
            local_reader,
        }
    }

    pub fn send_store(&self, msg: StoreMsg) -> RaftStoreResult<()> {
        self.router.send_control(msg).map_err(|e| {
            RaftStoreError::Transport(match e {
                TrySendError::Full(_) => DiscardReason::Full,
                TrySendError::Disconnected(_) => DiscardReason::Disconnected,
            })
        })
    }
}

#[inline]
pub fn handle_send_error<T>(region_id: u64, e: TrySendError<T>) -> RaftStoreError {
    match e {
        TrySendError::Full(_) => RaftStoreError::Transport(DiscardReason::Full),
        TrySendError::Disconnected(_) => RaftStoreError::RegionNotFound(region_id),
    }
}

impl<E> RaftStoreRouter<E::Snapshot> for ServerRaftStoreRouter<E>
where
    E: KvEngine,
{
    fn send_raft_msg(&self, msg: RaftMessage) -> RaftStoreResult<()> {
        let region_id = msg.get_region_id();
        self.router
            .send_raft_message(msg)
            .map_err(|e| handle_send_error(region_id, e))
    }

    fn send_command(&self, req: RaftCmdRequest, cb: Callback<E::Snapshot>) -> RaftStoreResult<()> {
        let cmd = RaftCommand::new(req, cb);
<<<<<<< HEAD
        let region_id = cmd.request.get_header().get_region_id();
        self.router
            .send_raft_command(cmd)
            .map_err(|e| handle_send_error(region_id, e))
    }

    fn read(
        &self,
        read_id: Option<ThreadReadId>,
        req: RaftCmdRequest,
        cb: Callback<E::Snapshot>,
    ) -> RaftStoreResult<()> {
        let cmd = RaftCommand::new(req, cb);
        let mut local_reader = self.local_reader.borrow_mut();
        local_reader.read(read_id, cmd);
        Ok(())
    }

    fn release_snapshot_cache(&self) {
        let mut local_reader = self.local_reader.borrow_mut();
        local_reader.release_snapshot_cache();
=======
        if LocalReader::<RaftRouter<E::Snapshot>, E>::acceptable(&cmd.request) {
            self.local_reader.execute_raft_command(cmd);
            Ok(())
        } else {
            let region_id = cmd.request.get_header().get_region_id();
            self.router
                .send_raft_command(cmd)
                .map_err(|e| handle_send_error(region_id, e))
        }
>>>>>>> ee39b4e7
    }

    fn significant_send(&self, region_id: u64, msg: SignificantMsg) -> RaftStoreResult<()> {
        if let Err(SendError(msg)) = self
            .router
            .force_send(region_id, PeerMsg::SignificantMsg(msg))
        {
            // TODO: panic here once we can detect system is shutting down reliably.
            error!("failed to send significant msg"; "msg" => ?msg);
            return Err(RaftStoreError::RegionNotFound(region_id));
        }

        Ok(())
    }

    fn casual_send(&self, region_id: u64, msg: CasualMessage<E::Snapshot>) -> RaftStoreResult<()> {
        self.router
            .send(region_id, PeerMsg::CasualMessage(msg))
            .map_err(|e| handle_send_error(region_id, e))
    }

    fn broadcast_unreachable(&self, store_id: u64) {
        let _ = self
            .router
            .send_control(StoreMsg::StoreUnreachable { store_id });
    }
}<|MERGE_RESOLUTION|>--- conflicted
+++ resolved
@@ -107,10 +107,6 @@
 where
     E: KvEngine,
 {
-<<<<<<< HEAD
-    router: RaftRouter<E>,
-    local_reader: RefCell<LocalReader<RaftRouter<E>, E>>,
-=======
     router: RaftRouter<E::Snapshot>,
     local_reader: LocalReader<RaftRouter<E::Snapshot>, E>,
 }
@@ -125,7 +121,6 @@
             local_reader: self.local_reader.clone(),
         }
     }
->>>>>>> ee39b4e7
 }
 
 impl<E> ServerRaftStoreRouter<E>
@@ -134,13 +129,8 @@
 {
     /// Creates a new router.
     pub fn new(
-<<<<<<< HEAD
-        router: RaftRouter<E>,
-        reader: LocalReader<RaftRouter<E>, E>,
-=======
         router: RaftRouter<E::Snapshot>,
-        local_reader: LocalReader<RaftRouter<E::Snapshot>, E>,
->>>>>>> ee39b4e7
+        reader: LocalReader<RaftRouter<E::Snapshot>, E>,
     ) -> ServerRaftStoreRouter<E> {
         let local_reader = RefCell::new(reader);
         ServerRaftStoreRouter {
@@ -180,7 +170,6 @@
 
     fn send_command(&self, req: RaftCmdRequest, cb: Callback<E::Snapshot>) -> RaftStoreResult<()> {
         let cmd = RaftCommand::new(req, cb);
-<<<<<<< HEAD
         let region_id = cmd.request.get_header().get_region_id();
         self.router
             .send_raft_command(cmd)
@@ -202,17 +191,6 @@
     fn release_snapshot_cache(&self) {
         let mut local_reader = self.local_reader.borrow_mut();
         local_reader.release_snapshot_cache();
-=======
-        if LocalReader::<RaftRouter<E::Snapshot>, E>::acceptable(&cmd.request) {
-            self.local_reader.execute_raft_command(cmd);
-            Ok(())
-        } else {
-            let region_id = cmd.request.get_header().get_region_id();
-            self.router
-                .send_raft_command(cmd)
-                .map_err(|e| handle_send_error(region_id, e))
-        }
->>>>>>> ee39b4e7
     }
 
     fn significant_send(&self, region_id: u64, msg: SignificantMsg) -> RaftStoreResult<()> {
