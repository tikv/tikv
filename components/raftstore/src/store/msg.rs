--- conflicted
+++ resolved
@@ -179,12 +179,10 @@
         // False means it came from target region.
         stale: bool,
     },
-<<<<<<< HEAD
     StoreResolved {
         store_id: u64,
         label_id: u64,
     },
-=======
     /// Capture the changes of the region.
     CaptureChange {
         cmd: ChangeCmd,
@@ -192,7 +190,6 @@
         callback: Callback<RocksEngine>,
     },
     LeaderCallback(Callback<RocksEngine>),
->>>>>>> bd21a5b5
 }
 
 /// Message that will be sent to a peer.
@@ -321,13 +318,7 @@
     /// that the raft node will not work anymore.
     Tick(PeerTicks),
     /// Result of applying committed entries. The message can't be lost.
-<<<<<<< HEAD
-    ApplyRes {
-        res: ApplyTaskRes,
-    },
-=======
     ApplyRes { res: ApplyTaskRes<E> },
->>>>>>> bd21a5b5
     /// Message that can't be lost but rarely created. If they are lost, real bad
     /// things happen like some peers will be considered dead in the group.
     SignificantMsg(SignificantMsg),
