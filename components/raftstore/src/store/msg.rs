// Copyright 2016 TiKV Project Authors. Licensed under Apache-2.0.

// #[PerformanceCriticalPath]
#[cfg(any(test, feature = "testexport"))]
use std::sync::Arc;
use std::{borrow::Cow, fmt};

use collections::HashSet;
use engine_traits::{CompactedEvent, KvEngine, Snapshot};
use futures::channel::mpsc::UnboundedSender;
use kvproto::{
    brpb::CheckAdminResponse,
    import_sstpb::SstMeta,
    kvrpcpb::{DiskFullOpt, ExtraOp as TxnExtraOp},
    metapb,
    metapb::RegionEpoch,
    pdpb::{self, CheckPolicy},
    raft_cmdpb::{RaftCmdRequest, RaftCmdResponse},
    raft_serverpb::RaftMessage,
    replication_modepb::ReplicationStatus,
};
#[cfg(any(test, feature = "testexport"))]
use pd_client::BucketMeta;
use raft::SnapshotStatus;
use smallvec::{smallvec, SmallVec};
use tikv_util::{deadline::Deadline, escape, memory::HeapSize, time::Instant};
use tracker::{get_tls_tracker_token, TrackerToken, GLOBAL_TRACKERS, INVALID_TRACKER_TOKEN};

use super::{local_metrics::TimeTracker, region_meta::RegionMeta, FetchedLogs, RegionSnapshot};
use crate::store::{
    fsm::apply::{CatchUpLogs, ChangeObserver, TaskRes as ApplyTaskRes},
    metrics::RaftEventDurationType,
    peer::{
        SnapshotRecoveryWaitApplySyncer, UnsafeRecoveryExecutePlanSyncer,
        UnsafeRecoveryFillOutReportSyncer, UnsafeRecoveryForceLeaderSyncer,
        UnsafeRecoveryWaitApplySyncer,
    },
    util::{KeysInfoFormatter, LatencyInspector},
    worker::{Bucket, BucketRange},
    SnapKey,
};

#[derive(Debug)]
pub struct ReadResponse<S: Snapshot> {
    pub response: RaftCmdResponse,
    pub snapshot: Option<RegionSnapshot<S>>,
    pub txn_extra_op: TxnExtraOp,
}

#[derive(Debug)]
pub struct WriteResponse {
    pub response: RaftCmdResponse,
}

// Peer's internal stat, for test purpose only
#[cfg(any(test, feature = "testexport"))]
#[derive(Debug)]
pub struct PeerInternalStat {
    pub buckets: Arc<BucketMeta>,
    pub bucket_ranges: Option<Vec<BucketRange>>,
}

// This is only necessary because of seeming limitations in derive(Clone) w/r/t
// generics. If it can be deleted in the future in favor of derive, it should
// be.
impl<S> Clone for ReadResponse<S>
where
    S: Snapshot,
{
    fn clone(&self) -> ReadResponse<S> {
        ReadResponse {
            response: self.response.clone(),
            snapshot: self.snapshot.clone(),
            txn_extra_op: self.txn_extra_op,
        }
    }
}

pub type BoxReadCallback<S> = Box<dyn FnOnce(ReadResponse<S>) + Send>;
pub type BoxWriteCallback = Box<dyn FnOnce(WriteResponse) + Send>;
pub type ExtCallback = Box<dyn FnOnce() + Send>;

#[cfg(any(test, feature = "testexport"))]
pub type TestCallback = Box<dyn FnOnce(PeerInternalStat) + Send>;

/// Variants of callbacks for `Msg`.
///  - `Read`: a callback for read only requests including `StatusRequest`,
///    `GetRequest` and `SnapRequest`
///  - `Write`: a callback for write only requests including `AdminRequest`
///    `PutRequest`, `DeleteRequest` and `DeleteRangeRequest`.
pub enum Callback<S: Snapshot> {
    /// No callback.
    None,
    /// Read callback.
    Read {
        cb: BoxReadCallback<S>,

        tracker: TrackerToken,
    },
    /// Write callback.
    Write {
        cb: BoxWriteCallback,
        /// `proposed_cb` is called after a request is proposed to the raft
        /// group successfully. It's used to notify the caller to move on early
        /// because it's very likely the request will be applied to the
        /// raftstore.
        proposed_cb: Option<ExtCallback>,
        /// `committed_cb` is called after a request is committed and before
        /// it's being applied, and it's guaranteed that the request will be
        /// successfully applied soon.
        committed_cb: Option<ExtCallback>,

        trackers: SmallVec<[TimeTracker; 4]>,
    },
    #[cfg(any(test, feature = "testexport"))]
    /// Test purpose callback
    Test { cb: TestCallback },
}

impl<S: Snapshot> HeapSize for Callback<S> {}

impl<S> Callback<S>
where
    S: Snapshot,
{
    pub fn read(cb: BoxReadCallback<S>) -> Self {
        let tracker = get_tls_tracker_token();
        Callback::Read { cb, tracker }
    }

    pub fn write(cb: BoxWriteCallback) -> Self {
        Self::write_ext(cb, None, None)
    }

    pub fn write_ext(
        cb: BoxWriteCallback,
        proposed_cb: Option<ExtCallback>,
        committed_cb: Option<ExtCallback>,
    ) -> Self {
        let tracker_token = get_tls_tracker_token();
        let now = std::time::Instant::now();
        let tracker = if tracker_token == INVALID_TRACKER_TOKEN {
            TimeTracker::Instant(now)
        } else {
            GLOBAL_TRACKERS.with_tracker(tracker_token, |tracker| {
                tracker.metrics.write_instant = Some(now);
            });
            TimeTracker::Tracker(tracker_token)
        };

        Callback::Write {
            cb,
            proposed_cb,
            committed_cb,
            trackers: smallvec![tracker],
        }
    }

    pub fn invoke_with_response(self, resp: RaftCmdResponse) {
        match self {
            Callback::None => (),
            Callback::Read { cb, .. } => {
                let resp = ReadResponse {
                    response: resp,
                    snapshot: None,
                    txn_extra_op: TxnExtraOp::Noop,
                };
                cb(resp);
            }
            Callback::Write { cb, .. } => {
                let resp = WriteResponse { response: resp };
                cb(resp);
            }
            #[cfg(any(test, feature = "testexport"))]
            Callback::Test { .. } => (),
        }
    }

    pub fn has_proposed_cb(&self) -> bool {
        let Callback::Write { proposed_cb, .. } = self else { return false; };
        proposed_cb.is_some()
    }

    pub fn invoke_proposed(&mut self) {
        let Callback::Write { proposed_cb, .. } = self else { return; };
        if let Some(cb) = proposed_cb.take() {
            cb();
        }
    }

    pub fn invoke_committed(&mut self) {
        let Callback::Write { committed_cb, .. } = self else { return; };
        if let Some(cb) = committed_cb.take() {
            cb();
        }
    }

    pub fn invoke_read(self, args: ReadResponse<S>) {
        match self {
            Callback::Read { cb, .. } => cb(args),
            other => panic!("expect Callback::read(..), got {:?}", other),
        }
    }

    pub fn take_proposed_cb(&mut self) -> Option<ExtCallback> {
        let Callback::Write { proposed_cb, .. } = self else { return None; };
        proposed_cb.take()
    }

    pub fn take_committed_cb(&mut self) -> Option<ExtCallback> {
        let Callback::Write { committed_cb, .. } = self else { return None; };
        committed_cb.take()
    }
}

pub trait ReadCallback: ErrorCallback {
    type Response;

    fn set_result(self, result: Self::Response);
    fn read_tracker(&self) -> Option<&TrackerToken>;
}

pub trait WriteCallback: ErrorCallback {
    type Response;

    fn notify_proposed(&mut self);
    fn notify_committed(&mut self);
    fn write_trackers(&self) -> Option<&SmallVec<[TimeTracker; 4]>>;
    fn write_trackers_mut(&mut self) -> Option<&mut SmallVec<[TimeTracker; 4]>>;
    fn set_result(self, result: Self::Response);
}

pub trait ErrorCallback: Send {
    fn report_error(self, err: RaftCmdResponse);
    fn is_none(&self) -> bool;
}

impl<C: ErrorCallback> ErrorCallback for Vec<C> {
    #[inline]
    fn report_error(self, err: RaftCmdResponse) {
        for cb in self {
            cb.report_error(err.clone());
        }
    }

    #[inline]
    fn is_none(&self) -> bool {
        self.iter().all(|c| c.is_none())
    }
}

impl<S: Snapshot> ReadCallback for Callback<S> {
    type Response = ReadResponse<S>;

    #[inline]
    fn set_result(self, result: Self::Response) {
        self.invoke_read(result);
    }

    fn read_tracker(&self) -> Option<&TrackerToken> {
        let Callback::Read { tracker, .. } = self else { return None; };
        Some(tracker)
    }
}

impl<S: Snapshot> WriteCallback for Callback<S> {
    type Response = RaftCmdResponse;

    #[inline]
    fn notify_proposed(&mut self) {
        self.invoke_proposed();
    }

    #[inline]
    fn notify_committed(&mut self) {
        self.invoke_committed();
    }

    #[inline]
    fn write_trackers(&self) -> Option<&SmallVec<[TimeTracker; 4]>> {
        let Callback::Write { trackers, .. } = self else { return None; };
        Some(trackers)
    }

    #[inline]
    fn write_trackers_mut(&mut self) -> Option<&mut SmallVec<[TimeTracker; 4]>> {
        let Callback::Write { trackers, .. } = self else { return None; };
        Some(trackers)
    }

    #[inline]
    fn set_result(self, result: Self::Response) {
        self.invoke_with_response(result);
    }
}

impl<C> WriteCallback for Vec<C>
where
    C: WriteCallback,
    C::Response: Clone,
{
    type Response = C::Response;

    #[inline]
    fn notify_proposed(&mut self) {
        for c in self {
            c.notify_proposed();
        }
    }

    #[inline]
    fn notify_committed(&mut self) {
        for c in self {
            c.notify_committed();
        }
    }

    #[inline]
    fn write_trackers(&self) -> Option<&SmallVec<[TimeTracker; 4]>> {
        None
    }

    #[inline]
    fn write_trackers_mut(&mut self) -> Option<&mut SmallVec<[TimeTracker; 4]>> {
        None
    }

    #[inline]
    fn set_result(self, result: Self::Response) {
        for c in self {
            c.set_result(result.clone());
        }
    }
}

impl<S: Snapshot> ErrorCallback for Callback<S> {
    #[inline]
    fn report_error(self, err: RaftCmdResponse) {
        self.invoke_with_response(err);
    }

    #[inline]
    fn is_none(&self) -> bool {
        matches!(self, Callback::None)
    }
}

impl<S> fmt::Debug for Callback<S>
where
    S: Snapshot,
{
    fn fmt(&self, fmt: &mut fmt::Formatter<'_>) -> fmt::Result {
        match self {
            Callback::None => write!(fmt, "Callback::None"),
            Callback::Read { .. } => write!(fmt, "Callback::Read(..)"),
            Callback::Write { .. } => write!(fmt, "Callback::Write(..)"),
            #[cfg(any(test, feature = "testexport"))]
            Callback::Test { .. } => write!(fmt, "Callback::Test(..)"),
        }
    }
}

#[derive(Debug, Clone, Copy, PartialEq, Hash)]
#[repr(u8)]
pub enum PeerTick {
    Raft = 0,
    RaftLogGc = 1,
    SplitRegionCheck = 2,
    PdHeartbeat = 3,
    CheckMerge = 4,
    CheckPeerStaleState = 5,
    EntryCacheEvict = 6,
    CheckLeaderLease = 7,
    ReactivateMemoryLock = 8,
    ReportBuckets = 9,
    CheckLongUncommitted = 10,
    CheckPeersAvailability = 11,
<<<<<<< HEAD
    RequestSnapshot = 12,
=======
    RequestVoterReplicatedIndex = 12,
>>>>>>> 09f9aac3
}

impl PeerTick {
    pub const VARIANT_COUNT: usize = Self::get_all_ticks().len();

    #[inline]
    pub fn tag(self) -> &'static str {
        match self {
            PeerTick::Raft => "raft",
            PeerTick::RaftLogGc => "raft_log_gc",
            PeerTick::SplitRegionCheck => "split_region_check",
            PeerTick::PdHeartbeat => "pd_heartbeat",
            PeerTick::CheckMerge => "check_merge",
            PeerTick::CheckPeerStaleState => "check_peer_stale_state",
            PeerTick::EntryCacheEvict => "entry_cache_evict",
            PeerTick::CheckLeaderLease => "check_leader_lease",
            PeerTick::ReactivateMemoryLock => "reactivate_memory_lock",
            PeerTick::ReportBuckets => "report_buckets",
            PeerTick::CheckLongUncommitted => "check_long_uncommitted",
            PeerTick::CheckPeersAvailability => "check_peers_availability",
<<<<<<< HEAD
            PeerTick::RequestSnapshot => "request_snapshot",
=======
            PeerTick::RequestVoterReplicatedIndex => "request_voter_replicated_index",
>>>>>>> 09f9aac3
        }
    }

    pub const fn get_all_ticks() -> &'static [PeerTick] {
        const TICKS: &[PeerTick] = &[
            PeerTick::Raft,
            PeerTick::RaftLogGc,
            PeerTick::SplitRegionCheck,
            PeerTick::PdHeartbeat,
            PeerTick::CheckMerge,
            PeerTick::CheckPeerStaleState,
            PeerTick::EntryCacheEvict,
            PeerTick::CheckLeaderLease,
            PeerTick::ReactivateMemoryLock,
            PeerTick::ReportBuckets,
            PeerTick::CheckLongUncommitted,
            PeerTick::CheckPeersAvailability,
<<<<<<< HEAD
            PeerTick::RequestSnapshot,
=======
            PeerTick::RequestVoterReplicatedIndex,
>>>>>>> 09f9aac3
        ];
        TICKS
    }
}

#[derive(Debug, Clone, Copy)]
pub enum StoreTick {
    CompactCheck,
    PdStoreHeartbeat,
    SnapGc,
    CompactLockCf,
    ConsistencyCheck,
    CleanupImportSst,
}

impl StoreTick {
    #[inline]
    pub fn tag(self) -> RaftEventDurationType {
        match self {
            StoreTick::CompactCheck => RaftEventDurationType::compact_check,
            StoreTick::PdStoreHeartbeat => RaftEventDurationType::pd_store_heartbeat,
            StoreTick::SnapGc => RaftEventDurationType::snap_gc,
            StoreTick::CompactLockCf => RaftEventDurationType::compact_lock_cf,
            StoreTick::ConsistencyCheck => RaftEventDurationType::consistency_check,
            StoreTick::CleanupImportSst => RaftEventDurationType::cleanup_import_sst,
        }
    }
}

#[derive(Debug)]
pub enum MergeResultKind {
    /// Its target peer applys `CommitMerge` log.
    FromTargetLog,
    /// Its target peer receives snapshot.
    /// In step 1, this peer should mark `pending_move` is true and destroy its
    /// apply fsm. Then its target peer will remove this peer data and apply
    /// snapshot atomically.
    FromTargetSnapshotStep1,
    /// In step 2, this peer should destroy its peer fsm.
    FromTargetSnapshotStep2,
    /// This peer is no longer needed by its target peer so it can be destroyed
    /// by itself. It happens if and only if its target peer has been removed by
    /// conf change.
    Stale,
}

/// Some significant messages sent to raftstore. Raftstore will dispatch these
/// messages to Raft groups to update some important internal status.
#[derive(Debug)]
pub enum SignificantMsg<SK>
where
    SK: Snapshot,
{
    /// Reports whether the snapshot sending is successful or not.
    SnapshotStatus {
        region_id: u64,
        to_peer_id: u64,
        status: SnapshotStatus,
    },
    StoreUnreachable {
        store_id: u64,
    },
    /// Reports `to_peer_id` is unreachable.
    Unreachable {
        region_id: u64,
        to_peer_id: u64,
    },
    /// Source region catch up logs for merging
    CatchUpLogs(CatchUpLogs),
    /// Result of the fact that the region is merged.
    MergeResult {
        target_region_id: u64,
        target: metapb::Peer,
        result: MergeResultKind,
    },
    StoreResolved {
        store_id: u64,
        group_id: u64,
    },
    /// Capture the changes of the region.
    CaptureChange {
        cmd: ChangeObserver,
        region_epoch: RegionEpoch,
        callback: Callback<SK>,
    },
    LeaderCallback(Callback<SK>),
    RaftLogGcFlushed,
    // Reports the result of asynchronous Raft logs fetching.
    RaftlogFetched(FetchedLogs),
    EnterForceLeaderState {
        syncer: UnsafeRecoveryForceLeaderSyncer,
        failed_stores: HashSet<u64>,
    },
    ExitForceLeaderState,
    UnsafeRecoveryDemoteFailedVoters {
        syncer: UnsafeRecoveryExecutePlanSyncer,
        failed_voters: Vec<metapb::Peer>,
    },
    UnsafeRecoveryDestroy(UnsafeRecoveryExecutePlanSyncer),
    UnsafeRecoveryWaitApply(UnsafeRecoveryWaitApplySyncer),
    UnsafeRecoveryFillOutReport(UnsafeRecoveryFillOutReportSyncer),
    SnapshotRecoveryWaitApply(SnapshotRecoveryWaitApplySyncer),
    CheckPendingAdmin(UnboundedSender<CheckAdminResponse>),
}

/// Message that will be sent to a peer.
///
/// These messages are not significant and can be dropped occasionally.
pub enum CasualMessage<EK: KvEngine> {
    /// Split the target region into several partitions.
    SplitRegion {
        region_epoch: RegionEpoch,
        // It's an encoded key.
        // TODO: support meta key.
        split_keys: Vec<Vec<u8>>,
        callback: Callback<EK::Snapshot>,
        source: Cow<'static, str>,
    },

    /// Hash result of ComputeHash command.
    ComputeHashResult {
        index: u64,
        context: Vec<u8>,
        hash: Vec<u8>,
    },

    /// Approximate size of target region. This message can only be sent by
    /// split-check thread.
    RegionApproximateSize {
        size: u64,
    },

    /// Approximate key count of target region.
    RegionApproximateKeys {
        keys: u64,
    },
    CompactionDeclinedBytes {
        bytes: u64,
    },
    /// Half split the target region with the given key range.
    /// If the key range is not provided, the region's start key
    /// and end key will be used by default.
    HalfSplitRegion {
        region_epoch: RegionEpoch,
        start_key: Option<Vec<u8>>,
        end_key: Option<Vec<u8>>,
        policy: CheckPolicy,
        source: &'static str,
        cb: Callback<EK::Snapshot>,
    },
    /// Remove snapshot files in `snaps`.
    GcSnap {
        snaps: Vec<(SnapKey, bool)>,
    },
    /// Clear region size cache.
    ClearRegionSize,
    /// Indicate a target region is overlapped.
    RegionOverlapped,
    /// Notifies that a new snapshot has been generated.
    SnapshotGenerated,

    /// Generally Raft leader keeps as more as possible logs for followers,
    /// however `ForceCompactRaftLogs` only cares the leader itself.
    ForceCompactRaftLogs,

    /// A message to access peer's internal state.
    AccessPeer(Box<dyn FnOnce(RegionMeta) + Send + 'static>),

    /// Region info from PD
    QueryRegionLeaderResp {
        region: metapb::Region,
        leader: metapb::Peer,
    },

    /// For drop raft messages at an upper layer.
    RejectRaftAppend {
        peer_id: u64,
    },
    RefreshRegionBuckets {
        region_epoch: RegionEpoch,
        buckets: Vec<Bucket>,
        bucket_ranges: Option<Vec<BucketRange>>,
        cb: Callback<EK::Snapshot>,
    },

    // Try renew leader lease
    RenewLease,

    // Snapshot is applied
    SnapshotApplied,

    // Trigger raft to campaign which is used after exiting force leader
    Campaign,
}

impl<EK: KvEngine> fmt::Debug for CasualMessage<EK> {
    fn fmt(&self, fmt: &mut fmt::Formatter<'_>) -> fmt::Result {
        match self {
            CasualMessage::ComputeHashResult {
                index,
                context,
                ref hash,
            } => write!(
                fmt,
                "ComputeHashResult [index: {}, context: {}, hash: {}]",
                index,
                log_wrappers::Value::key(context),
                escape(hash)
            ),
            CasualMessage::SplitRegion {
                ref split_keys,
                source,
                ..
            } => write!(
                fmt,
                "Split region with {} from {}",
                KeysInfoFormatter(split_keys.iter()),
                source,
            ),
            CasualMessage::RegionApproximateSize { size } => {
                write!(fmt, "Region's approximate size [size: {:?}]", size)
            }
            CasualMessage::RegionApproximateKeys { keys } => {
                write!(fmt, "Region's approximate keys [keys: {:?}]", keys)
            }
            CasualMessage::CompactionDeclinedBytes { bytes } => {
                write!(fmt, "compaction declined bytes {}", bytes)
            }
            CasualMessage::HalfSplitRegion { source, .. } => {
                write!(fmt, "Half Split from {}", source)
            }
            CasualMessage::GcSnap { ref snaps } => write! {
                fmt,
                "gc snaps {:?}",
                snaps
            },
            CasualMessage::ClearRegionSize => write! {
                fmt,
                "clear region size"
            },
            CasualMessage::RegionOverlapped => write!(fmt, "RegionOverlapped"),
            CasualMessage::SnapshotGenerated => write!(fmt, "SnapshotGenerated"),
            CasualMessage::ForceCompactRaftLogs => write!(fmt, "ForceCompactRaftLogs"),
            CasualMessage::AccessPeer(_) => write!(fmt, "AccessPeer"),
            CasualMessage::QueryRegionLeaderResp { .. } => write!(fmt, "QueryRegionLeaderResp"),
            CasualMessage::RejectRaftAppend { peer_id } => {
                write!(fmt, "RejectRaftAppend(peer_id={})", peer_id)
            }
            CasualMessage::RefreshRegionBuckets { .. } => write!(fmt, "RefreshRegionBuckets"),
            CasualMessage::RenewLease => write!(fmt, "RenewLease"),
            CasualMessage::SnapshotApplied => write!(fmt, "SnapshotApplied"),
            CasualMessage::Campaign => write!(fmt, "Campaign"),
        }
    }
}

/// control options for raftcmd.
#[derive(Debug, Default, Clone)]
pub struct RaftCmdExtraOpts {
    pub deadline: Option<Deadline>,
    pub disk_full_opt: DiskFullOpt,
}

/// Raft command is the command that is expected to be proposed by the
/// leader of the target raft group.
#[derive(Debug)]
pub struct RaftCommand<S: Snapshot> {
    pub send_time: Instant,
    pub request: RaftCmdRequest,
    pub callback: Callback<S>,
    pub extra_opts: RaftCmdExtraOpts,
}

impl<S: Snapshot> RaftCommand<S> {
    #[inline]
    pub fn new(request: RaftCmdRequest, callback: Callback<S>) -> RaftCommand<S> {
        RaftCommand {
            request,
            callback,
            send_time: Instant::now(),
            extra_opts: RaftCmdExtraOpts::default(),
        }
    }

    pub fn new_ext(
        request: RaftCmdRequest,
        callback: Callback<S>,
        extra_opts: RaftCmdExtraOpts,
    ) -> RaftCommand<S> {
        RaftCommand {
            request,
            callback,
            send_time: Instant::now(),
            extra_opts: RaftCmdExtraOpts {
                deadline: extra_opts.deadline,
                disk_full_opt: extra_opts.disk_full_opt,
            },
        }
    }
}

pub struct InspectedRaftMessage {
    pub heap_size: usize,
    pub msg: RaftMessage,
}

/// Message that can be sent to a peer.
#[allow(clippy::large_enum_variant)]
pub enum PeerMsg<EK: KvEngine> {
    /// Raft message is the message sent between raft nodes in the same
    /// raft group. Messages need to be redirected to raftstore if target
    /// peer doesn't exist.
    RaftMessage(InspectedRaftMessage),
    /// Raft command is the command that is expected to be proposed by the
    /// leader of the target raft group. If it's failed to be sent, callback
    /// usually needs to be called before dropping in case of resource leak.
    RaftCommand(RaftCommand<EK::Snapshot>),
    /// Tick is periodical task. If target peer doesn't exist there is a
    /// potential that the raft node will not work anymore.
    Tick(PeerTick),
    /// Result of applying committed entries. The message can't be lost.
    ApplyRes {
        res: ApplyTaskRes<EK::Snapshot>,
    },
    /// Message that can't be lost but rarely created. If they are lost, real
    /// bad things happen like some peers will be considered dead in the
    /// group.
    SignificantMsg(SignificantMsg<EK::Snapshot>),
    /// Start the FSM.
    Start,
    /// A message only used to notify a peer.
    Noop,
    Persisted {
        peer_id: u64,
        ready_number: u64,
    },
    /// Message that is not important and can be dropped occasionally.
    CasualMessage(CasualMessage<EK>),
    /// Ask region to report a heartbeat to PD.
    HeartbeatPd,
    /// Asks region to change replication mode.
    UpdateReplicationMode,
    Destroy(u64),
}

impl<EK: KvEngine> fmt::Debug for PeerMsg<EK> {
    fn fmt(&self, fmt: &mut fmt::Formatter<'_>) -> fmt::Result {
        match self {
            PeerMsg::RaftMessage(_) => write!(fmt, "Raft Message"),
            PeerMsg::RaftCommand(_) => write!(fmt, "Raft Command"),
            PeerMsg::Tick(tick) => write! {
                fmt,
                "{:?}",
                tick
            },
            PeerMsg::SignificantMsg(msg) => write!(fmt, "{:?}", msg),
            PeerMsg::ApplyRes { res } => write!(fmt, "ApplyRes {:?}", res),
            PeerMsg::Start => write!(fmt, "Startup"),
            PeerMsg::Noop => write!(fmt, "Noop"),
            PeerMsg::Persisted {
                peer_id,
                ready_number,
            } => write!(
                fmt,
                "Persisted peer_id {}, ready_number {}",
                peer_id, ready_number
            ),
            PeerMsg::CasualMessage(msg) => write!(fmt, "CasualMessage {:?}", msg),
            PeerMsg::HeartbeatPd => write!(fmt, "HeartbeatPd"),
            PeerMsg::UpdateReplicationMode => write!(fmt, "UpdateReplicationMode"),
            PeerMsg::Destroy(peer_id) => write!(fmt, "Destroy {}", peer_id),
        }
    }
}

impl<EK: KvEngine> PeerMsg<EK> {
    /// For some specific kind of messages, it's actually acceptable if failed
    /// to send it by `significant_send`. This function determine if the
    /// current message is acceptable to fail.
    pub fn is_send_failure_ignorable(&self) -> bool {
        matches!(
            self,
            PeerMsg::SignificantMsg(SignificantMsg::CaptureChange { .. })
        )
    }
}

pub enum StoreMsg<EK>
where
    EK: KvEngine,
{
    RaftMessage(InspectedRaftMessage),

    ValidateSstResult {
        invalid_ssts: Vec<SstMeta>,
    },

    // Clear region size and keys for all regions in the range, so we can force them to
    // re-calculate their size later.
    ClearRegionSizeInRange {
        start_key: Vec<u8>,
        end_key: Vec<u8>,
    },
    StoreUnreachable {
        store_id: u64,
    },

    // Compaction finished event
    CompactedEvent(EK::CompactedEvent),
    Tick(StoreTick),
    Start {
        store: metapb::Store,
    },

    /// Asks the store to update replication mode.
    UpdateReplicationMode(ReplicationStatus),

    /// Inspect the latency of raftstore.
    LatencyInspect {
        send_time: Instant,
        inspector: LatencyInspector,
    },

    /// Message only used for test.
    #[cfg(any(test, feature = "testexport"))]
    Validate(Box<dyn FnOnce(&crate::store::Config) + Send>),

    UnsafeRecoveryReport(pdpb::StoreReport),
    UnsafeRecoveryCreatePeer {
        syncer: UnsafeRecoveryExecutePlanSyncer,
        create: metapb::Region,
    },

    GcSnapshotFinish,

    AwakenRegions {
        abnormal_stores: Vec<u64>,
    },
}

impl<EK> fmt::Debug for StoreMsg<EK>
where
    EK: KvEngine,
{
    fn fmt(&self, fmt: &mut fmt::Formatter<'_>) -> fmt::Result {
        match *self {
            StoreMsg::RaftMessage(_) => write!(fmt, "Raft Message"),
            StoreMsg::StoreUnreachable { store_id } => {
                write!(fmt, "Store {}  is unreachable", store_id)
            }
            StoreMsg::CompactedEvent(ref event) => write!(fmt, "CompactedEvent cf {}", event.cf()),
            StoreMsg::ValidateSstResult { .. } => write!(fmt, "Validate SST Result"),
            StoreMsg::ClearRegionSizeInRange {
                ref start_key,
                ref end_key,
            } => write!(
                fmt,
                "Clear Region size in range {:?} to {:?}",
                start_key, end_key
            ),
            StoreMsg::Tick(tick) => write!(fmt, "StoreTick {:?}", tick),
            StoreMsg::Start { ref store } => write!(fmt, "Start store {:?}", store),
            #[cfg(any(test, feature = "testexport"))]
            StoreMsg::Validate(_) => write!(fmt, "Validate config"),
            StoreMsg::UpdateReplicationMode(_) => write!(fmt, "UpdateReplicationMode"),
            StoreMsg::LatencyInspect { .. } => write!(fmt, "LatencyInspect"),
            StoreMsg::UnsafeRecoveryReport(..) => write!(fmt, "UnsafeRecoveryReport"),
            StoreMsg::UnsafeRecoveryCreatePeer { .. } => {
                write!(fmt, "UnsafeRecoveryCreatePeer")
            }
            StoreMsg::GcSnapshotFinish => write!(fmt, "GcSnapshotFinish"),
            StoreMsg::AwakenRegions { .. } => write!(fmt, "AwakenRegions"),
        }
    }
}<|MERGE_RESOLUTION|>--- conflicted
+++ resolved
@@ -375,11 +375,8 @@
     ReportBuckets = 9,
     CheckLongUncommitted = 10,
     CheckPeersAvailability = 11,
-<<<<<<< HEAD
     RequestSnapshot = 12,
-=======
-    RequestVoterReplicatedIndex = 12,
->>>>>>> 09f9aac3
+    RequestVoterReplicatedIndex = 13,
 }
 
 impl PeerTick {
@@ -400,11 +397,8 @@
             PeerTick::ReportBuckets => "report_buckets",
             PeerTick::CheckLongUncommitted => "check_long_uncommitted",
             PeerTick::CheckPeersAvailability => "check_peers_availability",
-<<<<<<< HEAD
             PeerTick::RequestSnapshot => "request_snapshot",
-=======
             PeerTick::RequestVoterReplicatedIndex => "request_voter_replicated_index",
->>>>>>> 09f9aac3
         }
     }
 
@@ -422,11 +416,8 @@
             PeerTick::ReportBuckets,
             PeerTick::CheckLongUncommitted,
             PeerTick::CheckPeersAvailability,
-<<<<<<< HEAD
             PeerTick::RequestSnapshot,
-=======
             PeerTick::RequestVoterReplicatedIndex,
->>>>>>> 09f9aac3
         ];
         TICKS
     }
