// Copyright 2016 TiKV Project Authors. Licensed under Apache-2.0.

// #[PerformanceCriticalPath]
#[cfg(any(test, feature = "testexport"))]
use std::sync::Arc;
use std::{borrow::Cow, fmt};

use collections::HashSet;
use engine_traits::{CompactedEvent, KvEngine, Snapshot};
use futures::channel::mpsc::UnboundedSender;
use kvproto::{
    brpb::CheckAdminResponse,
    kvrpcpb::{DiskFullOpt, ExtraOp as TxnExtraOp},
    metapb,
    metapb::RegionEpoch,
    pdpb::{self, CheckPolicy},
    raft_cmdpb::{RaftCmdRequest, RaftCmdResponse},
    raft_serverpb::RaftMessage,
    replication_modepb::ReplicationStatus,
};
#[cfg(any(test, feature = "testexport"))]
use pd_client::BucketMeta;
use raft::SnapshotStatus;
use resource_control::ResourceMetered;
use smallvec::{smallvec, SmallVec};
use tikv_util::{deadline::Deadline, escape, memory::HeapSize, time::Instant};
use tracker::{get_tls_tracker_token, TrackerToken};

use super::{local_metrics::TimeTracker, region_meta::RegionMeta, FetchedLogs, RegionSnapshot};
use crate::store::{
    fsm::apply::{CatchUpLogs, ChangeObserver, TaskRes as ApplyTaskRes},
    metrics::RaftEventDurationType,
    unsafe_recovery::{
        SnapshotRecoveryWaitApplySyncer, UnsafeRecoveryExecutePlanSyncer,
        UnsafeRecoveryFillOutReportSyncer, UnsafeRecoveryForceLeaderSyncer,
        UnsafeRecoveryWaitApplySyncer,
    },
    util::{KeysInfoFormatter, LatencyInspector},
    worker::{Bucket, BucketRange},
    SnapKey,
};

#[derive(Debug)]
pub struct ReadResponse<S: Snapshot> {
    pub response: RaftCmdResponse,
    pub snapshot: Option<RegionSnapshot<S>>,
    pub txn_extra_op: TxnExtraOp,
}

#[derive(Debug)]
pub struct WriteResponse {
    pub response: RaftCmdResponse,
}

// Peer's internal stat, for test purpose only
#[cfg(any(test, feature = "testexport"))]
#[derive(Debug)]
pub struct PeerInternalStat {
    pub buckets: Arc<BucketMeta>,
    pub bucket_ranges: Option<Vec<BucketRange>>,
}

// This is only necessary because of seeming limitations in derive(Clone) w/r/t
// generics. If it can be deleted in the future in favor of derive, it should
// be.
impl<S> Clone for ReadResponse<S>
where
    S: Snapshot,
{
    fn clone(&self) -> ReadResponse<S> {
        ReadResponse {
            response: self.response.clone(),
            snapshot: self.snapshot.clone(),
            txn_extra_op: self.txn_extra_op,
        }
    }
}

pub type BoxReadCallback<S> = Box<dyn FnOnce(ReadResponse<S>) + Send>;
pub type BoxWriteCallback = Box<dyn FnOnce(WriteResponse) + Send>;
pub type ExtCallback = Box<dyn FnOnce() + Send>;

#[cfg(any(test, feature = "testexport"))]
pub type TestCallback = Box<dyn FnOnce(PeerInternalStat) + Send>;

/// Variants of callbacks for `Msg`.
///  - `Read`: a callback for read only requests including `StatusRequest`,
///    `GetRequest` and `SnapRequest`
///  - `Write`: a callback for write only requests including `AdminRequest`
///    `PutRequest`, `DeleteRequest` and `DeleteRangeRequest`.
pub enum Callback<S: Snapshot> {
    /// No callback.
    None,
    /// Read callback.
    Read {
        cb: BoxReadCallback<S>,

        tracker: TrackerToken,
    },
    /// Write callback.
    Write {
        cb: BoxWriteCallback,
        /// `proposed_cb` is called after a request is proposed to the raft
        /// group successfully. It's used to notify the caller to move on early
        /// because it's very likely the request will be applied to the
        /// raftstore.
        proposed_cb: Option<ExtCallback>,
        /// `committed_cb` is called after a request is committed and before
        /// it's being applied, and it's guaranteed that the request will be
        /// successfully applied soon.
        committed_cb: Option<ExtCallback>,

        trackers: SmallVec<[TimeTracker; 4]>,
    },
    #[cfg(any(test, feature = "testexport"))]
    /// Test purpose callback
    Test { cb: TestCallback },
}

impl<S: Snapshot> HeapSize for Callback<S> {}

impl<S> Callback<S>
where
    S: Snapshot,
{
    pub fn read(cb: BoxReadCallback<S>) -> Self {
        let tracker = get_tls_tracker_token();
        Callback::Read { cb, tracker }
    }

    pub fn write(cb: BoxWriteCallback) -> Self {
        Self::write_ext(cb, None, None)
    }

    pub fn write_ext(
        cb: BoxWriteCallback,
        proposed_cb: Option<ExtCallback>,
        committed_cb: Option<ExtCallback>,
    ) -> Self {
        let tracker = TimeTracker::default();

        Callback::Write {
            cb,
            proposed_cb,
            committed_cb,
            trackers: smallvec![tracker],
        }
    }

    pub fn invoke_with_response(self, resp: RaftCmdResponse) {
        match self {
            Callback::None => (),
            Callback::Read { cb, .. } => {
                let resp = ReadResponse {
                    response: resp,
                    snapshot: None,
                    txn_extra_op: TxnExtraOp::Noop,
                };
                cb(resp);
            }
            Callback::Write { cb, .. } => {
                let resp = WriteResponse { response: resp };
                cb(resp);
            }
            #[cfg(any(test, feature = "testexport"))]
            Callback::Test { .. } => (),
        }
    }

    pub fn has_proposed_cb(&self) -> bool {
        let Callback::Write { proposed_cb, .. } = self else { return false; };
        proposed_cb.is_some()
    }

    pub fn invoke_proposed(&mut self) {
        let Callback::Write { proposed_cb, .. } = self else { return; };
        if let Some(cb) = proposed_cb.take() {
            cb();
        }
    }

    pub fn invoke_committed(&mut self) {
        let Callback::Write { committed_cb, .. } = self else { return; };
        if let Some(cb) = committed_cb.take() {
            cb();
        }
    }

    pub fn invoke_read(self, args: ReadResponse<S>) {
        match self {
            Callback::Read { cb, .. } => cb(args),
            other => panic!("expect Callback::read(..), got {:?}", other),
        }
    }

    pub fn take_proposed_cb(&mut self) -> Option<ExtCallback> {
        let Callback::Write { proposed_cb, .. } = self else { return None; };
        proposed_cb.take()
    }

    pub fn take_committed_cb(&mut self) -> Option<ExtCallback> {
        let Callback::Write { committed_cb, .. } = self else { return None; };
        committed_cb.take()
    }
}

pub trait ReadCallback: ErrorCallback {
    type Response;

    fn set_result(self, result: Self::Response);
    fn read_tracker(&self) -> Option<TrackerToken>;
}

pub trait WriteCallback: ErrorCallback {
    type Response;

    fn notify_proposed(&mut self);
    fn notify_committed(&mut self);

    type TimeTrackerListRef<'a>: IntoIterator<Item = &'a TimeTracker>
    where
        Self: 'a;
    fn write_trackers(&self) -> Self::TimeTrackerListRef<'_>;

    type TimeTrackerListMut<'a>: IntoIterator<Item = &'a mut TimeTracker>
    where
        Self: 'a;
    fn write_trackers_mut(&mut self) -> Self::TimeTrackerListMut<'_>;
    fn set_result(self, result: Self::Response);
}

pub trait ErrorCallback: Send {
    fn report_error(self, err: RaftCmdResponse);
    fn is_none(&self) -> bool;
}

impl<C: ErrorCallback> ErrorCallback for Vec<C> {
    #[inline]
    fn report_error(self, err: RaftCmdResponse) {
        for cb in self {
            cb.report_error(err.clone());
        }
    }

    #[inline]
    fn is_none(&self) -> bool {
        self.iter().all(|c| c.is_none())
    }
}

impl<S: Snapshot> ReadCallback for Callback<S> {
    type Response = ReadResponse<S>;

    #[inline]
    fn set_result(self, result: Self::Response) {
        self.invoke_read(result);
    }

    fn read_tracker(&self) -> Option<TrackerToken> {
        let Callback::Read { tracker, .. } = self else { return None; };
        Some(*tracker)
    }
}

impl<S: Snapshot> WriteCallback for Callback<S> {
    type Response = RaftCmdResponse;

    #[inline]
    fn notify_proposed(&mut self) {
        self.invoke_proposed();
    }

    #[inline]
    fn notify_committed(&mut self) {
        self.invoke_committed();
    }

    type TimeTrackerListRef<'a> = impl IntoIterator<Item = &'a TimeTracker>;
    #[inline]
    fn write_trackers(&self) -> Self::TimeTrackerListRef<'_> {
        let trackers = match self {
            Callback::Write { trackers, .. } => Some(trackers),
            _ => None,
        };
        trackers.into_iter().flatten()
    }

    type TimeTrackerListMut<'a> = impl IntoIterator<Item = &'a mut TimeTracker>;
    #[inline]
    fn write_trackers_mut(&mut self) -> Self::TimeTrackerListMut<'_> {
        let trackers = match self {
            Callback::Write { trackers, .. } => Some(trackers),
            _ => None,
        };
        trackers.into_iter().flatten()
    }

    #[inline]
    fn set_result(self, result: Self::Response) {
        self.invoke_with_response(result);
    }
}

impl<C> WriteCallback for Vec<C>
where
    C: WriteCallback + 'static,
    C::Response: Clone,
{
    type Response = C::Response;

    #[inline]
    fn notify_proposed(&mut self) {
        for c in self {
            c.notify_proposed();
        }
    }

    #[inline]
    fn notify_committed(&mut self) {
        for c in self {
            c.notify_committed();
        }
    }

    type TimeTrackerListRef<'a> = impl Iterator<Item = &'a TimeTracker> + 'a;
    #[inline]
    fn write_trackers(&self) -> Self::TimeTrackerListRef<'_> {
        self.iter().flat_map(|c| c.write_trackers())
    }

    type TimeTrackerListMut<'a> = impl Iterator<Item = &'a mut TimeTracker> + 'a;
    #[inline]
    fn write_trackers_mut(&mut self) -> Self::TimeTrackerListMut<'_> {
        self.iter_mut().flat_map(|c| c.write_trackers_mut())
    }

    #[inline]
    fn set_result(self, result: Self::Response) {
        for c in self {
            c.set_result(result.clone());
        }
    }
}

impl<S: Snapshot> ErrorCallback for Callback<S> {
    #[inline]
    fn report_error(self, err: RaftCmdResponse) {
        self.invoke_with_response(err);
    }

    #[inline]
    fn is_none(&self) -> bool {
        matches!(self, Callback::None)
    }
}

impl<S> fmt::Debug for Callback<S>
where
    S: Snapshot,
{
    fn fmt(&self, fmt: &mut fmt::Formatter<'_>) -> fmt::Result {
        match self {
            Callback::None => write!(fmt, "Callback::None"),
            Callback::Read { .. } => write!(fmt, "Callback::Read(..)"),
            Callback::Write { .. } => write!(fmt, "Callback::Write(..)"),
            #[cfg(any(test, feature = "testexport"))]
            Callback::Test { .. } => write!(fmt, "Callback::Test(..)"),
        }
    }
}

#[derive(Debug, Clone, Copy, PartialEq, Hash)]
#[repr(u8)]
pub enum PeerTick {
    Raft = 0,
    RaftLogGc = 1,
    SplitRegionCheck = 2,
    PdHeartbeat = 3,
    CheckMerge = 4,
    CheckPeerStaleState = 5,
    EntryCacheEvict = 6,
    CheckLeaderLease = 7,
    ReactivateMemoryLock = 8,
    ReportBuckets = 9,
    CheckLongUncommitted = 10,
    CheckPeersAvailability = 11,
    RequestSnapshot = 12,
    RequestVoterReplicatedIndex = 13,
}

impl PeerTick {
    pub const VARIANT_COUNT: usize = Self::get_all_ticks().len();

    #[inline]
    pub fn tag(self) -> &'static str {
        match self {
            PeerTick::Raft => "raft",
            PeerTick::RaftLogGc => "raft_log_gc",
            PeerTick::SplitRegionCheck => "split_region_check",
            PeerTick::PdHeartbeat => "pd_heartbeat",
            PeerTick::CheckMerge => "check_merge",
            PeerTick::CheckPeerStaleState => "check_peer_stale_state",
            PeerTick::EntryCacheEvict => "entry_cache_evict",
            PeerTick::CheckLeaderLease => "check_leader_lease",
            PeerTick::ReactivateMemoryLock => "reactivate_memory_lock",
            PeerTick::ReportBuckets => "report_buckets",
            PeerTick::CheckLongUncommitted => "check_long_uncommitted",
            PeerTick::CheckPeersAvailability => "check_peers_availability",
            PeerTick::RequestSnapshot => "request_snapshot",
            PeerTick::RequestVoterReplicatedIndex => "request_voter_replicated_index",
        }
    }

    pub const fn get_all_ticks() -> &'static [PeerTick] {
        const TICKS: &[PeerTick] = &[
            PeerTick::Raft,
            PeerTick::RaftLogGc,
            PeerTick::SplitRegionCheck,
            PeerTick::PdHeartbeat,
            PeerTick::CheckMerge,
            PeerTick::CheckPeerStaleState,
            PeerTick::EntryCacheEvict,
            PeerTick::CheckLeaderLease,
            PeerTick::ReactivateMemoryLock,
            PeerTick::ReportBuckets,
            PeerTick::CheckLongUncommitted,
            PeerTick::CheckPeersAvailability,
            PeerTick::RequestSnapshot,
            PeerTick::RequestVoterReplicatedIndex,
        ];
        TICKS
    }
}

#[derive(Debug, Clone, Copy)]
pub enum StoreTick {
    CompactCheck,
    PeriodicFullCompact,
    LoadMetricsWindow,
    PdStoreHeartbeat,
    SnapGc,
    CompactLockCf,
    ConsistencyCheck,
    CleanupImportSst,
    PdReportMinResolvedTs,
}

impl StoreTick {
    #[inline]
    pub fn tag(self) -> RaftEventDurationType {
        match self {
            StoreTick::CompactCheck => RaftEventDurationType::compact_check,
            StoreTick::PeriodicFullCompact => RaftEventDurationType::periodic_full_compact,
            StoreTick::PdStoreHeartbeat => RaftEventDurationType::pd_store_heartbeat,
            StoreTick::SnapGc => RaftEventDurationType::snap_gc,
            StoreTick::CompactLockCf => RaftEventDurationType::compact_lock_cf,
            StoreTick::ConsistencyCheck => RaftEventDurationType::consistency_check,
            StoreTick::CleanupImportSst => RaftEventDurationType::cleanup_import_sst,
<<<<<<< HEAD
            StoreTick::PdReportMinResolvedTs => RaftEventDurationType::pd_report_min_resolved_ts,
=======
            StoreTick::LoadMetricsWindow => RaftEventDurationType::load_metrics_window,
>>>>>>> dce0e55a
        }
    }
}

#[derive(Debug)]
pub enum MergeResultKind {
    /// Its target peer applys `CommitMerge` log.
    FromTargetLog,
    /// Its target peer receives snapshot.
    /// In step 1, this peer should mark `pending_move` is true and destroy its
    /// apply fsm. Then its target peer will remove this peer data and apply
    /// snapshot atomically.
    FromTargetSnapshotStep1,
    /// In step 2, this peer should destroy its peer fsm.
    FromTargetSnapshotStep2,
    /// This peer is no longer needed by its target peer so it can be destroyed
    /// by itself. It happens if and only if its target peer has been removed by
    /// conf change.
    Stale,
}

/// Some significant messages sent to raftstore. Raftstore will dispatch these
/// messages to Raft groups to update some important internal status.
#[derive(Debug)]
pub enum SignificantMsg<SK>
where
    SK: Snapshot,
{
    /// Reports whether the snapshot sending is successful or not.
    SnapshotStatus {
        region_id: u64,
        to_peer_id: u64,
        status: SnapshotStatus,
    },
    StoreUnreachable {
        store_id: u64,
    },
    /// Reports `to_peer_id` is unreachable.
    Unreachable {
        region_id: u64,
        to_peer_id: u64,
    },
    /// Source region catch up logs for merging
    CatchUpLogs(CatchUpLogs),
    /// Result of the fact that the region is merged.
    MergeResult {
        target_region_id: u64,
        target: metapb::Peer,
        result: MergeResultKind,
    },
    StoreResolved {
        store_id: u64,
        group_id: u64,
    },
    /// Capture changes of a region.
    CaptureChange {
        cmd: ChangeObserver,
        region_epoch: RegionEpoch,
        callback: Callback<SK>,
    },
    LeaderCallback(Callback<SK>),
    RaftLogGcFlushed,
    // Reports the result of asynchronous Raft logs fetching.
    RaftlogFetched(FetchedLogs),
    EnterForceLeaderState {
        syncer: UnsafeRecoveryForceLeaderSyncer,
        failed_stores: HashSet<u64>,
    },
    ExitForceLeaderState,
    UnsafeRecoveryDemoteFailedVoters {
        syncer: UnsafeRecoveryExecutePlanSyncer,
        failed_voters: Vec<metapb::Peer>,
    },
    UnsafeRecoveryDestroy(UnsafeRecoveryExecutePlanSyncer),
    UnsafeRecoveryWaitApply(UnsafeRecoveryWaitApplySyncer),
    UnsafeRecoveryFillOutReport(UnsafeRecoveryFillOutReportSyncer),
    SnapshotRecoveryWaitApply(SnapshotRecoveryWaitApplySyncer),
    CheckPendingAdmin(UnboundedSender<CheckAdminResponse>),
}

/// Message that will be sent to a peer.
///
/// These messages are not significant and can be dropped occasionally.
pub enum CasualMessage<EK: KvEngine> {
    /// Split the target region into several partitions.
    SplitRegion {
        region_epoch: RegionEpoch,
        // It's an encoded key.
        // TODO: support meta key.
        split_keys: Vec<Vec<u8>>,
        callback: Callback<EK::Snapshot>,
        source: Cow<'static, str>,
        share_source_region_size: bool,
    },

    /// Hash result of ComputeHash command.
    ComputeHashResult {
        index: u64,
        context: Vec<u8>,
        hash: Vec<u8>,
    },

    /// Approximate size of target region. This message can only be sent by
    /// split-check thread.
    RegionApproximateSize {
        size: Option<u64>,
        splitable: Option<bool>,
    },

    /// Approximate key count of target region.
    RegionApproximateKeys {
        keys: Option<u64>,
        splitable: Option<bool>,
    },
    CompactionDeclinedBytes {
        bytes: u64,
    },
    /// Half split the target region with the given key range.
    /// If the key range is not provided, the region's start key
    /// and end key will be used by default.
    HalfSplitRegion {
        region_epoch: RegionEpoch,
        start_key: Option<Vec<u8>>,
        end_key: Option<Vec<u8>>,
        policy: CheckPolicy,
        source: &'static str,
        cb: Callback<EK::Snapshot>,
    },
    /// Remove snapshot files in `snaps`.
    GcSnap {
        snaps: Vec<(SnapKey, bool)>,
    },
    /// Clear region size cache.
    ClearRegionSize,
    /// Indicate a target region is overlapped.
    RegionOverlapped,
    /// Notifies that a new snapshot has been generated.
    SnapshotGenerated,

    /// Generally Raft leader keeps as more as possible logs for followers,
    /// however `ForceCompactRaftLogs` only cares the leader itself.
    ForceCompactRaftLogs,

    /// A message to access peer's internal state.
    AccessPeer(Box<dyn FnOnce(RegionMeta) + Send + 'static>),

    /// Region info from PD
    QueryRegionLeaderResp {
        region: metapb::Region,
        leader: metapb::Peer,
    },

    /// For drop raft messages at an upper layer.
    RejectRaftAppend {
        peer_id: u64,
    },
    RefreshRegionBuckets {
        region_epoch: RegionEpoch,
        buckets: Vec<Bucket>,
        bucket_ranges: Option<Vec<BucketRange>>,
        cb: Callback<EK::Snapshot>,
    },

    // Try renew leader lease
    RenewLease,

    // Snapshot is applied
    SnapshotApplied,

    // Trigger raft to campaign which is used after exiting force leader
    Campaign,
}

impl<EK: KvEngine> fmt::Debug for CasualMessage<EK> {
    fn fmt(&self, fmt: &mut fmt::Formatter<'_>) -> fmt::Result {
        match self {
            CasualMessage::ComputeHashResult {
                index,
                context,
                ref hash,
            } => write!(
                fmt,
                "ComputeHashResult [index: {}, context: {}, hash: {}]",
                index,
                log_wrappers::Value::key(context),
                escape(hash)
            ),
            CasualMessage::SplitRegion {
                ref split_keys,
                source,
                ..
            } => write!(
                fmt,
                "Split region with {} from {}",
                KeysInfoFormatter(split_keys.iter()),
                source,
            ),
            CasualMessage::RegionApproximateSize { size, splitable } => {
                write!(
                    fmt,
                    "Region's approximate size [size: {:?}], [splitable: {:?}]",
                    size, splitable
                )
            }
            CasualMessage::RegionApproximateKeys { keys, splitable } => {
                write!(
                    fmt,
                    "Region's approximate keys [keys: {:?}], [splitable: {:?}",
                    keys, splitable
                )
            }
            CasualMessage::CompactionDeclinedBytes { bytes } => {
                write!(fmt, "compaction declined bytes {}", bytes)
            }
            CasualMessage::HalfSplitRegion { source, .. } => {
                write!(fmt, "Half Split from {}", source)
            }
            CasualMessage::GcSnap { ref snaps } => write! {
                fmt,
                "gc snaps {:?}",
                snaps
            },
            CasualMessage::ClearRegionSize => write! {
                fmt,
                "clear region size"
            },
            CasualMessage::RegionOverlapped => write!(fmt, "RegionOverlapped"),
            CasualMessage::SnapshotGenerated => write!(fmt, "SnapshotGenerated"),
            CasualMessage::ForceCompactRaftLogs => write!(fmt, "ForceCompactRaftLogs"),
            CasualMessage::AccessPeer(_) => write!(fmt, "AccessPeer"),
            CasualMessage::QueryRegionLeaderResp { .. } => write!(fmt, "QueryRegionLeaderResp"),
            CasualMessage::RejectRaftAppend { peer_id } => {
                write!(fmt, "RejectRaftAppend(peer_id={})", peer_id)
            }
            CasualMessage::RefreshRegionBuckets { .. } => write!(fmt, "RefreshRegionBuckets"),
            CasualMessage::RenewLease => write!(fmt, "RenewLease"),
            CasualMessage::SnapshotApplied => write!(fmt, "SnapshotApplied"),
            CasualMessage::Campaign => write!(fmt, "Campaign"),
        }
    }
}

/// control options for raftcmd.
#[derive(Debug, Default, Clone)]
pub struct RaftCmdExtraOpts {
    pub deadline: Option<Deadline>,
    pub disk_full_opt: DiskFullOpt,
}

/// Raft command is the command that is expected to be proposed by the
/// leader of the target raft group.
#[derive(Debug)]
pub struct RaftCommand<S: Snapshot> {
    pub send_time: Instant,
    pub request: RaftCmdRequest,
    pub callback: Callback<S>,
    pub extra_opts: RaftCmdExtraOpts,
}

impl<S: Snapshot> RaftCommand<S> {
    #[inline]
    pub fn new(request: RaftCmdRequest, callback: Callback<S>) -> RaftCommand<S> {
        RaftCommand {
            request,
            callback,
            send_time: Instant::now(),
            extra_opts: RaftCmdExtraOpts::default(),
        }
    }

    pub fn new_ext(
        request: RaftCmdRequest,
        callback: Callback<S>,
        extra_opts: RaftCmdExtraOpts,
    ) -> RaftCommand<S> {
        RaftCommand {
            request,
            callback,
            send_time: Instant::now(),
            extra_opts: RaftCmdExtraOpts {
                deadline: extra_opts.deadline,
                disk_full_opt: extra_opts.disk_full_opt,
            },
        }
    }
}

pub struct InspectedRaftMessage {
    pub heap_size: usize,
    pub msg: RaftMessage,
}

/// Message that can be sent to a peer.
#[allow(clippy::large_enum_variant)]
pub enum PeerMsg<EK: KvEngine> {
    /// Raft message is the message sent between raft nodes in the same
    /// raft group. Messages need to be redirected to raftstore if target
    /// peer doesn't exist.
    RaftMessage(InspectedRaftMessage, Option<Instant>),
    /// Raft command is the command that is expected to be proposed by the
    /// leader of the target raft group. If it's failed to be sent, callback
    /// usually needs to be called before dropping in case of resource leak.
    RaftCommand(RaftCommand<EK::Snapshot>),
    /// Tick is periodical task. If target peer doesn't exist there is a
    /// potential that the raft node will not work anymore.
    Tick(PeerTick),
    /// Result of applying committed entries. The message can't be lost.
    ApplyRes {
        res: ApplyTaskRes<EK::Snapshot>,
    },
    /// Message that can't be lost but rarely created. If they are lost, real
    /// bad things happen like some peers will be considered dead in the
    /// group.
    SignificantMsg(SignificantMsg<EK::Snapshot>),
    /// Start the FSM.
    Start,
    /// A message only used to notify a peer.
    Noop,
    Persisted {
        peer_id: u64,
        ready_number: u64,
    },
    /// Message that is not important and can be dropped occasionally.
    CasualMessage(CasualMessage<EK>),
    /// Ask region to report a heartbeat to PD.
    HeartbeatPd,
    /// Asks region to change replication mode.
    UpdateReplicationMode,
    Destroy(u64),
}

impl<EK: KvEngine> ResourceMetered for PeerMsg<EK> {}

impl<EK: KvEngine> fmt::Debug for PeerMsg<EK> {
    fn fmt(&self, fmt: &mut fmt::Formatter<'_>) -> fmt::Result {
        match self {
            PeerMsg::RaftMessage(..) => write!(fmt, "Raft Message"),
            PeerMsg::RaftCommand(_) => write!(fmt, "Raft Command"),
            PeerMsg::Tick(tick) => write! {
                fmt,
                "{:?}",
                tick
            },
            PeerMsg::SignificantMsg(msg) => write!(fmt, "{:?}", msg),
            PeerMsg::ApplyRes { res } => write!(fmt, "ApplyRes {:?}", res),
            PeerMsg::Start => write!(fmt, "Startup"),
            PeerMsg::Noop => write!(fmt, "Noop"),
            PeerMsg::Persisted {
                peer_id,
                ready_number,
            } => write!(
                fmt,
                "Persisted peer_id {}, ready_number {}",
                peer_id, ready_number
            ),
            PeerMsg::CasualMessage(msg) => write!(fmt, "CasualMessage {:?}", msg),
            PeerMsg::HeartbeatPd => write!(fmt, "HeartbeatPd"),
            PeerMsg::UpdateReplicationMode => write!(fmt, "UpdateReplicationMode"),
            PeerMsg::Destroy(peer_id) => write!(fmt, "Destroy {}", peer_id),
        }
    }
}

impl<EK: KvEngine> PeerMsg<EK> {
    /// For some specific kind of messages, it's actually acceptable if failed
    /// to send it by `significant_send`. This function determine if the
    /// current message is acceptable to fail.
    pub fn is_send_failure_ignorable(&self) -> bool {
        matches!(
            self,
            PeerMsg::SignificantMsg(SignificantMsg::CaptureChange { .. })
        )
    }
}

pub enum StoreMsg<EK>
where
    EK: KvEngine,
{
    RaftMessage(InspectedRaftMessage),

    // Clear region size and keys for all regions in the range, so we can force them to
    // re-calculate their size later.
    ClearRegionSizeInRange {
        start_key: Vec<u8>,
        end_key: Vec<u8>,
    },
    StoreUnreachable {
        store_id: u64,
    },

    // Compaction finished event
    CompactedEvent(EK::CompactedEvent),
    Tick(StoreTick),
    Start {
        store: metapb::Store,
    },

    /// Asks the store to update replication mode.
    UpdateReplicationMode(ReplicationStatus),

    /// Inspect the latency of raftstore.
    LatencyInspect {
        send_time: Instant,
        inspector: LatencyInspector,
    },

    /// Message only used for test.
    #[cfg(any(test, feature = "testexport"))]
    Validate(Box<dyn FnOnce(&crate::store::Config) + Send>),

    UnsafeRecoveryReport(pdpb::StoreReport),
    UnsafeRecoveryCreatePeer {
        syncer: UnsafeRecoveryExecutePlanSyncer,
        create: metapb::Region,
    },

    GcSnapshotFinish,

    AwakenRegions {
        abnormal_stores: Vec<u64>,
    },
}

impl<EK: KvEngine> ResourceMetered for StoreMsg<EK> {}

impl<EK> fmt::Debug for StoreMsg<EK>
where
    EK: KvEngine,
{
    fn fmt(&self, fmt: &mut fmt::Formatter<'_>) -> fmt::Result {
        match *self {
            StoreMsg::RaftMessage(_) => write!(fmt, "Raft Message"),
            StoreMsg::StoreUnreachable { store_id } => {
                write!(fmt, "Store {}  is unreachable", store_id)
            }
            StoreMsg::CompactedEvent(ref event) => write!(fmt, "CompactedEvent cf {}", event.cf()),
            StoreMsg::ClearRegionSizeInRange {
                ref start_key,
                ref end_key,
            } => write!(
                fmt,
                "Clear Region size in range {:?} to {:?}",
                start_key, end_key
            ),
            StoreMsg::Tick(tick) => write!(fmt, "StoreTick {:?}", tick),
            StoreMsg::Start { ref store } => write!(fmt, "Start store {:?}", store),
            #[cfg(any(test, feature = "testexport"))]
            StoreMsg::Validate(_) => write!(fmt, "Validate config"),
            StoreMsg::UpdateReplicationMode(_) => write!(fmt, "UpdateReplicationMode"),
            StoreMsg::LatencyInspect { .. } => write!(fmt, "LatencyInspect"),
            StoreMsg::UnsafeRecoveryReport(..) => write!(fmt, "UnsafeRecoveryReport"),
            StoreMsg::UnsafeRecoveryCreatePeer { .. } => {
                write!(fmt, "UnsafeRecoveryCreatePeer")
            }
            StoreMsg::GcSnapshotFinish => write!(fmt, "GcSnapshotFinish"),
            StoreMsg::AwakenRegions { .. } => write!(fmt, "AwakenRegions"),
        }
    }
}<|MERGE_RESOLUTION|>--- conflicted
+++ resolved
@@ -456,11 +456,8 @@
             StoreTick::CompactLockCf => RaftEventDurationType::compact_lock_cf,
             StoreTick::ConsistencyCheck => RaftEventDurationType::consistency_check,
             StoreTick::CleanupImportSst => RaftEventDurationType::cleanup_import_sst,
-<<<<<<< HEAD
+            StoreTick::LoadMetricsWindow => RaftEventDurationType::load_metrics_window,
             StoreTick::PdReportMinResolvedTs => RaftEventDurationType::pd_report_min_resolved_ts,
-=======
-            StoreTick::LoadMetricsWindow => RaftEventDurationType::load_metrics_window,
->>>>>>> dce0e55a
         }
     }
 }
