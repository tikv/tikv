// Copyright 2016 TiKV Project Authors. Licensed under Apache-2.0.

// #[PerformanceCriticalPath]
use std::borrow::Cow;
use std::fmt;

use engine_traits::{CompactedEvent, KvEngine, Snapshot};
use kvproto::kvrpcpb::ExtraOp as TxnExtraOp;
use kvproto::metapb;
use kvproto::metapb::RegionEpoch;
use kvproto::pdpb::CheckPolicy;
use kvproto::raft_cmdpb::{RaftCmdRequest, RaftCmdResponse};
use kvproto::raft_serverpb::RaftMessage;
use kvproto::replication_modepb::ReplicationStatus;
use kvproto::{import_sstpb::SstMeta, kvrpcpb::DiskFullOpt};
use raft::{GetEntriesContext, SnapshotStatus};
use smallvec::{smallvec, SmallVec};

use crate::store::fsm::apply::TaskRes as ApplyTaskRes;
use crate::store::fsm::apply::{CatchUpLogs, ChangeObserver};
use crate::store::metrics::RaftEventDurationType;
use crate::store::util::{KeysInfoFormatter, LatencyInspector};
use crate::store::{RaftlogFetchResult, SnapKey};
use tikv_util::{deadline::Deadline, escape, memory::HeapSize, time::Instant};

use super::{AbstractPeer, RegionSnapshot};

#[derive(Debug)]
pub struct ReadResponse<S: Snapshot> {
    pub response: RaftCmdResponse,
    pub snapshot: Option<RegionSnapshot<S>>,
    pub txn_extra_op: TxnExtraOp,
}

#[derive(Debug)]
pub struct WriteResponse {
    pub response: RaftCmdResponse,
}

// This is only necessary because of seeming limitations in derive(Clone) w/r/t
// generics. If it can be deleted in the future in favor of derive, it should
// be.
impl<S> Clone for ReadResponse<S>
where
    S: Snapshot,
{
    fn clone(&self) -> ReadResponse<S> {
        ReadResponse {
            response: self.response.clone(),
            snapshot: self.snapshot.clone(),
            txn_extra_op: self.txn_extra_op,
        }
    }
}

pub type ReadCallback<S> = Box<dyn FnOnce(ReadResponse<S>) + Send>;
pub type WriteCallback = Box<dyn FnOnce(WriteResponse) + Send>;
pub type ExtCallback = Box<dyn FnOnce() + Send>;

/// Variants of callbacks for `Msg`.
///  - `Read`: a callback for read only requests including `StatusRequest`,
///         `GetRequest` and `SnapRequest`
///  - `Write`: a callback for write only requests including `AdminRequest`
///          `PutRequest`, `DeleteRequest` and `DeleteRangeRequest`.
pub enum Callback<S: Snapshot> {
    /// No callback.
    None,
    /// Read callback.
    Read(ReadCallback<S>),
    /// Write callback.
    Write {
        cb: WriteCallback,
        /// `proposed_cb` is called after a request is proposed to the raft group successfully.
        /// It's used to notify the caller to move on early because it's very likely the request
        /// will be applied to the raftstore.
        proposed_cb: Option<ExtCallback>,
        /// `committed_cb` is called after a request is committed and before it's being applied, and
        /// it's guaranteed that the request will be successfully applied soon.
        committed_cb: Option<ExtCallback>,
        request_times: SmallVec<[Instant; 4]>,
    },
}

impl<S: Snapshot> HeapSize for Callback<S> {}

impl<S> Callback<S>
where
    S: Snapshot,
{
    pub fn write(cb: WriteCallback) -> Self {
        Self::write_ext(cb, None, None)
    }

    pub fn write_ext(
        cb: WriteCallback,
        proposed_cb: Option<ExtCallback>,
        committed_cb: Option<ExtCallback>,
    ) -> Self {
        Callback::Write {
            cb,
            proposed_cb,
            committed_cb,
            request_times: smallvec![Instant::now()],
        }
    }

    pub fn get_request_times(&self) -> Option<&SmallVec<[Instant; 4]>> {
        match self {
            Callback::Write { request_times, .. } => Some(request_times),
            _ => None,
        }
    }

    pub fn invoke_with_response(self, resp: RaftCmdResponse) {
        match self {
            Callback::None => (),
            Callback::Read(read) => {
                let resp = ReadResponse {
                    response: resp,
                    snapshot: None,
                    txn_extra_op: TxnExtraOp::Noop,
                };
                read(resp);
            }
            Callback::Write { cb, .. } => {
                let resp = WriteResponse { response: resp };
                cb(resp);
            }
        }
    }

    pub fn has_proposed_cb(&mut self) -> bool {
        if let Callback::Write { proposed_cb, .. } = self {
            proposed_cb.is_some()
        } else {
            false
        }
    }

    pub fn invoke_proposed(&mut self) {
        if let Callback::Write { proposed_cb, .. } = self {
            if let Some(cb) = proposed_cb.take() {
                cb()
            }
        }
    }

    pub fn invoke_committed(&mut self) {
        if let Callback::Write { committed_cb, .. } = self {
            if let Some(cb) = committed_cb.take() {
                cb()
            }
        }
    }

    pub fn invoke_read(self, args: ReadResponse<S>) {
        match self {
            Callback::Read(read) => read(args),
            other => panic!("expect Callback::Read(..), got {:?}", other),
        }
    }

    pub fn is_none(&self) -> bool {
        matches!(self, Callback::None)
    }
}

impl<S> fmt::Debug for Callback<S>
where
    S: Snapshot,
{
    fn fmt(&self, fmt: &mut fmt::Formatter<'_>) -> fmt::Result {
        match self {
            Callback::None => write!(fmt, "Callback::None"),
            Callback::Read(_) => write!(fmt, "Callback::Read(..)"),
            Callback::Write { .. } => write!(fmt, "Callback::Write(..)"),
        }
    }
}

#[derive(Debug, Clone, Copy, PartialEq, Eq, Hash)]
#[repr(u8)]
pub enum PeerTick {
    Raft = 0,
    RaftLogGc = 1,
    SplitRegionCheck = 2,
    PdHeartbeat = 3,
    CheckMerge = 4,
    CheckPeerStaleState = 5,
    EntryCacheEvict = 6,
    CheckLeaderLease = 7,
}

impl PeerTick {
    pub const VARIANT_COUNT: usize = Self::get_all_ticks().len();

    #[inline]
    pub fn tag(self) -> &'static str {
        match self {
            PeerTick::Raft => "raft",
            PeerTick::RaftLogGc => "raft_log_gc",
            PeerTick::SplitRegionCheck => "split_region_check",
            PeerTick::PdHeartbeat => "pd_heartbeat",
            PeerTick::CheckMerge => "check_merge",
            PeerTick::CheckPeerStaleState => "check_peer_stale_state",
            PeerTick::EntryCacheEvict => "entry_cache_evict",
            PeerTick::CheckLeaderLease => "check_leader_lease",
        }
    }

    pub const fn get_all_ticks() -> &'static [PeerTick] {
        const TICKS: &[PeerTick] = &[
            PeerTick::Raft,
            PeerTick::RaftLogGc,
            PeerTick::SplitRegionCheck,
            PeerTick::PdHeartbeat,
            PeerTick::CheckMerge,
            PeerTick::CheckPeerStaleState,
            PeerTick::EntryCacheEvict,
            PeerTick::CheckLeaderLease,
        ];
        TICKS
    }
}

#[derive(Debug, Clone, Copy)]
pub enum StoreTick {
    CompactCheck,
    PdStoreHeartbeat,
    SnapGc,
    CompactLockCf,
    ConsistencyCheck,
    CleanupImportSST,
}

impl StoreTick {
    #[inline]
    pub fn tag(self) -> RaftEventDurationType {
        match self {
            StoreTick::CompactCheck => RaftEventDurationType::compact_check,
            StoreTick::PdStoreHeartbeat => RaftEventDurationType::pd_store_heartbeat,
            StoreTick::SnapGc => RaftEventDurationType::snap_gc,
            StoreTick::CompactLockCf => RaftEventDurationType::compact_lock_cf,
            StoreTick::ConsistencyCheck => RaftEventDurationType::consistency_check,
            StoreTick::CleanupImportSST => RaftEventDurationType::cleanup_import_sst,
        }
    }
}

#[derive(Debug)]
pub enum MergeResultKind {
    /// Its target peer applys `CommitMerge` log.
    FromTargetLog,
    /// Its target peer receives snapshot.
    /// In step 1, this peer should mark `pending_move` is true and destroy its apply fsm.
    /// Then its target peer will remove this peer data and apply snapshot atomically.
    FromTargetSnapshotStep1,
    /// In step 2, this peer should destroy its peer fsm.
    FromTargetSnapshotStep2,
    /// This peer is no longer needed by its target peer so it can be destroyed by itself.
    /// It happens if and only if its target peer has been removed by conf change.
    Stale,
}

/// Some significant messages sent to raftstore. Raftstore will dispatch these messages to Raft
/// groups to update some important internal status.
#[derive(Debug)]
pub enum SignificantMsg<SK>
where
    SK: Snapshot,
{
    /// Reports whether the snapshot sending is successful or not.
    SnapshotStatus {
        region_id: u64,
        to_peer_id: u64,
        status: SnapshotStatus,
    },
    StoreUnreachable {
        store_id: u64,
    },
    /// Reports `to_peer_id` is unreachable.
    Unreachable {
        region_id: u64,
        to_peer_id: u64,
    },
    /// Source region catch up logs for merging
    CatchUpLogs(CatchUpLogs),
    /// Result of the fact that the region is merged.
    MergeResult {
        target_region_id: u64,
        target: metapb::Peer,
        result: MergeResultKind,
    },
    StoreResolved {
        store_id: u64,
        group_id: u64,
    },
    /// Capture the changes of the region.
    CaptureChange {
        cmd: ChangeObserver,
        region_epoch: RegionEpoch,
        callback: Callback<SK>,
    },
    LeaderCallback(Callback<SK>),
    RaftLogGcFlushed,
    // Reports the result of asynchronous Raft logs fetching.
    RaftlogFetched {
        context: GetEntriesContext,
        res: Box<RaftlogFetchResult>,
    },
}

/// Message that will be sent to a peer.
///
/// These messages are not significant and can be dropped occasionally.
pub enum CasualMessage<EK: KvEngine> {
    /// Split the target region into several partitions.
    SplitRegion {
        region_epoch: RegionEpoch,
        // It's an encoded key.
        // TODO: support meta key.
        split_keys: Vec<Vec<u8>>,
        callback: Callback<EK::Snapshot>,
        source: Cow<'static, str>,
    },

    /// Hash result of ComputeHash command.
    ComputeHashResult {
        index: u64,
        context: Vec<u8>,
        hash: Vec<u8>,
    },

    /// Approximate size of target region. This message can only be sent by split-check thread.
    RegionApproximateSize {
        size: u64,
    },

    /// Approximate key count of target region.
    RegionApproximateKeys {
        keys: u64,
    },
    CompactionDeclinedBytes {
        bytes: u64,
    },
    /// Half split the target region.
    HalfSplitRegion {
        region_epoch: RegionEpoch,
        policy: CheckPolicy,
        source: &'static str,
    },
    /// Remove snapshot files in `snaps`.
    GcSnap {
        snaps: Vec<(SnapKey, bool)>,
    },
    /// Clear region size cache.
    ClearRegionSize,
    /// Indicate a target region is overlapped.
    RegionOverlapped,
    /// Notifies that a new snapshot has been generated.
    SnapshotGenerated,

    /// Generally Raft leader keeps as more as possible logs for followers,
    /// however `ForceCompactRaftLogs` only cares the leader itself.
    ForceCompactRaftLogs,

    /// A message to access peer's internal state.
    AccessPeer(Box<dyn FnOnce(&mut dyn AbstractPeer) + Send + 'static>),

    /// Region info from PD
    QueryRegionLeaderResp {
        region: metapb::Region,
        leader: metapb::Peer,
    },

    /// For drop raft messages at an upper layer.
    RejectRaftAppend {
        peer_id: u64,
    },
<<<<<<< HEAD
    RefreshRegionBuckets {
        region_epoch: RegionEpoch,
        region_buckets: metapb::Buckets,
    },
=======

    // Try renew leader lease
    RenewLease,
>>>>>>> 9331bff9
}

impl<EK: KvEngine> fmt::Debug for CasualMessage<EK> {
    fn fmt(&self, fmt: &mut fmt::Formatter<'_>) -> fmt::Result {
        match self {
            CasualMessage::ComputeHashResult {
                index,
                context,
                ref hash,
            } => write!(
                fmt,
                "ComputeHashResult [index: {}, context: {}, hash: {}]",
                index,
                log_wrappers::Value::key(context),
                escape(hash)
            ),
            CasualMessage::SplitRegion {
                ref split_keys,
                source,
                ..
            } => write!(
                fmt,
                "Split region with {} from {}",
                KeysInfoFormatter(split_keys.iter()),
                source,
            ),
            CasualMessage::RegionApproximateSize { size } => {
                write!(fmt, "Region's approximate size [size: {:?}]", size)
            }
            CasualMessage::RegionApproximateKeys { keys } => {
                write!(fmt, "Region's approximate keys [keys: {:?}]", keys)
            }
            CasualMessage::CompactionDeclinedBytes { bytes } => {
                write!(fmt, "compaction declined bytes {}", bytes)
            }
            CasualMessage::HalfSplitRegion { source, .. } => {
                write!(fmt, "Half Split from {}", source)
            }
            CasualMessage::GcSnap { ref snaps } => write! {
                fmt,
                "gc snaps {:?}",
                snaps
            },
            CasualMessage::ClearRegionSize => write! {
                fmt,
                "clear region size"
            },
            CasualMessage::RegionOverlapped => write!(fmt, "RegionOverlapped"),
            CasualMessage::SnapshotGenerated => write!(fmt, "SnapshotGenerated"),
            CasualMessage::ForceCompactRaftLogs => write!(fmt, "ForceCompactRaftLogs"),
            CasualMessage::AccessPeer(_) => write!(fmt, "AccessPeer"),
            CasualMessage::QueryRegionLeaderResp { .. } => write!(fmt, "QueryRegionLeaderResp"),
            CasualMessage::RejectRaftAppend { peer_id } => {
                write!(fmt, "RejectRaftAppend(peer_id={})", peer_id)
            }
<<<<<<< HEAD
            CasualMessage::RefreshRegionBuckets { .. } => write!(fmt, "RefreshRegionBuckets"),
=======
            CasualMessage::RenewLease => write!(fmt, "RenewLease"),
>>>>>>> 9331bff9
        }
    }
}

/// control options for raftcmd.
#[derive(Debug, Default, Clone)]
pub struct RaftCmdExtraOpts {
    pub deadline: Option<Deadline>,
    pub disk_full_opt: DiskFullOpt,
}

/// Raft command is the command that is expected to be proposed by the
/// leader of the target raft group.
#[derive(Debug)]
pub struct RaftCommand<S: Snapshot> {
    pub send_time: Instant,
    pub request: RaftCmdRequest,
    pub callback: Callback<S>,
    pub extra_opts: RaftCmdExtraOpts,
}

impl<S: Snapshot> RaftCommand<S> {
    #[inline]
    pub fn new(request: RaftCmdRequest, callback: Callback<S>) -> RaftCommand<S> {
        RaftCommand {
            request,
            callback,
            send_time: Instant::now(),
            extra_opts: RaftCmdExtraOpts::default(),
        }
    }

    pub fn new_ext(
        request: RaftCmdRequest,
        callback: Callback<S>,
        extra_opts: RaftCmdExtraOpts,
    ) -> RaftCommand<S> {
        RaftCommand {
            request,
            callback,
            send_time: Instant::now(),
            extra_opts: RaftCmdExtraOpts {
                deadline: extra_opts.deadline,
                disk_full_opt: extra_opts.disk_full_opt,
            },
        }
    }
}

pub struct InspectedRaftMessage {
    pub heap_size: usize,
    pub msg: RaftMessage,
}

/// Message that can be sent to a peer.
pub enum PeerMsg<EK: KvEngine> {
    /// Raft message is the message sent between raft nodes in the same
    /// raft group. Messages need to be redirected to raftstore if target
    /// peer doesn't exist.
    RaftMessage(InspectedRaftMessage),
    /// Raft command is the command that is expected to be proposed by the
    /// leader of the target raft group. If it's failed to be sent, callback
    /// usually needs to be called before dropping in case of resource leak.
    RaftCommand(RaftCommand<EK::Snapshot>),
    /// Tick is periodical task. If target peer doesn't exist there is a potential
    /// that the raft node will not work anymore.
    Tick(PeerTick),
    /// Result of applying committed entries. The message can't be lost.
    ApplyRes {
        res: ApplyTaskRes<EK::Snapshot>,
    },
    /// Message that can't be lost but rarely created. If they are lost, real bad
    /// things happen like some peers will be considered dead in the group.
    SignificantMsg(SignificantMsg<EK::Snapshot>),
    /// Start the FSM.
    Start,
    /// A message only used to notify a peer.
    Noop,
    Persisted {
        peer_id: u64,
        ready_number: u64,
    },
    /// Message that is not important and can be dropped occasionally.
    CasualMessage(CasualMessage<EK>),
    /// Ask region to report a heartbeat to PD.
    HeartbeatPd,
    /// Asks region to change replication mode.
    UpdateReplicationMode,
    Destroy(u64),
    UpdateRegionForUnsafeRecover(metapb::Region),
}

impl<EK: KvEngine> fmt::Debug for PeerMsg<EK> {
    fn fmt(&self, fmt: &mut fmt::Formatter<'_>) -> fmt::Result {
        match self {
            PeerMsg::RaftMessage(_) => write!(fmt, "Raft Message"),
            PeerMsg::RaftCommand(_) => write!(fmt, "Raft Command"),
            PeerMsg::Tick(tick) => write! {
                fmt,
                "{:?}",
                tick
            },
            PeerMsg::SignificantMsg(msg) => write!(fmt, "{:?}", msg),
            PeerMsg::ApplyRes { res } => write!(fmt, "ApplyRes {:?}", res),
            PeerMsg::Start => write!(fmt, "Startup"),
            PeerMsg::Noop => write!(fmt, "Noop"),
            PeerMsg::Persisted {
                peer_id,
                ready_number,
            } => write!(
                fmt,
                "Persisted peer_id {}, ready_number {}",
                peer_id, ready_number
            ),
            PeerMsg::CasualMessage(msg) => write!(fmt, "CasualMessage {:?}", msg),
            PeerMsg::HeartbeatPd => write!(fmt, "HeartbeatPd"),
            PeerMsg::UpdateReplicationMode => write!(fmt, "UpdateReplicationMode"),
            PeerMsg::Destroy(peer_id) => write!(fmt, "Destroy {}", peer_id),
            PeerMsg::UpdateRegionForUnsafeRecover(region) => {
                write!(fmt, "Update Region {} to {:?}", region.get_id(), region)
            }
        }
    }
}

pub enum StoreMsg<EK>
where
    EK: KvEngine,
{
    RaftMessage(InspectedRaftMessage),

    ValidateSSTResult {
        invalid_ssts: Vec<SstMeta>,
    },

    // Clear region size and keys for all regions in the range, so we can force them to re-calculate
    // their size later.
    ClearRegionSizeInRange {
        start_key: Vec<u8>,
        end_key: Vec<u8>,
    },
    StoreUnreachable {
        store_id: u64,
    },

    // Compaction finished event
    CompactedEvent(EK::CompactedEvent),
    Tick(StoreTick),
    Start {
        store: metapb::Store,
    },

    /// Asks the store to update replication mode.
    UpdateReplicationMode(ReplicationStatus),

    /// Inspect the latency of raftstore.
    LatencyInspect {
        send_time: Instant,
        inspector: LatencyInspector,
    },

    /// Message only used for test.
    #[cfg(any(test, feature = "testexport"))]
    Validate(Box<dyn FnOnce(&crate::store::Config) + Send>),

    CreatePeer(metapb::Region),
}

impl<EK> fmt::Debug for StoreMsg<EK>
where
    EK: KvEngine,
{
    fn fmt(&self, fmt: &mut fmt::Formatter<'_>) -> fmt::Result {
        match *self {
            StoreMsg::RaftMessage(_) => write!(fmt, "Raft Message"),
            StoreMsg::StoreUnreachable { store_id } => {
                write!(fmt, "Store {}  is unreachable", store_id)
            }
            StoreMsg::CompactedEvent(ref event) => write!(fmt, "CompactedEvent cf {}", event.cf()),
            StoreMsg::ValidateSSTResult { .. } => write!(fmt, "Validate SST Result"),
            StoreMsg::ClearRegionSizeInRange {
                ref start_key,
                ref end_key,
            } => write!(
                fmt,
                "Clear Region size in range {:?} to {:?}",
                start_key, end_key
            ),
            StoreMsg::Tick(tick) => write!(fmt, "StoreTick {:?}", tick),
            StoreMsg::Start { ref store } => write!(fmt, "Start store {:?}", store),
            #[cfg(any(test, feature = "testexport"))]
            StoreMsg::Validate(_) => write!(fmt, "Validate config"),
            StoreMsg::UpdateReplicationMode(_) => write!(fmt, "UpdateReplicationMode"),
            StoreMsg::LatencyInspect { .. } => write!(fmt, "LatencyInspect"),
            StoreMsg::CreatePeer(_) => write!(fmt, "CreatePeer"),
        }
    }
}<|MERGE_RESOLUTION|>--- conflicted
+++ resolved
@@ -377,16 +377,13 @@
     RejectRaftAppend {
         peer_id: u64,
     },
-<<<<<<< HEAD
     RefreshRegionBuckets {
         region_epoch: RegionEpoch,
         region_buckets: metapb::Buckets,
     },
-=======
 
     // Try renew leader lease
     RenewLease,
->>>>>>> 9331bff9
 }
 
 impl<EK: KvEngine> fmt::Debug for CasualMessage<EK> {
@@ -442,11 +439,8 @@
             CasualMessage::RejectRaftAppend { peer_id } => {
                 write!(fmt, "RejectRaftAppend(peer_id={})", peer_id)
             }
-<<<<<<< HEAD
             CasualMessage::RefreshRegionBuckets { .. } => write!(fmt, "RefreshRegionBuckets"),
-=======
             CasualMessage::RenewLease => write!(fmt, "RenewLease"),
->>>>>>> 9331bff9
         }
     }
 }
