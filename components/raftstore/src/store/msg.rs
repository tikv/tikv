--- conflicted
+++ resolved
@@ -15,12 +15,8 @@
 use kvproto::replication_modepb::ReplicationStatus;
 use kvproto::{import_sstpb::SstMeta, kvrpcpb::DiskFullOpt};
 use raft::SnapshotStatus;
-<<<<<<< HEAD
-use std::borrow::Cow;
+use smallvec::{smallvec, SmallVec};
 use time::Timespec;
-=======
-use smallvec::{smallvec, SmallVec};
->>>>>>> 9db01d1e
 
 use crate::store::fsm::apply::TaskRes as ApplyTaskRes;
 use crate::store::fsm::apply::{CatchUpLogs, ChangeObserver};
@@ -368,15 +364,13 @@
         leader: metapb::Peer,
     },
 
-<<<<<<< HEAD
-    // Try renew leader lease
-    RenewLease(Timespec),
-=======
     /// For drop raft messages at an upper layer.
     RejectRaftAppend {
         peer_id: u64,
     },
->>>>>>> 9db01d1e
+
+    // Try renew leader lease
+    RenewLease(Timespec),
 }
 
 impl<EK: KvEngine> fmt::Debug for CasualMessage<EK> {
@@ -429,13 +423,10 @@
             CasualMessage::ForceCompactRaftLogs => write!(fmt, "ForceCompactRaftLogs"),
             CasualMessage::AccessPeer(_) => write!(fmt, "AccessPeer"),
             CasualMessage::QueryRegionLeaderResp { .. } => write!(fmt, "QueryRegionLeaderResp"),
-<<<<<<< HEAD
-            CasualMessage::RenewLease(_) => write!(fmt, "RenewLease"),
-=======
             CasualMessage::RejectRaftAppend { peer_id } => {
                 write!(fmt, "RejectRaftAppend(peer_id={})", peer_id)
             }
->>>>>>> 9db01d1e
+            CasualMessage::RenewLease(_) => write!(fmt, "RenewLease"),
         }
     }
 }
