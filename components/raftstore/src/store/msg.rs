// Copyright 2016 TiKV Project Authors. Licensed under Apache-2.0.

// #[PerformanceCriticalPath]
use std::borrow::Cow;
use std::fmt;

use engine_traits::{CompactedEvent, KvEngine, Snapshot};
use kvproto::kvrpcpb::ExtraOp as TxnExtraOp;
use kvproto::metapb;
use kvproto::metapb::RegionEpoch;
use kvproto::pdpb::CheckPolicy;
use kvproto::raft_cmdpb::{RaftCmdRequest, RaftCmdResponse};
use kvproto::raft_serverpb::RaftMessage;
use kvproto::replication_modepb::ReplicationStatus;
use kvproto::{import_sstpb::SstMeta, kvrpcpb::DiskFullOpt};
use raft::{GetEntriesContext, SnapshotStatus};
use smallvec::{smallvec, SmallVec};

use crate::store::fsm::apply::TaskRes as ApplyTaskRes;
use crate::store::fsm::apply::{CatchUpLogs, ChangeObserver};
use crate::store::metrics::RaftEventDurationType;
use crate::store::util::{KeysInfoFormatter, LatencyInspector};
use crate::store::{RaftlogFetchResult, SnapKey};
use tikv_util::{deadline::Deadline, escape, memory::HeapSize, time::Instant};

use super::{AbstractPeer, RegionSnapshot};

#[derive(Debug)]
pub struct ReadResponse<S: Snapshot> {
    pub response: RaftCmdResponse,
    pub snapshot: Option<RegionSnapshot<S>>,
    pub txn_extra_op: TxnExtraOp,
}

#[derive(Debug)]
pub struct WriteResponse {
    pub response: RaftCmdResponse,
}

// This is only necessary because of seeming limitations in derive(Clone) w/r/t
// generics. If it can be deleted in the future in favor of derive, it should
// be.
impl<S> Clone for ReadResponse<S>
where
    S: Snapshot,
{
    fn clone(&self) -> ReadResponse<S> {
        ReadResponse {
            response: self.response.clone(),
            snapshot: self.snapshot.clone(),
            txn_extra_op: self.txn_extra_op,
        }
    }
}

pub type ReadCallback<S> = Box<dyn FnOnce(ReadResponse<S>) + Send>;
pub type WriteCallback = Box<dyn FnOnce(WriteResponse) + Send>;
pub type ExtCallback = Box<dyn FnOnce() + Send>;

/// Variants of callbacks for `Msg`.
///  - `Read`: a callback for read only requests including `StatusRequest`,
///         `GetRequest` and `SnapRequest`
///  - `Write`: a callback for write only requests including `AdminRequest`
///          `PutRequest`, `DeleteRequest` and `DeleteRangeRequest`.
pub enum Callback<S: Snapshot> {
    /// No callback.
    None,
    /// Read callback.
    Read(ReadCallback<S>),
    /// Write callback.
    Write {
        cb: WriteCallback,
        /// `proposed_cb` is called after a request is proposed to the raft group successfully.
        /// It's used to notify the caller to move on early because it's very likely the request
        /// will be applied to the raftstore.
        proposed_cb: Option<ExtCallback>,
        /// `committed_cb` is called after a request is committed and before it's being applied, and
        /// it's guaranteed that the request will be successfully applied soon.
        committed_cb: Option<ExtCallback>,
        request_times: SmallVec<[Instant; 4]>,
    },
}

impl<S: Snapshot> HeapSize for Callback<S> {}

impl<S> Callback<S>
where
    S: Snapshot,
{
    pub fn write(cb: WriteCallback) -> Self {
        Self::write_ext(cb, None, None)
    }

    pub fn write_ext(
        cb: WriteCallback,
        proposed_cb: Option<ExtCallback>,
        committed_cb: Option<ExtCallback>,
    ) -> Self {
        Callback::Write {
            cb,
            proposed_cb,
            committed_cb,
            request_times: smallvec![Instant::now()],
        }
    }

    pub fn get_request_times(&self) -> Option<&SmallVec<[Instant; 4]>> {
        match self {
            Callback::Write { request_times, .. } => Some(request_times),
            _ => None,
        }
    }

    pub fn invoke_with_response(self, resp: RaftCmdResponse) {
        match self {
            Callback::None => (),
            Callback::Read(read) => {
                let resp = ReadResponse {
                    response: resp,
                    snapshot: None,
                    txn_extra_op: TxnExtraOp::Noop,
                };
                read(resp);
            }
            Callback::Write { cb, .. } => {
                let resp = WriteResponse { response: resp };
                cb(resp);
            }
        }
    }

    pub fn has_proposed_cb(&mut self) -> bool {
        if let Callback::Write { proposed_cb, .. } = self {
            proposed_cb.is_some()
        } else {
            false
        }
    }

    pub fn invoke_proposed(&mut self) {
        if let Callback::Write { proposed_cb, .. } = self {
            if let Some(cb) = proposed_cb.take() {
                cb()
            }
        }
    }

    pub fn invoke_committed(&mut self) {
        if let Callback::Write { committed_cb, .. } = self {
            if let Some(cb) = committed_cb.take() {
                cb()
            }
        }
    }

    pub fn invoke_read(self, args: ReadResponse<S>) {
        match self {
            Callback::Read(read) => read(args),
            other => panic!("expect Callback::Read(..), got {:?}", other),
        }
    }

    pub fn is_none(&self) -> bool {
        matches!(self, Callback::None)
    }
}

impl<S> fmt::Debug for Callback<S>
where
    S: Snapshot,
{
    fn fmt(&self, fmt: &mut fmt::Formatter<'_>) -> fmt::Result {
        match self {
            Callback::None => write!(fmt, "Callback::None"),
            Callback::Read(_) => write!(fmt, "Callback::Read(..)"),
            Callback::Write { .. } => write!(fmt, "Callback::Write(..)"),
        }
    }
}

#[derive(Debug, Clone, Copy, PartialEq, Eq, Hash)]
#[repr(u8)]
pub enum PeerTick {
    Raft = 0,
    RaftLogGc = 1,
    SplitRegionCheck = 2,
    PdHeartbeat = 3,
    CheckMerge = 4,
    CheckPeerStaleState = 5,
    EntryCacheEvict = 6,
    CheckLeaderLease = 7,
}

impl PeerTick {
    pub const VARIANT_COUNT: usize = Self::get_all_ticks().len();

    #[inline]
    pub fn tag(self) -> &'static str {
        match self {
            PeerTick::Raft => "raft",
            PeerTick::RaftLogGc => "raft_log_gc",
            PeerTick::SplitRegionCheck => "split_region_check",
            PeerTick::PdHeartbeat => "pd_heartbeat",
            PeerTick::CheckMerge => "check_merge",
            PeerTick::CheckPeerStaleState => "check_peer_stale_state",
            PeerTick::EntryCacheEvict => "entry_cache_evict",
            PeerTick::CheckLeaderLease => "check_leader_lease",
        }
    }

    pub const fn get_all_ticks() -> &'static [PeerTick] {
        const TICKS: &[PeerTick] = &[
            PeerTick::Raft,
            PeerTick::RaftLogGc,
            PeerTick::SplitRegionCheck,
            PeerTick::PdHeartbeat,
            PeerTick::CheckMerge,
            PeerTick::CheckPeerStaleState,
            PeerTick::EntryCacheEvict,
            PeerTick::CheckLeaderLease,
        ];
        TICKS
    }
}

#[derive(Debug, Clone, Copy)]
pub enum StoreTick {
    CompactCheck,
    PdStoreHeartbeat,
    SnapGc,
    CompactLockCf,
    ConsistencyCheck,
    CleanupImportSST,
}

impl StoreTick {
    #[inline]
    pub fn tag(self) -> RaftEventDurationType {
        match self {
            StoreTick::CompactCheck => RaftEventDurationType::compact_check,
            StoreTick::PdStoreHeartbeat => RaftEventDurationType::pd_store_heartbeat,
            StoreTick::SnapGc => RaftEventDurationType::snap_gc,
            StoreTick::CompactLockCf => RaftEventDurationType::compact_lock_cf,
            StoreTick::ConsistencyCheck => RaftEventDurationType::consistency_check,
            StoreTick::CleanupImportSST => RaftEventDurationType::cleanup_import_sst,
        }
    }
}

#[derive(Debug)]
pub enum MergeResultKind {
    /// Its target peer applys `CommitMerge` log.
    FromTargetLog,
    /// Its target peer receives snapshot.
    /// In step 1, this peer should mark `pending_move` is true and destroy its apply fsm.
    /// Then its target peer will remove this peer data and apply snapshot atomically.
    FromTargetSnapshotStep1,
    /// In step 2, this peer should destroy its peer fsm.
    FromTargetSnapshotStep2,
    /// This peer is no longer needed by its target peer so it can be destroyed by itself.
    /// It happens if and only if its target peer has been removed by conf change.
    Stale,
}

/// Some significant messages sent to raftstore. Raftstore will dispatch these messages to Raft
/// groups to update some important internal status.
#[derive(Debug)]
pub enum SignificantMsg<SK>
where
    SK: Snapshot,
{
    /// Reports whether the snapshot sending is successful or not.
    SnapshotStatus {
        region_id: u64,
        to_peer_id: u64,
        status: SnapshotStatus,
    },
    StoreUnreachable {
        store_id: u64,
    },
    /// Reports `to_peer_id` is unreachable.
    Unreachable {
        region_id: u64,
        to_peer_id: u64,
    },
    /// Source region catch up logs for merging
    CatchUpLogs(CatchUpLogs),
    /// Result of the fact that the region is merged.
    MergeResult {
        target_region_id: u64,
        target: metapb::Peer,
        result: MergeResultKind,
    },
    StoreResolved {
        store_id: u64,
        group_id: u64,
    },
    /// Capture the changes of the region.
    CaptureChange {
        cmd: ChangeObserver,
        region_epoch: RegionEpoch,
        callback: Callback<SK>,
    },
    LeaderCallback(Callback<SK>),
    RaftLogGcFlushed,
    // Reports the result of asynchronous Raft logs fetching.
    RaftlogFetched {
        context: GetEntriesContext,
<<<<<<< HEAD
        res: RaftlogFetchResult,
    },
    EnterForceLeaderState,
    ExitForceLeaderState,
}

#[derive(Debug)]
pub enum RaftlogFetchResult {
    Fetching,
    Fetched {
        ents: raft::Result<Vec<Entry>>,
        // because entries may be empty, so store the original low index that the task issued
        low: u64,
        // the original max size that the task issued
        max_size: u64,
        // if the ents hit max_size
        hit_size_limit: bool,
        // the times that async fetch have already tried
        tried_cnt: usize,
        // the term when the task issued
        term: u64,
=======
        res: Box<RaftlogFetchResult>,
>>>>>>> 766e2f8e
    },
}

/// Message that will be sent to a peer.
///
/// These messages are not significant and can be dropped occasionally.
pub enum CasualMessage<EK: KvEngine> {
    /// Split the target region into several partitions.
    SplitRegion {
        region_epoch: RegionEpoch,
        // It's an encoded key.
        // TODO: support meta key.
        split_keys: Vec<Vec<u8>>,
        callback: Callback<EK::Snapshot>,
        source: Cow<'static, str>,
    },

    /// Hash result of ComputeHash command.
    ComputeHashResult {
        index: u64,
        context: Vec<u8>,
        hash: Vec<u8>,
    },

    /// Approximate size of target region. This message can only be sent by split-check thread.
    RegionApproximateSize {
        size: u64,
    },

    /// Approximate key count of target region.
    RegionApproximateKeys {
        keys: u64,
    },
    CompactionDeclinedBytes {
        bytes: u64,
    },
    /// Half split the target region.
    HalfSplitRegion {
        region_epoch: RegionEpoch,
        policy: CheckPolicy,
        source: &'static str,
    },
    /// Remove snapshot files in `snaps`.
    GcSnap {
        snaps: Vec<(SnapKey, bool)>,
    },
    /// Clear region size cache.
    ClearRegionSize,
    /// Indicate a target region is overlapped.
    RegionOverlapped,
    /// Notifies that a new snapshot has been generated.
    SnapshotGenerated,

    /// Generally Raft leader keeps as more as possible logs for followers,
    /// however `ForceCompactRaftLogs` only cares the leader itself.
    ForceCompactRaftLogs,

    /// A message to access peer's internal state.
    AccessPeer(Box<dyn FnOnce(&mut dyn AbstractPeer) + Send + 'static>),

    /// Region info from PD
    QueryRegionLeaderResp {
        region: metapb::Region,
        leader: metapb::Peer,
    },

    /// For drop raft messages at an upper layer.
    RejectRaftAppend {
        peer_id: u64,
    },

    // Try renew leader lease
    RenewLease,
}

impl<EK: KvEngine> fmt::Debug for CasualMessage<EK> {
    fn fmt(&self, fmt: &mut fmt::Formatter<'_>) -> fmt::Result {
        match self {
            CasualMessage::ComputeHashResult {
                index,
                context,
                ref hash,
            } => write!(
                fmt,
                "ComputeHashResult [index: {}, context: {}, hash: {}]",
                index,
                log_wrappers::Value::key(context),
                escape(hash)
            ),
            CasualMessage::SplitRegion {
                ref split_keys,
                source,
                ..
            } => write!(
                fmt,
                "Split region with {} from {}",
                KeysInfoFormatter(split_keys.iter()),
                source,
            ),
            CasualMessage::RegionApproximateSize { size } => {
                write!(fmt, "Region's approximate size [size: {:?}]", size)
            }
            CasualMessage::RegionApproximateKeys { keys } => {
                write!(fmt, "Region's approximate keys [keys: {:?}]", keys)
            }
            CasualMessage::CompactionDeclinedBytes { bytes } => {
                write!(fmt, "compaction declined bytes {}", bytes)
            }
            CasualMessage::HalfSplitRegion { source, .. } => {
                write!(fmt, "Half Split from {}", source)
            }
            CasualMessage::GcSnap { ref snaps } => write! {
                fmt,
                "gc snaps {:?}",
                snaps
            },
            CasualMessage::ClearRegionSize => write! {
                fmt,
                "clear region size"
            },
            CasualMessage::RegionOverlapped => write!(fmt, "RegionOverlapped"),
            CasualMessage::SnapshotGenerated => write!(fmt, "SnapshotGenerated"),
            CasualMessage::ForceCompactRaftLogs => write!(fmt, "ForceCompactRaftLogs"),
            CasualMessage::AccessPeer(_) => write!(fmt, "AccessPeer"),
            CasualMessage::QueryRegionLeaderResp { .. } => write!(fmt, "QueryRegionLeaderResp"),
            CasualMessage::RejectRaftAppend { peer_id } => {
                write!(fmt, "RejectRaftAppend(peer_id={})", peer_id)
            }
            CasualMessage::RenewLease => write!(fmt, "RenewLease"),
        }
    }
}

/// control options for raftcmd.
#[derive(Debug, Default, Clone)]
pub struct RaftCmdExtraOpts {
    pub deadline: Option<Deadline>,
    pub disk_full_opt: DiskFullOpt,
}

/// Raft command is the command that is expected to be proposed by the
/// leader of the target raft group.
#[derive(Debug)]
pub struct RaftCommand<S: Snapshot> {
    pub send_time: Instant,
    pub request: RaftCmdRequest,
    pub callback: Callback<S>,
    pub extra_opts: RaftCmdExtraOpts,
}

impl<S: Snapshot> RaftCommand<S> {
    #[inline]
    pub fn new(request: RaftCmdRequest, callback: Callback<S>) -> RaftCommand<S> {
        RaftCommand {
            request,
            callback,
            send_time: Instant::now(),
            extra_opts: RaftCmdExtraOpts::default(),
        }
    }

    pub fn new_ext(
        request: RaftCmdRequest,
        callback: Callback<S>,
        extra_opts: RaftCmdExtraOpts,
    ) -> RaftCommand<S> {
        RaftCommand {
            request,
            callback,
            send_time: Instant::now(),
            extra_opts: RaftCmdExtraOpts {
                deadline: extra_opts.deadline,
                disk_full_opt: extra_opts.disk_full_opt,
            },
        }
    }
}

pub struct InspectedRaftMessage {
    pub heap_size: usize,
    pub msg: RaftMessage,
}

/// Message that can be sent to a peer.
pub enum PeerMsg<EK: KvEngine> {
    /// Raft message is the message sent between raft nodes in the same
    /// raft group. Messages need to be redirected to raftstore if target
    /// peer doesn't exist.
    RaftMessage(InspectedRaftMessage),
    /// Raft command is the command that is expected to be proposed by the
    /// leader of the target raft group. If it's failed to be sent, callback
    /// usually needs to be called before dropping in case of resource leak.
    RaftCommand(RaftCommand<EK::Snapshot>),
    /// Tick is periodical task. If target peer doesn't exist there is a potential
    /// that the raft node will not work anymore.
    Tick(PeerTick),
    /// Result of applying committed entries. The message can't be lost.
    ApplyRes {
        res: ApplyTaskRes<EK::Snapshot>,
    },
    /// Message that can't be lost but rarely created. If they are lost, real bad
    /// things happen like some peers will be considered dead in the group.
    SignificantMsg(SignificantMsg<EK::Snapshot>),
    /// Start the FSM.
    Start,
    /// A message only used to notify a peer.
    Noop,
    Persisted {
        peer_id: u64,
        ready_number: u64,
    },
    /// Message that is not important and can be dropped occasionally.
    CasualMessage(CasualMessage<EK>),
    /// Ask region to report a heartbeat to PD.
    HeartbeatPd,
    /// Asks region to change replication mode.
    UpdateReplicationMode,
    Destroy(u64),
    UpdateRegionForUnsafeRecover(metapb::Region),
}

impl<EK: KvEngine> fmt::Debug for PeerMsg<EK> {
    fn fmt(&self, fmt: &mut fmt::Formatter<'_>) -> fmt::Result {
        match self {
            PeerMsg::RaftMessage(_) => write!(fmt, "Raft Message"),
            PeerMsg::RaftCommand(_) => write!(fmt, "Raft Command"),
            PeerMsg::Tick(tick) => write! {
                fmt,
                "{:?}",
                tick
            },
            PeerMsg::SignificantMsg(msg) => write!(fmt, "{:?}", msg),
            PeerMsg::ApplyRes { res } => write!(fmt, "ApplyRes {:?}", res),
            PeerMsg::Start => write!(fmt, "Startup"),
            PeerMsg::Noop => write!(fmt, "Noop"),
            PeerMsg::Persisted {
                peer_id,
                ready_number,
            } => write!(
                fmt,
                "Persisted peer_id {}, ready_number {}",
                peer_id, ready_number
            ),
            PeerMsg::CasualMessage(msg) => write!(fmt, "CasualMessage {:?}", msg),
            PeerMsg::HeartbeatPd => write!(fmt, "HeartbeatPd"),
            PeerMsg::UpdateReplicationMode => write!(fmt, "UpdateReplicationMode"),
            PeerMsg::Destroy(peer_id) => write!(fmt, "Destroy {}", peer_id),
            PeerMsg::UpdateRegionForUnsafeRecover(region) => {
                write!(fmt, "Update Region {} to {:?}", region.get_id(), region)
            }
        }
    }
}

pub enum StoreMsg<EK>
where
    EK: KvEngine,
{
    RaftMessage(InspectedRaftMessage),

    ValidateSSTResult {
        invalid_ssts: Vec<SstMeta>,
    },

    // Clear region size and keys for all regions in the range, so we can force them to re-calculate
    // their size later.
    ClearRegionSizeInRange {
        start_key: Vec<u8>,
        end_key: Vec<u8>,
    },
    StoreUnreachable {
        store_id: u64,
    },

    // Compaction finished event
    CompactedEvent(EK::CompactedEvent),
    Tick(StoreTick),
    Start {
        store: metapb::Store,
    },

    /// Asks the store to update replication mode.
    UpdateReplicationMode(ReplicationStatus),

    /// Inspect the latency of raftstore.
    LatencyInspect {
        send_time: Instant,
        inspector: LatencyInspector,
    },

    /// Message only used for test.
    #[cfg(any(test, feature = "testexport"))]
    Validate(Box<dyn FnOnce(&crate::store::Config) + Send>),

    CreatePeer(metapb::Region),
}

impl<EK> fmt::Debug for StoreMsg<EK>
where
    EK: KvEngine,
{
    fn fmt(&self, fmt: &mut fmt::Formatter<'_>) -> fmt::Result {
        match *self {
            StoreMsg::RaftMessage(_) => write!(fmt, "Raft Message"),
            StoreMsg::StoreUnreachable { store_id } => {
                write!(fmt, "Store {}  is unreachable", store_id)
            }
            StoreMsg::CompactedEvent(ref event) => write!(fmt, "CompactedEvent cf {}", event.cf()),
            StoreMsg::ValidateSSTResult { .. } => write!(fmt, "Validate SST Result"),
            StoreMsg::ClearRegionSizeInRange {
                ref start_key,
                ref end_key,
            } => write!(
                fmt,
                "Clear Region size in range {:?} to {:?}",
                start_key, end_key
            ),
            StoreMsg::Tick(tick) => write!(fmt, "StoreTick {:?}", tick),
            StoreMsg::Start { ref store } => write!(fmt, "Start store {:?}", store),
            #[cfg(any(test, feature = "testexport"))]
            StoreMsg::Validate(_) => write!(fmt, "Validate config"),
            StoreMsg::UpdateReplicationMode(_) => write!(fmt, "UpdateReplicationMode"),
            StoreMsg::LatencyInspect { .. } => write!(fmt, "LatencyInspect"),
            StoreMsg::CreatePeer(_) => write!(fmt, "CreatePeer"),
        }
    }
}<|MERGE_RESOLUTION|>--- conflicted
+++ resolved
@@ -306,8 +306,7 @@
     // Reports the result of asynchronous Raft logs fetching.
     RaftlogFetched {
         context: GetEntriesContext,
-<<<<<<< HEAD
-        res: RaftlogFetchResult,
+        res: Box<RaftlogFetchResult>,
     },
     EnterForceLeaderState,
     ExitForceLeaderState,
@@ -328,10 +327,6 @@
         tried_cnt: usize,
         // the term when the task issued
         term: u64,
-=======
-        res: Box<RaftlogFetchResult>,
->>>>>>> 766e2f8e
-    },
 }
 
 /// Message that will be sent to a peer.
