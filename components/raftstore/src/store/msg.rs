--- conflicted
+++ resolved
@@ -458,12 +458,9 @@
     UnsafeRecoveryDestroy(UnsafeRecoveryExecutePlanSyncer),
     UnsafeRecoveryWaitApply(UnsafeRecoveryWaitApplySyncer),
     UnsafeRecoveryFillOutReport(UnsafeRecoveryFillOutReportSyncer),
-<<<<<<< HEAD
     RecoveryWaitApply(RecoveryWaitApplySyncer),
-=======
     PrepareFlashback(Sender<bool>),
     FinishFlashback,
->>>>>>> e8679338
 }
 
 /// Message that will be sent to a peer.
