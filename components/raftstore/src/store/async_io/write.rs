--- conflicted
+++ resolved
@@ -1,7 +1,5 @@
 // Copyright 2021 TiKV Project Authors. Licensed under Apache-2.0.
 
-<<<<<<< HEAD
-=======
 //! The implementation of asynchronous write for raftstore.
 //!
 //! `WriteTask` is the unit of write which is created by a certain
@@ -9,9 +7,6 @@
 //! The `Worker` is responsible for persisting `WriteTask` to kv db or
 //! raft db and then invoking callback or sending msgs if any.
 
-//TODO: remove it
-#![allow(dead_code)]
->>>>>>> 1c1da5b4
 use std::fmt;
 use std::sync::Arc;
 use std::thread::{self, JoinHandle};
