// Copyright 2021 TiKV Project Authors. Licensed under Apache-2.0.

//! The implementation of asynchronous write for raftstore.
//!
//! `WriteTask` is the unit of write which is created by a certain
//! peer. Afterwards the `WriteTask` should be sent to `Worker`.
//! The `Worker` is responsible for persisting `WriteTask` to kv db or
//! raft db and then invoking callback or sending msgs if any.

use std::{
    fmt, mem,
    sync::Arc,
    thread::{self, JoinHandle},
};

use collections::HashMap;
<<<<<<< HEAD
use crossbeam::channel::{bounded, Receiver, TryRecvError};
=======
use crossbeam::channel::TryRecvError;
>>>>>>> 8484ecec
use engine_traits::{
    KvEngine, PerfContext, PerfContextKind, RaftEngine, RaftLogBatch, WriteBatch, WriteOptions,
};
use error_code::ErrorCodeExt;
use fail::fail_point;
use kvproto::raft_serverpb::{RaftLocalState, RaftMessage};
use parking_lot::Mutex;
use protobuf::Message;
use raft::eraftpb::Entry;
use resource_control::{
    channel::{bounded, Receiver, Sender},
    ResourceController, ResourceMetered,
};
use tikv_util::{
    box_err,
    config::{ReadableSize, Tracker, VersionTrack},
    debug, info, slow_log,
    sys::thread::StdThreadBuildWrapper,
    thd_name,
    time::{duration_to_sec, Instant},
    warn,
};

use super::write_router::{SenderVec, WriteSenders};
use crate::{
    store::{
        config::Config,
        fsm::RaftRouter,
        local_metrics::{RaftSendMessageMetrics, StoreWriteMetrics, TimeTracker},
        metrics::*,
        transport::Transport,
        util,
        util::LatencyInspector,
        PeerMsg,
    },
    Result,
};

const KV_WB_SHRINK_SIZE: usize = 1024 * 1024;
const KV_WB_DEFAULT_SIZE: usize = 16 * 1024;
const RAFT_WB_SHRINK_SIZE: usize = 10 * 1024 * 1024;
const RAFT_WB_DEFAULT_SIZE: usize = 256 * 1024;
const RAFT_WB_SPLIT_SIZE: usize = ReadableSize::gb(1).0 as usize;

/// Notify the event to the specified region.
pub trait PersistedNotifier: Clone + Send + 'static {
    fn notify(&self, region_id: u64, peer_id: u64, ready_number: u64);
}

impl<EK, ER> PersistedNotifier for RaftRouter<EK, ER>
where
    EK: KvEngine,
    ER: RaftEngine,
{
    fn notify(&self, region_id: u64, peer_id: u64, ready_number: u64) {
        if let Err(e) = self.force_send(
            region_id,
            PeerMsg::Persisted {
                peer_id,
                ready_number,
            },
        ) {
            warn!(
                "failed to send noop to trigger persisted ready";
                "region_id" => region_id,
                "peer_id" => peer_id,
                "ready_number" => ready_number,
                "error" => ?e,
            );
        }
    }
}

/// Extra writes besides raft engine.
///
/// For now, applying snapshot needs to persist some extra states. For v1,
/// these states are written to KvEngine. For v2, they are written to
/// RaftEngine. Although in v2 these states are also written to raft engine,
/// but we have to use `ExtraState` as they should be written as the last
/// updates.
// TODO: perhaps we should always pass states instead of a write batch even
// for v1.
pub enum ExtraWrite<W, L> {
    None,
    V1(W),
    V2(L),
}

impl<W: WriteBatch, L: RaftLogBatch> ExtraWrite<W, L> {
    #[inline]
    pub fn is_empty(&self) -> bool {
        match self {
            ExtraWrite::None => true,
            ExtraWrite::V1(w) => w.is_empty(),
            ExtraWrite::V2(l) => l.is_empty(),
        }
    }

    #[inline]
    fn data_size(&self) -> usize {
        match self {
            ExtraWrite::None => 0,
            ExtraWrite::V1(w) => w.data_size(),
            ExtraWrite::V2(l) => l.persist_size(),
        }
    }

    #[inline]
    pub fn ensure_v1(&mut self, write_batch: impl FnOnce() -> W) -> &mut W {
        if let ExtraWrite::None = self {
            *self = ExtraWrite::V1(write_batch());
        } else if let ExtraWrite::V2(_) = self {
            unreachable!("v1 and v2 are mixed used");
        }
        match self {
            ExtraWrite::V1(w) => w,
            _ => unreachable!(),
        }
    }

    #[inline]
    pub fn v1_mut(&mut self) -> Option<&mut W> {
        if let ExtraWrite::V1(w) = self {
            Some(w)
        } else {
            None
        }
    }

    #[inline]
    pub fn ensure_v2(&mut self, log_batch: impl FnOnce() -> L) -> &mut L {
        if let ExtraWrite::None = self {
            *self = ExtraWrite::V2(log_batch());
        } else if let ExtraWrite::V1(_) = self {
            unreachable!("v1 and v2 are mixed used");
        }
        match self {
            ExtraWrite::V2(l) => l,
            _ => unreachable!(),
        }
    }

    #[inline]
    pub fn merge_v2(&mut self, log_batch: L) {
        if let ExtraWrite::None = self {
            *self = ExtraWrite::V2(log_batch);
        } else if let ExtraWrite::V1(_) = self {
            unreachable!("v1 and v2 are mixed used");
        } else if let ExtraWrite::V2(l) = self {
            l.merge(log_batch).unwrap();
        }
    }

    #[inline]
    pub fn v2_mut(&mut self) -> Option<&mut L> {
        if let ExtraWrite::V2(l) = self {
            Some(l)
        } else {
            None
        }
    }
}

/// WriteTask contains write tasks which need to be persisted to kv db and raft
/// db.
pub struct WriteTask<EK, ER>
where
    EK: KvEngine,
    ER: RaftEngine,
{
    region_id: u64,
    peer_id: u64,
    ready_number: u64,
    pub send_time: Instant,
    pub raft_wb: Option<ER::LogBatch>,
    // called after writing to kvdb and raftdb.
    pub persisted_cbs: Vec<Box<dyn FnOnce() + Send>>,
    overwrite_to: Option<u64>,
    entries: Vec<Entry>,
    pub raft_state: Option<RaftLocalState>,
    pub extra_write: ExtraWrite<EK::WriteBatch, ER::LogBatch>,
    pub messages: Vec<RaftMessage>,
    pub trackers: Vec<TimeTracker>,
    pub has_snapshot: bool,
}

impl<EK, ER> WriteTask<EK, ER>
where
    EK: KvEngine,
    ER: RaftEngine,
{
    pub fn new(region_id: u64, peer_id: u64, ready_number: u64) -> Self {
        Self {
            region_id,
            peer_id,
            ready_number,
            send_time: Instant::now(),
            raft_wb: None,
            overwrite_to: None,
            entries: vec![],
            raft_state: None,
            extra_write: ExtraWrite::None,
            messages: vec![],
            trackers: vec![],
            persisted_cbs: Vec::new(),
            has_snapshot: false,
        }
    }

    pub fn has_data(&self) -> bool {
        !(self.raft_state.is_none()
            && self.entries.is_empty()
            && self.extra_write.is_empty()
            && self.raft_wb.as_ref().map_or(true, |wb| wb.is_empty()))
    }

    /// Append continous entries.
    ///
    /// All existing entries with same index will be overwritten. If
    /// `overwrite_to` is set to a larger value, then entries in
    /// `[entries.last().get_index(), overwrite_to)` will be deleted. If
    /// entries is empty, nothing will be deleted.
    pub fn set_append(&mut self, overwrite_to: Option<u64>, entries: Vec<Entry>) {
        self.entries = entries;
        self.overwrite_to = overwrite_to;
    }

    #[inline]
    pub fn ready_number(&self) -> u64 {
        self.ready_number
    }

    /// Sanity check for robustness.
    pub fn valid(&self) -> Result<()> {
        if self.region_id == 0 || self.peer_id == 0 || self.ready_number == 0 {
            return Err(box_err!(
                "invalid id, region_id {}, peer_id {}, ready_number {}",
                self.region_id,
                self.peer_id,
                self.ready_number
            ));
        }

        Ok(())
    }
}

/// Message that can be sent to Worker
pub enum WriteMsg<EK, ER>
where
    EK: KvEngine,
    ER: RaftEngine,
{
    WriteTask(WriteTask<EK, ER>),
    LatencyInspect {
        send_time: Instant,
        inspector: Vec<LatencyInspector>,
    },
    Shutdown,
    #[cfg(test)]
    Pause(std::sync::mpsc::Receiver<()>),
}

impl<EK, ER> ResourceMetered for WriteMsg<EK, ER>
where
    EK: KvEngine,
    ER: RaftEngine,
{
    fn get_resource_consumptions(&self) -> Option<HashMap<String, u64>> {
        match self {
            WriteMsg::WriteTask(t) => {
                let mut map = HashMap::default();
                for entry in &t.entries {
                    let header = util::get_entry_header(entry);
                    let group_name = header.get_resource_group_name().to_owned();
                    *map.entry(group_name).or_default() += entry.compute_size() as u64;
                }
                Some(map)
            }
            _ => None,
        }
    }
}

impl<EK, ER> fmt::Debug for WriteMsg<EK, ER>
where
    EK: KvEngine,
    ER: RaftEngine,
{
    fn fmt(&self, fmt: &mut fmt::Formatter<'_>) -> fmt::Result {
        match self {
            WriteMsg::WriteTask(t) => write!(
                fmt,
                "WriteMsg::WriteTask(region_id {} peer_id {} ready_number {})",
                t.region_id, t.peer_id, t.ready_number
            ),
            WriteMsg::Shutdown => write!(fmt, "WriteMsg::Shutdown"),
            WriteMsg::LatencyInspect { .. } => write!(fmt, "WriteMsg::LatencyInspect"),
            #[cfg(test)]
            WriteMsg::Pause(_) => write!(fmt, "WriteMsg::Pause"),
        }
    }
}

pub enum ExtraBatchWrite<W, L> {
    None,
    V1(W),
    V2(L),
}

impl<W: WriteBatch, L: RaftLogBatch> ExtraBatchWrite<W, L> {
    #[inline]
    fn clear(&mut self) {
        match self {
            ExtraBatchWrite::None => {}
            ExtraBatchWrite::V1(w) => w.clear(),
            // No clear in in `RaftLogBatch`.
            ExtraBatchWrite::V2(_) => *self = ExtraBatchWrite::None,
        }
    }

    /// Merge the extra_write with this batch.
    ///
    /// If there is any new states inserted, return the size of the state.
    fn merge(&mut self, extra_write: &mut ExtraWrite<W, L>) {
        match mem::replace(extra_write, ExtraWrite::None) {
            ExtraWrite::None => (),
            ExtraWrite::V1(wb) => match self {
                ExtraBatchWrite::None => *self = ExtraBatchWrite::V1(wb),
                ExtraBatchWrite::V1(kv_wb) => kv_wb.merge(wb).unwrap(),
                ExtraBatchWrite::V2(_) => unreachable!("v2 and v1 are mixed used"),
            },
            ExtraWrite::V2(lb) => match self {
                ExtraBatchWrite::None => *self = ExtraBatchWrite::V2(lb),
                ExtraBatchWrite::V1(_) => unreachable!("v2 and v1 are mixed used"),
                ExtraBatchWrite::V2(raft_wb) => raft_wb.merge(lb).unwrap(),
            },
        }
    }
}

/// WriteTaskBatch is used for combining several WriteTask into one.
struct WriteTaskBatch<EK, ER>
where
    EK: KvEngine,
    ER: RaftEngine,
{
    // When a single batch becomes too large, we uses multiple batches each containing atomic
    // writes.
    pub raft_wbs: Vec<ER::LogBatch>,
    // Write states once for a region everytime writing to disk.
    // These states only corresponds to entries inside `raft_wbs.last()`. States for other write
    // batches must be inlined early.
    pub raft_states: HashMap<u64, RaftLocalState>,
    pub extra_batch_write: ExtraBatchWrite<EK::WriteBatch, ER::LogBatch>,
    pub state_size: usize,
    pub tasks: Vec<WriteTask<EK, ER>>,
    pub persisted_cbs: Vec<Box<dyn FnOnce() + Send>>,
    // region_id -> (peer_id, ready_number)
    pub readies: HashMap<u64, (u64, u64)>,
    pub(crate) raft_wb_split_size: usize,
}

impl<EK, ER> WriteTaskBatch<EK, ER>
where
    EK: KvEngine,
    ER: RaftEngine,
{
    fn new(raft_wb: ER::LogBatch) -> Self {
        Self {
            raft_wbs: vec![raft_wb],
            raft_states: HashMap::default(),
            extra_batch_write: ExtraBatchWrite::None,
            state_size: 0,
            tasks: vec![],
            persisted_cbs: vec![],
            readies: HashMap::default(),
            raft_wb_split_size: RAFT_WB_SPLIT_SIZE,
        }
    }

    #[inline]
    fn flush_states_to_raft_wb(&mut self) {
        let wb = self.raft_wbs.last_mut().unwrap();
        for (region_id, state) in self.raft_states.drain() {
            wb.put_raft_state(region_id, &state).unwrap();
        }
        self.state_size = 0;
        if let ExtraBatchWrite::V2(_) = self.extra_batch_write {
            let ExtraBatchWrite::V2(lb) = mem::replace(&mut self.extra_batch_write, ExtraBatchWrite::None) else { unreachable!() };
            wb.merge(lb).unwrap();
        }
    }

    /// Add write task to this batch
    fn add_write_task(&mut self, raft_engine: &ER, mut task: WriteTask<EK, ER>) {
        if let Err(e) = task.valid() {
            panic!("task is not valid: {:?}", e);
        }

        if self.raft_wb_split_size > 0
            && self.raft_wbs.last().unwrap().persist_size() >= self.raft_wb_split_size
        {
            self.flush_states_to_raft_wb();
            self.raft_wbs
                .push(raft_engine.log_batch(RAFT_WB_DEFAULT_SIZE));
        }

        let raft_wb = self.raft_wbs.last_mut().unwrap();
        if let Some(wb) = task.raft_wb.take() {
            raft_wb.merge(wb).unwrap();
        }
        raft_wb
            .append(
                task.region_id,
                task.overwrite_to,
                std::mem::take(&mut task.entries),
            )
            .unwrap();

        if let Some(raft_state) = task.raft_state.take()
            && self.raft_states.insert(task.region_id, raft_state).is_none() {
            self.state_size += std::mem::size_of::<RaftLocalState>();
        }
        self.extra_batch_write.merge(&mut task.extra_write);

        if let Some(prev_readies) = self
            .readies
            .insert(task.region_id, (task.peer_id, task.ready_number))
        {
            // The peer id must be same if they belong to the same region because
            // the peer must be destroyed after all write tasks have been finished.
            if task.peer_id != prev_readies.0 {
                panic!(
                    "task has a different peer id, region {} peer_id {} != prev_peer_id {}",
                    task.region_id, task.peer_id, prev_readies.0
                );
            }
            // The ready number must be monotonically increasing.
            if task.ready_number <= prev_readies.1 {
                panic!(
                    "task has a smaller ready number, region {} peer_id {} ready_number {} <= prev_ready_number {}",
                    task.region_id, task.peer_id, task.ready_number, prev_readies.1
                );
            }
        }
        for v in task.persisted_cbs.drain(..) {
            self.persisted_cbs.push(v);
        }
        self.tasks.push(task);
    }

    fn clear(&mut self) {
        // raft_wb doesn't have clear interface and it should be consumed by raft db
        // before
        self.raft_states.clear();
        self.extra_batch_write.clear();
        self.state_size = 0;
        self.tasks.clear();
        self.readies.clear();
    }

    #[inline]
    fn is_empty(&self) -> bool {
        self.tasks.is_empty()
    }

    #[inline]
    fn get_raft_size(&self) -> usize {
        self.state_size
            + self
                .raft_wbs
                .iter()
                .map(|wb| wb.persist_size())
                .sum::<usize>()
    }

    fn before_write_to_db(&mut self, metrics: &StoreWriteMetrics) {
        self.flush_states_to_raft_wb();
        if metrics.waterfall_metrics {
            let now = std::time::Instant::now();
            for task in &mut self.tasks {
                for tracker in &mut task.trackers {
                    tracker.observe(now, &metrics.wf_before_write, |t| {
                        &mut t.metrics.wf_before_write_nanos
                    });
                    tracker.reset(now);
                }
            }
        }
    }

    fn after_write_to_kv_db(&mut self, metrics: &StoreWriteMetrics) {
        if metrics.waterfall_metrics {
            let now = std::time::Instant::now();
            for task in &self.tasks {
                for tracker in &task.trackers {
                    tracker.observe(now, &metrics.wf_kvdb_end, |t| {
                        &mut t.metrics.wf_kvdb_end_nanos
                    });
                }
            }
        }
    }

    fn after_write_all(&mut self) {
        for hook in mem::take(&mut self.persisted_cbs) {
            hook();
        }
    }

    fn after_write_to_raft_db(&mut self, metrics: &StoreWriteMetrics) {
        if metrics.waterfall_metrics {
            let now = std::time::Instant::now();
            for task in &self.tasks {
                for tracker in &task.trackers {
                    tracker.observe(now, &metrics.wf_write_end, |t| {
                        &mut t.metrics.wf_write_end_nanos
                    });
                }
            }
        }
    }
}

pub struct Worker<EK, ER, N, T>
where
    EK: KvEngine,
    ER: RaftEngine,
    N: PersistedNotifier,
{
    store_id: u64,
    tag: String,
    raft_engine: ER,
    kv_engine: Option<EK>,
    receiver: Receiver<WriteMsg<EK, ER>>,
    notifier: N,
    trans: T,
    batch: WriteTaskBatch<EK, ER>,
    cfg_tracker: Tracker<Config>,
    raft_write_size_limit: usize,
    metrics: StoreWriteMetrics,
    message_metrics: RaftSendMessageMetrics,
    perf_context: ER::PerfContext,
    pending_latency_inspect: Vec<(Instant, Vec<LatencyInspector>)>,
}

impl<EK, ER, N, T> Worker<EK, ER, N, T>
where
    EK: KvEngine,
    ER: RaftEngine,
    N: PersistedNotifier,
    T: Transport,
{
    pub fn new(
        store_id: u64,
        tag: String,
        raft_engine: ER,
        kv_engine: Option<EK>,
        receiver: Receiver<WriteMsg<EK, ER>>,
        notifier: N,
        trans: T,
        cfg: &Arc<VersionTrack<Config>>,
    ) -> Self {
        let batch = WriteTaskBatch::new(raft_engine.log_batch(RAFT_WB_DEFAULT_SIZE));
        let perf_context =
            ER::get_perf_context(cfg.value().perf_level, PerfContextKind::RaftstoreStore);
        let cfg_tracker = cfg.clone().tracker(tag.clone());
        Self {
            store_id,
            tag,
            raft_engine,
            kv_engine,
            receiver,
            notifier,
            trans,
            batch,
            cfg_tracker,
            raft_write_size_limit: cfg.value().raft_write_size_limit.0 as usize,
            metrics: StoreWriteMetrics::new(cfg.value().waterfall_metrics),
            message_metrics: RaftSendMessageMetrics::default(),
            perf_context,
            pending_latency_inspect: vec![],
        }
    }

    fn run(&mut self) {
        let mut stopped = false;
        while !stopped {
            let handle_begin = match self.receiver.recv() {
                Ok(msg) => {
                    let now = Instant::now();
                    stopped |= self.handle_msg(msg);
                    now
                }
                Err(_) => return,
            };

            while self.batch.get_raft_size() < self.raft_write_size_limit {
                match self.receiver.try_recv() {
                    Ok(msg) => {
                        stopped |= self.handle_msg(msg);
                    }
                    Err(TryRecvError::Empty) => break,
                    Err(TryRecvError::Disconnected) => {
                        stopped = true;
                        break;
                    }
                };
            }

            if self.batch.is_empty() {
                self.clear_latency_inspect();
                continue;
            }

            STORE_WRITE_HANDLE_MSG_DURATION_HISTOGRAM
                .observe(duration_to_sec(handle_begin.saturating_elapsed()));

            STORE_WRITE_TRIGGER_SIZE_HISTOGRAM.observe(self.batch.get_raft_size() as f64);

            self.write_to_db(true);

            self.clear_latency_inspect();

            STORE_WRITE_LOOP_DURATION_HISTOGRAM
                .observe(duration_to_sec(handle_begin.saturating_elapsed()));
        }
    }

    // Returns whether it's a shutdown msg.
    fn handle_msg(&mut self, msg: WriteMsg<EK, ER>) -> bool {
        match msg {
            WriteMsg::Shutdown => return true,
            WriteMsg::WriteTask(task) => {
                debug!(
                    "handle write task";
                    "tag" => &self.tag,
                    "region_id" => task.region_id,
                    "peer_id" => task.peer_id,
                    "ready_number" => task.ready_number,
                    "extra_write_size" => task.extra_write.data_size(),
                    "raft_wb_size" => task.raft_wb.as_ref().map_or(0, |wb| wb.persist_size()),
                    "entry_count" => task.entries.len(),
                );

                self.metrics
                    .task_wait
                    .observe(duration_to_sec(task.send_time.saturating_elapsed()));
                self.handle_write_task(task);
            }
            WriteMsg::LatencyInspect {
                send_time,
                inspector,
            } => {
                self.pending_latency_inspect.push((send_time, inspector));
            }
            #[cfg(test)]
            WriteMsg::Pause(rx) => {
                let _ = rx.recv();
            }
        }
        false
    }

    pub fn handle_write_task(&mut self, task: WriteTask<EK, ER>) {
        self.batch.add_write_task(&self.raft_engine, task);
    }

    pub fn write_to_db(&mut self, notify: bool) {
        if self.batch.is_empty() {
            return;
        }

        let timer = Instant::now();

        self.batch.before_write_to_db(&self.metrics);

        fail_point!("raft_before_save");

        let mut write_kv_time = 0f64;
        if let ExtraBatchWrite::V1(kv_wb) = &mut self.batch.extra_batch_write {
            if !kv_wb.is_empty() {
                let store_id = self.store_id;
                let raft_before_save_kv_on_store_3 = || {
                    fail_point!("raft_before_save_kv_on_store_3", store_id == 3, |_| {});
                };
                raft_before_save_kv_on_store_3();
                let now = Instant::now();
                let mut write_opts = WriteOptions::new();
                write_opts.set_sync(true);
                // TODO: Add perf context
                let tag = &self.tag;
                kv_wb.write_opt(&write_opts).unwrap_or_else(|e| {
                    panic!(
                        "store {}: {} failed to write to kv engine: {:?}",
                        store_id, tag, e
                    );
                });
                if kv_wb.data_size() > KV_WB_SHRINK_SIZE {
                    *kv_wb = self
                        .kv_engine
                        .as_ref()
                        .unwrap()
                        .write_batch_with_cap(KV_WB_DEFAULT_SIZE);
                }
                write_kv_time = duration_to_sec(now.saturating_elapsed());
                STORE_WRITE_KVDB_DURATION_HISTOGRAM.observe(write_kv_time);
            }
            self.batch.after_write_to_kv_db(&self.metrics);
        }
        fail_point!("raft_between_save");

        let mut write_raft_time = 0f64;
        if !self.batch.raft_wbs[0].is_empty() {
            fail_point!("raft_before_save_on_store_1", self.store_id == 1, |_| {});

            let now = Instant::now();
            self.perf_context.start_observe();
            for i in 0..self.batch.raft_wbs.len() {
                self.raft_engine
                    .consume_and_shrink(
                        &mut self.batch.raft_wbs[i],
                        true,
                        RAFT_WB_SHRINK_SIZE,
                        RAFT_WB_DEFAULT_SIZE,
                    )
                    .unwrap_or_else(|e| {
                        panic!(
                            "store {}: {} failed to write to raft engine: {:?}",
                            self.store_id, self.tag, e
                        );
                    });
            }
            self.batch.raft_wbs.truncate(1);
            let trackers: Vec<_> = self
                .batch
                .tasks
                .iter()
                .flat_map(|task| task.trackers.iter().flat_map(|t| t.as_tracker_token()))
                .collect();
            self.perf_context.report_metrics(&trackers);
            write_raft_time = duration_to_sec(now.saturating_elapsed());
            STORE_WRITE_RAFTDB_DURATION_HISTOGRAM.observe(write_raft_time);
        }

        fail_point!("raft_after_save");

        self.batch.after_write_to_raft_db(&self.metrics);

        fail_point!(
            "async_write_before_cb",
            !self.batch.persisted_cbs.is_empty(),
            |_| ()
        );
        self.batch.after_write_all();

        fail_point!("raft_before_follower_send");

        let mut now = Instant::now();
        for task in &mut self.batch.tasks {
            for msg in task.messages.drain(..) {
                let msg_type = msg.get_message().get_msg_type();
                let to_peer_id = msg.get_to_peer().get_id();
                let to_store_id = msg.get_to_peer().get_store_id();

                debug!(
                    "send raft msg in write thread";
                    "tag" => &self.tag,
                    "region_id" => task.region_id,
                    "peer_id" => task.peer_id,
                    "msg_type" => ?msg_type,
                    "msg_size" => msg.get_message().compute_size(),
                    "to" => to_peer_id,
                    "disk_usage" => ?msg.get_disk_usage(),
                );

                if let Err(e) = self.trans.send(msg) {
                    // We use metrics to observe failure on production.
                    debug!(
                        "failed to send msg to other peer in async-writer";
                        "region_id" => task.region_id,
                        "peer_id" => task.peer_id,
                        "target_peer_id" => to_peer_id,
                        "target_store_id" => to_store_id,
                        "err" => ?e,
                        "error_code" => %e.error_code(),
                    );
                    self.message_metrics.add(msg_type, false);
                    // If this msg is snapshot, it is unnecessary to send
                    // snapshot status to this peer because it has already
                    // become follower. (otherwise the snapshot msg should be
                    // sent in store thread other than here) Also, the follower
                    // don't need flow control, so don't send unreachable msg
                    // here.
                } else {
                    self.message_metrics.add(msg_type, true);
                }
            }
        }
        if self.trans.need_flush() {
            self.trans.flush();
            self.message_metrics.flush();
        }
        let now2 = Instant::now();
        let send_time = duration_to_sec(now2.saturating_duration_since(now));
        STORE_WRITE_SEND_DURATION_HISTOGRAM.observe(send_time);

        let mut callback_time = 0f64;
        if notify {
            for (region_id, (peer_id, ready_number)) in &self.batch.readies {
                self.notifier.notify(*region_id, *peer_id, *ready_number);
            }
            now = Instant::now();
            callback_time = duration_to_sec(now.saturating_duration_since(now2));
            STORE_WRITE_CALLBACK_DURATION_HISTOGRAM.observe(callback_time);
        }

        let total_cost = now.saturating_duration_since(timer);
        STORE_WRITE_TO_DB_DURATION_HISTOGRAM.observe(duration_to_sec(total_cost));

        slow_log!(
            total_cost,
            "[store {}] async write too slow, write_kv: {}s, write_raft: {}s, send: {}s, callback: {}s thread: {}",
            self.store_id,
            write_kv_time,
            write_raft_time,
            send_time,
            callback_time,
            self.tag
        );

        self.batch.clear();
        self.metrics.flush();

        // update config
        if let Some(incoming) = self.cfg_tracker.any_new() {
            self.raft_write_size_limit = incoming.raft_write_size_limit.0 as usize;
            self.metrics.waterfall_metrics = incoming.waterfall_metrics;
        }
    }

    pub fn is_empty(&self) -> bool {
        self.batch.is_empty()
    }

    fn clear_latency_inspect(&mut self) {
        if self.pending_latency_inspect.is_empty() {
            return;
        }
        let now = Instant::now();
        for (time, inspectors) in std::mem::take(&mut self.pending_latency_inspect) {
            for mut inspector in inspectors {
                inspector.record_store_write(now.saturating_duration_since(time));
                inspector.finish();
            }
        }
    }
}

#[derive(Clone)]
pub struct StoreWritersContext<EK, ER, T, N>
where
    EK: KvEngine,
    ER: RaftEngine,
    T: Transport + 'static,
    N: PersistedNotifier,
{
    pub store_id: u64,
    pub raft_engine: ER,
    pub kv_engine: Option<EK>,
    pub transfer: T,
    pub notifier: N,
    pub cfg: Arc<VersionTrack<Config>>,
}

#[derive(Clone)]
pub struct StoreWriters<EK, ER>
where
    EK: KvEngine,
    ER: RaftEngine,
{
<<<<<<< HEAD
    /// Mailboxes for sending raft messages to async ios.
    writers: Arc<VersionTrack<SenderVec<EK, ER>>>,
    /// Background threads for handling asynchronous messages.
    handlers: Arc<Mutex<Vec<JoinHandle<()>>>>,
}

impl<EK, ER> Default for StoreWriters<EK, ER>
where
    EK: KvEngine,
    ER: RaftEngine,
{
    fn default() -> Self {
        Self {
            writers: Arc::new(VersionTrack::default()),
            handlers: Arc::new(Mutex::new(vec![])),
=======
    resource_ctl: Option<Arc<ResourceController>>,
    writers: Vec<Sender<WriteMsg<EK, ER>>>,
    handlers: Vec<JoinHandle<()>>,
}

impl<EK: KvEngine, ER: RaftEngine> StoreWriters<EK, ER> {
    pub fn new(resource_ctl: Option<Arc<ResourceController>>) -> Self {
        Self {
            resource_ctl,
            writers: vec![],
            handlers: vec![],
>>>>>>> 8484ecec
        }
    }
}

impl<EK, ER> StoreWriters<EK, ER>
where
    EK: KvEngine,
    ER: RaftEngine,
{
    pub fn senders(&self) -> WriteSenders<EK, ER> {
        WriteSenders::new(self.writers.clone())
    }

    pub fn spawn<T: Transport + 'static, N: PersistedNotifier>(
        &mut self,
        store_id: u64,
        raft_engine: ER,
        kv_engine: Option<EK>,
        notifier: &N,
        trans: &T,
        cfg: &Arc<VersionTrack<Config>>,
    ) -> Result<()> {
        let pool_size = cfg.value().store_io_pool_size;
<<<<<<< HEAD
        if pool_size > 0 {
            self.increase_to(
                pool_size,
                StoreWritersContext {
                    store_id,
                    notifier: notifier.clone(),
                    raft_engine,
                    kv_engine,
                    transfer: trans.clone(),
                    cfg: cfg.clone(),
                },
            )?;
=======
        for i in 0..pool_size {
            let tag = format!("store-writer-{}", i);
            let (tx, rx) = bounded(
                self.resource_ctl.clone(),
                cfg.value().store_io_notify_capacity,
            );
            let mut worker = Worker::new(
                store_id,
                tag.clone(),
                raft_engine.clone(),
                kv_engine.clone(),
                rx,
                notifier.clone(),
                trans.clone(),
                cfg,
            );
            info!("starting store writer {}", i);
            let t = thread::Builder::new()
                .name(thd_name!(tag))
                .spawn_wrapper(move || {
                    worker.run();
                })?;
            self.writers.push(tx);
            self.handlers.push(t);
>>>>>>> 8484ecec
        }
        Ok(())
    }

    pub fn shutdown(&mut self) {
        let mut handlers = self.handlers.lock();
        let writers = self.writers.value();
        assert_eq!(writers.len(), handlers.len());
        for (i, handler) in handlers.drain(..).enumerate() {
            info!("stopping store writer {}", i);
<<<<<<< HEAD
            writers[i].send(WriteMsg::Shutdown).unwrap();
=======
            self.writers[i].send(WriteMsg::Shutdown, 0).unwrap();
>>>>>>> 8484ecec
            handler.join().unwrap();
        }
    }

    /// Returns the valid size of store writers.
    pub fn size(&self) -> usize {
        self.writers.value().len()
    }

    pub fn decrease_to(&mut self, size: usize) -> Result<()> {
        // Only update logical version of writers but not destroying the workers, so
        // that peers that are still using the writer_id (because there're
        // unpersisted tasks) can proceed to finish their tasks. After the peer
        // gets rescheduled, it will use a new writer_id within the new
        // capacity, specified by refreshed `store-io-pool-size`.
        //
        // TODO: find an elegant way to effectively free workers.
        assert_eq!(self.writers.value().len(), self.handlers.lock().len());
        self.writers
            .update(move |writers: &mut SenderVec<EK, ER>| -> Result<()> {
                assert!(writers.len() > size);
                Ok(())
            })?;
        Ok(())
    }

    pub fn increase_to<T: Transport + 'static, N: PersistedNotifier>(
        &mut self,
        size: usize,
        writer_meta: StoreWritersContext<EK, ER, T, N>,
    ) -> Result<()> {
        let mut handlers = self.handlers.lock();
        let current_size = self.writers.value().len();
        assert_eq!(current_size, handlers.len());
        self.writers
            .update(move |writers: &mut SenderVec<EK, ER>| -> Result<()> {
                for i in current_size..size {
                    let tag = format!("store-writer-{}", i);
                    let (tx, rx) = bounded(writer_meta.cfg.value().store_io_notify_capacity);
                    let mut worker = Worker::new(
                        writer_meta.store_id,
                        tag.clone(),
                        writer_meta.raft_engine.clone(),
                        writer_meta.kv_engine.clone(),
                        rx,
                        writer_meta.notifier.clone(),
                        writer_meta.transfer.clone(),
                        &writer_meta.cfg,
                    );
                    info!("starting store writer {}", i);
                    let t =
                        thread::Builder::new()
                            .name(thd_name!(tag))
                            .spawn_wrapper(move || {
                                worker.run();
                            })?;
                    writers.push(tx);
                    handlers.push(t);
                }
                Ok(())
            })?;
        Ok(())
    }
}

/// Used for test to write task to kv db and raft db.
pub fn write_to_db_for_test<EK, ER>(
    engines: &engine_traits::Engines<EK, ER>,
    task: WriteTask<EK, ER>,
) where
    EK: KvEngine,
    ER: RaftEngine,
{
    let mut batch = WriteTaskBatch::new(engines.raft.log_batch(RAFT_WB_DEFAULT_SIZE));
    batch.add_write_task(&engines.raft, task);
    let metrics = StoreWriteMetrics::new(false);
    batch.before_write_to_db(&metrics);
    if let ExtraBatchWrite::V1(kv_wb) = &mut batch.extra_batch_write {
        if !kv_wb.is_empty() {
            let mut write_opts = WriteOptions::new();
            write_opts.set_sync(true);
            kv_wb.write_opt(&write_opts).unwrap_or_else(|e| {
                panic!("test failed to write to kv engine: {:?}", e);
            });
        }
    }
    if !batch.raft_wbs[0].is_empty() {
        for wb in &mut batch.raft_wbs {
            engines.raft.consume(wb, true).unwrap_or_else(|e| {
                panic!("test failed to write to raft engine: {:?}", e);
            });
        }
    }
    batch.after_write_to_raft_db(&metrics);
    batch.after_write_all();
}

#[cfg(test)]
#[path = "write_tests.rs"]
mod tests;<|MERGE_RESOLUTION|>--- conflicted
+++ resolved
@@ -14,11 +14,7 @@
 };
 
 use collections::HashMap;
-<<<<<<< HEAD
-use crossbeam::channel::{bounded, Receiver, TryRecvError};
-=======
 use crossbeam::channel::TryRecvError;
->>>>>>> 8484ecec
 use engine_traits::{
     KvEngine, PerfContext, PerfContextKind, RaftEngine, RaftLogBatch, WriteBatch, WriteOptions,
 };
@@ -29,7 +25,7 @@
 use protobuf::Message;
 use raft::eraftpb::Entry;
 use resource_control::{
-    channel::{bounded, Receiver, Sender},
+    channel::{bounded, Receiver},
     ResourceController, ResourceMetered,
 };
 use tikv_util::{
@@ -901,35 +897,19 @@
     EK: KvEngine,
     ER: RaftEngine,
 {
-<<<<<<< HEAD
+    resource_ctl: Option<Arc<ResourceController>>,
     /// Mailboxes for sending raft messages to async ios.
     writers: Arc<VersionTrack<SenderVec<EK, ER>>>,
     /// Background threads for handling asynchronous messages.
     handlers: Arc<Mutex<Vec<JoinHandle<()>>>>,
 }
 
-impl<EK, ER> Default for StoreWriters<EK, ER>
-where
-    EK: KvEngine,
-    ER: RaftEngine,
-{
-    fn default() -> Self {
-        Self {
-            writers: Arc::new(VersionTrack::default()),
-            handlers: Arc::new(Mutex::new(vec![])),
-=======
-    resource_ctl: Option<Arc<ResourceController>>,
-    writers: Vec<Sender<WriteMsg<EK, ER>>>,
-    handlers: Vec<JoinHandle<()>>,
-}
-
 impl<EK: KvEngine, ER: RaftEngine> StoreWriters<EK, ER> {
     pub fn new(resource_ctl: Option<Arc<ResourceController>>) -> Self {
         Self {
             resource_ctl,
-            writers: vec![],
-            handlers: vec![],
->>>>>>> 8484ecec
+            writers: Arc::new(VersionTrack::default()),
+            handlers: Arc::new(Mutex::new(vec![])),
         }
     }
 }
@@ -953,7 +933,6 @@
         cfg: &Arc<VersionTrack<Config>>,
     ) -> Result<()> {
         let pool_size = cfg.value().store_io_pool_size;
-<<<<<<< HEAD
         if pool_size > 0 {
             self.increase_to(
                 pool_size,
@@ -966,32 +945,6 @@
                     cfg: cfg.clone(),
                 },
             )?;
-=======
-        for i in 0..pool_size {
-            let tag = format!("store-writer-{}", i);
-            let (tx, rx) = bounded(
-                self.resource_ctl.clone(),
-                cfg.value().store_io_notify_capacity,
-            );
-            let mut worker = Worker::new(
-                store_id,
-                tag.clone(),
-                raft_engine.clone(),
-                kv_engine.clone(),
-                rx,
-                notifier.clone(),
-                trans.clone(),
-                cfg,
-            );
-            info!("starting store writer {}", i);
-            let t = thread::Builder::new()
-                .name(thd_name!(tag))
-                .spawn_wrapper(move || {
-                    worker.run();
-                })?;
-            self.writers.push(tx);
-            self.handlers.push(t);
->>>>>>> 8484ecec
         }
         Ok(())
     }
@@ -1002,11 +955,7 @@
         assert_eq!(writers.len(), handlers.len());
         for (i, handler) in handlers.drain(..).enumerate() {
             info!("stopping store writer {}", i);
-<<<<<<< HEAD
-            writers[i].send(WriteMsg::Shutdown).unwrap();
-=======
-            self.writers[i].send(WriteMsg::Shutdown, 0).unwrap();
->>>>>>> 8484ecec
+            writers[i].send(WriteMsg::Shutdown, 0).unwrap();
             handler.join().unwrap();
         }
     }
@@ -1041,11 +990,15 @@
         let mut handlers = self.handlers.lock();
         let current_size = self.writers.value().len();
         assert_eq!(current_size, handlers.len());
+        let resource_ctl = self.resource_ctl.clone();
         self.writers
             .update(move |writers: &mut SenderVec<EK, ER>| -> Result<()> {
                 for i in current_size..size {
                     let tag = format!("store-writer-{}", i);
-                    let (tx, rx) = bounded(writer_meta.cfg.value().store_io_notify_capacity);
+                    let (tx, rx) = bounded(
+                        resource_ctl.clone(),
+                        writer_meta.cfg.value().store_io_notify_capacity,
+                    );
                     let mut worker = Worker::new(
                         writer_meta.store_id,
                         tag.clone(),
