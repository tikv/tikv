--- conflicted
+++ resolved
@@ -602,12 +602,6 @@
             callback_time = duration_to_sec(now.saturating_duration_since(now2));
             STORE_WRITE_CALLBACK_DURATION_HISTOGRAM.observe(callback_time);
         }
-<<<<<<< HEAD
-        now = Instant::now();
-        let callback_time = duration_to_sec(now.saturating_duration_since(now2));
-        STORE_WRITE_CALLBACK_DURATION_HISTOGRAM.observe(callback_time);
-=======
->>>>>>> 5cd7987d
 
         let total_cost = now.saturating_duration_since(timer);
         STORE_WRITE_TO_DB_DURATION_HISTOGRAM.observe(duration_to_sec(total_cost));
