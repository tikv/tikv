--- conflicted
+++ resolved
@@ -5,6 +5,7 @@
 
 use std::{
     mem,
+    ops::Index,
     sync::{
         atomic::{AtomicUsize, Ordering},
         Arc,
@@ -12,20 +13,14 @@
     time::Duration,
 };
 
-<<<<<<< HEAD
-use crossbeam::channel::{SendError, Sender, TrySendError};
+use crossbeam::channel::TrySendError;
 use engine_traits::{KvEngine, RaftEngine};
+use resource_control::channel::Sender;
 use tikv_util::{
     config::{Tracker, VersionTrack},
     error, info, safe_panic,
     time::Instant,
 };
-=======
-use crossbeam::channel::TrySendError;
-use engine_traits::{KvEngine, RaftEngine};
-use resource_control::channel::Sender;
-use tikv_util::{info, time::Instant};
->>>>>>> 8484ecec
 
 use crate::store::{
     async_io::write::WriteMsg, config::Config, fsm::store::PollContext, local_metrics::RaftMetrics,
@@ -237,15 +232,6 @@
         }
     }
 
-<<<<<<< HEAD
-    fn send<C: WriteRouterContext<EK, ER>>(&self, ctx: &mut C, msg: WriteMsg<EK, ER>) {
-        let write_senders = ctx.write_senders();
-        match write_senders.try_send(self.writer_id, msg) {
-            Ok(()) => (),
-            Err(TrySendError::Full(msg)) => {
-                let now = Instant::now();
-                if write_senders.send(self.writer_id, msg).is_err() {
-=======
     fn send<C: WriteRouterContext<EK, ER>>(&mut self, ctx: &mut C, msg: WriteMsg<EK, ER>) {
         let sender = &ctx.write_senders()[self.writer_id];
         sender.consume_msg_resource(&msg);
@@ -256,7 +242,6 @@
             Err(TrySendError::Full(msg)) => {
                 let now = Instant::now();
                 if sender.send(msg, self.last_msg_priority).is_err() {
->>>>>>> 8484ecec
                     // Write threads are destroyed after store threads during shutdown.
                     safe_panic!("{} failed to send write msg, err: disconnected", self.tag);
                 }
@@ -302,34 +287,21 @@
     pub fn size(&self) -> usize {
         self.cached_senders.len()
     }
-}
-
-impl<EK: KvEngine, ER: RaftEngine> WriteSenders<EK, ER> {
+
     #[inline]
     pub fn refresh(&mut self) {
         if let Some(senders) = self.senders.any_new() {
             self.cached_senders = senders.clone();
         }
     }
+}
+
+impl<EK: KvEngine, ER: RaftEngine> Index<usize> for WriteSenders<EK, ER> {
+    type Output = Sender<WriteMsg<EK, ER>>;
 
     #[inline]
-    pub fn send(
-        &self,
-        idx: usize,
-        msg: WriteMsg<EK, ER>,
-    ) -> Result<(), SendError<WriteMsg<EK, ER>>> {
-        debug_assert!(!self.is_empty());
-        self.cached_senders[idx].send(msg)
-    }
-
-    #[inline]
-    pub fn try_send(
-        &self,
-        idx: usize,
-        msg: WriteMsg<EK, ER>,
-    ) -> Result<(), TrySendError<WriteMsg<EK, ER>>> {
-        debug_assert!(!self.is_empty());
-        self.cached_senders[idx].try_send(msg)
+    fn index(&self, index: usize) -> &Sender<WriteMsg<EK, ER>> {
+        &self.cached_senders[index]
     }
 }
 
@@ -378,17 +350,11 @@
             }
             Self {
                 receivers,
-<<<<<<< HEAD
-                senders: WriteSenders::new(Arc::new(VersionTrack::new(senders))),
-                config,
-                raft_metrics: RaftMetrics::new(true),
-=======
                 ctx: TestContext {
-                    senders: WriteSenders::new(senders),
+                    senders: WriteSenders::new(Arc::new(VersionTrack::new(senders))),
                     config,
                     raft_metrics: RaftMetrics::new(true),
                 },
->>>>>>> 8484ecec
             }
         }
 
