--- conflicted
+++ resolved
@@ -325,13 +325,8 @@
             ttl: 3000,
             for_update_ts: 110.into(),
             min_commit_ts: 110.into(),
-<<<<<<< HEAD
             last_change: LastChange::make_exist(105.into(), 2),
-=======
-            last_change_ts: 105.into(),
-            versions_to_last_change: 2,
             is_locked_with_conflict: false,
->>>>>>> a24d9d68
         }
     }
 
@@ -432,13 +427,8 @@
                         ttl: 1000,
                         for_update_ts: 10.into(),
                         min_commit_ts: 20.into(),
-<<<<<<< HEAD
                         last_change: LastChange::make_exist(5.into(), 2),
-=======
-                        last_change_ts: 5.into(),
-                        versions_to_last_change: 2,
                         is_locked_with_conflict: false,
->>>>>>> a24d9d68
                     },
                     deleted,
                 ),
