// Copyright 2021 TiKV Project Authors. Licensed under Apache-2.0.

use std::{
    fmt,
    sync::atomic::{AtomicU64, Ordering},
};

use collections::HashMap;
use kvproto::metapb;
use lazy_static::lazy_static;
use parking_lot::RwLock;
use prometheus::{register_int_gauge, IntGauge};
use txn_types::{Key, PessimisticLock};

/// Transaction extensions related to a peer.
#[derive(Default)]
pub struct TxnExt {
    /// The max timestamp recorded in the concurrency manager is only updated at
    /// leader. So if a peer becomes leader from a follower, the max timestamp
    /// can be outdated. We need to update the max timestamp with a latest
    /// timestamp from PD before this peer can work. From the least significant
    /// to the most, 1 bit marks whether the timestamp is updated, 31 bits for
    /// the current epoch version, 32 bits for the current term. The version
    /// and term are stored to prevent stale UpdateMaxTimestamp task from
    /// marking the lowest bit.
    pub max_ts_sync_status: AtomicU64,

    /// The in-memory pessimistic lock table of the peer.
    pub pessimistic_locks: RwLock<PeerPessimisticLocks>,
}

impl TxnExt {
    pub fn is_max_ts_synced(&self) -> bool {
        self.max_ts_sync_status.load(Ordering::SeqCst) & 1 == 1
    }
}

impl fmt::Debug for TxnExt {
    fn fmt(&self, f: &mut fmt::Formatter<'_>) -> fmt::Result {
        let mut debug_struct = f.debug_struct("TxnExt");
        debug_struct.field("max_ts_sync_status", &self.max_ts_sync_status);
        if let Some(pessimistic_locks) = self.pessimistic_locks.try_read() {
            debug_struct.field("pessimistic_locks", &pessimistic_locks);
        } else {
            debug_struct.field("pessimistic_locks", &"(Locked)");
        }
        debug_struct.finish()
    }
}

lazy_static! {
    pub static ref GLOBAL_MEM_SIZE: IntGauge = register_int_gauge!(
        "tikv_pessimistic_lock_memory_size",
        "Total memory size of pessimistic locks in bytes."
    )
    .unwrap();
}

const GLOBAL_MEM_SIZE_LIMIT: usize = 100 << 20; // 100 MiB

// 512 KiB, so pessimistic locks in one region can be proposed in a single
// command.
const PEER_MEM_SIZE_LIMIT: usize = 512 << 10;

/// Pessimistic locks of a region peer.
#[derive(PartialEq, Eq)]
pub struct PeerPessimisticLocks {
    /// The table that stores pessimistic locks.
    ///
    /// The bool marks an ongoing write request (which has been sent to the
    /// raftstore while not applied yet) will delete this lock. The lock will be
    /// really deleted after applying the write request. The flag will decide
    /// whether this lock should be migrated to other peers on leader or region
    /// changes:
    ///
    /// - Transfer leader The lock with the deleted mark SHOULD NOT be proposed
    ///   before transferring leader. Considering the following cases with
    ///   different orders: 1. Propose write -> propose locks -> apply write ->
    ///   apply locks -> transfer leader Because the locks marking deleted will
    ///   not be proposed. The lock will be deleted when applying the write
    ///   while not showing up again after applying the locks. 2. Propose locks
    ///   -> propose write -> transfer leader No lock will be lost in normal
    ///   cases because the write request has been sent to the raftstore, it is
    ///   likely to be proposed successfully, while the leader will need at
    ///   least another round to receive the transfer leader message from the
    ///   transferee.
    ///  
    /// - Split region The lock with the deleted mark SHOULD be moved to new
    ///   regions on region split. Considering the following cases with
    ///   different orders: 1. Propose write -> propose split -> apply write ->
    ///   execute split The write will be applied earlier than split. So, the
    ///   lock will be deleted earlier than moving locks to new regions. 2.
    ///   Propose split -> propose write -> ready split -> apply write The write
    ///   will be skipped because its version is lower than the new region. So,
    ///   no lock should be deleted in this case. 3. Propose split -> ready
    ///   split -> propose write The write proposal will be rejected because of
    ///   version mismatch.
    ///
    /// - Merge region The lock with the deleted mark SHOULD be included in the
    ///   catch up logs on region merge. Considering the following cases with
    ///   different orders: 1. Propose write -> propose prepare merge -> apply
    ///   write -> execute merge The locks marked deleted will be deleted when
    ///   applying the write request. So, the deleted locks will not be included
    ///   again in the commit merge request. 2. Propose prepare merge -> propose
    ///   write -> execute merge -> apply write Applying the write will be
    ///   skipped because of version mismatch. So, no lock should be deleted.
    ///   It's correct that we include the locks that are marked deleted in the
    ///   commit merge request.
    map: HashMap<Key, (PessimisticLock, bool)>,
    /// Status of the pessimistic lock map.
    /// The map is writable only in the Normal state.
    pub status: LocksStatus,
    /// Refers to the Raft term in which the pessimistic lock table is valid.
    pub term: u64,
    /// Refers to the region version in which the pessimistic lock table is
    /// valid.
    pub version: u64,
    /// Estimated memory used by the pessimistic locks.
    pub memory_size: usize,
}

#[derive(Debug, Clone, Copy, PartialEq, Eq)]
pub enum LocksStatus {
    Normal,
    TransferringLeader,
    MergingRegion,
    NotLeader,
}

impl fmt::Debug for PeerPessimisticLocks {
    fn fmt(&self, f: &mut fmt::Formatter<'_>) -> fmt::Result {
        f.debug_struct("PeerPessimisticLocks")
            .field("count", &self.map.len())
            .field("memory_size", &self.memory_size)
            .field("status", &self.status)
            .field("term", &self.term)
            .field("version", &self.version)
            .finish()
    }
}

impl Default for PeerPessimisticLocks {
    fn default() -> Self {
        PeerPessimisticLocks {
            map: HashMap::default(),
            status: LocksStatus::Normal,
            term: 0,
            version: 0,
            memory_size: 0,
        }
    }
}

impl PeerPessimisticLocks {
    /// Inserts pessimistic locks into the map.
    ///
    /// Returns whether the operation succeeds.
    pub fn insert<P: PessimisticLockPair>(&mut self, pairs: Vec<P>) -> Result<(), Vec<P>> {
        let mut incr = 0;
        // Pre-check the memory limit of pessimistic locks.
        for pair in &pairs {
            let (key, lock) = pair.as_pair();
            // If the key already exists in the map, it's an overwrite.
            // The primary lock does not change during an overwrite, so we don't need to
            // update the memory size.
            if !self.map.contains_key(key) {
                incr += key.len() + lock.memory_size();
            }
        }
        if self.memory_size + incr > PEER_MEM_SIZE_LIMIT
            || GLOBAL_MEM_SIZE.get() as usize + incr > GLOBAL_MEM_SIZE_LIMIT
        {
            return Err(pairs);
        }
        // Insert after check has passed.
        for pair in pairs {
            let (key, lock) = pair.into_pair();
            self.map.insert(key, (lock, false));
        }
        self.memory_size += incr;
        GLOBAL_MEM_SIZE.add(incr as i64);
        Ok(())
    }

    pub fn remove(&mut self, key: &Key) {
        if let Some((lock, _)) = self.map.remove(key) {
            let desc = key.len() + lock.memory_size();
            self.memory_size -= desc;
            GLOBAL_MEM_SIZE.sub(desc as i64);
        }
    }

    pub fn clear(&mut self) {
        self.map = HashMap::default();
        GLOBAL_MEM_SIZE.sub(self.memory_size as i64);
        self.memory_size = 0;
    }

    pub fn is_empty(&self) -> bool {
        self.map.is_empty()
    }

    pub fn len(&self) -> usize {
        self.map.len()
    }

    pub fn is_writable(&self) -> bool {
        self.status == LocksStatus::Normal
    }

    pub fn get(&self, key: &Key) -> Option<&(PessimisticLock, bool)> {
        self.map.get(key)
    }

    pub fn get_mut(&mut self, key: &Key) -> Option<&mut (PessimisticLock, bool)> {
        self.map.get_mut(key)
    }

    /// Group pessimistic locks in the original region to the split regions.
    ///
    /// The given regions MUST be sorted by key in the ascending order. The
    /// returned `HashMap`s are in the same order of the given regions.
    ///
    /// The locks belonging to the derived region will be kept in the given
    /// `locks` map, and the corresponding position in the returned `Vec`
    /// will be an empty map.
    pub fn group_by_regions(
        &mut self,
        regions: &[metapb::Region],
        derived: &metapb::Region,
    ) -> Vec<PeerPessimisticLocks> {
        // Assert regions are sorted by key in ascending order.
        if cfg!(debug_assertions) {
            for (r1, r2) in regions.iter().zip(regions.iter().skip(1)) {
                assert!(r1.get_start_key() < r2.get_start_key());
            }
        }

        let mut res: Vec<PeerPessimisticLocks> = regions
            .iter()
            .map(|_| PeerPessimisticLocks::default())
            .collect();
        // Locks that are marked deleted still need to be moved to the new regions,
        // and the deleted mark should also be cleared.
        // Refer to the comment in `PeerPessimisticLocks` for details.
        let removed_locks = self.map.drain_filter(|key, _| {
            let key = &**key.as_encoded();
            let (start_key, end_key) = (derived.get_start_key(), derived.get_end_key());
            key < start_key || (!end_key.is_empty() && key >= end_key)
        });
        for (key, (lock, _)) in removed_locks {
            let idx = match regions
                .binary_search_by_key(&&**key.as_encoded(), |region| region.get_start_key())
            {
                Ok(idx) => idx,
                Err(idx) => idx - 1,
            };
            let size = key.len() + lock.memory_size();
            self.memory_size -= size;
            res[idx].map.insert(key, (lock, false));
            res[idx].memory_size += size;
        }
        res
    }

    #[cfg(test)]
    fn from_locks(locks: impl IntoIterator<Item = (Key, (PessimisticLock, bool))>) -> Self {
        let mut res = PeerPessimisticLocks::default();
        for (key, (locks, is_deleted)) in locks {
            res.memory_size += key.len() + locks.memory_size();
            res.map.insert(key, (locks, is_deleted));
        }
        res
    }
}

impl<'a> IntoIterator for &'a PeerPessimisticLocks {
    type Item = (&'a Key, &'a (PessimisticLock, bool));
    type IntoIter = std::collections::hash_map::Iter<'a, Key, (PessimisticLock, bool)>;

    fn into_iter(self) -> Self::IntoIter {
        self.map.iter()
    }
}

impl Drop for PeerPessimisticLocks {
    fn drop(&mut self) {
        GLOBAL_MEM_SIZE.sub(self.memory_size as i64);
    }
}

pub trait PessimisticLockPair {
    fn as_pair(&self) -> (&Key, &PessimisticLock);

    fn into_pair(self) -> (Key, PessimisticLock);
}

impl PessimisticLockPair for (Key, PessimisticLock) {
    fn as_pair(&self) -> (&Key, &PessimisticLock) {
        (&self.0, &self.1)
    }

    fn into_pair(self) -> (Key, PessimisticLock) {
        self
    }
}

#[cfg(test)]
mod tests {
    use std::sync::Mutex;

    use tikv_util::defer;

    use super::*;

    lazy_static! {
        static ref TEST_MUTEX: Mutex<()> = Mutex::new(());
    }

    fn lock(primary: &[u8]) -> PessimisticLock {
        PessimisticLock {
            primary: primary.to_vec().into_boxed_slice(),
            start_ts: 100.into(),
            ttl: 3000,
            for_update_ts: 100.into(),
            min_commit_ts: Default::default(),
        }
    }

    #[test]
    fn test_memory_size() {
        let _guard = TEST_MUTEX.lock().unwrap();

        let mut locks1 = PeerPessimisticLocks::default();
        let mut locks2 = PeerPessimisticLocks::default();
        let k1 = Key::from_raw(b"k1");
        let k2 = Key::from_raw(b"k22");
        let k3 = Key::from_raw(b"k333");

        // Test the memory size of peer pessimistic locks after inserting.
        locks1.insert(vec![(k1.clone(), lock(b"k1"))]).unwrap();
        assert_eq!(locks1.get(&k1), Some(&(lock(b"k1"), false)));
        assert_eq!(locks1.memory_size, k1.len() + lock(b"k1").memory_size());
        locks1.insert(vec![(k2.clone(), lock(b"k1"))]).unwrap();
        assert_eq!(locks1.get(&k2), Some(&(lock(b"k1"), false)));
        assert_eq!(
            locks1.memory_size,
            k1.len() + k2.len() + 2 * lock(b"k1").memory_size()
        );

        // Test the global memory size after inserting.
        locks2.insert(vec![(k3.clone(), lock(b"k1"))]).unwrap();
        assert_eq!(locks2.get(&k3), Some(&(lock(b"k1"), false)));
        assert_eq!(
            GLOBAL_MEM_SIZE.get() as usize,
            locks1.memory_size + locks2.memory_size
        );

        // Test the memory size after replacing, it should not change.
        locks1.insert(vec![(k2.clone(), lock(b"k2"))]).unwrap();
        assert_eq!(locks1.get(&k2), Some(&(lock(b"k2"), false)));
        assert_eq!(
            locks1.memory_size,
            k1.len() + k2.len() + 2 * lock(b"k1").memory_size()
        );
        assert_eq!(
            GLOBAL_MEM_SIZE.get() as usize,
            locks1.memory_size + locks2.memory_size
        );

        // Test the memory size after removing.
        locks1.remove(&k1);
        assert!(locks1.get(&k1).is_none());
        assert_eq!(locks1.memory_size, k2.len() + lock(b"k2").memory_size());
        assert_eq!(
            GLOBAL_MEM_SIZE.get() as usize,
            locks1.memory_size + locks2.memory_size
        );

        // Test the memory size after clearing.
        locks2.clear();
        assert!(locks2.is_empty());
        assert_eq!(locks2.memory_size, 0);
        assert_eq!(GLOBAL_MEM_SIZE.get() as usize, locks1.memory_size);

        // Test the global memory size after dropping.
        drop(locks1);
        drop(locks2);
        assert_eq!(GLOBAL_MEM_SIZE.get(), 0);
    }

    #[test]
    fn test_insert_checking_memory_limit() {
        let _guard = TEST_MUTEX.lock().unwrap();
        defer!(GLOBAL_MEM_SIZE.set(0));

        let mut locks = PeerPessimisticLocks::default();
<<<<<<< HEAD
        let res = locks.insert(vec![(Key::from_raw(b"k1"), lock(&[0; 512000]))]);
        res.unwrap();

        // Exceeding the region limit
        let res = locks.insert(vec![(Key::from_raw(b"k2"), lock(&[0; 32000]))]);
        res.unwrap_err();
=======
        locks
            .insert(vec![(Key::from_raw(b"k1"), lock(&[0; 512000]))])
            .unwrap();

        // Exceeding the region limit
        locks
            .insert(vec![(Key::from_raw(b"k2"), lock(&[0; 32000]))])
            .unwrap_err();
>>>>>>> f96c6601
        assert!(locks.get(&Key::from_raw(b"k2")).is_none());

        // Not exceeding the region limit, but exceeding the global limit
        GLOBAL_MEM_SIZE.set(101 << 20);
        let res = locks.insert(vec![(Key::from_raw(b"k2"), lock(b"abc"))]);
        res.unwrap_err();
        assert!(locks.get(&Key::from_raw(b"k2")).is_none());
    }

    #[test]
    fn test_group_locks_by_regions() {
        fn lock(key: &[u8], deleted: bool) -> (Key, (PessimisticLock, bool)) {
            (
                Key::from_raw(key),
                (
                    PessimisticLock {
                        primary: key.to_vec().into_boxed_slice(),
                        start_ts: 10.into(),
                        ttl: 1000,
                        for_update_ts: 10.into(),
                        min_commit_ts: 20.into(),
                    },
                    deleted,
                ),
            )
        }
        fn region(start_key: &[u8], end_key: &[u8]) -> metapb::Region {
            let mut region = metapb::Region::default();
            region.set_start_key(start_key.to_vec());
            region.set_end_key(end_key.to_vec());
            region
        }
        let _guard = TEST_MUTEX.lock().unwrap();
        defer!(GLOBAL_MEM_SIZE.set(0));

        let mut original = PeerPessimisticLocks::from_locks(vec![
            lock(b"a", true),
            lock(b"c", false),
            lock(b"e", true),
            lock(b"g", false),
            lock(b"i", false),
        ]);
        let regions = vec![
            region(b"", b"b"),  // test leftmost region
            region(b"b", b"c"), // no lock inside
            region(b"c", b"d"), // test key equals to start_key
            region(b"d", b"h"), // test multiple locks inside
            region(b"h", b""),  // test rightmost region
        ];
        let output = original.group_by_regions(&regions, &regions[4]);
        let expected: Vec<_> = vec![
            vec![lock(b"a", false)],
            vec![],
            vec![lock(b"c", false)],
            vec![lock(b"e", false), lock(b"g", false)],
            vec![], // the position of the derived region is empty
        ]
        .into_iter()
        .map(PeerPessimisticLocks::from_locks)
        .collect();
        assert_eq!(output, expected);
        // The lock that belongs to the derived region is kept in the original map.
        assert_eq!(
            original,
            PeerPessimisticLocks::from_locks(vec![lock(b"i", false)])
        );
    }
}<|MERGE_RESOLUTION|>--- conflicted
+++ resolved
@@ -63,7 +63,7 @@
 const PEER_MEM_SIZE_LIMIT: usize = 512 << 10;
 
 /// Pessimistic locks of a region peer.
-#[derive(PartialEq, Eq)]
+#[derive(PartialEq)]
 pub struct PeerPessimisticLocks {
     /// The table that stores pessimistic locks.
     ///
@@ -119,7 +119,7 @@
     pub memory_size: usize,
 }
 
-#[derive(Debug, Clone, Copy, PartialEq, Eq)]
+#[derive(Debug, Clone, Copy, PartialEq)]
 pub enum LocksStatus {
     Normal,
     TransferringLeader,
@@ -395,14 +395,6 @@
         defer!(GLOBAL_MEM_SIZE.set(0));
 
         let mut locks = PeerPessimisticLocks::default();
-<<<<<<< HEAD
-        let res = locks.insert(vec![(Key::from_raw(b"k1"), lock(&[0; 512000]))]);
-        res.unwrap();
-
-        // Exceeding the region limit
-        let res = locks.insert(vec![(Key::from_raw(b"k2"), lock(&[0; 32000]))]);
-        res.unwrap_err();
-=======
         locks
             .insert(vec![(Key::from_raw(b"k1"), lock(&[0; 512000]))])
             .unwrap();
@@ -411,13 +403,12 @@
         locks
             .insert(vec![(Key::from_raw(b"k2"), lock(&[0; 32000]))])
             .unwrap_err();
->>>>>>> f96c6601
         assert!(locks.get(&Key::from_raw(b"k2")).is_none());
 
         // Not exceeding the region limit, but exceeding the global limit
         GLOBAL_MEM_SIZE.set(101 << 20);
         let res = locks.insert(vec![(Key::from_raw(b"k2"), lock(b"abc"))]);
-        res.unwrap_err();
+        assert!(res.is_err());
         assert!(locks.get(&Key::from_raw(b"k2")).is_none());
     }
 
