// Copyright 2017 TiKV Project Authors. Licensed under Apache-2.0.

// #[PerformanceCriticalPath]
#[cfg(test)]
use std::sync::mpsc::Sender;
use std::{
    borrow::Cow,
    cmp,
    cmp::{Ord, Ordering as CmpOrdering},
    collections::VecDeque,
    fmt::{self, Debug, Formatter},
    io::BufRead,
    mem,
    ops::{Deref, DerefMut, Range as StdRange},
    sync::{
        atomic::{AtomicBool, AtomicU64, AtomicUsize, Ordering},
        mpsc::SyncSender,
        Arc, Mutex,
    },
    time::Duration,
    usize,
    vec::Drain,
};

use batch_system::{
    BasicMailbox, BatchRouter, BatchSystem, Config as BatchSystemConfig, Fsm, HandleResult,
    HandlerBuilder, PollHandler, Priority,
};
use collections::{HashMap, HashMapEntry, HashSet};
use crossbeam::channel::{TryRecvError, TrySendError};
use engine_traits::{
    util::SequenceNumber, DeleteStrategy, KvEngine, Mutable, PerfContext, PerfContextKind,
    RaftEngine, RaftEngineReadOnly, Range as EngineRange, Snapshot, SstMetaInfo, WriteBatch,
    ALL_CFS, CF_DEFAULT, CF_LOCK, CF_RAFT, CF_WRITE,
};
use fail::fail_point;
use kvproto::{
    import_sstpb::SstMeta,
    kvrpcpb::ExtraOp as TxnExtraOp,
    metapb::{self, PeerRole, Region, RegionEpoch},
    raft_cmdpb::{
        AdminCmdType, AdminRequest, AdminResponse, ChangePeerRequest, CmdType, CommitMergeRequest,
        RaftCmdRequest, RaftCmdResponse, Request, SplitRequest, SwitchWitnessRequest,
    },
    raft_serverpb::{MergeState, PeerState, RaftApplyState, RaftTruncatedState, RegionLocalState},
};
use pd_client::{new_bucket_stats, BucketMeta, BucketStat};
use prometheus::local::LocalHistogram;
use protobuf::{wire_format::WireType, CodedInputStream};
use raft::eraftpb::{
    ConfChange, ConfChangeType, ConfChangeV2, Entry, EntryType, Snapshot as RaftSnapshot,
};
use raft_proto::ConfChangeI;
use smallvec::{smallvec, SmallVec};
use sst_importer::SstImporter;
use tikv_alloc::trace::TraceEvent;
use tikv_util::{
    box_err, box_try,
    config::{Tracker, VersionTrack},
    debug, error, info,
    memory::HeapSize,
    mpsc::{loose_bounded, LooseBoundedSender, Receiver},
    safe_panic, slow_log,
    store::{find_peer, find_peer_by_id, find_peer_mut, is_learner, remove_peer},
    time::{duration_to_sec, Instant},
    warn,
    worker::Scheduler,
    Either, MustConsumeVec,
};
use time::Timespec;
use tracker::GLOBAL_TRACKERS;
use uuid::Builder as UuidBuilder;

use self::memtrace::*;
use super::metrics::*;
use crate::{
    bytes_capacity,
    coprocessor::{
        ApplyCtxInfo, Cmd, CmdBatch, CmdObserveInfo, CoprocessorHost, ObserveHandle, ObserveLevel,
        RegionState,
    },
    store::{
        cmd_resp,
        entry_storage::{self, CachedEntries},
        fsm::RaftPollerBuilder,
        local_metrics::RaftMetrics,
        memory::*,
        metrics::*,
        msg::{Callback, ErrorCallback, PeerMsg, ReadResponse, SignificantMsg},
        peer::Peer,
        peer_storage::{write_initial_apply_state, write_peer_state},
        util::{
            self, admin_cmd_epoch_lookup, check_flashback_state, check_req_region_epoch,
            compare_region_epoch, ChangePeerI, ConfChangeKind, KeysInfoFormatter, LatencyInspector,
        },
        Config, RegionSnapshot, RegionTask, WriteCallback,
    },
    Error, Result,
};

// These consts are shared in both v1 and v2.
pub const DEFAULT_APPLY_WB_SIZE: usize = 4 * 1024;
pub const APPLY_WB_SHRINK_SIZE: usize = 1024 * 1024;
pub const SHRINK_PENDING_CMD_QUEUE_CAP: usize = 64;
pub const MAX_APPLY_BATCH_SIZE: usize = 64 * 1024 * 1024;

pub struct PendingCmd<C> {
    pub index: u64,
    pub term: u64,
    pub cb: Option<C>,
}

impl<C> PendingCmd<C> {
    fn new(index: u64, term: u64, cb: C) -> PendingCmd<C> {
        PendingCmd {
            index,
            term,
            cb: Some(cb),
        }
    }
}

impl<C> Drop for PendingCmd<C> {
    fn drop(&mut self) {
        if self.cb.is_some() {
            safe_panic!(
                "callback of pending command at [index: {}, term: {}] is leak",
                self.index,
                self.term
            );
        }
    }
}

impl<C> Debug for PendingCmd<C> {
    fn fmt(&self, f: &mut Formatter<'_>) -> fmt::Result {
        write!(
            f,
            "PendingCmd [index: {}, term: {}, has_cb: {}]",
            self.index,
            self.term,
            self.cb.is_some()
        )
    }
}

impl<C> HeapSize for PendingCmd<C> {}

/// Commands waiting to be committed and applied.
#[derive(Debug)]
pub struct PendingCmdQueue<C> {
    normals: VecDeque<PendingCmd<C>>,
    conf_change: Option<PendingCmd<C>>,
    compacts: VecDeque<PendingCmd<C>>,
}

impl<C> PendingCmdQueue<C> {
    fn new() -> PendingCmdQueue<C> {
        PendingCmdQueue {
            normals: VecDeque::new(),
            conf_change: None,
            compacts: VecDeque::new(),
        }
    }

    fn pop_normal(&mut self, index: u64, term: u64) -> Option<PendingCmd<C>> {
        self.normals.pop_front().and_then(|cmd| {
            if self.normals.capacity() > SHRINK_PENDING_CMD_QUEUE_CAP
                && self.normals.len() < SHRINK_PENDING_CMD_QUEUE_CAP
            {
                self.normals.shrink_to_fit();
            }
            if (cmd.term, cmd.index) > (term, index) {
                self.normals.push_front(cmd);
                return None;
            }
            Some(cmd)
        })
    }

    fn append_normal(&mut self, cmd: PendingCmd<C>) {
        self.normals.push_back(cmd);
    }

    fn take_conf_change(&mut self) -> Option<PendingCmd<C>> {
        // conf change will not be affected when changing between follower and leader,
        // so there is no need to check term.
        self.conf_change.take()
    }

    // TODO: seems we don't need to separate conf change from normal entries.
    fn set_conf_change(&mut self, cmd: PendingCmd<C>) {
        self.conf_change = Some(cmd);
    }

    fn push_compact(&mut self, cmd: PendingCmd<C>) {
        self.compacts.push_back(cmd);
    }

    fn pop_compact(&mut self, index: u64) -> Option<PendingCmd<C>> {
        let mut front = None;
        while self.compacts.front().map_or(false, |c| c.index < index) {
            front = self.compacts.pop_front();
            front.as_mut().unwrap().cb.take().unwrap();
        }
        front
    }

    fn has_compact(&mut self) -> bool {
        !self.compacts.is_empty()
    }
}

#[derive(Default, Debug)]
pub struct ChangePeer {
    pub index: u64,
    // The proposed ConfChangeV2 or (legacy) ConfChange
    // ConfChange (if it is) will convert to ConfChangeV2
    pub conf_change: ConfChangeV2,
    // The change peer requests come along with ConfChangeV2
    // or (legacy) ConfChange, for ConfChange, it only contains
    // one element
    pub changes: Vec<ChangePeerRequest>,
    pub region: Region,
}

pub struct Range {
    pub cf: String,
    pub start_key: Vec<u8>,
    pub end_key: Vec<u8>,
}

impl Debug for Range {
    fn fmt(&self, f: &mut Formatter<'_>) -> fmt::Result {
        write!(
            f,
            "{{ cf: {:?}, start_key: {:?}, end_key: {:?} }}",
            self.cf,
            log_wrappers::Value::key(&self.start_key),
            log_wrappers::Value::key(&self.end_key)
        )
    }
}

impl Range {
    fn new(cf: String, start_key: Vec<u8>, end_key: Vec<u8>) -> Range {
        Range {
            cf,
            start_key,
            end_key,
        }
    }
}

#[derive(Default, Debug)]
pub struct SwitchWitness {
    pub index: u64,
    pub switches: Vec<SwitchWitnessRequest>,
    pub region: Region,
}

#[derive(Debug)]
pub enum ExecResult<S> {
    ChangePeer(ChangePeer),
    CompactLog {
        state: RaftTruncatedState,
        first_index: u64,
        has_pending: bool,
    },
    SplitRegion {
        regions: Vec<Region>,
        derived: Region,
        new_split_regions: HashMap<u64, NewSplitPeer>,
    },
    PrepareMerge {
        region: Region,
        state: MergeState,
    },
    CommitMerge {
        index: u64,
        region: Region,
        source: Region,
    },
    RollbackMerge {
        region: Region,
        commit: u64,
    },
    ComputeHash {
        region: Region,
        index: u64,
        context: Vec<u8>,
        snap: S,
    },
    VerifyHash {
        index: u64,
        context: Vec<u8>,
        hash: Vec<u8>,
    },
    DeleteRange {
        ranges: Vec<Range>,
    },
    IngestSst {
        ssts: Vec<SstMetaInfo>,
    },
    TransferLeader {
        term: u64,
    },
    SetFlashbackState {
        region: Region,
    },
<<<<<<< HEAD
    BatchSwitchWitness(SwitchWitness),
    PendingCompactCmd,
=======
    // The raftstore thread will use it to update the internal state of `PeerFsm`. If it is
    // `true`, when the raftstore detects that the raft log has not been gc for a long time,
    // the raftstore thread will actively pull the `voter_replicated_index` from the leader
    // and try to compact pending gc. If false, raftstore does not do any additional
    // processing.
    HasPendingCompactCmd(bool),
>>>>>>> a463db09
}

/// The possible returned value when applying logs.
#[derive(Debug)]
pub enum ApplyResult<S> {
    None,
    Yield,
    /// Additional result that needs to be sent back to raftstore.
    Res(ExecResult<S>),
    /// It is unable to apply the `CommitMerge` until the source peer
    /// has applied to the required position and sets the atomic boolean
    /// to true.
    WaitMergeSource(Arc<AtomicU64>),
}

// The applied command and their callback
struct ApplyCallbackBatch<S>
where
    S: Snapshot,
{
    cmd_batch: Vec<CmdBatch>,
    // The max observe level of current `Vec<CmdBatch>`
    batch_max_level: ObserveLevel,
    cb_batch: MustConsumeVec<(Callback<S>, RaftCmdResponse)>,
}

impl<S: Snapshot> ApplyCallbackBatch<S> {
    fn new() -> ApplyCallbackBatch<S> {
        ApplyCallbackBatch {
            cmd_batch: vec![],
            batch_max_level: ObserveLevel::None,
            cb_batch: MustConsumeVec::new("callback of apply callback batch"),
        }
    }

    fn push_batch(&mut self, observe_info: &CmdObserveInfo, region_id: u64) {
        let cb = CmdBatch::new(observe_info, region_id);
        self.batch_max_level = cmp::max(self.batch_max_level, cb.level);
        self.cmd_batch.push(cb);
    }

    fn push_cb(&mut self, cb: Callback<S>, resp: RaftCmdResponse) {
        self.cb_batch.push((cb, resp));
    }

    fn push(
        &mut self,
        cb: Option<Callback<S>>,
        cmd: Cmd,
        observe_info: &CmdObserveInfo,
        region_id: u64,
    ) {
        if let Some(cb) = cb {
            self.cb_batch.push((cb, cmd.response.clone()));
        }
        self.cmd_batch
            .last_mut()
            .unwrap()
            .push(observe_info, region_id, cmd);
    }
}

pub trait Notifier<EK: KvEngine>: Send {
    fn notify(&self, apply_res: Vec<ApplyRes<EK::Snapshot>>);
    fn notify_one(&self, region_id: u64, msg: PeerMsg<EK>);
    fn clone_box(&self) -> Box<dyn Notifier<EK>>;
}

struct ApplyContext<EK>
where
    EK: KvEngine,
{
    tag: String,
    timer: Option<Instant>,
    host: CoprocessorHost<EK>,
    importer: Arc<SstImporter>,
    region_scheduler: Scheduler<RegionTask<EK::Snapshot>>,
    router: ApplyRouter<EK>,
    notifier: Box<dyn Notifier<EK>>,
    engine: EK,
    applied_batch: ApplyCallbackBatch<EK::Snapshot>,
    apply_res: Vec<ApplyRes<EK::Snapshot>>,
    exec_log_index: u64,
    exec_log_term: u64,

    kv_wb: EK::WriteBatch,
    kv_wb_last_bytes: u64,
    kv_wb_last_keys: u64,

    committed_count: usize,

    // Whether synchronize WAL is preferred.
    sync_log_hint: bool,
    // Whether to use the delete range API instead of deleting one by one.
    use_delete_range: bool,

    perf_context: EK::PerfContext,

    yield_duration: Duration,
    yield_msg_size: u64,

    store_id: u64,
    /// region_id -> (peer_id, is_splitting)
    /// Used for handling race between splitting and creating new peer.
    /// An uninitialized peer can be replaced to the one from splitting iff they
    /// are exactly the same peer.
    pending_create_peers: Arc<Mutex<HashMap<u64, (u64, bool)>>>,

    /// We must delete the ingested file before calling `callback` so that any
    /// ingest-request reaching this peer could see this update if leader
    /// had changed. We must also delete them after the applied-index
    /// has been persisted to kvdb because this entry may replay because of
    /// panic or power-off, which happened before `WriteBatch::write` and
    /// after `SstImporter::delete`. We shall make sure that this entry will
    /// never apply again at first, then we can delete the ssts files.
    delete_ssts: Vec<SstMetaInfo>,

    /// A self-defined engine may be slow to ingest ssts.
    /// It may move some elements of `delete_ssts` into `pending_delete_ssts` to
    /// delay deletion. Otherwise we may lost data.
    pending_delete_ssts: Vec<SstMetaInfo>,

    /// The priority of this Handler.
    priority: Priority,
    /// Whether to yield high-latency operation to low-priority handler.
    yield_high_latency_operation: bool,

    /// The ssts waiting to be ingested in `write_to_db`.
    pending_ssts: Vec<SstMetaInfo>,

    /// The pending inspector should be cleaned at the end of a write.
    pending_latency_inspect: Vec<LatencyInspector>,
    apply_wait: LocalHistogram,
    apply_time: LocalHistogram,

    key_buffer: Vec<u8>,

    // Whether to disable WAL.
    disable_wal: bool,

    /// A general apply progress for a delegate is:
    /// `prepare_for` -> `commit` [-> `commit` ...] -> `finish_for`.
    /// Sometimes an `ApplyRes` is created with an applied_index, but data
    /// before the applied index is still not written to kvdb. Let's call the
    /// `ApplyRes` uncommitted. Data will finally be written to kvdb in
    /// `flush`.
    uncommitted_res_count: usize,
}

impl<EK> ApplyContext<EK>
where
    EK: KvEngine,
{
    pub fn new(
        tag: String,
        host: CoprocessorHost<EK>,
        importer: Arc<SstImporter>,
        region_scheduler: Scheduler<RegionTask<EK::Snapshot>>,
        engine: EK,
        router: ApplyRouter<EK>,
        notifier: Box<dyn Notifier<EK>>,
        cfg: &Config,
        store_id: u64,
        pending_create_peers: Arc<Mutex<HashMap<u64, (u64, bool)>>>,
        priority: Priority,
    ) -> ApplyContext<EK> {
        let kv_wb = engine.write_batch_with_cap(DEFAULT_APPLY_WB_SIZE);

        ApplyContext {
            tag,
            timer: None,
            host,
            importer,
            region_scheduler,
            engine,
            router,
            notifier,
            kv_wb,
            applied_batch: ApplyCallbackBatch::new(),
            apply_res: vec![],
            exec_log_index: 0,
            exec_log_term: 0,
            kv_wb_last_bytes: 0,
            kv_wb_last_keys: 0,
            committed_count: 0,
            sync_log_hint: false,
            use_delete_range: cfg.use_delete_range,
            perf_context: EK::get_perf_context(cfg.perf_level, PerfContextKind::RaftstoreApply),
            yield_duration: cfg.apply_yield_duration.0,
            yield_msg_size: cfg.apply_yield_write_size.0,
            delete_ssts: vec![],
            pending_delete_ssts: vec![],
            store_id,
            pending_create_peers,
            priority,
            yield_high_latency_operation: cfg.apply_batch_system.low_priority_pool_size > 0,
            pending_ssts: vec![],
            pending_latency_inspect: vec![],
            apply_wait: APPLY_TASK_WAIT_TIME_HISTOGRAM.local(),
            apply_time: APPLY_TIME_HISTOGRAM.local(),
            key_buffer: Vec::with_capacity(1024),
            disable_wal: false,
            uncommitted_res_count: 0,
        }
    }

    /// Prepares for applying entries for `delegate`.
    ///
    /// A general apply progress for a delegate is:
    /// `prepare_for` -> `commit` [-> `commit` ...] -> `finish_for`.
    /// After all delegates are handled, `write_to_db` method should be called.
    pub fn prepare_for(&mut self, delegate: &mut ApplyDelegate<EK>) {
        self.applied_batch
            .push_batch(&delegate.observe_info, delegate.region.get_id());
    }

    /// Commits all changes have done for delegate. `persistent` indicates
    /// whether write the changes into rocksdb.
    ///
    /// This call is valid only when it's between a `prepare_for` and
    /// `finish_for`.
    pub fn commit(&mut self, delegate: &mut ApplyDelegate<EK>) {
        if delegate.last_flush_applied_index < delegate.apply_state.get_applied_index() {
            delegate.maybe_write_apply_state(self);
        }
        self.commit_opt(delegate, true);
    }

    fn commit_opt(&mut self, delegate: &mut ApplyDelegate<EK>, persistent: bool) {
        delegate.update_metrics(self);
        if persistent {
            if let (_, Some(seqno)) = self.write_to_db() {
                delegate.unfinished_write_seqno.push(seqno);
            }
            self.prepare_for(delegate);
            delegate.last_flush_applied_index = delegate.apply_state.get_applied_index()
        }
        self.kv_wb_last_bytes = self.kv_wb().data_size() as u64;
        self.kv_wb_last_keys = self.kv_wb().count() as u64;
    }

    /// Writes all the changes into RocksDB.
    /// If it returns true, all pending writes are persisted in engines.
    pub fn write_to_db(&mut self) -> (bool, Option<SequenceNumber>) {
        let need_sync = self.sync_log_hint && !self.disable_wal;
        let mut seqno = None;
        // There may be put and delete requests after ingest request in the same fsm.
        // To guarantee the correct order, we must ingest the pending_sst first, and
        // then persist the kv write batch to engine.
        if !self.pending_ssts.is_empty() {
            let tag = self.tag.clone();
            self.importer
                .ingest(&self.pending_ssts, &self.engine)
                .unwrap_or_else(|e| {
                    panic!(
                        "{} failed to ingest ssts {:?}: {:?}",
                        tag, self.pending_ssts, e
                    );
                });
            self.pending_ssts = vec![];
        }
        if !self.kv_wb_mut().is_empty() {
            self.perf_context.start_observe();
            let mut write_opts = engine_traits::WriteOptions::new();
            write_opts.set_sync(need_sync);
            write_opts.set_disable_wal(self.disable_wal);
            if self.disable_wal {
                let sn = SequenceNumber::pre_write();
                seqno = Some(sn);
            }
            let seq = self.kv_wb_mut().write_opt(&write_opts).unwrap_or_else(|e| {
                panic!("failed to write to engine: {:?}", e);
            });
            if let Some(seqno) = seqno.as_mut() {
                seqno.post_write(seq)
            }
            let trackers: Vec<_> = self
                .applied_batch
                .cb_batch
                .iter()
                .flat_map(|(cb, _)| cb.write_trackers())
                .flat_map(|trackers| trackers.as_tracker_token())
                .collect();
            self.perf_context.report_metrics(&trackers);
            self.sync_log_hint = false;
            let data_size = self.kv_wb().data_size();
            if data_size > APPLY_WB_SHRINK_SIZE {
                // Control the memory usage for the WriteBatch.
                self.kv_wb = self.engine.write_batch_with_cap(DEFAULT_APPLY_WB_SIZE);
            } else {
                // Clear data, reuse the WriteBatch, this can reduce memory allocations and
                // deallocations.
                self.kv_wb_mut().clear();
            }
            self.kv_wb_last_bytes = 0;
            self.kv_wb_last_keys = 0;
        }
        if !self.delete_ssts.is_empty() {
            let tag = self.tag.clone();
            for sst in self.delete_ssts.drain(..) {
                self.importer.delete(&sst.meta).unwrap_or_else(|e| {
                    panic!("{} cleanup ingested file {:?}: {:?}", tag, sst, e);
                });
            }
        }
        // Take the applied commands and their callback
        let ApplyCallbackBatch {
            cmd_batch,
            batch_max_level,
            mut cb_batch,
        } = mem::replace(&mut self.applied_batch, ApplyCallbackBatch::new());
        // Call it before invoking callback for preventing Commit is executed before
        // Prewrite is observed.
        self.host
            .on_flush_applied_cmd_batch(batch_max_level, cmd_batch, &self.engine);
        // Invoke callbacks
        let now = std::time::Instant::now();
        for (cb, resp) in cb_batch.drain(..) {
            for tracker in cb.write_trackers() {
                tracker.observe(now, &self.apply_time, |t| &mut t.metrics.apply_time_nanos);
            }
            cb.invoke_with_response(resp);
        }
        self.apply_time.flush();
        self.apply_wait.flush();
        let res_count = self.uncommitted_res_count;
        self.uncommitted_res_count = 0;
        if let Some(seqno) = seqno {
            for res in self.apply_res.iter_mut().rev().take(res_count) {
                res.write_seqno.push(seqno);
            }
        }
        (need_sync, seqno)
    }

    /// Finishes `Apply`s for the delegate.
    pub fn finish_for(
        &mut self,
        delegate: &mut ApplyDelegate<EK>,
        results: VecDeque<ExecResult<EK::Snapshot>>,
    ) {
        if self.host.pre_persist(&delegate.region, true, None) {
            if !delegate.pending_remove {
                delegate.maybe_write_apply_state(self);
            }
            self.commit_opt(delegate, false);
        } else {
            debug!("do not persist when finish_for";
                "region" => ?delegate.region,
                "tag" => &delegate.tag,
            );
        }
        self.apply_res.push(ApplyRes {
            region_id: delegate.region_id(),
            apply_state: delegate.apply_state.clone(),
            write_seqno: mem::take(&mut delegate.unfinished_write_seqno),
            exec_res: results,
            metrics: mem::take(&mut delegate.metrics),
            applied_term: delegate.applied_term,
            bucket_stat: delegate.buckets.clone().map(Box::new),
        });
        if !self.kv_wb().is_empty() {
            // Pending writes not flushed, need to set seqno to following ApplyRes later
            // after flushing
            self.uncommitted_res_count += 1;
        }
    }

    pub fn delta_bytes(&self) -> u64 {
        self.kv_wb().data_size() as u64 - self.kv_wb_last_bytes
    }

    pub fn delta_keys(&self) -> u64 {
        self.kv_wb().count() as u64 - self.kv_wb_last_keys
    }

    #[inline]
    pub fn kv_wb(&self) -> &EK::WriteBatch {
        &self.kv_wb
    }

    #[inline]
    pub fn kv_wb_mut(&mut self) -> &mut EK::WriteBatch {
        &mut self.kv_wb
    }

    /// Flush all pending writes to engines.
    /// If it returns true, all pending writes are persisted in engines.
    pub fn flush(&mut self) -> bool {
        // TODO: this check is too hacky, need to be more verbose and less buggy.
        let t = match self.timer.take() {
            Some(t) => t,
            None => return false,
        };

        // Write to engine
        // raftstore.sync-log = true means we need prevent data loss when power failure.
        // take raft log gc for example, we write kv WAL first, then write raft WAL,
        // if power failure happen, raft WAL may synced to disk, but kv WAL may not.
        // so we use sync-log flag here.
        let (is_synced, _) = self.write_to_db();

        if !self.apply_res.is_empty() {
            fail_point!("before_nofity_apply_res");
            let apply_res = mem::take(&mut self.apply_res);
            self.notifier.notify(apply_res);
        }

        let elapsed = t.saturating_elapsed();
        STORE_APPLY_LOG_HISTOGRAM.observe(duration_to_sec(elapsed));
        for mut inspector in std::mem::take(&mut self.pending_latency_inspect) {
            inspector.record_apply_process(elapsed);
            inspector.finish();
        }

        slow_log!(
            elapsed,
            "{} handle ready {} committed entries",
            self.tag,
            self.committed_count
        );
        self.committed_count = 0;
        is_synced
    }
}

/// Calls the callback of `cmd` when the Region is removed.
fn notify_region_removed(region_id: u64, peer_id: u64, mut cmd: PendingCmd<impl ErrorCallback>) {
    debug!(
        "region is removed, notify commands";
        "region_id" => region_id,
        "peer_id" => peer_id,
        "index" => cmd.index,
        "term" => cmd.term
    );
    notify_req_region_removed(region_id, cmd.cb.take().unwrap());
}

pub fn notify_req_region_removed(region_id: u64, cb: impl ErrorCallback) {
    let region_not_found = Error::RegionNotFound(region_id);
    let resp = cmd_resp::new_error(region_not_found);
    cb.report_error(resp);
}

/// Calls the callback of `cmd` when it can not be processed further.
fn notify_stale_command(
    region_id: u64,
    peer_id: u64,
    term: u64,
    mut cmd: PendingCmd<impl ErrorCallback>,
) {
    info!(
        "command is stale, skip";
        "region_id" => region_id,
        "peer_id" => peer_id,
        "index" => cmd.index,
        "term" => cmd.term
    );
    notify_stale_req(term, cmd.cb.take().unwrap());
}

pub fn notify_stale_req(term: u64, cb: impl ErrorCallback) {
    let resp = cmd_resp::err_resp(Error::StaleCommand, term);
    cb.report_error(resp);
}

pub fn notify_stale_req_with_msg(term: u64, msg: String, cb: impl ErrorCallback) {
    let mut resp = cmd_resp::err_resp(Error::StaleCommand, term);
    resp.mut_header().mut_error().set_message(msg);
    cb.report_error(resp);
}

/// Checks if a write is needed to be issued before handling the command.
fn should_write_to_engine(cmd: &RaftCmdRequest) -> bool {
    if cmd.has_admin_request() {
        match cmd.get_admin_request().get_cmd_type() {
            // ComputeHash require an up to date snapshot.
            AdminCmdType::ComputeHash |
            // Merge needs to get the latest apply index.
            AdminCmdType::CommitMerge |
            AdminCmdType::RollbackMerge => return true,
            _ => {}
        }
    }

    // Some commands may modify keys covered by the current write batch, so we
    // must write the current write batch to the engine first.
    for req in cmd.get_requests() {
        if req.has_delete_range() {
            return true;
        }
        if req.has_ingest_sst() {
            return true;
        }
    }

    false
}

/// Checks if a write has high-latency operation.
fn has_high_latency_operation(cmd: &RaftCmdRequest) -> bool {
    for req in cmd.get_requests() {
        if req.has_delete_range() {
            return true;
        }
        if req.has_ingest_sst() {
            return true;
        }
    }
    false
}

/// Checks if a write is needed to be issued after handling the command.
fn should_sync_log(cmd: &RaftCmdRequest) -> bool {
    if cmd.has_admin_request() {
        if cmd.get_admin_request().get_cmd_type() == AdminCmdType::CompactLog {
            // We do not need to sync WAL before compact log, because this request will send
            // a msg to raft_gc_log thread to delete the entries before this
            // index instead of deleting them in apply thread directly.
            return false;
        }
        return true;
    }

    for req in cmd.get_requests() {
        // After ingest sst, sst files are deleted quickly. As a result,
        // ingest sst command can not be handled again and must be synced.
        // See more in Cleanup worker.
        if req.has_ingest_sst() {
            return true;
        }
    }

    false
}

fn can_witness_skip(entry: &Entry) -> bool {
    // need to handle ConfChange entry type
    if entry.get_entry_type() != EntryType::EntryNormal {
        return false;
    }

    // HACK: check admin request field in serialized data from `RaftCmdRequest`
    // without deserializing all. It's done by checking the existence of the
    // field number of `admin_request`.
    // See the encoding in `write_to_with_cached_sizes()` of `RaftCmdRequest` in
    // `raft_cmdpb.rs` for reference.
    let mut is = CodedInputStream::from_bytes(entry.get_data());
    if is.eof().unwrap() {
        return true;
    }
    let (mut field_number, wire_type) = is.read_tag_unpack().unwrap();
    // Header field is of number 1
    if field_number == 1 {
        if wire_type != WireType::WireTypeLengthDelimited {
            panic!("unexpected wire type");
        }
        let len = is.read_raw_varint32().unwrap();
        // skip parsing the content of `Header`
        is.consume(len as usize);
        // read next field number
        (field_number, _) = is.read_tag_unpack().unwrap();
    }

    // `Requests` field is of number 2 and `AdminRequest` field is of number 3.
    // - If the next field is 2, there must be no admin request as in one
    //   `RaftCmdRequest`, either requests or admin_request is filled.
    // - If the next field is 3, it's exactly an admin request.
    // - If the next field is others, neither requests nor admin_request is filled,
    //   so there is no admin request.
    field_number != 3
}

/// A struct that stores the state related to Merge.
///
/// When executing a `CommitMerge`, the source peer may have not applied
/// to the required index, so the target peer has to abort current execution
/// and wait for it asynchronously.
///
/// When rolling the stack, all states required to recover are stored in
/// this struct.
/// TODO: check whether generator/coroutine is a good choice in this case.
struct WaitSourceMergeState {
    /// A flag that indicates whether the source peer has applied to the
    /// required index. If the source peer is ready, this flag should be set
    /// to the region id of source peer.
    logs_up_to_date: Arc<AtomicU64>,
}

struct YieldState<EK>
where
    EK: KvEngine,
{
    /// All of the entries that need to continue to be applied after
    /// the source peer has applied its logs.
    pending_entries: Vec<Entry>,
    /// All of messages that need to continue to be handled after
    /// the source peer has applied its logs and pending entries
    /// are all handled.
    pending_msgs: Vec<Msg<EK>>,

    /// Cache heap size for itself.
    heap_size: Option<usize>,
}

impl<EK> Debug for YieldState<EK>
where
    EK: KvEngine,
{
    fn fmt(&self, f: &mut fmt::Formatter<'_>) -> fmt::Result {
        f.debug_struct("YieldState")
            .field("pending_entries", &self.pending_entries.len())
            .field("pending_msgs", &self.pending_msgs.len())
            .finish()
    }
}

impl Debug for WaitSourceMergeState {
    fn fmt(&self, f: &mut fmt::Formatter<'_>) -> fmt::Result {
        f.debug_struct("WaitSourceMergeState")
            .field("logs_up_to_date", &self.logs_up_to_date)
            .finish()
    }
}

#[derive(Debug, Clone)]
pub struct NewSplitPeer {
    pub peer_id: u64,
    // `None` => success,
    // `Some(s)` => fail due to `s`.
    pub result: Option<String>,
}

/// The apply delegate of a Region which is responsible for handling committed
/// raft log entries of a Region.
///
/// `Apply` is a term of Raft, which means executing the actual commands.
/// In Raft, once some log entries are committed, for every peer of the Raft
/// group will apply the logs one by one. For write commands, it does write or
/// delete to local engine; for admin commands, it does some meta change of the
/// Raft group.
///
/// `Delegate` is just a structure to congregate all apply related fields of a
/// Region. The apply worker receives all the apply tasks of different Regions
/// located at this store, and it will get the corresponding apply delegate to
/// handle the apply task to make the code logic more clear.
#[derive(Derivative)]
#[derivative(Debug)]
pub struct ApplyDelegate<EK>
where
    EK: KvEngine,
{
    /// The term of the Region.
    term: u64,
    /// The Region information of the peer.
    region: Region,
    /// The Peer information.
    peer: metapb::Peer,
    /// Peer_tag, "[region region_id] peer_id".
    tag: String,

    /// If the delegate should be stopped from polling.
    /// A delegate can be stopped in conf change, merge or requested by destroy
    /// message.
    stopped: bool,
    /// The start time of the current round to execute commands.
    handle_start: Option<Instant>,
    /// Set to true when removing itself because of
    /// `ConfChangeType::RemoveNode`, and then any following committed logs
    /// in same Ready should be applied failed.
    pending_remove: bool,

    /// Indicates whether the peer is waiting data. See more in `Peer`.
    wait_data: bool,

    /// The commands waiting to be committed and applied
    pending_cmds: PendingCmdQueue<Callback<EK::Snapshot>>,
    /// The counter of pending request snapshots. See more in `Peer`.
    pending_request_snapshot_count: Arc<AtomicUsize>,

    /// Indicates the peer is in merging, if that compact log won't be
    /// performed.
    is_merging: bool,
    /// Records the epoch version after the last merge.
    last_merge_version: u64,
    yield_state: Option<YieldState<EK>>,
    /// A temporary state that keeps track of the progress of the source peer
    /// state when CommitMerge is unable to be executed.
    wait_merge_state: Option<WaitSourceMergeState>,
    // ID of last region that reports ready.
    ready_source_region_id: u64,

    /// TiKV writes apply_state to KV RocksDB, in one write batch together with
    /// kv data.
    ///
    /// If we write it to Raft RocksDB, apply_state and kv data (Put, Delete)
    /// are in separate WAL file. When power failure, for current raft log,
    /// apply_index may synced to file, but KV data may not synced to file,
    /// so we will lose data.
    apply_state: RaftApplyState,
    /// The term of the raft log at applied index.
    applied_term: u64,
    /// The latest flushed applied index.
    last_flush_applied_index: u64,

    /// Info about cmd observer.
    observe_info: CmdObserveInfo,

    /// The local metrics, and it will be flushed periodically.
    metrics: ApplyMetrics,

    /// Priority in batch system. When applying some commands which have high
    /// latency, we decrease the priority of current fsm to reduce the
    /// impact on other normal commands.
    priority: Priority,

    /// To fetch Raft entries for applying if necessary.
    #[derivative(Debug = "ignore")]
    raft_engine: Box<dyn RaftEngineReadOnly>,

    trace: ApplyMemoryTrace,

    buckets: Option<BucketStat>,

    unfinished_write_seqno: Vec<SequenceNumber>,
}

impl<EK> ApplyDelegate<EK>
where
    EK: KvEngine,
{
    fn from_registration(reg: Registration) -> ApplyDelegate<EK> {
        ApplyDelegate {
            tag: format!("[region {}] {}", reg.region.get_id(), reg.id),
            peer: find_peer_by_id(&reg.region, reg.id).unwrap().clone(),
            region: reg.region,
            pending_remove: false,
            wait_data: false,
            last_flush_applied_index: reg.apply_state.get_applied_index(),
            apply_state: reg.apply_state,
            applied_term: reg.applied_term,
            term: reg.term,
            stopped: false,
            handle_start: None,
            ready_source_region_id: 0,
            yield_state: None,
            wait_merge_state: None,
            is_merging: reg.is_merging,
            pending_cmds: PendingCmdQueue::new(),
            metrics: Default::default(),
            last_merge_version: 0,
            pending_request_snapshot_count: reg.pending_request_snapshot_count,
            // use a default `CmdObserveInfo` because observing is disable by default
            observe_info: CmdObserveInfo::default(),
            priority: Priority::Normal,
            raft_engine: reg.raft_engine,
            trace: ApplyMemoryTrace::default(),
            buckets: None,
            unfinished_write_seqno: vec![],
        }
    }

    pub fn region_id(&self) -> u64 {
        self.region.get_id()
    }

    pub fn id(&self) -> u64 {
        self.peer.get_id()
    }

    /// Handles all the committed_entries, namely, applies the committed
    /// entries.
    fn handle_raft_committed_entries(
        &mut self,
        apply_ctx: &mut ApplyContext<EK>,
        mut committed_entries_drainer: Drain<'_, Entry>,
    ) {
        if committed_entries_drainer.len() == 0 {
            return;
        }
        apply_ctx.prepare_for(self);
        // If we send multiple ConfChange commands, only first one will be proposed
        // correctly, others will be saved as a normal entry with no data, so we
        // must re-propose these commands again.
        apply_ctx.committed_count += committed_entries_drainer.len();
        let mut results = VecDeque::new();
        while let Some(entry) = committed_entries_drainer.next() {
            if self.pending_remove {
                // This peer is about to be destroyed, skip everything.
                break;
            }

            let expect_index = self.apply_state.get_applied_index() + 1;
            if expect_index != entry.get_index() {
                panic!(
                    "{} expect index {}, but got {}, ctx {}",
                    self.tag,
                    expect_index,
                    entry.get_index(),
                    apply_ctx.tag,
                );
            }

            // NOTE: before v5.0, `EntryType::EntryConfChangeV2` entry is handled by
            // `unimplemented!()`, which can break compatibility (i.e. old version tikv
            // running on data written by new version tikv), but PD will reject old version
            // tikv join the cluster, so this should not happen.
            let res = match entry.get_entry_type() {
                EntryType::EntryNormal => self.handle_raft_entry_normal(apply_ctx, &entry),
                EntryType::EntryConfChange | EntryType::EntryConfChangeV2 => {
                    self.handle_raft_entry_conf_change(apply_ctx, &entry)
                }
            };

            match res {
                ApplyResult::None => {}
                ApplyResult::Res(res) => {
                    results.push_back(res);
                    if self.wait_data {
                        apply_ctx.committed_count -= committed_entries_drainer.len();
                        break;
                    }
                }
                ApplyResult::Yield | ApplyResult::WaitMergeSource(_) => {
                    // Both cancel and merge will yield current processing.
                    apply_ctx.committed_count -= committed_entries_drainer.len() + 1;
                    let mut pending_entries =
                        Vec::with_capacity(committed_entries_drainer.len() + 1);
                    // Note that current entry is skipped when yield.
                    pending_entries.push(entry);
                    pending_entries.extend(committed_entries_drainer);
                    apply_ctx.finish_for(self, results);
                    self.yield_state = Some(YieldState {
                        pending_entries,
                        pending_msgs: Vec::default(),
                        heap_size: None,
                    });
                    if let ApplyResult::WaitMergeSource(logs_up_to_date) = res {
                        self.wait_merge_state = Some(WaitSourceMergeState { logs_up_to_date });
                    }
                    return;
                }
            }
        }
        apply_ctx.finish_for(self, results);

        if self.pending_remove {
            self.destroy(apply_ctx);
        }
    }

    fn update_metrics(&mut self, apply_ctx: &ApplyContext<EK>) {
        self.metrics.written_bytes += apply_ctx.delta_bytes();
        self.metrics.written_keys += apply_ctx.delta_keys();
    }

    fn write_apply_state(&self, wb: &mut EK::WriteBatch) {
        wb.put_msg_cf(
            CF_RAFT,
            &keys::apply_state_key(self.region.get_id()),
            &self.apply_state,
        )
        .unwrap_or_else(|e| {
            panic!(
                "{} failed to save apply state to write batch, error: {:?}",
                self.tag, e
            );
        });
    }

    fn maybe_write_apply_state(&self, apply_ctx: &mut ApplyContext<EK>) {
        let can_write = apply_ctx.host.pre_write_apply_state(&self.region);
        if can_write {
            self.write_apply_state(apply_ctx.kv_wb_mut());
        }
    }

    fn handle_raft_entry_normal(
        &mut self,
        apply_ctx: &mut ApplyContext<EK>,
        entry: &Entry,
    ) -> ApplyResult<EK::Snapshot> {
        fail_point!(
            "yield_apply_first_region",
            self.region.get_start_key().is_empty() && !self.region.get_end_key().is_empty(),
            |_| ApplyResult::Yield
        );

        let index = entry.get_index();
        let term = entry.get_term();
        let data = entry.get_data();

        if !data.is_empty() {
            if !self.peer.is_witness || !can_witness_skip(entry) {
                let cmd = util::parse_data_at(data, index, &self.tag);
                if apply_ctx.yield_high_latency_operation && has_high_latency_operation(&cmd) {
                    self.priority = Priority::Low;
                }
                let mut has_unflushed_data =
                    self.last_flush_applied_index != self.apply_state.get_applied_index();
                if (has_unflushed_data && should_write_to_engine(&cmd)
                    || apply_ctx.kv_wb().should_write_to_engine())
                    && apply_ctx.host.pre_persist(&self.region, false, Some(&cmd))
                {
                    apply_ctx.commit(self);
                    if self.metrics.written_bytes >= apply_ctx.yield_msg_size
                        || self
                            .handle_start
                            .as_ref()
                            .map_or(Duration::ZERO, Instant::saturating_elapsed)
                            >= apply_ctx.yield_duration
                    {
                        return ApplyResult::Yield;
                    }
                    has_unflushed_data = false;
                }
                if self.priority != apply_ctx.priority {
                    if has_unflushed_data {
                        apply_ctx.commit(self);
                    }
                    return ApplyResult::Yield;
                }

                return self.process_raft_cmd(apply_ctx, index, term, cmd);
            }
        } else {
            // we should observe empty cmd, aka leader change,
            // read index during confchange, or other situations.
            apply_ctx.host.on_empty_cmd(&self.region, index, term);

            // 1. When a peer become leader, it will send an empty entry.
            // 2. When a leader tries to read index during transferring leader,
            //    it will also propose an empty entry. But that entry will not contain
            //    any associated callback. So no need to clear callback.
            while let Some(mut cmd) = self.pending_cmds.pop_normal(u64::MAX, term - 1) {
                if let Some(cb) = cmd.cb.take() {
                    apply_ctx
                        .applied_batch
                        .push_cb(cb, cmd_resp::err_resp(Error::StaleCommand, term));
                }
            }
        }

        self.apply_state.set_applied_index(index);
        self.applied_term = term;
        assert!(term > 0);

        ApplyResult::None
    }

    fn handle_raft_entry_conf_change(
        &mut self,
        apply_ctx: &mut ApplyContext<EK>,
        entry: &Entry,
    ) -> ApplyResult<EK::Snapshot> {
        // Although conf change can't yield in normal case, it is convenient to
        // simulate yield before applying a conf change log.
        fail_point!("yield_apply_conf_change_3", self.id() == 3, |_| {
            ApplyResult::Yield
        });
        let (index, term) = (entry.get_index(), entry.get_term());
        let conf_change: ConfChangeV2 = match entry.get_entry_type() {
            EntryType::EntryConfChange => {
                let conf_change: ConfChange =
                    util::parse_data_at(entry.get_data(), index, &self.tag);
                conf_change.into_v2()
            }
            EntryType::EntryConfChangeV2 => util::parse_data_at(entry.get_data(), index, &self.tag),
            _ => unreachable!(),
        };
        let cmd = util::parse_data_at(conf_change.get_context(), index, &self.tag);
        match self.process_raft_cmd(apply_ctx, index, term, cmd) {
            ApplyResult::None => {
                // If failed, tell Raft that the `ConfChange` was aborted.
                ApplyResult::Res(ExecResult::ChangePeer(Default::default()))
            }
            ApplyResult::Res(mut res) => {
                if let ExecResult::ChangePeer(ref mut cp) = res {
                    cp.conf_change = conf_change;
                } else {
                    panic!(
                        "{} unexpected result {:?} for conf change {:?} at {}",
                        self.tag, res, conf_change, index
                    );
                }
                ApplyResult::Res(res)
            }
            ApplyResult::Yield | ApplyResult::WaitMergeSource(_) => unreachable!(),
        }
    }

    fn find_pending(
        &mut self,
        index: u64,
        term: u64,
        is_conf_change: bool,
    ) -> Option<Callback<EK::Snapshot>> {
        let (region_id, peer_id) = (self.region_id(), self.id());
        if is_conf_change {
            if let Some(mut cmd) = self.pending_cmds.take_conf_change() {
                if cmd.index == index && cmd.term == term {
                    return Some(cmd.cb.take().unwrap());
                } else {
                    notify_stale_command(region_id, peer_id, self.term, cmd);
                }
            }
            return None;
        }
        while let Some(mut head) = self.pending_cmds.pop_normal(index, term) {
            if head.term == term {
                if head.index == index {
                    return Some(head.cb.take().unwrap());
                } else {
                    panic!(
                        "{} unexpected callback at term {}, found index {}, expected {}",
                        self.tag, term, head.index, index
                    );
                }
            } else {
                // Because of the lack of original RaftCmdRequest, we skip calling
                // coprocessor here.
                notify_stale_command(region_id, peer_id, self.term, head);
            }
        }
        None
    }

    fn process_raft_cmd(
        &mut self,
        apply_ctx: &mut ApplyContext<EK>,
        index: u64,
        term: u64,
        req: RaftCmdRequest,
    ) -> ApplyResult<EK::Snapshot> {
        if index == 0 {
            panic!(
                "{} processing raft command needs a none zero index",
                self.tag
            );
        }

        // Set sync log hint if the cmd requires so.
        apply_ctx.sync_log_hint |= should_sync_log(&req);

        apply_ctx.host.pre_apply(&self.region, &req);
        let (mut cmd, exec_result, should_write) = self.apply_raft_cmd(apply_ctx, index, term, req);
        if let ApplyResult::WaitMergeSource(_) = exec_result {
            return exec_result;
        }

        debug!(
            "applied command";
            "region_id" => self.region_id(),
            "peer_id" => self.id(),
            "index" => index
        );

        // TODO: if we have exec_result, maybe we should return this callback too. Outer
        // store will call it after handing exec result.
        cmd_resp::bind_term(&mut cmd.response, self.term);
        let cmd_cb = self.find_pending(index, term, is_conf_change_cmd(&cmd.request));
        apply_ctx
            .applied_batch
            .push(cmd_cb, cmd, &self.observe_info, self.region_id());
        if should_write {
            // An observer shall prevent a write_apply_state here by not return true
            // when `post_exec`.
            self.write_apply_state(apply_ctx.kv_wb_mut());
            apply_ctx.commit(self);
        }
        exec_result
    }

    /// Applies raft command.
    ///
    /// An apply operation can fail in the following situations:
    ///   - it encounters an error that will occur on all stores, it can
    /// continue applying next entry safely, like epoch not match for
    /// example;
    ///   - it encounters an error that may not occur on all stores, in this
    ///     case we should try to apply the entry again or panic. Considering
    ///     that this usually due to disk operation fail, which is rare, so just
    ///     panic is ok.
    fn apply_raft_cmd(
        &mut self,
        ctx: &mut ApplyContext<EK>,
        index: u64,
        term: u64,
        req: RaftCmdRequest,
    ) -> (Cmd, ApplyResult<EK::Snapshot>, bool) {
        // if pending remove, apply should be aborted already.
        assert!(!self.pending_remove);

        // Remember if the raft cmd fails to be applied, it must have no side effects.
        // E.g. `RaftApplyState` must not be changed.

        let mut origin_epoch = None;
        let (resp, exec_result) = if ctx.host.pre_exec(&self.region, &req, index, term) {
            // One of the observers want to filter execution of the command.
            let mut resp = RaftCmdResponse::default();
            if !req.get_header().get_uuid().is_empty() {
                let uuid = req.get_header().get_uuid().to_vec();
                resp.mut_header().set_uuid(uuid);
            }
            (resp, ApplyResult::None)
        } else {
            ctx.exec_log_index = index;
            ctx.exec_log_term = term;
            ctx.kv_wb_mut().set_save_point();
            let (resp, exec_result) = match self.exec_raft_cmd(ctx, &req) {
                Ok(a) => {
                    ctx.kv_wb_mut().pop_save_point().unwrap();
                    if req.has_admin_request() {
                        origin_epoch = Some(self.region.get_region_epoch().clone());
                    }
                    a
                }
                Err(e) => {
                    // clear dirty values.
                    ctx.kv_wb_mut().rollback_to_save_point().unwrap();
                    match e {
                        Error::EpochNotMatch(..) => debug!(
                            "epoch not match";
                            "region_id" => self.region_id(),
                            "peer_id" => self.id(),
                            "err" => ?e
                        ),
                        Error::FlashbackInProgress(..) => debug!(
                            "flashback is in process";
                            "region_id" => self.region_id(),
                            "peer_id" => self.id(),
                            "err" => ?e
                        ),
                        Error::FlashbackNotPrepared(..) => debug!(
                            "flashback is not prepared";
                            "region_id" => self.region_id(),
                            "peer_id" => self.id(),
                            "err" => ?e
                        ),
                        _ => error!(?e;
                            "execute raft command";
                            "region_id" => self.region_id(),
                            "peer_id" => self.id(),
                        ),
                    }
                    (cmd_resp::new_error(e), ApplyResult::None)
                }
            };
            (resp, exec_result)
        };

        let cmd = Cmd::new(index, term, req, resp);
        if let ApplyResult::WaitMergeSource(_) = exec_result {
            return (cmd, exec_result, false);
        }

        self.apply_state.set_applied_index(index);
        self.applied_term = term;

        let (modified_region, mut pending_handle_ssts) = match exec_result {
            ApplyResult::Res(ref e) => match e {
                ExecResult::SplitRegion { ref derived, .. } => (Some(derived.clone()), None),
                ExecResult::PrepareMerge { ref region, .. } => (Some(region.clone()), None),
                ExecResult::CommitMerge { ref region, .. } => (Some(region.clone()), None),
                ExecResult::RollbackMerge { ref region, .. } => (Some(region.clone()), None),
                ExecResult::IngestSst { ref ssts } => (None, Some(ssts.clone())),
                ExecResult::SetFlashbackState { ref region } => (Some(region.clone()), None),
                _ => (None, None),
            },
            _ => (None, None),
        };
        let mut apply_ctx_info = ApplyCtxInfo {
            pending_handle_ssts: &mut pending_handle_ssts,
            delete_ssts: &mut ctx.delete_ssts,
            pending_delete_ssts: &mut ctx.pending_delete_ssts,
        };
        let should_write = ctx.host.post_exec(
            &self.region,
            &cmd,
            &self.apply_state,
            &RegionState {
                peer_id: self.id(),
                pending_remove: self.pending_remove,
                modified_region,
            },
            &mut apply_ctx_info,
        );
        match pending_handle_ssts {
            None => (),
            Some(mut v) => {
                if !v.is_empty() {
                    // All elements in `pending_handle_ssts` should be moved into either
                    // `delete_ssts` or `pending_delete_ssts`, once handled by by any of the
                    // `post_exec` observers. So a non-empty
                    // `pending_handle_ssts` here indicates no `post_exec` handled.
                    ctx.delete_ssts.append(&mut v);
                }
                RAFT_APPLYING_SST_GAUGE
                    .with_label_values(&["pending_delete"])
                    .set(ctx.pending_delete_ssts.len() as i64);
            }
        }

        if let ApplyResult::Res(ref exec_result) = exec_result {
            match *exec_result {
                ExecResult::ChangePeer(ref cp) => {
                    self.region = cp.region.clone();
                    if let Some(p) = find_peer_by_id(&self.region, self.id()) {
                        self.peer = p.clone();
                    }
                }
                ExecResult::ComputeHash { .. }
                | ExecResult::VerifyHash { .. }
                | ExecResult::CompactLog { .. }
                | ExecResult::DeleteRange { .. }
                | ExecResult::IngestSst { .. }
                | ExecResult::TransferLeader { .. }
                | ExecResult::HasPendingCompactCmd(..) => {}
                ExecResult::SplitRegion { ref derived, .. } => {
                    self.region = derived.clone();
                    self.metrics.size_diff_hint = 0;
                    self.metrics.delete_keys_hint = 0;
                }
                ExecResult::PrepareMerge { ref region, .. } => {
                    self.region = region.clone();
                    self.is_merging = true;
                }
                ExecResult::CommitMerge { ref region, .. } => {
                    self.region = region.clone();
                    self.last_merge_version = region.get_region_epoch().get_version();
                }
                ExecResult::RollbackMerge { ref region, .. } => {
                    self.region = region.clone();
                    self.is_merging = false;
                }
                ExecResult::SetFlashbackState { ref region } => {
                    self.region = region.clone();
                }
                ExecResult::BatchSwitchWitness(ref switches) => {
                    self.region = switches.region.clone();
                    if let Some(p) = find_peer_by_id(&self.region, self.id()) {
                        self.peer = p.clone();
                    }
                }
            }
        }
        if let Some(epoch) = origin_epoch {
            let cmd_type = cmd.request.get_admin_request().get_cmd_type();
            let epoch_state = admin_cmd_epoch_lookup(cmd_type);
            // The change-epoch behavior **MUST BE** equal to the settings in
            // `admin_cmd_epoch_lookup`
            if (epoch_state.change_ver
                && epoch.get_version() == self.region.get_region_epoch().get_version())
                || (epoch_state.change_conf_ver
                    && epoch.get_conf_ver() == self.region.get_region_epoch().get_conf_ver())
            {
                panic!(
                    "{} apply admin cmd {:?} but epoch change is not expected, epoch state {:?}, before {:?}, after {:?}",
                    self.tag,
                    cmd.request,
                    epoch_state,
                    epoch,
                    self.region.get_region_epoch()
                );
            }
        }

        (cmd, exec_result, should_write)
    }

    fn destroy(&mut self, apply_ctx: &mut ApplyContext<EK>) {
        self.stopped = true;
        apply_ctx.router.close(self.region_id());
        let id = self.id();
        for cmd in self.pending_cmds.normals.drain(..) {
            notify_region_removed(self.region.get_id(), id, cmd);
        }
        if let Some(cmd) = self.pending_cmds.conf_change.take() {
            notify_region_removed(self.region.get_id(), id, cmd);
        }
        for cmd in self.pending_cmds.compacts.drain(..) {
            notify_region_removed(self.region.get_id(), id, cmd);
        }
        self.yield_state = None;

        let mut event = TraceEvent::default();
        if let Some(e) = self.trace.reset(ApplyMemoryTrace::default()) {
            event = event + e;
        }
        MEMTRACE_APPLYS.trace(event);
    }

    fn clear_all_commands_as_stale(&mut self) {
        let (region_id, peer_id) = (self.region_id(), self.id());
        for cmd in self.pending_cmds.normals.drain(..) {
            notify_stale_command(region_id, peer_id, self.term, cmd);
        }
        if let Some(cmd) = self.pending_cmds.conf_change.take() {
            notify_stale_command(region_id, peer_id, self.term, cmd);
        }
        for cmd in self.pending_cmds.compacts.drain(..) {
            notify_region_removed(self.region.get_id(), peer_id, cmd);
        }
    }

    fn clear_all_commands_silently(&mut self) {
        for mut cmd in self.pending_cmds.normals.drain(..) {
            cmd.cb.take();
        }
        if let Some(mut cmd) = self.pending_cmds.conf_change.take() {
            cmd.cb.take();
        }
        for mut cmd in self.pending_cmds.compacts.drain(..) {
            cmd.cb.take();
        }
    }
}

impl<EK> ApplyDelegate<EK>
where
    EK: KvEngine,
{
    // Only errors that will also occur on all other stores should be returned.
    fn exec_raft_cmd(
        &mut self,
        ctx: &mut ApplyContext<EK>,
        req: &RaftCmdRequest,
    ) -> Result<(RaftCmdResponse, ApplyResult<EK::Snapshot>)> {
        // Include region for epoch not match after merge may cause key not in range.
        let include_region =
            req.get_header().get_region_epoch().get_version() >= self.last_merge_version;
        check_req_region_epoch(req, &self.region, include_region)?;
        check_flashback_state(
            self.region.get_is_in_flashback(),
            req,
            self.region_id(),
            false,
        )?;
        if req.has_admin_request() {
            self.exec_admin_cmd(ctx, req)
        } else {
            self.exec_write_cmd(ctx, req)
        }
    }

    fn exec_admin_cmd(
        &mut self,
        ctx: &mut ApplyContext<EK>,
        req: &RaftCmdRequest,
    ) -> Result<(RaftCmdResponse, ApplyResult<EK::Snapshot>)> {
        let request = req.get_admin_request();
        let cmd_type = request.get_cmd_type();
        if cmd_type != AdminCmdType::CompactLog && cmd_type != AdminCmdType::CommitMerge {
            info!(
                "execute admin command";
                "region_id" => self.region_id(),
                "peer_id" => self.id(),
                "term" => ctx.exec_log_term,
                "index" => ctx.exec_log_index,
                "command" => ?request,
            );
        }

        let (mut response, exec_result) = match cmd_type {
            AdminCmdType::ChangePeer => self.exec_change_peer(ctx, request),
            AdminCmdType::ChangePeerV2 => self.exec_change_peer_v2(ctx, request),
            AdminCmdType::Split => self.exec_split(ctx, request),
            AdminCmdType::BatchSplit => self.exec_batch_split(ctx, request),
            AdminCmdType::CompactLog => self.exec_compact_log(request),
            AdminCmdType::TransferLeader => self.exec_transfer_leader(request, ctx.exec_log_term),
            AdminCmdType::ComputeHash => self.exec_compute_hash(ctx, request),
            AdminCmdType::VerifyHash => self.exec_verify_hash(ctx, request),
            AdminCmdType::PrepareMerge => self.exec_prepare_merge(ctx, request),
            AdminCmdType::CommitMerge => self.exec_commit_merge(ctx, request),
            AdminCmdType::RollbackMerge => self.exec_rollback_merge(ctx, request),
            AdminCmdType::PrepareFlashback | AdminCmdType::FinishFlashback => {
                self.exec_flashback(ctx, request)
            }
            AdminCmdType::BatchSwitchWitness => self.exec_batch_switch_witness(ctx, request),
            AdminCmdType::InvalidAdmin => Err(box_err!("unsupported admin command type")),
        }?;
        response.set_cmd_type(cmd_type);

        let mut resp = RaftCmdResponse::default();
        if !req.get_header().get_uuid().is_empty() {
            let uuid = req.get_header().get_uuid().to_vec();
            resp.mut_header().set_uuid(uuid);
        }
        resp.set_admin_response(response);
        Ok((resp, exec_result))
    }

    fn exec_write_cmd(
        &mut self,
        ctx: &mut ApplyContext<EK>,
        req: &RaftCmdRequest,
    ) -> Result<(RaftCmdResponse, ApplyResult<EK::Snapshot>)> {
        fail_point!(
            "on_apply_write_cmd",
            cfg!(release) || self.id() == 3,
            |_| {
                unimplemented!();
            }
        );

        let requests = req.get_requests();

        let mut ranges = vec![];
        let mut ssts = vec![];
        for req in requests {
            let cmd_type = req.get_cmd_type();
            match cmd_type {
                CmdType::Put => self.handle_put(ctx, req),
                CmdType::Delete => self.handle_delete(ctx, req),
                CmdType::DeleteRange => {
                    self.handle_delete_range(&ctx.engine, req, &mut ranges, ctx.use_delete_range)
                }
                CmdType::IngestSst => self.handle_ingest_sst(ctx, req, &mut ssts),
                // Readonly commands are handled in raftstore directly.
                // Don't panic here in case there are old entries need to be applied.
                // It's also safe to skip them here, because a restart must have happened,
                // hence there is no callback to be called.
                CmdType::Snap | CmdType::Get => {
                    warn!(
                        "skip readonly command";
                        "region_id" => self.region_id(),
                        "peer_id" => self.id(),
                        "command" => ?req,
                    );
                    continue;
                }
                CmdType::Prewrite | CmdType::Invalid | CmdType::ReadIndex => {
                    Err(box_err!("invalid cmd type, message maybe corrupted"))
                }
            }?;
        }

        let mut resp = RaftCmdResponse::default();
        if !req.get_header().get_uuid().is_empty() {
            let uuid = req.get_header().get_uuid().to_vec();
            resp.mut_header().set_uuid(uuid);
        }

        assert!(ranges.is_empty() || ssts.is_empty());
        let exec_res = if !ranges.is_empty() {
            ApplyResult::Res(ExecResult::DeleteRange { ranges })
        } else if !ssts.is_empty() {
            #[cfg(feature = "failpoints")]
            {
                let mut dont_delete_ingested_sst_fp = || {
                    fail_point!("dont_delete_ingested_sst", |_| {
                        ssts.clear();
                    });
                };
                dont_delete_ingested_sst_fp();
            }
            ApplyResult::Res(ExecResult::IngestSst { ssts })
        } else {
            ApplyResult::None
        };

        Ok((resp, exec_res))
    }
}

// Write commands related.
impl<EK> ApplyDelegate<EK>
where
    EK: KvEngine,
{
    fn handle_put(&mut self, ctx: &mut ApplyContext<EK>, req: &Request) -> Result<()> {
        PEER_WRITE_CMD_COUNTER.put.inc();
        let (key, value) = (req.get_put().get_key(), req.get_put().get_value());
        // region key range has no data prefix, so we must use origin key to check.
        util::check_key_in_region(key, &self.region)?;
        if let Some(s) = self.buckets.as_mut() {
            s.write_key(key, value.len() as u64);
        }

        keys::data_key_with_buffer(key, &mut ctx.key_buffer);
        let key = ctx.key_buffer.as_slice();

        self.metrics.size_diff_hint += key.len() as i64;
        self.metrics.size_diff_hint += value.len() as i64;
        if !req.get_put().get_cf().is_empty() {
            let cf = req.get_put().get_cf();
            // TODO: don't allow write preseved cfs.
            if cf == CF_LOCK {
                self.metrics.lock_cf_written_bytes += key.len() as u64;
                self.metrics.lock_cf_written_bytes += value.len() as u64;
            }
            // TODO: check whether cf exists or not.
            ctx.kv_wb.put_cf(cf, key, value).unwrap_or_else(|e| {
                panic!(
                    "{} failed to write ({}, {}) to cf {}: {:?}",
                    self.tag,
                    log_wrappers::Value::key(key),
                    log_wrappers::Value::value(value),
                    cf,
                    e
                )
            });
        } else {
            ctx.kv_wb.put(key, value).unwrap_or_else(|e| {
                panic!(
                    "{} failed to write ({}, {}): {:?}",
                    self.tag,
                    log_wrappers::Value::key(key),
                    log_wrappers::Value::value(value),
                    e
                );
            });
        }
        Ok(())
    }

    fn handle_delete(&mut self, ctx: &mut ApplyContext<EK>, req: &Request) -> Result<()> {
        PEER_WRITE_CMD_COUNTER.delete.inc();
        let key = req.get_delete().get_key();
        // region key range has no data prefix, so we must use origin key to check.
        util::check_key_in_region(key, &self.region)?;
        if let Some(s) = self.buckets.as_mut() {
            s.write_key(key, 0);
        }

        keys::data_key_with_buffer(key, &mut ctx.key_buffer);
        let key = ctx.key_buffer.as_slice();

        // since size_diff_hint is not accurate, so we just skip calculate the value
        // size.
        self.metrics.size_diff_hint -= key.len() as i64;
        if !req.get_delete().get_cf().is_empty() {
            let cf = req.get_delete().get_cf();
            // TODO: check whether cf exists or not.
            ctx.kv_wb.delete_cf(cf, key).unwrap_or_else(|e| {
                panic!(
                    "{} failed to delete {}: {}",
                    self.tag,
                    log_wrappers::Value::key(key),
                    e
                )
            });

            if cf == CF_LOCK {
                // delete is a kind of write for RocksDB.
                self.metrics.lock_cf_written_bytes += key.len() as u64;
            } else {
                self.metrics.delete_keys_hint += 1;
            }
        } else {
            ctx.kv_wb.delete(key).unwrap_or_else(|e| {
                panic!(
                    "{} failed to delete {}: {}",
                    self.tag,
                    log_wrappers::Value::key(key),
                    e
                )
            });
            self.metrics.delete_keys_hint += 1;
        }

        Ok(())
    }

    fn handle_delete_range(
        &mut self,
        engine: &EK,
        req: &Request,
        ranges: &mut Vec<Range>,
        use_delete_range: bool,
    ) -> Result<()> {
        PEER_WRITE_CMD_COUNTER.delete_range.inc();
        let s_key = req.get_delete_range().get_start_key();
        let e_key = req.get_delete_range().get_end_key();
        let notify_only = req.get_delete_range().get_notify_only();
        if !e_key.is_empty() && s_key >= e_key {
            return Err(box_err!(
                "invalid delete range command, start_key: {:?}, end_key: {:?}",
                s_key,
                e_key
            ));
        }
        // region key range has no data prefix, so we must use origin key to check.
        util::check_key_in_region(s_key, &self.region)?;
        let end_key = keys::data_end_key(e_key);
        let region_end_key = keys::data_end_key(self.region.get_end_key());
        if end_key > region_end_key {
            return Err(Error::KeyNotInRegion(e_key.to_vec(), self.region.clone()));
        }

        let mut cf = req.get_delete_range().get_cf();
        if cf.is_empty() {
            cf = CF_DEFAULT;
        }
        if !ALL_CFS.iter().any(|x| *x == cf) {
            return Err(box_err!("invalid delete range command, cf: {:?}", cf));
        }

        let start_key = keys::data_key(s_key);
        // Use delete_files_in_range to drop as many sst files as possible, this
        // is a way to reclaim disk space quickly after drop a table/index.
        if !notify_only {
            let range = vec![EngineRange::new(&start_key, &end_key)];
            let fail_f = |e: engine_traits::Error, strategy: DeleteStrategy| {
                panic!(
                    "{} failed to delete {:?} in ranges [{}, {}): {:?}",
                    self.tag,
                    strategy,
                    &log_wrappers::Value::key(&start_key),
                    &log_wrappers::Value::key(&end_key),
                    e
                )
            };
            engine
                .delete_ranges_cf(cf, DeleteStrategy::DeleteFiles, &range)
                .unwrap_or_else(|e| fail_f(e, DeleteStrategy::DeleteFiles));

            let strategy = if use_delete_range {
                DeleteStrategy::DeleteByRange
            } else {
                DeleteStrategy::DeleteByKey
            };
            // Delete all remaining keys.
            engine
                .delete_ranges_cf(cf, strategy.clone(), &range)
                .unwrap_or_else(move |e| fail_f(e, strategy));
            engine
                .delete_ranges_cf(cf, DeleteStrategy::DeleteBlobs, &range)
                .unwrap_or_else(move |e| fail_f(e, DeleteStrategy::DeleteBlobs));
        }

        // TODO: Should this be executed when `notify_only` is set?
        ranges.push(Range::new(cf.to_owned(), start_key, end_key));

        Ok(())
    }

    fn handle_ingest_sst(
        &mut self,
        ctx: &mut ApplyContext<EK>,
        req: &Request,
        ssts: &mut Vec<SstMetaInfo>,
    ) -> Result<()> {
        PEER_WRITE_CMD_COUNTER.ingest_sst.inc();
        let sst = req.get_ingest_sst().get_sst();

        if let Err(e) = check_sst_for_ingestion(sst, &self.region) {
            error!(?e;
                 "ingest fail";
                 "region_id" => self.region_id(),
                 "peer_id" => self.id(),
                 "sst" => ?sst,
                 "region" => ?&self.region,
            );
            // This file is not valid, we can delete it here.
            let _ = ctx.importer.delete(sst);
            return Err(e);
        }

        match ctx.importer.validate(sst) {
            Ok(meta_info) => {
                ctx.pending_ssts.push(meta_info.clone());
                ssts.push(meta_info)
            }
            Err(e) => {
                // If this failed, it means that the file is corrupted or something
                // is wrong with the engine, but we can do nothing about that.
                panic!("{} ingest {:?}: {:?}", self.tag, sst, e);
            }
        };

        Ok(())
    }
}

mod confchange_cmd_metric {
    use super::*;

    pub fn inc_all(cct: ConfChangeType) {
        let metrics = match cct {
            ConfChangeType::AddNode => &PEER_ADMIN_CMD_COUNTER.add_peer,
            ConfChangeType::RemoveNode => &PEER_ADMIN_CMD_COUNTER.remove_peer,
            ConfChangeType::AddLearnerNode => &PEER_ADMIN_CMD_COUNTER.add_learner,
        };
        metrics.all.inc();
    }

    pub fn inc_success(cct: ConfChangeType) {
        let metrics = match cct {
            ConfChangeType::AddNode => &PEER_ADMIN_CMD_COUNTER.add_peer,
            ConfChangeType::RemoveNode => &PEER_ADMIN_CMD_COUNTER.remove_peer,
            ConfChangeType::AddLearnerNode => &PEER_ADMIN_CMD_COUNTER.add_learner,
        };
        metrics.success.inc();
    }
}

pub fn validate_batch_split(req: &AdminRequest, region: &Region) -> Result<()> {
    if req.get_splits().get_requests().is_empty() {
        return Err(box_err!("missing split requests"));
    }

    let split_reqs: &[SplitRequest] = req.get_splits().get_requests();
    let mut last_key = region.get_start_key();
    for req in split_reqs {
        let split_key = req.get_split_key();
        if split_key.is_empty() {
            return Err(box_err!("missing split key"));
        }

        if split_key <= last_key {
            return Err(box_err!("invalid split request: {:?}", split_reqs));
        }

        if req.get_new_peer_ids().len() != region.get_peers().len() {
            return Err(box_err!(
                "invalid new peer id count, need {:?}, but got {:?}",
                region.get_peers(),
                req.get_new_peer_ids()
            ));
        }

        last_key = req.get_split_key();
    }

    util::check_key_in_region_exclusive(last_key, region)?;

    Ok(())
}

// Admin commands related.
impl<EK> ApplyDelegate<EK>
where
    EK: KvEngine,
{
    // Legacy code for compatibility. All new conf changes are dispatched by
    // ChangePeerV2 now.
    fn exec_change_peer(
        &mut self,
        ctx: &mut ApplyContext<EK>,
        request: &AdminRequest,
    ) -> Result<(AdminResponse, ApplyResult<EK::Snapshot>)> {
        assert!(request.has_change_peer());
        let request = request.get_change_peer();
        let peer = request.get_peer();
        let store_id = peer.get_store_id();
        let change_type = request.get_change_type();
        let mut region = self.region.clone();

        fail_point!(
            "apply_on_conf_change_1_3_1",
            (self.id() == 1 || self.id() == 3) && self.region_id() == 1,
            |_| panic!("should not use return")
        );
        fail_point!(
            "apply_on_conf_change_3_1",
            self.id() == 3 && self.region_id() == 1,
            |_| panic!("should not use return")
        );
        fail_point!(
            "apply_on_conf_change_all_1",
            self.region_id() == 1,
            |_| panic!("should not use return")
        );
        info!(
            "exec ConfChange";
            "region_id" => self.region_id(),
            "peer_id" => self.id(),
            "type" => util::conf_change_type_str(change_type),
            "epoch" => ?region.get_region_epoch(),
        );

        // TODO: we should need more check, like peer validation, duplicated id, etc.
        let conf_ver = region.get_region_epoch().get_conf_ver() + 1;
        region.mut_region_epoch().set_conf_ver(conf_ver);

        match change_type {
            ConfChangeType::AddNode => {
                let add_ndoe_fp = || {
                    fail_point!(
                        "apply_on_add_node_1_2",
                        self.id() == 2 && self.region_id() == 1,
                        |_| {}
                    )
                };
                add_ndoe_fp();

                PEER_ADMIN_CMD_COUNTER_VEC
                    .with_label_values(&["add_peer", "all"])
                    .inc();

                let mut exists = false;
                if let Some(p) = find_peer_mut(&mut region, store_id) {
                    exists = true;
                    if !is_learner(p) || p.get_id() != peer.get_id() {
                        error!(
                            "can't add duplicated peer";
                            "region_id" => self.region_id(),
                            "peer_id" => self.id(),
                            "peer" => ?peer,
                            "region" => ?&self.region
                        );
                        return Err(box_err!(
                            "can't add duplicated peer {:?} to region {:?}",
                            peer,
                            self.region
                        ));
                    } else {
                        p.set_role(PeerRole::Voter);
                    }
                }
                if !exists {
                    // TODO: Do we allow adding peer in same node?
                    region.mut_peers().push(peer.clone());
                }

                PEER_ADMIN_CMD_COUNTER_VEC
                    .with_label_values(&["add_peer", "success"])
                    .inc();
                info!(
                    "add peer successfully";
                    "region_id" => self.region_id(),
                    "peer_id" => self.id(),
                    "peer" => ?peer,
                    "region" => ?&self.region
                );
            }
            ConfChangeType::RemoveNode => {
                PEER_ADMIN_CMD_COUNTER_VEC
                    .with_label_values(&["remove_peer", "all"])
                    .inc();

                if let Some(p) = remove_peer(&mut region, store_id) {
                    // Considering `is_learner` flag in `Peer` here is by design.
                    if &p != peer {
                        error!(
                            "ignore remove unmatched peer";
                            "region_id" => self.region_id(),
                            "peer_id" => self.id(),
                            "expect_peer" => ?peer,
                            "get_peeer" => ?p
                        );
                        return Err(box_err!(
                            "remove unmatched peer: expect: {:?}, get {:?}, ignore",
                            peer,
                            p
                        ));
                    }
                    if self.id() == peer.get_id() {
                        // Remove ourself, we will destroy all region data later.
                        // So we need not to apply following logs.
                        self.stopped = true;
                        self.pending_remove = true;
                    }
                } else {
                    error!(
                        "remove missing peer";
                        "region_id" => self.region_id(),
                        "peer_id" => self.id(),
                        "peer" => ?peer,
                        "region" => ?&self.region
                    );
                    return Err(box_err!(
                        "remove missing peer {:?} from region {:?}",
                        peer,
                        self.region
                    ));
                }

                PEER_ADMIN_CMD_COUNTER_VEC
                    .with_label_values(&["remove_peer", "success"])
                    .inc();
                info!(
                    "remove peer successfully";
                    "region_id" => self.region_id(),
                    "peer_id" => self.id(),
                    "peer" => ?peer,
                    "region" => ?&self.region
                );
            }
            ConfChangeType::AddLearnerNode => {
                PEER_ADMIN_CMD_COUNTER_VEC
                    .with_label_values(&["add_learner", "all"])
                    .inc();

                if find_peer(&region, store_id).is_some() {
                    error!(
                        "can't add duplicated learner";
                        "region_id" => self.region_id(),
                        "peer_id" => self.id(),
                        "peer" => ?peer,
                        "region" => ?&self.region
                    );
                    return Err(box_err!(
                        "can't add duplicated learner {:?} to region {:?}",
                        peer,
                        self.region
                    ));
                }
                region.mut_peers().push(peer.clone());

                PEER_ADMIN_CMD_COUNTER_VEC
                    .with_label_values(&["add_learner", "success"])
                    .inc();
                info!(
                    "add learner successfully";
                    "region_id" => self.region_id(),
                    "peer_id" => self.id(),
                    "peer" => ?peer,
                    "region" => ?&self.region
                );
            }
        }

        let state = if self.pending_remove {
            PeerState::Tombstone
        } else {
            PeerState::Normal
        };
        if let Err(e) = write_peer_state(ctx.kv_wb_mut(), &region, state, None) {
            panic!("{} failed to update region state: {:?}", self.tag, e);
        }

        let mut resp = AdminResponse::default();
        resp.mut_change_peer().set_region(region.clone());

        Ok((
            resp,
            ApplyResult::Res(ExecResult::ChangePeer(ChangePeer {
                index: ctx.exec_log_index,
                conf_change: Default::default(),
                changes: vec![request.clone()],
                region,
            })),
        ))
    }

    fn exec_change_peer_v2(
        &mut self,
        ctx: &mut ApplyContext<EK>,
        request: &AdminRequest,
    ) -> Result<(AdminResponse, ApplyResult<EK::Snapshot>)> {
        assert!(request.has_change_peer_v2());
        let changes = request.get_change_peer_v2().get_change_peers().to_vec();

        info!(
            "exec ConfChangeV2";
            "region_id" => self.region_id(),
            "peer_id" => self.id(),
            "kind" => ?ConfChangeKind::confchange_kind(changes.len()),
            "epoch" => ?self.region.get_region_epoch(),
        );

        let region = match ConfChangeKind::confchange_kind(changes.len()) {
            ConfChangeKind::LeaveJoint => self.apply_leave_joint()?,
            kind => self.apply_conf_change(kind, changes.as_slice())?,
        };

        let state = if self.pending_remove {
            PeerState::Tombstone
        } else {
            PeerState::Normal
        };

        if let Err(e) = write_peer_state(ctx.kv_wb_mut(), &region, state, None) {
            panic!("{} failed to update region state: {:?}", self.tag, e);
        }

        let mut resp = AdminResponse::default();
        resp.mut_change_peer().set_region(region.clone());
        Ok((
            resp,
            ApplyResult::Res(ExecResult::ChangePeer(ChangePeer {
                index: ctx.exec_log_index,
                conf_change: Default::default(),
                changes,
                region,
            })),
        ))
    }

    fn apply_conf_change(
        &mut self,
        kind: ConfChangeKind,
        changes: &[ChangePeerRequest],
    ) -> Result<Region> {
        let mut region = self.region.clone();
        for cp in changes.iter() {
            let (change_type, peer) = (cp.get_change_type(), cp.get_peer());
            let store_id = peer.get_store_id();

            confchange_cmd_metric::inc_all(change_type);

            if let Some(exist_peer) = find_peer(&region, store_id) {
                let r = exist_peer.get_role();
                if r == PeerRole::IncomingVoter || r == PeerRole::DemotingVoter {
                    panic!(
                        "{} can't apply confchange because configuration is still in joint state, confchange: {:?}, region: {:?}",
                        self.tag, cp, self.region
                    );
                }
            }
            match (find_peer_mut(&mut region, store_id), change_type) {
                (None, ConfChangeType::AddNode) => {
                    let mut peer = peer.clone();
                    match kind {
                        ConfChangeKind::Simple => peer.set_role(PeerRole::Voter),
                        ConfChangeKind::EnterJoint => peer.set_role(PeerRole::IncomingVoter),
                        _ => unreachable!(),
                    }
                    region.mut_peers().push(peer);
                }
                (None, ConfChangeType::AddLearnerNode) => {
                    let mut peer = peer.clone();
                    peer.set_role(PeerRole::Learner);
                    region.mut_peers().push(peer);
                }
                (None, ConfChangeType::RemoveNode) => {
                    error!(
                        "remove missing peer";
                        "region_id" => self.region_id(),
                        "peer_id" => self.id(),
                        "peer" => ?peer,
                        "region" => ?&self.region,
                    );
                    return Err(box_err!(
                        "remove missing peer {:?} from region {:?}",
                        peer,
                        self.region
                    ));
                }
                // Add node
                (Some(exist_peer), ConfChangeType::AddNode)
                | (Some(exist_peer), ConfChangeType::AddLearnerNode) => {
                    let (role, exist_id, incoming_id) =
                        (exist_peer.get_role(), exist_peer.get_id(), peer.get_id());

                    if exist_id != incoming_id // Add peer with different id to the same store
                            // The peer is already the requested role
                            || (role, change_type) == (PeerRole::Voter, ConfChangeType::AddNode)
                            || (role, change_type) == (PeerRole::Learner, ConfChangeType::AddLearnerNode)
                            || exist_peer.get_is_witness() != peer.get_is_witness()
                    {
                        error!(
                            "can't add duplicated peer";
                            "region_id" => self.region_id(),
                            "peer_id" => self.id(),
                            "peer" => ?peer,
                            "exist peer" => ?exist_peer,
                            "confchange type" => ?change_type,
                            "region" => ?&self.region
                        );
                        return Err(box_err!(
                            "can't add duplicated peer {:?} to region {:?}, duplicated with exist peer {:?}",
                            peer,
                            self.region,
                            exist_peer
                        ));
                    }
                    match (role, change_type) {
                        (PeerRole::Voter, ConfChangeType::AddLearnerNode) => match kind {
                            ConfChangeKind::Simple => exist_peer.set_role(PeerRole::Learner),
                            ConfChangeKind::EnterJoint => {
                                exist_peer.set_role(PeerRole::DemotingVoter)
                            }
                            _ => unreachable!(),
                        },
                        (PeerRole::Learner, ConfChangeType::AddNode) => match kind {
                            ConfChangeKind::Simple => exist_peer.set_role(PeerRole::Voter),
                            ConfChangeKind::EnterJoint => {
                                exist_peer.set_role(PeerRole::IncomingVoter)
                            }
                            _ => unreachable!(),
                        },
                        _ => unreachable!(),
                    }
                }
                // Remove node
                (Some(exist_peer), ConfChangeType::RemoveNode) => {
                    if kind == ConfChangeKind::EnterJoint
                        && exist_peer.get_role() == PeerRole::Voter
                    {
                        error!(
                            "can't remove voter directly";
                            "region_id" => self.region_id(),
                            "peer_id" => self.id(),
                            "peer" => ?peer,
                            "region" => ?&self.region
                        );
                        return Err(box_err!(
                            "can not remove voter {:?} directly from region {:?}",
                            peer,
                            self.region
                        ));
                    }
                    match remove_peer(&mut region, store_id) {
                        Some(p) => {
                            if &p != peer {
                                error!(
                                    "ignore remove unmatched peer";
                                    "region_id" => self.region_id(),
                                    "peer_id" => self.id(),
                                    "expect_peer" => ?peer,
                                    "get_peer" => ?p
                                );
                                return Err(box_err!(
                                    "remove unmatched peer: expect: {:?}, get {:?}, ignore",
                                    peer,
                                    p
                                ));
                            }
                            if self.id() == peer.get_id() {
                                // Remove ourself, we will destroy all region data later.
                                // So we need not to apply following logs.
                                self.stopped = true;
                                self.pending_remove = true;
                            }
                        }
                        None => unreachable!(),
                    }
                }
            }
            confchange_cmd_metric::inc_success(change_type);
        }
        let conf_ver = region.get_region_epoch().get_conf_ver() + changes.len() as u64;
        region.mut_region_epoch().set_conf_ver(conf_ver);
        info!(
            "conf change successfully";
            "region_id" => self.region_id(),
            "peer_id" => self.id(),
            "changes" => ?changes,
            "original region" => ?&self.region,
            "current region" => ?&region,
        );
        Ok(region)
    }

    fn apply_leave_joint(&self) -> Result<Region> {
        let mut region = self.region.clone();
        let mut change_num = 0;
        for peer in region.mut_peers().iter_mut() {
            match peer.get_role() {
                PeerRole::IncomingVoter => peer.set_role(PeerRole::Voter),
                PeerRole::DemotingVoter => peer.set_role(PeerRole::Learner),
                _ => continue,
            }
            change_num += 1;
        }
        if change_num == 0 {
            panic!(
                "{} can't leave a non-joint config, region: {:?}",
                self.tag, self.region
            );
        }
        let conf_ver = region.get_region_epoch().get_conf_ver() + change_num;
        region.mut_region_epoch().set_conf_ver(conf_ver);
        info!(
            "leave joint state successfully";
            "region_id" => self.region_id(),
            "peer_id" => self.id(),
            "region" => ?&region,
        );
        Ok(region)
    }

    fn exec_split(
        &mut self,
        ctx: &mut ApplyContext<EK>,
        req: &AdminRequest,
    ) -> Result<(AdminResponse, ApplyResult<EK::Snapshot>)> {
        info!(
            "split is deprecated, redirect to use batch split";
            "region_id" => self.region_id(),
            "peer_id" => self.id(),
        );
        let split = req.get_split().to_owned();
        let mut admin_req = AdminRequest::default();
        admin_req
            .mut_splits()
            .set_right_derive(split.get_right_derive());
        admin_req.mut_splits().mut_requests().push(split);
        // This method is executed only when there are unapplied entries after being
        // restarted. So there will be no callback, it's OK to return a response
        // that does not matched with its request.
        self.exec_batch_split(ctx, &admin_req)
    }

    fn exec_batch_split(
        &mut self,
        ctx: &mut ApplyContext<EK>,
        req: &AdminRequest,
    ) -> Result<(AdminResponse, ApplyResult<EK::Snapshot>)> {
        fail_point!("apply_before_split");
        fail_point!(
            "apply_before_split_1_3",
            self.id() == 3 && self.region_id() == 1,
            |_| { unreachable!() }
        );

        PEER_ADMIN_CMD_COUNTER.batch_split.all.inc();

        let mut derived = self.region.clone();
        validate_batch_split(req, &derived)?;

        let split_reqs = req.get_splits();
        let mut keys: VecDeque<_> = split_reqs
            .get_requests()
            .iter()
            .map(|req| req.get_split_key().to_vec())
            .collect();

        info!(
            "split region";
            "region_id" => self.region_id(),
            "peer_id" => self.id(),
            "region" => ?derived,
            "keys" => %KeysInfoFormatter(keys.iter()),
        );

        let new_region_cnt = split_reqs.get_requests().len();
        let new_version = derived.get_region_epoch().get_version() + new_region_cnt as u64;
        derived.mut_region_epoch().set_version(new_version);

        let right_derive = split_reqs.get_right_derive();
        let mut regions = Vec::with_capacity(new_region_cnt + 1);
        // Note that the split requests only contain ids for new regions, so we need
        // to handle new regions and old region separately.
        if right_derive {
            // So the range of new regions is [old_start_key, split_key1, ...,
            // last_split_key].
            keys.push_front(derived.get_start_key().to_vec());
        } else {
            // So the range of new regions is [split_key1, ..., last_split_key,
            // old_end_key].
            keys.push_back(derived.get_end_key().to_vec());
            derived.set_end_key(keys.front().unwrap().to_vec());
            regions.push(derived.clone());
        }

        // Init split regions' meta info
        let mut new_split_regions: HashMap<u64, NewSplitPeer> = HashMap::default();
        for req in split_reqs.get_requests() {
            let mut new_region = Region::default();
            new_region.set_id(req.get_new_region_id());
            new_region.set_region_epoch(derived.get_region_epoch().to_owned());
            new_region.set_start_key(keys.pop_front().unwrap());
            new_region.set_end_key(keys.front().unwrap().to_vec());
            new_region.set_peers(derived.get_peers().to_vec().into());
            for (peer, peer_id) in new_region
                .mut_peers()
                .iter_mut()
                .zip(req.get_new_peer_ids())
            {
                peer.set_id(*peer_id);
            }
            new_split_regions.insert(
                new_region.get_id(),
                NewSplitPeer {
                    peer_id: find_peer(&new_region, ctx.store_id).unwrap().get_id(),
                    result: None,
                },
            );
            regions.push(new_region);
        }

        if right_derive {
            derived.set_start_key(keys.pop_front().unwrap());
            regions.push(derived.clone());
        }

        // Generally, a peer is created in pending_create_peers when it is
        // created by raft_message (or by split here) and removed from
        // pending_create_peers when it has applied the snapshot. So, if the
        // peer of the split region is already created by raft_message in
        // pending_create_peers ,we decide to replace it.
        let mut replace_regions = HashSet::default();
        {
            let mut pending_create_peers = ctx.pending_create_peers.lock().unwrap();
            for (region_id, new_split_peer) in new_split_regions.iter_mut() {
                match pending_create_peers.entry(*region_id) {
                    HashMapEntry::Occupied(mut v) => {
                        if *v.get() != (new_split_peer.peer_id, false) {
                            new_split_peer.result =
                                Some(format!("status {:?} is not expected", v.get()));
                        } else {
                            replace_regions.insert(*region_id);
                            v.insert((new_split_peer.peer_id, true));
                        }
                    }
                    HashMapEntry::Vacant(v) => {
                        v.insert((new_split_peer.peer_id, true));
                    }
                }
            }
        }

        fail_point!(
            "on_handle_apply_split_2_after_mem_check",
            self.id() == 2,
            |_| unimplemented!()
        );

        // region_id -> peer_id
        let mut already_exist_regions = Vec::new();
        for (region_id, new_split_peer) in new_split_regions.iter_mut() {
            let region_state_key = keys::region_state_key(*region_id);
            match ctx
                .engine
                .get_msg_cf::<RegionLocalState>(CF_RAFT, &region_state_key)
            {
                Ok(None) => (),
                Ok(Some(state)) => {
                    if replace_regions.get(region_id).is_some() {
                        // It's marked replaced, then further destroy will skip cleanup, so there
                        // should be no region local state.
                        panic!(
                            "{} failed to replace region {} peer {} because state {:?} alread exist in kv engine",
                            self.tag, region_id, new_split_peer.peer_id, state
                        )
                    }
                    // If the peer's state is already persisted, add some info in
                    // new_split_peer.result so that we will skip this region in later
                    // executions.
                    already_exist_regions.push((*region_id, new_split_peer.peer_id));
                    new_split_peer.result = Some(format!("state {:?} exist in kv engine", state));
                }
                e => panic!(
                    "{} failed to get regions state of {}: {:?}",
                    self.tag, region_id, e
                ),
            }
        }

        if !already_exist_regions.is_empty() {
            let mut pending_create_peers = ctx.pending_create_peers.lock().unwrap();
            for (region_id, peer_id) in &already_exist_regions {
                assert_eq!(
                    pending_create_peers.remove(region_id),
                    Some((*peer_id, true))
                );
            }
        }

        let kv_wb_mut = ctx.kv_wb_mut();
        for new_region in &regions {
            if new_region.get_id() == derived.get_id() {
                continue;
            }
            let new_split_peer = new_split_regions.get(&new_region.get_id()).unwrap();
            if let Some(ref r) = new_split_peer.result {
                warn!(
                    "new region from splitting already exists";
                    "new_region_id" => new_region.get_id(),
                    "new_peer_id" => new_split_peer.peer_id,
                    "reason" => r,
                    "region_id" => self.region_id(),
                    "peer_id" => self.id(),
                );
                continue;
            }
            write_peer_state(kv_wb_mut, new_region, PeerState::Normal, None)
                .and_then(|_| write_initial_apply_state(kv_wb_mut, new_region.get_id()))
                .unwrap_or_else(|e| {
                    panic!(
                        "{} fails to save split region {:?}: {:?}",
                        self.tag, new_region, e
                    )
                });
        }
        write_peer_state(kv_wb_mut, &derived, PeerState::Normal, None).unwrap_or_else(|e| {
            panic!("{} fails to update region {:?}: {:?}", self.tag, derived, e)
        });
        let mut resp = AdminResponse::default();
        resp.mut_splits().set_regions(regions.clone().into());
        PEER_ADMIN_CMD_COUNTER.batch_split.success.inc();

        fail_point!(
            "apply_after_split_1_3",
            self.id() == 3 && self.region_id() == 1,
            |_| { unreachable!() }
        );

        Ok((
            resp,
            ApplyResult::Res(ExecResult::SplitRegion {
                regions,
                derived,
                new_split_regions,
            }),
        ))
    }

    fn exec_prepare_merge(
        &mut self,
        ctx: &mut ApplyContext<EK>,
        req: &AdminRequest,
    ) -> Result<(AdminResponse, ApplyResult<EK::Snapshot>)> {
        fail_point!("apply_before_prepare_merge");
        fail_point!(
            "apply_before_prepare_merge_2_3",
            ctx.store_id == 2 || ctx.store_id == 3,
            |_| { unreachable!() }
        );

        PEER_ADMIN_CMD_COUNTER.prepare_merge.all.inc();

        let prepare_merge = req.get_prepare_merge();
        let index = prepare_merge.get_min_index();
        let first_index = entry_storage::first_index(&self.apply_state);
        if index < first_index {
            // We filter `CompactLog` command before.
            panic!(
                "{} first index {} > min_index {}, skip pre merge",
                self.tag, first_index, index
            );
        }
        let mut region = self.region.clone();
        let region_version = region.get_region_epoch().get_version() + 1;
        region.mut_region_epoch().set_version(region_version);
        // In theory conf version should not be increased when executing prepare_merge.
        // However, we don't want to do conf change after prepare_merge is committed.
        // This can also be done by iterating all proposal to find if prepare_merge is
        // proposed before proposing conf change, but it make things complicated.
        // Another way is make conf change also check region version, but this is not
        // backward compatible.
        let conf_version = region.get_region_epoch().get_conf_ver() + 1;
        region.mut_region_epoch().set_conf_ver(conf_version);
        let mut merging_state = MergeState::default();
        merging_state.set_min_index(index);
        merging_state.set_target(prepare_merge.get_target().to_owned());
        merging_state.set_commit(ctx.exec_log_index);
        write_peer_state(
            ctx.kv_wb_mut(),
            &region,
            PeerState::Merging,
            Some(merging_state.clone()),
        )
        .unwrap_or_else(|e| {
            panic!(
                "{} failed to save merging state {:?} for region {:?}: {:?}",
                self.tag, merging_state, region, e
            )
        });
        fail_point!("apply_after_prepare_merge");
        PEER_ADMIN_CMD_COUNTER.prepare_merge.success.inc();

        Ok((
            AdminResponse::default(),
            ApplyResult::Res(ExecResult::PrepareMerge {
                region,
                state: merging_state,
            }),
        ))
    }

    // The target peer should send missing log entries to the source peer.
    //
    // So, the merge process order would be:
    // - `exec_commit_merge` in target apply fsm and send `CatchUpLogs` to source
    //   peer fsm
    // - `on_catch_up_logs_for_merge` in source peer fsm
    // - if the source peer has already executed the corresponding
    //   `on_ready_prepare_merge`, set pending_remove and jump to step 6
    // - ... (raft append and apply logs)
    // - `on_ready_prepare_merge` in source peer fsm and set pending_remove (means
    //   source region has finished applying all logs)
    // - `logs_up_to_date_for_merge` in source apply fsm (destroy its apply fsm and
    //   send Noop to trigger the target apply fsm)
    // - resume `exec_commit_merge` in target apply fsm
    // - `on_ready_commit_merge` in target peer fsm and send `MergeResult` to source
    //   peer fsm
    // - `on_merge_result` in source peer fsm (destroy itself)
    fn exec_commit_merge(
        &mut self,
        ctx: &mut ApplyContext<EK>,
        req: &AdminRequest,
    ) -> Result<(AdminResponse, ApplyResult<EK::Snapshot>)> {
        {
            fail_point!("apply_before_commit_merge");
            let apply_before_commit_merge = || {
                fail_point!(
                    "apply_before_commit_merge_except_1_4",
                    self.region_id() == 1 && self.id() != 4,
                    |_| {}
                );
            };
            apply_before_commit_merge();
        }

        PEER_ADMIN_CMD_COUNTER.commit_merge.all.inc();

        let merge = req.get_commit_merge();
        let source_region = merge.get_source();
        let source_region_id = source_region.get_id();

        // No matter whether the source peer has applied to the required index,
        // it's a race to write apply state in both source delegate and target
        // delegate. So asking the source delegate to stop first.
        if self.ready_source_region_id != source_region_id {
            if self.ready_source_region_id != 0 {
                panic!(
                    "{} unexpected ready source region {}, expecting {}",
                    self.tag, self.ready_source_region_id, source_region_id
                );
            }
            info!(
                "asking delegate to stop";
                "region_id" => self.region_id(),
                "peer_id" => self.id(),
                "source_region_id" => source_region_id
            );
            fail_point!("before_handle_catch_up_logs_for_merge");
            // Sends message to the source peer fsm and pause `exec_commit_merge` process
            let logs_up_to_date = Arc::new(AtomicU64::new(0));
            let msg = SignificantMsg::CatchUpLogs(CatchUpLogs {
                target_region_id: self.region_id(),
                merge: merge.to_owned(),
                logs_up_to_date: logs_up_to_date.clone(),
            });
            ctx.notifier
                .notify_one(source_region_id, PeerMsg::SignificantMsg(msg));
            return Ok((
                AdminResponse::default(),
                ApplyResult::WaitMergeSource(logs_up_to_date),
            ));
        }

        info!(
            "execute CommitMerge";
            "region_id" => self.region_id(),
            "peer_id" => self.id(),
            "commit" => merge.get_commit(),
            "entries" => merge.get_entries().len(),
            "term" => ctx.exec_log_term,
            "index" => ctx.exec_log_index,
            "source_region" => ?source_region
        );

        self.ready_source_region_id = 0;

        let region_state_key = keys::region_state_key(source_region_id);
        let state: RegionLocalState = match ctx.engine.get_msg_cf(CF_RAFT, &region_state_key) {
            Ok(Some(s)) => s,
            e => panic!(
                "{} failed to get regions state of {:?}: {:?}",
                self.tag, source_region, e
            ),
        };
        if state.get_state() != PeerState::Merging {
            panic!(
                "{} unexpected state of merging region {:?}",
                self.tag, state
            );
        }
        let exist_region = state.get_region().to_owned();
        if *source_region != exist_region {
            panic!(
                "{} source_region {:?} not match exist region {:?}",
                self.tag, source_region, exist_region
            );
        }
        let mut region = self.region.clone();
        // Use a max value so that pd can ensure overlapped region has a priority.
        let version = cmp::max(
            source_region.get_region_epoch().get_version(),
            region.get_region_epoch().get_version(),
        ) + 1;
        region.mut_region_epoch().set_version(version);
        if keys::enc_end_key(&region) == keys::enc_start_key(source_region) {
            region.set_end_key(source_region.get_end_key().to_vec());
        } else {
            region.set_start_key(source_region.get_start_key().to_vec());
        }
        let kv_wb_mut = ctx.kv_wb_mut();
        write_peer_state(kv_wb_mut, &region, PeerState::Normal, None)
            .and_then(|_| {
                // TODO: maybe all information needs to be filled?
                let mut merging_state = MergeState::default();
                merging_state.set_target(self.region.clone());
                write_peer_state(
                    kv_wb_mut,
                    source_region,
                    PeerState::Tombstone,
                    Some(merging_state),
                )
            })
            .unwrap_or_else(|e| {
                panic!(
                    "{} failed to save merge region {:?}: {:?}",
                    self.tag, region, e
                )
            });

        PEER_ADMIN_CMD_COUNTER.commit_merge.success.inc();

        let resp = AdminResponse::default();
        Ok((
            resp,
            ApplyResult::Res(ExecResult::CommitMerge {
                index: ctx.exec_log_index,
                region,
                source: source_region.to_owned(),
            }),
        ))
    }

    fn exec_rollback_merge(
        &mut self,
        ctx: &mut ApplyContext<EK>,
        req: &AdminRequest,
    ) -> Result<(AdminResponse, ApplyResult<EK::Snapshot>)> {
        fail_point!("apply_before_rollback_merge");

        PEER_ADMIN_CMD_COUNTER.rollback_merge.all.inc();
        let region_state_key = keys::region_state_key(self.region_id());
        let state: RegionLocalState = match ctx.engine.get_msg_cf(CF_RAFT, &region_state_key) {
            Ok(Some(s)) => s,
            e => panic!("{} failed to get regions state: {:?}", self.tag, e),
        };
        assert_eq!(state.get_state(), PeerState::Merging, "{}", self.tag);
        let rollback = req.get_rollback_merge();
        assert_eq!(
            state.get_merge_state().get_commit(),
            rollback.get_commit(),
            "{}",
            self.tag
        );
        let mut region = self.region.clone();
        let version = region.get_region_epoch().get_version();
        // Update version to avoid duplicated rollback requests.
        region.mut_region_epoch().set_version(version + 1);
        write_peer_state(ctx.kv_wb_mut(), &region, PeerState::Normal, None).unwrap_or_else(|e| {
            panic!(
                "{} failed to rollback merge {:?}: {:?}",
                self.tag, rollback, e
            )
        });

        PEER_ADMIN_CMD_COUNTER.rollback_merge.success.inc();
        let resp = AdminResponse::default();
        Ok((
            resp,
            ApplyResult::Res(ExecResult::RollbackMerge {
                region,
                commit: rollback.get_commit(),
            }),
        ))
    }

    fn exec_flashback(
        &self,
        ctx: &mut ApplyContext<EK>,
        req: &AdminRequest,
    ) -> Result<(AdminResponse, ApplyResult<EK::Snapshot>)> {
        let is_in_flashback = req.get_cmd_type() == AdminCmdType::PrepareFlashback;
        // Modify the region meta in memory.
        let mut region = self.region.clone();
        region.set_is_in_flashback(is_in_flashback);
        // Modify the `RegionLocalState` persisted in disk.
        write_peer_state(ctx.kv_wb_mut(), &region, PeerState::Normal, None).unwrap_or_else(|e| {
            panic!(
                "{} failed to change the flashback state to {} for region {:?}: {:?}",
                self.tag, is_in_flashback, region, e
            )
        });

        match req.get_cmd_type() {
            AdminCmdType::PrepareFlashback => {
                PEER_ADMIN_CMD_COUNTER.prepare_flashback.success.inc();
            }
            AdminCmdType::FinishFlashback => {
                PEER_ADMIN_CMD_COUNTER.finish_flashback.success.inc();
            }
            _ => unreachable!(),
        }
        Ok((
            AdminResponse::default(),
            ApplyResult::Res(ExecResult::SetFlashbackState { region }),
        ))
    }

    // When the first return value is true, it means that we have updated
    // `RaftApplyState`, and the caller needs to do persistence.
    fn try_compact_log(
        &mut self,
        voter_replicated_index: u64,
        voter_replicated_term: u64,
    ) -> Result<(bool, Option<ExecResult<EK::Snapshot>>)> {
        PEER_ADMIN_CMD_COUNTER.compact.all.inc();
        let first_index = entry_storage::first_index(&self.apply_state);

        if self.is_merging {
            info!(
                "in merging mode, skip compact";
                "region_id" => self.region_id(),
                "peer_id" => self.id(),
                "voter_replicated_index" => voter_replicated_index,
            );
            return Ok((false, None));
        }

        // When the witness restarted, the pending compact cmd has been lost, so use
        // `voter_replicated_index` for gc to avoid log accumulation.
        if !self.pending_cmds.has_compact() {
            if voter_replicated_index <= first_index {
                debug!(
                    "voter_replicated_index <= first index, no need to compact";
                    "region_id" => self.region_id(),
                    "peer_id" => self.id(),
                    "compact_index" => voter_replicated_index,
                    "first_index" => first_index,
                );
                return Ok((false, Some(ExecResult::HasPendingCompactCmd(false))));
            }
            // compact failure is safe to be omitted, no need to assert.
            compact_raft_log(
                &self.tag,
                &mut self.apply_state,
                voter_replicated_index,
                voter_replicated_term,
            )?;
            PEER_ADMIN_CMD_COUNTER.compact.success.inc();
            return Ok((true, Some(ExecResult::HasPendingCompactCmd(false))));
        }

        match self.pending_cmds.pop_compact(voter_replicated_index) {
            Some(cmd) => {
                // compact failure is safe to be omitted, no need to assert.
                compact_raft_log(&self.tag, &mut self.apply_state, cmd.index, cmd.term)?;
                PEER_ADMIN_CMD_COUNTER.compact.success.inc();
                Ok((
                    true,
                    Some(ExecResult::CompactLog {
                        state: self.apply_state.get_truncated_state().clone(),
                        first_index,
                        has_pending: self.pending_cmds.has_compact(),
                    }),
                ))
            }
            None => {
                info!(
                    "latest voter_replicated_index < compact_index, skip";
                    "region_id" => self.region_id(),
                    "peer_id" => self.id(),
                    "voter_replicated_index" => voter_replicated_index,
                );
                Ok((false, None))
            }
        }
    }

    fn exec_compact_log(
        &mut self,
        req: &AdminRequest,
    ) -> Result<(AdminResponse, ApplyResult<EK::Snapshot>)> {
        PEER_ADMIN_CMD_COUNTER.compact.all.inc();

        let mut compact_index = req.get_compact_log().get_compact_index();
        let resp = AdminResponse::default();
        let first_index = entry_storage::first_index(&self.apply_state);
        if compact_index <= first_index {
            debug!(
                "compact index <= first index, no need to compact";
                "region_id" => self.region_id(),
                "peer_id" => self.id(),
                "compact_index" => compact_index,
                "first_index" => first_index,
            );
            return Ok((resp, ApplyResult::None));
        }
        if self.is_merging {
            info!(
                "in merging mode, skip compact";
                "region_id" => self.region_id(),
                "peer_id" => self.id(),
                "compact_index" => compact_index
            );
            return Ok((resp, ApplyResult::None));
        }

        let mut compact_term = req.get_compact_log().get_compact_term();
        // TODO: add unit tests to cover all the message integrity checks.
        if compact_term == 0 {
            info!(
                "compact term missing, skip";
                "region_id" => self.region_id(),
                "peer_id" => self.id(),
                "command" => ?req.get_compact_log()
            );
            // old format compact log command, safe to ignore.
            return Err(box_err!(
                "command format is outdated, please upgrade leader"
            ));
        }

        let voter_replicated_index = req.get_compact_log().get_voter_replicated_index();
        // If there is any voter lagging behind, the log truncation of the witness
        // shouldn't be triggered even if it's force mode(raft log size/count exceeds
        // the threshold or raft engine purge), otherwise the witness can't help the
        // lagging voter catch up logs when leader is down. In this situation Compact
        // index should be queued. If witness receives a voter_replicated_index
        // that is larger than the pending compact index, logs can be deleted.
        if self.peer.is_witness {
            if voter_replicated_index < compact_index {
                self.pending_cmds.push_compact(PendingCmd::new(
                    compact_index,
                    compact_term,
                    Callback::None,
                ));
                match self.pending_cmds.pop_compact(voter_replicated_index) {
                    Some(cmd) => {
                        compact_index = cmd.index;
                        compact_term = cmd.term;
                    }
                    None => {
                        info!(
                            "voter_replicated_index < compact_index, skip";
                            "region_id" => self.region_id(),
                            "peer_id" => self.id(),
                            "command" => ?req.get_compact_log()
                        );
                        return Ok((
                            resp,
                            ApplyResult::Res(ExecResult::HasPendingCompactCmd(true)),
                        ));
                    }
                }
            } else {
                for mut cmd in self.pending_cmds.compacts.drain(..) {
                    cmd.cb.take().unwrap();
                }
            }
        }
        // compact failure is safe to be omitted, no need to assert.
        compact_raft_log(
            &self.tag,
            &mut self.apply_state,
            compact_index,
            compact_term,
        )?;

        PEER_ADMIN_CMD_COUNTER.compact.success.inc();

        Ok((
            resp,
            ApplyResult::Res(ExecResult::CompactLog {
                state: self.apply_state.get_truncated_state().clone(),
                first_index,
                has_pending: self.pending_cmds.has_compact(),
            }),
        ))
    }

    fn exec_transfer_leader(
        &mut self,
        req: &AdminRequest,
        term: u64,
    ) -> Result<(AdminResponse, ApplyResult<EK::Snapshot>)> {
        PEER_ADMIN_CMD_COUNTER.transfer_leader.all.inc();
        let resp = AdminResponse::default();

        let peer = req.get_transfer_leader().get_peer();
        // Only execute TransferLeader if the expected new leader is self.
        if peer.get_id() == self.id() {
            Ok((resp, ApplyResult::Res(ExecResult::TransferLeader { term })))
        } else {
            Ok((resp, ApplyResult::None))
        }
    }

    fn exec_compute_hash(
        &self,
        ctx: &ApplyContext<EK>,
        req: &AdminRequest,
    ) -> Result<(AdminResponse, ApplyResult<EK::Snapshot>)> {
        let resp = AdminResponse::default();
        Ok((
            resp,
            ApplyResult::Res(ExecResult::ComputeHash {
                region: self.region.clone(),
                index: ctx.exec_log_index,
                context: req.get_compute_hash().get_context().to_vec(),
                // This snapshot may be held for a long time, which may cause too many
                // open files in rocksdb.
                // TODO: figure out another way to do consistency check without snapshot
                // or short life snapshot.
                snap: ctx.engine.snapshot(),
            }),
        ))
    }

    fn exec_verify_hash(
        &self,
        _: &ApplyContext<EK>,
        req: &AdminRequest,
    ) -> Result<(AdminResponse, ApplyResult<EK::Snapshot>)> {
        let verify_req = req.get_verify_hash();
        let index = verify_req.get_index();
        let context = verify_req.get_context().to_vec();
        let hash = verify_req.get_hash().to_vec();
        let resp = AdminResponse::default();
        Ok((
            resp,
            ApplyResult::Res(ExecResult::VerifyHash {
                index,
                context,
                hash,
            }),
        ))
    }

    fn exec_batch_switch_witness(
        &mut self,
        ctx: &mut ApplyContext<EK>,
        request: &AdminRequest,
    ) -> Result<(AdminResponse, ApplyResult<EK::Snapshot>)> {
        assert!(request.has_switch_witnesses());
        let switches = request
            .get_switch_witnesses()
            .get_switch_witnesses()
            .to_vec();

        info!(
            "exec BatchSwitchWitness";
            "region_id" => self.region_id(),
            "peer_id" => self.id(),
            "epoch" => ?self.region.get_region_epoch(),
        );

        let mut region = self.region.clone();
        for s in switches.as_slice() {
            PEER_ADMIN_CMD_COUNTER.batch_switch_witness.all.inc();
            let (peer_id, is_witness) = (s.get_peer_id(), s.get_is_witness());
            let mut peer_is_exist = false;
            for p in region.mut_peers().iter_mut() {
                if p.id == peer_id {
                    if p.is_witness == is_witness {
                        return Err(box_err!(
                            "switch peer {:?} on region {:?} is no-op",
                            p,
                            self.region
                        ));
                    }
                    p.is_witness = is_witness;
                    peer_is_exist = true;
                    break;
                }
            }
            if !peer_is_exist {
                return Err(box_err!(
                    "switch peer {} on region {:?} failed: peer does not exist",
                    peer_id,
                    self.region
                ));
            }
            PEER_ADMIN_CMD_COUNTER.batch_switch_witness.success.inc();
            if self.id() == peer_id && !is_witness {
                self.wait_data = true;
                self.peer.is_witness = false;
            }
        }
        let conf_ver = region.get_region_epoch().get_conf_ver() + switches.len() as u64;
        region.mut_region_epoch().set_conf_ver(conf_ver);
        info!(
            "switch witness successfully";
            "region_id" => self.region_id(),
            "peer_id" => self.id(),
            "switches" => ?switches,
            "original region" => ?&self.region,
            "current region" => ?&region,
        );

        let state = if self.pending_remove {
            PeerState::Tombstone
        } else if self.wait_data {
            PeerState::Unavailable
        } else {
            PeerState::Normal
        };

        if let Err(e) = write_peer_state(ctx.kv_wb_mut(), &region, state, None) {
            panic!("{} failed to update region state: {:?}", self.tag, e);
        }

        let resp = AdminResponse::default();
        Ok((
            resp,
            ApplyResult::Res(ExecResult::BatchSwitchWitness(SwitchWitness {
                index: ctx.exec_log_index,
                switches,
                region,
            })),
        ))
    }

    fn update_memory_trace(&mut self, event: &mut TraceEvent) {
        let pending_cmds = self.pending_cmds.heap_size();
        let merge_yield = if let Some(ref mut state) = self.yield_state {
            if state.heap_size.is_none() {
                state.heap_size = Some(state.heap_size());
            }
            state.heap_size.unwrap()
        } else {
            0
        };

        let task = ApplyMemoryTrace {
            pending_cmds,
            merge_yield,
        };
        if let Some(e) = self.trace.reset(task) {
            *event = *event + e;
        }
    }
}

pub fn is_conf_change_cmd(msg: &RaftCmdRequest) -> bool {
    if !msg.has_admin_request() {
        return false;
    }
    let req = msg.get_admin_request();
    req.has_change_peer() || req.has_change_peer_v2()
}

/// This function is used to check whether an sst is valid for ingestion.
///
/// The `sst` must have epoch and range matched with `region`.
pub fn check_sst_for_ingestion(sst: &SstMeta, region: &Region) -> Result<()> {
    let uuid = sst.get_uuid();
    if let Err(e) = UuidBuilder::from_slice(uuid) {
        return Err(box_err!("invalid uuid {:?}: {:?}", uuid, e));
    }

    let cf_name = sst.get_cf_name();
    if cf_name != CF_DEFAULT && cf_name != CF_WRITE {
        return Err(box_err!("invalid cf name {}", cf_name));
    }

    let region_id = sst.get_region_id();
    if region_id != region.get_id() {
        return Err(Error::RegionNotFound(region_id));
    }

    let epoch = sst.get_region_epoch();
    let region_epoch = region.get_region_epoch();
    if epoch.get_conf_ver() != region_epoch.get_conf_ver()
        || epoch.get_version() != region_epoch.get_version()
    {
        let error = format!("{:?} != {:?}", epoch, region_epoch);
        return Err(Error::EpochNotMatch(error, vec![region.clone()]));
    }

    let range = sst.get_range();
    util::check_key_in_region(range.get_start(), region)?;
    util::check_key_in_region(range.get_end(), region)?;

    Ok(())
}

/// Updates the `state` with given `compact_index` and `compact_term`.
///
/// Remember the Raft log is not deleted here.
pub fn compact_raft_log(
    tag: &str,
    state: &mut RaftApplyState,
    compact_index: u64,
    compact_term: u64,
) -> Result<()> {
    debug!("{} compact log entries to prior to {}", tag, compact_index);

    if compact_index <= state.get_truncated_state().get_index() {
        return Err(box_err!("try to truncate compacted entries"));
    } else if compact_index > state.get_applied_index() {
        return Err(box_err!(
            "compact index {} > applied index {}",
            compact_index,
            state.get_applied_index()
        ));
    }

    // we don't actually delete the logs now, we add an async task to do it.

    state.mut_truncated_state().set_index(compact_index);
    state.mut_truncated_state().set_term(compact_term);

    Ok(())
}

pub struct Apply<C> {
    pub peer_id: u64,
    pub region_id: u64,
    pub term: u64,
    pub commit_index: u64,
    pub commit_term: u64,
    pub entries: SmallVec<[CachedEntries; 1]>,
    pub entries_size: usize,
    pub cbs: Vec<Proposal<C>>,
    pub bucket_meta: Option<Arc<BucketMeta>>,
}

impl<C: WriteCallback> Apply<C> {
    pub(crate) fn new(
        peer_id: u64,
        region_id: u64,
        term: u64,
        commit_index: u64,
        commit_term: u64,
        entries: Vec<Entry>,
        cbs: Vec<Proposal<C>>,
        buckets: Option<Arc<BucketMeta>>,
    ) -> Apply<C> {
        let mut entries_size = 0;
        for e in &entries {
            entries_size += bytes_capacity(&e.data) + bytes_capacity(&e.context);
        }
        let cached_entries = CachedEntries::new(entries);
        Apply {
            peer_id,
            region_id,
            term,
            commit_index,
            commit_term,
            entries: smallvec![cached_entries],
            entries_size,
            cbs,
            bucket_meta: buckets,
        }
    }

    pub fn on_schedule(&mut self, metrics: &RaftMetrics) {
        let now = std::time::Instant::now();
        for cb in &mut self.cbs {
            for tracker in cb.cb.write_trackers_mut() {
                tracker.observe(now, &metrics.store_time, |t| {
                    t.metrics.write_instant = Some(now);
                    &mut t.metrics.store_time_nanos
                });
                tracker.reset(now);
            }
        }
    }

    fn try_batch(&mut self, other: &mut Apply<C>) -> bool {
        assert_eq!(self.region_id, other.region_id);
        assert_eq!(self.peer_id, other.peer_id);
        if self.entries_size + other.entries_size <= MAX_APPLY_BATCH_SIZE {
            if other.bucket_meta.is_some() {
                self.bucket_meta = other.bucket_meta.take();
            }

            assert!(other.term >= self.term);
            self.term = other.term;

            assert!(other.commit_index >= self.commit_index);
            self.commit_index = other.commit_index;
            assert!(other.commit_term >= self.commit_term);
            self.commit_term = other.commit_term;

            self.entries.append(&mut other.entries);
            self.entries_size += other.entries_size;

            self.cbs.append(&mut other.cbs);
            true
        } else {
            false
        }
    }
}

pub struct Registration {
    pub id: u64,
    pub term: u64,
    pub apply_state: RaftApplyState,
    pub applied_term: u64,
    pub region: Region,
    pub pending_request_snapshot_count: Arc<AtomicUsize>,
    pub is_merging: bool,
    raft_engine: Box<dyn RaftEngineReadOnly>,
}

impl Registration {
    pub fn new<EK: KvEngine, ER: RaftEngine>(peer: &Peer<EK, ER>) -> Registration {
        Registration {
            id: peer.peer_id(),
            term: peer.term(),
            apply_state: peer.get_store().apply_state().clone(),
            applied_term: peer.get_store().applied_term(),
            region: peer.region().clone(),
            pending_request_snapshot_count: peer.pending_request_snapshot_count.clone(),
            is_merging: peer.pending_merge_state.is_some(),
            raft_engine: Box::new(peer.get_store().engines.raft.clone()),
        }
    }
}

#[derive(Debug)]
pub struct Proposal<C> {
    pub is_conf_change: bool,
    pub index: u64,
    pub term: u64,
    pub cb: C,
    /// `propose_time` is set to the last time when a peer starts to renew
    /// lease.
    pub propose_time: Option<Timespec>,
    pub must_pass_epoch_check: bool,
    pub sent: bool,
}

impl<C> Proposal<C> {
    pub fn new(index: u64, term: u64, cb: C) -> Self {
        Self {
            index,
            term,
            cb,
            propose_time: None,
            must_pass_epoch_check: false,
            is_conf_change: false,
            sent: false,
        }
    }
}

impl<C> HeapSize for Proposal<C> {}

pub struct Destroy {
    region_id: u64,
    merge_from_snapshot: bool,
}

/// A message that asks the delegate to apply to the given logs and then reply
/// to target mailbox.
#[derive(Default, Debug)]
pub struct CatchUpLogs {
    /// The target region to be notified when given logs are applied.
    pub target_region_id: u64,
    /// Merge request that contains logs to be applied.
    pub merge: CommitMergeRequest,
    /// A flag indicate that all source region's logs are applied.
    ///
    /// This is still necessary although we have a mailbox field already.
    /// Mailbox is used to notify target region, and trigger a round of polling.
    /// But due to the FIFO natural of channel, we need a flag to check if it's
    /// ready when polling.
    pub logs_up_to_date: Arc<AtomicU64>,
}

pub struct GenSnapTask {
    pub(crate) region_id: u64,
    // Fill it after the RocksDB snapshot is taken.
    pub index: Arc<AtomicU64>,
    // Fetch it to cancel the task if necessary.
    pub canceled: Arc<AtomicBool>,

    snap_notifier: SyncSender<RaftSnapshot>,
    // indicates whether the snapshot is triggered due to load balance
    for_balance: bool,
    // the store id the snapshot will be sent to
    to_store_id: u64,
}

impl GenSnapTask {
    pub fn new(
        region_id: u64,
        index: Arc<AtomicU64>,
        canceled: Arc<AtomicBool>,
        snap_notifier: SyncSender<RaftSnapshot>,
        to_store_id: u64,
    ) -> GenSnapTask {
        GenSnapTask {
            region_id,
            index,
            canceled,
            snap_notifier,
            for_balance: false,
            to_store_id,
        }
    }

    pub fn set_for_balance(&mut self) {
        self.for_balance = true;
    }

    pub fn generate_and_schedule_snapshot<EK>(
        self,
        kv_snap: EK::Snapshot,
        last_applied_term: u64,
        last_applied_state: RaftApplyState,
        region_sched: &Scheduler<RegionTask<EK::Snapshot>>,
    ) -> Result<()>
    where
        EK: KvEngine,
    {
        self.index
            .store(last_applied_state.applied_index, Ordering::SeqCst);
        let snapshot = RegionTask::Gen {
            region_id: self.region_id,
            notifier: self.snap_notifier,
            for_balance: self.for_balance,
            last_applied_term,
            last_applied_state,
            canceled: self.canceled,
            // This snapshot may be held for a long time, which may cause too many
            // open files in rocksdb.
            kv_snap,
            to_store_id: self.to_store_id,
        };
        box_try!(region_sched.schedule(snapshot));
        Ok(())
    }
}

impl Debug for GenSnapTask {
    fn fmt(&self, f: &mut fmt::Formatter<'_>) -> fmt::Result {
        f.debug_struct("GenSnapTask")
            .field("region_id", &self.region_id)
            .finish()
    }
}

#[derive(Debug)]
enum ObserverType {
    Cdc(ObserveHandle),
    Rts(ObserveHandle),
    Pitr(ObserveHandle),
}

impl ObserverType {
    fn handle(&self) -> &ObserveHandle {
        match self {
            ObserverType::Cdc(h) => h,
            ObserverType::Rts(h) => h,
            ObserverType::Pitr(h) => h,
        }
    }
}

#[derive(Debug)]
pub struct ChangeObserver {
    ty: ObserverType,
    region_id: u64,
}

impl ChangeObserver {
    pub fn from_cdc(region_id: u64, id: ObserveHandle) -> Self {
        Self {
            ty: ObserverType::Cdc(id),
            region_id,
        }
    }

    pub fn from_rts(region_id: u64, id: ObserveHandle) -> Self {
        Self {
            ty: ObserverType::Rts(id),
            region_id,
        }
    }

    pub fn from_pitr(region_id: u64, id: ObserveHandle) -> Self {
        Self {
            ty: ObserverType::Pitr(id),
            region_id,
        }
    }
}

pub enum Msg<EK>
where
    EK: KvEngine,
{
    Apply {
        start: Instant,
        apply: Apply<Callback<EK::Snapshot>>,
    },
    Registration(Registration),
    LogsUpToDate(CatchUpLogs),
    Noop,
    Destroy(Destroy),
    Snapshot(GenSnapTask),
    Change {
        cmd: ChangeObserver,
        region_epoch: RegionEpoch,
        cb: Callback<EK::Snapshot>,
    },
    #[cfg(any(test, feature = "testexport"))]
    #[allow(clippy::type_complexity)]
    Validate(u64, Box<dyn FnOnce(*const u8) + Send>),
    Recover(u64),
    CheckCompact {
        region_id: u64,
        voter_replicated_index: u64,
        voter_replicated_term: u64,
    },
}

impl<EK> Msg<EK>
where
    EK: KvEngine,
{
    pub fn apply(apply: Apply<Callback<EK::Snapshot>>) -> Msg<EK> {
        Msg::Apply {
            start: Instant::now(),
            apply,
        }
    }

    pub fn register<ER: RaftEngine>(peer: &Peer<EK, ER>) -> Msg<EK> {
        Msg::Registration(Registration::new(peer))
    }

    pub fn destroy(region_id: u64, merge_from_snapshot: bool) -> Msg<EK> {
        Msg::Destroy(Destroy {
            region_id,
            merge_from_snapshot,
        })
    }
}

impl<EK> Debug for Msg<EK>
where
    EK: KvEngine,
{
    fn fmt(&self, f: &mut Formatter<'_>) -> fmt::Result {
        match self {
            Msg::Apply { apply, .. } => write!(f, "[region {}] async apply", apply.region_id),
            Msg::Registration(ref r) => {
                write!(f, "[region {}] Reg {:?}", r.region.get_id(), r.apply_state)
            }
            Msg::LogsUpToDate(_) => write!(f, "logs are updated"),
            Msg::Noop => write!(f, "noop"),
            Msg::Destroy(ref d) => write!(f, "[region {}] destroy", d.region_id),
            Msg::Snapshot(GenSnapTask { region_id, .. }) => {
                write!(f, "[region {}] requests a snapshot", region_id)
            }
            Msg::Change {
                cmd: ChangeObserver { region_id, .. },
                ..
            } => write!(f, "[region {}] change cmd", region_id),
            #[cfg(any(test, feature = "testexport"))]
            Msg::Validate(region_id, _) => write!(f, "[region {}] validate", region_id),
            Msg::Recover(region_id) => write!(f, "recover [region {}] apply", region_id),
            Msg::CheckCompact {
                region_id,
                voter_replicated_index,
                voter_replicated_term,
            } => {
                write!(
                    f,
                    "[region {}] check compact, voter_replicated_index: {}, voter_replicated_term: {}",
                    region_id, voter_replicated_index, voter_replicated_term
                )
            }
        }
    }
}

#[derive(Default, Clone, Debug, PartialEq)]
pub struct ApplyMetrics {
    /// an inaccurate difference in region size since last reset.
    pub size_diff_hint: i64,
    /// delete keys' count since last reset.
    pub delete_keys_hint: u64,

    pub written_bytes: u64,
    pub written_keys: u64,
    pub lock_cf_written_bytes: u64,
}

#[derive(Debug)]
pub struct ApplyRes<S>
where
    S: Snapshot,
{
    pub region_id: u64,
    pub apply_state: RaftApplyState,
    pub applied_term: u64,
    pub exec_res: VecDeque<ExecResult<S>>,
    pub metrics: ApplyMetrics,
    pub bucket_stat: Option<Box<BucketStat>>,
    pub write_seqno: Vec<SequenceNumber>,
}

#[derive(Debug)]
pub enum TaskRes<S>
where
    S: Snapshot,
{
    Apply(ApplyRes<S>),
    Destroy {
        // ID of region that has been destroyed.
        region_id: u64,
        // ID of peer that has been destroyed.
        peer_id: u64,
        // Whether destroy request is from its target region's snapshot
        merge_from_snapshot: bool,
    },
}

pub struct ApplyFsm<EK>
where
    EK: KvEngine,
{
    delegate: ApplyDelegate<EK>,
    receiver: Receiver<Msg<EK>>,
    mailbox: Option<BasicMailbox<ApplyFsm<EK>>>,
}

impl<EK> ApplyFsm<EK>
where
    EK: KvEngine,
{
    fn from_peer<ER: RaftEngine>(
        peer: &Peer<EK, ER>,
    ) -> (LooseBoundedSender<Msg<EK>>, Box<ApplyFsm<EK>>) {
        let reg = Registration::new(peer);
        ApplyFsm::from_registration(reg)
    }

    fn from_registration(reg: Registration) -> (LooseBoundedSender<Msg<EK>>, Box<ApplyFsm<EK>>) {
        let (tx, rx) = loose_bounded(usize::MAX);
        let delegate = ApplyDelegate::from_registration(reg);
        (
            tx,
            Box::new(ApplyFsm {
                delegate,
                receiver: rx,
                mailbox: None,
            }),
        )
    }

    /// Handles peer registration. When a peer is created, it will register an
    /// apply delegate.
    fn handle_registration(&mut self, reg: Registration) {
        info!(
            "re-register to apply delegates";
            "region_id" => self.delegate.region_id(),
            "peer_id" => self.delegate.id(),
            "term" => reg.term
        );
        assert_eq!(self.delegate.id(), reg.id);
        self.delegate.term = reg.term;
        self.delegate.clear_all_commands_as_stale();
        self.delegate = ApplyDelegate::from_registration(reg);
    }

    /// Handles apply tasks, and uses the apply delegate to handle the committed
    /// entries.
    fn handle_apply(
        &mut self,
        apply_ctx: &mut ApplyContext<EK>,
        mut apply: Apply<Callback<EK::Snapshot>>,
    ) {
        if apply_ctx.timer.is_none() {
            apply_ctx.timer = Some(Instant::now_coarse());
        }

        fail_point!("on_handle_apply_1003", self.delegate.id() == 1003, |_| {});
        fail_point!("on_handle_apply_2", self.delegate.id() == 2, |_| {});
        fail_point!("on_handle_apply", |_| {});
        fail_point!("on_handle_apply_store_1", apply_ctx.store_id == 1, |_| {});

        if self.delegate.pending_remove || self.delegate.stopped {
            return;
        }

        if self.delegate.wait_data {
            return;
        }

        let mut entries = Vec::new();

        let mut dangle_size = 0;
        for cached_entries in apply.entries {
            let (e, sz) = cached_entries.take_entries();
            dangle_size += sz;
            if e.is_empty() {
                let rid = self.delegate.region_id();
                let StdRange { start, end } = cached_entries.range;
                self.delegate
                    .raft_engine
                    .fetch_entries_to(rid, start, end, None, &mut entries)
                    .unwrap();
            } else if entries.is_empty() {
                entries = e;
            } else {
                entries.extend(e);
            }
        }
        if dangle_size > 0 {
            MEMTRACE_ENTRY_CACHE.trace(TraceEvent::Sub(dangle_size));
            RAFT_ENTRIES_CACHES_GAUGE.sub(dangle_size as i64);
        }

        self.delegate.term = apply.term;
        if let Some(meta) = apply.bucket_meta.clone() {
            let buckets = self
                .delegate
                .buckets
                .get_or_insert_with(BucketStat::default);
            buckets.stats = new_bucket_stats(&meta);
            buckets.meta = meta;
        }

        let prev_state = (
            self.delegate.apply_state.get_commit_index(),
            self.delegate.apply_state.get_commit_term(),
        );
        let cur_state = (apply.commit_index, apply.commit_term);
        if prev_state.0 > cur_state.0 || prev_state.1 > cur_state.1 {
            panic!(
                "{} commit state jump backward {:?} -> {:?}",
                self.delegate.tag, prev_state, cur_state
            );
        }
        self.delegate.apply_state.set_commit_index(cur_state.0);
        self.delegate.apply_state.set_commit_term(cur_state.1);

        self.append_proposal(apply.cbs.drain(..));
        // If there is any apply task, we change this fsm to normal-priority.
        // When it meets a ingest-request or a delete-range request, it will change to
        // low-priority.
        self.delegate.priority = Priority::Normal;
        self.delegate
            .handle_raft_committed_entries(apply_ctx, entries.drain(..));
        fail_point!("post_handle_apply_1003", self.delegate.id() == 1003, |_| {});
    }

    /// Handles proposals, and appends the commands to the apply delegate.
    fn append_proposal(&mut self, props_drainer: Drain<'_, Proposal<Callback<EK::Snapshot>>>) {
        let (region_id, peer_id) = (self.delegate.region_id(), self.delegate.id());
        let propose_num = props_drainer.len();
        if self.delegate.stopped {
            for p in props_drainer {
                let cmd = PendingCmd::new(p.index, p.term, p.cb);
                notify_stale_command(region_id, peer_id, self.delegate.term, cmd);
            }
            return;
        }
        for p in props_drainer {
            let cmd = PendingCmd::new(p.index, p.term, p.cb);
            if p.is_conf_change {
                if let Some(cmd) = self.delegate.pending_cmds.take_conf_change() {
                    // if it loses leadership before conf change is replicated, there may be
                    // a stale pending conf change before next conf change is applied. If it
                    // becomes leader again with the stale pending conf change, will enter
                    // this block, so we notify leadership may have been changed.
                    notify_stale_command(region_id, peer_id, self.delegate.term, cmd);
                }
                self.delegate.pending_cmds.set_conf_change(cmd);
            } else {
                self.delegate.pending_cmds.append_normal(cmd);
            }
        }
        // TODO: observe it in batch.
        APPLY_PROPOSAL.observe(propose_num as f64);
    }

    fn destroy(&mut self, ctx: &mut ApplyContext<EK>) {
        let region_id = self.delegate.region_id();
        if ctx.apply_res.iter().any(|res| res.region_id == region_id) {
            // Flush before destroying to avoid reordering messages.
            ctx.flush();
        }
        fail_point!(
            "before_peer_destroy_1003",
            self.delegate.id() == 1003,
            |_| {}
        );
        info!(
            "remove delegate from apply delegates";
            "region_id" => self.delegate.region_id(),
            "peer_id" => self.delegate.id(),
        );
        self.delegate.destroy(ctx);
    }

    /// Handles peer destroy. When a peer is destroyed, the corresponding apply
    /// delegate should be removed too.
    fn handle_destroy(&mut self, ctx: &mut ApplyContext<EK>, d: Destroy) {
        assert_eq!(d.region_id, self.delegate.region_id());
        if d.merge_from_snapshot {
            assert_eq!(self.delegate.stopped, false);
        }
        if !self.delegate.stopped {
            self.destroy(ctx);
            ctx.notifier.notify_one(
                self.delegate.region_id(),
                PeerMsg::ApplyRes {
                    res: TaskRes::Destroy {
                        region_id: self.delegate.region_id(),
                        peer_id: self.delegate.id(),
                        merge_from_snapshot: d.merge_from_snapshot,
                    },
                },
            );
        }
    }

    fn resume_pending(&mut self, ctx: &mut ApplyContext<EK>) {
        if let Some(ref state) = self.delegate.wait_merge_state {
            let source_region_id = state.logs_up_to_date.load(Ordering::SeqCst);
            if source_region_id == 0 {
                return;
            }
            self.delegate.ready_source_region_id = source_region_id;
        }
        self.delegate.wait_merge_state = None;

        let mut state = self.delegate.yield_state.take().unwrap();

        if ctx.timer.is_none() {
            ctx.timer = Some(Instant::now_coarse());
        }
        if !state.pending_entries.is_empty() {
            self.delegate
                .handle_raft_committed_entries(ctx, state.pending_entries.drain(..));
            if let Some(ref mut s) = self.delegate.yield_state {
                // So the delegate is expected to yield the CPU.
                // It can either be executing another `CommitMerge` in pending_msgs
                // or has been written too much data.
                s.pending_msgs = state.pending_msgs;
                return;
            }
        }

        if !state.pending_msgs.is_empty() {
            self.handle_tasks(ctx, &mut state.pending_msgs);
        }
    }

    fn logs_up_to_date_for_merge(
        &mut self,
        ctx: &mut ApplyContext<EK>,
        catch_up_logs: CatchUpLogs,
    ) {
        fail_point!("after_handle_catch_up_logs_for_merge", |_| {});
        fail_point!(
            "after_handle_catch_up_logs_for_merge_1003",
            self.delegate.id() == 1003,
            |_| {}
        );

        let region_id = self.delegate.region_id();
        info!(
            "source logs are all applied now";
            "region_id" => region_id,
            "peer_id" => self.delegate.id(),
        );
        // The source peer fsm will be destroyed when the target peer executes
        // `on_ready_commit_merge` and sends `merge result` to the source peer
        // fsm.
        self.destroy(ctx);
        catch_up_logs
            .logs_up_to_date
            .store(region_id, Ordering::SeqCst);
        // To trigger the target apply fsm
        if let Some(mailbox) = ctx.router.mailbox(catch_up_logs.target_region_id) {
            let _ = mailbox.force_send(Msg::Noop);
        } else {
            error!(
                "failed to get mailbox, are we shutting down?";
                "region_id" => region_id,
                "peer_id" => self.delegate.id(),
            );
        }
    }

    fn handle_snapshot(&mut self, apply_ctx: &mut ApplyContext<EK>, snap_task: GenSnapTask) {
        if self.delegate.pending_remove || self.delegate.stopped {
            return;
        }
        if self.delegate.peer.is_witness || self.delegate.wait_data {
            // witness or non-witness hasn't finish applying snapshot shouldn't generate
            // snapshot.
            return;
        }
        let applied_index = self.delegate.apply_state.get_applied_index();
        let need_sync = apply_ctx
            .apply_res
            .iter()
            .any(|res| res.region_id == self.delegate.region_id())
            && self.delegate.last_flush_applied_index != applied_index;
        let force_sync_fp = || {
            fail_point!("apply_on_handle_snapshot_sync", |_| true);
            false
        };
        if need_sync || force_sync_fp() {
            if apply_ctx.timer.is_none() {
                apply_ctx.timer = Some(Instant::now_coarse());
            }
            self.delegate.maybe_write_apply_state(apply_ctx);
            fail_point!(
                "apply_on_handle_snapshot_1_1",
                self.delegate.id() == 1 && self.delegate.region_id() == 1,
                |_| unimplemented!()
            );

            apply_ctx.flush();
            self.delegate.last_flush_applied_index = applied_index;
        }

        if let Err(e) = snap_task.generate_and_schedule_snapshot::<EK>(
            apply_ctx.engine.snapshot(),
            self.delegate.applied_term,
            self.delegate.apply_state.clone(),
            &apply_ctx.region_scheduler,
        ) {
            error!(
                "schedule snapshot failed";
                "error" => ?e,
                "region_id" => self.delegate.region_id(),
                "peer_id" => self.delegate.id()
            );
        }
        self.delegate
            .pending_request_snapshot_count
            .fetch_sub(1, Ordering::SeqCst);
        fail_point!(
            "apply_on_handle_snapshot_finish_1_1",
            self.delegate.id() == 1 && self.delegate.region_id() == 1,
            |_| unimplemented!()
        );
    }

    fn handle_change(
        &mut self,
        apply_ctx: &mut ApplyContext<EK>,
        cmd: ChangeObserver,
        region_epoch: RegionEpoch,
        cb: Callback<EK::Snapshot>,
    ) {
        let ChangeObserver { region_id, ty } = cmd;

        let is_stale_cmd = match ty {
            ObserverType::Cdc(ObserveHandle { id, .. }) => {
                self.delegate.observe_info.cdc_id.id > id
            }
            ObserverType::Rts(ObserveHandle { id, .. }) => {
                self.delegate.observe_info.rts_id.id > id
            }
            ObserverType::Pitr(ObserveHandle { id, .. }) => {
                self.delegate.observe_info.pitr_id.id > id
            }
        };
        if is_stale_cmd {
            notify_stale_req_with_msg(
                self.delegate.term,
                format!(
                    "stale observe id {:?}, current id: {:?}",
                    ty.handle().id,
                    self.delegate.observe_info.pitr_id.id
                ),
                cb,
            );
            return;
        }

        assert_eq!(self.delegate.region_id(), region_id);
        let resp = match compare_region_epoch(
            &region_epoch,
            &self.delegate.region,
            false, // check_conf_ver
            true,  // check_ver
            true,  // include_region
        ) {
            Ok(()) => {
                // Commit the writebatch for ensuring the following snapshot can get all
                // previous writes.
                if apply_ctx.kv_wb().count() > 0 {
                    apply_ctx.commit(&mut self.delegate);
                }
                ReadResponse {
                    response: Default::default(),
                    snapshot: Some(RegionSnapshot::from_snapshot(
                        Arc::new(apply_ctx.engine.snapshot()),
                        Arc::new(self.delegate.region.clone()),
                    )),
                    txn_extra_op: TxnExtraOp::Noop,
                }
            }
            Err(e) => {
                // Return error if epoch not match
                cb.invoke_read(ReadResponse {
                    response: cmd_resp::new_error(e),
                    snapshot: None,
                    txn_extra_op: TxnExtraOp::Noop,
                });
                return;
            }
        };

        match ty {
            ObserverType::Cdc(id) => {
                self.delegate.observe_info.cdc_id = id;
            }
            ObserverType::Rts(id) => {
                self.delegate.observe_info.rts_id = id;
            }
            ObserverType::Pitr(id) => {
                self.delegate.observe_info.pitr_id = id;
            }
        }
        cb.invoke_read(resp);
    }

    fn check_pending_compact_log(
        &mut self,
        ctx: &mut ApplyContext<EK>,
        voter_replicated_index: u64,
        voter_replicated_term: u64,
    ) {
        if self.delegate.pending_remove || self.delegate.stopped {
            return;
        }

        let res = self
            .delegate
            .try_compact_log(voter_replicated_index, voter_replicated_term);
        match res {
            Ok((should_write, res)) => {
                if let Some(res) = res {
                    if ctx.timer.is_none() {
                        ctx.timer = Some(Instant::now_coarse());
                    }
                    ctx.prepare_for(&mut self.delegate);
<<<<<<< HEAD
                    self.delegate.write_apply_state(ctx.kv_wb_mut());
                    ctx.commit_opt(&mut self.delegate, true);
                    // FIXME: find the panic reason then fix it.
                    // ctx.finish_for(&mut self.delegate, VecDeque::new());
                    ctx.notifier
                        .notify_one(self.delegate.region_id(), PeerMsg::ApplyRes { res });
=======
                    let mut result = VecDeque::new();
                    // If modified `truncated_state` in `try_compact_log`, the apply state should be
                    // persisted.
                    if should_write {
                        self.delegate.write_apply_state(ctx.kv_wb_mut());
                        ctx.commit_opt(&mut self.delegate, true);
                    }
                    result.push_back(res);
                    ctx.finish_for(&mut self.delegate, result);
>>>>>>> a463db09
                }
            }
            Err(e) => error!(?e;
                "failed to compact log";
                "region_id" => self.delegate.region.get_id(),
                "peer_id" => self.delegate.id(),
            ),
        }
    }

    fn handle_tasks(&mut self, apply_ctx: &mut ApplyContext<EK>, msgs: &mut Vec<Msg<EK>>) {
        let mut drainer = msgs.drain(..);
        let mut batch_apply = None;
        loop {
            let msg = match drainer.next() {
                Some(m) => m,
                None => {
                    if let Some(apply) = batch_apply {
                        self.handle_apply(apply_ctx, apply);
                    }
                    break;
                }
            };

            if batch_apply.is_some() {
                match &msg {
                    Msg::Apply { .. } => (),
                    _ => {
                        self.handle_apply(apply_ctx, batch_apply.take().unwrap());
                        if let Some(ref mut state) = self.delegate.yield_state {
                            state.pending_msgs.push(msg);
                            state.pending_msgs.extend(drainer);
                            break;
                        }
                    }
                }
            }

            match msg {
                Msg::Apply { start, mut apply } => {
                    let apply_wait = start.saturating_elapsed();
                    apply_ctx.apply_wait.observe(apply_wait.as_secs_f64());
                    for tracker in apply
                        .cbs
                        .iter()
                        .flat_map(|p| p.cb.write_trackers())
                        .flat_map(|ts| ts.as_tracker_token())
                    {
                        GLOBAL_TRACKERS.with_tracker(tracker, |t| {
                            t.metrics.apply_wait_nanos = apply_wait.as_nanos() as u64;
                        });
                    }

                    if let Some(batch) = batch_apply.as_mut() {
                        if batch.try_batch(&mut apply) {
                            continue;
                        } else {
                            self.handle_apply(apply_ctx, batch_apply.take().unwrap());
                            if let Some(ref mut state) = self.delegate.yield_state {
                                state.pending_msgs.push(Msg::Apply { start, apply });
                                state.pending_msgs.extend(drainer);
                                break;
                            }
                        }
                    }
                    if !self.delegate.wait_data {
                        batch_apply = Some(apply);
                    }
                }
                Msg::Recover(..) => self.delegate.wait_data = false,
                Msg::Registration(reg) => self.handle_registration(reg),
                Msg::Destroy(d) => self.handle_destroy(apply_ctx, d),
                Msg::LogsUpToDate(cul) => self.logs_up_to_date_for_merge(apply_ctx, cul),
                Msg::Noop => {}
                Msg::Snapshot(snap_task) => self.handle_snapshot(apply_ctx, snap_task),
                Msg::Change {
                    cmd,
                    region_epoch,
                    cb,
                } => self.handle_change(apply_ctx, cmd, region_epoch, cb),
                #[cfg(any(test, feature = "testexport"))]
                Msg::Validate(_, f) => {
                    let delegate = &self.delegate as *const ApplyDelegate<EK> as *const u8;
                    f(delegate)
                }
                Msg::CheckCompact {
                    voter_replicated_index,
                    voter_replicated_term,
                    ..
                } => {
                    self.check_pending_compact_log(
                        apply_ctx,
                        voter_replicated_index,
                        voter_replicated_term,
                    );
                }
            }
        }
    }
}

impl<EK> Fsm for ApplyFsm<EK>
where
    EK: KvEngine,
{
    type Message = Msg<EK>;

    #[inline]
    fn is_stopped(&self) -> bool {
        self.delegate.stopped
    }

    #[inline]
    fn set_mailbox(&mut self, mailbox: Cow<'_, BasicMailbox<Self>>)
    where
        Self: Sized,
    {
        self.mailbox = Some(mailbox.into_owned());
    }

    #[inline]
    fn take_mailbox(&mut self) -> Option<BasicMailbox<Self>>
    where
        Self: Sized,
    {
        self.mailbox.take()
    }

    #[inline]
    fn get_priority(&self) -> Priority {
        self.delegate.priority
    }
}

impl<EK> Drop for ApplyFsm<EK>
where
    EK: KvEngine,
{
    fn drop(&mut self) {
        if tikv_util::thread_group::is_shutdown(!cfg!(test)) {
            self.delegate.clear_all_commands_silently()
        } else {
            self.delegate.clear_all_commands_as_stale();
        }
        let mut event = TraceEvent::default();
        self.delegate.update_memory_trace(&mut event);
        MEMTRACE_APPLYS.trace(event);
    }
}

pub enum ControlMsg {
    LatencyInspect {
        send_time: Instant,
        inspector: LatencyInspector,
    },
}

pub struct ControlFsm {
    receiver: Receiver<ControlMsg>,
    stopped: bool,
}

impl ControlFsm {
    pub fn new() -> (LooseBoundedSender<ControlMsg>, Box<ControlFsm>) {
        let (tx, rx) = loose_bounded(std::usize::MAX);
        let fsm = Box::new(ControlFsm {
            stopped: false,
            receiver: rx,
        });
        (tx, fsm)
    }

    pub fn handle_messages(&mut self, pending_latency_inspect: &mut Vec<LatencyInspector>) {
        // Usually there will be only 1 control message.
        loop {
            match self.receiver.try_recv() {
                Ok(ControlMsg::LatencyInspect {
                    send_time,
                    mut inspector,
                }) => {
                    inspector.record_apply_wait(send_time.saturating_elapsed());
                    pending_latency_inspect.push(inspector);
                }
                Err(TryRecvError::Empty) => {
                    return;
                }
                Err(TryRecvError::Disconnected) => {
                    self.stopped = true;
                    return;
                }
            }
        }
    }
}

impl Fsm for ControlFsm {
    type Message = ControlMsg;

    #[inline]
    fn is_stopped(&self) -> bool {
        self.stopped
    }
}

pub struct ApplyPoller<EK>
where
    EK: KvEngine,
{
    msg_buf: Vec<Msg<EK>>,
    apply_ctx: ApplyContext<EK>,
    messages_per_tick: usize,
    cfg_tracker: Tracker<Config>,

    trace_event: TraceEvent,
}

impl<EK> PollHandler<ApplyFsm<EK>, ControlFsm> for ApplyPoller<EK>
where
    EK: KvEngine,
{
    fn begin<F>(&mut self, _batch_size: usize, update_cfg: F)
    where
        for<'a> F: FnOnce(&'a BatchSystemConfig),
    {
        if let Some(incoming) = self.cfg_tracker.any_new() {
            match Ord::cmp(&incoming.messages_per_tick, &self.messages_per_tick) {
                CmpOrdering::Greater => {
                    self.msg_buf.reserve(incoming.messages_per_tick);
                    self.messages_per_tick = incoming.messages_per_tick;
                }
                CmpOrdering::Less => {
                    self.msg_buf.shrink_to(incoming.messages_per_tick);
                    self.messages_per_tick = incoming.messages_per_tick;
                }
                _ => {}
            }
            self.apply_ctx.yield_msg_size = incoming.apply_yield_write_size.0;
            update_cfg(&incoming.apply_batch_system);
        }
    }

    fn handle_control(&mut self, control: &mut ControlFsm) -> Option<usize> {
        control.handle_messages(&mut self.apply_ctx.pending_latency_inspect);
        if !self.apply_ctx.pending_latency_inspect.is_empty() && self.apply_ctx.timer.is_none() {
            self.apply_ctx.timer = Some(Instant::now_coarse());
        }
        Some(0)
    }

    fn handle_normal(&mut self, normal: &mut impl DerefMut<Target = ApplyFsm<EK>>) -> HandleResult {
        let mut handle_result = HandleResult::KeepProcessing;
        normal.delegate.handle_start = Some(Instant::now_coarse());
        if normal.delegate.yield_state.is_some() {
            if normal.delegate.wait_merge_state.is_some() {
                // We need to query the length first, otherwise there is a race
                // condition that new messages are queued after resuming and before
                // query the length.
                handle_result = HandleResult::stop_at(normal.receiver.len(), false);
            }
            normal.resume_pending(&mut self.apply_ctx);
            if normal.delegate.wait_merge_state.is_some() {
                // Yield due to applying CommitMerge, this fsm can be released if its
                // channel msg count equals to last count because it will receive
                // a new message if its source region has applied all needed logs.
                return handle_result;
            } else if normal.delegate.yield_state.is_some() {
                // Yield due to other reasons, this fsm must not be released because
                // it's possible that no new message will be sent to itself.
                // The remaining messages will be handled in next rounds.
                return HandleResult::KeepProcessing;
            }
            handle_result = HandleResult::KeepProcessing;
        }
        fail_point!("before_handle_normal_3", normal.delegate.id() == 3, |_| {
            HandleResult::KeepProcessing
        });
        fail_point!(
            "before_handle_normal_1003",
            normal.delegate.id() == 1003,
            |_| { HandleResult::KeepProcessing }
        );
        while self.msg_buf.len() < self.messages_per_tick {
            match normal.receiver.try_recv() {
                Ok(msg) => self.msg_buf.push(msg),
                Err(TryRecvError::Empty) => {
                    handle_result = HandleResult::stop_at(0, false);
                    break;
                }
                Err(TryRecvError::Disconnected) => {
                    normal.delegate.stopped = true;
                    handle_result = HandleResult::stop_at(0, false);
                    break;
                }
            }
        }

        normal.handle_tasks(&mut self.apply_ctx, &mut self.msg_buf);

        if normal.delegate.wait_merge_state.is_some() {
            // Check it again immediately as catching up logs can be very fast.
            handle_result = HandleResult::stop_at(0, false);
        } else if normal.delegate.yield_state.is_some() {
            // Let it continue to run next time.
            handle_result = HandleResult::KeepProcessing;
        }
        handle_result
    }

    fn end(&mut self, fsms: &mut [Option<impl DerefMut<Target = ApplyFsm<EK>>>]) {
        self.apply_ctx.flush();
        for fsm in fsms.iter_mut().flatten() {
            fsm.delegate.last_flush_applied_index = fsm.delegate.apply_state.get_applied_index();
            fsm.delegate.update_memory_trace(&mut self.trace_event);
        }
        MEMTRACE_APPLYS.trace(mem::take(&mut self.trace_event));
    }

    fn get_priority(&self) -> Priority {
        self.apply_ctx.priority
    }
}

pub struct Builder<EK: KvEngine> {
    tag: String,
    cfg: Arc<VersionTrack<Config>>,
    coprocessor_host: CoprocessorHost<EK>,
    importer: Arc<SstImporter>,
    region_scheduler: Scheduler<RegionTask<<EK as KvEngine>::Snapshot>>,
    engine: EK,
    sender: Box<dyn Notifier<EK>>,
    router: ApplyRouter<EK>,
    store_id: u64,
    pending_create_peers: Arc<Mutex<HashMap<u64, (u64, bool)>>>,
}

impl<EK: KvEngine> Builder<EK> {
    pub fn new<T, ER: RaftEngine>(
        builder: &RaftPollerBuilder<EK, ER, T>,
        sender: Box<dyn Notifier<EK>>,
        router: ApplyRouter<EK>,
    ) -> Builder<EK> {
        Builder {
            tag: format!("[store {}]", builder.store.get_id()),
            cfg: builder.cfg.clone(),
            coprocessor_host: builder.coprocessor_host.clone(),
            importer: builder.importer.clone(),
            region_scheduler: builder.region_scheduler.clone(),
            engine: builder.engines.kv.clone(),
            sender,
            router,
            store_id: builder.store.get_id(),
            pending_create_peers: builder.pending_create_peers.clone(),
        }
    }
}

impl<EK> HandlerBuilder<ApplyFsm<EK>, ControlFsm> for Builder<EK>
where
    EK: KvEngine,
{
    type Handler = ApplyPoller<EK>;

    fn build(&mut self, priority: Priority) -> ApplyPoller<EK> {
        let cfg = self.cfg.value();
        ApplyPoller {
            msg_buf: Vec::with_capacity(cfg.messages_per_tick),
            apply_ctx: ApplyContext::new(
                self.tag.clone(),
                self.coprocessor_host.clone(),
                self.importer.clone(),
                self.region_scheduler.clone(),
                self.engine.clone(),
                self.router.clone(),
                self.sender.clone_box(),
                &cfg,
                self.store_id,
                self.pending_create_peers.clone(),
                priority,
            ),
            messages_per_tick: cfg.messages_per_tick,
            cfg_tracker: self.cfg.clone().tracker(self.tag.clone()),
            trace_event: Default::default(),
        }
    }
}

impl<EK> Clone for Builder<EK>
where
    EK: KvEngine,
{
    fn clone(&self) -> Self {
        Builder {
            tag: self.tag.clone(),
            cfg: self.cfg.clone(),
            coprocessor_host: self.coprocessor_host.clone(),
            importer: self.importer.clone(),
            region_scheduler: self.region_scheduler.clone(),
            engine: self.engine.clone(),
            sender: self.sender.clone_box(),
            router: self.router.clone(),
            store_id: self.store_id,
            pending_create_peers: self.pending_create_peers.clone(),
        }
    }
}

#[derive(Clone)]
pub struct ApplyRouter<EK>
where
    EK: KvEngine,
{
    pub router: BatchRouter<ApplyFsm<EK>, ControlFsm>,
}

impl<EK> Deref for ApplyRouter<EK>
where
    EK: KvEngine,
{
    type Target = BatchRouter<ApplyFsm<EK>, ControlFsm>;

    fn deref(&self) -> &BatchRouter<ApplyFsm<EK>, ControlFsm> {
        &self.router
    }
}

impl<EK> DerefMut for ApplyRouter<EK>
where
    EK: KvEngine,
{
    fn deref_mut(&mut self) -> &mut BatchRouter<ApplyFsm<EK>, ControlFsm> {
        &mut self.router
    }
}

impl<EK> ApplyRouter<EK>
where
    EK: KvEngine,
{
    pub fn schedule_task(&self, region_id: u64, msg: Msg<EK>) {
        let reg = match self.try_send(region_id, msg) {
            Either::Left(Ok(())) => return,
            Either::Left(Err(TrySendError::Disconnected(msg))) | Either::Right(msg) => match msg {
                Msg::Registration(reg) => reg,
                Msg::Apply { mut apply, .. } => {
                    info!(
                        "target region is not found, drop proposals";
                        "region_id" => region_id
                    );
                    // Invoking callback can release txn latch, if it's still leader, following
                    // command may not read the writes of previous commands and break ACID. If
                    // it's still leader, there are two possibility that mailbox is closed:
                    // 1. The process is shutting down.
                    // 2. The leader is destroyed. A leader won't propose to destroy itself, so
                    //     it should either destroyed by older leaders or newer leaders. Leader
                    //     won't respond to read until it has applied to current term, so no
                    //     command will be proposed until command from older leaders have applied,
                    //     which will then stop it from accepting proposals. If the command is
                    //     proposed by new leader, then it won't be able to propose new proposals.
                    // So only shutdown needs to be checked here.
                    if !tikv_util::thread_group::is_shutdown(!cfg!(test)) {
                        for p in apply.cbs.drain(..) {
                            let cmd = PendingCmd::new(p.index, p.term, p.cb);
                            notify_region_removed(apply.region_id, apply.peer_id, cmd);
                        }
                    }
                    return;
                }
                Msg::Destroy(_) | Msg::Noop => {
                    info!(
                        "target region is not found, drop messages";
                        "region_id" => region_id
                    );
                    return;
                }
                Msg::Snapshot(_) => {
                    warn!(
                        "region is removed before taking snapshot, are we shutting down?";
                        "region_id" => region_id
                    );
                    return;
                }
                Msg::LogsUpToDate(cul) => {
                    warn!(
                        "region is removed before merged, are we shutting down?";
                        "region_id" => region_id,
                        "merge" => ?cul.merge,
                    );
                    return;
                }
                Msg::Change {
                    cmd: ChangeObserver { region_id, .. },
                    cb,
                    ..
                } => {
                    warn!("target region is not found";
                            "region_id" => region_id);
                    let resp = ReadResponse {
                        response: cmd_resp::new_error(Error::RegionNotFound(region_id)),
                        snapshot: None,
                        txn_extra_op: TxnExtraOp::Noop,
                    };
                    cb.invoke_read(resp);
                    return;
                }
                #[cfg(any(test, feature = "testexport"))]
                Msg::Validate(..) => return,
                Msg::Recover(region_id) => {
                    info!("recover apply";
                          "region_id" => region_id);
                    return;
                }
                Msg::CheckCompact { region_id, .. } => {
                    info!("target region is not found";
                            "region_id" => region_id);
                    return;
                }
            },
            Either::Left(Err(TrySendError::Full(_))) => unreachable!(),
        };

        // Messages in one region are sent in sequence, so there is no race here.
        // However, this can't be handled inside control fsm, as messages can be
        // queued inside both queue of control fsm and normal fsm, which can reorder
        // messages.
        let (sender, apply_fsm) = ApplyFsm::from_registration(reg);
        let mailbox = BasicMailbox::new(sender, apply_fsm, self.state_cnt().clone());
        self.register(region_id, mailbox);
    }

    pub fn register(&self, region_id: u64, mailbox: BasicMailbox<ApplyFsm<EK>>) {
        self.router.register(region_id, mailbox);
        self.update_trace();
    }

    pub fn register_all(&self, mailboxes: Vec<(u64, BasicMailbox<ApplyFsm<EK>>)>) {
        self.router.register_all(mailboxes);
        self.update_trace();
    }

    pub fn close(&self, region_id: u64) {
        self.router.close(region_id);
        self.update_trace();
    }

    fn update_trace(&self) {
        let router_trace = self.router.trace();
        MEMTRACE_APPLY_ROUTER_ALIVE.trace(TraceEvent::Reset(router_trace.alive));
        MEMTRACE_APPLY_ROUTER_LEAK.trace(TraceEvent::Reset(router_trace.leak));
    }
}

pub struct ApplyBatchSystem<EK: KvEngine> {
    system: BatchSystem<ApplyFsm<EK>, ControlFsm>,
}

impl<EK: KvEngine> Deref for ApplyBatchSystem<EK> {
    type Target = BatchSystem<ApplyFsm<EK>, ControlFsm>;

    fn deref(&self) -> &BatchSystem<ApplyFsm<EK>, ControlFsm> {
        &self.system
    }
}

impl<EK: KvEngine> DerefMut for ApplyBatchSystem<EK> {
    fn deref_mut(&mut self) -> &mut BatchSystem<ApplyFsm<EK>, ControlFsm> {
        &mut self.system
    }
}

impl<EK: KvEngine> ApplyBatchSystem<EK> {
    pub fn schedule_all<'a, ER: RaftEngine>(&self, peers: impl Iterator<Item = &'a Peer<EK, ER>>) {
        let mut mailboxes = Vec::with_capacity(peers.size_hint().0);
        for peer in peers {
            let (tx, fsm) = ApplyFsm::from_peer(peer);
            mailboxes.push((
                peer.region().get_id(),
                BasicMailbox::new(tx, fsm, self.router().state_cnt().clone()),
            ));
        }
        self.router().register_all(mailboxes);
    }
}

pub fn create_apply_batch_system<EK: KvEngine>(
    cfg: &Config,
) -> (ApplyRouter<EK>, ApplyBatchSystem<EK>) {
    let (control_tx, control_fsm) = ControlFsm::new();
    let (router, system) =
        batch_system::create_system(&cfg.apply_batch_system, control_tx, control_fsm);
    (ApplyRouter { router }, ApplyBatchSystem { system })
}

mod memtrace {
    use memory_trace_macros::MemoryTraceHelper;

    use super::*;

    #[derive(MemoryTraceHelper, Default, Debug)]
    pub struct ApplyMemoryTrace {
        pub pending_cmds: usize,
        pub merge_yield: usize,
    }

    impl<C> HeapSize for PendingCmdQueue<C> {
        fn heap_size(&self) -> usize {
            // Some fields of `PendingCmd` are on stack, but ignore them because they are
            // just some small boxed closures.
            self.normals.capacity() * mem::size_of::<PendingCmd<C>>()
        }
    }

    impl<EK> HeapSize for YieldState<EK>
    where
        EK: KvEngine,
    {
        fn heap_size(&self) -> usize {
            let mut size = self.pending_entries.capacity() * mem::size_of::<Entry>();
            for e in &self.pending_entries {
                size += bytes_capacity(&e.data) + bytes_capacity(&e.context);
            }

            size += self.pending_msgs.capacity() * mem::size_of::<Msg<EK>>();
            for msg in &self.pending_msgs {
                size += msg.heap_size();
            }

            size
        }
    }

    impl<EK> HeapSize for Msg<EK>
    where
        EK: KvEngine,
    {
        /// Only consider large fields in `Msg`.
        fn heap_size(&self) -> usize {
            match self {
                Msg::LogsUpToDate(l) => l.heap_size(),
                // For entries in `Msg::Apply`, heap size is already updated when fetching them
                // from `raft::Storage`. So use `0` here.
                Msg::Apply { .. } => 0,
                Msg::Registration(_)
                | Msg::Snapshot(_)
                | Msg::Destroy(_)
                | Msg::Noop
                | Msg::Change { .. } => 0,
                #[cfg(any(test, feature = "testexport"))]
                Msg::Validate(..) => 0,
                Msg::Recover(..) => 0,
                Msg::CheckCompact { .. } => 0,
            }
        }
    }

    impl HeapSize for CatchUpLogs {
        fn heap_size(&self) -> usize {
            let mut size: usize = 0;
            for e in &self.merge.entries {
                size += bytes_capacity(&e.data) + bytes_capacity(&e.context);
            }
            size
        }
    }
}

#[cfg(test)]
mod tests {
    use std::{
        cell::RefCell,
        rc::Rc,
        sync::{atomic::*, *},
        thread,
        time::*,
    };

    use bytes::Bytes;
    use engine_panic::PanicEngine;
    use engine_test::kv::{new_engine, KvTestEngine, KvTestSnapshot};
    use engine_traits::{Peekable as PeekableTrait, SyncMutable, WriteBatchExt};
    use kvproto::{
        kvrpcpb::ApiVersion,
        metapb::{self, RegionEpoch},
        raft_cmdpb::*,
    };
    use protobuf::Message;
    use raft::eraftpb::{ConfChange, ConfChangeV2};
    use sst_importer::Config as ImportConfig;
    use tempfile::{Builder, TempDir};
    use test_sst_importer::*;
    use tikv_util::{
        config::{ReadableSize, VersionTrack},
        store::{new_learner_peer, new_peer},
        worker::dummy_scheduler,
    };
    use txn_types::WriteBatchFlags;
    use uuid::Uuid;

    use super::*;
    use crate::{
        coprocessor::*,
        store::{msg::WriteResponse, peer_storage::RAFT_INIT_LOG_INDEX, Config, RegionTask},
    };

    impl GenSnapTask {
        fn new_for_test(region_id: u64, snap_notifier: SyncSender<RaftSnapshot>) -> GenSnapTask {
            let index = Arc::new(AtomicU64::new(0));
            let canceled = Arc::new(AtomicBool::new(false));
            Self::new(region_id, index, canceled, snap_notifier, 0)
        }
    }

    pub fn create_tmp_engine(path: &str) -> (TempDir, KvTestEngine) {
        let path = Builder::new().prefix(path).tempdir().unwrap();
        let engine = new_engine(path.path().join("db").to_str().unwrap(), ALL_CFS).unwrap();
        (path, engine)
    }

    pub fn create_tmp_importer(path: &str) -> (TempDir, Arc<SstImporter>) {
        let dir = Builder::new().prefix(path).tempdir().unwrap();
        let importer = Arc::new(
            SstImporter::new(&ImportConfig::default(), dir.path(), None, ApiVersion::V1).unwrap(),
        );
        (dir, importer)
    }

    pub fn new_entry(term: u64, index: u64, set_data: bool) -> Entry {
        let mut e = Entry::default();
        e.set_index(index);
        e.set_term(term);
        if set_data {
            let mut cmd = Request::default();
            cmd.set_cmd_type(CmdType::Put);
            cmd.mut_put().set_key(b"key".to_vec());
            cmd.mut_put().set_value(b"value".to_vec());
            let mut req = RaftCmdRequest::default();
            req.mut_requests().push(cmd);
            e.set_data(req.write_to_bytes().unwrap().into())
        }
        e
    }

    #[derive(Clone)]
    pub struct TestNotifier<EK: KvEngine> {
        tx: Sender<PeerMsg<EK>>,
    }

    impl<EK: KvEngine> Notifier<EK> for TestNotifier<EK> {
        fn notify(&self, apply_res: Vec<ApplyRes<EK::Snapshot>>) {
            for r in apply_res {
                let res = TaskRes::Apply(r);
                let _ = self.tx.send(PeerMsg::ApplyRes { res });
            }
        }
        fn notify_one(&self, _: u64, msg: PeerMsg<EK>) {
            let _ = self.tx.send(msg);
        }
        fn clone_box(&self) -> Box<dyn Notifier<EK>> {
            Box::new(self.clone())
        }
    }

    impl Default for Registration {
        fn default() -> Self {
            Registration {
                id: Default::default(),
                term: Default::default(),
                apply_state: Default::default(),
                applied_term: Default::default(),
                region: Default::default(),
                pending_request_snapshot_count: Default::default(),
                is_merging: Default::default(),
                raft_engine: Box::new(PanicEngine),
            }
        }
    }

    impl Registration {
        fn dup(&self) -> Self {
            Registration {
                id: self.id,
                term: self.term,
                apply_state: self.apply_state.clone(),
                applied_term: self.applied_term,
                region: self.region.clone(),
                pending_request_snapshot_count: self.pending_request_snapshot_count.clone(),
                is_merging: self.is_merging,
                raft_engine: Box::new(PanicEngine),
            }
        }
    }

    #[test]
    fn test_can_witness_skip() {
        let mut entry = Entry::new();
        let mut req = RaftCmdRequest::default();
        entry.set_entry_type(EntryType::EntryNormal);
        let data = req.write_to_bytes().unwrap();
        entry.set_data(Bytes::copy_from_slice(&data));
        assert!(can_witness_skip(&entry));

        req.mut_admin_request()
            .set_cmd_type(AdminCmdType::CompactLog);
        let data = req.write_to_bytes().unwrap();
        entry.set_data(Bytes::copy_from_slice(&data));
        assert!(!can_witness_skip(&entry));

        let mut req = RaftCmdRequest::default();
        let mut request = Request::default();
        request.set_cmd_type(CmdType::Put);
        req.set_requests(vec![request].into());
        let data = req.write_to_bytes().unwrap();
        entry.set_data(Bytes::copy_from_slice(&data));
        assert!(can_witness_skip(&entry));

        entry.set_entry_type(EntryType::EntryConfChange);
        let conf_change = ConfChange::new();
        let data = conf_change.write_to_bytes().unwrap();
        entry.set_data(Bytes::copy_from_slice(&data));
        assert!(!can_witness_skip(&entry));

        entry.set_entry_type(EntryType::EntryConfChangeV2);
        let conf_change_v2 = ConfChangeV2::new();
        let data = conf_change_v2.write_to_bytes().unwrap();
        entry.set_data(Bytes::copy_from_slice(&data));
        assert!(!can_witness_skip(&entry));
    }

    #[test]
    fn test_should_sync_log() {
        // Admin command
        let mut req = RaftCmdRequest::default();
        req.mut_admin_request()
            .set_cmd_type(AdminCmdType::ComputeHash);
        assert_eq!(should_sync_log(&req), true);

        // IngestSst command
        let mut req = Request::default();
        req.set_cmd_type(CmdType::IngestSst);
        req.set_ingest_sst(IngestSstRequest::default());
        let mut cmd = RaftCmdRequest::default();
        cmd.mut_requests().push(req);
        assert_eq!(should_write_to_engine(&cmd), true);
        assert_eq!(should_sync_log(&cmd), true);

        // Normal command
        let req = RaftCmdRequest::default();
        assert_eq!(should_sync_log(&req), false);
    }

    #[test]
    fn test_should_write_to_engine() {
        // ComputeHash command
        let mut req = RaftCmdRequest::default();
        req.mut_admin_request()
            .set_cmd_type(AdminCmdType::ComputeHash);
        assert_eq!(should_write_to_engine(&req), true);

        // IngestSst command
        let mut req = Request::default();
        req.set_cmd_type(CmdType::IngestSst);
        req.set_ingest_sst(IngestSstRequest::default());
        let mut cmd = RaftCmdRequest::default();
        cmd.mut_requests().push(req);
        assert_eq!(should_write_to_engine(&cmd), true);
    }

    #[test]
    fn test_has_high_latency_operation() {
        // Normal command
        let mut req = Request::default();
        req.set_cmd_type(CmdType::Put);
        req.set_put(PutRequest::default());
        let mut cmd = RaftCmdRequest::default();
        cmd.mut_requests().push(req);
        assert_eq!(has_high_latency_operation(&cmd), false);

        // IngestSst command
        let mut req = Request::default();
        req.set_cmd_type(CmdType::IngestSst);
        req.set_ingest_sst(IngestSstRequest::default());
        let mut cmd = RaftCmdRequest::default();
        cmd.mut_requests().push(req);
        assert_eq!(has_high_latency_operation(&cmd), true);

        // DeleteRange command
        let mut req = Request::default();
        req.set_cmd_type(CmdType::DeleteRange);
        req.set_delete_range(DeleteRangeRequest::default());
        let mut cmd = RaftCmdRequest::default();
        cmd.mut_requests().push(req);
        assert_eq!(has_high_latency_operation(&cmd), true);
    }

    fn validate<F, E>(router: &ApplyRouter<E>, region_id: u64, validate: F)
    where
        F: FnOnce(&ApplyDelegate<E>) + Send + 'static,
        E: KvEngine,
    {
        let (validate_tx, validate_rx) = mpsc::channel();
        router.schedule_task(
            region_id,
            Msg::Validate(
                region_id,
                Box::new(move |delegate: *const u8| {
                    let delegate = unsafe { &*(delegate as *const ApplyDelegate<E>) };
                    validate(delegate);
                    validate_tx.send(()).unwrap();
                }),
            ),
        );
        validate_rx.recv_timeout(Duration::from_secs(3)).unwrap();
    }

    // Make sure msgs are handled in the same batch.
    fn batch_messages<E>(router: &ApplyRouter<E>, region_id: u64, msgs: Vec<Msg<E>>)
    where
        E: KvEngine,
    {
        let (notify1, wait1) = mpsc::channel();
        let (notify2, wait2) = mpsc::channel();
        router.schedule_task(
            region_id,
            Msg::Validate(
                region_id,
                Box::new(move |_| {
                    notify1.send(()).unwrap();
                    wait2.recv().unwrap();
                }),
            ),
        );
        wait1.recv().unwrap();

        for msg in msgs {
            router.schedule_task(region_id, msg);
        }

        notify2.send(()).unwrap();
    }

    fn fetch_apply_res<E>(
        receiver: &::std::sync::mpsc::Receiver<PeerMsg<E>>,
    ) -> ApplyRes<E::Snapshot>
    where
        E: KvEngine,
    {
        match receiver.recv_timeout(Duration::from_secs(3)) {
            Ok(PeerMsg::ApplyRes {
                res: TaskRes::Apply(res),
                ..
            }) => res,
            e => panic!("unexpected res {:?}", e),
        }
    }

    fn proposal<S: Snapshot>(
        is_conf_change: bool,
        index: u64,
        term: u64,
        cb: Callback<S>,
    ) -> Proposal<Callback<S>> {
        Proposal {
            is_conf_change,
            index,
            term,
            cb,
            propose_time: None,
            must_pass_epoch_check: false,
            sent: true,
        }
    }

    fn apply<C: WriteCallback>(
        peer_id: u64,
        region_id: u64,
        term: u64,
        entries: Vec<Entry>,
        cbs: Vec<Proposal<C>>,
    ) -> Apply<C> {
        let (commit_index, commit_term) = entries
            .last()
            .map(|e| (e.get_index(), e.get_term()))
            .unwrap();
        Apply::new(
            peer_id,
            region_id,
            term,
            commit_index,
            commit_term,
            entries,
            cbs,
            None,
        )
    }

    #[test]
    fn test_basic_flow() {
        let (tx, rx) = mpsc::channel();
        let sender = Box::new(TestNotifier { tx });
        let (_tmp, engine) = create_tmp_engine("apply-basic");
        let (_dir, importer) = create_tmp_importer("apply-basic");
        let (region_scheduler, mut snapshot_rx) = dummy_scheduler();
        let cfg = Arc::new(VersionTrack::new(Config::default()));
        let (router, mut system) = create_apply_batch_system(&cfg.value());
        let pending_create_peers = Arc::new(Mutex::new(HashMap::default()));
        let builder = super::Builder::<KvTestEngine> {
            tag: "test-store".to_owned(),
            cfg,
            coprocessor_host: CoprocessorHost::<KvTestEngine>::default(),
            importer,
            region_scheduler,
            sender,
            engine,
            router: router.clone(),
            store_id: 1,
            pending_create_peers,
        };
        system.spawn("test-basic".to_owned(), builder);

        let mut reg = Registration {
            id: 1,
            term: 4,
            applied_term: 5,
            ..Default::default()
        };
        reg.region.set_id(2);
        let mut peer = metapb::Peer::default();
        peer.set_id(1);
        reg.region.mut_peers().push(peer.clone());
        reg.apply_state.set_applied_index(3);
        router.schedule_task(2, Msg::Registration(reg.dup()));
        validate(&router, 2, move |delegate| {
            assert_eq!(delegate.id(), 1);
            assert_eq!(delegate.peer, peer);
            assert_eq!(delegate.tag, "[region 2] 1");
            assert_eq!(delegate.region, reg.region);
            assert!(!delegate.pending_remove);
            assert_eq!(delegate.apply_state, reg.apply_state);
            assert_eq!(delegate.term, reg.term);
            assert_eq!(delegate.applied_term, reg.applied_term);
        });

        let (resp_tx, resp_rx) = mpsc::channel();
        let p = proposal(
            false,
            1,
            0,
            Callback::write(Box::new(move |resp: WriteResponse| {
                resp_tx.send(resp.response).unwrap();
            })),
        );
        router.schedule_task(
            1,
            Msg::apply(apply(1, 1, 0, vec![new_entry(0, 1, true)], vec![p])),
        );
        // unregistered region should be ignored and notify failed.
        let resp = resp_rx.recv_timeout(Duration::from_secs(3)).unwrap();
        assert!(resp.get_header().get_error().has_region_not_found());
        rx.try_recv().unwrap_err();

        let (cc_tx, cc_rx) = mpsc::channel();
        let pops = vec![
            proposal(
                false,
                4,
                4,
                Callback::write(Box::new(move |write: WriteResponse| {
                    cc_tx.send(write.response).unwrap();
                })),
            ),
            proposal(false, 4, 5, Callback::None),
        ];
        router.schedule_task(
            2,
            Msg::apply(apply(1, 2, 11, vec![new_entry(5, 4, true)], pops)),
        );
        // proposal with not commit entry should be ignore
        validate(&router, 2, move |delegate| {
            assert_eq!(delegate.term, 11);
        });
        let cc_resp = cc_rx.try_recv().unwrap();
        assert!(cc_resp.get_header().get_error().has_stale_command());
        rx.recv_timeout(Duration::from_secs(3)).unwrap();

        // Make sure Apply and Snapshot are in the same batch.
        let (snap_tx, _) = mpsc::sync_channel(0);
        batch_messages(
            &router,
            2,
            vec![
                Msg::apply(apply(1, 2, 11, vec![new_entry(5, 5, false)], vec![])),
                Msg::Snapshot(GenSnapTask::new_for_test(2, snap_tx)),
            ],
        );
        let apply_res = match rx.recv_timeout(Duration::from_secs(3)) {
            Ok(PeerMsg::ApplyRes {
                res: TaskRes::Apply(res),
                ..
            }) => res,
            e => panic!("unexpected apply result: {:?}", e),
        };
        let apply_state_key = keys::apply_state_key(2);
        let apply_state = match snapshot_rx.recv_timeout(Duration::from_secs(3)) {
            Ok(Some(RegionTask::Gen { kv_snap, .. })) => kv_snap
                .get_msg_cf(CF_RAFT, &apply_state_key)
                .unwrap()
                .unwrap(),
            e => panic!("unexpected apply result: {:?}", e),
        };
        assert_eq!(apply_res.region_id, 2);
        assert_eq!(apply_res.apply_state, apply_state);
        assert_eq!(apply_res.apply_state.get_applied_index(), 5);
        assert!(apply_res.exec_res.is_empty());
        // empty entry will make applied_index step forward and should write apply state
        // to engine.
        assert_eq!(apply_res.metrics.written_keys, 1);
        assert_eq!(apply_res.applied_term, 5);
        validate(&router, 2, |delegate| {
            assert_eq!(delegate.term, 11);
            assert_eq!(delegate.applied_term, 5);
            assert_eq!(delegate.apply_state.get_applied_index(), 5);
            assert_eq!(
                delegate.apply_state.get_applied_index(),
                delegate.last_flush_applied_index
            );
        });

        router.schedule_task(2, Msg::destroy(2, false));
        let (region_id, peer_id) = match rx.recv_timeout(Duration::from_secs(3)) {
            Ok(PeerMsg::ApplyRes {
                res: TaskRes::Destroy {
                    region_id, peer_id, ..
                },
                ..
            }) => (region_id, peer_id),
            e => panic!("expected destroy result, but got {:?}", e),
        };
        assert_eq!(peer_id, 1);
        assert_eq!(region_id, 2);

        // Stopped peer should be removed.
        let (resp_tx, resp_rx) = mpsc::channel();
        let p = proposal(
            false,
            1,
            0,
            Callback::write(Box::new(move |resp: WriteResponse| {
                resp_tx.send(resp.response).unwrap();
            })),
        );
        router.schedule_task(
            2,
            Msg::apply(apply(1, 1, 0, vec![new_entry(0, 1, true)], vec![p])),
        );
        // unregistered region should be ignored and notify failed.
        let resp = resp_rx.recv_timeout(Duration::from_secs(3)).unwrap();
        assert!(
            resp.get_header().get_error().has_region_not_found(),
            "{:?}",
            resp
        );
        rx.try_recv().unwrap_err();

        system.shutdown();
    }

    fn cb<S: Snapshot>(idx: u64, term: u64, tx: Sender<RaftCmdResponse>) -> Proposal<Callback<S>> {
        proposal(
            false,
            idx,
            term,
            Callback::write(Box::new(move |resp: WriteResponse| {
                tx.send(resp.response).unwrap();
            })),
        )
    }

    struct EntryBuilder {
        entry: Entry,
        req: RaftCmdRequest,
    }

    impl EntryBuilder {
        fn new(index: u64, term: u64) -> EntryBuilder {
            let req = RaftCmdRequest::default();
            let mut entry = Entry::default();
            entry.set_index(index);
            entry.set_term(term);
            EntryBuilder { entry, req }
        }

        fn epoch(mut self, conf_ver: u64, version: u64) -> EntryBuilder {
            let mut epoch = RegionEpoch::default();
            epoch.set_version(version);
            epoch.set_conf_ver(conf_ver);
            self.req.mut_header().set_region_epoch(epoch);
            self
        }

        fn put(self, key: &[u8], value: &[u8]) -> EntryBuilder {
            self.add_put_req(None, key, value)
        }

        fn put_cf(self, cf: &str, key: &[u8], value: &[u8]) -> EntryBuilder {
            self.add_put_req(Some(cf), key, value)
        }

        fn add_put_req(mut self, cf: Option<&str>, key: &[u8], value: &[u8]) -> EntryBuilder {
            let mut cmd = Request::default();
            cmd.set_cmd_type(CmdType::Put);
            if let Some(cf) = cf {
                cmd.mut_put().set_cf(cf.to_owned());
            }
            cmd.mut_put().set_key(key.to_vec());
            cmd.mut_put().set_value(value.to_vec());
            self.req.mut_requests().push(cmd);
            self
        }

        fn delete(self, key: &[u8]) -> EntryBuilder {
            self.add_delete_req(None, key)
        }

        fn delete_cf(self, cf: &str, key: &[u8]) -> EntryBuilder {
            self.add_delete_req(Some(cf), key)
        }

        fn delete_range(self, start_key: &[u8], end_key: &[u8]) -> EntryBuilder {
            self.add_delete_range_req(None, start_key, end_key)
        }

        fn delete_range_cf(self, cf: &str, start_key: &[u8], end_key: &[u8]) -> EntryBuilder {
            self.add_delete_range_req(Some(cf), start_key, end_key)
        }

        fn add_delete_req(mut self, cf: Option<&str>, key: &[u8]) -> EntryBuilder {
            let mut cmd = Request::default();
            cmd.set_cmd_type(CmdType::Delete);
            if let Some(cf) = cf {
                cmd.mut_delete().set_cf(cf.to_owned());
            }
            cmd.mut_delete().set_key(key.to_vec());
            self.req.mut_requests().push(cmd);
            self
        }

        fn add_delete_range_req(
            mut self,
            cf: Option<&str>,
            start_key: &[u8],
            end_key: &[u8],
        ) -> EntryBuilder {
            let mut cmd = Request::default();
            cmd.set_cmd_type(CmdType::DeleteRange);
            if let Some(cf) = cf {
                cmd.mut_delete_range().set_cf(cf.to_owned());
            }
            cmd.mut_delete_range().set_start_key(start_key.to_vec());
            cmd.mut_delete_range().set_end_key(end_key.to_vec());
            self.req.mut_requests().push(cmd);
            self
        }

        fn ingest_sst(mut self, meta: &SstMeta) -> EntryBuilder {
            let mut cmd = Request::default();
            cmd.set_cmd_type(CmdType::IngestSst);
            cmd.mut_ingest_sst().set_sst(meta.clone());
            self.req.mut_requests().push(cmd);
            self
        }

        fn split(mut self, splits: BatchSplitRequest) -> EntryBuilder {
            let mut req = AdminRequest::default();
            req.set_cmd_type(AdminCmdType::BatchSplit);
            req.set_splits(splits);
            self.req.set_admin_request(req);
            self
        }

        fn prepare_merge(mut self, target: metapb::Region) -> EntryBuilder {
            let mut request = AdminRequest::default();
            request.set_cmd_type(AdminCmdType::PrepareMerge);
            request.mut_prepare_merge().set_target(target);
            self.req.set_admin_request(request);
            self
        }

        fn compact_log(mut self, index: u64, term: u64) -> EntryBuilder {
            let mut req = AdminRequest::default();
            req.set_cmd_type(AdminCmdType::CompactLog);
            req.mut_compact_log().set_compact_index(index);
            req.mut_compact_log().set_compact_term(term);
            self.req.set_admin_request(req);
            self
        }

        fn compute_hash(mut self, context: Vec<u8>) -> EntryBuilder {
            let mut req = AdminRequest::default();
            req.set_cmd_type(AdminCmdType::ComputeHash);
            req.mut_compute_hash().set_context(context);
            self.req.set_admin_request(req);
            self
        }

        fn build(mut self) -> Entry {
            self.entry
                .set_data(self.req.write_to_bytes().unwrap().into());
            self.entry
        }
    }

    #[derive(Clone, Default)]
    struct ApplyObserver {
        pre_query_count: Arc<AtomicUsize>,
        post_query_count: Arc<AtomicUsize>,
        cmd_sink: Option<Arc<Mutex<Sender<CmdBatch>>>>,
        filter_compact_log: Arc<AtomicBool>,
        filter_consistency_check: Arc<AtomicBool>,
        skip_persist_when_pre_commit: Arc<AtomicBool>,
        delay_remove_ssts: Arc<AtomicBool>,
        last_delete_sst_count: Arc<AtomicU64>,
        last_pending_delete_sst_count: Arc<AtomicU64>,
        last_pending_handle_sst_count: Arc<AtomicU64>,
    }

    impl Coprocessor for ApplyObserver {}

    impl QueryObserver for ApplyObserver {
        fn pre_apply_query(&self, _: &mut ObserverContext<'_>, _: &[Request]) {
            self.pre_query_count.fetch_add(1, Ordering::SeqCst);
        }

        fn post_apply_query(&self, _: &mut ObserverContext<'_>, _: &Cmd) {
            self.post_query_count.fetch_add(1, Ordering::SeqCst);
        }

        fn post_exec_query(
            &self,
            _: &mut ObserverContext<'_>,
            _: &Cmd,
            _: &RaftApplyState,
            _: &RegionState,
            apply_info: &mut ApplyCtxInfo<'_>,
        ) -> bool {
            match apply_info.pending_handle_ssts {
                Some(v) => {
                    // If it is a ingest sst
                    let mut ssts = std::mem::take(v);
                    assert_ne!(ssts.len(), 0);
                    if self.delay_remove_ssts.load(Ordering::SeqCst) {
                        apply_info.pending_delete_ssts.append(&mut ssts);
                    } else {
                        apply_info.delete_ssts.append(&mut ssts);
                    }
                }
                None => (),
            }
            self.last_delete_sst_count
                .store(apply_info.delete_ssts.len() as u64, Ordering::SeqCst);
            self.last_pending_delete_sst_count.store(
                apply_info.pending_delete_ssts.len() as u64,
                Ordering::SeqCst,
            );
            self.last_pending_handle_sst_count.store(
                match apply_info.pending_handle_ssts {
                    Some(ref v) => v.len() as u64,
                    None => 0,
                },
                Ordering::SeqCst,
            );
            false
        }
    }

    impl AdminObserver for ApplyObserver {
        fn post_exec_admin(
            &self,
            _: &mut ObserverContext<'_>,
            cmd: &Cmd,
            _: &RaftApplyState,
            region_state: &RegionState,
            _: &mut ApplyCtxInfo<'_>,
        ) -> bool {
            let request = cmd.request.get_admin_request();
            match request.get_cmd_type() {
                AdminCmdType::CompactLog => true,
                AdminCmdType::CommitMerge
                | AdminCmdType::PrepareMerge
                | AdminCmdType::RollbackMerge => {
                    assert!(region_state.modified_region.is_some());
                    true
                }
                AdminCmdType::BatchSplit => true,
                AdminCmdType::PrepareFlashback | AdminCmdType::FinishFlashback => true,
                _ => false,
            }
        }

        fn pre_exec_admin(
            &self,
            _: &mut ObserverContext<'_>,
            req: &AdminRequest,
            _: u64,
            _: u64,
        ) -> bool {
            let cmd_type = req.get_cmd_type();
            if cmd_type == AdminCmdType::CompactLog
                && self.filter_compact_log.deref().load(Ordering::SeqCst)
            {
                return true;
            };
            if (cmd_type == AdminCmdType::ComputeHash || cmd_type == AdminCmdType::VerifyHash)
                && self.filter_consistency_check.deref().load(Ordering::SeqCst)
            {
                return true;
            };
            false
        }
    }

    impl<E> CmdObserver<E> for ApplyObserver
    where
        E: KvEngine,
    {
        fn on_flush_applied_cmd_batch(
            &self,
            _: ObserveLevel,
            cmd_batches: &mut Vec<CmdBatch>,
            _: &E,
        ) {
            for b in std::mem::take(cmd_batches) {
                if b.is_empty() {
                    continue;
                }
                if let Some(sink) = self.cmd_sink.as_ref() {
                    sink.lock().unwrap().send(b).unwrap();
                }
            }
        }

        fn on_applied_current_term(&self, _: raft::StateRole, _: &Region) {}
    }

    impl RegionChangeObserver for ApplyObserver {
        fn pre_persist(
            &self,
            _: &mut ObserverContext<'_>,
            _is_finished: bool,
            _cmd: Option<&RaftCmdRequest>,
        ) -> bool {
            !self.skip_persist_when_pre_commit.load(Ordering::SeqCst)
        }
    }

    #[test]
    fn test_handle_raft_committed_entries() {
        let (_path, engine) = create_tmp_engine("test-delegate");
        let (import_dir, importer) = create_tmp_importer("test-delegate");
        let obs = ApplyObserver::default();
        let mut host = CoprocessorHost::<KvTestEngine>::default();
        host.registry
            .register_query_observer(1, BoxQueryObserver::new(obs.clone()));

        let (tx, rx) = mpsc::channel();
        let (region_scheduler, _) = dummy_scheduler();
        let sender = Box::new(TestNotifier { tx });
        let cfg = Arc::new(VersionTrack::new(Config::default()));
        let (router, mut system) = create_apply_batch_system(&cfg.value());
        let pending_create_peers = Arc::new(Mutex::new(HashMap::default()));
        let builder = super::Builder::<KvTestEngine> {
            tag: "test-store".to_owned(),
            cfg,
            sender,
            region_scheduler,
            coprocessor_host: host,
            importer: importer.clone(),
            engine: engine.clone(),
            router: router.clone(),
            store_id: 1,
            pending_create_peers,
        };
        system.spawn("test-handle-raft".to_owned(), builder);

        let peer_id = 3;
        let mut reg = Registration {
            id: peer_id,
            ..Default::default()
        };
        reg.region.set_id(1);
        reg.region.mut_peers().push(new_peer(2, 3));
        reg.region.set_end_key(b"k5".to_vec());
        reg.region.mut_region_epoch().set_conf_ver(1);
        reg.region.mut_region_epoch().set_version(3);
        router.schedule_task(1, Msg::Registration(reg));

        let (capture_tx, capture_rx) = mpsc::channel();
        let put_entry = EntryBuilder::new(1, 1)
            .put(b"k1", b"v1")
            .put(b"k2", b"v1")
            .put(b"k3", b"v1")
            .epoch(1, 3)
            .build();
        router.schedule_task(
            1,
            Msg::apply(apply(
                peer_id,
                1,
                1,
                vec![put_entry],
                vec![cb(1, 1, capture_tx.clone())],
            )),
        );
        let resp = capture_rx.recv_timeout(Duration::from_secs(3)).unwrap();
        assert!(!resp.get_header().has_error(), "{:?}", resp);
        let dk_k1 = keys::data_key(b"k1");
        let dk_k2 = keys::data_key(b"k2");
        let dk_k3 = keys::data_key(b"k3");
        assert_eq!(engine.get_value(&dk_k1).unwrap().unwrap(), b"v1");
        assert_eq!(engine.get_value(&dk_k2).unwrap().unwrap(), b"v1");
        assert_eq!(engine.get_value(&dk_k3).unwrap().unwrap(), b"v1");
        validate(&router, 1, |delegate| {
            assert_eq!(delegate.applied_term, 1);
            assert_eq!(delegate.apply_state.get_applied_index(), 1);
        });
        fetch_apply_res(&rx);

        let put_entry = EntryBuilder::new(2, 2)
            .put_cf(CF_LOCK, b"k1", b"v1")
            .epoch(1, 3)
            .build();
        router.schedule_task(1, Msg::apply(apply(peer_id, 1, 2, vec![put_entry], vec![])));
        let apply_res = fetch_apply_res(&rx);
        assert_eq!(apply_res.region_id, 1);
        assert_eq!(apply_res.apply_state.get_applied_index(), 2);
        assert_eq!(apply_res.applied_term, 2);
        assert!(apply_res.exec_res.is_empty());
        assert!(apply_res.metrics.written_bytes >= 5);
        assert_eq!(apply_res.metrics.written_keys, 2);
        assert_eq!(apply_res.metrics.size_diff_hint, 5);
        assert_eq!(apply_res.metrics.lock_cf_written_bytes, 5);
        assert_eq!(
            engine.get_value_cf(CF_LOCK, &dk_k1).unwrap().unwrap(),
            b"v1"
        );

        let put_entry = EntryBuilder::new(3, 2)
            .put(b"k2", b"v2")
            .epoch(1, 1)
            .build();
        router.schedule_task(
            1,
            Msg::apply(apply(
                peer_id,
                1,
                2,
                vec![put_entry],
                vec![cb(3, 2, capture_tx.clone())],
            )),
        );
        let resp = capture_rx.recv_timeout(Duration::from_secs(3)).unwrap();
        assert!(resp.get_header().get_error().has_epoch_not_match());
        let apply_res = fetch_apply_res(&rx);
        assert_eq!(apply_res.applied_term, 2);
        assert_eq!(apply_res.apply_state.get_applied_index(), 3);

        let put_entry = EntryBuilder::new(4, 2)
            .put(b"k3", b"v3")
            .put(b"k5", b"v5")
            .epoch(1, 3)
            .build();
        router.schedule_task(
            1,
            Msg::apply(apply(
                peer_id,
                1,
                2,
                vec![put_entry],
                vec![cb(4, 2, capture_tx.clone())],
            )),
        );
        let resp = capture_rx.recv_timeout(Duration::from_secs(3)).unwrap();
        assert!(resp.get_header().get_error().has_key_not_in_region());
        let apply_res = fetch_apply_res(&rx);
        assert_eq!(apply_res.applied_term, 2);
        assert_eq!(apply_res.apply_state.get_applied_index(), 4);
        // a writebatch should be atomic.
        assert_eq!(engine.get_value(&dk_k3).unwrap().unwrap(), b"v1");

        let put_entry = EntryBuilder::new(5, 3)
            .delete(b"k1")
            .delete_cf(CF_LOCK, b"k1")
            .delete_cf(CF_WRITE, b"k1")
            .epoch(1, 3)
            .build();
        router.schedule_task(
            1,
            Msg::apply(apply(
                peer_id,
                1,
                3,
                vec![put_entry],
                vec![cb(5, 2, capture_tx.clone()), cb(5, 3, capture_tx.clone())],
            )),
        );
        let resp = capture_rx.recv_timeout(Duration::from_secs(3)).unwrap();
        // stale command should be cleared.
        assert!(resp.get_header().get_error().has_stale_command());
        let resp = capture_rx.recv_timeout(Duration::from_secs(3)).unwrap();
        assert!(!resp.get_header().has_error(), "{:?}", resp);
        assert!(engine.get_value(&dk_k1).unwrap().is_none());
        let apply_res = fetch_apply_res(&rx);
        assert_eq!(apply_res.metrics.lock_cf_written_bytes, 3);
        assert_eq!(apply_res.metrics.delete_keys_hint, 2);
        assert_eq!(apply_res.metrics.size_diff_hint, -9);

        let delete_entry = EntryBuilder::new(6, 3).delete(b"k5").epoch(1, 3).build();
        router.schedule_task(
            1,
            Msg::apply(apply(
                peer_id,
                1,
                3,
                vec![delete_entry],
                vec![cb(6, 3, capture_tx.clone())],
            )),
        );
        let resp = capture_rx.recv_timeout(Duration::from_secs(3)).unwrap();
        assert!(resp.get_header().get_error().has_key_not_in_region());
        fetch_apply_res(&rx);

        let delete_range_entry = EntryBuilder::new(7, 3)
            .delete_range(b"", b"")
            .epoch(1, 3)
            .build();
        router.schedule_task(
            1,
            Msg::apply(apply(
                peer_id,
                1,
                3,
                vec![delete_range_entry],
                vec![cb(7, 3, capture_tx.clone())],
            )),
        );
        let resp = capture_rx.recv_timeout(Duration::from_secs(3)).unwrap();
        assert!(resp.get_header().get_error().has_key_not_in_region());
        assert_eq!(engine.get_value(&dk_k3).unwrap().unwrap(), b"v1");
        fetch_apply_res(&rx);

        let delete_range_entry = EntryBuilder::new(8, 3)
            .delete_range_cf(CF_DEFAULT, b"", b"k5")
            .delete_range_cf(CF_LOCK, b"", b"k5")
            .delete_range_cf(CF_WRITE, b"", b"k5")
            .epoch(1, 3)
            .build();
        router.schedule_task(
            1,
            Msg::apply(apply(
                peer_id,
                1,
                3,
                vec![delete_range_entry],
                vec![cb(8, 3, capture_tx.clone())],
            )),
        );
        let resp = capture_rx.recv_timeout(Duration::from_secs(3)).unwrap();
        assert!(!resp.get_header().has_error(), "{:?}", resp);
        assert!(engine.get_value(&dk_k1).unwrap().is_none());
        assert!(engine.get_value(&dk_k2).unwrap().is_none());
        assert!(engine.get_value(&dk_k3).unwrap().is_none());

        // The region was rescheduled from normal-priority handler to
        // low-priority handler, so the first apple_res.exec_res should be empty.
        let apply_res = fetch_apply_res(&rx);
        assert!(apply_res.exec_res.is_empty());
        // The entry should be applied now.
        let apply_res = fetch_apply_res(&rx);
        assert_eq!(apply_res.applied_term, 3);
        assert_eq!(apply_res.apply_state.get_applied_index(), 8);

        // UploadSST
        let sst_path = import_dir.path().join("test.sst");
        let mut sst_epoch = RegionEpoch::default();
        sst_epoch.set_conf_ver(1);
        sst_epoch.set_version(3);
        let sst_range = (0, 100);
        let (mut meta1, data1) = gen_sst_file(&sst_path, sst_range);
        meta1.set_region_id(1);
        meta1.set_region_epoch(sst_epoch);
        let mut file1 = importer.create(&meta1).unwrap();
        file1.append(&data1).unwrap();
        file1.finish().unwrap();
        let (mut meta2, data2) = gen_sst_file(&sst_path, sst_range);
        meta2.set_region_id(1);
        meta2.mut_region_epoch().set_conf_ver(1);
        meta2.mut_region_epoch().set_version(1234);
        let mut file2 = importer.create(&meta2).unwrap();
        file2.append(&data2).unwrap();
        file2.finish().unwrap();

        // IngestSst
        let put_ok = EntryBuilder::new(9, 3)
            .put(&[sst_range.0], &[sst_range.1])
            .epoch(0, 3)
            .build();
        // Add a put above to test flush before ingestion.
        let capture_tx_clone = capture_tx.clone();
        let ingest_ok = EntryBuilder::new(10, 3)
            .ingest_sst(&meta1)
            .epoch(0, 3)
            .build();
        let ingest_epoch_not_match = EntryBuilder::new(11, 3)
            .ingest_sst(&meta2)
            .epoch(0, 3)
            .build();
        let entries = vec![put_ok, ingest_ok, ingest_epoch_not_match];
        router.schedule_task(
            1,
            Msg::apply(apply(
                peer_id,
                1,
                3,
                entries,
                vec![
                    cb(9, 3, capture_tx.clone()),
                    proposal(
                        false,
                        10,
                        3,
                        Callback::write(Box::new(move |resp: WriteResponse| {
                            // Sleep until yield timeout.
                            thread::sleep(Duration::from_millis(500));
                            capture_tx_clone.send(resp.response).unwrap();
                        })),
                    ),
                    cb(11, 3, capture_tx.clone()),
                ],
            )),
        );
        let resp = capture_rx.recv_timeout(Duration::from_secs(3)).unwrap();
        assert!(!resp.get_header().has_error(), "{:?}", resp);
        let resp = capture_rx.recv_timeout(Duration::from_secs(3)).unwrap();
        assert!(!resp.get_header().has_error(), "{:?}", resp);
        check_db_range(&engine, sst_range);
        let resp = capture_rx.recv_timeout(Duration::from_secs(3)).unwrap();
        assert!(resp.get_header().has_error());

        // The region was rescheduled to normal-priority handler because of
        // nomral put command, so the first apple_res.exec_res should be empty.
        let apply_res = fetch_apply_res(&rx);
        assert!(apply_res.exec_res.is_empty());
        // The region was rescheduled low-priority becasuee of ingest command,
        // only put entry has been applied;
        let apply_res = fetch_apply_res(&rx);
        assert_eq!(apply_res.applied_term, 3);
        assert_eq!(apply_res.apply_state.get_applied_index(), 9);
        // The region will yield after timeout.
        let apply_res = fetch_apply_res(&rx);
        assert_eq!(apply_res.applied_term, 3);
        assert_eq!(apply_res.apply_state.get_applied_index(), 10);
        // The third entry should be applied now.
        let apply_res = fetch_apply_res(&rx);
        assert_eq!(apply_res.applied_term, 3);
        assert_eq!(apply_res.apply_state.get_applied_index(), 11);

        let write_batch_max_keys = <KvTestEngine as WriteBatchExt>::WRITE_BATCH_MAX_KEYS;

        let mut props = vec![];
        let mut entries = vec![];
        for i in 0..write_batch_max_keys {
            let put_entry = EntryBuilder::new(i as u64 + 12, 3)
                .put(b"k", b"v")
                .epoch(1, 3)
                .build();
            entries.push(put_entry);
            props.push(cb(i as u64 + 12, 3, capture_tx.clone()));
        }
        router.schedule_task(1, Msg::apply(apply(peer_id, 1, 3, entries, props)));
        for _ in 0..write_batch_max_keys {
            capture_rx.recv_timeout(Duration::from_secs(3)).unwrap();
        }
        let index = write_batch_max_keys + 11;
        // The region was rescheduled to normal-priority handler. Discard the first
        // apply_res.
        fetch_apply_res(&rx);
        let apply_res = fetch_apply_res(&rx);
        assert_eq!(apply_res.apply_state.get_applied_index(), index as u64);
        assert_eq!(obs.pre_query_count.load(Ordering::SeqCst), index);
        assert_eq!(obs.post_query_count.load(Ordering::SeqCst), index);

        system.shutdown();
    }

    #[test]
    fn test_apply_yield_with_msg_size() {
        let (_path, engine) = create_tmp_engine("test-apply-yield");
        let (_import_dir, importer) = create_tmp_importer("test-apply-yield");
        let obs = ApplyObserver::default();
        let mut host = CoprocessorHost::<KvTestEngine>::default();
        host.registry
            .register_query_observer(1, BoxQueryObserver::new(obs));

        let (tx, rx) = mpsc::channel();
        let (region_scheduler, _) = dummy_scheduler();
        let sender = Box::new(TestNotifier { tx });
        let cfg = Arc::new(VersionTrack::new(Config::default()));
        let (router, mut system) = create_apply_batch_system(&cfg.value());
        let pending_create_peers = Arc::new(Mutex::new(HashMap::default()));
        let builder = super::Builder::<KvTestEngine> {
            tag: "test-store".to_owned(),
            cfg: cfg.clone(),
            sender,
            region_scheduler,
            coprocessor_host: host,
            importer,
            engine,
            router: router.clone(),
            store_id: 1,
            pending_create_peers,
        };
        system.spawn("test-handle-raft".to_owned(), builder);

        let peer_id = 3;
        let mut reg = Registration {
            id: peer_id,
            ..Default::default()
        };
        reg.region.set_id(1);
        reg.region.mut_peers().push(new_peer(2, 3));
        reg.region.set_end_key(b"k5".to_vec());
        reg.region.mut_region_epoch().set_conf_ver(1);
        reg.region.mut_region_epoch().set_version(3);
        router.schedule_task(1, Msg::Registration(reg));

        let schedule_apply = |idx: u64, count: usize, size: usize| {
            let mut entries = Vec::with_capacity(count);
            for i in 0..count {
                let put_entry = EntryBuilder::new(idx + i as u64, 3)
                    .put(format!("k{:03}", i).as_ref(), &vec![0; size - 4])
                    .epoch(1, 3)
                    .build();
                entries.push(put_entry);
            }
            router.schedule_task(1, Msg::apply(apply(peer_id, 1, 3, entries, vec![])));
        };

        fn approximate_eq(a: u64, b: u64, delta: u64) {
            assert!(
                a >= b - delta && a <= b + delta,
                "left: {}, right: {}, delta: {}",
                a,
                b,
                delta
            );
        }

        // schedule a batch with 512 keys and 64k total size will trigger 2 flush and
        // yield.
        schedule_apply(1, 512, 128);
        let apply_res = fetch_apply_res(&rx);
        approximate_eq(apply_res.metrics.written_bytes, 32768, 2048);
        approximate_eq(apply_res.metrics.written_keys, 256, 15);
        // the second part, note that resume apply not clean up the metrics
        let apply_res = fetch_apply_res(&rx);
        approximate_eq(apply_res.metrics.written_bytes, 32768, 2048);
        approximate_eq(apply_res.metrics.written_keys, 256, 15);

        // update apply yeild size to 64kb
        _ = cfg.update(|c| {
            c.apply_yield_write_size = ReadableSize::kb(64);
            Ok::<(), ()>(())
        });
        // only trigger one time of
        schedule_apply(513, 512, 128);
        let apply_res = fetch_apply_res(&rx);
        approximate_eq(apply_res.metrics.written_bytes, 65536, 4096);
        approximate_eq(apply_res.metrics.written_keys, 512, 20);
    }

    #[test]
    fn test_handle_ingest_sst() {
        let (_path, engine) = create_tmp_engine("test-ingest");
        let (import_dir, importer) = create_tmp_importer("test-ingest");
        let obs = ApplyObserver::default();
        let mut host = CoprocessorHost::<KvTestEngine>::default();
        host.registry
            .register_query_observer(1, BoxQueryObserver::new(obs));

        let (tx, rx) = mpsc::channel();
        let (region_scheduler, _) = dummy_scheduler();
        let sender = Box::new(TestNotifier { tx });
        let cfg = {
            let mut cfg = Config::default();
            cfg.apply_batch_system.pool_size = 1;
            cfg.apply_batch_system.low_priority_pool_size = 0;
            Arc::new(VersionTrack::new(cfg))
        };
        let (router, mut system) = create_apply_batch_system(&cfg.value());
        let pending_create_peers = Arc::new(Mutex::new(HashMap::default()));
        let builder = super::Builder::<KvTestEngine> {
            tag: "test-store".to_owned(),
            cfg,
            sender,
            region_scheduler,
            coprocessor_host: host,
            importer: importer.clone(),
            engine: engine.clone(),
            router: router.clone(),
            store_id: 1,
            pending_create_peers,
        };
        system.spawn("test-ingest".to_owned(), builder);

        let mut reg = Registration {
            id: 1,
            ..Default::default()
        };
        reg.region.set_id(1);
        reg.region.mut_peers().push(new_peer(1, 1));
        reg.region.set_start_key(b"k1".to_vec());
        reg.region.set_end_key(b"k2".to_vec());
        reg.region.mut_region_epoch().set_conf_ver(1);
        reg.region.mut_region_epoch().set_version(3);
        router.schedule_task(1, Msg::Registration(reg));

        // Test whether put commands and ingest commands are applied to engine in a
        // correct order. We will generate 5 entries which are put, ingest, put,
        // ingest, put respectively. For a same key, it can exist in multiple
        // entries or in a single entries. We will test all all the possible
        // keys exsiting combinations.
        let mut keys = Vec::new();
        let keys_count = 1 << 5;
        for i in 0..keys_count {
            keys.push(format!("k1/{:02}", i).as_bytes().to_vec());
        }
        let mut expected_vals = Vec::new();
        expected_vals.resize(keys_count, Vec::new());

        let entry1 = {
            let mut entry = EntryBuilder::new(1, 1);
            for i in 0..keys_count {
                if (i & 1) > 0 {
                    entry = entry.put(&keys[i], b"1");
                    expected_vals[i] = b"1".to_vec();
                }
            }
            entry.epoch(1, 3).build()
        };
        let entry2 = {
            let mut kvs: Vec<(&[u8], &[u8])> = Vec::new();
            for i in 0..keys_count {
                if (i & 2) > 0 {
                    kvs.push((&keys[i], b"2"));
                    expected_vals[i] = b"2".to_vec();
                }
            }
            let sst_path = import_dir.path().join("test.sst");
            let (mut meta, data) = gen_sst_file_with_kvs(sst_path, &kvs);
            meta.set_region_id(1);
            meta.mut_region_epoch().set_conf_ver(1);
            meta.mut_region_epoch().set_version(3);
            let mut file = importer.create(&meta).unwrap();
            file.append(&data).unwrap();
            file.finish().unwrap();
            EntryBuilder::new(2, 1)
                .ingest_sst(&meta)
                .epoch(1, 3)
                .build()
        };
        let entry3 = {
            let mut entry = EntryBuilder::new(3, 1);
            for i in 0..keys_count {
                if (i & 4) > 0 {
                    entry = entry.put(&keys[i], b"3");
                    expected_vals[i] = b"3".to_vec();
                }
            }
            entry.epoch(1, 3).build()
        };
        let entry4 = {
            let mut kvs: Vec<(&[u8], &[u8])> = Vec::new();
            for i in 0..keys_count {
                if (i & 8) > 0 {
                    kvs.push((&keys[i], b"4"));
                    expected_vals[i] = b"4".to_vec();
                }
            }
            let sst_path = import_dir.path().join("test2.sst");
            let (mut meta, data) = gen_sst_file_with_kvs(sst_path, &kvs);
            meta.set_region_id(1);
            meta.mut_region_epoch().set_conf_ver(1);
            meta.mut_region_epoch().set_version(3);
            let mut file = importer.create(&meta).unwrap();
            file.append(&data).unwrap();
            file.finish().unwrap();
            EntryBuilder::new(4, 1)
                .ingest_sst(&meta)
                .epoch(1, 3)
                .build()
        };
        let entry5 = {
            let mut entry = EntryBuilder::new(5, 1);
            for i in 0..keys_count {
                if (i & 16) > 0 {
                    entry = entry.put(&keys[i], b"5");
                    expected_vals[i] = b"5".to_vec();
                }
            }
            entry.epoch(1, 3).build()
        };

        let (capture_tx, capture_rx) = mpsc::channel();
        router.schedule_task(
            1,
            Msg::apply(apply(
                1,
                1,
                1,
                vec![entry1, entry2, entry3],
                vec![
                    cb(1, 1, capture_tx.clone()),
                    cb(2, 1, capture_tx.clone()),
                    cb(3, 1, capture_tx.clone()),
                ],
            )),
        );
        router.schedule_task(
            1,
            Msg::apply(apply(
                1,
                1,
                1,
                vec![entry4, entry5],
                vec![cb(4, 1, capture_tx.clone()), cb(5, 1, capture_tx)],
            )),
        );
        for _ in 0..3 {
            let resp = capture_rx.recv_timeout(Duration::from_secs(3)).unwrap();
            assert!(!resp.get_header().has_error(), "{:?}", resp);
        }
        for _ in 0..2 {
            let resp = capture_rx.recv_timeout(Duration::from_secs(3)).unwrap();
            assert!(!resp.get_header().has_error(), "{:?}", resp);
        }
        let mut res = fetch_apply_res(&rx);
        // There may be one or two ApplyRes which depends on whether these two apply
        // msgs are batched together.
        if res.apply_state.get_applied_index() == 3 {
            res = fetch_apply_res(&rx);
        }
        assert_eq!(res.apply_state.get_applied_index(), 5);

        // Verify the engine keys.
        for i in 1..keys_count {
            let dk = keys::data_key(&keys[i]);
            assert_eq!(engine.get_value(&dk).unwrap().unwrap(), &expected_vals[i]);
        }
    }

    #[test]
    fn test_bucket_version_change_in_try_batch() {
        let (_path, engine) = create_tmp_engine("test-bucket");
        let (_, importer) = create_tmp_importer("test-bucket");
        let obs = ApplyObserver::default();
        let mut host = CoprocessorHost::<KvTestEngine>::default();
        host.registry
            .register_query_observer(1, BoxQueryObserver::new(obs));

        let (tx, rx) = mpsc::channel();
        let (region_scheduler, _) = dummy_scheduler();
        let sender = Box::new(TestNotifier { tx });
        let cfg = {
            let mut cfg = Config::default();
            cfg.apply_batch_system.pool_size = 1;
            cfg.apply_batch_system.low_priority_pool_size = 0;
            Arc::new(VersionTrack::new(cfg))
        };
        let (router, mut system) = create_apply_batch_system(&cfg.value());
        let pending_create_peers = Arc::new(Mutex::new(HashMap::default()));
        let builder = super::Builder::<KvTestEngine> {
            tag: "test-store".to_owned(),
            cfg,
            sender,
            region_scheduler,
            coprocessor_host: host,
            importer,
            engine,
            router: router.clone(),
            store_id: 1,
            pending_create_peers,
        };
        system.spawn("test-bucket".to_owned(), builder);

        let mut reg = Registration {
            id: 1,
            ..Default::default()
        };
        reg.region.set_id(1);
        reg.region.mut_peers().push(new_peer(1, 1));
        reg.region.set_start_key(b"k1".to_vec());
        reg.region.set_end_key(b"k2".to_vec());
        reg.region.mut_region_epoch().set_conf_ver(1);
        reg.region.mut_region_epoch().set_version(3);
        router.schedule_task(1, Msg::Registration(reg));

        let entry1 = {
            let mut entry = EntryBuilder::new(1, 1);
            entry = entry.put(b"key1", b"value1");
            entry.epoch(1, 3).build()
        };

        let entry2 = {
            let mut entry = EntryBuilder::new(2, 1);
            entry = entry.put(b"key2", b"value2");
            entry.epoch(1, 3).build()
        };

        let (capture_tx, _capture_rx) = mpsc::channel();
        let mut apply1 = apply(1, 1, 1, vec![entry1], vec![cb(1, 1, capture_tx.clone())]);
        let bucket_meta = BucketMeta {
            region_id: 1,
            region_epoch: RegionEpoch::default(),
            version: 1,
            keys: vec![b"".to_vec(), b"".to_vec()],
            sizes: vec![0, 0],
        };
        apply1.bucket_meta = Some(Arc::new(bucket_meta));

        let mut apply2 = apply(1, 1, 1, vec![entry2], vec![cb(2, 1, capture_tx)]);
        let mut bucket_meta2 = BucketMeta {
            region_id: 1,
            region_epoch: RegionEpoch::default(),
            version: 2,
            keys: vec![b"".to_vec(), b"".to_vec()],
            sizes: vec![0, 0],
        };
        bucket_meta2.version = 2;
        apply2.bucket_meta = Some(Arc::new(bucket_meta2));

        router.schedule_task(1, Msg::apply(apply1));
        router.schedule_task(1, Msg::apply(apply2));

        let res = fetch_apply_res(&rx);
        let bucket_version = res.bucket_stat.unwrap().as_ref().meta.version;

        assert_eq!(bucket_version, 2);

        validate(&router, 1, |delegate| {
            let bucket_version = delegate.buckets.as_ref().unwrap().meta.version;
            assert_eq!(bucket_version, 2);
        });
    }

    #[test]
    fn test_exec_observer() {
        let (_path, engine) = create_tmp_engine("test-exec-observer");
        let (import_dir, importer) = create_tmp_importer("test-exec-observer");
        let mut host = CoprocessorHost::<KvTestEngine>::default();
        let obs = ApplyObserver::default();
        host.registry
            .register_admin_observer(1, BoxAdminObserver::new(obs.clone()));
        host.registry
            .register_region_change_observer(1, BoxRegionChangeObserver::new(obs.clone()));
        host.registry
            .register_query_observer(1, BoxQueryObserver::new(obs.clone()));

        let (tx, rx) = mpsc::channel();
        let (region_scheduler, _) = dummy_scheduler();
        let sender = Box::new(TestNotifier { tx });
        let cfg = Config::default();
        let (router, mut system) = create_apply_batch_system(&cfg);
        let pending_create_peers = Arc::new(Mutex::new(HashMap::default()));
        let builder = super::Builder::<KvTestEngine> {
            tag: "test-exec-observer".to_owned(),
            cfg: Arc::new(VersionTrack::new(cfg)),
            sender,
            region_scheduler,
            coprocessor_host: host,
            importer: importer.clone(),
            engine: engine.clone(),
            router: router.clone(),
            store_id: 1,
            pending_create_peers,
        };
        system.spawn("test-exec-observer".to_owned(), builder);

        let peer_id = 3;
        let mut reg = Registration {
            id: peer_id,
            ..Default::default()
        };
        reg.region.set_id(1);
        reg.region.mut_peers().push(new_peer(1, peer_id));
        reg.region.set_end_key(b"k5".to_vec());
        reg.region.mut_region_epoch().set_conf_ver(1);
        reg.region.mut_region_epoch().set_version(3);
        router.schedule_task(1, Msg::Registration(reg));

        obs.skip_persist_when_pre_commit
            .store(true, Ordering::SeqCst);
        let mut index_id = 1;
        let put_entry = EntryBuilder::new(index_id, 1)
            .put(b"k1", b"v1")
            .put(b"k2", b"v2")
            .put(b"k3", b"v3")
            .epoch(1, 3)
            .build();
        router.schedule_task(1, Msg::apply(apply(peer_id, 1, 1, vec![put_entry], vec![])));
        let apply_res = fetch_apply_res(&rx);

        // We don't persist at `finish_for`, since we disabled `pre_persist`.
        let state: RaftApplyState = engine
            .get_msg_cf(CF_RAFT, &keys::apply_state_key(1))
            .unwrap()
            .unwrap_or_default();
        assert_eq!(
            apply_res.apply_state.get_applied_index(),
            state.get_applied_index() + 1
        );
        obs.skip_persist_when_pre_commit
            .store(false, Ordering::SeqCst);

        // Phase 1: we test if pre_exec will filter execution of commands correctly.
        index_id += 1;
        let compact_entry = EntryBuilder::new(index_id, 1)
            .compact_log(index_id - 1, 2)
            .epoch(1, 3)
            .build();
        // Filter CompactLog
        obs.filter_compact_log.store(true, Ordering::SeqCst);
        router.schedule_task(
            1,
            Msg::apply(apply(peer_id, 1, 1, vec![compact_entry], vec![])),
        );
        let apply_res = fetch_apply_res(&rx);
        // applied_index can still be advanced.
        assert_eq!(apply_res.apply_state.get_applied_index(), index_id);
        assert_eq!(apply_res.applied_term, 1);
        // Executing CompactLog is filtered and takes no effect.
        assert_eq!(apply_res.exec_res.len(), 0);
        assert_eq!(apply_res.apply_state.get_truncated_state().get_index(), 0);

        // We persist at `finish_for`, since we enabled `pre_persist`.
        let state: RaftApplyState = engine
            .get_msg_cf(CF_RAFT, &keys::apply_state_key(1))
            .unwrap()
            .unwrap_or_default();
        assert_eq!(
            apply_res.apply_state.get_applied_index(),
            state.get_applied_index()
        );

        index_id += 1;
        // Don't filter CompactLog
        obs.filter_compact_log.store(false, Ordering::SeqCst);
        let compact_entry = EntryBuilder::new(index_id, 1)
            .compact_log(index_id - 1, 2)
            .epoch(1, 3)
            .build();
        router.schedule_task(
            1,
            Msg::apply(apply(peer_id, 1, 1, vec![compact_entry], vec![])),
        );
        let apply_res = fetch_apply_res(&rx);
        // applied_index can still be advanced.
        assert_eq!(apply_res.apply_state.get_applied_index(), index_id);
        assert_eq!(apply_res.applied_term, 1);
        // We can get exec result of CompactLog.
        assert_eq!(apply_res.exec_res.len(), 1);
        assert_eq!(
            apply_res.apply_state.get_truncated_state().get_index(),
            index_id - 1
        );

        index_id += 1;
        obs.filter_consistency_check.store(true, Ordering::SeqCst);
        let compute_hash_entry = EntryBuilder::new(index_id, 1).compute_hash(vec![]).build();
        router.schedule_task(
            1,
            Msg::apply(apply(peer_id, 1, 1, vec![compute_hash_entry], vec![])),
        );
        let apply_res = fetch_apply_res(&rx);
        // applied_index can still be advanced.
        assert_eq!(apply_res.apply_state.get_applied_index(), index_id);
        assert_eq!(apply_res.applied_term, 1);
        // We can't get exec result of ComputeHash.
        assert_eq!(apply_res.exec_res.len(), 0);
        obs.filter_consistency_check.store(false, Ordering::SeqCst);

        // Phase 2: we test if post_exec will persist when need.
        // We choose BatchSplit in order to make sure `modified_region` is filled.
        index_id += 1;
        let mut splits = BatchSplitRequest::default();
        splits.set_right_derive(true);
        splits.mut_requests().push(new_split_req(b"k2", 8, vec![7]));
        let split = EntryBuilder::new(index_id, 1)
            .split(splits)
            .epoch(1, 3)
            .build();
        router.schedule_task(1, Msg::apply(apply(peer_id, 1, 1, vec![split], vec![])));
        let apply_res = fetch_apply_res(&rx);
        assert_eq!(apply_res.apply_state.get_applied_index(), index_id);
        assert_eq!(apply_res.applied_term, 1);
        let (r1, r8) = if let ExecResult::SplitRegion {
            regions,
            derived: _,
            new_split_regions: _,
        } = apply_res.exec_res.front().unwrap()
        {
            let r8 = regions.get(0).unwrap();
            let r1 = regions.get(1).unwrap();
            assert_eq!(r8.get_id(), 8);
            assert_eq!(r1.get_id(), 1);
            (r1, r8)
        } else {
            panic!("error split exec_res");
        };

        index_id += 1;
        let merge = EntryBuilder::new(index_id, 1)
            .prepare_merge(r8.clone())
            .epoch(1, 3)
            .build();
        router.schedule_task(1, Msg::apply(apply(peer_id, 1, 1, vec![merge], vec![])));
        let apply_res = fetch_apply_res(&rx);
        assert_eq!(apply_res.apply_state.get_applied_index(), index_id);
        assert_eq!(apply_res.applied_term, 1);
        // PrepareMerge will trigger commit.
        let state: RaftApplyState = engine
            .get_msg_cf(CF_RAFT, &keys::apply_state_key(1))
            .unwrap()
            .unwrap_or_default();
        assert_eq!(apply_res.apply_state, state);

        // Phase 3: we test if we can delay deletion of some sst files.
        let r1_epoch = r1.get_region_epoch();
        index_id += 1;
        let kvs: Vec<(&[u8], &[u8])> = vec![(b"k3", b"2")];
        let sst_path = import_dir.path().join("test.sst");
        let (mut meta, data) = gen_sst_file_with_kvs(&sst_path, &kvs);
        meta.set_region_id(1);
        meta.set_region_epoch(r1_epoch.clone());
        let mut file = importer.create(&meta).unwrap();
        file.append(&data).unwrap();
        file.finish().unwrap();
        let src = sst_path.clone();
        let dst = file.get_import_path().save.to_str().unwrap();
        std::fs::copy(src, dst).unwrap();
        assert!(sst_path.as_path().exists());
        let ingestsst = EntryBuilder::new(index_id, 1)
            .ingest_sst(&meta)
            .epoch(r1_epoch.get_conf_ver(), r1_epoch.get_version())
            .build();

        obs.delay_remove_ssts.store(true, Ordering::SeqCst);
        router.schedule_task(1, Msg::apply(apply(peer_id, 1, 1, vec![ingestsst], vec![])));
        fetch_apply_res(&rx);
        let apply_res = fetch_apply_res(&rx);
        assert_eq!(apply_res.exec_res.len(), 1);
        assert_eq!(obs.last_pending_handle_sst_count.load(Ordering::SeqCst), 0);
        assert_eq!(obs.last_delete_sst_count.load(Ordering::SeqCst), 0);
        assert_eq!(obs.last_pending_delete_sst_count.load(Ordering::SeqCst), 1);

        index_id += 1;
        let ingestsst = EntryBuilder::new(index_id, 1)
            .ingest_sst(&meta)
            .epoch(r1_epoch.get_conf_ver(), r1_epoch.get_version())
            .build();
        obs.delay_remove_ssts.store(false, Ordering::SeqCst);
        router.schedule_task(1, Msg::apply(apply(peer_id, 1, 1, vec![ingestsst], vec![])));
        let apply_res = fetch_apply_res(&rx);
        assert_eq!(apply_res.exec_res.len(), 1);
        assert_eq!(obs.last_pending_handle_sst_count.load(Ordering::SeqCst), 0);
        assert_eq!(obs.last_delete_sst_count.load(Ordering::SeqCst), 1);
        assert_eq!(obs.last_pending_delete_sst_count.load(Ordering::SeqCst), 1);

        system.shutdown();
    }

    #[test]
    fn test_cmd_observer() {
        let (_path, engine) = create_tmp_engine("test-delegate");
        let (_import_dir, importer) = create_tmp_importer("test-delegate");
        let mut host = CoprocessorHost::<KvTestEngine>::default();
        let mut obs = ApplyObserver::default();
        let (sink, cmdbatch_rx) = mpsc::channel();
        obs.cmd_sink = Some(Arc::new(Mutex::new(sink)));
        host.registry
            .register_cmd_observer(1, BoxCmdObserver::new(obs));

        let (tx, rx) = mpsc::channel();
        let (region_scheduler, _) = dummy_scheduler();
        let sender = Box::new(TestNotifier { tx });
        let cfg = Config::default();
        let (router, mut system) = create_apply_batch_system(&cfg);
        let pending_create_peers = Arc::new(Mutex::new(HashMap::default()));
        let builder = super::Builder::<KvTestEngine> {
            tag: "test-store".to_owned(),
            cfg: Arc::new(VersionTrack::new(cfg)),
            sender,
            region_scheduler,
            coprocessor_host: host,
            importer,
            engine,
            router: router.clone(),
            store_id: 1,
            pending_create_peers,
        };
        system.spawn("test-handle-raft".to_owned(), builder);

        let peer_id = 3;
        let mut reg = Registration {
            id: peer_id,
            ..Default::default()
        };
        reg.region.set_id(1);
        reg.region.mut_peers().push(new_peer(2, 3));
        reg.region.set_end_key(b"k5".to_vec());
        reg.region.mut_region_epoch().set_conf_ver(1);
        reg.region.mut_region_epoch().set_version(3);
        let region_epoch = reg.region.get_region_epoch().clone();
        router.schedule_task(1, Msg::Registration(reg));

        let put_entry = EntryBuilder::new(1, 1)
            .put(b"k1", b"v1")
            .put(b"k2", b"v1")
            .put(b"k3", b"v1")
            .epoch(1, 3)
            .build();
        router.schedule_task(1, Msg::apply(apply(peer_id, 1, 1, vec![put_entry], vec![])));
        fetch_apply_res(&rx);
        let cmd_batch = cmdbatch_rx.recv_timeout(Duration::from_secs(3)).unwrap();
        assert_eq!(cmd_batch.len(), 1);
        let (block_tx, block_rx) = mpsc::channel::<()>();
        router.schedule_task(
            1,
            Msg::Validate(
                1,
                Box::new(move |_| {
                    // Block the apply worker
                    block_rx.recv().unwrap();
                }),
            ),
        );
        let put_entry = EntryBuilder::new(2, 2)
            .put(b"k0", b"v0")
            .epoch(1, 3)
            .build();
        router.schedule_task(1, Msg::apply(apply(peer_id, 1, 2, vec![put_entry], vec![])));
        // Register cmd observer to region 1.
        let observe_handle = ObserveHandle::with_id(1);
        router.schedule_task(
            1,
            Msg::Change {
                region_epoch: region_epoch.clone(),
                cmd: ChangeObserver::from_cdc(1, observe_handle.clone()),
                cb: Callback::read(Box::new(|resp: ReadResponse<KvTestSnapshot>| {
                    assert!(!resp.response.get_header().has_error());
                    assert!(resp.snapshot.is_some());
                    let snap = resp.snapshot.unwrap();
                    assert_eq!(snap.get_value(b"k0").unwrap().unwrap(), b"v0");
                })),
            },
        );
        // Unblock the apply worker
        block_tx.send(()).unwrap();
        fetch_apply_res(&rx);
        let cmd_batch = cmdbatch_rx.recv_timeout(Duration::from_secs(3)).unwrap();
        assert_eq!(cmd_batch.cdc_id, ObserveHandle::with_id(0).id);
        assert_eq!(cmd_batch.rts_id, ObserveHandle::with_id(0).id);
        assert_eq!(cmd_batch.pitr_id, ObserveHandle::with_id(0).id);

        let (capture_tx, capture_rx) = mpsc::channel();
        let put_entry = EntryBuilder::new(3, 2)
            .put_cf(CF_LOCK, b"k1", b"v1")
            .epoch(1, 3)
            .build();
        router.schedule_task(
            1,
            Msg::apply(apply(
                peer_id,
                1,
                2,
                vec![put_entry],
                vec![cb(3, 2, capture_tx)],
            )),
        );
        fetch_apply_res(&rx);
        let resp = capture_rx.recv_timeout(Duration::from_secs(3)).unwrap();
        assert!(!resp.get_header().has_error(), "{:?}", resp);
        let cmd_batch = cmdbatch_rx.recv_timeout(Duration::from_secs(3)).unwrap();
        assert_eq!(cmd_batch.cdc_id, observe_handle.id);
        assert_eq!(resp, cmd_batch.into_iter(1).next().unwrap().response);

        let put_entry1 = EntryBuilder::new(4, 2)
            .put(b"k2", b"v2")
            .epoch(1, 3)
            .build();
        let put_entry2 = EntryBuilder::new(5, 2)
            .put(b"k2", b"v2")
            .epoch(1, 3)
            .build();
        router.schedule_task(
            1,
            Msg::apply(apply(peer_id, 1, 2, vec![put_entry1, put_entry2], vec![])),
        );
        let cmd_batch = cmdbatch_rx.recv_timeout(Duration::from_secs(3)).unwrap();
        assert_eq!(2, cmd_batch.len());

        // Stop observer regoin 1.
        observe_handle.stop_observing();

        let observe_handle = ObserveHandle::new();
        let put_entry = EntryBuilder::new(6, 2)
            .put(b"k2", b"v2")
            .epoch(1, 3)
            .build();
        router.schedule_task(1, Msg::apply(apply(peer_id, 1, 2, vec![put_entry], vec![])));

        // Must response a RegionNotFound error.
        router.schedule_task(
            2,
            Msg::Change {
                region_epoch,
                cmd: ChangeObserver::from_cdc(2, observe_handle),
                cb: Callback::read(Box::new(|resp: ReadResponse<_>| {
                    assert!(
                        resp.response
                            .get_header()
                            .get_error()
                            .has_region_not_found()
                    );
                    assert!(resp.snapshot.is_none());
                })),
            },
        );

        system.shutdown();
    }

    #[test]
    fn test_check_sst_for_ingestion() {
        let mut sst = SstMeta::default();
        let mut region = Region::default();

        // Check uuid and cf name
        check_sst_for_ingestion(&sst, &region).unwrap_err();
        sst.set_uuid(Uuid::new_v4().as_bytes().to_vec());
        sst.set_cf_name(CF_DEFAULT.to_owned());
        check_sst_for_ingestion(&sst, &region).unwrap();
        sst.set_cf_name("test".to_owned());
        check_sst_for_ingestion(&sst, &region).unwrap_err();
        sst.set_cf_name(CF_WRITE.to_owned());
        check_sst_for_ingestion(&sst, &region).unwrap();

        // Check region id
        region.set_id(1);
        sst.set_region_id(2);
        check_sst_for_ingestion(&sst, &region).unwrap_err();
        sst.set_region_id(1);
        check_sst_for_ingestion(&sst, &region).unwrap();

        // Check region epoch
        region.mut_region_epoch().set_conf_ver(1);
        check_sst_for_ingestion(&sst, &region).unwrap_err();
        sst.mut_region_epoch().set_conf_ver(1);
        check_sst_for_ingestion(&sst, &region).unwrap();
        region.mut_region_epoch().set_version(1);
        check_sst_for_ingestion(&sst, &region).unwrap_err();
        sst.mut_region_epoch().set_version(1);
        check_sst_for_ingestion(&sst, &region).unwrap();

        // Check region range
        region.set_start_key(vec![2]);
        region.set_end_key(vec![8]);
        sst.mut_range().set_start(vec![1]);
        sst.mut_range().set_end(vec![8]);
        check_sst_for_ingestion(&sst, &region).unwrap_err();
        sst.mut_range().set_start(vec![2]);
        check_sst_for_ingestion(&sst, &region).unwrap_err();
        sst.mut_range().set_end(vec![7]);
        check_sst_for_ingestion(&sst, &region).unwrap();
    }

    fn new_split_req(key: &[u8], id: u64, children: Vec<u64>) -> SplitRequest {
        let mut req = SplitRequest::default();
        req.set_split_key(key.to_vec());
        req.set_new_region_id(id);
        req.set_new_peer_ids(children);
        req
    }

    struct SplitResultChecker<'a, E>
    where
        E: KvEngine,
    {
        engine: E,
        origin_peers: &'a [metapb::Peer],
        epoch: Rc<RefCell<RegionEpoch>>,
    }

    impl<'a, E> SplitResultChecker<'a, E>
    where
        E: KvEngine,
    {
        fn check(&self, start: &[u8], end: &[u8], id: u64, children: &[u64], check_initial: bool) {
            let key = keys::region_state_key(id);
            let state: RegionLocalState = self.engine.get_msg_cf(CF_RAFT, &key).unwrap().unwrap();
            assert_eq!(state.get_state(), PeerState::Normal);
            assert_eq!(state.get_region().get_id(), id);
            assert_eq!(state.get_region().get_start_key(), start);
            assert_eq!(state.get_region().get_end_key(), end);
            let expect_peers: Vec<_> = self
                .origin_peers
                .iter()
                .zip(children)
                .map(|(p, new_id)| {
                    let mut new_peer = metapb::Peer::clone(p);
                    new_peer.set_id(*new_id);
                    new_peer
                })
                .collect();
            assert_eq!(state.get_region().get_peers(), expect_peers.as_slice());
            assert!(!state.has_merge_state(), "{:?}", state);
            let epoch = self.epoch.borrow();
            assert_eq!(*state.get_region().get_region_epoch(), *epoch);
            if !check_initial {
                return;
            }
            let key = keys::apply_state_key(id);
            let initial_state: RaftApplyState =
                self.engine.get_msg_cf(CF_RAFT, &key).unwrap().unwrap();
            assert_eq!(initial_state.get_applied_index(), RAFT_INIT_LOG_INDEX);
            assert_eq!(
                initial_state.get_truncated_state().get_index(),
                RAFT_INIT_LOG_INDEX
            );
            assert_eq!(
                initial_state.get_truncated_state().get_term(),
                RAFT_INIT_LOG_INDEX
            );
        }
    }

    fn error_msg(resp: &RaftCmdResponse) -> &str {
        resp.get_header().get_error().get_message()
    }

    #[test]
    fn test_split() {
        let (_path, engine) = create_tmp_engine("test-delegate");
        let (_import_dir, importer) = create_tmp_importer("test-delegate");
        let peer_id = 3;
        let mut reg = Registration {
            id: peer_id,
            term: 1,
            ..Default::default()
        };
        reg.region.set_id(1);
        reg.region.set_end_key(b"k5".to_vec());
        reg.region.mut_region_epoch().set_version(3);
        let region_epoch = reg.region.get_region_epoch().clone();
        let peers = vec![new_peer(2, 3), new_peer(4, 5), new_learner_peer(6, 7)];
        reg.region.set_peers(peers.clone().into());
        let (tx, _rx) = mpsc::channel();
        let sender = Box::new(TestNotifier { tx });
        let mut host = CoprocessorHost::<KvTestEngine>::default();
        let mut obs = ApplyObserver::default();
        let (sink, cmdbatch_rx) = mpsc::channel();
        obs.cmd_sink = Some(Arc::new(Mutex::new(sink)));
        host.registry
            .register_cmd_observer(1, BoxCmdObserver::new(obs));
        let (region_scheduler, _) = dummy_scheduler();
        let cfg = Arc::new(VersionTrack::new(Config::default()));
        let (router, mut system) = create_apply_batch_system(&cfg.value());
        let pending_create_peers = Arc::new(Mutex::new(HashMap::default()));
        let builder = super::Builder::<KvTestEngine> {
            tag: "test-store".to_owned(),
            cfg,
            sender,
            importer,
            region_scheduler,
            coprocessor_host: host,
            engine: engine.clone(),
            router: router.clone(),
            store_id: 2,
            pending_create_peers,
        };
        system.spawn("test-split".to_owned(), builder);

        router.schedule_task(1, Msg::Registration(reg.dup()));
        let observe_handle = ObserveHandle::new();
        router.schedule_task(
            1,
            Msg::Change {
                region_epoch: region_epoch.clone(),
                cmd: ChangeObserver::from_cdc(1, observe_handle.clone()),
                cb: Callback::read(Box::new(|resp: ReadResponse<_>| {
                    assert!(!resp.response.get_header().has_error(), "{:?}", resp);
                    assert!(resp.snapshot.is_some());
                })),
            },
        );

        let mut index_id = 1;
        let (capture_tx, capture_rx) = mpsc::channel();
        let epoch = Rc::new(RefCell::new(reg.region.get_region_epoch().to_owned()));
        let epoch_ = epoch.clone();
        let mut exec_split = |router: &ApplyRouter<KvTestEngine>, reqs| {
            let epoch = epoch_.borrow();
            let split = EntryBuilder::new(index_id, 1)
                .split(reqs)
                .epoch(epoch.get_conf_ver(), epoch.get_version())
                .build();
            router.schedule_task(
                1,
                Msg::apply(apply(
                    peer_id,
                    1,
                    1,
                    vec![split],
                    vec![cb(index_id, 1, capture_tx.clone())],
                )),
            );
            index_id += 1;
            capture_rx.recv_timeout(Duration::from_secs(3)).unwrap()
        };

        let mut splits = BatchSplitRequest::default();
        splits.set_right_derive(true);
        splits.mut_requests().push(new_split_req(b"k1", 8, vec![]));
        let resp = exec_split(&router, splits.clone());
        // 3 followers are required.
        assert!(error_msg(&resp).contains("id count"), "{:?}", resp);
        cmdbatch_rx.recv_timeout(Duration::from_secs(3)).unwrap();

        splits.mut_requests().clear();
        let resp = exec_split(&router, splits.clone());
        // Empty requests should be rejected.
        assert!(error_msg(&resp).contains("missing"), "{:?}", resp);

        splits
            .mut_requests()
            .push(new_split_req(b"k6", 8, vec![9, 10, 11]));
        let resp = exec_split(&router, splits.clone());
        // Out of range keys should be rejected.
        assert!(
            resp.get_header().get_error().has_key_not_in_region(),
            "{:?}",
            resp
        );

        splits.mut_requests().clear();
        splits
            .mut_requests()
            .push(new_split_req(b"", 8, vec![9, 10, 11]));
        let resp = exec_split(&router, splits.clone());
        // Empty key will not in any region exclusively.
        assert!(error_msg(&resp).contains("missing split key"), "{:?}", resp);

        splits.mut_requests().clear();
        splits
            .mut_requests()
            .push(new_split_req(b"k2", 8, vec![9, 10, 11]));
        splits
            .mut_requests()
            .push(new_split_req(b"k1", 8, vec![9, 10, 11]));
        let resp = exec_split(&router, splits.clone());
        // keys should be in ascend order.
        assert!(error_msg(&resp).contains("invalid"), "{:?}", resp);

        splits.mut_requests().clear();
        splits
            .mut_requests()
            .push(new_split_req(b"k1", 8, vec![9, 10, 11]));
        splits
            .mut_requests()
            .push(new_split_req(b"k2", 8, vec![9, 10]));
        let resp = exec_split(&router, splits.clone());
        // All requests should be checked.
        assert!(error_msg(&resp).contains("id count"), "{:?}", resp);
        let checker = SplitResultChecker {
            engine,
            origin_peers: &peers,
            epoch: epoch.clone(),
        };

        splits.mut_requests().clear();
        splits
            .mut_requests()
            .push(new_split_req(b"k1", 8, vec![9, 10, 11]));
        let resp = exec_split(&router, splits.clone());
        // Split should succeed.
        assert!(!resp.get_header().has_error(), "{:?}", resp);
        let mut new_version = epoch.borrow().get_version() + 1;
        epoch.borrow_mut().set_version(new_version);
        checker.check(b"", b"k1", 8, &[9, 10, 11], true);
        checker.check(b"k1", b"k5", 1, &[3, 5, 7], false);

        splits.mut_requests().clear();
        splits
            .mut_requests()
            .push(new_split_req(b"k4", 12, vec![13, 14, 15]));
        splits.set_right_derive(false);
        let resp = exec_split(&router, splits.clone());
        // Right derive should be respected.
        assert!(!resp.get_header().has_error(), "{:?}", resp);
        new_version = epoch.borrow().get_version() + 1;
        epoch.borrow_mut().set_version(new_version);
        checker.check(b"k4", b"k5", 12, &[13, 14, 15], true);
        checker.check(b"k1", b"k4", 1, &[3, 5, 7], false);

        splits.mut_requests().clear();
        splits
            .mut_requests()
            .push(new_split_req(b"k2", 16, vec![17, 18, 19]));
        splits
            .mut_requests()
            .push(new_split_req(b"k3", 20, vec![21, 22, 23]));
        splits.set_right_derive(true);
        let resp = exec_split(&router, splits.clone());
        // Right derive should be respected.
        assert!(!resp.get_header().has_error(), "{:?}", resp);
        new_version = epoch.borrow().get_version() + 2;
        epoch.borrow_mut().set_version(new_version);
        checker.check(b"k1", b"k2", 16, &[17, 18, 19], true);
        checker.check(b"k2", b"k3", 20, &[21, 22, 23], true);
        checker.check(b"k3", b"k4", 1, &[3, 5, 7], false);

        splits.mut_requests().clear();
        splits
            .mut_requests()
            .push(new_split_req(b"k31", 24, vec![25, 26, 27]));
        splits
            .mut_requests()
            .push(new_split_req(b"k32", 28, vec![29, 30, 31]));
        splits.set_right_derive(false);
        let resp = exec_split(&router, splits);
        // Right derive should be respected.
        assert!(!resp.get_header().has_error(), "{:?}", resp);
        new_version = epoch.borrow().get_version() + 2;
        epoch.borrow_mut().set_version(new_version);
        checker.check(b"k3", b"k31", 1, &[3, 5, 7], false);
        checker.check(b"k31", b"k32", 24, &[25, 26, 27], true);
        checker.check(b"k32", b"k4", 28, &[29, 30, 31], true);

        let (tx, rx) = mpsc::channel();
        observe_handle.stop_observing();
        router.schedule_task(
            1,
            Msg::Change {
                region_epoch,
                cmd: ChangeObserver::from_cdc(1, observe_handle),
                cb: Callback::read(Box::new(move |resp: ReadResponse<_>| {
                    assert!(
                        resp.response.get_header().get_error().has_epoch_not_match(),
                        "{:?}",
                        resp
                    );
                    assert!(resp.snapshot.is_none());
                    tx.send(()).unwrap();
                })),
            },
        );
        rx.recv_timeout(Duration::from_millis(500)).unwrap();

        system.shutdown();
    }

    #[test]
    fn pending_cmd_leak() {
        let res = panic_hook::recover_safe(|| {
            let _cmd = PendingCmd::new(1, 1, Callback::<KvTestSnapshot>::None);
        });
        res.unwrap_err();
    }

    #[test]
    fn pending_cmd_leak_dtor_not_abort() {
        let res = panic_hook::recover_safe(|| {
            let _cmd = PendingCmd::new(1, 1, Callback::<KvTestSnapshot>::None);
            panic!("Don't abort");
            // It would abort and fail if there was a double-panic in PendingCmd
            // dtor.
        });
        res.unwrap_err();
    }

    #[test]
    fn flashback_need_to_be_applied() {
        let (_path, engine) = create_tmp_engine("flashback_need_to_be_applied");
        let (_, importer) = create_tmp_importer("flashback_need_to_be_applied");
        let mut host = CoprocessorHost::<KvTestEngine>::default();
        host.registry
            .register_query_observer(1, BoxQueryObserver::new(ApplyObserver::default()));

        let (tx, rx) = mpsc::channel();
        let (region_scheduler, _) = dummy_scheduler();
        let sender = Box::new(TestNotifier { tx });
        let cfg = Arc::new(VersionTrack::new(Config::default()));
        let (router, mut system) = create_apply_batch_system(&cfg.value());
        let pending_create_peers = Arc::new(Mutex::new(HashMap::default()));
        let builder = super::Builder::<KvTestEngine> {
            tag: "flashback_need_to_be_applied".to_owned(),
            cfg,
            sender,
            region_scheduler,
            coprocessor_host: host,
            importer,
            engine: engine.clone(),
            router: router.clone(),
            store_id: 1,
            pending_create_peers,
        };
        system.spawn("flashback_need_to_be_applied".to_owned(), builder);

        let peer_id = 3;
        let mut reg = Registration {
            id: peer_id,
            ..Default::default()
        };
        reg.region.set_id(1);
        reg.region.mut_peers().push(new_peer(2, 3));
        reg.region.mut_region_epoch().set_conf_ver(1);
        reg.region.mut_region_epoch().set_version(3);
        reg.region.set_is_in_flashback(true);
        router.schedule_task(1, Msg::Registration(reg));

        let (capture_tx, capture_rx) = mpsc::channel();
        let mut region_state = RegionLocalState::default();
        region_state.mut_region().set_is_in_flashback(false);
        let region_state_key = keys::region_state_key(1);
        engine
            .put_msg_cf(CF_RAFT, &region_state_key, &region_state)
            .unwrap();
        // Check for not flashback request.
        let mut cmd = AdminRequest::default();
        cmd.set_cmd_type(AdminCmdType::TransferLeader);
        let mut flashback_req = EntryBuilder::new(1, 1).epoch(1, 3);
        flashback_req.req.set_admin_request(cmd.clone());
        router.schedule_task(
            1,
            Msg::apply(apply(
                peer_id,
                1,
                1,
                vec![flashback_req.build()],
                vec![cb(1, 1, capture_tx.clone())],
            )),
        );
        let resp = capture_rx.recv_timeout(Duration::from_secs(3)).unwrap();
        assert!(resp.get_header().get_error().has_flashback_in_progress());
        // Check for flashback request.
        cmd.set_cmd_type(AdminCmdType::PrepareFlashback);
        region_state.mut_region().set_is_in_flashback(false);
        let mut flashback_req = EntryBuilder::new(2, 2).epoch(1, 3);
        flashback_req.req.set_admin_request(cmd.clone());
        flashback_req
            .req
            .mut_header()
            .set_flags(WriteBatchFlags::FLASHBACK.bits());
        router.schedule_task(
            1,
            Msg::apply(apply(
                peer_id,
                1,
                2,
                vec![flashback_req.build()],
                vec![cb(2, 2, capture_tx)],
            )),
        );
        let resp = capture_rx.recv_timeout(Duration::from_secs(3)).unwrap();
        assert!(!resp.get_header().has_error(), "{:?}", resp);

        rx.recv_timeout(Duration::from_millis(500)).unwrap();
        system.shutdown();
    }

    fn new_batch_split_request(keys: Vec<Vec<u8>>) -> AdminRequest {
        let mut req = AdminRequest::default();
        req.set_cmd_type(AdminCmdType::BatchSplit);
        for key in keys {
            let mut split_req = SplitRequest::default();
            split_req.set_split_key(key);
            split_req.set_new_peer_ids(vec![1]);
            req.mut_splits().mut_requests().push(split_req);
        }
        req
    }

    #[test]
    fn test_validate_batch_split() {
        let mut region = Region::default();
        region.set_start_key(b"k05".to_vec());
        region.set_end_key(b"k10".to_vec());
        region.set_peers(vec![new_peer(1, 2)].into());

        let missing_error = "missing split requests";
        let invalid_error = "invalid split request";
        let not_in_region_error = "not in region";
        let empty_error = "missing split key";
        let peer_id_error = "invalid new peer id count";

        // case: split is deprecated
        let mut req = AdminRequest::default();
        req.set_cmd_type(AdminCmdType::Split);
        let mut split_req = SplitRequest::default();
        split_req.set_split_key(b"k06".to_vec());
        req.set_split(split_req);
        assert!(
            validate_batch_split(&req, &region)
                .unwrap_err()
                .to_string()
                .contains(missing_error)
        );

        // case: missing peer ids
        let mut req = new_batch_split_request(vec![b"k07".to_vec()]);
        req.mut_splits()
            .mut_requests()
            .get_mut(0)
            .unwrap()
            .new_peer_ids
            .clear();
        assert!(
            validate_batch_split(&req, &region)
                .unwrap_err()
                .to_string()
                .contains(peer_id_error)
        );

        let fail_cases = vec![
            // case: default admin request should be rejected
            (vec![], missing_error),
            // case: empty split key
            (vec![vec![]], empty_error),
            // case: out of order split keys
            (
                vec![b"k07".to_vec(), b"k08".to_vec(), b"k06".to_vec()],
                invalid_error,
            ),
            // case: split keys are not in region range
            (
                vec![b"k04".to_vec(), b"k07".to_vec(), b"k08".to_vec()],
                invalid_error,
            ),
            // case: split keys are not in region range
            (
                vec![b"k06".to_vec(), b"k07".to_vec(), b"k11".to_vec()],
                not_in_region_error,
            ),
            // case: duplicated split keys
            (vec![b"k06".to_vec(), b"k06".to_vec()], invalid_error),
        ];

        for (split_keys, fail_str) in fail_cases {
            let req = if split_keys.is_empty() {
                AdminRequest::default()
            } else {
                new_batch_split_request(split_keys)
            };
            assert!(
                validate_batch_split(&req, &region)
                    .unwrap_err()
                    .to_string()
                    .contains(fail_str)
            );
        }

        // case: pass the validation
        let req = new_batch_split_request(vec![b"k06".to_vec(), b"k07".to_vec(), b"k08".to_vec()]);
        validate_batch_split(&req, &region).unwrap();
    }
}<|MERGE_RESOLUTION|>--- conflicted
+++ resolved
@@ -308,17 +308,13 @@
     SetFlashbackState {
         region: Region,
     },
-<<<<<<< HEAD
     BatchSwitchWitness(SwitchWitness),
-    PendingCompactCmd,
-=======
     // The raftstore thread will use it to update the internal state of `PeerFsm`. If it is
     // `true`, when the raftstore detects that the raft log has not been gc for a long time,
     // the raftstore thread will actively pull the `voter_replicated_index` from the leader
     // and try to compact pending gc. If false, raftstore does not do any additional
     // processing.
     HasPendingCompactCmd(bool),
->>>>>>> a463db09
 }
 
 /// The possible returned value when applying logs.
@@ -4244,14 +4240,6 @@
                         ctx.timer = Some(Instant::now_coarse());
                     }
                     ctx.prepare_for(&mut self.delegate);
-<<<<<<< HEAD
-                    self.delegate.write_apply_state(ctx.kv_wb_mut());
-                    ctx.commit_opt(&mut self.delegate, true);
-                    // FIXME: find the panic reason then fix it.
-                    // ctx.finish_for(&mut self.delegate, VecDeque::new());
-                    ctx.notifier
-                        .notify_one(self.delegate.region_id(), PeerMsg::ApplyRes { res });
-=======
                     let mut result = VecDeque::new();
                     // If modified `truncated_state` in `try_compact_log`, the apply state should be
                     // persisted.
@@ -4261,7 +4249,6 @@
                     }
                     result.push_back(res);
                     ctx.finish_for(&mut self.delegate, result);
->>>>>>> a463db09
                 }
             }
             Err(e) => error!(?e;
