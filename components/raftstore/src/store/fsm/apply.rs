--- conflicted
+++ resolved
@@ -5675,21 +5675,14 @@
 
     #[test]
     fn test_exec_observer() {
-<<<<<<< HEAD
-        let (_path, engine) = create_tmp_engine("test-delegate");
-        let (_import_dir, importer) = create_tmp_importer("test-delegate");
-        let mut host = CoprocessorHost::<KvTestEngine>::default();
-        let obs = ApplyObserver::default();
-        host.registry
-            .register_region_change_observer(1, BoxRegionChangeObserver::new(obs));
-=======
         let (_path, engine) = create_tmp_engine("test-exec-observer");
         let (_import_dir, importer) = create_tmp_importer("test-exec-observer");
         let mut host = CoprocessorHost::<KvTestEngine>::default();
         let obs = ApplyObserver::default();
         host.registry
             .register_admin_observer(1, BoxAdminObserver::new(obs.clone()));
->>>>>>> 9df16e04
+        host.registry
+            .register_region_change_observer(1, BoxRegionChangeObserver::new(obs));
 
         let (tx, rx) = mpsc::channel();
         let (region_scheduler, _) = dummy_scheduler();
@@ -5698,11 +5691,7 @@
         let (router, mut system) = create_apply_batch_system(&cfg);
         let pending_create_peers = Arc::new(Mutex::new(HashMap::default()));
         let builder = super::Builder::<KvTestEngine> {
-<<<<<<< HEAD
-            tag: "test-store".to_owned(),
-=======
             tag: "test-exec-observer".to_owned(),
->>>>>>> 9df16e04
             cfg: Arc::new(VersionTrack::new(cfg)),
             sender,
             region_scheduler,
@@ -5713,11 +5702,7 @@
             store_id: 1,
             pending_create_peers,
         };
-<<<<<<< HEAD
-        system.spawn("test-handle-raft".to_owned(), builder);
-=======
         system.spawn("test-exec-observer".to_owned(), builder);
->>>>>>> 9df16e04
 
         let peer_id = 3;
         let mut reg = Registration {
@@ -5739,7 +5724,6 @@
             .epoch(1, 3)
             .build();
         router.schedule_task(1, Msg::apply(apply(peer_id, 1, 1, vec![put_entry], vec![])));
-<<<<<<< HEAD
         let apply_res = fetch_apply_res(&rx);
 
         // We don't persist when finish.
@@ -5751,10 +5735,6 @@
             apply_res.apply_state.get_applied_index(),
             state.get_applied_index() + 1
         );
-
-        index_id += 1;
-=======
-        fetch_apply_res(&rx);
 
         // Phase 1: we test if pre_exec will filter execution of commands correctly.
         index_id += 1;
@@ -5857,7 +5837,6 @@
             .unwrap()
             .unwrap_or_default();
         assert_eq!(apply_res.apply_state, state);
->>>>>>> 9df16e04
 
         system.shutdown();
     }
