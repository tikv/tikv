// Copyright 2017 TiKV Project Authors. Licensed under Apache-2.0.

use std::borrow::Cow;
use std::cmp::{Ord, Ordering as CmpOrdering};
use std::collections::VecDeque;
use std::fmt::{self, Debug, Formatter};
use std::marker::PhantomData;
use std::ops::{Deref, DerefMut};
use std::sync::atomic::{AtomicBool, AtomicU64, AtomicUsize, Ordering};
#[cfg(test)]
use std::sync::mpsc::Sender;
use std::sync::mpsc::SyncSender;
use std::sync::{Arc, Mutex};
use std::time::Duration;
use std::vec::Drain;
use std::{cmp, usize};

use batch_system::{BasicMailbox, BatchRouter, BatchSystem, Fsm, HandlerBuilder, PollHandler};
use crossbeam::channel::{TryRecvError, TrySendError};
use engine_rocks::{PerfContext, PerfLevel};
use engine_traits::{KvEngine, Snapshot, WriteBatch};
use engine_traits::{ALL_CFS, CF_DEFAULT, CF_LOCK, CF_RAFT, CF_WRITE};
use error_code::ErrorCodeExt;
use kvproto::import_sstpb::SstMeta;
use kvproto::kvrpcpb::ExtraOp as TxnExtraOp;
use kvproto::metapb::{Peer as PeerMeta, PeerRole, Region, RegionEpoch};
use kvproto::raft_cmdpb::{
    AdminCmdType, AdminRequest, AdminResponse, ChangePeerRequest, CmdType, CommitMergeRequest,
    RaftCmdRequest, RaftCmdResponse, Request, Response,
};
use kvproto::raft_serverpb::{
    MergeState, PeerState, RaftApplyState, RaftTruncatedState, RegionLocalState,
};
use raft::eraftpb::{ConfChange, ConfChangeType, Entry, EntryType, Snapshot as RaftSnapshot};
use raft_engine::RaftEngine;
use sst_importer::SSTImporter;
use tikv_util::collections::{HashMap, HashMapEntry, HashSet};
use tikv_util::config::{Tracker, VersionTrack};
use tikv_util::mpsc::{loose_bounded, LooseBoundedSender, Receiver};
use tikv_util::time::{duration_to_sec, Instant};
use tikv_util::worker::Scheduler;
use tikv_util::{escape, Either, MustConsumeVec};
use time::Timespec;
use txn_types::TxnExtra;
use uuid::Builder as UuidBuilder;

use crate::coprocessor::{Cmd, CoprocessorHost};
use crate::store::fsm::RaftPollerBuilder;
use crate::store::metrics::*;
use crate::store::msg::{Callback, PeerMsg, ReadResponse, SignificantMsg};
use crate::store::peer::Peer;
use crate::store::peer_storage::{
    self, write_initial_apply_state, write_peer_state, ENTRY_MEM_SIZE,
};
<<<<<<< HEAD
use crate::store::util::{check_region_epoch, compare_region_epoch};
use crate::store::util::{KeysInfoFormatter, PerfContextStatistics};

use crate::observe_perf_context_type;
use crate::report_perf_context;

use crate::store::{cmd_resp, util, Config, RegionSnapshot};
use crate::{Error, Result};
use sst_importer::SSTImporter;
use tikv_util::collections::{HashMap, HashMapEntry, HashSet};
use tikv_util::config::{Tracker, VersionTrack};
use tikv_util::escape;
use tikv_util::mpsc::{loose_bounded, LooseBoundedSender, Receiver};
use tikv_util::time::{duration_to_sec, Instant};
use tikv_util::worker::Scheduler;
use tikv_util::Either;
use tikv_util::MustConsumeVec;
=======
use crate::store::util::{
    check_region_epoch, compare_region_epoch, is_learner, KeysInfoFormatter, PerfContextStatistics,
    ADMIN_CMD_EPOCH_MAP,
};
use crate::store::{cmd_resp, util, Config, RegionSnapshot, RegionTask};
use crate::{observe_perf_context_type, report_perf_context, Error, Result};
>>>>>>> 32925878

use super::metrics::*;

const DEFAULT_APPLY_WB_SIZE: usize = 4 * 1024;
const APPLY_WB_SHRINK_SIZE: usize = 1024 * 1024;
const SHRINK_PENDING_CMD_QUEUE_CAP: usize = 64;

pub struct PendingCmd<S>
where
    S: Snapshot,
{
    pub index: u64,
    pub term: u64,
    pub cb: Option<Callback<S>>,
}

impl<S> PendingCmd<S>
where
    S: Snapshot,
{
    fn new(index: u64, term: u64, cb: Callback<S>) -> PendingCmd<S> {
        PendingCmd {
            index,
            term,
            cb: Some(cb),
        }
    }
}

impl<S> Drop for PendingCmd<S>
where
    S: Snapshot,
{
    fn drop(&mut self) {
        if self.cb.is_some() {
            safe_panic!(
                "callback of pending command at [index: {}, term: {}] is leak",
                self.index,
                self.term
            );
        }
    }
}

impl<S> Debug for PendingCmd<S>
where
    S: Snapshot,
{
    fn fmt(&self, f: &mut Formatter<'_>) -> fmt::Result {
        write!(
            f,
            "PendingCmd [index: {}, term: {}, has_cb: {}]",
            self.index,
            self.term,
            self.cb.is_some()
        )
    }
}

/// Commands waiting to be committed and applied.
#[derive(Debug)]
pub struct PendingCmdQueue<S>
where
    S: Snapshot,
{
    normals: VecDeque<PendingCmd<S>>,
    conf_change: Option<PendingCmd<S>>,
}

impl<S> PendingCmdQueue<S>
where
    S: Snapshot,
{
    fn new() -> PendingCmdQueue<S> {
        PendingCmdQueue {
            normals: VecDeque::new(),
            conf_change: None,
        }
    }

    fn pop_normal(&mut self, index: u64, term: u64) -> Option<PendingCmd<S>> {
        self.normals.pop_front().and_then(|cmd| {
            if self.normals.capacity() > SHRINK_PENDING_CMD_QUEUE_CAP
                && self.normals.len() < SHRINK_PENDING_CMD_QUEUE_CAP
            {
                self.normals.shrink_to_fit();
            }
            if (cmd.term, cmd.index) > (term, index) {
                self.normals.push_front(cmd);
                return None;
            }
            Some(cmd)
        })
    }

    fn append_normal(&mut self, cmd: PendingCmd<S>) {
        self.normals.push_back(cmd);
    }

    fn take_conf_change(&mut self) -> Option<PendingCmd<S>> {
        // conf change will not be affected when changing between follower and leader,
        // so there is no need to check term.
        self.conf_change.take()
    }

    // TODO: seems we don't need to separate conf change from normal entries.
    fn set_conf_change(&mut self, cmd: PendingCmd<S>) {
        self.conf_change = Some(cmd);
    }
}

#[derive(Default, Debug)]
pub struct ChangePeer {
    pub index: u64,
    pub conf_change: ConfChange,
    pub peer: PeerMeta,
    pub region: Region,
}

#[derive(Debug)]
pub struct Range {
    pub cf: String,
    pub start_key: Vec<u8>,
    pub end_key: Vec<u8>,
}

impl Range {
    fn new(cf: String, start_key: Vec<u8>, end_key: Vec<u8>) -> Range {
        Range {
            cf,
            start_key,
            end_key,
        }
    }
}

#[derive(Debug)]
pub enum ExecResult<S> {
    ChangePeer(ChangePeer),
    CompactLog {
        state: RaftTruncatedState,
        first_index: u64,
    },
    SplitRegion {
        regions: Vec<Region>,
        derived: Region,
        new_split_regions: HashMap<u64, NewSplitPeer>,
    },
    PrepareMerge {
        region: Region,
        state: MergeState,
    },
    CommitMerge {
        region: Region,
        source: Region,
    },
    RollbackMerge {
        region: Region,
        commit: u64,
    },
    ComputeHash {
        region: Region,
        index: u64,
        snap: S,
    },
    VerifyHash {
        index: u64,
        hash: Vec<u8>,
    },
    DeleteRange {
        ranges: Vec<Range>,
    },
    IngestSst {
        ssts: Vec<SstMeta>,
    },
}

/// The possible returned value when applying logs.
pub enum ApplyResult<S> {
    None,
    Yield,
    /// Additional result that needs to be sent back to raftstore.
    Res(ExecResult<S>),
    /// It is unable to apply the `CommitMerge` until the source peer
    /// has applied to the required position and sets the atomic boolean
    /// to true.
    WaitMergeSource(Arc<AtomicU64>),
}

struct ExecContext {
    apply_state: RaftApplyState,
    index: u64,
    term: u64,
}

impl ExecContext {
    pub fn new(apply_state: RaftApplyState, index: u64, term: u64) -> ExecContext {
        ExecContext {
            apply_state,
            index,
            term,
        }
    }
}

struct ApplyCallback<EK>
where
    EK: KvEngine,
{
    region: Region,
    cbs: Vec<(Option<Callback<EK::Snapshot>>, Cmd)>,
}

impl<EK> ApplyCallback<EK>
where
    EK: KvEngine,
{
    fn new(region: Region) -> Self {
        let cbs = vec![];
        ApplyCallback { region, cbs }
    }

    fn invoke_all(self, host: &CoprocessorHost<EK>) {
        for (cb, mut cmd) in self.cbs {
            host.post_apply(&self.region, &mut cmd);
            if let Some(cb) = cb {
                cb.invoke_with_response(cmd.response)
            };
        }
    }

    fn push(&mut self, cb: Option<Callback<EK::Snapshot>>, cmd: Cmd) {
        self.cbs.push((cb, cmd));
    }
}

pub trait Notifier<EK: KvEngine>: Send {
    fn notify(&self, apply_res: Vec<ApplyRes<EK::Snapshot>>);
    fn notify_one(&self, region_id: u64, msg: PeerMsg<EK>);
    fn clone_box(&self) -> Box<dyn Notifier<EK>>;
}

struct ApplyContext<EK, W>
where
    EK: KvEngine,
    W: WriteBatch<EK>,
{
    tag: String,
    timer: Option<Instant>,
    host: CoprocessorHost<EK>,
    importer: Arc<SSTImporter>,
    region_scheduler: Scheduler<RegionTask<EK::Snapshot>>,
    router: ApplyRouter<EK>,
    notifier: Box<dyn Notifier<EK>>,
    engine: EK,
    cbs: MustConsumeVec<ApplyCallback<EK>>,
    apply_res: Vec<ApplyRes<EK::Snapshot>>,
    exec_ctx: Option<ExecContext>,

    kv_wb: Option<W>,
    kv_wb_last_bytes: u64,
    kv_wb_last_keys: u64,

    last_applied_index: u64,
    committed_count: usize,

    // Indicates that WAL can be synchronized when data is written to KV engine.
    enable_sync_log: bool,
    // Whether synchronize WAL is preferred.
    sync_log_hint: bool,
    // Whether to use the delete range API instead of deleting one by one.
    use_delete_range: bool,

    perf_context_statistics: PerfContextStatistics,

    yield_duration: Duration,

    store_id: u64,
    /// region_id -> (peer_id, is_splitting)
    /// Used for handling race between splitting and creating new peer.
    /// An uninitialized peer can be replaced to the one from splitting iff they are exactly the same peer.
    pending_create_peers: Arc<Mutex<HashMap<u64, (u64, bool)>>>,
}

impl<EK, W> ApplyContext<EK, W>
where
    EK: KvEngine,
    W: WriteBatch<EK>,
{
    pub fn new(
        tag: String,
        host: CoprocessorHost<EK>,
        importer: Arc<SSTImporter>,
        region_scheduler: Scheduler<RegionTask<EK::Snapshot>>,
        engine: EK,
        router: ApplyRouter<EK>,
        notifier: Box<dyn Notifier<EK>>,
        cfg: &Config,
        store_id: u64,
        pending_create_peers: Arc<Mutex<HashMap<u64, (u64, bool)>>>,
    ) -> ApplyContext<EK, W> {
        ApplyContext {
            tag,
            timer: None,
            host,
            importer,
            region_scheduler,
            engine,
            router,
            notifier,
            kv_wb: None,
            cbs: MustConsumeVec::new("callback of apply context"),
            apply_res: vec![],
            kv_wb_last_bytes: 0,
            kv_wb_last_keys: 0,
            last_applied_index: 0,
            committed_count: 0,
            enable_sync_log: cfg.sync_log,
            sync_log_hint: false,
            exec_ctx: None,
            use_delete_range: cfg.use_delete_range,
            perf_context_statistics: PerfContextStatistics::new(cfg.perf_level),
            yield_duration: cfg.apply_yield_duration.0,
            store_id,
            pending_create_peers,
        }
    }

    /// Prepares for applying entries for `delegate`.
    ///
    /// A general apply progress for a delegate is:
    /// `prepare_for` -> `commit` [-> `commit` ...] -> `finish_for`.
    /// After all delegates are handled, `write_to_db` method should be called.
    pub fn prepare_for(&mut self, delegate: &mut ApplyDelegate<EK>) {
        self.prepare_write_batch();
        self.cbs.push(ApplyCallback::new(delegate.region.clone()));
        self.last_applied_index = delegate.apply_state.get_applied_index();

        if let Some(observe_cmd) = &delegate.observe_cmd {
            let region_id = delegate.region_id();
            if observe_cmd.enabled.load(Ordering::Acquire) {
                self.host.prepare_for_apply(observe_cmd.id, region_id);
            } else {
                info!("region is no longer observerd";
                    "region_id" => region_id);
                delegate.observe_cmd.take();
            }
        }
    }

    /// Prepares WriteBatch.
    ///
    /// If `enable_multi_batch_write` was set true, we create `RocksWriteBatchVec`.
    /// Otherwise create `RocksWriteBatch`.
    pub fn prepare_write_batch(&mut self) {
        if self.kv_wb.is_none() {
            let kv_wb = W::with_capacity(&self.engine, DEFAULT_APPLY_WB_SIZE);
            self.kv_wb = Some(kv_wb);
            self.kv_wb_last_bytes = 0;
            self.kv_wb_last_keys = 0;
        }
    }

    /// Commits all changes have done for delegate. `persistent` indicates whether
    /// write the changes into rocksdb.
    ///
    /// This call is valid only when it's between a `prepare_for` and `finish_for`.
    pub fn commit(&mut self, delegate: &mut ApplyDelegate<EK>) {
        if self.last_applied_index < delegate.apply_state.get_applied_index() {
            delegate.write_apply_state(self.kv_wb.as_mut().unwrap());
        }
        // last_applied_index doesn't need to be updated, set persistent to true will
        // force it call `prepare_for` automatically.
        self.commit_opt(delegate, true);
    }

    fn commit_opt(&mut self, delegate: &mut ApplyDelegate<EK>, persistent: bool) {
        delegate.update_metrics(self);
        if persistent {
            self.write_to_db();
            self.prepare_for(delegate);
        }
        self.kv_wb_last_bytes = self.kv_wb().data_size() as u64;
        self.kv_wb_last_keys = self.kv_wb().count() as u64;
    }

    /// Writes all the changes into RocksDB.
    /// If it returns true, all pending writes are persisted in engines.
    pub fn write_to_db(&mut self) -> bool {
        let need_sync = self.enable_sync_log && self.sync_log_hint;
        if self.kv_wb.as_ref().map_or(false, |wb| !wb.is_empty()) {
            let mut write_opts = engine_traits::WriteOptions::new();
            write_opts.set_sync(need_sync);
            self.kv_wb()
                .write_to_engine(&self.engine, &write_opts)
                .unwrap_or_else(|e| {
                    panic!("failed to write to engine: {:?}", e);
                });
            report_perf_context!(
                self.perf_context_statistics,
                APPLY_PERF_CONTEXT_TIME_HISTOGRAM_STATIC
            );
            self.sync_log_hint = false;
            let data_size = self.kv_wb().data_size();
            if data_size > APPLY_WB_SHRINK_SIZE {
                // Control the memory usage for the WriteBatch.
                let kv_wb = W::with_capacity(&self.engine, DEFAULT_APPLY_WB_SIZE);
                self.kv_wb = Some(kv_wb);
            } else {
                // Clear data, reuse the WriteBatch, this can reduce memory allocations and deallocations.
                self.kv_wb_mut().clear();
            }
            self.kv_wb_last_bytes = 0;
            self.kv_wb_last_keys = 0;
        }
        // Call it before invoking callback for preventing Commit is executed before Prewrite is observed.
        self.host.on_flush_apply(self.engine.clone());

        for cbs in self.cbs.drain(..) {
            cbs.invoke_all(&self.host);
        }
        need_sync
    }

    /// Finishes `Apply`s for the delegate.
    pub fn finish_for(
        &mut self,
        delegate: &mut ApplyDelegate<EK>,
        results: VecDeque<ExecResult<EK::Snapshot>>,
    ) {
        if !delegate.pending_remove {
            delegate.write_apply_state(self.kv_wb.as_mut().unwrap());
        }
        self.commit_opt(delegate, false);
        self.apply_res.push(ApplyRes {
            region_id: delegate.region_id(),
            apply_state: delegate.apply_state.clone(),
            exec_res: results,
            metrics: delegate.metrics.clone(),
            applied_index_term: delegate.applied_index_term,
        });
    }

    pub fn delta_bytes(&self) -> u64 {
        self.kv_wb().data_size() as u64 - self.kv_wb_last_bytes
    }

    pub fn delta_keys(&self) -> u64 {
        self.kv_wb().count() as u64 - self.kv_wb_last_keys
    }

    #[inline]
    pub fn kv_wb(&self) -> &W {
        self.kv_wb.as_ref().unwrap()
    }

    #[inline]
    pub fn kv_wb_mut(&mut self) -> &mut W {
        self.kv_wb.as_mut().unwrap()
    }

    /// Flush all pending writes to engines.
    /// If it returns true, all pending writes are persisted in engines.
    pub fn flush(&mut self) -> bool {
        // TODO: this check is too hacky, need to be more verbose and less buggy.
        let t = match self.timer.take() {
            Some(t) => t,
            None => return false,
        };

        // Write to engine
        // raftstore.sync-log = true means we need prevent data loss when power failure.
        // take raft log gc for example, we write kv WAL first, then write raft WAL,
        // if power failure happen, raft WAL may synced to disk, but kv WAL may not.
        // so we use sync-log flag here.
        let is_synced = self.write_to_db();

        if !self.apply_res.is_empty() {
            let apply_res = std::mem::replace(&mut self.apply_res, vec![]);
            self.notifier.notify(apply_res);
        }

        let elapsed = t.elapsed();
        STORE_APPLY_LOG_HISTOGRAM.observe(duration_to_sec(elapsed) as f64);

        slow_log!(
            elapsed,
            "{} handle ready {} committed entries",
            self.tag,
            self.committed_count
        );
        self.committed_count = 0;
        is_synced
    }
}

/// Calls the callback of `cmd` when the Region is removed.
fn notify_region_removed(region_id: u64, peer_id: u64, mut cmd: PendingCmd<impl Snapshot>) {
    debug!(
        "region is removed, notify commands";
        "region_id" => region_id,
        "peer_id" => peer_id,
        "index" => cmd.index,
        "term" => cmd.term
    );
    notify_req_region_removed(region_id, cmd.cb.take().unwrap());
}

pub fn notify_req_region_removed(region_id: u64, cb: Callback<impl Snapshot>) {
    let region_not_found = Error::RegionNotFound(region_id);
    let resp = cmd_resp::new_error(region_not_found);
    cb.invoke_with_response(resp);
}

/// Calls the callback of `cmd` when it can not be processed further.
fn notify_stale_command(
    region_id: u64,
    peer_id: u64,
    term: u64,
    mut cmd: PendingCmd<impl Snapshot>,
) {
    info!(
        "command is stale, skip";
        "region_id" => region_id,
        "peer_id" => peer_id,
        "index" => cmd.index,
        "term" => cmd.term
    );
    notify_stale_req(term, cmd.cb.take().unwrap());
}

pub fn notify_stale_req(term: u64, cb: Callback<impl Snapshot>) {
    let resp = cmd_resp::err_resp(Error::StaleCommand, term);
    cb.invoke_with_response(resp);
}

/// Checks if a write is needed to be issued before handling the command.
fn should_write_to_engine(cmd: &RaftCmdRequest) -> bool {
    if cmd.has_admin_request() {
        match cmd.get_admin_request().get_cmd_type() {
            // ComputeHash require an up to date snapshot.
            AdminCmdType::ComputeHash |
            // Merge needs to get the latest apply index.
            AdminCmdType::CommitMerge |
            AdminCmdType::RollbackMerge => return true,
            _ => {}
        }
    }

    // Some commands may modify keys covered by the current write batch, so we
    // must write the current write batch to the engine first.
    for req in cmd.get_requests() {
        if req.has_delete_range() {
            return true;
        }
        if req.has_ingest_sst() {
            return true;
        }
    }

    false
}

/// Checks if a write is needed to be issued after handling the command.
fn should_sync_log(cmd: &RaftCmdRequest) -> bool {
    if cmd.has_admin_request() {
        return true;
    }

    for req in cmd.get_requests() {
        // After ingest sst, sst files are deleted quickly. As a result,
        // ingest sst command can not be handled again and must be synced.
        // See more in Cleanup worker.
        if req.has_ingest_sst() {
            return true;
        }
    }

    false
}

/// A struct that stores the state related to Merge.
///
/// When executing a `CommitMerge`, the source peer may have not applied
/// to the required index, so the target peer has to abort current execution
/// and wait for it asynchronously.
///
/// When rolling the stack, all states required to recover are stored in
/// this struct.
/// TODO: check whether generator/coroutine is a good choice in this case.
struct WaitSourceMergeState {
    /// A flag that indicates whether the source peer has applied to the required
    /// index. If the source peer is ready, this flag should be set to the region id
    /// of source peer.
    logs_up_to_date: Arc<AtomicU64>,
}

struct YieldState<EK>
where
    EK: KvEngine,
{
    /// All of the entries that need to continue to be applied after
    /// the source peer has applied its logs.
    pending_entries: Vec<Entry>,
    /// All of messages that need to continue to be handled after
    /// the source peer has applied its logs and pending entries
    /// are all handled.
    pending_msgs: Vec<Msg<EK>>,
}

impl<EK> Debug for YieldState<EK>
where
    EK: KvEngine,
{
    fn fmt(&self, f: &mut fmt::Formatter<'_>) -> fmt::Result {
        f.debug_struct("YieldState")
            .field("pending_entries", &self.pending_entries.len())
            .field("pending_msgs", &self.pending_msgs.len())
            .finish()
    }
}

impl Debug for WaitSourceMergeState {
    fn fmt(&self, f: &mut fmt::Formatter<'_>) -> fmt::Result {
        f.debug_struct("WaitSourceMergeState")
            .field("logs_up_to_date", &self.logs_up_to_date)
            .finish()
    }
}

#[derive(Debug, Clone)]
pub struct NewSplitPeer {
    pub peer_id: u64,
    // `None` => success,
    // `Some(s)` => fail due to `s`.
    pub result: Option<String>,
}

/// The apply delegate of a Region which is responsible for handling committed
/// raft log entries of a Region.
///
/// `Apply` is a term of Raft, which means executing the actual commands.
/// In Raft, once some log entries are committed, for every peer of the Raft
/// group will apply the logs one by one. For write commands, it does write or
/// delete to local engine; for admin commands, it does some meta change of the
/// Raft group.
///
/// `Delegate` is just a structure to congregate all apply related fields of a
/// Region. The apply worker receives all the apply tasks of different Regions
/// located at this store, and it will get the corresponding apply delegate to
/// handle the apply task to make the code logic more clear.
#[derive(Debug)]
pub struct ApplyDelegate<EK>
where
    EK: KvEngine,
{
    /// The ID of the peer.
    id: u64,
    /// The term of the Region.
    term: u64,
    /// The Region information of the peer.
    region: Region,
    /// Peer_tag, "[region region_id] peer_id".
    tag: String,

    /// If the delegate should be stopped from polling.
    /// A delegate can be stopped in conf change, merge or requested by destroy message.
    stopped: bool,
    /// The start time of the current round to execute commands.
    handle_start: Option<Instant>,
    /// Set to true when removing itself because of `ConfChangeType::RemoveNode`, and then
    /// any following committed logs in same Ready should be applied failed.
    pending_remove: bool,

    /// The commands waiting to be committed and applied
    pending_cmds: PendingCmdQueue<EK::Snapshot>,
    /// The counter of pending request snapshots. See more in `Peer`.
    pending_request_snapshot_count: Arc<AtomicUsize>,

    /// Indicates the peer is in merging, if that compact log won't be performed.
    is_merging: bool,
    /// Records the epoch version after the last merge.
    last_merge_version: u64,
    yield_state: Option<YieldState<EK>>,
    /// A temporary state that keeps track of the progress of the source peer state when
    /// CommitMerge is unable to be executed.
    wait_merge_state: Option<WaitSourceMergeState>,
    // ID of last region that reports ready.
    ready_source_region_id: u64,

    /// TiKV writes apply_state to KV RocksDB, in one write batch together with kv data.
    ///
    /// If we write it to Raft RocksDB, apply_state and kv data (Put, Delete) are in
    /// separate WAL file. When power failure, for current raft log, apply_index may synced
    /// to file, but KV data may not synced to file, so we will lose data.
    apply_state: RaftApplyState,
    /// The term of the raft log at applied index.
    applied_index_term: u64,
    /// The latest synced apply index.
    last_sync_apply_index: u64,

    /// Info about cmd observer.
    observe_cmd: Option<ObserveCmd>,

    /// The local metrics, and it will be flushed periodically.
    metrics: ApplyMetrics,
}

impl<EK> ApplyDelegate<EK>
where
    EK: KvEngine,
{
    fn from_registration(reg: Registration) -> ApplyDelegate<EK> {
        ApplyDelegate {
            id: reg.id,
            tag: format!("[region {}] {}", reg.region.get_id(), reg.id),
            region: reg.region,
            pending_remove: false,
            last_sync_apply_index: reg.apply_state.get_applied_index(),
            apply_state: reg.apply_state,
            applied_index_term: reg.applied_index_term,
            term: reg.term,
            stopped: false,
            handle_start: None,
            ready_source_region_id: 0,
            yield_state: None,
            wait_merge_state: None,
            is_merging: reg.is_merging,
            pending_cmds: PendingCmdQueue::new(),
            metrics: Default::default(),
            last_merge_version: 0,
            pending_request_snapshot_count: reg.pending_request_snapshot_count,
            observe_cmd: None,
        }
    }

    pub fn region_id(&self) -> u64 {
        self.region.get_id()
    }

    pub fn id(&self) -> u64 {
        self.id
    }

    /// Handles all the committed_entries, namely, applies the committed entries.
    fn handle_raft_committed_entries<W: WriteBatch<EK>>(
        &mut self,
        apply_ctx: &mut ApplyContext<EK, W>,
        mut committed_entries_drainer: Drain<Entry>,
    ) {
        if committed_entries_drainer.len() == 0 {
            return;
        }
        apply_ctx.prepare_for(self);
        // If we send multiple ConfChange commands, only first one will be proposed correctly,
        // others will be saved as a normal entry with no data, so we must re-propose these
        // commands again.
        apply_ctx.committed_count += committed_entries_drainer.len();
        let mut results = VecDeque::new();
        while let Some(entry) = committed_entries_drainer.next() {
            if self.pending_remove {
                // This peer is about to be destroyed, skip everything.
                break;
            }

            let expect_index = self.apply_state.get_applied_index() + 1;
            if expect_index != entry.get_index() {
                panic!(
                    "{} expect index {}, but got {}",
                    self.tag,
                    expect_index,
                    entry.get_index()
                );
            }

            let res = match entry.get_entry_type() {
                EntryType::EntryNormal => self.handle_raft_entry_normal(apply_ctx, &entry),
                EntryType::EntryConfChange => self.handle_raft_entry_conf_change(apply_ctx, &entry),
                EntryType::EntryConfChangeV2 => unimplemented!(),
            };

            match res {
                ApplyResult::None => {}
                ApplyResult::Res(res) => results.push_back(res),
                ApplyResult::Yield | ApplyResult::WaitMergeSource(_) => {
                    // Both cancel and merge will yield current processing.
                    apply_ctx.committed_count -= committed_entries_drainer.len() + 1;
                    let mut pending_entries =
                        Vec::with_capacity(committed_entries_drainer.len() + 1);
                    // Note that current entry is skipped when yield.
                    pending_entries.push(entry);
                    pending_entries.extend(committed_entries_drainer);
                    apply_ctx.finish_for(self, results);
                    self.yield_state = Some(YieldState {
                        pending_entries,
                        pending_msgs: Vec::default(),
                    });
                    if let ApplyResult::WaitMergeSource(logs_up_to_date) = res {
                        self.wait_merge_state = Some(WaitSourceMergeState { logs_up_to_date });
                    }
                    return;
                }
            }
        }

        apply_ctx.finish_for(self, results);

        if self.pending_remove {
            self.destroy(apply_ctx);
        }
    }

    fn update_metrics<W: WriteBatch<EK>>(&mut self, apply_ctx: &ApplyContext<EK, W>) {
        self.metrics.written_bytes += apply_ctx.delta_bytes();
        self.metrics.written_keys += apply_ctx.delta_keys();
    }

    fn write_apply_state<W: WriteBatch<EK>>(&self, wb: &mut W) {
        wb.put_msg_cf(
            CF_RAFT,
            &keys::apply_state_key(self.region.get_id()),
            &self.apply_state,
        )
        .unwrap_or_else(|e| {
            panic!(
                "{} failed to save apply state to write batch, error: {:?}",
                self.tag, e
            );
        });
    }

    fn handle_raft_entry_normal<W: WriteBatch<EK>>(
        &mut self,
        apply_ctx: &mut ApplyContext<EK, W>,
        entry: &Entry,
    ) -> ApplyResult<EK::Snapshot> {
        fail_point!("yield_apply_1000", self.region_id() == 1000, |_| {
            ApplyResult::Yield
        });

        let index = entry.get_index();
        let term = entry.get_term();
        let data = entry.get_data();

        if !data.is_empty() {
            let cmd = util::parse_data_at(data, index, &self.tag);

            if should_write_to_engine(&cmd) || apply_ctx.kv_wb().should_write_to_engine() {
                apply_ctx.commit(self);
                if let Some(start) = self.handle_start.as_ref() {
                    if start.elapsed() >= apply_ctx.yield_duration {
                        return ApplyResult::Yield;
                    }
                }
            }

            return self.process_raft_cmd(apply_ctx, index, term, cmd);
        }
        // TOOD(cdc): should we observe empty cmd, aka leader change?

        self.apply_state.set_applied_index(index);
        self.applied_index_term = term;
        assert!(term > 0);

        // 1. When a peer become leader, it will send an empty entry.
        // 2. When a leader tries to read index during transferring leader,
        //    it will also propose an empty entry. But that entry will not contain
        //    any associated callback. So no need to clear callback.
        while let Some(mut cmd) = self.pending_cmds.pop_normal(std::u64::MAX, term - 1) {
            apply_ctx.cbs.last_mut().unwrap().push(
                cmd.cb.take(),
                Cmd::new(
                    cmd.index,
                    RaftCmdRequest::default(),
                    cmd_resp::err_resp(Error::StaleCommand, term),
                ),
            );
        }
        ApplyResult::None
    }

    fn handle_raft_entry_conf_change<W: WriteBatch<EK>>(
        &mut self,
        apply_ctx: &mut ApplyContext<EK, W>,
        entry: &Entry,
    ) -> ApplyResult<EK::Snapshot> {
        // Although conf change can't yield in normal case, it is convenient to
        // simulate yield before applying a conf change log.
        fail_point!("yield_apply_conf_change_3", self.id() == 3, |_| {
            ApplyResult::Yield
        });
        let index = entry.get_index();
        let term = entry.get_term();
        let conf_change: ConfChange = util::parse_data_at(entry.get_data(), index, &self.tag);
        let cmd = util::parse_data_at(conf_change.get_context(), index, &self.tag);
        match self.process_raft_cmd(apply_ctx, index, term, cmd) {
            ApplyResult::None => {
                // If failed, tell Raft that the `ConfChange` was aborted.
                ApplyResult::Res(ExecResult::ChangePeer(Default::default()))
            }
            ApplyResult::Res(mut res) => {
                if let ExecResult::ChangePeer(ref mut cp) = res {
                    cp.conf_change = conf_change;
                } else {
                    panic!(
                        "{} unexpected result {:?} for conf change {:?} at {}",
                        self.tag, res, conf_change, index
                    );
                }
                ApplyResult::Res(res)
            }
            ApplyResult::Yield | ApplyResult::WaitMergeSource(_) => unreachable!(),
        }
    }

    fn find_pending(
        &mut self,
        index: u64,
        term: u64,
        is_conf_change: bool,
<<<<<<< HEAD
    ) -> Option<Callback<E::Snapshot>> {
=======
    ) -> (Option<Callback<EK::Snapshot>>, TxnExtra) {
>>>>>>> 32925878
        let (region_id, peer_id) = (self.region_id(), self.id());
        if is_conf_change {
            if let Some(mut cmd) = self.pending_cmds.take_conf_change() {
                if cmd.index == index && cmd.term == term {
                    return Some(cmd.cb.take().unwrap());
                } else {
                    notify_stale_command(region_id, peer_id, self.term, cmd);
                }
            }
            return None;
        }
        while let Some(mut head) = self.pending_cmds.pop_normal(index, term) {
            if head.term == term {
                if head.index == index {
                    return Some(head.cb.take().unwrap());
                } else {
                    panic!(
                        "{} unexpected callback at term {}, found index {}, expected {}",
                        self.tag, term, head.index, index
                    );
                }
            } else {
                // Because of the lack of original RaftCmdRequest, we skip calling
                // coprocessor here.
                notify_stale_command(region_id, peer_id, self.term, head);
            }
        }
        None
    }

    fn process_raft_cmd<W: WriteBatch<EK>>(
        &mut self,
        apply_ctx: &mut ApplyContext<EK, W>,
        index: u64,
        term: u64,
        cmd: RaftCmdRequest,
    ) -> ApplyResult<EK::Snapshot> {
        if index == 0 {
            panic!(
                "{} processing raft command needs a none zero index",
                self.tag
            );
        }

        // Set sync log hint if the cmd requires so.
        apply_ctx.sync_log_hint |= should_sync_log(&cmd);

        let is_conf_change = get_change_peer_cmd(&cmd).is_some();
        apply_ctx.host.pre_apply(&self.region, &cmd);
        let (mut resp, exec_result) = self.apply_raft_cmd(apply_ctx, index, term, &cmd);
        if let ApplyResult::WaitMergeSource(_) = exec_result {
            return exec_result;
        }

        debug!(
            "applied command";
            "region_id" => self.region_id(),
            "peer_id" => self.id(),
            "index" => index
        );

        // TODO: if we have exec_result, maybe we should return this callback too. Outer
        // store will call it after handing exec result.
        cmd_resp::bind_term(&mut resp, self.term);
<<<<<<< HEAD
        let cmd_cb = self.find_pending(index, term, is_conf_change);
        if let Some(observe_cmd) = self.observe_cmd.as_ref() {
            let cmd = Cmd::new(index, cmd, resp.clone());
=======
        let cmd = Cmd::new(index, cmd, resp);
        let (cmd_cb, txn_extra) = self.find_pending(index, term, is_conf_change);
        if let Some(observe_cmd) = self.observe_cmd.as_ref() {
            apply_ctx.txn_extras.push(txn_extra);
>>>>>>> 32925878
            apply_ctx
                .host
                .on_apply_cmd(observe_cmd.id, self.region_id(), cmd.clone());
        }

        apply_ctx.cbs.last_mut().unwrap().push(cmd_cb, cmd);

        exec_result
    }

    /// Applies raft command.
    ///
    /// An apply operation can fail in the following situations:
    ///   1. it encounters an error that will occur on all stores, it can continue
    /// applying next entry safely, like epoch not match for example;
    ///   2. it encounters an error that may not occur on all stores, in this case
    /// we should try to apply the entry again or panic. Considering that this
    /// usually due to disk operation fail, which is rare, so just panic is ok.
    fn apply_raft_cmd<W: WriteBatch<EK>>(
        &mut self,
        ctx: &mut ApplyContext<EK, W>,
        index: u64,
        term: u64,
        req: &RaftCmdRequest,
    ) -> (RaftCmdResponse, ApplyResult<EK::Snapshot>) {
        // if pending remove, apply should be aborted already.
        assert!(!self.pending_remove);

        ctx.exec_ctx = Some(self.new_ctx(index, term));
        ctx.kv_wb_mut().set_save_point();
        let mut origin_epoch = None;
        let (resp, exec_result) = match self.exec_raft_cmd(ctx, &req) {
            Ok(a) => {
                ctx.kv_wb_mut().pop_save_point().unwrap();
                if req.has_admin_request() {
                    origin_epoch = Some(self.region.get_region_epoch().clone());
                }
                a
            }
            Err(e) => {
                // clear dirty values.
                ctx.kv_wb_mut().rollback_to_save_point().unwrap();
                match e {
                    Error::EpochNotMatch(..) => debug!(
                        "epoch not match";
                        "region_id" => self.region_id(),
                        "peer_id" => self.id(),
                        "err" => ?e
                    ),
                    _ => error!(
                        "execute raft command";
                        "region_id" => self.region_id(),
                        "peer_id" => self.id(),
                        "err" => ?e,
                        "error_code" => %e.error_code(),
                    ),
                }
                (cmd_resp::new_error(e), ApplyResult::None)
            }
        };
        if let ApplyResult::WaitMergeSource(_) = exec_result {
            return (resp, exec_result);
        }

        let mut exec_ctx = ctx.exec_ctx.take().unwrap();
        exec_ctx.apply_state.set_applied_index(index);

        self.apply_state = exec_ctx.apply_state;
        self.applied_index_term = term;

        if let ApplyResult::Res(ref exec_result) = exec_result {
            match *exec_result {
                ExecResult::ChangePeer(ref cp) => {
                    self.region = cp.region.clone();
                }
                ExecResult::ComputeHash { .. }
                | ExecResult::VerifyHash { .. }
                | ExecResult::CompactLog { .. }
                | ExecResult::DeleteRange { .. }
                | ExecResult::IngestSst { .. } => {}
                ExecResult::SplitRegion { ref derived, .. } => {
                    self.region = derived.clone();
                    self.metrics.size_diff_hint = 0;
                    self.metrics.delete_keys_hint = 0;
                }
                ExecResult::PrepareMerge { ref region, .. } => {
                    self.region = region.clone();
                    self.is_merging = true;
                }
                ExecResult::CommitMerge { ref region, .. } => {
                    self.region = region.clone();
                    self.last_merge_version = region.get_region_epoch().get_version();
                }
                ExecResult::RollbackMerge { ref region, .. } => {
                    self.region = region.clone();
                    self.is_merging = false;
                }
            }
        }
        if let Some(epoch) = origin_epoch {
            let cmd_type = req.get_admin_request().get_cmd_type();
            let epoch_state = *ADMIN_CMD_EPOCH_MAP.get(&cmd_type).unwrap();
            // The chenge-epoch behavior **MUST BE** equal to the settings in `ADMIN_CMD_EPOCH_MAP`
            if (epoch_state.change_ver
                && epoch.get_version() == self.region.get_region_epoch().get_version())
                || (epoch_state.change_conf_ver
                    && epoch.get_conf_ver() == self.region.get_region_epoch().get_conf_ver())
            {
                panic!("{} apply admin cmd {:?} but epoch change is not expected, epoch state {:?}, before {:?}, after {:?}",
                        self.tag, req, epoch_state, epoch, self.region.get_region_epoch());
            }
        }

        (resp, exec_result)
    }

    fn destroy<W: WriteBatch<EK>>(&mut self, apply_ctx: &mut ApplyContext<EK, W>) {
        self.stopped = true;
        apply_ctx.router.close(self.region_id());
        for cmd in self.pending_cmds.normals.drain(..) {
            notify_region_removed(self.region.get_id(), self.id, cmd);
        }
        if let Some(cmd) = self.pending_cmds.conf_change.take() {
            notify_region_removed(self.region.get_id(), self.id, cmd);
        }
    }

    fn clear_all_commands_as_stale(&mut self) {
        let (region_id, peer_id) = (self.region_id(), self.id());
        for cmd in self.pending_cmds.normals.drain(..) {
            notify_stale_command(region_id, peer_id, self.term, cmd);
        }
        if let Some(cmd) = self.pending_cmds.conf_change.take() {
            notify_stale_command(region_id, peer_id, self.term, cmd);
        }
    }

    fn new_ctx(&self, index: u64, term: u64) -> ExecContext {
        ExecContext::new(self.apply_state.clone(), index, term)
    }
}

impl<EK> ApplyDelegate<EK>
where
    EK: KvEngine,
{
    // Only errors that will also occur on all other stores should be returned.
    fn exec_raft_cmd<W: WriteBatch<EK>>(
        &mut self,
        ctx: &mut ApplyContext<EK, W>,
        req: &RaftCmdRequest,
    ) -> Result<(RaftCmdResponse, ApplyResult<EK::Snapshot>)> {
        // Include region for epoch not match after merge may cause key not in range.
        let include_region =
            req.get_header().get_region_epoch().get_version() >= self.last_merge_version;
        check_region_epoch(req, &self.region, include_region)?;
        if req.has_admin_request() {
            self.exec_admin_cmd(ctx, req)
        } else {
            self.exec_write_cmd(ctx, req)
        }
    }

    fn exec_admin_cmd<W: WriteBatch<EK>>(
        &mut self,
        ctx: &mut ApplyContext<EK, W>,
        req: &RaftCmdRequest,
    ) -> Result<(RaftCmdResponse, ApplyResult<EK::Snapshot>)> {
        let request = req.get_admin_request();
        let cmd_type = request.get_cmd_type();
        if cmd_type != AdminCmdType::CompactLog && cmd_type != AdminCmdType::CommitMerge {
            info!(
                "execute admin command";
                "region_id" => self.region_id(),
                "peer_id" => self.id(),
                "term" => ctx.exec_ctx.as_ref().unwrap().term,
                "index" => ctx.exec_ctx.as_ref().unwrap().index,
                "command" => ?request
            );
        }

        let (mut response, exec_result) = match cmd_type {
            AdminCmdType::ChangePeer => self.exec_change_peer(ctx, request),
            AdminCmdType::ChangePeerV2 => panic!("unsupported admin command type"),
            AdminCmdType::Split => self.exec_split(ctx, request),
            AdminCmdType::BatchSplit => self.exec_batch_split(ctx, request),
            AdminCmdType::CompactLog => self.exec_compact_log(ctx, request),
            AdminCmdType::TransferLeader => Err(box_err!("transfer leader won't exec")),
            AdminCmdType::ComputeHash => self.exec_compute_hash(ctx, request),
            AdminCmdType::VerifyHash => self.exec_verify_hash(ctx, request),
            // TODO: is it backward compatible to add new cmd_type?
            AdminCmdType::PrepareMerge => self.exec_prepare_merge(ctx, request),
            AdminCmdType::CommitMerge => self.exec_commit_merge(ctx, request),
            AdminCmdType::RollbackMerge => self.exec_rollback_merge(ctx, request),
            AdminCmdType::InvalidAdmin => Err(box_err!("unsupported admin command type")),
        }?;
        response.set_cmd_type(cmd_type);

        let mut resp = RaftCmdResponse::default();
        if !req.get_header().get_uuid().is_empty() {
            let uuid = req.get_header().get_uuid().to_vec();
            resp.mut_header().set_uuid(uuid);
        }
        resp.set_admin_response(response);
        Ok((resp, exec_result))
    }

    fn exec_write_cmd<W: WriteBatch<EK>>(
        &mut self,
        ctx: &mut ApplyContext<EK, W>,
        req: &RaftCmdRequest,
    ) -> Result<(RaftCmdResponse, ApplyResult<EK::Snapshot>)> {
        fail_point!(
            "on_apply_write_cmd",
            cfg!(release) || self.id() == 3,
            |_| {
                unimplemented!();
            }
        );

        let requests = req.get_requests();
        let mut responses = Vec::with_capacity(requests.len());

        let mut ranges = vec![];
        let mut ssts = vec![];
        for req in requests {
            let cmd_type = req.get_cmd_type();
            let mut resp = match cmd_type {
                CmdType::Put => self.handle_put(ctx.kv_wb_mut(), req),
                CmdType::Delete => self.handle_delete(ctx.kv_wb_mut(), req),
                CmdType::DeleteRange => {
                    self.handle_delete_range(&ctx.engine, req, &mut ranges, ctx.use_delete_range)
                }
                CmdType::IngestSst => {
                    self.handle_ingest_sst(&ctx.importer, &ctx.engine, req, &mut ssts)
                }
                // Readonly commands are handled in raftstore directly.
                // Don't panic here in case there are old entries need to be applied.
                // It's also safe to skip them here, because a restart must have happened,
                // hence there is no callback to be called.
                CmdType::Snap | CmdType::Get => {
                    warn!(
                        "skip readonly command";
                        "region_id" => self.region_id(),
                        "peer_id" => self.id(),
                        "command" => ?req
                    );
                    continue;
                }
                CmdType::Prewrite | CmdType::Invalid | CmdType::ReadIndex => {
                    Err(box_err!("invalid cmd type, message maybe corrupted"))
                }
            }?;

            resp.set_cmd_type(cmd_type);

            responses.push(resp);
        }

        let mut resp = RaftCmdResponse::default();
        if !req.get_header().get_uuid().is_empty() {
            let uuid = req.get_header().get_uuid().to_vec();
            resp.mut_header().set_uuid(uuid);
        }
        resp.set_responses(responses.into());

        assert!(ranges.is_empty() || ssts.is_empty());
        let exec_res = if !ranges.is_empty() {
            ApplyResult::Res(ExecResult::DeleteRange { ranges })
        } else if !ssts.is_empty() {
            ApplyResult::Res(ExecResult::IngestSst { ssts })
        } else {
            ApplyResult::None
        };

        Ok((resp, exec_res))
    }
}

// Write commands related.
impl<EK> ApplyDelegate<EK>
where
    EK: KvEngine,
{
    fn handle_put<W: WriteBatch<EK>>(&mut self, wb: &mut W, req: &Request) -> Result<Response> {
        let (key, value) = (req.get_put().get_key(), req.get_put().get_value());
        // region key range has no data prefix, so we must use origin key to check.
        util::check_key_in_region(key, &self.region)?;

        let resp = Response::default();
        let key = keys::data_key(key);
        self.metrics.size_diff_hint += key.len() as i64;
        self.metrics.size_diff_hint += value.len() as i64;
        if !req.get_put().get_cf().is_empty() {
            let cf = req.get_put().get_cf();
            // TODO: don't allow write preseved cfs.
            if cf == CF_LOCK {
                self.metrics.lock_cf_written_bytes += key.len() as u64;
                self.metrics.lock_cf_written_bytes += value.len() as u64;
            }
            // TODO: check whether cf exists or not.
            wb.put_cf(cf, &key, value).unwrap_or_else(|e| {
                panic!(
                    "{} failed to write ({}, {}) to cf {}: {:?}",
                    self.tag,
                    hex::encode_upper(&key),
                    escape(value),
                    cf,
                    e
                )
            });
        } else {
            wb.put(&key, value).unwrap_or_else(|e| {
                panic!(
                    "{} failed to write ({}, {}): {:?}",
                    self.tag,
                    hex::encode_upper(&key),
                    escape(value),
                    e
                );
            });
        }
        Ok(resp)
    }

    fn handle_delete<W: WriteBatch<EK>>(&mut self, wb: &mut W, req: &Request) -> Result<Response> {
        let key = req.get_delete().get_key();
        // region key range has no data prefix, so we must use origin key to check.
        util::check_key_in_region(key, &self.region)?;

        let key = keys::data_key(key);
        // since size_diff_hint is not accurate, so we just skip calculate the value size.
        self.metrics.size_diff_hint -= key.len() as i64;
        let resp = Response::default();
        if !req.get_delete().get_cf().is_empty() {
            let cf = req.get_delete().get_cf();
            // TODO: check whether cf exists or not.
            wb.delete_cf(cf, &key).unwrap_or_else(|e| {
                panic!(
                    "{} failed to delete {}: {}",
                    self.tag,
                    hex::encode_upper(&key),
                    e
                )
            });

            if cf == CF_LOCK {
                // delete is a kind of write for RocksDB.
                self.metrics.lock_cf_written_bytes += key.len() as u64;
            } else {
                self.metrics.delete_keys_hint += 1;
            }
        } else {
            wb.delete(&key).unwrap_or_else(|e| {
                panic!(
                    "{} failed to delete {}: {}",
                    self.tag,
                    hex::encode_upper(&key),
                    e
                )
            });
            self.metrics.delete_keys_hint += 1;
        }

        Ok(resp)
    }

    fn handle_delete_range(
        &mut self,
        engine: &EK,
        req: &Request,
        ranges: &mut Vec<Range>,
        use_delete_range: bool,
    ) -> Result<Response> {
        let s_key = req.get_delete_range().get_start_key();
        let e_key = req.get_delete_range().get_end_key();
        let notify_only = req.get_delete_range().get_notify_only();
        if !e_key.is_empty() && s_key >= e_key {
            return Err(box_err!(
                "invalid delete range command, start_key: {:?}, end_key: {:?}",
                s_key,
                e_key
            ));
        }
        // region key range has no data prefix, so we must use origin key to check.
        util::check_key_in_region(s_key, &self.region)?;
        let end_key = keys::data_end_key(e_key);
        let region_end_key = keys::data_end_key(self.region.get_end_key());
        if end_key > region_end_key {
            return Err(Error::KeyNotInRegion(e_key.to_vec(), self.region.clone()));
        }

        let resp = Response::default();
        let mut cf = req.get_delete_range().get_cf();
        if cf.is_empty() {
            cf = CF_DEFAULT;
        }
        if ALL_CFS.iter().find(|x| **x == cf).is_none() {
            return Err(box_err!("invalid delete range command, cf: {:?}", cf));
        }

        let start_key = keys::data_key(s_key);
        // Use delete_files_in_range to drop as many sst files as possible, this
        // is a way to reclaim disk space quickly after drop a table/index.
        if !notify_only {
            engine
                .delete_files_in_range_cf(cf, &start_key, &end_key, /* include_end */ false)
                .unwrap_or_else(|e| {
                    panic!(
                        "{} failed to delete files in range [{}, {}): {:?}",
                        self.tag,
                        hex::encode_upper(&start_key),
                        hex::encode_upper(&end_key),
                        e
                    )
                });

            // Delete all remaining keys.
            engine
                .delete_all_in_range_cf(cf, &start_key, &end_key, use_delete_range)
                .unwrap_or_else(|e| {
                    panic!(
                        "{} failed to delete all in range [{}, {}), cf: {}, err: {:?}",
                        self.tag,
                        hex::encode_upper(&start_key),
                        hex::encode_upper(&end_key),
                        cf,
                        e
                    );
                });
        }

        // TODO: Should this be executed when `notify_only` is set?
        ranges.push(Range::new(cf.to_owned(), start_key, end_key));

        Ok(resp)
    }

    fn handle_ingest_sst(
        &mut self,
        importer: &Arc<SSTImporter>,
        engine: &EK,
        req: &Request,
        ssts: &mut Vec<SstMeta>,
    ) -> Result<Response> {
        let sst = req.get_ingest_sst().get_sst();

        if let Err(e) = check_sst_for_ingestion(sst, &self.region) {
            error!(
                 "ingest fail";
                 "region_id" => self.region_id(),
                 "peer_id" => self.id(),
                 "sst" => ?sst,
                 "region" => ?&self.region,
                 "err" => ?e,
                "error_code" => %e.error_code(),
            );
            // This file is not valid, we can delete it here.
            let _ = importer.delete(sst);
            return Err(e);
        }

        importer.ingest(sst, engine).unwrap_or_else(|e| {
            // If this failed, it means that the file is corrupted or something
            // is wrong with the engine, but we can do nothing about that.
            panic!("{} ingest {:?}: {:?}", self.tag, sst, e);
        });

        ssts.push(sst.clone());
        Ok(Response::default())
    }
}

// Admin commands related.
impl<EK> ApplyDelegate<EK>
where
    EK: KvEngine,
{
    fn exec_change_peer<W: WriteBatch<EK>>(
        &mut self,
        ctx: &mut ApplyContext<EK, W>,
        request: &AdminRequest,
    ) -> Result<(AdminResponse, ApplyResult<EK::Snapshot>)> {
        let request = request.get_change_peer();
        let peer = request.get_peer();
        let store_id = peer.get_store_id();
        let change_type = request.get_change_type();
        let mut region = self.region.clone();

        fail_point!(
            "apply_on_conf_change_1_3_1",
            (self.id == 1 || self.id == 3) && self.region_id() == 1,
            |_| panic!("should not use return")
        );
        fail_point!(
            "apply_on_conf_change_3_1",
            self.id == 3 && self.region_id() == 1,
            |_| panic!("should not use return")
        );
        fail_point!(
            "apply_on_conf_change_all_1",
            self.region_id() == 1,
            |_| panic!("should not use return")
        );
        info!(
            "exec ConfChange";
            "region_id" => self.region_id(),
            "peer_id" => self.id(),
            "type" => util::conf_change_type_str(change_type),
            "epoch" => ?region.get_region_epoch(),
        );

        // TODO: we should need more check, like peer validation, duplicated id, etc.
        let conf_ver = region.get_region_epoch().get_conf_ver() + 1;
        region.mut_region_epoch().set_conf_ver(conf_ver);

        match change_type {
            ConfChangeType::AddNode => {
                let add_ndoe_fp = || {
                    fail_point!(
                        "apply_on_add_node_1_2",
                        self.id == 2 && self.region_id() == 1,
                        |_| {}
                    )
                };
                add_ndoe_fp();

                PEER_ADMIN_CMD_COUNTER_VEC
                    .with_label_values(&["add_peer", "all"])
                    .inc();

                let mut exists = false;
                if let Some(p) = util::find_peer_mut(&mut region, store_id) {
                    exists = true;
                    if !is_learner(p) || p.get_id() != peer.get_id() {
                        error!(
                            "can't add duplicated peer";
                            "region_id" => self.region_id(),
                            "peer_id" => self.id(),
                            "peer" => ?peer,
                            "region" => ?&self.region
                        );
                        return Err(box_err!(
                            "can't add duplicated peer {:?} to region {:?}",
                            peer,
                            self.region
                        ));
                    } else {
                        p.set_role(PeerRole::Voter);
                    }
                }
                if !exists {
                    // TODO: Do we allow adding peer in same node?
                    region.mut_peers().push(peer.clone());
                }

                PEER_ADMIN_CMD_COUNTER_VEC
                    .with_label_values(&["add_peer", "success"])
                    .inc();
                info!(
                    "add peer successfully";
                    "region_id" => self.region_id(),
                    "peer_id" => self.id(),
                    "peer" => ?peer,
                    "region" => ?&self.region
                );
            }
            ConfChangeType::RemoveNode => {
                PEER_ADMIN_CMD_COUNTER_VEC
                    .with_label_values(&["remove_peer", "all"])
                    .inc();

                if let Some(p) = util::remove_peer(&mut region, store_id) {
                    // Considering `is_learner` flag in `Peer` here is by design.
                    if &p != peer {
                        error!(
                            "ignore remove unmatched peer";
                            "region_id" => self.region_id(),
                            "peer_id" => self.id(),
                            "expect_peer" => ?peer,
                            "get_peeer" => ?p
                        );
                        return Err(box_err!(
                            "remove unmatched peer: expect: {:?}, get {:?}, ignore",
                            peer,
                            p
                        ));
                    }
                    if self.id == peer.get_id() {
                        // Remove ourself, we will destroy all region data later.
                        // So we need not to apply following logs.
                        self.stopped = true;
                        self.pending_remove = true;
                    }
                } else {
                    error!(
                        "remove missing peer";
                        "region_id" => self.region_id(),
                        "peer_id" => self.id(),
                        "peer" => ?peer,
                        "region" => ?&self.region,
                    );
                    return Err(box_err!(
                        "remove missing peer {:?} from region {:?}",
                        peer,
                        self.region
                    ));
                }

                PEER_ADMIN_CMD_COUNTER_VEC
                    .with_label_values(&["remove_peer", "success"])
                    .inc();
                info!(
                    "remove peer successfully";
                    "region_id" => self.region_id(),
                    "peer_id" => self.id(),
                    "peer" => ?peer,
                    "region" => ?&self.region
                );
            }
            ConfChangeType::AddLearnerNode => {
                PEER_ADMIN_CMD_COUNTER_VEC
                    .with_label_values(&["add_learner", "all"])
                    .inc();

                if util::find_peer(&region, store_id).is_some() {
                    error!(
                        "can't add duplicated learner";
                        "region_id" => self.region_id(),
                        "peer_id" => self.id(),
                        "peer" => ?peer,
                        "region" => ?&self.region
                    );
                    return Err(box_err!(
                        "can't add duplicated learner {:?} to region {:?}",
                        peer,
                        self.region
                    ));
                }
                region.mut_peers().push(peer.clone());

                PEER_ADMIN_CMD_COUNTER_VEC
                    .with_label_values(&["add_learner", "success"])
                    .inc();
                info!(
                    "add learner successfully";
                    "region_id" => self.region_id(),
                    "peer_id" => self.id(),
                    "peer" => ?peer,
                    "region" => ?&self.region,
                );
            }
        }

        let state = if self.pending_remove {
            PeerState::Tombstone
        } else {
            PeerState::Normal
        };
        if let Err(e) = write_peer_state(ctx.kv_wb_mut(), &region, state, None) {
            panic!("{} failed to update region state: {:?}", self.tag, e);
        }

        let mut resp = AdminResponse::default();
        resp.mut_change_peer().set_region(region.clone());

        Ok((
            resp,
            ApplyResult::Res(ExecResult::ChangePeer(ChangePeer {
                index: ctx.exec_ctx.as_ref().unwrap().index,
                conf_change: Default::default(),
                peer: peer.clone(),
                region,
            })),
        ))
    }

    fn exec_split<W: WriteBatch<EK>>(
        &mut self,
        ctx: &mut ApplyContext<EK, W>,
        req: &AdminRequest,
    ) -> Result<(AdminResponse, ApplyResult<EK::Snapshot>)> {
        info!(
            "split is deprecated, redirect to use batch split";
            "region_id" => self.region_id(),
            "peer_id" => self.id(),
        );
        let split = req.get_split().to_owned();
        let mut admin_req = AdminRequest::default();
        admin_req
            .mut_splits()
            .set_right_derive(split.get_right_derive());
        admin_req.mut_splits().mut_requests().push(split);
        // This method is executed only when there are unapplied entries after being restarted.
        // So there will be no callback, it's OK to return a response that does not matched
        // with its request.
        self.exec_batch_split(ctx, &admin_req)
    }

    fn exec_batch_split<W: WriteBatch<EK>>(
        &mut self,
        ctx: &mut ApplyContext<EK, W>,
        req: &AdminRequest,
    ) -> Result<(AdminResponse, ApplyResult<EK::Snapshot>)> {
        fail_point!(
            "apply_before_split_1_3",
            self.id == 3 && self.region_id() == 1,
            |_| { unreachable!() }
        );

        PEER_ADMIN_CMD_COUNTER.batch_split.all.inc();

        let split_reqs = req.get_splits();
        let right_derive = split_reqs.get_right_derive();
        if split_reqs.get_requests().is_empty() {
            return Err(box_err!("missing split requests"));
        }
        let mut derived = self.region.clone();
        let new_region_cnt = split_reqs.get_requests().len();
        let mut regions = Vec::with_capacity(new_region_cnt + 1);
        let mut keys: VecDeque<Vec<u8>> = VecDeque::with_capacity(new_region_cnt + 1);
        for req in split_reqs.get_requests() {
            let split_key = req.get_split_key();
            if split_key.is_empty() {
                return Err(box_err!("missing split key"));
            }
            if split_key
                <= keys
                    .back()
                    .map_or_else(|| derived.get_start_key(), Vec::as_slice)
            {
                return Err(box_err!("invalid split request: {:?}", split_reqs));
            }
            if req.get_new_peer_ids().len() != derived.get_peers().len() {
                return Err(box_err!(
                    "invalid new peer id count, need {:?}, but got {:?}",
                    derived.get_peers(),
                    req.get_new_peer_ids()
                ));
            }
            keys.push_back(split_key.to_vec());
        }

        util::check_key_in_region(keys.back().unwrap(), &self.region)?;

        info!(
            "split region";
            "region_id" => self.region_id(),
            "peer_id" => self.id(),
            "region" => ?derived,
            "keys" => %KeysInfoFormatter(keys.iter()),
        );
        let new_version = derived.get_region_epoch().get_version() + new_region_cnt as u64;
        derived.mut_region_epoch().set_version(new_version);
        // Note that the split requests only contain ids for new regions, so we need
        // to handle new regions and old region separately.
        if right_derive {
            // So the range of new regions is [old_start_key, split_key1, ..., last_split_key].
            keys.push_front(derived.get_start_key().to_vec());
        } else {
            // So the range of new regions is [split_key1, ..., last_split_key, old_end_key].
            keys.push_back(derived.get_end_key().to_vec());
            derived.set_end_key(keys.front().unwrap().to_vec());
            regions.push(derived.clone());
        }

        let mut new_split_regions: HashMap<u64, NewSplitPeer> = HashMap::default();
        for req in split_reqs.get_requests() {
            let mut new_region = Region::default();
            new_region.set_id(req.get_new_region_id());
            new_region.set_region_epoch(derived.get_region_epoch().to_owned());
            new_region.set_start_key(keys.pop_front().unwrap());
            new_region.set_end_key(keys.front().unwrap().to_vec());
            new_region.set_peers(derived.get_peers().to_vec().into());
            for (peer, peer_id) in new_region
                .mut_peers()
                .iter_mut()
                .zip(req.get_new_peer_ids())
            {
                peer.set_id(*peer_id);
            }
            new_split_regions.insert(
                new_region.get_id(),
                NewSplitPeer {
                    peer_id: util::find_peer(&new_region, ctx.store_id).unwrap().get_id(),
                    result: None,
                },
            );
            regions.push(new_region);
        }

        if right_derive {
            derived.set_start_key(keys.pop_front().unwrap());
            regions.push(derived.clone());
        }

        let mut replace_regions = HashSet::default();
        {
            let mut pending_create_peers = ctx.pending_create_peers.lock().unwrap();
            for (region_id, new_split_peer) in new_split_regions.iter_mut() {
                match pending_create_peers.entry(*region_id) {
                    HashMapEntry::Occupied(mut v) => {
                        if *v.get() != (new_split_peer.peer_id, false) {
                            new_split_peer.result =
                                Some(format!("status {:?} is not expected", v.get()));
                        } else {
                            replace_regions.insert(*region_id);
                            v.insert((new_split_peer.peer_id, true));
                        }
                    }
                    HashMapEntry::Vacant(v) => {
                        v.insert((new_split_peer.peer_id, true));
                    }
                }
            }
        }

        // region_id -> peer_id
        let mut already_exist_regions = Vec::new();
        for (region_id, new_split_peer) in new_split_regions.iter_mut() {
            let region_state_key = keys::region_state_key(*region_id);
            match ctx
                .engine
                .get_msg_cf::<RegionLocalState>(CF_RAFT, &region_state_key)
            {
                Ok(None) => (),
                Ok(Some(state)) => {
                    if replace_regions.get(region_id).is_some() {
                        // This peer must be the first one on local store. So if this peer is created on the other side,
                        // it means no `RegionLocalState` in kv engine.
                        panic!("{} failed to replace region {} peer {} because state {:?} alread exist in kv engine",
                            self.tag, region_id, new_split_peer.peer_id, state);
                    }
                    already_exist_regions.push((*region_id, new_split_peer.peer_id));
                    new_split_peer.result = Some(format!("state {:?} exist in kv engine", state));
                }
                e => panic!(
                    "{} failed to get regions state of {}: {:?}",
                    self.tag, region_id, e
                ),
            }
        }

        if !already_exist_regions.is_empty() {
            let mut pending_create_peers = ctx.pending_create_peers.lock().unwrap();
            for (region_id, peer_id) in &already_exist_regions {
                assert_eq!(
                    pending_create_peers.remove(region_id),
                    Some((*peer_id, true))
                );
            }
        }

        let kv_wb_mut = ctx.kv_wb.as_mut().unwrap();
        for new_region in &regions {
            if new_region.get_id() == derived.get_id() {
                continue;
            }
            let new_split_peer = new_split_regions.get(&new_region.get_id()).unwrap();
            if let Some(ref r) = new_split_peer.result {
                warn!(
                    "new region from splitting already exists";
                    "new_region_id" => new_region.get_id(),
                    "new_peer_id" => new_split_peer.peer_id,
                    "reason" => r,
                    "region_id" => self.region_id(),
                    "peer_id" => self.id(),
                );
                continue;
            }
            write_peer_state(kv_wb_mut, new_region, PeerState::Normal, None)
                .and_then(|_| write_initial_apply_state(kv_wb_mut, new_region.get_id()))
                .unwrap_or_else(|e| {
                    panic!(
                        "{} fails to save split region {:?}: {:?}",
                        self.tag, new_region, e
                    )
                });
        }
        write_peer_state(kv_wb_mut, &derived, PeerState::Normal, None).unwrap_or_else(|e| {
            panic!("{} fails to update region {:?}: {:?}", self.tag, derived, e)
        });
        let mut resp = AdminResponse::default();
        resp.mut_splits().set_regions(regions.clone().into());
        PEER_ADMIN_CMD_COUNTER.batch_split.success.inc();

        fail_point!(
            "apply_after_split_1_3",
            self.id == 3 && self.region_id() == 1,
            |_| { unreachable!() }
        );

        Ok((
            resp,
            ApplyResult::Res(ExecResult::SplitRegion {
                regions,
                derived,
                new_split_regions,
            }),
        ))
    }

    fn exec_prepare_merge<W: WriteBatch<EK>>(
        &mut self,
        ctx: &mut ApplyContext<EK, W>,
        req: &AdminRequest,
    ) -> Result<(AdminResponse, ApplyResult<EK::Snapshot>)> {
        fail_point!("apply_before_prepare_merge");

        PEER_ADMIN_CMD_COUNTER.prepare_merge.all.inc();

        let prepare_merge = req.get_prepare_merge();
        let index = prepare_merge.get_min_index();
        let exec_ctx = ctx.exec_ctx.as_ref().unwrap();
        let first_index = peer_storage::first_index(&exec_ctx.apply_state);
        if index < first_index {
            // We filter `CompactLog` command before.
            panic!(
                "{} first index {} > min_index {}, skip pre merge",
                self.tag, first_index, index
            );
        }
        let mut region = self.region.clone();
        let region_version = region.get_region_epoch().get_version() + 1;
        region.mut_region_epoch().set_version(region_version);
        // In theory conf version should not be increased when executing prepare_merge.
        // However, we don't want to do conf change after prepare_merge is committed.
        // This can also be done by iterating all proposal to find if prepare_merge is
        // proposed before proposing conf change, but it make things complicated.
        // Another way is make conf change also check region version, but this is not
        // backward compatible.
        let conf_version = region.get_region_epoch().get_conf_ver() + 1;
        region.mut_region_epoch().set_conf_ver(conf_version);
        let mut merging_state = MergeState::default();
        merging_state.set_min_index(index);
        merging_state.set_target(prepare_merge.get_target().to_owned());
        merging_state.set_commit(exec_ctx.index);
        write_peer_state(
            ctx.kv_wb.as_mut().unwrap(),
            &region,
            PeerState::Merging,
            Some(merging_state.clone()),
        )
        .unwrap_or_else(|e| {
            panic!(
                "{} failed to save merging state {:?} for region {:?}: {:?}",
                self.tag, merging_state, region, e
            )
        });
        fail_point!("apply_after_prepare_merge");
        PEER_ADMIN_CMD_COUNTER.prepare_merge.success.inc();

        Ok((
            AdminResponse::default(),
            ApplyResult::Res(ExecResult::PrepareMerge {
                region,
                state: merging_state,
            }),
        ))
    }

    // The target peer should send missing log entries to the source peer.
    //
    // So, the merge process order would be:
    // 1.   `exec_commit_merge` in target apply fsm and send `CatchUpLogs` to source peer fsm
    // 2.   `on_catch_up_logs_for_merge` in source peer fsm
    // 3.   if the source peer has already executed the corresponding `on_ready_prepare_merge`, set pending_remove and jump to step 6
    // 4.   ... (raft append and apply logs)
    // 5.   `on_ready_prepare_merge` in source peer fsm and set pending_remove (means source region has finished applying all logs)
    // 6.   `logs_up_to_date_for_merge` in source apply fsm (destroy its apply fsm and send Noop to trigger the target apply fsm)
    // 7.   resume `exec_commit_merge` in target apply fsm
    // 8.   `on_ready_commit_merge` in target peer fsm and send `MergeResult` to source peer fsm
    // 9.   `on_merge_result` in source peer fsm (destroy itself)
    fn exec_commit_merge<W: WriteBatch<EK>>(
        &mut self,
        ctx: &mut ApplyContext<EK, W>,
        req: &AdminRequest,
    ) -> Result<(AdminResponse, ApplyResult<EK::Snapshot>)> {
        {
            let apply_before_commit_merge = || {
                fail_point!(
                    "apply_before_commit_merge_except_1_4",
                    self.region_id() == 1 && self.id != 4,
                    |_| {}
                );
            };
            apply_before_commit_merge();
        }

        PEER_ADMIN_CMD_COUNTER.commit_merge.all.inc();

        let merge = req.get_commit_merge();
        let source_region = merge.get_source();
        let source_region_id = source_region.get_id();

        // No matter whether the source peer has applied to the required index,
        // it's a race to write apply state in both source delegate and target
        // delegate. So asking the source delegate to stop first.
        if self.ready_source_region_id != source_region_id {
            if self.ready_source_region_id != 0 {
                panic!(
                    "{} unexpected ready source region {}, expecting {}",
                    self.tag, self.ready_source_region_id, source_region_id
                );
            }
            info!(
                "asking delegate to stop";
                "region_id" => self.region_id(),
                "peer_id" => self.id(),
                "source_region_id" => source_region_id
            );
            fail_point!("before_handle_catch_up_logs_for_merge");
            // Sends message to the source peer fsm and pause `exec_commit_merge` process
            let logs_up_to_date = Arc::new(AtomicU64::new(0));
            let msg = SignificantMsg::CatchUpLogs(CatchUpLogs {
                target_region_id: self.region_id(),
                merge: merge.to_owned(),
                logs_up_to_date: logs_up_to_date.clone(),
            });
            ctx.notifier
                .notify_one(source_region_id, PeerMsg::SignificantMsg(msg));
            return Ok((
                AdminResponse::default(),
                ApplyResult::WaitMergeSource(logs_up_to_date),
            ));
        }

        info!(
            "execute CommitMerge";
            "region_id" => self.region_id(),
            "peer_id" => self.id(),
            "commit" => merge.get_commit(),
            "entries" => merge.get_entries().len(),
            "term" => ctx.exec_ctx.as_ref().unwrap().term,
            "index" => ctx.exec_ctx.as_ref().unwrap().index,
            "source_region" => ?source_region
        );

        self.ready_source_region_id = 0;

        let region_state_key = keys::region_state_key(source_region_id);
        let state: RegionLocalState = match ctx.engine.get_msg_cf(CF_RAFT, &region_state_key) {
            Ok(Some(s)) => s,
            e => panic!(
                "{} failed to get regions state of {:?}: {:?}",
                self.tag, source_region, e
            ),
        };
        if state.get_state() != PeerState::Merging {
            panic!(
                "{} unexpected state of merging region {:?}",
                self.tag, state
            );
        }
        let exist_region = state.get_region().to_owned();
        if *source_region != exist_region {
            panic!(
                "{} source_region {:?} not match exist region {:?}",
                self.tag, source_region, exist_region
            );
        }
        let mut region = self.region.clone();
        // Use a max value so that pd can ensure overlapped region has a priority.
        let version = cmp::max(
            source_region.get_region_epoch().get_version(),
            region.get_region_epoch().get_version(),
        ) + 1;
        region.mut_region_epoch().set_version(version);
        if keys::enc_end_key(&region) == keys::enc_start_key(source_region) {
            region.set_end_key(source_region.get_end_key().to_vec());
        } else {
            region.set_start_key(source_region.get_start_key().to_vec());
        }
        let kv_wb_mut = ctx.kv_wb.as_mut().unwrap();
        write_peer_state(kv_wb_mut, &region, PeerState::Normal, None)
            .and_then(|_| {
                // TODO: maybe all information needs to be filled?
                let mut merging_state = MergeState::default();
                merging_state.set_target(self.region.clone());
                write_peer_state(
                    kv_wb_mut,
                    source_region,
                    PeerState::Tombstone,
                    Some(merging_state),
                )
            })
            .unwrap_or_else(|e| {
                panic!(
                    "{} failed to save merge region {:?}: {:?}",
                    self.tag, region, e
                )
            });

        PEER_ADMIN_CMD_COUNTER.commit_merge.success.inc();

        let resp = AdminResponse::default();
        Ok((
            resp,
            ApplyResult::Res(ExecResult::CommitMerge {
                region,
                source: source_region.to_owned(),
            }),
        ))
    }

    fn exec_rollback_merge<W: WriteBatch<EK>>(
        &mut self,
        ctx: &mut ApplyContext<EK, W>,
        req: &AdminRequest,
    ) -> Result<(AdminResponse, ApplyResult<EK::Snapshot>)> {
        PEER_ADMIN_CMD_COUNTER.rollback_merge.all.inc();
        let region_state_key = keys::region_state_key(self.region_id());
        let state: RegionLocalState = match ctx.engine.get_msg_cf(CF_RAFT, &region_state_key) {
            Ok(Some(s)) => s,
            e => panic!("{} failed to get regions state: {:?}", self.tag, e),
        };
        assert_eq!(state.get_state(), PeerState::Merging, "{}", self.tag);
        let rollback = req.get_rollback_merge();
        assert_eq!(
            state.get_merge_state().get_commit(),
            rollback.get_commit(),
            "{}",
            self.tag
        );
        let mut region = self.region.clone();
        let version = region.get_region_epoch().get_version();
        // Update version to avoid duplicated rollback requests.
        region.mut_region_epoch().set_version(version + 1);
        let kv_wb_mut = ctx.kv_wb.as_mut().unwrap();
        write_peer_state(kv_wb_mut, &region, PeerState::Normal, None).unwrap_or_else(|e| {
            panic!(
                "{} failed to rollback merge {:?}: {:?}",
                self.tag, rollback, e
            )
        });

        PEER_ADMIN_CMD_COUNTER.rollback_merge.success.inc();
        let resp = AdminResponse::default();
        Ok((
            resp,
            ApplyResult::Res(ExecResult::RollbackMerge {
                region,
                commit: rollback.get_commit(),
            }),
        ))
    }

    fn exec_compact_log<W: WriteBatch<EK>>(
        &mut self,
        ctx: &mut ApplyContext<EK, W>,
        req: &AdminRequest,
    ) -> Result<(AdminResponse, ApplyResult<EK::Snapshot>)> {
        PEER_ADMIN_CMD_COUNTER.compact.all.inc();

        let compact_index = req.get_compact_log().get_compact_index();
        let resp = AdminResponse::default();
        let apply_state = &mut ctx.exec_ctx.as_mut().unwrap().apply_state;
        let first_index = peer_storage::first_index(apply_state);
        if compact_index <= first_index {
            debug!(
                "compact index <= first index, no need to compact";
                "region_id" => self.region_id(),
                "peer_id" => self.id(),
                "compact_index" => compact_index,
                "first_index" => first_index,
            );
            return Ok((resp, ApplyResult::None));
        }
        if self.is_merging {
            info!(
                "in merging mode, skip compact";
                "region_id" => self.region_id(),
                "peer_id" => self.id(),
                "compact_index" => compact_index
            );
            return Ok((resp, ApplyResult::None));
        }

        let compact_term = req.get_compact_log().get_compact_term();
        // TODO: add unit tests to cover all the message integrity checks.
        if compact_term == 0 {
            info!(
                "compact term missing, skip";
                "region_id" => self.region_id(),
                "peer_id" => self.id(),
                "command" => ?req.get_compact_log()
            );
            // old format compact log command, safe to ignore.
            return Err(box_err!(
                "command format is outdated, please upgrade leader"
            ));
        }

        // compact failure is safe to be omitted, no need to assert.
        compact_raft_log(&self.tag, apply_state, compact_index, compact_term)?;

        PEER_ADMIN_CMD_COUNTER.compact.success.inc();

        Ok((
            resp,
            ApplyResult::Res(ExecResult::CompactLog {
                state: apply_state.get_truncated_state().clone(),
                first_index,
            }),
        ))
    }

    fn exec_compute_hash<W: WriteBatch<EK>>(
        &self,
        ctx: &ApplyContext<EK, W>,
        _: &AdminRequest,
    ) -> Result<(AdminResponse, ApplyResult<EK::Snapshot>)> {
        let resp = AdminResponse::default();
        Ok((
            resp,
            ApplyResult::Res(ExecResult::ComputeHash {
                region: self.region.clone(),
                index: ctx.exec_ctx.as_ref().unwrap().index,
                // This snapshot may be held for a long time, which may cause too many
                // open files in rocksdb.
                // TODO: figure out another way to do consistency check without snapshot
                // or short life snapshot.
                snap: ctx.engine.snapshot(),
            }),
        ))
    }

    fn exec_verify_hash<W: WriteBatch<EK>>(
        &self,
        _: &ApplyContext<EK, W>,
        req: &AdminRequest,
    ) -> Result<(AdminResponse, ApplyResult<EK::Snapshot>)> {
        let verify_req = req.get_verify_hash();
        let index = verify_req.get_index();
        let hash = verify_req.get_hash().to_vec();
        let resp = AdminResponse::default();
        Ok((
            resp,
            ApplyResult::Res(ExecResult::VerifyHash { index, hash }),
        ))
    }
}

pub fn get_change_peer_cmd(msg: &RaftCmdRequest) -> Option<&ChangePeerRequest> {
    if !msg.has_admin_request() {
        return None;
    }
    let req = msg.get_admin_request();
    if !req.has_change_peer() {
        return None;
    }

    Some(req.get_change_peer())
}

fn check_sst_for_ingestion(sst: &SstMeta, region: &Region) -> Result<()> {
    let uuid = sst.get_uuid();
    if let Err(e) = UuidBuilder::from_slice(uuid) {
        return Err(box_err!("invalid uuid {:?}: {:?}", uuid, e));
    }

    let cf_name = sst.get_cf_name();
    if cf_name != CF_DEFAULT && cf_name != CF_WRITE {
        return Err(box_err!("invalid cf name {}", cf_name));
    }

    let region_id = sst.get_region_id();
    if region_id != region.get_id() {
        return Err(Error::RegionNotFound(region_id));
    }

    let epoch = sst.get_region_epoch();
    let region_epoch = region.get_region_epoch();
    if epoch.get_conf_ver() != region_epoch.get_conf_ver()
        || epoch.get_version() != region_epoch.get_version()
    {
        let error = format!("{:?} != {:?}", epoch, region_epoch);
        return Err(Error::EpochNotMatch(error, vec![region.clone()]));
    }

    let range = sst.get_range();
    util::check_key_in_region(range.get_start(), region)?;
    util::check_key_in_region(range.get_end(), region)?;

    Ok(())
}

/// Updates the `state` with given `compact_index` and `compact_term`.
///
/// Remember the Raft log is not deleted here.
pub fn compact_raft_log(
    tag: &str,
    state: &mut RaftApplyState,
    compact_index: u64,
    compact_term: u64,
) -> Result<()> {
    debug!("{} compact log entries to prior to {}", tag, compact_index);

    if compact_index <= state.get_truncated_state().get_index() {
        return Err(box_err!("try to truncate compacted entries"));
    } else if compact_index > state.get_applied_index() {
        return Err(box_err!(
            "compact index {} > applied index {}",
            compact_index,
            state.get_applied_index()
        ));
    }

    // we don't actually delete the logs now, we add an async task to do it.

    state.mut_truncated_state().set_index(compact_index);
    state.mut_truncated_state().set_term(compact_term);

    Ok(())
}

pub struct Apply<S>
where
    S: Snapshot,
{
    pub peer_id: u64,
    pub region_id: u64,
    pub term: u64,
    pub entries: Vec<Entry>,
    pub last_committed_index: u64,
    pub committed_index: u64,
    pub committed_term: u64,
    pub cbs: Vec<Proposal<S>>,
    entries_mem_size: i64,
    entries_count: i64,
}

impl<S: Snapshot> Apply<S> {
    pub(crate) fn new(
        peer_id: u64,
        region_id: u64,
        term: u64,
        entries: Vec<Entry>,
        last_committed_index: u64,
        committed_index: u64,
        committed_term: u64,
        cbs: Vec<Proposal<S>>,
    ) -> Apply<S> {
        let entries_mem_size =
            (ENTRY_MEM_SIZE * entries.capacity()) as i64 + get_entries_mem_size(&entries);
        APPLY_PENDING_BYTES_GAUGE.add(entries_mem_size);
        let entries_count = entries.len() as i64;
        APPLY_PENDING_ENTRIES_GAUGE.add(entries_count);
        Apply {
            peer_id,
            region_id,
            term,
            entries,
            last_committed_index,
            committed_index,
            committed_term,
            cbs,
            entries_mem_size,
            entries_count,
        }
    }
}

impl<S: Snapshot> Drop for Apply<S> {
    fn drop(&mut self) {
        APPLY_PENDING_BYTES_GAUGE.sub(self.entries_mem_size);
        APPLY_PENDING_ENTRIES_GAUGE.sub(self.entries_count);
    }
}

fn get_entries_mem_size(entries: &[Entry]) -> i64 {
    if entries.is_empty() {
        return 0;
    }
    let data_size: i64 = entries
        .iter()
        .map(|e| (e.data.capacity() + e.context.capacity()) as i64)
        .sum();
    data_size
}

#[derive(Default, Clone)]
pub struct Registration {
    pub id: u64,
    pub term: u64,
    pub apply_state: RaftApplyState,
    pub applied_index_term: u64,
    pub region: Region,
    pub pending_request_snapshot_count: Arc<AtomicUsize>,
    pub is_merging: bool,
}

impl Registration {
    pub fn new<EK: KvEngine, ER: RaftEngine>(peer: &Peer<EK, ER>) -> Registration {
        Registration {
            id: peer.peer_id(),
            term: peer.term(),
            apply_state: peer.get_store().apply_state().clone(),
            applied_index_term: peer.get_store().applied_index_term(),
            region: peer.region().clone(),
            pending_request_snapshot_count: peer.pending_request_snapshot_count.clone(),
            is_merging: peer.pending_merge_state.is_some(),
        }
    }
}

pub struct Proposal<S>
where
    S: Snapshot,
{
    pub is_conf_change: bool,
    pub index: u64,
    pub term: u64,
    pub cb: Callback<S>,
    /// `renew_lease_time` contains the last time when a peer starts to renew lease.
    pub renew_lease_time: Option<Timespec>,
}

pub struct Destroy {
    region_id: u64,
    merge_from_snapshot: bool,
}

/// A message that asks the delegate to apply to the given logs and then reply to
/// target mailbox.
#[derive(Default, Debug)]
pub struct CatchUpLogs {
    /// The target region to be notified when given logs are applied.
    pub target_region_id: u64,
    /// Merge request that contains logs to be applied.
    pub merge: CommitMergeRequest,
    /// A flag indicate that all source region's logs are applied.
    ///
    /// This is still necessary although we have a mailbox field already.
    /// Mailbox is used to notify target region, and trigger a round of polling.
    /// But due to the FIFO natural of channel, we need a flag to check if it's
    /// ready when polling.
    pub logs_up_to_date: Arc<AtomicU64>,
}

pub struct GenSnapTask {
    pub(crate) region_id: u64,
    commit_index: u64,
    snap_notifier: SyncSender<RaftSnapshot>,
}

impl GenSnapTask {
    pub fn new(
        region_id: u64,
        commit_index: u64,
        snap_notifier: SyncSender<RaftSnapshot>,
    ) -> GenSnapTask {
        GenSnapTask {
            region_id,
            commit_index,
            snap_notifier,
        }
    }

    pub fn commit_index(&self) -> u64 {
        self.commit_index
    }

    pub fn generate_and_schedule_snapshot<EK>(
        self,
        kv_snap: EK::Snapshot,
        last_applied_index_term: u64,
        last_applied_state: RaftApplyState,
        region_sched: &Scheduler<RegionTask<EK::Snapshot>>,
    ) -> Result<()>
    where
        EK: KvEngine,
    {
        let snapshot = RegionTask::Gen {
            region_id: self.region_id,
            notifier: self.snap_notifier,
            last_applied_index_term,
            last_applied_state,
            // This snapshot may be held for a long time, which may cause too many
            // open files in rocksdb.
            kv_snap,
        };
        box_try!(region_sched.schedule(snapshot));
        Ok(())
    }
}

impl Debug for GenSnapTask {
    fn fmt(&self, f: &mut fmt::Formatter<'_>) -> fmt::Result {
        f.debug_struct("GenSnapTask")
            .field("region_id", &self.region_id)
            .field("commit_index", &self.commit_index)
            .finish()
    }
}

static OBSERVE_ID_ALLOC: AtomicUsize = AtomicUsize::new(0);

/// A unique identifier for checking stale observed commands.
#[derive(Clone, Copy, Debug, Eq, PartialEq, Ord, PartialOrd, Hash)]
pub struct ObserveID(usize);

impl ObserveID {
    pub fn new() -> ObserveID {
        ObserveID(OBSERVE_ID_ALLOC.fetch_add(1, Ordering::SeqCst))
    }
}

struct ObserveCmd {
    id: ObserveID,
    enabled: Arc<AtomicBool>,
}

impl Debug for ObserveCmd {
    fn fmt(&self, f: &mut Formatter<'_>) -> fmt::Result {
        f.debug_struct("ObserveCmd").field("id", &self.id).finish()
    }
}

#[derive(Debug)]
pub enum ChangeCmd {
    RegisterObserver {
        observe_id: ObserveID,
        region_id: u64,
        enabled: Arc<AtomicBool>,
    },
    Snapshot {
        observe_id: ObserveID,
        region_id: u64,
    },
}

pub enum Msg<EK>
where
    EK: KvEngine,
{
    Apply {
        start: Instant,
        apply: Apply<EK::Snapshot>,
    },
    Registration(Registration),
    LogsUpToDate(CatchUpLogs),
    Noop,
    Destroy(Destroy),
    Snapshot(GenSnapTask),
    Change {
        cmd: ChangeCmd,
        region_epoch: RegionEpoch,
        cb: Callback<EK::Snapshot>,
    },
    #[cfg(any(test, feature = "testexport"))]
    #[allow(clippy::type_complexity)]
    Validate(u64, Box<dyn FnOnce((*const u8, bool)) + Send>),
}

impl<EK> Msg<EK>
where
    EK: KvEngine,
{
    pub fn apply(apply: Apply<EK::Snapshot>) -> Msg<EK> {
        Msg::Apply {
            start: Instant::now(),
            apply,
        }
    }

    pub fn register<ER: RaftEngine>(peer: &Peer<EK, ER>) -> Msg<EK> {
        Msg::Registration(Registration::new(peer))
    }

    pub fn destroy(region_id: u64, merge_from_snapshot: bool) -> Msg<EK> {
        Msg::Destroy(Destroy {
            region_id,
            merge_from_snapshot,
        })
    }
}

impl<EK> Debug for Msg<EK>
where
    EK: KvEngine,
{
    fn fmt(&self, f: &mut Formatter<'_>) -> fmt::Result {
        match self {
            Msg::Apply { apply, .. } => write!(f, "[region {}] async apply", apply.region_id),
            Msg::Registration(ref r) => {
                write!(f, "[region {}] Reg {:?}", r.region.get_id(), r.apply_state)
            }
            Msg::LogsUpToDate(_) => write!(f, "logs are updated"),
            Msg::Noop => write!(f, "noop"),
            Msg::Destroy(ref d) => write!(f, "[region {}] destroy", d.region_id),
            Msg::Snapshot(GenSnapTask { region_id, .. }) => {
                write!(f, "[region {}] requests a snapshot", region_id)
            }
            Msg::Change {
                cmd: ChangeCmd::RegisterObserver { region_id, .. },
                ..
            } => write!(f, "[region {}] registers cmd observer", region_id),
            Msg::Change {
                cmd: ChangeCmd::Snapshot { region_id, .. },
                ..
            } => write!(f, "[region {}] cmd snapshot", region_id),
            #[cfg(any(test, feature = "testexport"))]
            Msg::Validate(region_id, _) => write!(f, "[region {}] validate", region_id),
        }
    }
}

#[derive(Default, Clone, Debug, PartialEq)]
pub struct ApplyMetrics {
    /// an inaccurate difference in region size since last reset.
    pub size_diff_hint: i64,
    /// delete keys' count since last reset.
    pub delete_keys_hint: u64,

    pub written_bytes: u64,
    pub written_keys: u64,
    pub lock_cf_written_bytes: u64,
}

#[derive(Debug)]
pub struct ApplyRes<S>
where
    S: Snapshot,
{
    pub region_id: u64,
    pub apply_state: RaftApplyState,
    pub applied_index_term: u64,
    pub exec_res: VecDeque<ExecResult<S>>,
    pub metrics: ApplyMetrics,
}

#[derive(Debug)]
pub enum TaskRes<S>
where
    S: Snapshot,
{
    Apply(ApplyRes<S>),
    Destroy {
        // ID of region that has been destroyed.
        region_id: u64,
        // ID of peer that has been destroyed.
        peer_id: u64,
        // Whether destroy request is from its target region's snapshot
        merge_from_snapshot: bool,
    },
}

pub struct ApplyFsm<EK>
where
    EK: KvEngine,
{
    delegate: ApplyDelegate<EK>,
    receiver: Receiver<Msg<EK>>,
    mailbox: Option<BasicMailbox<ApplyFsm<EK>>>,
}

impl<EK> ApplyFsm<EK>
where
    EK: KvEngine,
{
    fn from_peer<ER: RaftEngine>(
        peer: &Peer<EK, ER>,
    ) -> (LooseBoundedSender<Msg<EK>>, Box<ApplyFsm<EK>>) {
        let reg = Registration::new(peer);
        ApplyFsm::from_registration(reg)
    }

    fn from_registration(reg: Registration) -> (LooseBoundedSender<Msg<EK>>, Box<ApplyFsm<EK>>) {
        let (tx, rx) = loose_bounded(usize::MAX);
        let delegate = ApplyDelegate::from_registration(reg);
        (
            tx,
            Box::new(ApplyFsm {
                delegate,
                receiver: rx,
                mailbox: None,
            }),
        )
    }

    /// Handles peer registration. When a peer is created, it will register an apply delegate.
    fn handle_registration(&mut self, reg: Registration) {
        info!(
            "re-register to apply delegates";
            "region_id" => self.delegate.region_id(),
            "peer_id" => self.delegate.id(),
            "term" => reg.term
        );
        assert_eq!(self.delegate.id, reg.id);
        self.delegate.term = reg.term;
        self.delegate.clear_all_commands_as_stale();
        self.delegate = ApplyDelegate::from_registration(reg);
    }

    /// Handles apply tasks, and uses the apply delegate to handle the committed entries.
    fn handle_apply<W: WriteBatch<EK>>(
        &mut self,
        apply_ctx: &mut ApplyContext<EK, W>,
        mut apply: Apply<EK::Snapshot>,
    ) {
        if apply_ctx.timer.is_none() {
            apply_ctx.timer = Some(Instant::now_coarse());
        }

        fail_point!("on_handle_apply_1003", self.delegate.id() == 1003, |_| {});
        fail_point!("on_handle_apply_2", self.delegate.id() == 2, |_| {});
        fail_point!("on_handle_apply", |_| {});

        if apply.entries.is_empty() || self.delegate.pending_remove || self.delegate.stopped {
            return;
        }

        self.delegate.metrics = ApplyMetrics::default();
        self.delegate.term = apply.term;
        let prev_state = (
            self.delegate.apply_state.get_last_commit_index(),
            self.delegate.apply_state.get_commit_index(),
            self.delegate.apply_state.get_commit_term(),
        );
        let cur_state = (
            apply.last_committed_index,
            apply.committed_index,
            apply.committed_term,
        );
        if prev_state.0 > cur_state.0 || prev_state.1 > cur_state.1 || prev_state.2 > cur_state.2 {
            panic!(
                "{} commit state jump backward {:?} -> {:?}",
                self.delegate.tag, prev_state, cur_state
            );
        }
        // The apply state may not be written to disk if entries is empty,
        // which seems OK.
        self.delegate.apply_state.set_last_commit_index(cur_state.0);
        self.delegate.apply_state.set_commit_index(cur_state.1);
        self.delegate.apply_state.set_commit_term(cur_state.2);

        self.append_proposal(apply.cbs.drain(..));
        self.delegate
            .handle_raft_committed_entries(apply_ctx, apply.entries.drain(..));
        fail_point!("post_handle_apply_1003", self.delegate.id() == 1003, |_| {});
        if self.delegate.yield_state.is_some() {
            return;
        }
    }

    /// Handles proposals, and appends the commands to the apply delegate.
    fn append_proposal(&mut self, props_drainer: Drain<Proposal<EK::Snapshot>>) {
        let (region_id, peer_id) = (self.delegate.region_id(), self.delegate.id());
        let propose_num = props_drainer.len();
        if self.delegate.stopped {
            for p in props_drainer {
<<<<<<< HEAD
                let cmd = PendingCmd::<E::Snapshot>::new(p.index, p.term, p.cb);
=======
                let cmd = PendingCmd::<EK::Snapshot>::new(p.index, p.term, p.cb, p.txn_extra);
>>>>>>> 32925878
                notify_stale_command(region_id, peer_id, self.delegate.term, cmd);
            }
            return;
        }
        for p in props_drainer {
            let cmd = PendingCmd::new(p.index, p.term, p.cb);
            if p.is_conf_change {
                if let Some(cmd) = self.delegate.pending_cmds.take_conf_change() {
                    // if it loses leadership before conf change is replicated, there may be
                    // a stale pending conf change before next conf change is applied. If it
                    // becomes leader again with the stale pending conf change, will enter
                    // this block, so we notify leadership may have been changed.
                    notify_stale_command(region_id, peer_id, self.delegate.term, cmd);
                }
                self.delegate.pending_cmds.set_conf_change(cmd);
            } else {
                self.delegate.pending_cmds.append_normal(cmd);
            }
        }
        // TODO: observe it in batch.
        APPLY_PROPOSAL.observe(propose_num as f64);
    }

    fn destroy<W: WriteBatch<EK>>(&mut self, ctx: &mut ApplyContext<EK, W>) {
        let region_id = self.delegate.region_id();
        if ctx.apply_res.iter().any(|res| res.region_id == region_id) {
            // Flush before destroying to avoid reordering messages.
            ctx.flush();
        }
        fail_point!(
            "before_peer_destroy_1003",
            self.delegate.id() == 1003,
            |_| {}
        );
        info!(
            "remove delegate from apply delegates";
            "region_id" => self.delegate.region_id(),
            "peer_id" => self.delegate.id(),
        );
        self.delegate.destroy(ctx);
    }

    /// Handles peer destroy. When a peer is destroyed, the corresponding apply delegate should be removed too.
    fn handle_destroy<W: WriteBatch<EK>>(&mut self, ctx: &mut ApplyContext<EK, W>, d: Destroy) {
        assert_eq!(d.region_id, self.delegate.region_id());
        if d.merge_from_snapshot {
            assert_eq!(self.delegate.stopped, false);
        }
        if !self.delegate.stopped {
            self.destroy(ctx);
            ctx.notifier.notify_one(
                self.delegate.region_id(),
                PeerMsg::ApplyRes {
                    res: TaskRes::Destroy {
                        region_id: self.delegate.region_id(),
                        peer_id: self.delegate.id,
                        merge_from_snapshot: d.merge_from_snapshot,
                    },
                },
            );
        }
    }

    fn resume_pending<W: WriteBatch<EK>>(&mut self, ctx: &mut ApplyContext<EK, W>) {
        if let Some(ref state) = self.delegate.wait_merge_state {
            let source_region_id = state.logs_up_to_date.load(Ordering::SeqCst);
            if source_region_id == 0 {
                return;
            }
            self.delegate.ready_source_region_id = source_region_id;
        }
        self.delegate.wait_merge_state = None;

        let mut state = self.delegate.yield_state.take().unwrap();

        if ctx.timer.is_none() {
            ctx.timer = Some(Instant::now_coarse());
        }
        if !state.pending_entries.is_empty() {
            self.delegate
                .handle_raft_committed_entries(ctx, state.pending_entries.drain(..));
            if let Some(ref mut s) = self.delegate.yield_state {
                // So the delegate is expected to yield the CPU.
                // It can either be executing another `CommitMerge` in pending_msgs
                // or has been written too much data.
                s.pending_msgs = state.pending_msgs;
                return;
            }
        }

        if !state.pending_msgs.is_empty() {
            self.handle_tasks(ctx, &mut state.pending_msgs);
        }
    }

    fn logs_up_to_date_for_merge<W: WriteBatch<EK>>(
        &mut self,
        ctx: &mut ApplyContext<EK, W>,
        catch_up_logs: CatchUpLogs,
    ) {
        fail_point!("after_handle_catch_up_logs_for_merge");
        fail_point!(
            "after_handle_catch_up_logs_for_merge_1003",
            self.delegate.id() == 1003,
            |_| {}
        );

        let region_id = self.delegate.region_id();
        info!(
            "source logs are all applied now";
            "region_id" => region_id,
            "peer_id" => self.delegate.id(),
        );
        // The source peer fsm will be destroyed when the target peer executes `on_ready_commit_merge`
        // and sends `merge result` to the source peer fsm.
        self.destroy(ctx);
        catch_up_logs
            .logs_up_to_date
            .store(region_id, Ordering::SeqCst);
        // To trigger the target apply fsm
        if let Some(mailbox) = ctx.router.mailbox(catch_up_logs.target_region_id) {
            let _ = mailbox.force_send(Msg::Noop);
        } else {
            error!(
                "failed to get mailbox, are we shutting down?";
                "region_id" => region_id,
                "peer_id" => self.delegate.id(),
            );
        }
    }

    #[allow(unused_mut)]
    fn handle_snapshot<W: WriteBatch<EK>>(
        &mut self,
        apply_ctx: &mut ApplyContext<EK, W>,
        snap_task: GenSnapTask,
    ) {
        if self.delegate.pending_remove || self.delegate.stopped {
            return;
        }
        let applied_index = self.delegate.apply_state.get_applied_index();
        assert!(snap_task.commit_index() <= applied_index);
        let mut need_sync = apply_ctx
            .apply_res
            .iter()
            .any(|res| res.region_id == self.delegate.region_id())
            && self.delegate.last_sync_apply_index != applied_index;
        (|| fail_point!("apply_on_handle_snapshot_sync", |_| { need_sync = true }))();
        if need_sync {
            if apply_ctx.timer.is_none() {
                apply_ctx.timer = Some(Instant::now_coarse());
            }
            apply_ctx.prepare_write_batch();
            self.delegate.write_apply_state(apply_ctx.kv_wb_mut());
            fail_point!(
                "apply_on_handle_snapshot_1_1",
                self.delegate.id == 1 && self.delegate.region_id() == 1,
                |_| unimplemented!()
            );

            apply_ctx.flush();
            // For now, it's more like last_flush_apply_index.
            // TODO: Update it only when `flush()` returns true.
            self.delegate.last_sync_apply_index = applied_index;
        }

        if let Err(e) = snap_task.generate_and_schedule_snapshot::<EK>(
            apply_ctx.engine.snapshot(),
            self.delegate.applied_index_term,
            self.delegate.apply_state.clone(),
            &apply_ctx.region_scheduler,
        ) {
            error!(
                "schedule snapshot failed";
                "error" => ?e,
                "region_id" => self.delegate.region_id(),
                "peer_id" => self.delegate.id()
            );
        }
        self.delegate
            .pending_request_snapshot_count
            .fetch_sub(1, Ordering::SeqCst);
        fail_point!(
            "apply_on_handle_snapshot_finish_1_1",
            self.delegate.id == 1 && self.delegate.region_id() == 1,
            |_| unimplemented!()
        );
    }

    fn handle_change<W: WriteBatch<EK>>(
        &mut self,
        apply_ctx: &mut ApplyContext<EK, W>,
        cmd: ChangeCmd,
        region_epoch: RegionEpoch,
        cb: Callback<EK::Snapshot>,
    ) {
        let (observe_id, region_id, enabled) = match cmd {
            ChangeCmd::RegisterObserver {
                observe_id,
                region_id,
                enabled,
            } => (observe_id, region_id, Some(enabled)),
            ChangeCmd::Snapshot {
                observe_id,
                region_id,
            } => (observe_id, region_id, None),
        };
        if let Some(observe_cmd) = self.delegate.observe_cmd.as_mut() {
            if observe_cmd.id > observe_id {
                notify_stale_req(self.delegate.term, cb);
                return;
            }
        }

        assert_eq!(self.delegate.region_id(), region_id);
        let resp = match compare_region_epoch(
            &region_epoch,
            &self.delegate.region,
            false, /* check_conf_ver */
            true,  /* check_ver */
            true,  /* include_region */
        ) {
            Ok(()) => {
                // Commit the writebatch for ensuring the following snapshot can get all previous writes.
                if apply_ctx.kv_wb.is_some() && apply_ctx.kv_wb().count() > 0 {
                    apply_ctx.commit(&mut self.delegate);
                }
                ReadResponse {
                    response: Default::default(),
                    snapshot: Some(RegionSnapshot::from_snapshot(
                        Arc::new(apply_ctx.engine.snapshot()),
                        Arc::new(self.delegate.region.clone()),
                    )),
                    txn_extra_op: TxnExtraOp::Noop,
                }
            }
            Err(e) => {
                // Return error if epoch not match
                cb.invoke_read(ReadResponse {
                    response: cmd_resp::new_error(e),
                    snapshot: None,
                    txn_extra_op: TxnExtraOp::Noop,
                });
                return;
            }
        };
        if let Some(enabled) = enabled {
            assert!(
                !self
                    .delegate
                    .observe_cmd
                    .as_ref()
                    .map_or(false, |o| o.enabled.load(Ordering::SeqCst)),
                "{} observer already exists {:?} {:?}",
                self.delegate.tag,
                self.delegate.observe_cmd,
                observe_id
            );
            // TODO(cdc): take observe_cmd when enabled is false.
            self.delegate.observe_cmd = Some(ObserveCmd {
                id: observe_id,
                enabled,
            });
        }

        cb.invoke_read(resp);
    }

    fn handle_tasks<W: WriteBatch<EK>>(
        &mut self,
        apply_ctx: &mut ApplyContext<EK, W>,
        msgs: &mut Vec<Msg<EK>>,
    ) {
        let mut channel_timer = None;
        let mut drainer = msgs.drain(..);
        loop {
            match drainer.next() {
                Some(Msg::Apply { start, apply }) => {
                    if channel_timer.is_none() {
                        channel_timer = Some(start);
                    }
                    self.handle_apply(apply_ctx, apply);
                    if let Some(ref mut state) = self.delegate.yield_state {
                        state.pending_msgs = drainer.collect();
                        break;
                    }
                }
                Some(Msg::Registration(reg)) => self.handle_registration(reg),
                Some(Msg::Destroy(d)) => self.handle_destroy(apply_ctx, d),
                Some(Msg::LogsUpToDate(cul)) => self.logs_up_to_date_for_merge(apply_ctx, cul),
                Some(Msg::Noop) => {}
                Some(Msg::Snapshot(snap_task)) => self.handle_snapshot(apply_ctx, snap_task),
                Some(Msg::Change {
                    cmd,
                    region_epoch,
                    cb,
                }) => self.handle_change(apply_ctx, cmd, region_epoch, cb),
                #[cfg(any(test, feature = "testexport"))]
                Some(Msg::Validate(_, f)) => {
                    let delegate: *const u8 = unsafe { std::mem::transmute(&self.delegate) };
                    f((delegate, apply_ctx.enable_sync_log))
                }
                None => break,
            }
        }
        if let Some(timer) = channel_timer {
            let elapsed = duration_to_sec(timer.elapsed());
            APPLY_TASK_WAIT_TIME_HISTOGRAM.observe(elapsed);
        }
    }
}

impl<EK> Fsm for ApplyFsm<EK>
where
    EK: KvEngine,
{
    type Message = Msg<EK>;

    #[inline]
    fn is_stopped(&self) -> bool {
        self.delegate.stopped
    }

    #[inline]
    fn set_mailbox(&mut self, mailbox: Cow<'_, BasicMailbox<Self>>)
    where
        Self: Sized,
    {
        self.mailbox = Some(mailbox.into_owned());
    }

    #[inline]
    fn take_mailbox(&mut self) -> Option<BasicMailbox<Self>>
    where
        Self: Sized,
    {
        self.mailbox.take()
    }
}

impl<EK> Drop for ApplyFsm<EK>
where
    EK: KvEngine,
{
    fn drop(&mut self) {
        self.delegate.clear_all_commands_as_stale();
    }
}

pub struct ControlMsg;

pub struct ControlFsm;

impl Fsm for ControlFsm {
    type Message = ControlMsg;

    #[inline]
    fn is_stopped(&self) -> bool {
        true
    }
}

pub struct ApplyPoller<EK, W>
where
    EK: KvEngine,
    W: WriteBatch<EK>,
{
    msg_buf: Vec<Msg<EK>>,
    apply_ctx: ApplyContext<EK, W>,
    messages_per_tick: usize,
    cfg_tracker: Tracker<Config>,
}

impl<EK, W> PollHandler<ApplyFsm<EK>, ControlFsm> for ApplyPoller<EK, W>
where
    EK: KvEngine,
    W: WriteBatch<EK>,
{
    fn begin(&mut self, _batch_size: usize) {
        if let Some(incoming) = self.cfg_tracker.any_new() {
            match Ord::cmp(&incoming.messages_per_tick, &self.messages_per_tick) {
                CmpOrdering::Greater => {
                    self.msg_buf.reserve(incoming.messages_per_tick);
                    self.messages_per_tick = incoming.messages_per_tick;
                }
                CmpOrdering::Less => {
                    self.msg_buf.shrink_to(incoming.messages_per_tick);
                    self.messages_per_tick = incoming.messages_per_tick;
                }
                _ => {}
            }
            self.apply_ctx.enable_sync_log = incoming.sync_log;
        }
        self.apply_ctx.perf_context_statistics.start();
    }

    /// There is no control fsm in apply poller.
    fn handle_control(&mut self, _: &mut ControlFsm) -> Option<usize> {
        unimplemented!()
    }

    fn handle_normal(&mut self, normal: &mut ApplyFsm<EK>) -> Option<usize> {
        let mut expected_msg_count = None;
        normal.delegate.handle_start = Some(Instant::now_coarse());
        if normal.delegate.yield_state.is_some() {
            if normal.delegate.wait_merge_state.is_some() {
                // We need to query the length first, otherwise there is a race
                // condition that new messages are queued after resuming and before
                // query the length.
                expected_msg_count = Some(normal.receiver.len());
            }
            normal.resume_pending(&mut self.apply_ctx);
            if normal.delegate.wait_merge_state.is_some() {
                // Yield due to applying CommitMerge, this fsm can be released if its
                // channel msg count equals to expected_msg_count because it will receive
                // a new message if its source region has applied all needed logs.
                return expected_msg_count;
            } else if normal.delegate.yield_state.is_some() {
                // Yield due to other reasons, this fsm must not be released because
                // it's possible that no new message will be sent to itself.
                // The remaining messages will be handled in next rounds.
                return None;
            }
            expected_msg_count = None;
        }
        fail_point!("before_handle_normal_3", normal.delegate.id() == 3, |_| {
            None
        });
        while self.msg_buf.len() < self.messages_per_tick {
            match normal.receiver.try_recv() {
                Ok(msg) => self.msg_buf.push(msg),
                Err(TryRecvError::Empty) => {
                    expected_msg_count = Some(0);
                    break;
                }
                Err(TryRecvError::Disconnected) => {
                    normal.delegate.stopped = true;
                    expected_msg_count = Some(0);
                    break;
                }
            }
        }
        normal.handle_tasks(&mut self.apply_ctx, &mut self.msg_buf);
        if normal.delegate.wait_merge_state.is_some() {
            // Check it again immediately as catching up logs can be very fast.
            expected_msg_count = Some(0);
        } else if normal.delegate.yield_state.is_some() {
            // Let it continue to run next time.
            expected_msg_count = None;
        }
        expected_msg_count
    }

    fn end(&mut self, fsms: &mut [Box<ApplyFsm<EK>>]) {
        let is_synced = self.apply_ctx.flush();
        if is_synced {
            for fsm in fsms {
                fsm.delegate.last_sync_apply_index = fsm.delegate.apply_state.get_applied_index();
            }
        }
    }
}

pub struct Builder<EK: KvEngine, W: WriteBatch<EK>> {
    tag: String,
    cfg: Arc<VersionTrack<Config>>,
    coprocessor_host: CoprocessorHost<EK>,
    importer: Arc<SSTImporter>,
    region_scheduler: Scheduler<RegionTask<<EK as KvEngine>::Snapshot>>,
    engine: EK,
    sender: Box<dyn Notifier<EK>>,
    router: ApplyRouter<EK>,
    _phantom: PhantomData<W>,
    store_id: u64,
    pending_create_peers: Arc<Mutex<HashMap<u64, (u64, bool)>>>,
}

impl<EK: KvEngine, W> Builder<EK, W>
where
    W: WriteBatch<EK>,
{
    pub fn new<T, C, ER: RaftEngine>(
        builder: &RaftPollerBuilder<EK, ER, T, C>,
        sender: Box<dyn Notifier<EK>>,
        router: ApplyRouter<EK>,
    ) -> Builder<EK, W> {
        Builder {
            tag: format!("[store {}]", builder.store.get_id()),
            cfg: builder.cfg.clone(),
            coprocessor_host: builder.coprocessor_host.clone(),
            importer: builder.importer.clone(),
            region_scheduler: builder.region_scheduler.clone(),
            engine: builder.engines.kv.clone(),
            _phantom: PhantomData,
            sender,
            router,
            store_id: builder.store.get_id(),
            pending_create_peers: builder.pending_create_peers.clone(),
        }
    }
}

impl<EK, W> HandlerBuilder<ApplyFsm<EK>, ControlFsm> for Builder<EK, W>
where
    EK: KvEngine,
    W: WriteBatch<EK>,
{
    type Handler = ApplyPoller<EK, W>;

    fn build(&mut self) -> ApplyPoller<EK, W> {
        let cfg = self.cfg.value();
        ApplyPoller {
            msg_buf: Vec::with_capacity(cfg.messages_per_tick),
            apply_ctx: ApplyContext::new(
                self.tag.clone(),
                self.coprocessor_host.clone(),
                self.importer.clone(),
                self.region_scheduler.clone(),
                self.engine.clone(),
                self.router.clone(),
                self.sender.clone_box(),
                &cfg,
                self.store_id,
                self.pending_create_peers.clone(),
            ),
            messages_per_tick: cfg.messages_per_tick,
            cfg_tracker: self.cfg.clone().tracker(self.tag.clone()),
        }
    }
}

#[derive(Clone)]
pub struct ApplyRouter<EK>
where
    EK: KvEngine,
{
    pub router: BatchRouter<ApplyFsm<EK>, ControlFsm>,
}

impl<EK> Deref for ApplyRouter<EK>
where
    EK: KvEngine,
{
    type Target = BatchRouter<ApplyFsm<EK>, ControlFsm>;

    fn deref(&self) -> &BatchRouter<ApplyFsm<EK>, ControlFsm> {
        &self.router
    }
}

impl<EK> DerefMut for ApplyRouter<EK>
where
    EK: KvEngine,
{
    fn deref_mut(&mut self) -> &mut BatchRouter<ApplyFsm<EK>, ControlFsm> {
        &mut self.router
    }
}

impl<EK> ApplyRouter<EK>
where
    EK: KvEngine,
{
    pub fn schedule_task(&self, region_id: u64, msg: Msg<EK>) {
        let reg = match self.try_send(region_id, msg) {
            Either::Left(Ok(())) => return,
            Either::Left(Err(TrySendError::Disconnected(msg))) | Either::Right(msg) => match msg {
                Msg::Registration(reg) => reg,
                Msg::Apply { mut apply, .. } => {
                    info!(
                        "target region is not found, drop proposals";
                        "region_id" => region_id
                    );
                    for p in apply.cbs.drain(..) {
<<<<<<< HEAD
                        let cmd = PendingCmd::<E::Snapshot>::new(p.index, p.term, p.cb);
=======
                        let cmd =
                            PendingCmd::<EK::Snapshot>::new(p.index, p.term, p.cb, p.txn_extra);
>>>>>>> 32925878
                        notify_region_removed(apply.region_id, apply.peer_id, cmd);
                    }
                    return;
                }
                Msg::Destroy(_) | Msg::Noop => {
                    info!(
                        "target region is not found, drop messages";
                        "region_id" => region_id
                    );
                    return;
                }
                Msg::Snapshot(_) => {
                    warn!(
                        "region is removed before taking snapshot, are we shutting down?";
                        "region_id" => region_id
                    );
                    return;
                }
                Msg::LogsUpToDate(cul) => {
                    warn!(
                        "region is removed before merged, are we shutting down?";
                        "region_id" => region_id,
                        "merge" => ?cul.merge,
                    );
                    return;
                }
                Msg::Change {
                    cmd: ChangeCmd::RegisterObserver { region_id, .. },
                    cb,
                    ..
                }
                | Msg::Change {
                    cmd: ChangeCmd::Snapshot { region_id, .. },
                    cb,
                    ..
                } => {
                    warn!("target region is not found";
                            "region_id" => region_id);
                    let resp = ReadResponse {
                        response: cmd_resp::new_error(Error::RegionNotFound(region_id)),
                        snapshot: None,
                        txn_extra_op: TxnExtraOp::Noop,
                    };
                    cb.invoke_read(resp);
                    return;
                }
                #[cfg(any(test, feature = "testexport"))]
                Msg::Validate(_, _) => return,
            },
            Either::Left(Err(TrySendError::Full(_))) => unreachable!(),
        };

        // Messages in one region are sent in sequence, so there is no race here.
        // However, this can't be handled inside control fsm, as messages can be
        // queued inside both queue of control fsm and normal fsm, which can reorder
        // messages.
        let (sender, apply_fsm) = ApplyFsm::from_registration(reg);
        let mailbox = BasicMailbox::new(sender, apply_fsm);
        self.register(region_id, mailbox);
    }
}

pub struct ApplyBatchSystem<EK: KvEngine> {
    system: BatchSystem<ApplyFsm<EK>, ControlFsm>,
}

impl<EK: KvEngine> Deref for ApplyBatchSystem<EK> {
    type Target = BatchSystem<ApplyFsm<EK>, ControlFsm>;

    fn deref(&self) -> &BatchSystem<ApplyFsm<EK>, ControlFsm> {
        &self.system
    }
}

impl<EK: KvEngine> DerefMut for ApplyBatchSystem<EK> {
    fn deref_mut(&mut self) -> &mut BatchSystem<ApplyFsm<EK>, ControlFsm> {
        &mut self.system
    }
}

impl<EK: KvEngine> ApplyBatchSystem<EK> {
    pub fn schedule_all<'a, ER: RaftEngine>(&self, peers: impl Iterator<Item = &'a Peer<EK, ER>>) {
        let mut mailboxes = Vec::with_capacity(peers.size_hint().0);
        for peer in peers {
            let (tx, fsm) = ApplyFsm::from_peer(peer);
            mailboxes.push((peer.region().get_id(), BasicMailbox::new(tx, fsm)));
        }
        self.router().register_all(mailboxes);
    }
}

pub fn create_apply_batch_system<EK: KvEngine>(
    cfg: &Config,
) -> (ApplyRouter<EK>, ApplyBatchSystem<EK>) {
    let (tx, _) = loose_bounded(usize::MAX);
    let (router, system) =
        batch_system::create_system(&cfg.apply_batch_system, tx, Box::new(ControlFsm));
    (ApplyRouter { router }, ApplyBatchSystem { system })
}

#[cfg(test)]
mod tests {
    use std::cell::RefCell;
    use std::rc::Rc;
    use std::sync::atomic::*;
    use std::sync::*;
    use std::thread;
    use std::time::*;

    use crate::coprocessor::*;
    use crate::store::msg::WriteResponse;
    use crate::store::peer_storage::RAFT_INIT_LOG_INDEX;
    use crate::store::util::{new_learner_peer, new_peer};
    use engine_rocks::{util::new_engine, RocksEngine, RocksSnapshot, RocksWriteBatch};
    use engine_traits::{Peekable as PeekableTrait, WriteBatchExt};
    use kvproto::metapb::{self, RegionEpoch};
    use kvproto::raft_cmdpb::*;
    use protobuf::Message;
    use tempfile::{Builder, TempDir};
    use uuid::Uuid;

    use crate::store::{Config, RegionTask};
    use test_sst_importer::*;
    use tikv_util::config::VersionTrack;
    use tikv_util::worker::dummy_scheduler;

    use super::*;

    pub fn create_tmp_engine(path: &str) -> (TempDir, RocksEngine) {
        let path = Builder::new().prefix(path).tempdir().unwrap();
        let engine = new_engine(
            path.path().join("db").to_str().unwrap(),
            None,
            ALL_CFS,
            None,
        )
        .unwrap();
        (path, engine)
    }

    pub fn create_tmp_importer(path: &str) -> (TempDir, Arc<SSTImporter>) {
        let dir = Builder::new().prefix(path).tempdir().unwrap();
        let importer = Arc::new(SSTImporter::new(dir.path(), None).unwrap());
        (dir, importer)
    }

    pub fn new_entry(term: u64, index: u64, set_data: bool) -> Entry {
        let mut e = Entry::default();
        e.set_index(index);
        e.set_term(term);
        if set_data {
            let mut cmd = Request::default();
            cmd.set_cmd_type(CmdType::Put);
            cmd.mut_put().set_key(b"key".to_vec());
            cmd.mut_put().set_value(b"value".to_vec());
            let mut req = RaftCmdRequest::default();
            req.mut_requests().push(cmd);
            e.set_data(req.write_to_bytes().unwrap())
        }
        e
    }

    #[derive(Clone)]
    pub struct TestNotifier<EK: KvEngine> {
        tx: Sender<PeerMsg<EK>>,
    }

    impl<EK: KvEngine> Notifier<EK> for TestNotifier<EK> {
        fn notify(&self, apply_res: Vec<ApplyRes<EK::Snapshot>>) {
            for r in apply_res {
                let res = TaskRes::Apply(r);
                let _ = self.tx.send(PeerMsg::ApplyRes { res });
            }
        }
        fn notify_one(&self, _: u64, msg: PeerMsg<EK>) {
            let _ = self.tx.send(msg);
        }
        fn clone_box(&self) -> Box<dyn Notifier<EK>> {
            Box::new(self.clone())
        }
    }

    #[test]
    fn test_should_sync_log() {
        // Admin command
        let mut req = RaftCmdRequest::default();
        req.mut_admin_request()
            .set_cmd_type(AdminCmdType::ComputeHash);
        assert_eq!(should_sync_log(&req), true);

        // IngestSst command
        let mut req = Request::default();
        req.set_cmd_type(CmdType::IngestSst);
        req.set_ingest_sst(IngestSstRequest::default());
        let mut cmd = RaftCmdRequest::default();
        cmd.mut_requests().push(req);
        assert_eq!(should_write_to_engine(&cmd), true);
        assert_eq!(should_sync_log(&cmd), true);

        // Normal command
        let req = RaftCmdRequest::default();
        assert_eq!(should_sync_log(&req), false);
    }

    #[test]
    fn test_should_write_to_engine() {
        // ComputeHash command
        let mut req = RaftCmdRequest::default();
        req.mut_admin_request()
            .set_cmd_type(AdminCmdType::ComputeHash);
        assert_eq!(should_write_to_engine(&req), true);

        // IngestSst command
        let mut req = Request::default();
        req.set_cmd_type(CmdType::IngestSst);
        req.set_ingest_sst(IngestSstRequest::default());
        let mut cmd = RaftCmdRequest::default();
        cmd.mut_requests().push(req);
        assert_eq!(should_write_to_engine(&cmd), true);
    }

    fn validate<F>(router: &ApplyRouter<RocksEngine>, region_id: u64, validate: F)
    where
        F: FnOnce(&ApplyDelegate<RocksEngine>) + Send + 'static,
    {
        let (validate_tx, validate_rx) = mpsc::channel();
        router.schedule_task(
            region_id,
            Msg::Validate(
                region_id,
                Box::new(move |(delegate, _): (*const u8, _)| {
                    let delegate = unsafe { &*(delegate as *const ApplyDelegate<RocksEngine>) };
                    validate(delegate);
                    validate_tx.send(()).unwrap();
                }),
            ),
        );
        validate_rx.recv_timeout(Duration::from_secs(3)).unwrap();
    }

    // Make sure msgs are handled in the same batch.
    fn batch_messages(
        router: &ApplyRouter<RocksEngine>,
        region_id: u64,
        msgs: Vec<Msg<RocksEngine>>,
    ) {
        let (notify1, wait1) = mpsc::channel();
        let (notify2, wait2) = mpsc::channel();
        router.schedule_task(
            region_id,
            Msg::Validate(
                region_id,
                Box::new(move |_| {
                    notify1.send(()).unwrap();
                    wait2.recv().unwrap();
                }),
            ),
        );
        wait1.recv().unwrap();

        for msg in msgs {
            router.schedule_task(region_id, msg);
        }

        notify2.send(()).unwrap();
    }

    fn fetch_apply_res(
        receiver: &::std::sync::mpsc::Receiver<PeerMsg<RocksEngine>>,
    ) -> ApplyRes<RocksSnapshot> {
        match receiver.recv_timeout(Duration::from_secs(3)) {
            Ok(PeerMsg::ApplyRes { res, .. }) => match res {
                TaskRes::Apply(res) => res,
                e => panic!("unexpected res {:?}", e),
            },
            e => panic!("unexpected res {:?}", e),
        }
    }

    fn proposal<S: Snapshot>(
        is_conf_change: bool,
        index: u64,
        term: u64,
        cb: Callback<S>,
    ) -> Proposal<S> {
        Proposal {
            is_conf_change,
            index,
            term,
            cb,
            renew_lease_time: None,
        }
    }

    fn apply<S: Snapshot>(
        peer_id: u64,
        region_id: u64,
        term: u64,
        entries: Vec<Entry>,
        last_committed_index: u64,
        committed_term: u64,
        committed_index: u64,
        cbs: Vec<Proposal<S>>,
    ) -> Apply<S> {
        Apply::new(
            peer_id,
            region_id,
            term,
            entries,
            last_committed_index,
            committed_index,
            committed_term,
            cbs,
        )
    }

    #[test]
    fn test_basic_flow() {
        let (tx, rx) = mpsc::channel();
        let sender = Box::new(TestNotifier { tx });
        let (_tmp, engine) = create_tmp_engine("apply-basic");
        let (_dir, importer) = create_tmp_importer("apply-basic");
        let (region_scheduler, snapshot_rx) = dummy_scheduler();
        let cfg = Arc::new(VersionTrack::new(Config::default()));
        let (router, mut system) = create_apply_batch_system(&cfg.value());
        let pending_create_peers = Arc::new(Mutex::new(HashMap::default()));
        let builder = super::Builder::<RocksEngine, RocksWriteBatch> {
            tag: "test-store".to_owned(),
            cfg,
            coprocessor_host: CoprocessorHost::<RocksEngine>::default(),
            importer,
            region_scheduler,
            sender,
            engine,
            router: router.clone(),
            _phantom: Default::default(),
            store_id: 1,
            pending_create_peers,
        };
        system.spawn("test-basic".to_owned(), builder);

        let mut reg = Registration::default();
        reg.id = 1;
        reg.region.set_id(2);
        reg.apply_state.set_applied_index(3);
        reg.term = 4;
        reg.applied_index_term = 5;
        router.schedule_task(2, Msg::Registration(reg.clone()));
        validate(&router, 2, move |delegate| {
            assert_eq!(delegate.id, 1);
            assert_eq!(delegate.tag, "[region 2] 1");
            assert_eq!(delegate.region, reg.region);
            assert!(!delegate.pending_remove);
            assert_eq!(delegate.apply_state, reg.apply_state);
            assert_eq!(delegate.term, reg.term);
            assert_eq!(delegate.applied_index_term, reg.applied_index_term);
        });

        let (resp_tx, resp_rx) = mpsc::channel();
        let p = proposal(
            false,
            1,
            0,
            Callback::Write(Box::new(move |resp: WriteResponse| {
                resp_tx.send(resp.response).unwrap();
            })),
        );
        router.schedule_task(
            1,
            Msg::apply(apply(
                1,
                1,
                0,
                vec![new_entry(0, 1, true)],
                1,
                0,
                1,
                vec![p],
            )),
        );
        // unregistered region should be ignored and notify failed.
        let resp = resp_rx.recv_timeout(Duration::from_secs(3)).unwrap();
        assert!(resp.get_header().get_error().has_region_not_found());
        assert!(rx.try_recv().is_err());

        let (cc_tx, cc_rx) = mpsc::channel();
        let pops = vec![
            proposal(
                false,
                4,
                4,
                Callback::Write(Box::new(move |write: WriteResponse| {
                    cc_tx.send(write.response).unwrap();
                })),
            ),
            proposal(false, 4, 5, Callback::None),
        ];
        router.schedule_task(
            2,
            Msg::apply(apply(1, 2, 11, vec![new_entry(5, 4, true)], 3, 5, 4, pops)),
        );
        // proposal with not commit entry should be ignore
        validate(&router, 2, move |delegate| {
            assert_eq!(delegate.term, 11);
        });
        let cc_resp = cc_rx.try_recv().unwrap();
        assert!(cc_resp.get_header().get_error().has_stale_command());
        assert!(rx.recv_timeout(Duration::from_secs(3)).is_ok());

        // Make sure Apply and Snapshot are in the same batch.
        let (snap_tx, _) = mpsc::sync_channel(0);
        batch_messages(
            &router,
            2,
            vec![
                Msg::apply(apply(
                    1,
                    2,
                    11,
                    vec![new_entry(5, 5, false)],
                    5,
                    5,
                    5,
                    vec![],
                )),
                Msg::Snapshot(GenSnapTask::new(2, 0, snap_tx)),
            ],
        );
        let apply_res = match rx.recv_timeout(Duration::from_secs(3)) {
            Ok(PeerMsg::ApplyRes { res, .. }) => match res {
                TaskRes::Apply(res) => res,
                e => panic!("unexpected apply result: {:?}", e),
            },
            e => panic!("unexpected apply result: {:?}", e),
        };
        let apply_state_key = keys::apply_state_key(2);
        let apply_state = match snapshot_rx.recv_timeout(Duration::from_secs(3)) {
            Ok(Some(RegionTask::Gen { kv_snap, .. })) => kv_snap
                .get_msg_cf(CF_RAFT, &apply_state_key)
                .unwrap()
                .unwrap(),
            e => panic!("unexpected apply result: {:?}", e),
        };
        assert_eq!(apply_res.region_id, 2);
        assert_eq!(apply_res.apply_state, apply_state);
        assert_eq!(apply_res.apply_state.get_applied_index(), 5);
        assert!(apply_res.exec_res.is_empty());
        // empty entry will make applied_index step forward and should write apply state to engine.
        assert_eq!(apply_res.metrics.written_keys, 1);
        assert_eq!(apply_res.applied_index_term, 5);
        validate(&router, 2, |delegate| {
            assert_eq!(delegate.term, 11);
            assert_eq!(delegate.applied_index_term, 5);
            assert_eq!(delegate.apply_state.get_applied_index(), 5);
            assert_eq!(
                delegate.apply_state.get_applied_index(),
                delegate.last_sync_apply_index
            );
        });

        router.schedule_task(2, Msg::destroy(2, false));
        let (region_id, peer_id) = match rx.recv_timeout(Duration::from_secs(3)) {
            Ok(PeerMsg::ApplyRes { res, .. }) => match res {
                TaskRes::Destroy {
                    region_id, peer_id, ..
                } => (region_id, peer_id),
                e => panic!("expected destroy result, but got {:?}", e),
            },
            e => panic!("expected destroy result, but got {:?}", e),
        };
        assert_eq!(peer_id, 1);
        assert_eq!(region_id, 2);

        // Stopped peer should be removed.
        let (resp_tx, resp_rx) = mpsc::channel();
        let p = proposal(
            false,
            1,
            0,
            Callback::Write(Box::new(move |resp: WriteResponse| {
                resp_tx.send(resp.response).unwrap();
            })),
        );
        router.schedule_task(
            2,
            Msg::apply(apply(
                1,
                1,
                0,
                vec![new_entry(0, 1, true)],
                1,
                0,
                1,
                vec![p],
            )),
        );
        // unregistered region should be ignored and notify failed.
        let resp = resp_rx.recv_timeout(Duration::from_secs(3)).unwrap();
        assert!(
            resp.get_header().get_error().has_region_not_found(),
            "{:?}",
            resp
        );
        assert!(rx.try_recv().is_err());

        system.shutdown();
    }

    fn cb<S: Snapshot>(idx: u64, term: u64, tx: Sender<RaftCmdResponse>) -> Proposal<S> {
        proposal(
            false,
            idx,
            term,
            Callback::Write(Box::new(move |resp: WriteResponse| {
                tx.send(resp.response).unwrap();
            })),
        )
    }

    struct EntryBuilder {
        entry: Entry,
        req: RaftCmdRequest,
    }

    impl EntryBuilder {
        fn new(index: u64, term: u64) -> EntryBuilder {
            let req = RaftCmdRequest::default();
            let mut entry = Entry::default();
            entry.set_index(index);
            entry.set_term(term);
            EntryBuilder { entry, req }
        }

        fn epoch(mut self, conf_ver: u64, version: u64) -> EntryBuilder {
            let mut epoch = RegionEpoch::default();
            epoch.set_version(version);
            epoch.set_conf_ver(conf_ver);
            self.req.mut_header().set_region_epoch(epoch);
            self
        }

        fn put(self, key: &[u8], value: &[u8]) -> EntryBuilder {
            self.add_put_req(None, key, value)
        }

        fn put_cf(self, cf: &str, key: &[u8], value: &[u8]) -> EntryBuilder {
            self.add_put_req(Some(cf), key, value)
        }

        fn add_put_req(mut self, cf: Option<&str>, key: &[u8], value: &[u8]) -> EntryBuilder {
            let mut cmd = Request::default();
            cmd.set_cmd_type(CmdType::Put);
            if let Some(cf) = cf {
                cmd.mut_put().set_cf(cf.to_owned());
            }
            cmd.mut_put().set_key(key.to_vec());
            cmd.mut_put().set_value(value.to_vec());
            self.req.mut_requests().push(cmd);
            self
        }

        fn delete(self, key: &[u8]) -> EntryBuilder {
            self.add_delete_req(None, key)
        }

        fn delete_cf(self, cf: &str, key: &[u8]) -> EntryBuilder {
            self.add_delete_req(Some(cf), key)
        }

        fn delete_range(self, start_key: &[u8], end_key: &[u8]) -> EntryBuilder {
            self.add_delete_range_req(None, start_key, end_key)
        }

        fn delete_range_cf(self, cf: &str, start_key: &[u8], end_key: &[u8]) -> EntryBuilder {
            self.add_delete_range_req(Some(cf), start_key, end_key)
        }

        fn add_delete_req(mut self, cf: Option<&str>, key: &[u8]) -> EntryBuilder {
            let mut cmd = Request::default();
            cmd.set_cmd_type(CmdType::Delete);
            if let Some(cf) = cf {
                cmd.mut_delete().set_cf(cf.to_owned());
            }
            cmd.mut_delete().set_key(key.to_vec());
            self.req.mut_requests().push(cmd);
            self
        }

        fn add_delete_range_req(
            mut self,
            cf: Option<&str>,
            start_key: &[u8],
            end_key: &[u8],
        ) -> EntryBuilder {
            let mut cmd = Request::default();
            cmd.set_cmd_type(CmdType::DeleteRange);
            if let Some(cf) = cf {
                cmd.mut_delete_range().set_cf(cf.to_owned());
            }
            cmd.mut_delete_range().set_start_key(start_key.to_vec());
            cmd.mut_delete_range().set_end_key(end_key.to_vec());
            self.req.mut_requests().push(cmd);
            self
        }

        fn ingest_sst(mut self, meta: &SstMeta) -> EntryBuilder {
            let mut cmd = Request::default();
            cmd.set_cmd_type(CmdType::IngestSst);
            cmd.mut_ingest_sst().set_sst(meta.clone());
            self.req.mut_requests().push(cmd);
            self
        }

        fn split(mut self, splits: BatchSplitRequest) -> EntryBuilder {
            let mut req = AdminRequest::default();
            req.set_cmd_type(AdminCmdType::BatchSplit);
            req.set_splits(splits);
            self.req.set_admin_request(req);
            self
        }

        fn build(mut self) -> Entry {
            self.entry.set_data(self.req.write_to_bytes().unwrap());
            self.entry
        }
    }

    #[derive(Clone, Default)]
    struct ApplyObserver {
        pre_admin_count: Arc<AtomicUsize>,
        pre_query_count: Arc<AtomicUsize>,
        post_admin_count: Arc<AtomicUsize>,
        post_query_count: Arc<AtomicUsize>,
        cmd_batches: RefCell<Vec<CmdBatch>>,
        cmd_sink: Option<Arc<Mutex<Sender<CmdBatch>>>>,
    }

    impl Coprocessor for ApplyObserver {}

    impl QueryObserver for ApplyObserver {
        fn pre_apply_query(&self, _: &mut ObserverContext<'_>, _: &[Request]) {
            self.pre_query_count.fetch_add(1, Ordering::SeqCst);
        }

        fn post_apply_query(&self, _: &mut ObserverContext<'_>, _: &mut Cmd) {
            self.post_query_count.fetch_add(1, Ordering::SeqCst);
        }
    }

    impl CmdObserver<RocksEngine> for ApplyObserver {
        fn on_prepare_for_apply(&self, observe_id: ObserveID, region_id: u64) {
            self.cmd_batches
                .borrow_mut()
                .push(CmdBatch::new(observe_id, region_id));
        }

        fn on_apply_cmd(&self, observe_id: ObserveID, region_id: u64, cmd: Cmd) {
            self.cmd_batches
                .borrow_mut()
                .last_mut()
                .expect("should exist some cmd batch")
                .push(observe_id, region_id, cmd);
        }

        fn on_flush_apply(&self, _: RocksEngine) {
            if !self.cmd_batches.borrow().is_empty() {
                let batches = self.cmd_batches.replace(Vec::default());
                for b in batches {
                    if let Some(sink) = self.cmd_sink.as_ref() {
                        sink.lock().unwrap().send(b).unwrap();
                    }
                }
            }
        }

        fn on_txn_extra(&self, _: txn_types::TxnExtra) {}
    }

    #[test]
    fn test_handle_raft_committed_entries() {
        let (_path, engine) = create_tmp_engine("test-delegate");
        let (import_dir, importer) = create_tmp_importer("test-delegate");
        let obs = ApplyObserver::default();
        let mut host = CoprocessorHost::<RocksEngine>::default();
        host.registry
            .register_query_observer(1, BoxQueryObserver::new(obs.clone()));

        let (tx, rx) = mpsc::channel();
        let (region_scheduler, _) = dummy_scheduler();
        let sender = Box::new(TestNotifier { tx });
        let cfg = Arc::new(VersionTrack::new(Config::default()));
        let (router, mut system) = create_apply_batch_system(&cfg.value());
        let pending_create_peers = Arc::new(Mutex::new(HashMap::default()));
        let builder = super::Builder::<RocksEngine, RocksWriteBatch> {
            tag: "test-store".to_owned(),
            cfg,
            sender,
            region_scheduler,
            coprocessor_host: host,
            importer: importer.clone(),
            engine: engine.clone(),
            router: router.clone(),
            _phantom: Default::default(),
            store_id: 1,
            pending_create_peers,
        };
        system.spawn("test-handle-raft".to_owned(), builder);

        let peer_id = 3;
        let mut reg = Registration::default();
        reg.id = peer_id;
        reg.region.set_id(1);
        reg.region.mut_peers().push(new_peer(2, 3));
        reg.region.set_end_key(b"k5".to_vec());
        reg.region.mut_region_epoch().set_conf_ver(1);
        reg.region.mut_region_epoch().set_version(3);
        router.schedule_task(1, Msg::Registration(reg));

        let (capture_tx, capture_rx) = mpsc::channel();
        let put_entry = EntryBuilder::new(1, 1)
            .put(b"k1", b"v1")
            .put(b"k2", b"v1")
            .put(b"k3", b"v1")
            .epoch(1, 3)
            .build();
        router.schedule_task(
            1,
            Msg::apply(apply(
                peer_id,
                1,
                1,
                vec![put_entry],
                0,
                1,
                1,
                vec![cb(1, 1, capture_tx.clone())],
            )),
        );
        let resp = capture_rx.recv_timeout(Duration::from_secs(3)).unwrap();
        assert!(!resp.get_header().has_error(), "{:?}", resp);
        assert_eq!(resp.get_responses().len(), 3);
        let dk_k1 = keys::data_key(b"k1");
        let dk_k2 = keys::data_key(b"k2");
        let dk_k3 = keys::data_key(b"k3");
        assert_eq!(engine.get_value(&dk_k1).unwrap().unwrap(), b"v1");
        assert_eq!(engine.get_value(&dk_k2).unwrap().unwrap(), b"v1");
        assert_eq!(engine.get_value(&dk_k3).unwrap().unwrap(), b"v1");
        validate(&router, 1, |delegate| {
            assert_eq!(delegate.applied_index_term, 1);
            assert_eq!(delegate.apply_state.get_applied_index(), 1);
        });
        fetch_apply_res(&rx);

        let put_entry = EntryBuilder::new(2, 2)
            .put_cf(CF_LOCK, b"k1", b"v1")
            .epoch(1, 3)
            .build();
        router.schedule_task(
            1,
            Msg::apply(apply(peer_id, 1, 2, vec![put_entry], 1, 2, 2, vec![])),
        );
        let apply_res = fetch_apply_res(&rx);
        assert_eq!(apply_res.region_id, 1);
        assert_eq!(apply_res.apply_state.get_applied_index(), 2);
        assert_eq!(apply_res.applied_index_term, 2);
        assert!(apply_res.exec_res.is_empty());
        assert!(apply_res.metrics.written_bytes >= 5);
        assert_eq!(apply_res.metrics.written_keys, 2);
        assert_eq!(apply_res.metrics.size_diff_hint, 5);
        assert_eq!(apply_res.metrics.lock_cf_written_bytes, 5);
        assert_eq!(
            engine.get_value_cf(CF_LOCK, &dk_k1).unwrap().unwrap(),
            b"v1"
        );

        let put_entry = EntryBuilder::new(3, 2)
            .put(b"k2", b"v2")
            .epoch(1, 1)
            .build();
        router.schedule_task(
            1,
            Msg::apply(apply(
                peer_id,
                1,
                2,
                vec![put_entry],
                2,
                2,
                3,
                vec![cb(3, 2, capture_tx.clone())],
            )),
        );
        let resp = capture_rx.recv_timeout(Duration::from_secs(3)).unwrap();
        assert!(resp.get_header().get_error().has_epoch_not_match());
        let apply_res = fetch_apply_res(&rx);
        assert_eq!(apply_res.applied_index_term, 2);
        assert_eq!(apply_res.apply_state.get_applied_index(), 3);

        let put_entry = EntryBuilder::new(4, 2)
            .put(b"k3", b"v3")
            .put(b"k5", b"v5")
            .epoch(1, 3)
            .build();
        router.schedule_task(
            1,
            Msg::apply(apply(
                peer_id,
                1,
                2,
                vec![put_entry],
                3,
                2,
                4,
                vec![cb(4, 2, capture_tx.clone())],
            )),
        );
        let resp = capture_rx.recv_timeout(Duration::from_secs(3)).unwrap();
        assert!(resp.get_header().get_error().has_key_not_in_region());
        let apply_res = fetch_apply_res(&rx);
        assert_eq!(apply_res.applied_index_term, 2);
        assert_eq!(apply_res.apply_state.get_applied_index(), 4);
        // a writebatch should be atomic.
        assert_eq!(engine.get_value(&dk_k3).unwrap().unwrap(), b"v1");

        let put_entry = EntryBuilder::new(5, 3)
            .delete(b"k1")
            .delete_cf(CF_LOCK, b"k1")
            .delete_cf(CF_WRITE, b"k1")
            .epoch(1, 3)
            .build();
        router.schedule_task(
            1,
            Msg::apply(apply(
                peer_id,
                1,
                3,
                vec![put_entry],
                4,
                3,
                5,
                vec![cb(5, 2, capture_tx.clone()), cb(5, 3, capture_tx.clone())],
            )),
        );
        let resp = capture_rx.recv_timeout(Duration::from_secs(3)).unwrap();
        // stale command should be cleared.
        assert!(resp.get_header().get_error().has_stale_command());
        let resp = capture_rx.recv_timeout(Duration::from_secs(3)).unwrap();
        assert!(!resp.get_header().has_error(), "{:?}", resp);
        assert!(engine.get_value(&dk_k1).unwrap().is_none());
        let apply_res = fetch_apply_res(&rx);
        assert_eq!(apply_res.metrics.lock_cf_written_bytes, 3);
        assert_eq!(apply_res.metrics.delete_keys_hint, 2);
        assert_eq!(apply_res.metrics.size_diff_hint, -9);

        let delete_entry = EntryBuilder::new(6, 3).delete(b"k5").epoch(1, 3).build();
        router.schedule_task(
            1,
            Msg::apply(apply(
                peer_id,
                1,
                3,
                vec![delete_entry],
                5,
                3,
                6,
                vec![cb(6, 3, capture_tx.clone())],
            )),
        );
        let resp = capture_rx.recv_timeout(Duration::from_secs(3)).unwrap();
        assert!(resp.get_header().get_error().has_key_not_in_region());
        fetch_apply_res(&rx);

        let delete_range_entry = EntryBuilder::new(7, 3)
            .delete_range(b"", b"")
            .epoch(1, 3)
            .build();
        router.schedule_task(
            1,
            Msg::apply(apply(
                peer_id,
                1,
                3,
                vec![delete_range_entry],
                6,
                3,
                7,
                vec![cb(7, 3, capture_tx.clone())],
            )),
        );
        let resp = capture_rx.recv_timeout(Duration::from_secs(3)).unwrap();
        assert!(resp.get_header().get_error().has_key_not_in_region());
        assert_eq!(engine.get_value(&dk_k3).unwrap().unwrap(), b"v1");
        fetch_apply_res(&rx);

        let delete_range_entry = EntryBuilder::new(8, 3)
            .delete_range_cf(CF_DEFAULT, b"", b"k5")
            .delete_range_cf(CF_LOCK, b"", b"k5")
            .delete_range_cf(CF_WRITE, b"", b"k5")
            .epoch(1, 3)
            .build();
        router.schedule_task(
            1,
            Msg::apply(apply(
                peer_id,
                1,
                3,
                vec![delete_range_entry],
                7,
                3,
                8,
                vec![cb(8, 3, capture_tx.clone())],
            )),
        );
        let resp = capture_rx.recv_timeout(Duration::from_secs(3)).unwrap();
        assert!(!resp.get_header().has_error(), "{:?}", resp);
        assert!(engine.get_value(&dk_k1).unwrap().is_none());
        assert!(engine.get_value(&dk_k2).unwrap().is_none());
        assert!(engine.get_value(&dk_k3).unwrap().is_none());
        fetch_apply_res(&rx);

        // UploadSST
        let sst_path = import_dir.path().join("test.sst");
        let mut sst_epoch = RegionEpoch::default();
        sst_epoch.set_conf_ver(1);
        sst_epoch.set_version(3);
        let sst_range = (0, 100);
        let (mut meta1, data1) = gen_sst_file(&sst_path, sst_range);
        meta1.set_region_id(1);
        meta1.set_region_epoch(sst_epoch);
        let mut file1 = importer.create(&meta1).unwrap();
        file1.append(&data1).unwrap();
        file1.finish().unwrap();
        let (mut meta2, data2) = gen_sst_file(&sst_path, sst_range);
        meta2.set_region_id(1);
        meta2.mut_region_epoch().set_conf_ver(1);
        meta2.mut_region_epoch().set_version(1234);
        let mut file2 = importer.create(&meta2).unwrap();
        file2.append(&data2).unwrap();
        file2.finish().unwrap();

        // IngestSst
        let put_ok = EntryBuilder::new(9, 3)
            .put(&[sst_range.0], &[sst_range.1])
            .epoch(0, 3)
            .build();
        // Add a put above to test flush before ingestion.
        let capture_tx_clone = capture_tx.clone();
        let ingest_ok = EntryBuilder::new(10, 3)
            .ingest_sst(&meta1)
            .epoch(0, 3)
            .build();
        let ingest_epoch_not_match = EntryBuilder::new(11, 3)
            .ingest_sst(&meta2)
            .epoch(0, 3)
            .build();
        let entries = vec![put_ok, ingest_ok, ingest_epoch_not_match];
        router.schedule_task(
            1,
            Msg::apply(apply(
                peer_id,
                1,
                3,
                entries,
                8,
                3,
                11,
                vec![
                    cb(9, 3, capture_tx.clone()),
                    proposal(
                        false,
                        10,
                        3,
                        Callback::Write(Box::new(move |resp: WriteResponse| {
                            // Sleep until yield timeout.
                            thread::sleep(Duration::from_millis(500));
                            capture_tx_clone.send(resp.response).unwrap();
                        })),
                    ),
                    cb(11, 3, capture_tx.clone()),
                ],
            )),
        );
        let resp = capture_rx.recv_timeout(Duration::from_secs(3)).unwrap();
        assert!(!resp.get_header().has_error(), "{:?}", resp);
        let resp = capture_rx.recv_timeout(Duration::from_secs(3)).unwrap();
        assert!(!resp.get_header().has_error(), "{:?}", resp);
        check_db_range(&engine, sst_range);
        let resp = capture_rx.recv_timeout(Duration::from_secs(3)).unwrap();
        assert!(resp.get_header().has_error());
        let apply_res = fetch_apply_res(&rx);
        assert_eq!(apply_res.applied_index_term, 3);
        assert_eq!(apply_res.apply_state.get_applied_index(), 10);
        // The region will yield after timeout.
        let apply_res = fetch_apply_res(&rx);
        assert_eq!(apply_res.applied_index_term, 3);
        assert_eq!(apply_res.apply_state.get_applied_index(), 11);

        let write_batch_max_keys = <RocksEngine as WriteBatchExt>::WRITE_BATCH_MAX_KEYS;

        let mut props = vec![];
        let mut entries = vec![];
        for i in 0..write_batch_max_keys {
            let put_entry = EntryBuilder::new(i as u64 + 12, 3)
                .put(b"k", b"v")
                .epoch(1, 3)
                .build();
            entries.push(put_entry);
            props.push(cb(i as u64 + 12, 3, capture_tx.clone()));
        }
        router.schedule_task(
            1,
            Msg::apply(apply(
                peer_id,
                1,
                3,
                entries,
                11,
                3,
                write_batch_max_keys as u64 + 11,
                props,
            )),
        );
        for _ in 0..write_batch_max_keys {
            capture_rx.recv_timeout(Duration::from_secs(3)).unwrap();
        }
        let index = write_batch_max_keys + 11;
        let apply_res = fetch_apply_res(&rx);
        assert_eq!(apply_res.apply_state.get_applied_index(), index as u64);
        assert_eq!(obs.pre_query_count.load(Ordering::SeqCst), index);
        assert_eq!(obs.post_query_count.load(Ordering::SeqCst), index);

        system.shutdown();
    }

    #[test]
    fn test_cmd_observer() {
        let (_path, engine) = create_tmp_engine("test-delegate");
        let (_import_dir, importer) = create_tmp_importer("test-delegate");
        let mut host = CoprocessorHost::<RocksEngine>::default();
        let mut obs = ApplyObserver::default();
        let (sink, cmdbatch_rx) = mpsc::channel();
        obs.cmd_sink = Some(Arc::new(Mutex::new(sink)));
        host.registry
            .register_cmd_observer(1, BoxCmdObserver::new(obs));

        let (tx, rx) = mpsc::channel();
        let (region_scheduler, _) = dummy_scheduler();
        let sender = Box::new(TestNotifier { tx });
        let cfg = Config::default();
        let (router, mut system) = create_apply_batch_system(&cfg);
        let pending_create_peers = Arc::new(Mutex::new(HashMap::default()));
        let builder = super::Builder::<RocksEngine, RocksWriteBatch> {
            tag: "test-store".to_owned(),
            cfg: Arc::new(VersionTrack::new(cfg)),
            sender,
            region_scheduler,
            coprocessor_host: host,
            importer,
            engine,
            router: router.clone(),
            _phantom: Default::default(),
            store_id: 1,
            pending_create_peers,
        };
        system.spawn("test-handle-raft".to_owned(), builder);

        let peer_id = 3;
        let mut reg = Registration::default();
        reg.id = peer_id;
        reg.region.set_id(1);
        reg.region.mut_peers().push(new_peer(2, 3));
        reg.region.set_end_key(b"k5".to_vec());
        reg.region.mut_region_epoch().set_conf_ver(1);
        reg.region.mut_region_epoch().set_version(3);
        let region_epoch = reg.region.get_region_epoch().clone();
        router.schedule_task(1, Msg::Registration(reg));

        let put_entry = EntryBuilder::new(1, 1)
            .put(b"k1", b"v1")
            .put(b"k2", b"v1")
            .put(b"k3", b"v1")
            .epoch(1, 3)
            .build();
        router.schedule_task(
            1,
            Msg::apply(apply(peer_id, 1, 1, vec![put_entry], 0, 1, 1, vec![])),
        );
        fetch_apply_res(&rx);
        // It must receive nothing because no region registered.
        cmdbatch_rx
            .recv_timeout(Duration::from_millis(100))
            .unwrap_err();
        let (block_tx, block_rx) = mpsc::channel::<()>();
        router.schedule_task(
            1,
            Msg::Validate(
                1,
                Box::new(move |_| {
                    // Block the apply worker
                    block_rx.recv().unwrap();
                }),
            ),
        );
        let put_entry = EntryBuilder::new(2, 2)
            .put(b"k0", b"v0")
            .epoch(1, 3)
            .build();
        router.schedule_task(
            1,
            Msg::apply(apply(peer_id, 1, 2, vec![put_entry], 1, 2, 2, vec![])),
        );
        // Register cmd observer to region 1.
        let enabled = Arc::new(AtomicBool::new(true));
        let observe_id = ObserveID::new();
        router.schedule_task(
            1,
            Msg::Change {
                region_epoch: region_epoch.clone(),
                cmd: ChangeCmd::RegisterObserver {
                    observe_id,
                    region_id: 1,
                    enabled: enabled.clone(),
                },
                cb: Callback::Read(Box::new(|resp: ReadResponse<RocksSnapshot>| {
                    assert!(!resp.response.get_header().has_error());
                    assert!(resp.snapshot.is_some());
                    let snap = resp.snapshot.unwrap();
                    assert_eq!(snap.get_value(b"k0").unwrap().unwrap(), b"v0");
                })),
            },
        );
        // Unblock the apply worker
        block_tx.send(()).unwrap();
        fetch_apply_res(&rx);
        let (capture_tx, capture_rx) = mpsc::channel();
        let put_entry = EntryBuilder::new(3, 2)
            .put_cf(CF_LOCK, b"k1", b"v1")
            .epoch(1, 3)
            .build();
        router.schedule_task(
            1,
            Msg::apply(apply(
                peer_id,
                1,
                2,
                vec![put_entry],
                2,
                2,
                3,
                vec![cb(3, 2, capture_tx)],
            )),
        );
        fetch_apply_res(&rx);
        let resp = capture_rx.recv_timeout(Duration::from_secs(3)).unwrap();
        assert!(!resp.get_header().has_error(), "{:?}", resp);
        assert_eq!(resp.get_responses().len(), 1);
        let cmd_batch = cmdbatch_rx.recv_timeout(Duration::from_secs(3)).unwrap();
        assert_eq!(resp, cmd_batch.into_iter(1).next().unwrap().response);

        let put_entry1 = EntryBuilder::new(4, 2)
            .put(b"k2", b"v2")
            .epoch(1, 3)
            .build();
        let put_entry2 = EntryBuilder::new(5, 2)
            .put(b"k2", b"v2")
            .epoch(1, 3)
            .build();
        router.schedule_task(
            1,
            Msg::apply(apply(
                peer_id,
                1,
                2,
                vec![put_entry1, put_entry2],
                3,
                2,
                5,
                vec![],
            )),
        );
        let cmd_batch = cmdbatch_rx.recv_timeout(Duration::from_secs(3)).unwrap();
        assert_eq!(2, cmd_batch.len());

        // Stop observer regoin 1.
        enabled.store(false, Ordering::SeqCst);
        let put_entry = EntryBuilder::new(6, 2)
            .put(b"k2", b"v2")
            .epoch(1, 3)
            .build();
        router.schedule_task(
            1,
            Msg::apply(apply(peer_id, 1, 2, vec![put_entry], 5, 2, 6, vec![])),
        );
        // Must not receive new cmd.
        cmdbatch_rx
            .recv_timeout(Duration::from_millis(100))
            .unwrap_err();

        // Must response a RegionNotFound error.
        router.schedule_task(
            2,
            Msg::Change {
                region_epoch,
                cmd: ChangeCmd::RegisterObserver {
                    observe_id,
                    region_id: 2,
                    enabled,
                },
                cb: Callback::Read(Box::new(|resp: ReadResponse<_>| {
                    assert!(resp
                        .response
                        .get_header()
                        .get_error()
                        .has_region_not_found());
                    assert!(resp.snapshot.is_none());
                })),
            },
        );

        system.shutdown();
    }

    #[test]
    fn test_check_sst_for_ingestion() {
        let mut sst = SstMeta::default();
        let mut region = Region::default();

        // Check uuid and cf name
        assert!(check_sst_for_ingestion(&sst, &region).is_err());
        sst.set_uuid(Uuid::new_v4().as_bytes().to_vec());
        sst.set_cf_name(CF_DEFAULT.to_owned());
        check_sst_for_ingestion(&sst, &region).unwrap();
        sst.set_cf_name("test".to_owned());
        assert!(check_sst_for_ingestion(&sst, &region).is_err());
        sst.set_cf_name(CF_WRITE.to_owned());
        check_sst_for_ingestion(&sst, &region).unwrap();

        // Check region id
        region.set_id(1);
        sst.set_region_id(2);
        assert!(check_sst_for_ingestion(&sst, &region).is_err());
        sst.set_region_id(1);
        check_sst_for_ingestion(&sst, &region).unwrap();

        // Check region epoch
        region.mut_region_epoch().set_conf_ver(1);
        assert!(check_sst_for_ingestion(&sst, &region).is_err());
        sst.mut_region_epoch().set_conf_ver(1);
        check_sst_for_ingestion(&sst, &region).unwrap();
        region.mut_region_epoch().set_version(1);
        assert!(check_sst_for_ingestion(&sst, &region).is_err());
        sst.mut_region_epoch().set_version(1);
        check_sst_for_ingestion(&sst, &region).unwrap();

        // Check region range
        region.set_start_key(vec![2]);
        region.set_end_key(vec![8]);
        sst.mut_range().set_start(vec![1]);
        sst.mut_range().set_end(vec![8]);
        assert!(check_sst_for_ingestion(&sst, &region).is_err());
        sst.mut_range().set_start(vec![2]);
        assert!(check_sst_for_ingestion(&sst, &region).is_err());
        sst.mut_range().set_end(vec![7]);
        check_sst_for_ingestion(&sst, &region).unwrap();
    }

    fn new_split_req(key: &[u8], id: u64, children: Vec<u64>) -> SplitRequest {
        let mut req = SplitRequest::default();
        req.set_split_key(key.to_vec());
        req.set_new_region_id(id);
        req.set_new_peer_ids(children);
        req
    }

    struct SplitResultChecker<'a> {
        engine: RocksEngine,
        origin_peers: &'a [metapb::Peer],
        epoch: Rc<RefCell<RegionEpoch>>,
    }

    impl<'a> SplitResultChecker<'a> {
        fn check(&self, start: &[u8], end: &[u8], id: u64, children: &[u64], check_initial: bool) {
            let key = keys::region_state_key(id);
            let state: RegionLocalState = self.engine.get_msg_cf(CF_RAFT, &key).unwrap().unwrap();
            assert_eq!(state.get_state(), PeerState::Normal);
            assert_eq!(state.get_region().get_id(), id);
            assert_eq!(state.get_region().get_start_key(), start);
            assert_eq!(state.get_region().get_end_key(), end);
            let expect_peers: Vec<_> = self
                .origin_peers
                .iter()
                .zip(children)
                .map(|(p, new_id)| {
                    let mut new_peer = metapb::Peer::clone(p);
                    new_peer.set_id(*new_id);
                    new_peer
                })
                .collect();
            assert_eq!(state.get_region().get_peers(), expect_peers.as_slice());
            assert!(!state.has_merge_state(), "{:?}", state);
            let epoch = self.epoch.borrow();
            assert_eq!(*state.get_region().get_region_epoch(), *epoch);
            if !check_initial {
                return;
            }
            let key = keys::apply_state_key(id);
            let initial_state: RaftApplyState =
                self.engine.get_msg_cf(CF_RAFT, &key).unwrap().unwrap();
            assert_eq!(initial_state.get_applied_index(), RAFT_INIT_LOG_INDEX);
            assert_eq!(
                initial_state.get_truncated_state().get_index(),
                RAFT_INIT_LOG_INDEX
            );
            assert_eq!(
                initial_state.get_truncated_state().get_term(),
                RAFT_INIT_LOG_INDEX
            );
        }
    }

    fn error_msg(resp: &RaftCmdResponse) -> &str {
        resp.get_header().get_error().get_message()
    }

    #[test]
    fn test_split() {
        let (_path, engine) = create_tmp_engine("test-delegate");
        let (_import_dir, importer) = create_tmp_importer("test-delegate");
        let peer_id = 3;
        let mut reg = Registration::default();
        reg.id = peer_id;
        reg.term = 1;
        reg.region.set_id(1);
        reg.region.set_end_key(b"k5".to_vec());
        reg.region.mut_region_epoch().set_version(3);
        let region_epoch = reg.region.get_region_epoch().clone();
        let peers = vec![new_peer(2, 3), new_peer(4, 5), new_learner_peer(6, 7)];
        reg.region.set_peers(peers.clone().into());
        let (tx, _rx) = mpsc::channel();
        let sender = Box::new(TestNotifier { tx });
        let mut host = CoprocessorHost::<RocksEngine>::default();
        let mut obs = ApplyObserver::default();
        let (sink, cmdbatch_rx) = mpsc::channel();
        obs.cmd_sink = Some(Arc::new(Mutex::new(sink)));
        host.registry
            .register_cmd_observer(1, BoxCmdObserver::new(obs));
        let (region_scheduler, _) = dummy_scheduler();
        let cfg = Arc::new(VersionTrack::new(Config::default()));
        let (router, mut system) = create_apply_batch_system(&cfg.value());
        let pending_create_peers = Arc::new(Mutex::new(HashMap::default()));
        let builder = super::Builder::<RocksEngine, RocksWriteBatch> {
            tag: "test-store".to_owned(),
            cfg,
            sender,
            importer,
            region_scheduler,
            coprocessor_host: host,
            engine: engine.clone(),
            router: router.clone(),
            _phantom: Default::default(),
            store_id: 2,
            pending_create_peers,
        };
        system.spawn("test-split".to_owned(), builder);

        router.schedule_task(1, Msg::Registration(reg.clone()));
        let enabled = Arc::new(AtomicBool::new(true));
        let observe_id = ObserveID::new();
        router.schedule_task(
            1,
            Msg::Change {
                region_epoch: region_epoch.clone(),
                cmd: ChangeCmd::RegisterObserver {
                    observe_id,
                    region_id: 1,
                    enabled: enabled.clone(),
                },
                cb: Callback::Read(Box::new(|resp: ReadResponse<_>| {
                    assert!(!resp.response.get_header().has_error(), "{:?}", resp);
                    assert!(resp.snapshot.is_some());
                })),
            },
        );

        let mut index_id = 1;
        let (capture_tx, capture_rx) = mpsc::channel();
        let epoch = Rc::new(RefCell::new(reg.region.get_region_epoch().to_owned()));
        let epoch_ = epoch.clone();
        let mut exec_split = |router: &ApplyRouter<RocksEngine>, reqs| {
            let epoch = epoch_.borrow();
            let split = EntryBuilder::new(index_id, 1)
                .split(reqs)
                .epoch(epoch.get_conf_ver(), epoch.get_version())
                .build();
            router.schedule_task(
                1,
                Msg::apply(apply(
                    peer_id,
                    1,
                    1,
                    vec![split],
                    index_id - 1,
                    1,
                    index_id,
                    vec![cb(index_id, 1, capture_tx.clone())],
                )),
            );
            index_id += 1;
            capture_rx.recv_timeout(Duration::from_secs(3)).unwrap()
        };

        let mut splits = BatchSplitRequest::default();
        splits.set_right_derive(true);
        splits.mut_requests().push(new_split_req(b"k1", 8, vec![]));
        let resp = exec_split(&router, splits.clone());
        // 3 followers are required.
        assert!(error_msg(&resp).contains("id count"), "{:?}", resp);
        cmdbatch_rx.recv_timeout(Duration::from_secs(3)).unwrap();

        splits.mut_requests().clear();
        let resp = exec_split(&router, splits.clone());
        // Empty requests should be rejected.
        assert!(error_msg(&resp).contains("missing"), "{:?}", resp);

        splits
            .mut_requests()
            .push(new_split_req(b"k6", 8, vec![9, 10, 11]));
        let resp = exec_split(&router, splits.clone());
        // Out of range keys should be rejected.
        assert!(
            resp.get_header().get_error().has_key_not_in_region(),
            "{:?}",
            resp
        );

        splits
            .mut_requests()
            .push(new_split_req(b"", 8, vec![9, 10, 11]));
        let resp = exec_split(&router, splits.clone());
        // Empty key should be rejected.
        assert!(error_msg(&resp).contains("missing"), "{:?}", resp);

        splits.mut_requests().clear();
        splits
            .mut_requests()
            .push(new_split_req(b"k2", 8, vec![9, 10, 11]));
        splits
            .mut_requests()
            .push(new_split_req(b"k1", 8, vec![9, 10, 11]));
        let resp = exec_split(&router, splits.clone());
        // keys should be in ascend order.
        assert!(error_msg(&resp).contains("invalid"), "{:?}", resp);

        splits.mut_requests().clear();
        splits
            .mut_requests()
            .push(new_split_req(b"k1", 8, vec![9, 10, 11]));
        splits
            .mut_requests()
            .push(new_split_req(b"k2", 8, vec![9, 10]));
        let resp = exec_split(&router, splits.clone());
        // All requests should be checked.
        assert!(error_msg(&resp).contains("id count"), "{:?}", resp);
        let checker = SplitResultChecker {
            engine,
            origin_peers: &peers,
            epoch: epoch.clone(),
        };

        splits.mut_requests().clear();
        splits
            .mut_requests()
            .push(new_split_req(b"k1", 8, vec![9, 10, 11]));
        let resp = exec_split(&router, splits.clone());
        // Split should succeed.
        assert!(!resp.get_header().has_error(), "{:?}", resp);
        let mut new_version = epoch.borrow().get_version() + 1;
        epoch.borrow_mut().set_version(new_version);
        checker.check(b"", b"k1", 8, &[9, 10, 11], true);
        checker.check(b"k1", b"k5", 1, &[3, 5, 7], false);

        splits.mut_requests().clear();
        splits
            .mut_requests()
            .push(new_split_req(b"k4", 12, vec![13, 14, 15]));
        splits.set_right_derive(false);
        let resp = exec_split(&router, splits.clone());
        // Right derive should be respected.
        assert!(!resp.get_header().has_error(), "{:?}", resp);
        new_version = epoch.borrow().get_version() + 1;
        epoch.borrow_mut().set_version(new_version);
        checker.check(b"k4", b"k5", 12, &[13, 14, 15], true);
        checker.check(b"k1", b"k4", 1, &[3, 5, 7], false);

        splits.mut_requests().clear();
        splits
            .mut_requests()
            .push(new_split_req(b"k2", 16, vec![17, 18, 19]));
        splits
            .mut_requests()
            .push(new_split_req(b"k3", 20, vec![21, 22, 23]));
        splits.set_right_derive(true);
        let resp = exec_split(&router, splits.clone());
        // Right derive should be respected.
        assert!(!resp.get_header().has_error(), "{:?}", resp);
        new_version = epoch.borrow().get_version() + 2;
        epoch.borrow_mut().set_version(new_version);
        checker.check(b"k1", b"k2", 16, &[17, 18, 19], true);
        checker.check(b"k2", b"k3", 20, &[21, 22, 23], true);
        checker.check(b"k3", b"k4", 1, &[3, 5, 7], false);

        splits.mut_requests().clear();
        splits
            .mut_requests()
            .push(new_split_req(b"k31", 24, vec![25, 26, 27]));
        splits
            .mut_requests()
            .push(new_split_req(b"k32", 28, vec![29, 30, 31]));
        splits.set_right_derive(false);
        let resp = exec_split(&router, splits);
        // Right derive should be respected.
        assert!(!resp.get_header().has_error(), "{:?}", resp);
        new_version = epoch.borrow().get_version() + 2;
        epoch.borrow_mut().set_version(new_version);
        checker.check(b"k3", b"k31", 1, &[3, 5, 7], false);
        checker.check(b"k31", b"k32", 24, &[25, 26, 27], true);
        checker.check(b"k32", b"k4", 28, &[29, 30, 31], true);

        let (tx, rx) = mpsc::channel();
        enabled.store(false, Ordering::SeqCst);
        router.schedule_task(
            1,
            Msg::Change {
                region_epoch,
                cmd: ChangeCmd::RegisterObserver {
                    observe_id,
                    region_id: 1,
                    enabled: Arc::new(AtomicBool::new(true)),
                },
                cb: Callback::Read(Box::new(move |resp: ReadResponse<_>| {
                    assert!(
                        resp.response.get_header().get_error().has_epoch_not_match(),
                        "{:?}",
                        resp
                    );
                    assert!(resp.snapshot.is_none());
                    tx.send(()).unwrap();
                })),
            },
        );
        rx.recv_timeout(Duration::from_millis(500)).unwrap();

        system.shutdown();
    }

    #[test]
    fn pending_cmd_leak() {
        let res = panic_hook::recover_safe(|| {
            let _cmd = PendingCmd::<RocksSnapshot>::new(1, 1, Callback::None);
        });
        res.unwrap_err();
    }

    #[test]
    fn pending_cmd_leak_dtor_not_abort() {
        let res = panic_hook::recover_safe(|| {
            let _cmd = PendingCmd::<RocksSnapshot>::new(1, 1, Callback::None);
            panic!("Don't abort");
            // It would abort and fail if there was a double-panic in PendingCmd dtor.
        });
        res.unwrap_err();
    }
}<|MERGE_RESOLUTION|>--- conflicted
+++ resolved
@@ -41,7 +41,6 @@
 use tikv_util::worker::Scheduler;
 use tikv_util::{escape, Either, MustConsumeVec};
 use time::Timespec;
-use txn_types::TxnExtra;
 use uuid::Builder as UuidBuilder;
 
 use crate::coprocessor::{Cmd, CoprocessorHost};
@@ -52,32 +51,12 @@
 use crate::store::peer_storage::{
     self, write_initial_apply_state, write_peer_state, ENTRY_MEM_SIZE,
 };
-<<<<<<< HEAD
-use crate::store::util::{check_region_epoch, compare_region_epoch};
-use crate::store::util::{KeysInfoFormatter, PerfContextStatistics};
-
-use crate::observe_perf_context_type;
-use crate::report_perf_context;
-
-use crate::store::{cmd_resp, util, Config, RegionSnapshot};
-use crate::{Error, Result};
-use sst_importer::SSTImporter;
-use tikv_util::collections::{HashMap, HashMapEntry, HashSet};
-use tikv_util::config::{Tracker, VersionTrack};
-use tikv_util::escape;
-use tikv_util::mpsc::{loose_bounded, LooseBoundedSender, Receiver};
-use tikv_util::time::{duration_to_sec, Instant};
-use tikv_util::worker::Scheduler;
-use tikv_util::Either;
-use tikv_util::MustConsumeVec;
-=======
 use crate::store::util::{
     check_region_epoch, compare_region_epoch, is_learner, KeysInfoFormatter, PerfContextStatistics,
     ADMIN_CMD_EPOCH_MAP,
 };
 use crate::store::{cmd_resp, util, Config, RegionSnapshot, RegionTask};
 use crate::{observe_perf_context_type, report_perf_context, Error, Result};
->>>>>>> 32925878
 
 use super::metrics::*;
 
@@ -998,11 +977,7 @@
         index: u64,
         term: u64,
         is_conf_change: bool,
-<<<<<<< HEAD
-    ) -> Option<Callback<E::Snapshot>> {
-=======
-    ) -> (Option<Callback<EK::Snapshot>>, TxnExtra) {
->>>>>>> 32925878
+    ) -> Option<Callback<EK::Snapshot>> {
         let (region_id, peer_id) = (self.region_id(), self.id());
         if is_conf_change {
             if let Some(mut cmd) = self.pending_cmds.take_conf_change() {
@@ -1067,16 +1042,9 @@
         // TODO: if we have exec_result, maybe we should return this callback too. Outer
         // store will call it after handing exec result.
         cmd_resp::bind_term(&mut resp, self.term);
-<<<<<<< HEAD
+        let cmd = Cmd::new(index, cmd, resp);
         let cmd_cb = self.find_pending(index, term, is_conf_change);
         if let Some(observe_cmd) = self.observe_cmd.as_ref() {
-            let cmd = Cmd::new(index, cmd, resp.clone());
-=======
-        let cmd = Cmd::new(index, cmd, resp);
-        let (cmd_cb, txn_extra) = self.find_pending(index, term, is_conf_change);
-        if let Some(observe_cmd) = self.observe_cmd.as_ref() {
-            apply_ctx.txn_extras.push(txn_extra);
->>>>>>> 32925878
             apply_ctx
                 .host
                 .on_apply_cmd(observe_cmd.id, self.region_id(), cmd.clone());
@@ -2829,11 +2797,7 @@
         let propose_num = props_drainer.len();
         if self.delegate.stopped {
             for p in props_drainer {
-<<<<<<< HEAD
-                let cmd = PendingCmd::<E::Snapshot>::new(p.index, p.term, p.cb);
-=======
-                let cmd = PendingCmd::<EK::Snapshot>::new(p.index, p.term, p.cb, p.txn_extra);
->>>>>>> 32925878
+                let cmd = PendingCmd::<EK::Snapshot>::new(p.index, p.term, p.cb);
                 notify_stale_command(region_id, peer_id, self.delegate.term, cmd);
             }
             return;
@@ -3408,12 +3372,7 @@
                         "region_id" => region_id
                     );
                     for p in apply.cbs.drain(..) {
-<<<<<<< HEAD
-                        let cmd = PendingCmd::<E::Snapshot>::new(p.index, p.term, p.cb);
-=======
-                        let cmd =
-                            PendingCmd::<EK::Snapshot>::new(p.index, p.term, p.cb, p.txn_extra);
->>>>>>> 32925878
+                        let cmd = PendingCmd::<EK::Snapshot>::new(p.index, p.term, p.cb);
                         notify_region_removed(apply.region_id, apply.peer_id, cmd);
                     }
                     return;
