--- conflicted
+++ resolved
@@ -1946,16 +1946,8 @@
     }
 }
 
-<<<<<<< HEAD
-pub fn extract_split_keys(
-    split_reqs: &BatchSplitRequest,
-    region_to_split: &Region,
-) -> Result<VecDeque<Vec<u8>>> {
-    if split_reqs.get_requests().is_empty() {
-=======
 pub fn validate_batch_split(req: &AdminRequest, region: &Region) -> Result<()> {
     if req.get_splits().get_requests().is_empty() {
->>>>>>> dff77165
         return Err(box_err!("missing split requests"));
     }
 
