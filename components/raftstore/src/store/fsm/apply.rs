--- conflicted
+++ resolved
@@ -2270,13 +2270,8 @@
 
     fn exec_compute_hash<W: WriteBatch<EK>>(
         &self,
-<<<<<<< HEAD
-        ctx: &ApplyContext<EK, ER, W>,
+        ctx: &ApplyContext<EK, W>,
         req: &AdminRequest,
-=======
-        ctx: &ApplyContext<EK, W>,
-        _: &AdminRequest,
->>>>>>> 45fab5cc
     ) -> Result<(AdminResponse, ApplyResult<EK::Snapshot>)> {
         let resp = AdminResponse::default();
         Ok((
