// Copyright 2017 TiKV Project Authors. Licensed under Apache-2.0.

// #[PerformanceCriticalPath]
#[cfg(test)]
use std::sync::mpsc::Sender;
use std::{
    borrow::Cow,
    cmp,
    cmp::{Ord, Ordering as CmpOrdering},
    collections::VecDeque,
    fmt::{self, Debug, Formatter},
    mem,
    ops::{Deref, DerefMut, Range as StdRange},
    sync::{
        atomic::{AtomicBool, AtomicU64, AtomicUsize, Ordering},
        mpsc::SyncSender,
        Arc, Mutex,
    },
    time::Duration,
    usize,
    vec::Drain,
};

use batch_system::{
    BasicMailbox, BatchRouter, BatchSystem, Config as BatchSystemConfig, Fsm, HandleResult,
    HandlerBuilder, PollHandler, Priority,
};
use collections::{HashMap, HashMapEntry, HashSet};
use crossbeam::channel::{TryRecvError, TrySendError};
use engine_traits::{
    DeleteStrategy, KvEngine, Mutable, PerfContext, PerfContextKind, RaftEngine,
    RaftEngineReadOnly, Range as EngineRange, Snapshot, SstMetaInfo, WriteBatch, ALL_CFS,
    CF_DEFAULT, CF_LOCK, CF_RAFT, CF_WRITE,
};
use fail::fail_point;
use kvproto::{
    import_sstpb::SstMeta,
    kvrpcpb::ExtraOp as TxnExtraOp,
    metapb::{PeerRole, Region, RegionEpoch},
    raft_cmdpb::{
        AdminCmdType, AdminRequest, AdminResponse, ChangePeerRequest, CmdType, CommitMergeRequest,
        RaftCmdRequest, RaftCmdResponse, Request,
    },
    raft_serverpb::{MergeState, PeerState, RaftApplyState, RaftTruncatedState, RegionLocalState},
};
use pd_client::{new_bucket_stats, BucketMeta, BucketStat};
use prometheus::local::LocalHistogram;
use raft::eraftpb::{
    ConfChange, ConfChangeType, ConfChangeV2, Entry, EntryType, Snapshot as RaftSnapshot,
};
use raft_proto::ConfChangeI;
use smallvec::{smallvec, SmallVec};
use sst_importer::SstImporter;
use tikv_alloc::trace::TraceEvent;
use tikv_util::{
    box_err, box_try,
    config::{Tracker, VersionTrack},
    debug, error, info,
    memory::HeapSize,
    mpsc::{loose_bounded, LooseBoundedSender, Receiver},
    safe_panic, slow_log,
    time::{duration_to_sec, Instant},
    warn,
    worker::Scheduler,
    Either, MustConsumeVec,
};
use time::Timespec;
use uuid::Builder as UuidBuilder;

use self::memtrace::*;
use super::metrics::*;
<<<<<<< HEAD
use crate::engine_store_ffi::{
    ColumnFamilyType, EngineStoreApplyRes, RaftCmdHeader, WriteCmdType, WriteCmds,
};
=======
use crate::{
    bytes_capacity,
    coprocessor::{Cmd, CmdBatch, CmdObserveInfo, CoprocessorHost, ObserveHandle, ObserveLevel},
    store::{
        cmd_resp,
        fsm::RaftPollerBuilder,
        local_metrics::RaftMetrics,
        memory::*,
        metrics::*,
        msg::{Callback, PeerMsg, ReadResponse, SignificantMsg},
        peer::Peer,
        peer_storage::{self, write_initial_apply_state, write_peer_state, CachedEntries},
        util,
        util::{
            admin_cmd_epoch_lookup, check_region_epoch, compare_region_epoch, is_learner,
            ChangePeerI, ConfChangeKind, KeysInfoFormatter, LatencyInspector,
        },
        Config, RegionSnapshot, RegionTask,
    },
    Error, Result,
};

>>>>>>> 080d0868
const DEFAULT_APPLY_WB_SIZE: usize = 4 * 1024;
const APPLY_WB_SHRINK_SIZE: usize = 1024 * 1024;
const SHRINK_PENDING_CMD_QUEUE_CAP: usize = 64;
const MAX_APPLY_BATCH_SIZE: usize = 64 * 1024 * 1024;

pub struct PendingCmd<S>
where
    S: Snapshot,
{
    pub index: u64,
    pub term: u64,
    pub cb: Option<Callback<S>>,
}

impl<S> PendingCmd<S>
where
    S: Snapshot,
{
    fn new(index: u64, term: u64, cb: Callback<S>) -> PendingCmd<S> {
        PendingCmd {
            index,
            term,
            cb: Some(cb),
        }
    }
}

impl<S> Drop for PendingCmd<S>
where
    S: Snapshot,
{
    fn drop(&mut self) {
        if self.cb.is_some() {
            safe_panic!(
                "callback of pending command at [index: {}, term: {}] is leak",
                self.index,
                self.term
            );
        }
    }
}

impl<S> Debug for PendingCmd<S>
where
    S: Snapshot,
{
    fn fmt(&self, f: &mut Formatter<'_>) -> fmt::Result {
        write!(
            f,
            "PendingCmd [index: {}, term: {}, has_cb: {}]",
            self.index,
            self.term,
            self.cb.is_some()
        )
    }
}

impl<S: Snapshot> HeapSize for PendingCmd<S> {}

/// Commands waiting to be committed and applied.
#[derive(Debug)]
pub struct PendingCmdQueue<S>
where
    S: Snapshot,
{
    normals: VecDeque<PendingCmd<S>>,
    conf_change: Option<PendingCmd<S>>,
}

impl<S> PendingCmdQueue<S>
where
    S: Snapshot,
{
    fn new() -> PendingCmdQueue<S> {
        PendingCmdQueue {
            normals: VecDeque::new(),
            conf_change: None,
        }
    }

    fn pop_normal(&mut self, index: u64, term: u64) -> Option<PendingCmd<S>> {
        self.normals.pop_front().and_then(|cmd| {
            if self.normals.capacity() > SHRINK_PENDING_CMD_QUEUE_CAP
                && self.normals.len() < SHRINK_PENDING_CMD_QUEUE_CAP
            {
                self.normals.shrink_to_fit();
            }
            if (cmd.term, cmd.index) > (term, index) {
                self.normals.push_front(cmd);
                return None;
            }
            Some(cmd)
        })
    }

    fn append_normal(&mut self, cmd: PendingCmd<S>) {
        self.normals.push_back(cmd);
    }

    fn take_conf_change(&mut self) -> Option<PendingCmd<S>> {
        // conf change will not be affected when changing between follower and leader,
        // so there is no need to check term.
        self.conf_change.take()
    }

    // TODO: seems we don't need to separate conf change from normal entries.
    fn set_conf_change(&mut self, cmd: PendingCmd<S>) {
        self.conf_change = Some(cmd);
    }
}

#[derive(Default, Debug)]
pub struct ChangePeer {
    pub index: u64,
    // The proposed ConfChangeV2 or (legacy) ConfChange
    // ConfChange (if it is) will convert to ConfChangeV2
    pub conf_change: ConfChangeV2,
    // The change peer requests come along with ConfChangeV2
    // or (legacy) ConfChange, for ConfChange, it only contains
    // one element
    pub changes: Vec<ChangePeerRequest>,
    pub region: Region,
}

pub struct Range {
    pub cf: String,
    pub start_key: Vec<u8>,
    pub end_key: Vec<u8>,
}

impl Debug for Range {
    fn fmt(&self, f: &mut Formatter<'_>) -> fmt::Result {
        write!(
            f,
            "{{ cf: {:?}, start_key: {:?}, end_key: {:?} }}",
            self.cf,
            log_wrappers::Value::key(&self.start_key),
            log_wrappers::Value::key(&self.end_key)
        )
    }
}

impl Range {
    fn new(cf: String, start_key: Vec<u8>, end_key: Vec<u8>) -> Range {
        Range {
            cf,
            start_key,
            end_key,
        }
    }
}

#[derive(Debug)]
pub enum ExecResult<S> {
    ChangePeer(ChangePeer),
    CompactLog {
        state: RaftTruncatedState,
        first_index: u64,
    },
    SplitRegion {
        regions: Vec<Region>,
        derived: Region,
        new_split_regions: HashMap<u64, NewSplitPeer>,
    },
    PrepareMerge {
        region: Region,
        state: MergeState,
    },
    CommitMerge {
        index: u64,
        region: Region,
        source: Region,
    },
    RollbackMerge {
        region: Region,
        commit: u64,
    },
    ComputeHash {
        region: Region,
        index: u64,
        context: Vec<u8>,
        snap: S,
    },
    VerifyHash {
        index: u64,
        context: Vec<u8>,
        hash: Vec<u8>,
    },
    DeleteRange {
        ranges: Vec<Range>,
    },
    IngestSst {
        ssts: Vec<SstMetaInfo>,
    },
    TransferLeader {
        term: u64,
    },
}

/// The possible returned value when applying logs.
pub enum ApplyResult<S> {
    None,
    Yield,
    /// Additional result that needs to be sent back to raftstore.
    Res(ExecResult<S>),
    /// It is unable to apply the `CommitMerge` until the source peer
    /// has applied to the required position and sets the atomic boolean
    /// to true.
    WaitMergeSource(Arc<AtomicU64>),
}

// The applied command and their callback
struct ApplyCallbackBatch<S>
where
    S: Snapshot,
{
    cmd_batch: Vec<CmdBatch>,
    // The max observe level of current `Vec<CmdBatch>`
    batch_max_level: ObserveLevel,
    cb_batch: MustConsumeVec<(Callback<S>, RaftCmdResponse)>,
}

impl<S: Snapshot> ApplyCallbackBatch<S> {
    fn new() -> ApplyCallbackBatch<S> {
        ApplyCallbackBatch {
            cmd_batch: vec![],
            batch_max_level: ObserveLevel::None,
            cb_batch: MustConsumeVec::new("callback of apply callback batch"),
        }
    }

    fn push_batch(&mut self, observe_info: &CmdObserveInfo, region_id: u64) {
        let cb = CmdBatch::new(observe_info, region_id);
        self.batch_max_level = cmp::max(self.batch_max_level, cb.level);
        self.cmd_batch.push(cb);
    }

    fn push_cb(&mut self, cb: Callback<S>, resp: RaftCmdResponse) {
        self.cb_batch.push((cb, resp));
    }

    fn push(
        &mut self,
        cb: Option<Callback<S>>,
        cmd: Cmd,
        observe_info: &CmdObserveInfo,
        region_id: u64,
    ) {
        if let Some(cb) = cb {
            self.cb_batch.push((cb, cmd.response.clone()));
        }
        self.cmd_batch
            .last_mut()
            .unwrap()
            .push(observe_info, region_id, cmd);
    }
}

pub trait Notifier<EK: KvEngine>: Send {
    fn notify(&self, apply_res: Vec<ApplyRes<EK::Snapshot>>);
    fn notify_one(&self, region_id: u64, msg: PeerMsg<EK>);
    fn clone_box(&self) -> Box<dyn Notifier<EK>>;
}

struct ApplyContext<EK>
where
    EK: KvEngine,
{
    pub engine_store_server_helper: &'static crate::engine_store_ffi::EngineStoreServerHelper,

    tag: String,
    timer: Option<Instant>,
    host: CoprocessorHost<EK>,
    importer: Arc<SstImporter>,
    region_scheduler: Scheduler<RegionTask<EK::Snapshot>>,
    router: ApplyRouter<EK>,
    notifier: Box<dyn Notifier<EK>>,
    engine: EK,
    applied_batch: ApplyCallbackBatch<EK::Snapshot>,
    apply_res: Vec<ApplyRes<EK::Snapshot>>,
    exec_log_index: u64,
    exec_log_term: u64,

    kv_wb: EK::WriteBatch,
    kv_wb_last_bytes: u64,
    kv_wb_last_keys: u64,

    committed_count: usize,

    // Whether synchronize WAL is preferred.
    sync_log_hint: bool,
    // Whether to use the delete range API instead of deleting one by one.
    use_delete_range: bool,

    perf_context: EK::PerfContext,

    yield_duration: Duration,

    store_id: u64,
    /// region_id -> (peer_id, is_splitting)
    /// Used for handling race between splitting and creating new peer.
    /// An uninitialized peer can be replaced to the one from splitting iff they are exactly the same peer.
    pending_create_peers: Arc<Mutex<HashMap<u64, (u64, bool)>>>,

    /// We must delete the ingested file before calling `callback` so that any ingest-request reaching this
    /// peer could see this update if leader had changed. We must also delete them after the applied-index
    /// has been persisted to kvdb because this entry may replay because of panic or power-off, which
    /// happened before `WriteBatch::write` and after `SstImporter::delete`. We shall make sure that
    /// this entry will never apply again at first, then we can delete the ssts files.
    delete_ssts: Vec<SstMetaInfo>,

    /// The priority of this Handler.
    priority: Priority,
    /// Whether to yield high-latency operation to low-priority handler.
    yield_high_latency_operation: bool,

    /// The ssts waiting to be ingested in `write_to_db`.
    pending_ssts: Vec<SstMetaInfo>,

    /// The pending inspector should be cleaned at the end of a write.
    pending_latency_inspect: Vec<LatencyInspector>,
    apply_wait: LocalHistogram,
    apply_time: LocalHistogram,

    key_buffer: Vec<u8>,
}

impl<EK> ApplyContext<EK>
where
    EK: KvEngine,
{
    pub fn new(
        tag: String,
        host: CoprocessorHost<EK>,
        importer: Arc<SstImporter>,
        region_scheduler: Scheduler<RegionTask<EK::Snapshot>>,
        engine: EK,
        router: ApplyRouter<EK>,
        notifier: Box<dyn Notifier<EK>>,
        cfg: &Config,
        store_id: u64,
        pending_create_peers: Arc<Mutex<HashMap<u64, (u64, bool)>>>,
        priority: Priority,
    ) -> ApplyContext<EK> {
        let kv_wb = engine.write_batch_with_cap(DEFAULT_APPLY_WB_SIZE);
        ApplyContext {
            engine_store_server_helper: crate::engine_store_ffi::gen_engine_store_server_helper(
                cfg.engine_store_server_helper,
            ),

            tag,
            timer: None,
            host,
            importer,
            region_scheduler,
            engine: engine.clone(),
            router,
            notifier,
            kv_wb,
            applied_batch: ApplyCallbackBatch::new(),
            apply_res: vec![],
            exec_log_index: 0,
            exec_log_term: 0,
            kv_wb_last_bytes: 0,
            kv_wb_last_keys: 0,
            committed_count: 0,
            sync_log_hint: false,
            use_delete_range: cfg.use_delete_range,
            perf_context: engine.get_perf_context(cfg.perf_level, PerfContextKind::RaftstoreApply),
            yield_duration: cfg.apply_yield_duration.0,
            delete_ssts: vec![],
            store_id,
            pending_create_peers,
            priority,
            yield_high_latency_operation: cfg.apply_batch_system.low_priority_pool_size > 0,
            pending_ssts: vec![],
            pending_latency_inspect: vec![],
            apply_wait: APPLY_TASK_WAIT_TIME_HISTOGRAM.local(),
            apply_time: APPLY_TIME_HISTOGRAM.local(),
            key_buffer: Vec::with_capacity(1024),
        }
    }

    /// Prepares for applying entries for `delegate`.
    ///
    /// A general apply progress for a delegate is:
    /// `prepare_for` -> `commit` [-> `commit` ...] -> `finish_for`.
    /// After all delegates are handled, `write_to_db` method should be called.
    pub fn prepare_for(&mut self, delegate: &mut ApplyDelegate<EK>) {
        self.applied_batch
            .push_batch(&delegate.observe_info, delegate.region.get_id());
    }

    /// Commits all changes have done for delegate. `persistent` indicates whether
    /// write the changes into rocksdb.
    ///
    /// This call is valid only when it's between a `prepare_for` and `finish_for`.
    pub fn commit(&mut self, _delegate: &mut ApplyDelegate<EK>) {
        unreachable!()
    }

    fn commit_opt(&mut self, delegate: &mut ApplyDelegate<EK>, persistent: bool) {
        if persistent {
            self.write_to_db();
            self.prepare_for(delegate);
            delegate.last_flush_applied_index = delegate.apply_state.get_applied_index()
        }
        self.kv_wb_last_bytes = self.kv_wb().data_size() as u64;
        self.kv_wb_last_keys = self.kv_wb().count() as u64;
    }

    /// Writes all the changes into RocksDB.
    /// If it returns true, all pending writes are persisted in engines.
    pub fn write_to_db(&mut self) -> bool {
        let need_sync = self.sync_log_hint;
        if !self.kv_wb_mut().is_empty() {
            let mut write_opts = engine_traits::WriteOptions::new();
            write_opts.set_sync(need_sync);
            self.kv_wb().write_opt(&write_opts).unwrap_or_else(|e| {
                panic!("failed to write to engine: {:?}", e);
            });
            self.perf_context.report_metrics();
            self.sync_log_hint = false;
            let data_size = self.kv_wb().data_size();
            if data_size > APPLY_WB_SHRINK_SIZE {
                // Control the memory usage for the WriteBatch.
                self.kv_wb = self.engine.write_batch_with_cap(DEFAULT_APPLY_WB_SIZE);
            } else {
                // Clear data, reuse the WriteBatch, this can reduce memory allocations and deallocations.
                self.kv_wb_mut().clear();
            }
            self.kv_wb_last_bytes = 0;
            self.kv_wb_last_keys = 0;
        }
        if !self.delete_ssts.is_empty() {
            let tag = self.tag.clone();
            for sst in self.delete_ssts.drain(..) {
                self.importer.delete(&sst.meta).unwrap_or_else(|e| {
                    panic!("{} cleanup ingested file {:?}: {:?}", tag, sst, e);
                });
            }
        }
        // Take the applied commands and their callback
        let ApplyCallbackBatch {
            cmd_batch,
            batch_max_level,
            mut cb_batch,
        } = mem::replace(&mut self.applied_batch, ApplyCallbackBatch::new());
        // Call it before invoking callback for preventing Commit is executed before Prewrite is observed.
        self.host
            .on_flush_applied_cmd_batch(batch_max_level, cmd_batch, &self.engine);
        // Invoke callbacks
        let now = Instant::now();
        for (cb, resp) in cb_batch.drain(..) {
            if let Some(times) = cb.get_request_times() {
                for t in times {
                    self.apply_time
                        .observe(duration_to_sec(now.saturating_duration_since(*t)));
                }
            }
            cb.invoke_with_response(resp);
        }
        self.apply_time.flush();
        self.apply_wait.flush();
        need_sync
    }

    /// Finishes `Apply`s for the delegate.
    pub fn finish_for(
        &mut self,
        delegate: &mut ApplyDelegate<EK>,
        results: VecDeque<ExecResult<EK::Snapshot>>,
    ) {
        self.commit_opt(delegate, false);
        self.apply_res.push(ApplyRes {
            region_id: delegate.region_id(),
            apply_state: delegate.apply_state.clone(),
            exec_res: results,
            metrics: delegate.metrics.clone(),
            applied_index_term: delegate.applied_index_term,
            bucket_stat: delegate.buckets.clone().map(Box::new),
        });
    }

    pub fn delta_bytes(&self) -> u64 {
        self.kv_wb().data_size() as u64 - self.kv_wb_last_bytes
    }

    pub fn delta_keys(&self) -> u64 {
        self.kv_wb().count() as u64 - self.kv_wb_last_keys
    }

    #[inline]
    pub fn kv_wb(&self) -> &EK::WriteBatch {
        &self.kv_wb
    }

    #[inline]
    pub fn kv_wb_mut(&mut self) -> &mut EK::WriteBatch {
        &mut self.kv_wb
    }

    /// Flush all pending writes to engines.
    /// If it returns true, all pending writes are persisted in engines.
    pub fn flush(&mut self) -> bool {
        // TODO: this check is too hacky, need to be more verbose and less buggy.
        let t = match self.timer.take() {
            Some(t) => t,
            None => return false,
        };

        // Write to engine
        // raftstore.sync-log = true means we need prevent data loss when power failure.
        // take raft log gc for example, we write kv WAL first, then write raft WAL,
        // if power failure happen, raft WAL may synced to disk, but kv WAL may not.
        // so we use sync-log flag here.
        let is_synced = self.write_to_db();

        if !self.apply_res.is_empty() {
            let apply_res = mem::take(&mut self.apply_res);
            self.notifier.notify(apply_res);
        }

        let elapsed = t.saturating_elapsed();
        STORE_APPLY_LOG_HISTOGRAM.observe(duration_to_sec(elapsed) as f64);
        for mut inspector in std::mem::take(&mut self.pending_latency_inspect) {
            inspector.record_apply_process(elapsed);
            inspector.finish();
        }

        slow_log!(
            elapsed,
            "{} handle ready {} committed entries",
            self.tag,
            self.committed_count
        );
        self.committed_count = 0;
        is_synced
    }
}

/// Calls the callback of `cmd` when the Region is removed.
fn notify_region_removed(region_id: u64, peer_id: u64, mut cmd: PendingCmd<impl Snapshot>) {
    debug!(
        "region is removed, notify commands";
        "region_id" => region_id,
        "peer_id" => peer_id,
        "index" => cmd.index,
        "term" => cmd.term
    );
    notify_req_region_removed(region_id, cmd.cb.take().unwrap());
}

pub fn notify_req_region_removed(region_id: u64, cb: Callback<impl Snapshot>) {
    let region_not_found = Error::RegionNotFound(region_id);
    let resp = cmd_resp::new_error(region_not_found);
    cb.invoke_with_response(resp);
}

/// Calls the callback of `cmd` when it can not be processed further.
fn notify_stale_command(
    region_id: u64,
    peer_id: u64,
    term: u64,
    mut cmd: PendingCmd<impl Snapshot>,
) {
    info!(
        "command is stale, skip";
        "region_id" => region_id,
        "peer_id" => peer_id,
        "index" => cmd.index,
        "term" => cmd.term
    );
    notify_stale_req(term, cmd.cb.take().unwrap());
}

pub fn notify_stale_req(term: u64, cb: Callback<impl Snapshot>) {
    let resp = cmd_resp::err_resp(Error::StaleCommand, term);
    cb.invoke_with_response(resp);
}

pub fn notify_stale_req_with_msg(term: u64, msg: String, cb: Callback<impl Snapshot>) {
    let mut resp = cmd_resp::err_resp(Error::StaleCommand, term);
    resp.mut_header().mut_error().set_message(msg);
    cb.invoke_with_response(resp);
}

fn should_flush_to_engine(cmd: &RaftCmdRequest) -> bool {
    if cmd.has_admin_request() {
        match cmd.get_admin_request().get_cmd_type() {
            // Merge needs to get the latest apply index.
            AdminCmdType::CommitMerge | AdminCmdType::RollbackMerge => return true,
            _ => {}
        }
    }
    return false;
}

/// Checks if a write is needed to be issued before handling the command.
fn should_write_to_engine(cmd: &RaftCmdRequest) -> bool {
    if cmd.has_admin_request() {
        match cmd.get_admin_request().get_cmd_type() {
            // ComputeHash require an up to date snapshot.
            AdminCmdType::ComputeHash |
            // Merge needs to get the latest apply index.
            AdminCmdType::CommitMerge |
            AdminCmdType::RollbackMerge => return true,
            _ => {}
        }
    }

    // Some commands may modify keys covered by the current write batch, so we
    // must write the current write batch to the engine first.
    for req in cmd.get_requests() {
        if req.has_delete_range() {
            return true;
        }
        if req.has_ingest_sst() {
            return true;
        }
    }

    false
}

/// Checks if a write has high-latency operation.
fn has_high_latency_operation(cmd: &RaftCmdRequest) -> bool {
    for req in cmd.get_requests() {
        if req.has_delete_range() {
            return true;
        }
        if req.has_ingest_sst() {
            return true;
        }
    }
    false
}

/// Checks if a write is needed to be issued after handling the command.
fn should_sync_log(cmd: &RaftCmdRequest) -> bool {
    if cmd.has_admin_request() {
        if cmd.get_admin_request().get_cmd_type() == AdminCmdType::CompactLog {
            // We do not need to sync WAL before compact log, because this request will send a msg to
            // raft_gc_log thread to delete the entries before this index instead of deleting them in
            // apply thread directly.
            return false;
        }
        return true;
    }

    for req in cmd.get_requests() {
        // After ingest sst, sst files are deleted quickly. As a result,
        // ingest sst command can not be handled again and must be synced.
        // See more in Cleanup worker.
        if req.has_ingest_sst() {
            return true;
        }
    }

    false
}

/// A struct that stores the state related to Merge.
///
/// When executing a `CommitMerge`, the source peer may have not applied
/// to the required index, so the target peer has to abort current execution
/// and wait for it asynchronously.
///
/// When rolling the stack, all states required to recover are stored in
/// this struct.
/// TODO: check whether generator/coroutine is a good choice in this case.
struct WaitSourceMergeState {
    /// A flag that indicates whether the source peer has applied to the required
    /// index. If the source peer is ready, this flag should be set to the region id
    /// of source peer.
    logs_up_to_date: Arc<AtomicU64>,
}

struct YieldState<EK>
where
    EK: KvEngine,
{
    /// All of the entries that need to continue to be applied after
    /// the source peer has applied its logs.
    pending_entries: Vec<Entry>,
    /// All of messages that need to continue to be handled after
    /// the source peer has applied its logs and pending entries
    /// are all handled.
    pending_msgs: Vec<Msg<EK>>,

    /// Cache heap size for itself.
    heap_size: Option<usize>,
}

impl<EK> Debug for YieldState<EK>
where
    EK: KvEngine,
{
    fn fmt(&self, f: &mut fmt::Formatter<'_>) -> fmt::Result {
        f.debug_struct("YieldState")
            .field("pending_entries", &self.pending_entries.len())
            .field("pending_msgs", &self.pending_msgs.len())
            .finish()
    }
}

impl Debug for WaitSourceMergeState {
    fn fmt(&self, f: &mut fmt::Formatter<'_>) -> fmt::Result {
        f.debug_struct("WaitSourceMergeState")
            .field("logs_up_to_date", &self.logs_up_to_date)
            .finish()
    }
}

#[derive(Debug, Clone)]
pub struct NewSplitPeer {
    pub peer_id: u64,
    // `None` => success,
    // `Some(s)` => fail due to `s`.
    pub result: Option<String>,
}

/// The apply delegate of a Region which is responsible for handling committed
/// raft log entries of a Region.
///
/// `Apply` is a term of Raft, which means executing the actual commands.
/// In Raft, once some log entries are committed, for every peer of the Raft
/// group will apply the logs one by one. For write commands, it does write or
/// delete to local engine; for admin commands, it does some meta change of the
/// Raft group.
///
/// `Delegate` is just a structure to congregate all apply related fields of a
/// Region. The apply worker receives all the apply tasks of different Regions
/// located at this store, and it will get the corresponding apply delegate to
/// handle the apply task to make the code logic more clear.
#[derive(Derivative)]
#[derivative(Debug)]
pub struct ApplyDelegate<EK>
where
    EK: KvEngine,
{
    /// The ID of the peer.
    id: u64,
    /// The term of the Region.
    term: u64,
    /// The Region information of the peer.
    region: Region,
    /// Peer_tag, "[region region_id] peer_id".
    tag: String,

    /// If the delegate should be stopped from polling.
    /// A delegate can be stopped in conf change, merge or requested by destroy message.
    stopped: bool,
    /// The start time of the current round to execute commands.
    handle_start: Option<Instant>,
    /// Set to true when removing itself because of `ConfChangeType::RemoveNode`, and then
    /// any following committed logs in same Ready should be applied failed.
    pending_remove: bool,

    /// The commands waiting to be committed and applied
    pending_cmds: PendingCmdQueue<EK::Snapshot>,
    /// The counter of pending request snapshots. See more in `Peer`.
    pending_request_snapshot_count: Arc<AtomicUsize>,

    /// Indicates the peer is in merging, if that compact log won't be performed.
    is_merging: bool,
    /// Records the epoch version after the last merge.
    last_merge_version: u64,
    yield_state: Option<YieldState<EK>>,
    /// A temporary state that keeps track of the progress of the source peer state when
    /// CommitMerge is unable to be executed.
    wait_merge_state: Option<WaitSourceMergeState>,
    // ID of last region that reports ready.
    ready_source_region_id: u64,

    /// TiKV writes apply_state to KV RocksDB, in one write batch together with kv data.
    ///
    /// If we write it to Raft RocksDB, apply_state and kv data (Put, Delete) are in
    /// separate WAL file. When power failure, for current raft log, apply_index may synced
    /// to file, but KV data may not synced to file, so we will lose data.
    apply_state: RaftApplyState,
    /// The term of the raft log at applied index.
    applied_index_term: u64,
    /// The latest flushed applied index.
    last_flush_applied_index: u64,

    /// Info about cmd observer.
    observe_info: CmdObserveInfo,

    /// The local metrics, and it will be flushed periodically.
    metrics: ApplyMetrics,

    /// Priority in batch system. When applying some commands which have high latency,
    /// we decrease the priority of current fsm to reduce the impact on other normal commands.
    priority: Priority,

    pending_clean_ssts: Vec<SSTMetaInfo>,

    /// To fetch Raft entries for applying if necessary.
    #[derivative(Debug = "ignore")]
    raft_engine: Box<dyn RaftEngineReadOnly>,

    trace: ApplyMemoryTrace,

    buckets: Option<BucketStat>,
}

impl<EK> ApplyDelegate<EK>
where
    EK: KvEngine,
{
    fn from_registration(reg: Registration) -> ApplyDelegate<EK> {
        ApplyDelegate {
            id: reg.id,
            tag: format!("[region {}] {}", reg.region.get_id(), reg.id),
            region: reg.region,
            pending_remove: false,
            last_flush_applied_index: reg.apply_state.get_applied_index(),
            apply_state: reg.apply_state,
            applied_index_term: reg.applied_index_term,
            term: reg.term,
            stopped: false,
            handle_start: None,
            ready_source_region_id: 0,
            yield_state: None,
            wait_merge_state: None,
            is_merging: reg.is_merging,
            pending_cmds: PendingCmdQueue::new(),
            metrics: Default::default(),
            last_merge_version: 0,
            pending_request_snapshot_count: reg.pending_request_snapshot_count,
            // use a default `CmdObserveInfo` because observing is disable by default
            observe_info: CmdObserveInfo::default(),
            priority: Priority::Normal,
            pending_clean_ssts: vec![],
            raft_engine: reg.raft_engine,
            trace: ApplyMemoryTrace::default(),
            buckets: None,
        }
    }

    pub fn region_id(&self) -> u64 {
        self.region.get_id()
    }

    pub fn id(&self) -> u64 {
        self.id
    }

    /// Handles all the committed_entries, namely, applies the committed entries.
    fn handle_raft_committed_entries(
        &mut self,
        apply_ctx: &mut ApplyContext<EK>,
        mut committed_entries_drainer: Drain<'_, Entry>,
    ) {
        if committed_entries_drainer.len() == 0 {
            return;
        }
        apply_ctx.prepare_for(self);
        // If we send multiple ConfChange commands, only first one will be proposed correctly,
        // others will be saved as a normal entry with no data, so we must re-propose these
        // commands again.
        apply_ctx.committed_count += committed_entries_drainer.len();
        let mut results = VecDeque::new();
        while let Some(entry) = committed_entries_drainer.next() {
            if self.pending_remove {
                // This peer is about to be destroyed, skip everything.
                break;
            }

            let expect_index = self.apply_state.get_applied_index() + 1;
            if expect_index != entry.get_index() {
                panic!(
                    "{} expect index {}, but got {}",
                    self.tag,
                    expect_index,
                    entry.get_index()
                );
            }

            // NOTE: before v5.0, `EntryType::EntryConfChangeV2` entry is handled by `unimplemented!()`,
            // which can break compatibility (i.e. old version tikv running on data written by new version tikv),
            // but PD will reject old version tikv join the cluster, so this should not happen.
            let res = match entry.get_entry_type() {
                EntryType::EntryNormal => self.handle_raft_entry_normal(apply_ctx, &entry),
                EntryType::EntryConfChange | EntryType::EntryConfChangeV2 => {
                    self.handle_raft_entry_conf_change(apply_ctx, &entry)
                }
            };

            match res {
                ApplyResult::None => {}
                ApplyResult::Res(res) => results.push_back(res),
                ApplyResult::Yield | ApplyResult::WaitMergeSource(_) => {
                    // Both cancel and merge will yield current processing.
                    apply_ctx.committed_count -= committed_entries_drainer.len() + 1;
                    let mut pending_entries =
                        Vec::with_capacity(committed_entries_drainer.len() + 1);
                    // Note that current entry is skipped when yield.
                    pending_entries.push(entry);
                    pending_entries.extend(committed_entries_drainer);
                    apply_ctx.finish_for(self, results);
                    self.yield_state = Some(YieldState {
                        pending_entries,
                        pending_msgs: Vec::default(),
                        heap_size: None,
                    });
                    if let ApplyResult::WaitMergeSource(logs_up_to_date) = res {
                        self.wait_merge_state = Some(WaitSourceMergeState { logs_up_to_date });
                    }
                    return;
                }
            }
        }
        apply_ctx.finish_for(self, results);

        if self.pending_remove {
            self.destroy(apply_ctx);
        }
    }

    fn update_metrics(&mut self, apply_ctx: &ApplyContext<EK>) {
        self.metrics.written_bytes += apply_ctx.delta_bytes();
        self.metrics.written_keys += apply_ctx.delta_keys();
    }

    fn write_apply_state(&self, wb: &mut EK::WriteBatch) {
        wb.put_msg_cf(
            CF_RAFT,
            &keys::apply_state_key(self.region.get_id()),
            &self.apply_state,
        )
        .unwrap_or_else(|e| {
            panic!(
                "{} failed to save apply state to write batch, error: {:?}",
                self.tag, e
            );
        });
    }

    fn handle_raft_entry_normal(
        &mut self,
        apply_ctx: &mut ApplyContext<EK>,
        entry: &Entry,
    ) -> ApplyResult<EK::Snapshot> {
        fail_point!(
            "yield_apply_first_region",
            self.region.get_start_key().is_empty() && !self.region.get_end_key().is_empty(),
            |_| ApplyResult::Yield
        );

        let index = entry.get_index();
        let term = entry.get_term();
        let data = entry.get_data();

        if !data.is_empty() {
            let cmd = util::parse_data_at(data, index, &self.tag);

            if apply_ctx.yield_high_latency_operation && has_high_latency_operation(&cmd) {
                self.priority = Priority::Low;
                if apply_ctx.priority != Priority::Low {
                    apply_ctx.commit_opt(self, true);
                    return ApplyResult::Yield;
                }
            }
            if should_flush_to_engine(&cmd) {
                apply_ctx.commit_opt(self, true);
                if let Some(start) = self.handle_start.as_ref() {
                    if start.saturating_elapsed() >= apply_ctx.yield_duration {
                        return ApplyResult::Yield;
                    }
                }
            }

            return self.process_raft_cmd(apply_ctx, index, term, cmd);
        }
        // TOOD(cdc): should we observe empty cmd, aka leader change?

        {
            // hacked by solotzg.
            let cmds = WriteCmds::new();
            apply_ctx.engine_store_server_helper.handle_write_raft_cmd(
                &cmds,
                RaftCmdHeader::new(self.region.get_id(), index, term),
            );
        }

        self.apply_state.set_applied_index(index);
        self.applied_index_term = term;
        assert!(term > 0);

        // 1. When a peer become leader, it will send an empty entry.
        // 2. When a leader tries to read index during transferring leader,
        //    it will also propose an empty entry. But that entry will not contain
        //    any associated callback. So no need to clear callback.
        while let Some(mut cmd) = self.pending_cmds.pop_normal(u64::MAX, term - 1) {
            if let Some(cb) = cmd.cb.take() {
                apply_ctx
                    .applied_batch
                    .push_cb(cb, cmd_resp::err_resp(Error::StaleCommand, term));
            }
        }
        ApplyResult::None
    }

    fn handle_raft_entry_conf_change(
        &mut self,
        apply_ctx: &mut ApplyContext<EK>,
        entry: &Entry,
    ) -> ApplyResult<EK::Snapshot> {
        // Although conf change can't yield in normal case, it is convenient to
        // simulate yield before applying a conf change log.
        fail_point!("yield_apply_conf_change_3", self.id() == 3, |_| {
            ApplyResult::Yield
        });
        let (index, term) = (entry.get_index(), entry.get_term());
        let conf_change: ConfChangeV2 = match entry.get_entry_type() {
            EntryType::EntryConfChange => {
                let conf_change: ConfChange =
                    util::parse_data_at(entry.get_data(), index, &self.tag);
                conf_change.into_v2()
            }
            EntryType::EntryConfChangeV2 => util::parse_data_at(entry.get_data(), index, &self.tag),
            _ => unreachable!(),
        };
        let cmd = util::parse_data_at(conf_change.get_context(), index, &self.tag);
        match self.process_raft_cmd(apply_ctx, index, term, cmd) {
            ApplyResult::None => {
                // If failed, tell Raft that the `ConfChange` was aborted.
                ApplyResult::Res(ExecResult::ChangePeer(Default::default()))
            }
            ApplyResult::Res(mut res) => {
                if let ExecResult::ChangePeer(ref mut cp) = res {
                    cp.conf_change = conf_change;
                } else {
                    panic!(
                        "{} unexpected result {:?} for conf change {:?} at {}",
                        self.tag, res, conf_change, index
                    );
                }
                ApplyResult::Res(res)
            }
            ApplyResult::Yield | ApplyResult::WaitMergeSource(_) => unreachable!(),
        }
    }

    fn find_pending(
        &mut self,
        index: u64,
        term: u64,
        is_conf_change: bool,
    ) -> Option<Callback<EK::Snapshot>> {
        let (region_id, peer_id) = (self.region_id(), self.id());
        if is_conf_change {
            if let Some(mut cmd) = self.pending_cmds.take_conf_change() {
                if cmd.index == index && cmd.term == term {
                    return Some(cmd.cb.take().unwrap());
                } else {
                    notify_stale_command(region_id, peer_id, self.term, cmd);
                }
            }
            return None;
        }
        while let Some(mut head) = self.pending_cmds.pop_normal(index, term) {
            if head.term == term {
                if head.index == index {
                    return Some(head.cb.take().unwrap());
                } else {
                    panic!(
                        "{} unexpected callback at term {}, found index {}, expected {}",
                        self.tag, term, head.index, index
                    );
                }
            } else {
                // Because of the lack of original RaftCmdRequest, we skip calling
                // coprocessor here.
                notify_stale_command(region_id, peer_id, self.term, head);
            }
        }
        None
    }

    fn process_raft_cmd(
        &mut self,
        apply_ctx: &mut ApplyContext<EK>,
        index: u64,
        term: u64,
        cmd: RaftCmdRequest,
    ) -> ApplyResult<EK::Snapshot> {
        if index == 0 {
            panic!(
                "{} processing raft command needs a none zero index",
                self.tag
            );
        }

        // Set sync log hint if the cmd requires so.
        apply_ctx.sync_log_hint |= should_sync_log(&cmd);

        apply_ctx.host.pre_apply(&self.region, &cmd);
        let (mut resp, exec_result) = self.apply_raft_cmd(apply_ctx, index, term, &cmd);
        if let ApplyResult::WaitMergeSource(_) = exec_result {
            return exec_result;
        }

        debug!(
            "applied command";
            "region_id" => self.region_id(),
            "peer_id" => self.id(),
            "index" => index
        );

        // TODO: if we have exec_result, maybe we should return this callback too. Outer
        // store will call it after handing exec result.
        cmd_resp::bind_term(&mut resp, self.term);
        let cmd_cb = self.find_pending(index, term, is_conf_change_cmd(&cmd));
        let cmd = Cmd::new(index, cmd, resp);
        apply_ctx
            .applied_batch
            .push(cmd_cb, cmd, &self.observe_info, self.region_id());
        exec_result
    }

    /// Applies raft command.
    ///
    /// An apply operation can fail in the following situations:
    ///   1. it encounters an error that will occur on all stores, it can continue
    /// applying next entry safely, like epoch not match for example;
    ///   2. it encounters an error that may not occur on all stores, in this case
    /// we should try to apply the entry again or panic. Considering that this
    /// usually due to disk operation fail, which is rare, so just panic is ok.
    fn apply_raft_cmd(
        &mut self,
        ctx: &mut ApplyContext<EK>,
        index: u64,
        term: u64,
        req: &RaftCmdRequest,
    ) -> (RaftCmdResponse, ApplyResult<EK::Snapshot>) {
        // if pending remove, apply should be aborted already.
        assert!(!self.pending_remove);

        ctx.exec_log_index = index;
        ctx.exec_log_term = term;
        ctx.kv_wb_mut().set_save_point();
        let mut origin_epoch = None;

        // Remember if the raft cmd fails to be applied, it must have no side effects.
        // E.g. `RaftApplyState` must not be changed.
        let (resp, exec_result, flash_res) = match self.exec_raft_cmd(ctx, &req) {
            Ok(a) => {
                ctx.kv_wb_mut().pop_save_point().unwrap();
                if req.has_admin_request() {
                    origin_epoch = Some(self.region.get_region_epoch().clone());
                }
                a
            }
            Err(e) => {
                // clear dirty values.
                ctx.kv_wb_mut().rollback_to_save_point().unwrap();
                match e {
                    Error::EpochNotMatch(..) => debug!(
                        "epoch not match";
                        "region_id" => self.region_id(),
                        "peer_id" => self.id(),
                        "err" => ?e
                    ),
                    _ => error!(?e;
                        "execute raft command";
                        "region_id" => self.region_id(),
                        "peer_id" => self.id(),
                    ),
                }
                {
                    // hacked by solotzg.
                    let cmds = WriteCmds::new();
                    ctx.engine_store_server_helper.handle_write_raft_cmd(
                        &cmds,
                        RaftCmdHeader::new(self.region.get_id(), index, term),
                    );
                }

                (
                    cmd_resp::new_error(e),
                    ApplyResult::None,
                    EngineStoreApplyRes::None,
                )
            }
        };
        if let ApplyResult::WaitMergeSource(_) = exec_result {
            return (resp, exec_result);
        }

        self.apply_state.set_applied_index(index);
        self.applied_index_term = term;

        let need_write_apply_state = match flash_res {
            EngineStoreApplyRes::Persist => true,
            EngineStoreApplyRes::NotFound => {
                if req.has_admin_request() {
                    error!(
                        "region not found in engine-store, maybe have exec `RemoveNode` first";
                        "region_id" => self.region_id(),
                        "peer_id" => self.id(),
                        "term" => term,
                        "index" => index,
                    );
                    true
                } else {
                    false
                }
            }
            _ => false,
        };

        if need_write_apply_state && !self.pending_remove {
            info!("persist apply state"; "region_id" => self.region_id(), "peer_id" => self.id(), "state" => ?self.apply_state);
            self.write_apply_state(ctx.kv_wb_mut());
        }

        if let ApplyResult::Res(ref exec_result) = exec_result {
            match *exec_result {
                ExecResult::ChangePeer(ref cp) => {
                    self.region = cp.region.clone();
                }
                ExecResult::ComputeHash { .. }
                | ExecResult::VerifyHash { .. }
                | ExecResult::CompactLog { .. }
                | ExecResult::DeleteRange { .. }
                | ExecResult::IngestSst { .. }
                | ExecResult::TransferLeader { .. } => {}
                ExecResult::SplitRegion { ref derived, .. } => {
                    self.region = derived.clone();
                    self.metrics.size_diff_hint = 0;
                    self.metrics.delete_keys_hint = 0;
                }
                ExecResult::PrepareMerge { ref region, .. } => {
                    self.region = region.clone();
                    self.is_merging = true;
                }
                ExecResult::CommitMerge { ref region, .. } => {
                    self.region = region.clone();
                    self.last_merge_version = region.get_region_epoch().get_version();
                }
                ExecResult::RollbackMerge { ref region, .. } => {
                    self.region = region.clone();
                    self.is_merging = false;
                }
            }
        }
        if let Some(epoch) = origin_epoch {
            let cmd_type = req.get_admin_request().get_cmd_type();
            let epoch_state = admin_cmd_epoch_lookup(cmd_type);
            // The change-epoch behavior **MUST BE** equal to the settings in `admin_cmd_epoch_lookup`
            if (epoch_state.change_ver
                && epoch.get_version() == self.region.get_region_epoch().get_version())
                || (epoch_state.change_conf_ver
                    && epoch.get_conf_ver() == self.region.get_region_epoch().get_conf_ver())
            {
                panic!(
                    "{} apply admin cmd {:?} but epoch change is not expected, epoch state {:?}, before {:?}, after {:?}",
                    self.tag,
                    req,
                    epoch_state,
                    epoch,
                    self.region.get_region_epoch()
                );
            }
        }

        (resp, exec_result)
    }

    fn destroy(&mut self, apply_ctx: &mut ApplyContext<EK>) {
        self.stopped = true;
        apply_ctx.router.close(self.region_id());
        for cmd in self.pending_cmds.normals.drain(..) {
            notify_region_removed(self.region.get_id(), self.id, cmd);
        }
        if let Some(cmd) = self.pending_cmds.conf_change.take() {
            notify_region_removed(self.region.get_id(), self.id, cmd);
        }
        self.yield_state = None;

        let mut event = TraceEvent::default();
        if let Some(e) = self.trace.reset(ApplyMemoryTrace::default()) {
            event = event + e;
        }
        MEMTRACE_APPLYS.trace(event);
    }

    fn clear_all_commands_as_stale(&mut self) {
        let (region_id, peer_id) = (self.region_id(), self.id());
        for cmd in self.pending_cmds.normals.drain(..) {
            notify_stale_command(region_id, peer_id, self.term, cmd);
        }
        if let Some(cmd) = self.pending_cmds.conf_change.take() {
            notify_stale_command(region_id, peer_id, self.term, cmd);
        }
    }

    fn clear_all_commands_silently(&mut self) {
        for mut cmd in self.pending_cmds.normals.drain(..) {
            cmd.cb.take();
        }
        if let Some(mut cmd) = self.pending_cmds.conf_change.take() {
            cmd.cb.take();
        }
    }
}

impl<EK> ApplyDelegate<EK>
where
    EK: KvEngine,
{
    // Only errors that will also occur on all other stores should be returned.
    fn exec_raft_cmd(
        &mut self,
        ctx: &mut ApplyContext<EK>,
        req: &RaftCmdRequest,
    ) -> Result<(
        RaftCmdResponse,
        ApplyResult<EK::Snapshot>,
        EngineStoreApplyRes,
    )> {
        // Include region for epoch not match after merge may cause key not in range.
        let include_region =
            req.get_header().get_region_epoch().get_version() >= self.last_merge_version;
        check_region_epoch(req, &self.region, include_region)?;
        if req.has_admin_request() {
            self.exec_admin_cmd(ctx, req)
        } else {
            self.exec_write_cmd(ctx, req)
        }
    }

    fn exec_admin_cmd(
        &mut self,
        ctx: &mut ApplyContext<EK>,
        req: &RaftCmdRequest,
    ) -> Result<(
        RaftCmdResponse,
        ApplyResult<EK::Snapshot>,
        EngineStoreApplyRes,
    )> {
        let request = req.get_admin_request();
        let cmd_type = request.get_cmd_type();

        match cmd_type {
            AdminCmdType::CompactLog | AdminCmdType::CommitMerge => {}
            AdminCmdType::ComputeHash | AdminCmdType::VerifyHash => {
                info!(
                    "useless admin command";
                    "region_id" => self.region_id(),
                    "term" => ctx.exec_log_term,
                    "index" => ctx.exec_log_index,
                    "type" => ?cmd_type,
                );
            }
            _ => {
                info!(
                    "execute admin command";
                    "region_id" => self.region_id(),
                    "peer_id" => self.id(),
                    "term" => ctx.exec_log_term,
                    "index" => ctx.exec_log_index,
                    "command" => ?request
                );
            }
        }

        let ori_apply_state = if cmd_type == AdminCmdType::CompactLog {
            Some(self.apply_state.clone())
        } else {
            None
        };

        let (mut response, mut exec_result) = match cmd_type {
            AdminCmdType::ChangePeer => self.exec_change_peer(ctx, request),
            AdminCmdType::ChangePeerV2 => self.exec_change_peer_v2(ctx, request),
            AdminCmdType::Split => self.exec_split(ctx, request),
            AdminCmdType::BatchSplit => self.exec_batch_split(ctx, request),
            AdminCmdType::CompactLog => self.exec_compact_log(request),
            AdminCmdType::TransferLeader => Err(box_err!("transfer leader won't exec")),
            AdminCmdType::ComputeHash => Ok((AdminResponse::new(), ApplyResult::None)),
            AdminCmdType::VerifyHash => Ok((AdminResponse::new(), ApplyResult::None)),
            // TODO: is it backward compatible to add new cmd_type?
            AdminCmdType::PrepareMerge => self.exec_prepare_merge(ctx, request),
            AdminCmdType::CommitMerge => self.exec_commit_merge(ctx, request),
            AdminCmdType::RollbackMerge => self.exec_rollback_merge(ctx, request),
            AdminCmdType::InvalidAdmin => Err(box_err!("unsupported admin command type")),
        }?;
        response.set_cmd_type(cmd_type);

        let mut resp = RaftCmdResponse::default();
        if !req.get_header().get_uuid().is_empty() {
            let uuid = req.get_header().get_uuid().to_vec();
            resp.mut_header().set_uuid(uuid);
        }

        let flash_res = if let ApplyResult::WaitMergeSource(_) = &exec_result {
            EngineStoreApplyRes::None
        } else {
            ctx.engine_store_server_helper.handle_admin_raft_cmd(
                &request,
                &response,
                RaftCmdHeader::new(self.region.get_id(), ctx.exec_log_index, ctx.exec_log_term),
            )
        };

        match flash_res {
            EngineStoreApplyRes::None => {
                if cmd_type == AdminCmdType::CompactLog {
                    response = AdminResponse::new();
                    exec_result = ApplyResult::None;
                    self.apply_state = ori_apply_state.unwrap();
                }
            }
            _ => {}
        }

        resp.set_admin_response(response);
        Ok((resp, exec_result, flash_res))
    }

    fn exec_write_cmd(
        &mut self,
        ctx: &mut ApplyContext<EK>,
        req: &RaftCmdRequest,
    ) -> Result<(
        RaftCmdResponse,
        ApplyResult<EK::Snapshot>,
        EngineStoreApplyRes,
    )> {
        const NONE_STR: &str = "";
        let requests = req.get_requests();
        let mut ssts = vec![];
        let mut cmds = WriteCmds::with_capacity(requests.len());
        for req in requests {
            let cmd_type = req.get_cmd_type();
            match cmd_type {
                CmdType::Put => {
                    let put = req.get_put();
                    let cf = crate::engine_store_ffi::name_to_cf(put.get_cf());
                    let (key, value) = (put.get_key(), put.get_value());
                    if cf != ColumnFamilyType::Lock {
                        self.metrics.size_diff_hint += key.len() as i64 + value.len() as i64;
                        self.metrics.written_bytes += key.len() as u64 + value.len() as u64;
                        self.metrics.written_keys += 1;
                    }
                    cmds.push(key, value, WriteCmdType::Put, cf);
                }
                CmdType::Delete => {
                    let del = req.get_delete();
                    let cf = crate::engine_store_ffi::name_to_cf(del.get_cf());
                    let key = del.get_key();
                    if cf != ColumnFamilyType::Lock {
                        self.metrics.size_diff_hint -= key.len() as i64;
                        self.metrics.delete_keys_hint += 1;
                        self.metrics.written_bytes += key.len() as u64;
                        self.metrics.written_keys += 1;
                    }
                    cmds.push(key, NONE_STR.as_ref(), WriteCmdType::Del, cf);
                }
                CmdType::IngestSst => {
                    ssts.push(SSTMetaInfo {
                        total_bytes: 0,
                        total_kvs: 0,
                        meta: req.get_ingest_sst().get_sst().clone(),
                    });
                }
                CmdType::Snap | CmdType::Get | CmdType::DeleteRange => {
                    // engine-store will drop table, no need DeleteRange
                    continue;
                }
                CmdType::Prewrite | CmdType::Invalid | CmdType::ReadIndex => {
                    panic!("invalid cmd type, message maybe currupted");
                }
            }
        }

        return if !ssts.is_empty() {
            assert_eq!(cmds.len(), 0);
            #[cfg(feature = "failpoints")]
            {
                let mut dont_delete_ingested_sst_fp = || {
                    fail_point!("dont_delete_ingested_sst", |_| {
                        ssts.clear();
                    });
                };
                dont_delete_ingested_sst_fp();
            }
            match self.handle_ingest_sst_for_engine_store(&ctx, &ssts) {
                EngineStoreApplyRes::None => {
                    self.pending_clean_ssts.append(&mut ssts);
                    info!(
                        "skip persist for ingest sst";
                        "region_id" => self.region_id(),
                        "peer_id" => self.id(),
                        "term" => ctx.exec_log_term,
                        "index" => ctx.exec_log_index,
                        "pending_ssts" => ?self.pending_clean_ssts
                    );

                    Ok((
                        RaftCmdResponse::new(),
                        ApplyResult::None,
                        EngineStoreApplyRes::None,
                    ))
                }
                EngineStoreApplyRes::NotFound | EngineStoreApplyRes::Persist => {
                    ssts.append(&mut self.pending_clean_ssts);
                    info!(
                        "ingest sst success";
                        "region_id" => self.region_id(),
                        "peer_id" => self.id(),
                        "term" => ctx.exec_log_term,
                        "index" => ctx.exec_log_index,
                        "ssts_to_clean" => ?ssts
                    );
                    ctx.delete_ssts.append(&mut ssts.clone());
                    Ok((
                        RaftCmdResponse::new(),
                        ApplyResult::Res(ExecResult::IngestSst { ssts }),
                        EngineStoreApplyRes::Persist,
                    ))
                }
            }
        } else {
            let flash_res = {
                ctx.engine_store_server_helper.handle_write_raft_cmd(
                    &cmds,
                    RaftCmdHeader::new(self.region.get_id(), ctx.exec_log_index, ctx.exec_log_term),
                )
            };
            Ok((RaftCmdResponse::new(), ApplyResult::None, flash_res))
        };
    }
}

// Write commands related.
impl<EK> ApplyDelegate<EK>
where
    EK: KvEngine,
{
    fn handle_put(&mut self, ctx: &mut ApplyContext<EK>, req: &Request) -> Result<()> {
        PEER_WRITE_CMD_COUNTER.put.inc();
        let (key, value) = (req.get_put().get_key(), req.get_put().get_value());
        // region key range has no data prefix, so we must use origin key to check.
        util::check_key_in_region(key, &self.region)?;
        if let Some(s) = self.buckets.as_mut() {
            s.write_key(key, value.len() as u64);
        }

        keys::data_key_with_buffer(key, &mut ctx.key_buffer);
        let key = ctx.key_buffer.as_slice();

        self.metrics.size_diff_hint += key.len() as i64;
        self.metrics.size_diff_hint += value.len() as i64;
        if !req.get_put().get_cf().is_empty() {
            let cf = req.get_put().get_cf();
            // TODO: don't allow write preseved cfs.
            if cf == CF_LOCK {
                self.metrics.lock_cf_written_bytes += key.len() as u64;
                self.metrics.lock_cf_written_bytes += value.len() as u64;
            }
            // TODO: check whether cf exists or not.
            ctx.kv_wb.put_cf(cf, key, value).unwrap_or_else(|e| {
                panic!(
                    "{} failed to write ({}, {}) to cf {}: {:?}",
                    self.tag,
                    log_wrappers::Value::key(key),
                    log_wrappers::Value::value(value),
                    cf,
                    e
                )
            });
        } else {
            ctx.kv_wb.put(key, value).unwrap_or_else(|e| {
                panic!(
                    "{} failed to write ({}, {}): {:?}",
                    self.tag,
                    log_wrappers::Value::key(key),
                    log_wrappers::Value::value(value),
                    e
                );
            });
        }
        Ok(())
    }

    fn handle_delete(&mut self, ctx: &mut ApplyContext<EK>, req: &Request) -> Result<()> {
        PEER_WRITE_CMD_COUNTER.delete.inc();
        let key = req.get_delete().get_key();
        // region key range has no data prefix, so we must use origin key to check.
        util::check_key_in_region(key, &self.region)?;
        if let Some(s) = self.buckets.as_mut() {
            s.write_key(key, 0);
        }

        keys::data_key_with_buffer(key, &mut ctx.key_buffer);
        let key = ctx.key_buffer.as_slice();

        // since size_diff_hint is not accurate, so we just skip calculate the value size.
        self.metrics.size_diff_hint -= key.len() as i64;
        if !req.get_delete().get_cf().is_empty() {
            let cf = req.get_delete().get_cf();
            // TODO: check whether cf exists or not.
            ctx.kv_wb.delete_cf(cf, key).unwrap_or_else(|e| {
                panic!(
                    "{} failed to delete {}: {}",
                    self.tag,
                    log_wrappers::Value::key(key),
                    e
                )
            });

            if cf == CF_LOCK {
                // delete is a kind of write for RocksDB.
                self.metrics.lock_cf_written_bytes += key.len() as u64;
            } else {
                self.metrics.delete_keys_hint += 1;
            }
        } else {
            ctx.kv_wb.delete(key).unwrap_or_else(|e| {
                panic!(
                    "{} failed to delete {}: {}",
                    self.tag,
                    log_wrappers::Value::key(key),
                    e
                )
            });
            self.metrics.delete_keys_hint += 1;
        }

        Ok(())
    }

    fn handle_delete_range(
        &mut self,
        engine: &EK,
        req: &Request,
        ranges: &mut Vec<Range>,
        use_delete_range: bool,
    ) -> Result<()> {
        PEER_WRITE_CMD_COUNTER.delete_range.inc();
        let s_key = req.get_delete_range().get_start_key();
        let e_key = req.get_delete_range().get_end_key();
        let notify_only = req.get_delete_range().get_notify_only();
        if !e_key.is_empty() && s_key >= e_key {
            return Err(box_err!(
                "invalid delete range command, start_key: {:?}, end_key: {:?}",
                s_key,
                e_key
            ));
        }
        // region key range has no data prefix, so we must use origin key to check.
        util::check_key_in_region(s_key, &self.region)?;
        let end_key = keys::data_end_key(e_key);
        let region_end_key = keys::data_end_key(self.region.get_end_key());
        if end_key > region_end_key {
            return Err(Error::KeyNotInRegion(e_key.to_vec(), self.region.clone()));
        }

        let mut cf = req.get_delete_range().get_cf();
        if cf.is_empty() {
            cf = CF_DEFAULT;
        }
        if !ALL_CFS.iter().any(|x| *x == cf) {
            return Err(box_err!("invalid delete range command, cf: {:?}", cf));
        }

        let start_key = keys::data_key(s_key);
        // Use delete_files_in_range to drop as many sst files as possible, this
        // is a way to reclaim disk space quickly after drop a table/index.
        if !notify_only {
            let range = vec![EngineRange::new(&start_key, &end_key)];
            let fail_f = |e: engine_traits::Error, strategy: DeleteStrategy| {
                panic!(
                    "{} failed to delete {:?} in ranges [{}, {}): {:?}",
                    self.tag,
                    strategy,
                    &log_wrappers::Value::key(&start_key),
                    &log_wrappers::Value::key(&end_key),
                    e
                )
            };
            engine
                .delete_ranges_cf(cf, DeleteStrategy::DeleteFiles, &range)
                .unwrap_or_else(|e| fail_f(e, DeleteStrategy::DeleteFiles));

            let strategy = if use_delete_range {
                DeleteStrategy::DeleteByRange
            } else {
                DeleteStrategy::DeleteByKey
            };
            // Delete all remaining keys.
            engine
                .delete_ranges_cf(cf, strategy.clone(), &range)
                .unwrap_or_else(move |e| fail_f(e, strategy));
            engine
                .delete_ranges_cf(cf, DeleteStrategy::DeleteBlobs, &range)
                .unwrap_or_else(move |e| fail_f(e, DeleteStrategy::DeleteBlobs));
        }

        // TODO: Should this be executed when `notify_only` is set?
        ranges.push(Range::new(cf.to_owned(), start_key, end_key));

        Ok(())
    }

    fn handle_ingest_sst_for_engine_store(
        &mut self,
        ctx: &ApplyContext<EK>,
        ssts: &Vec<SSTMetaInfo>,
    ) -> EngineStoreApplyRes {
        let mut ssts_wrap = vec![];
        let mut sst_views = vec![];

        for sst in ssts {
            let sst = &sst.meta;
            if sst.get_cf_name() == CF_LOCK {
                panic!("should not ingest sst of lock cf");
            }

            if let Err(e) = check_sst_for_ingestion(sst, &self.region) {
                error!(
                     "ingest fail";
                     "region_id" => self.region_id(),
                     "peer_id" => self.id(),
                     "sst" => ?sst,
                     "region" => ?&self.region,
                     "err" => ?e
                );
                // This file is not valid, we can delete it here.
                let _ = ctx.importer.delete(sst);
                continue;
            }

            ssts_wrap.push((
                ctx.importer.get_path(sst),
                crate::engine_store_ffi::name_to_cf(sst.get_cf_name()),
            ));
        }

        for (path, cf) in &ssts_wrap {
            sst_views.push((path.to_str().unwrap().as_bytes(), *cf));
        }

        ctx.engine_store_server_helper.handle_ingest_sst(
            sst_views,
            RaftCmdHeader::new(self.region.get_id(), ctx.exec_log_index, ctx.exec_log_term),
        )
    }

    fn handle_ingest_sst(
        &mut self,
        ctx: &mut ApplyContext<EK>,
        req: &Request,
        ssts: &mut Vec<SstMetaInfo>,
    ) -> Result<()> {
        PEER_WRITE_CMD_COUNTER.ingest_sst.inc();
        let sst = req.get_ingest_sst().get_sst();

        if let Err(e) = check_sst_for_ingestion(sst, &self.region) {
            error!(?e;
                 "ingest fail";
                 "region_id" => self.region_id(),
                 "peer_id" => self.id(),
                 "sst" => ?sst,
                 "region" => ?&self.region,
            );
            // This file is not valid, we can delete it here.
            let _ = ctx.importer.delete(sst);
            return Err(e);
        }

        match ctx.importer.validate(sst) {
            Ok(meta_info) => {
                ctx.pending_ssts.push(meta_info.clone());
                ssts.push(meta_info)
            }
            Err(e) => {
                // If this failed, it means that the file is corrupted or something
                // is wrong with the engine, but we can do nothing about that.
                panic!("{} ingest {:?}: {:?}", self.tag, sst, e);
            }
        };

        Ok(())
    }
}

mod confchange_cmd_metric {
    use super::*;

    fn write_metric(cct: ConfChangeType, kind: &str) {
        let metric = match cct {
            ConfChangeType::AddNode => "add_peer",
            ConfChangeType::RemoveNode => "remove_peer",
            ConfChangeType::AddLearnerNode => "add_learner",
        };
        PEER_ADMIN_CMD_COUNTER_VEC
            .with_label_values(&[metric, kind])
            .inc();
    }

    pub fn inc_all(cct: ConfChangeType) {
        write_metric(cct, "all")
    }

    pub fn inc_success(cct: ConfChangeType) {
        write_metric(cct, "success")
    }
}

// Admin commands related.
impl<EK> ApplyDelegate<EK>
where
    EK: KvEngine,
{
    fn exec_change_peer(
        &mut self,
        ctx: &mut ApplyContext<EK>,
        request: &AdminRequest,
    ) -> Result<(AdminResponse, ApplyResult<EK::Snapshot>)> {
        assert!(request.has_change_peer());
        let request = request.get_change_peer();
        let peer = request.get_peer();
        let store_id = peer.get_store_id();
        let change_type = request.get_change_type();
        let mut region = self.region.clone();

        fail_point!(
            "apply_on_conf_change_1_3_1",
            (self.id == 1 || self.id == 3) && self.region_id() == 1,
            |_| panic!("should not use return")
        );
        fail_point!(
            "apply_on_conf_change_3_1",
            self.id == 3 && self.region_id() == 1,
            |_| panic!("should not use return")
        );
        fail_point!(
            "apply_on_conf_change_all_1",
            self.region_id() == 1,
            |_| panic!("should not use return")
        );
        info!(
            "exec ConfChange";
            "region_id" => self.region_id(),
            "peer_id" => self.id(),
            "type" => util::conf_change_type_str(change_type),
            "epoch" => ?region.get_region_epoch(),
        );

        // TODO: we should need more check, like peer validation, duplicated id, etc.
        let conf_ver = region.get_region_epoch().get_conf_ver() + 1;
        region.mut_region_epoch().set_conf_ver(conf_ver);

        match change_type {
            ConfChangeType::AddNode => {
                let add_ndoe_fp = || {
                    fail_point!(
                        "apply_on_add_node_1_2",
                        self.id == 2 && self.region_id() == 1,
                        |_| {}
                    )
                };
                add_ndoe_fp();

                PEER_ADMIN_CMD_COUNTER_VEC
                    .with_label_values(&["add_peer", "all"])
                    .inc();

                let mut exists = false;
                if let Some(p) = util::find_peer_mut(&mut region, store_id) {
                    exists = true;
                    if !is_learner(p) || p.get_id() != peer.get_id() {
                        error!(
                            "can't add duplicated peer";
                            "region_id" => self.region_id(),
                            "peer_id" => self.id(),
                            "peer" => ?peer,
                            "region" => ?&self.region
                        );
                        return Err(box_err!(
                            "can't add duplicated peer {:?} to region {:?}",
                            peer,
                            self.region
                        ));
                    } else {
                        p.set_role(PeerRole::Voter);
                    }
                }
                if !exists {
                    // TODO: Do we allow adding peer in same node?
                    region.mut_peers().push(peer.clone());
                }

                PEER_ADMIN_CMD_COUNTER_VEC
                    .with_label_values(&["add_peer", "success"])
                    .inc();
                info!(
                    "add peer successfully";
                    "region_id" => self.region_id(),
                    "peer_id" => self.id(),
                    "peer" => ?peer,
                    "region" => ?&self.region
                );
            }
            ConfChangeType::RemoveNode => {
                PEER_ADMIN_CMD_COUNTER_VEC
                    .with_label_values(&["remove_peer", "all"])
                    .inc();

                if let Some(p) = util::remove_peer(&mut region, store_id) {
                    // Considering `is_learner` flag in `Peer` here is by design.
                    if &p != peer {
                        error!(
                            "ignore remove unmatched peer";
                            "region_id" => self.region_id(),
                            "peer_id" => self.id(),
                            "expect_peer" => ?peer,
                            "get_peeer" => ?p
                        );
                        return Err(box_err!(
                            "remove unmatched peer: expect: {:?}, get {:?}, ignore",
                            peer,
                            p
                        ));
                    }
                    if self.id == peer.get_id() {
                        // Remove ourself, we will destroy all region data later.
                        // So we need not to apply following logs.
                        self.stopped = true;
                        self.pending_remove = true;
                    }
                } else {
                    error!(
                        "remove missing peer";
                        "region_id" => self.region_id(),
                        "peer_id" => self.id(),
                        "peer" => ?peer,
                        "region" => ?&self.region
                    );
                    return Err(box_err!(
                        "remove missing peer {:?} from region {:?}",
                        peer,
                        self.region
                    ));
                }

                PEER_ADMIN_CMD_COUNTER_VEC
                    .with_label_values(&["remove_peer", "success"])
                    .inc();
                info!(
                    "remove peer successfully";
                    "region_id" => self.region_id(),
                    "peer_id" => self.id(),
                    "peer" => ?peer,
                    "region" => ?&self.region
                );
            }
            ConfChangeType::AddLearnerNode => {
                PEER_ADMIN_CMD_COUNTER_VEC
                    .with_label_values(&["add_learner", "all"])
                    .inc();

                if util::find_peer(&region, store_id).is_some() {
                    error!(
                        "can't add duplicated learner";
                        "region_id" => self.region_id(),
                        "peer_id" => self.id(),
                        "peer" => ?peer,
                        "region" => ?&self.region
                    );
                    return Err(box_err!(
                        "can't add duplicated learner {:?} to region {:?}",
                        peer,
                        self.region
                    ));
                }
                region.mut_peers().push(peer.clone());

                PEER_ADMIN_CMD_COUNTER_VEC
                    .with_label_values(&["add_learner", "success"])
                    .inc();
                info!(
                    "add learner successfully";
                    "region_id" => self.region_id(),
                    "peer_id" => self.id(),
                    "peer" => ?peer,
                    "region" => ?&self.region
                );
            }
        }

        let state = if self.pending_remove {
            PeerState::Tombstone
        } else {
            PeerState::Normal
        };
        if let Err(e) = write_peer_state(ctx.kv_wb_mut(), &region, state, None) {
            panic!("{} failed to update region state: {:?}", self.tag, e);
        }

        let mut resp = AdminResponse::default();
        resp.mut_change_peer().set_region(region.clone());

        Ok((
            resp,
            ApplyResult::Res(ExecResult::ChangePeer(ChangePeer {
                index: ctx.exec_log_index,
                conf_change: Default::default(),
                changes: vec![request.clone()],
                region,
            })),
        ))
    }

    fn exec_change_peer_v2(
        &mut self,
        ctx: &mut ApplyContext<EK>,
        request: &AdminRequest,
    ) -> Result<(AdminResponse, ApplyResult<EK::Snapshot>)> {
        assert!(request.has_change_peer_v2());
        let changes = request.get_change_peer_v2().get_change_peers().to_vec();

        info!(
            "exec ConfChangeV2";
            "region_id" => self.region_id(),
            "peer_id" => self.id(),
            "kind" => ?ConfChangeKind::confchange_kind(changes.len()),
            "epoch" => ?self.region.get_region_epoch(),
        );

        let region = match ConfChangeKind::confchange_kind(changes.len()) {
            ConfChangeKind::LeaveJoint => self.apply_leave_joint()?,
            kind => self.apply_conf_change(kind, changes.as_slice())?,
        };

        let state = if self.pending_remove {
            PeerState::Tombstone
        } else {
            PeerState::Normal
        };

        if let Err(e) = write_peer_state(ctx.kv_wb_mut(), &region, state, None) {
            panic!("{} failed to update region state: {:?}", self.tag, e);
        }

        let mut resp = AdminResponse::default();
        resp.mut_change_peer().set_region(region.clone());
        Ok((
            resp,
            ApplyResult::Res(ExecResult::ChangePeer(ChangePeer {
                index: ctx.exec_log_index,
                conf_change: Default::default(),
                changes,
                region,
            })),
        ))
    }

    fn apply_conf_change(
        &mut self,
        kind: ConfChangeKind,
        changes: &[ChangePeerRequest],
    ) -> Result<Region> {
        let mut region = self.region.clone();
        for cp in changes.iter() {
            let (change_type, peer) = (cp.get_change_type(), cp.get_peer());
            let store_id = peer.get_store_id();

            confchange_cmd_metric::inc_all(change_type);

            if let Some(exist_peer) = util::find_peer(&region, store_id) {
                let r = exist_peer.get_role();
                if r == PeerRole::IncomingVoter || r == PeerRole::DemotingVoter {
                    panic!(
                        "{} can't apply confchange because configuration is still in joint state, confchange: {:?}, region: {:?}",
                        self.tag, cp, self.region
                    );
                }
            }
            match (util::find_peer_mut(&mut region, store_id), change_type) {
                (None, ConfChangeType::AddNode) => {
                    let mut peer = peer.clone();
                    match kind {
                        ConfChangeKind::Simple => peer.set_role(PeerRole::Voter),
                        ConfChangeKind::EnterJoint => peer.set_role(PeerRole::IncomingVoter),
                        _ => unreachable!(),
                    }
                    region.mut_peers().push(peer);
                }
                (None, ConfChangeType::AddLearnerNode) => {
                    let mut peer = peer.clone();
                    peer.set_role(PeerRole::Learner);
                    region.mut_peers().push(peer);
                }
                (None, ConfChangeType::RemoveNode) => {
                    error!(
                        "remove missing peer";
                        "region_id" => self.region_id(),
                        "peer_id" => self.id(),
                        "peer" => ?peer,
                        "region" => ?&self.region,
                    );
                    return Err(box_err!(
                        "remove missing peer {:?} from region {:?}",
                        peer,
                        self.region
                    ));
                }
                // Add node
                (Some(exist_peer), ConfChangeType::AddNode)
                | (Some(exist_peer), ConfChangeType::AddLearnerNode) => {
                    let (role, exist_id, incoming_id) =
                        (exist_peer.get_role(), exist_peer.get_id(), peer.get_id());

                    if exist_id != incoming_id // Add peer with different id to the same store
                            // The peer is already the requested role
                            || (role, change_type) == (PeerRole::Voter, ConfChangeType::AddNode)
                            || (role, change_type) == (PeerRole::Learner, ConfChangeType::AddLearnerNode)
                    {
                        error!(
                            "can't add duplicated peer";
                            "region_id" => self.region_id(),
                            "peer_id" => self.id(),
                            "peer" => ?peer,
                            "exist peer" => ?exist_peer,
                            "confchnage type" => ?change_type,
                            "region" => ?&self.region
                        );
                        return Err(box_err!(
                            "can't add duplicated peer {:?} to region {:?}, duplicated with exist peer {:?}",
                            peer,
                            self.region,
                            exist_peer
                        ));
                    }
                    match (role, change_type) {
                        (PeerRole::Voter, ConfChangeType::AddLearnerNode) => match kind {
                            ConfChangeKind::Simple => exist_peer.set_role(PeerRole::Learner),
                            ConfChangeKind::EnterJoint => {
                                exist_peer.set_role(PeerRole::DemotingVoter)
                            }
                            _ => unreachable!(),
                        },
                        (PeerRole::Learner, ConfChangeType::AddNode) => match kind {
                            ConfChangeKind::Simple => exist_peer.set_role(PeerRole::Voter),
                            ConfChangeKind::EnterJoint => {
                                exist_peer.set_role(PeerRole::IncomingVoter)
                            }
                            _ => unreachable!(),
                        },
                        _ => unreachable!(),
                    }
                }
                // Remove node
                (Some(exist_peer), ConfChangeType::RemoveNode) => {
                    if kind == ConfChangeKind::EnterJoint
                        && exist_peer.get_role() == PeerRole::Voter
                    {
                        error!(
                            "can't remove voter directly";
                            "region_id" => self.region_id(),
                            "peer_id" => self.id(),
                            "peer" => ?peer,
                            "region" => ?&self.region
                        );
                        return Err(box_err!(
                            "can not remove voter {:?} directly from region {:?}",
                            peer,
                            self.region
                        ));
                    }
                    match util::remove_peer(&mut region, store_id) {
                        Some(p) => {
                            if &p != peer {
                                error!(
                                    "ignore remove unmatched peer";
                                    "region_id" => self.region_id(),
                                    "peer_id" => self.id(),
                                    "expect_peer" => ?peer,
                                    "get_peeer" => ?p
                                );
                                return Err(box_err!(
                                    "remove unmatched peer: expect: {:?}, get {:?}, ignore",
                                    peer,
                                    p
                                ));
                            }
                            if self.id == peer.get_id() {
                                // Remove ourself, we will destroy all region data later.
                                // So we need not to apply following logs.
                                self.stopped = true;
                                self.pending_remove = true;
                            }
                        }
                        None => unreachable!(),
                    }
                }
            }
            confchange_cmd_metric::inc_success(change_type);
        }
        let conf_ver = region.get_region_epoch().get_conf_ver() + changes.len() as u64;
        region.mut_region_epoch().set_conf_ver(conf_ver);
        info!(
            "conf change successfully";
            "region_id" => self.region_id(),
            "peer_id" => self.id(),
            "changes" => ?changes,
            "original region" => ?&self.region,
            "current region" => ?&region,
        );
        Ok(region)
    }

    fn apply_leave_joint(&self) -> Result<Region> {
        let mut region = self.region.clone();
        let mut change_num = 0;
        for peer in region.mut_peers().iter_mut() {
            match peer.get_role() {
                PeerRole::IncomingVoter => peer.set_role(PeerRole::Voter),
                PeerRole::DemotingVoter => peer.set_role(PeerRole::Learner),
                _ => continue,
            }
            change_num += 1;
        }
        if change_num == 0 {
            panic!(
                "{} can't leave a non-joint config, region: {:?}",
                self.tag, self.region
            );
        }
        let conf_ver = region.get_region_epoch().get_conf_ver() + change_num;
        region.mut_region_epoch().set_conf_ver(conf_ver);
        info!(
            "leave joint state successfully";
            "region_id" => self.region_id(),
            "peer_id" => self.id(),
            "region" => ?&region,
        );
        Ok(region)
    }

    fn exec_split(
        &mut self,
        ctx: &mut ApplyContext<EK>,
        req: &AdminRequest,
    ) -> Result<(AdminResponse, ApplyResult<EK::Snapshot>)> {
        info!(
            "split is deprecated, redirect to use batch split";
            "region_id" => self.region_id(),
            "peer_id" => self.id(),
        );
        let split = req.get_split().to_owned();
        let mut admin_req = AdminRequest::default();
        admin_req
            .mut_splits()
            .set_right_derive(split.get_right_derive());
        admin_req.mut_splits().mut_requests().push(split);
        // This method is executed only when there are unapplied entries after being restarted.
        // So there will be no callback, it's OK to return a response that does not matched
        // with its request.
        self.exec_batch_split(ctx, &admin_req)
    }

    fn exec_batch_split(
        &mut self,
        ctx: &mut ApplyContext<EK>,
        req: &AdminRequest,
    ) -> Result<(AdminResponse, ApplyResult<EK::Snapshot>)> {
        fail_point!("apply_before_split");
        fail_point!(
            "apply_before_split_1_3",
            self.id == 3 && self.region_id() == 1,
            |_| { unreachable!() }
        );

        PEER_ADMIN_CMD_COUNTER.batch_split.all.inc();

        let split_reqs = req.get_splits();
        let right_derive = split_reqs.get_right_derive();
        if split_reqs.get_requests().is_empty() {
            return Err(box_err!("missing split requests"));
        }
        let mut derived = self.region.clone();
        let new_region_cnt = split_reqs.get_requests().len();
        let mut regions = Vec::with_capacity(new_region_cnt + 1);
        let mut keys: VecDeque<Vec<u8>> = VecDeque::with_capacity(new_region_cnt + 1);
        for req in split_reqs.get_requests() {
            let split_key = req.get_split_key();
            if split_key.is_empty() {
                return Err(box_err!("missing split key"));
            }
            if split_key
                <= keys
                    .back()
                    .map_or_else(|| derived.get_start_key(), Vec::as_slice)
            {
                return Err(box_err!("invalid split request: {:?}", split_reqs));
            }
            if req.get_new_peer_ids().len() != derived.get_peers().len() {
                return Err(box_err!(
                    "invalid new peer id count, need {:?}, but got {:?}",
                    derived.get_peers(),
                    req.get_new_peer_ids()
                ));
            }
            keys.push_back(split_key.to_vec());
        }

        util::check_key_in_region(keys.back().unwrap(), &self.region)?;

        info!(
            "split region";
            "region_id" => self.region_id(),
            "peer_id" => self.id(),
            "region" => ?derived,
            "keys" => %KeysInfoFormatter(keys.iter()),
        );
        let new_version = derived.get_region_epoch().get_version() + new_region_cnt as u64;
        derived.mut_region_epoch().set_version(new_version);
        // Note that the split requests only contain ids for new regions, so we need
        // to handle new regions and old region separately.
        if right_derive {
            // So the range of new regions is [old_start_key, split_key1, ..., last_split_key].
            keys.push_front(derived.get_start_key().to_vec());
        } else {
            // So the range of new regions is [split_key1, ..., last_split_key, old_end_key].
            keys.push_back(derived.get_end_key().to_vec());
            derived.set_end_key(keys.front().unwrap().to_vec());
            regions.push(derived.clone());
        }

        let mut new_split_regions: HashMap<u64, NewSplitPeer> = HashMap::default();
        for req in split_reqs.get_requests() {
            let mut new_region = Region::default();
            new_region.set_id(req.get_new_region_id());
            new_region.set_region_epoch(derived.get_region_epoch().to_owned());
            new_region.set_start_key(keys.pop_front().unwrap());
            new_region.set_end_key(keys.front().unwrap().to_vec());
            new_region.set_peers(derived.get_peers().to_vec().into());
            for (peer, peer_id) in new_region
                .mut_peers()
                .iter_mut()
                .zip(req.get_new_peer_ids())
            {
                peer.set_id(*peer_id);
            }
            new_split_regions.insert(
                new_region.get_id(),
                NewSplitPeer {
                    peer_id: util::find_peer(&new_region, ctx.store_id).unwrap().get_id(),
                    result: None,
                },
            );
            regions.push(new_region);
        }

        if right_derive {
            derived.set_start_key(keys.pop_front().unwrap());
            regions.push(derived.clone());
        }

        let mut replace_regions = HashSet::default();
        {
            let mut pending_create_peers = ctx.pending_create_peers.lock().unwrap();
            for (region_id, new_split_peer) in new_split_regions.iter_mut() {
                match pending_create_peers.entry(*region_id) {
                    HashMapEntry::Occupied(mut v) => {
                        if *v.get() != (new_split_peer.peer_id, false) {
                            new_split_peer.result =
                                Some(format!("status {:?} is not expected", v.get()));
                        } else {
                            replace_regions.insert(*region_id);
                            v.insert((new_split_peer.peer_id, true));
                        }
                    }
                    HashMapEntry::Vacant(v) => {
                        v.insert((new_split_peer.peer_id, true));
                    }
                }
            }
        }

        fail_point!(
            "on_handle_apply_split_2_after_mem_check",
            self.id() == 2,
            |_| unimplemented!()
        );

        // region_id -> peer_id
        let mut already_exist_regions = Vec::new();
        for (region_id, new_split_peer) in new_split_regions.iter_mut() {
            let region_state_key = keys::region_state_key(*region_id);
            match ctx
                .engine
                .get_msg_cf::<RegionLocalState>(CF_RAFT, &region_state_key)
            {
                Ok(None) => (),
                Ok(Some(state)) => {
                    if replace_regions.get(region_id).is_some() {
                        // It's marked replaced, then further destroy will skip cleanup, so there
                        // should be no region local state.
                        panic!(
                            "{} failed to replace region {} peer {} because state {:?} alread exist in kv engine",
                            self.tag, region_id, new_split_peer.peer_id, state
                        )
                    }
                    already_exist_regions.push((*region_id, new_split_peer.peer_id));
                    new_split_peer.result = Some(format!("state {:?} exist in kv engine", state));
                }
                e => panic!(
                    "{} failed to get regions state of {}: {:?}",
                    self.tag, region_id, e
                ),
            }
        }

        if !already_exist_regions.is_empty() {
            let mut pending_create_peers = ctx.pending_create_peers.lock().unwrap();
            for (region_id, peer_id) in &already_exist_regions {
                assert_eq!(
                    pending_create_peers.remove(region_id),
                    Some((*peer_id, true))
                );
            }
        }

        let kv_wb_mut = ctx.kv_wb_mut();
        for new_region in &regions {
            if new_region.get_id() == derived.get_id() {
                continue;
            }
            let new_split_peer = new_split_regions.get(&new_region.get_id()).unwrap();
            if let Some(ref r) = new_split_peer.result {
                warn!(
                    "new region from splitting already exists";
                    "new_region_id" => new_region.get_id(),
                    "new_peer_id" => new_split_peer.peer_id,
                    "reason" => r,
                    "region_id" => self.region_id(),
                    "peer_id" => self.id(),
                );
                continue;
            }
            write_peer_state(kv_wb_mut, new_region, PeerState::Normal, None)
                .and_then(|_| write_initial_apply_state(kv_wb_mut, new_region.get_id()))
                .unwrap_or_else(|e| {
                    panic!(
                        "{} fails to save split region {:?}: {:?}",
                        self.tag, new_region, e
                    )
                });
        }
        write_peer_state(kv_wb_mut, &derived, PeerState::Normal, None).unwrap_or_else(|e| {
            panic!("{} fails to update region {:?}: {:?}", self.tag, derived, e)
        });
        let mut resp = AdminResponse::default();
        resp.mut_splits().set_regions(regions.clone().into());
        PEER_ADMIN_CMD_COUNTER.batch_split.success.inc();

        fail_point!(
            "apply_after_split_1_3",
            self.id == 3 && self.region_id() == 1,
            |_| { unreachable!() }
        );

        Ok((
            resp,
            ApplyResult::Res(ExecResult::SplitRegion {
                regions,
                derived,
                new_split_regions,
            }),
        ))
    }

    fn exec_prepare_merge(
        &mut self,
        ctx: &mut ApplyContext<EK>,
        req: &AdminRequest,
    ) -> Result<(AdminResponse, ApplyResult<EK::Snapshot>)> {
        fail_point!("apply_before_prepare_merge");
        fail_point!(
            "apply_before_prepare_merge_2_3",
            ctx.store_id == 2 || ctx.store_id == 3,
            |_| { unreachable!() }
        );

        PEER_ADMIN_CMD_COUNTER.prepare_merge.all.inc();

        let prepare_merge = req.get_prepare_merge();
        let index = prepare_merge.get_min_index();
        let first_index = peer_storage::first_index(&self.apply_state);
        if index < first_index {
            // We filter `CompactLog` command before.
            panic!(
                "{} first index {} > min_index {}, skip pre merge",
                self.tag, first_index, index
            );
        }
        let mut region = self.region.clone();
        let region_version = region.get_region_epoch().get_version() + 1;
        region.mut_region_epoch().set_version(region_version);
        // In theory conf version should not be increased when executing prepare_merge.
        // However, we don't want to do conf change after prepare_merge is committed.
        // This can also be done by iterating all proposal to find if prepare_merge is
        // proposed before proposing conf change, but it make things complicated.
        // Another way is make conf change also check region version, but this is not
        // backward compatible.
        let conf_version = region.get_region_epoch().get_conf_ver() + 1;
        region.mut_region_epoch().set_conf_ver(conf_version);
        let mut merging_state = MergeState::default();
        merging_state.set_min_index(index);
        merging_state.set_target(prepare_merge.get_target().to_owned());
        merging_state.set_commit(ctx.exec_log_index);
        write_peer_state(
            ctx.kv_wb_mut(),
            &region,
            PeerState::Merging,
            Some(merging_state.clone()),
        )
        .unwrap_or_else(|e| {
            panic!(
                "{} failed to save merging state {:?} for region {:?}: {:?}",
                self.tag, merging_state, region, e
            )
        });
        fail_point!("apply_after_prepare_merge");
        PEER_ADMIN_CMD_COUNTER.prepare_merge.success.inc();

        let mut response = AdminResponse::default();
        response.mut_split().set_left(region.clone());

        Ok((
            response,
            ApplyResult::Res(ExecResult::PrepareMerge {
                region,
                state: merging_state,
            }),
        ))
    }

    // The target peer should send missing log entries to the source peer.
    //
    // So, the merge process order would be:
    // 1.   `exec_commit_merge` in target apply fsm and send `CatchUpLogs` to source peer fsm
    // 2.   `on_catch_up_logs_for_merge` in source peer fsm
    // 3.   if the source peer has already executed the corresponding `on_ready_prepare_merge`, set pending_remove and jump to step 6
    // 4.   ... (raft append and apply logs)
    // 5.   `on_ready_prepare_merge` in source peer fsm and set pending_remove (means source region has finished applying all logs)
    // 6.   `logs_up_to_date_for_merge` in source apply fsm (destroy its apply fsm and send Noop to trigger the target apply fsm)
    // 7.   resume `exec_commit_merge` in target apply fsm
    // 8.   `on_ready_commit_merge` in target peer fsm and send `MergeResult` to source peer fsm
    // 9.   `on_merge_result` in source peer fsm (destroy itself)
    fn exec_commit_merge(
        &mut self,
        ctx: &mut ApplyContext<EK>,
        req: &AdminRequest,
    ) -> Result<(AdminResponse, ApplyResult<EK::Snapshot>)> {
        {
            fail_point!("apply_before_commit_merge");
            let apply_before_commit_merge = || {
                fail_point!(
                    "apply_before_commit_merge_except_1_4",
                    self.region_id() == 1 && self.id != 4,
                    |_| {}
                );
            };
            apply_before_commit_merge();
        }

        PEER_ADMIN_CMD_COUNTER.commit_merge.all.inc();

        let merge = req.get_commit_merge();
        let source_region = merge.get_source();
        let source_region_id = source_region.get_id();

        // No matter whether the source peer has applied to the required index,
        // it's a race to write apply state in both source delegate and target
        // delegate. So asking the source delegate to stop first.
        if self.ready_source_region_id != source_region_id {
            if self.ready_source_region_id != 0 {
                panic!(
                    "{} unexpected ready source region {}, expecting {}",
                    self.tag, self.ready_source_region_id, source_region_id
                );
            }
            info!(
                "asking delegate to stop";
                "region_id" => self.region_id(),
                "peer_id" => self.id(),
                "source_region_id" => source_region_id
            );
            fail_point!("before_handle_catch_up_logs_for_merge");
            // Sends message to the source peer fsm and pause `exec_commit_merge` process
            let logs_up_to_date = Arc::new(AtomicU64::new(0));
            let msg = SignificantMsg::CatchUpLogs(CatchUpLogs {
                target_region_id: self.region_id(),
                merge: merge.to_owned(),
                logs_up_to_date: logs_up_to_date.clone(),
            });
            ctx.notifier
                .notify_one(source_region_id, PeerMsg::SignificantMsg(msg));
            return Ok((
                AdminResponse::default(),
                ApplyResult::WaitMergeSource(logs_up_to_date),
            ));
        }

        info!(
            "execute CommitMerge";
            "region_id" => self.region_id(),
            "peer_id" => self.id(),
            "commit" => merge.get_commit(),
            "entries" => merge.get_entries().len(),
            "term" => ctx.exec_log_term,
            "index" => ctx.exec_log_index,
            "source_region" => ?source_region
        );

        self.ready_source_region_id = 0;

        let region_state_key = keys::region_state_key(source_region_id);
        let state: RegionLocalState = match ctx.engine.get_msg_cf(CF_RAFT, &region_state_key) {
            Ok(Some(s)) => s,
            e => panic!(
                "{} failed to get regions state of {:?}: {:?}",
                self.tag, source_region, e
            ),
        };
        if state.get_state() != PeerState::Merging {
            panic!(
                "{} unexpected state of merging region {:?}",
                self.tag, state
            );
        }
        let exist_region = state.get_region().to_owned();
        if *source_region != exist_region {
            panic!(
                "{} source_region {:?} not match exist region {:?}",
                self.tag, source_region, exist_region
            );
        }
        let mut region = self.region.clone();
        // Use a max value so that pd can ensure overlapped region has a priority.
        let version = cmp::max(
            source_region.get_region_epoch().get_version(),
            region.get_region_epoch().get_version(),
        ) + 1;
        region.mut_region_epoch().set_version(version);
        if keys::enc_end_key(&region) == keys::enc_start_key(source_region) {
            region.set_end_key(source_region.get_end_key().to_vec());
        } else {
            region.set_start_key(source_region.get_start_key().to_vec());
        }
        let kv_wb_mut = ctx.kv_wb_mut();
        write_peer_state(kv_wb_mut, &region, PeerState::Normal, None)
            .and_then(|_| {
                // TODO: maybe all information needs to be filled?
                let mut merging_state = MergeState::default();
                merging_state.set_target(self.region.clone());
                write_peer_state(
                    kv_wb_mut,
                    source_region,
                    PeerState::Tombstone,
                    Some(merging_state),
                )
            })
            .unwrap_or_else(|e| {
                panic!(
                    "{} failed to save merge region {:?}: {:?}",
                    self.tag, region, e
                )
            });

        PEER_ADMIN_CMD_COUNTER.commit_merge.success.inc();

        let mut response = AdminResponse::default();
        response.mut_split().set_left(region.clone());

        Ok((
            response,
            ApplyResult::Res(ExecResult::CommitMerge {
                index: ctx.exec_log_index,
                region,
                source: source_region.to_owned(),
            }),
        ))
    }

    fn exec_rollback_merge(
        &mut self,
        ctx: &mut ApplyContext<EK>,
        req: &AdminRequest,
    ) -> Result<(AdminResponse, ApplyResult<EK::Snapshot>)> {
        fail_point!("apply_before_rollback_merge");

        PEER_ADMIN_CMD_COUNTER.rollback_merge.all.inc();
        let region_state_key = keys::region_state_key(self.region_id());
        let state: RegionLocalState = match ctx.engine.get_msg_cf(CF_RAFT, &region_state_key) {
            Ok(Some(s)) => s,
            e => panic!("{} failed to get regions state: {:?}", self.tag, e),
        };
        assert_eq!(state.get_state(), PeerState::Merging, "{}", self.tag);
        let rollback = req.get_rollback_merge();
        assert_eq!(
            state.get_merge_state().get_commit(),
            rollback.get_commit(),
            "{}",
            self.tag
        );
        let mut region = self.region.clone();
        let version = region.get_region_epoch().get_version();
        // Update version to avoid duplicated rollback requests.
        region.mut_region_epoch().set_version(version + 1);
        write_peer_state(ctx.kv_wb_mut(), &region, PeerState::Normal, None).unwrap_or_else(|e| {
            panic!(
                "{} failed to rollback merge {:?}: {:?}",
                self.tag, rollback, e
            )
        });

        PEER_ADMIN_CMD_COUNTER.rollback_merge.success.inc();
        let mut response = AdminResponse::new();
        response.mut_split().set_left(region.clone());

        Ok((
            response,
            ApplyResult::Res(ExecResult::RollbackMerge {
                region,
                commit: rollback.get_commit(),
            }),
        ))
    }

    fn exec_compact_log(
        &mut self,
        req: &AdminRequest,
    ) -> Result<(AdminResponse, ApplyResult<EK::Snapshot>)> {
        PEER_ADMIN_CMD_COUNTER.compact.all.inc();

        let compact_index = req.get_compact_log().get_compact_index();
        let resp = AdminResponse::default();
        let first_index = peer_storage::first_index(&self.apply_state);
        if compact_index <= first_index {
            debug!(
                "compact index <= first index, no need to compact";
                "region_id" => self.region_id(),
                "peer_id" => self.id(),
                "compact_index" => compact_index,
                "first_index" => first_index,
            );
            return Ok((resp, ApplyResult::None));
        }
        if self.is_merging {
            info!(
                "in merging mode, skip compact";
                "region_id" => self.region_id(),
                "peer_id" => self.id(),
                "compact_index" => compact_index
            );
            return Ok((resp, ApplyResult::None));
        }

        let compact_term = req.get_compact_log().get_compact_term();
        // TODO: add unit tests to cover all the message integrity checks.
        if compact_term == 0 {
            info!(
                "compact term missing, skip";
                "region_id" => self.region_id(),
                "peer_id" => self.id(),
                "command" => ?req.get_compact_log()
            );
            // old format compact log command, safe to ignore.
            return Err(box_err!(
                "command format is outdated, please upgrade leader"
            ));
        }

        // compact failure is safe to be omitted, no need to assert.
        compact_raft_log(
            &self.tag,
            &mut self.apply_state,
            compact_index,
            compact_term,
        )?;

        PEER_ADMIN_CMD_COUNTER.compact.success.inc();

        Ok((
            resp,
            ApplyResult::Res(ExecResult::CompactLog {
                state: self.apply_state.get_truncated_state().clone(),
                first_index,
            }),
        ))
    }

    fn exec_transfer_leader(
        &mut self,
        req: &AdminRequest,
        term: u64,
    ) -> Result<(AdminResponse, ApplyResult<EK::Snapshot>)> {
        PEER_ADMIN_CMD_COUNTER.transfer_leader.all.inc();
        let resp = AdminResponse::default();

        let peer = req.get_transfer_leader().get_peer();
        // Only execute TransferLeader if the expected new leader is self.
        if peer.get_id() == self.id {
            Ok((resp, ApplyResult::Res(ExecResult::TransferLeader { term })))
        } else {
            Ok((resp, ApplyResult::None))
        }
    }

    fn exec_compute_hash(
        &self,
        ctx: &ApplyContext<EK>,
        req: &AdminRequest,
    ) -> Result<(AdminResponse, ApplyResult<EK::Snapshot>)> {
        let resp = AdminResponse::default();
        Ok((
            resp,
            ApplyResult::Res(ExecResult::ComputeHash {
                region: self.region.clone(),
                index: ctx.exec_log_index,
                context: req.get_compute_hash().get_context().to_vec(),
                // This snapshot may be held for a long time, which may cause too many
                // open files in rocksdb.
                // TODO: figure out another way to do consistency check without snapshot
                // or short life snapshot.
                snap: ctx.engine.snapshot(),
            }),
        ))
    }

    fn exec_verify_hash(
        &self,
        _: &ApplyContext<EK>,
        req: &AdminRequest,
    ) -> Result<(AdminResponse, ApplyResult<EK::Snapshot>)> {
        let verify_req = req.get_verify_hash();
        let index = verify_req.get_index();
        let context = verify_req.get_context().to_vec();
        let hash = verify_req.get_hash().to_vec();
        let resp = AdminResponse::default();
        Ok((
            resp,
            ApplyResult::Res(ExecResult::VerifyHash {
                index,
                context,
                hash,
            }),
        ))
    }

    fn update_memory_trace(&mut self, event: &mut TraceEvent) {
        let pending_cmds = self.pending_cmds.heap_size();
        let merge_yield = if let Some(ref mut state) = self.yield_state {
            if state.heap_size.is_none() {
                state.heap_size = Some(state.heap_size());
            }
            state.heap_size.unwrap()
        } else {
            0
        };

        let task = ApplyMemoryTrace {
            pending_cmds,
            merge_yield,
        };
        if let Some(e) = self.trace.reset(task) {
            *event = *event + e;
        }
    }
}

pub fn is_conf_change_cmd(msg: &RaftCmdRequest) -> bool {
    if !msg.has_admin_request() {
        return false;
    }
    let req = msg.get_admin_request();
    req.has_change_peer() || req.has_change_peer_v2()
}

fn check_sst_for_ingestion(sst: &SstMeta, region: &Region) -> Result<()> {
    let uuid = sst.get_uuid();
    if let Err(e) = UuidBuilder::from_slice(uuid) {
        return Err(box_err!("invalid uuid {:?}: {:?}", uuid, e));
    }

    let cf_name = sst.get_cf_name();
    if cf_name != CF_DEFAULT && cf_name != CF_WRITE {
        return Err(box_err!("invalid cf name {}", cf_name));
    }

    let region_id = sst.get_region_id();
    if region_id != region.get_id() {
        return Err(Error::RegionNotFound(region_id));
    }

    let epoch = sst.get_region_epoch();
    let region_epoch = region.get_region_epoch();
    if epoch.get_conf_ver() != region_epoch.get_conf_ver()
        || epoch.get_version() != region_epoch.get_version()
    {
        let error = format!("{:?} != {:?}", epoch, region_epoch);
        return Err(Error::EpochNotMatch(error, vec![region.clone()]));
    }

    let range = sst.get_range();
    util::check_key_in_region(range.get_start(), region)?;
    util::check_key_in_region(range.get_end(), region)?;

    Ok(())
}

/// Updates the `state` with given `compact_index` and `compact_term`.
///
/// Remember the Raft log is not deleted here.
pub fn compact_raft_log(
    tag: &str,
    state: &mut RaftApplyState,
    compact_index: u64,
    compact_term: u64,
) -> Result<()> {
    debug!("{} compact log entries to prior to {}", tag, compact_index);

    if compact_index <= state.get_truncated_state().get_index() {
        return Err(box_err!("try to truncate compacted entries"));
    } else if compact_index > state.get_applied_index() {
        return Err(box_err!(
            "compact index {} > applied index {}",
            compact_index,
            state.get_applied_index()
        ));
    }

    // we don't actually delete the logs now, we add an async task to do it.

    state.mut_truncated_state().set_index(compact_index);
    state.mut_truncated_state().set_term(compact_term);

    Ok(())
}

pub struct Apply<S>
where
    S: Snapshot,
{
    pub peer_id: u64,
    pub region_id: u64,
    pub term: u64,
    pub commit_index: u64,
    pub commit_term: u64,
    pub entries: SmallVec<[CachedEntries; 1]>,
    pub entries_size: usize,
    pub cbs: Vec<Proposal<S>>,
    pub bucket_meta: Option<Arc<BucketMeta>>,
}

impl<S: Snapshot> Apply<S> {
    pub(crate) fn new(
        peer_id: u64,
        region_id: u64,
        term: u64,
        commit_index: u64,
        commit_term: u64,
        entries: Vec<Entry>,
        cbs: Vec<Proposal<S>>,
        buckets: Option<Arc<BucketMeta>>,
    ) -> Apply<S> {
        let mut entries_size = 0;
        for e in &entries {
            entries_size += bytes_capacity(&e.data) + bytes_capacity(&e.context);
        }
        let cached_entries = CachedEntries::new(entries);
        Apply {
            peer_id,
            region_id,
            term,
            commit_index,
            commit_term,
            entries: smallvec![cached_entries],
            entries_size,
            cbs,
            bucket_meta: buckets,
        }
    }

    pub fn on_schedule(&mut self, metrics: &RaftMetrics) {
        let mut now = None;
        for cb in &mut self.cbs {
            if let Callback::Write { request_times, .. } = &mut cb.cb {
                if now.is_none() {
                    now = Some(Instant::now());
                }
                for t in request_times {
                    metrics
                        .store_time
                        .observe(duration_to_sec(now.unwrap().saturating_duration_since(*t)));
                    *t = now.unwrap();
                }
            }
        }
    }

    fn try_batch(&mut self, other: &mut Apply<S>) -> bool {
        assert_eq!(self.region_id, other.region_id);
        assert_eq!(self.peer_id, other.peer_id);
        if self.entries_size + other.entries_size <= MAX_APPLY_BATCH_SIZE {
            assert!(other.term >= self.term);
            self.term = other.term;

            assert!(other.commit_index >= self.commit_index);
            self.commit_index = other.commit_index;
            assert!(other.commit_term >= self.commit_term);
            self.commit_term = other.commit_term;

            self.entries.append(&mut other.entries);
            self.entries_size += other.entries_size;

            self.cbs.append(&mut other.cbs);
            true
        } else {
            false
        }
    }
}

pub struct Registration {
    pub id: u64,
    pub term: u64,
    pub apply_state: RaftApplyState,
    pub applied_index_term: u64,
    pub region: Region,
    pub pending_request_snapshot_count: Arc<AtomicUsize>,
    pub is_merging: bool,
    raft_engine: Box<dyn RaftEngineReadOnly>,
}

impl Registration {
    pub fn new<EK: KvEngine, ER: RaftEngine>(peer: &Peer<EK, ER>) -> Registration {
        Registration {
            id: peer.peer_id(),
            term: peer.term(),
            apply_state: peer.get_store().apply_state().clone(),
            applied_index_term: peer.get_store().applied_index_term(),
            region: peer.region().clone(),
            pending_request_snapshot_count: peer.pending_request_snapshot_count.clone(),
            is_merging: peer.pending_merge_state.is_some(),
            raft_engine: Box::new(peer.get_store().engines.raft.clone()),
        }
    }
}

#[derive(Debug)]
pub struct Proposal<S>
where
    S: Snapshot,
{
    pub is_conf_change: bool,
    pub index: u64,
    pub term: u64,
    pub cb: Callback<S>,
    /// `propose_time` is set to the last time when a peer starts to renew lease.
    pub propose_time: Option<Timespec>,
    pub must_pass_epoch_check: bool,
}

impl<S: Snapshot> HeapSize for Proposal<S> {}

pub struct Destroy {
    region_id: u64,
    merge_from_snapshot: bool,
}

/// A message that asks the delegate to apply to the given logs and then reply to
/// target mailbox.
#[derive(Default, Debug)]
pub struct CatchUpLogs {
    /// The target region to be notified when given logs are applied.
    pub target_region_id: u64,
    /// Merge request that contains logs to be applied.
    pub merge: CommitMergeRequest,
    /// A flag indicate that all source region's logs are applied.
    ///
    /// This is still necessary although we have a mailbox field already.
    /// Mailbox is used to notify target region, and trigger a round of polling.
    /// But due to the FIFO natural of channel, we need a flag to check if it's
    /// ready when polling.
    pub logs_up_to_date: Arc<AtomicU64>,
}

pub struct GenSnapTask {
    pub(crate) region_id: u64,
    // Fill it after the RocksDB snapshot is taken.
    pub index: Arc<AtomicU64>,
    // Fetch it to cancel the task if necessary.
    pub canceled: Arc<AtomicBool>,

    snap_notifier: SyncSender<RaftSnapshot>,
    // indicates whether the snapshot is triggered due to load balance
    for_balance: bool,
    // the store id the snapshot will be sent to
    to_store_id: u64,
}

impl GenSnapTask {
    pub fn new(
        region_id: u64,
        index: Arc<AtomicU64>,
        canceled: Arc<AtomicBool>,
        snap_notifier: SyncSender<RaftSnapshot>,
        to_store_id: u64,
    ) -> GenSnapTask {
        GenSnapTask {
            region_id,
            index,
            canceled,
            snap_notifier,
            for_balance: false,
            to_store_id,
        }
    }

    pub fn set_for_balance(&mut self) {
        self.for_balance = true;
    }

    pub fn generate_and_schedule_snapshot<EK>(
        self,
        kv_snap: EK::Snapshot,
        last_applied_index_term: u64,
        last_applied_state: RaftApplyState,
        region_sched: &Scheduler<RegionTask<EK::Snapshot>>,
    ) -> Result<()>
    where
        EK: KvEngine,
    {
        self.index
            .store(last_applied_state.applied_index, Ordering::SeqCst);
        let snapshot = RegionTask::Gen {
            region_id: self.region_id,
            notifier: self.snap_notifier,
            for_balance: self.for_balance,
            last_applied_index_term,
            last_applied_state,
            canceled: self.canceled,
            // This snapshot may be held for a long time, which may cause too many
            // open files in rocksdb.
            kv_snap,
            to_store_id: self.to_store_id,
        };
        box_try!(region_sched.schedule(snapshot));
        Ok(())
    }
}

impl Debug for GenSnapTask {
    fn fmt(&self, f: &mut fmt::Formatter<'_>) -> fmt::Result {
        f.debug_struct("GenSnapTask")
            .field("region_id", &self.region_id)
            .finish()
    }
}

#[derive(Debug)]
enum ObserverType {
    Cdc(ObserveHandle),
    Rts(ObserveHandle),
    Pitr(ObserveHandle),
}

impl ObserverType {
    fn handle(&self) -> &ObserveHandle {
        match self {
            ObserverType::Cdc(h) => h,
            ObserverType::Rts(h) => h,
            ObserverType::Pitr(h) => h,
        }
    }
}

#[derive(Debug)]
pub struct ChangeObserver {
    ty: ObserverType,
    region_id: u64,
}

impl ChangeObserver {
    pub fn from_cdc(region_id: u64, id: ObserveHandle) -> Self {
        Self {
            ty: ObserverType::Cdc(id),
            region_id,
        }
    }

    pub fn from_rts(region_id: u64, id: ObserveHandle) -> Self {
        Self {
            ty: ObserverType::Rts(id),
            region_id,
        }
    }

    pub fn from_pitr(region_id: u64, id: ObserveHandle) -> Self {
        Self {
            ty: ObserverType::Pitr(id),
            region_id,
        }
    }
}

pub enum Msg<EK>
where
    EK: KvEngine,
{
    Apply {
        start: Instant,
        apply: Apply<EK::Snapshot>,
    },
    Registration(Registration),
    LogsUpToDate(CatchUpLogs),
    Noop,
    Destroy(Destroy),
    Snapshot(GenSnapTask),
    Change {
        cmd: ChangeObserver,
        region_epoch: RegionEpoch,
        cb: Callback<EK::Snapshot>,
    },
    #[cfg(any(test, feature = "testexport"))]
    #[allow(clippy::type_complexity)]
    Validate(u64, Box<dyn FnOnce(*const u8) + Send>),
}

impl<EK> Msg<EK>
where
    EK: KvEngine,
{
    pub fn apply(apply: Apply<EK::Snapshot>) -> Msg<EK> {
        Msg::Apply {
            start: Instant::now(),
            apply,
        }
    }

    pub fn register<ER: RaftEngine>(peer: &Peer<EK, ER>) -> Msg<EK> {
        Msg::Registration(Registration::new(peer))
    }

    pub fn destroy(region_id: u64, merge_from_snapshot: bool) -> Msg<EK> {
        Msg::Destroy(Destroy {
            region_id,
            merge_from_snapshot,
        })
    }
}

impl<EK> Debug for Msg<EK>
where
    EK: KvEngine,
{
    fn fmt(&self, f: &mut Formatter<'_>) -> fmt::Result {
        match self {
            Msg::Apply { apply, .. } => write!(f, "[region {}] async apply", apply.region_id),
            Msg::Registration(ref r) => {
                write!(f, "[region {}] Reg {:?}", r.region.get_id(), r.apply_state)
            }
            Msg::LogsUpToDate(_) => write!(f, "logs are updated"),
            Msg::Noop => write!(f, "noop"),
            Msg::Destroy(ref d) => write!(f, "[region {}] destroy", d.region_id),
            Msg::Snapshot(GenSnapTask { region_id, .. }) => {
                write!(f, "[region {}] requests a snapshot", region_id)
            }
            Msg::Change {
                cmd: ChangeObserver { region_id, .. },
                ..
            } => write!(f, "[region {}] change cmd", region_id),
            #[cfg(any(test, feature = "testexport"))]
            Msg::Validate(region_id, _) => write!(f, "[region {}] validate", region_id),
        }
    }
}

#[derive(Default, Clone, Debug, PartialEq)]
pub struct ApplyMetrics {
    /// an inaccurate difference in region size since last reset.
    pub size_diff_hint: i64,
    /// delete keys' count since last reset.
    pub delete_keys_hint: u64,

    pub written_bytes: u64,
    pub written_keys: u64,
    pub lock_cf_written_bytes: u64,
}

#[derive(Debug)]
pub struct ApplyRes<S>
where
    S: Snapshot,
{
    pub region_id: u64,
    pub apply_state: RaftApplyState,
    pub applied_index_term: u64,
    pub exec_res: VecDeque<ExecResult<S>>,
    pub metrics: ApplyMetrics,
    pub bucket_stat: Option<Box<BucketStat>>,
}

#[derive(Debug)]
pub enum TaskRes<S>
where
    S: Snapshot,
{
    Apply(ApplyRes<S>),
    Destroy {
        // ID of region that has been destroyed.
        region_id: u64,
        // ID of peer that has been destroyed.
        peer_id: u64,
        // Whether destroy request is from its target region's snapshot
        merge_from_snapshot: bool,
    },
}

pub struct ApplyFsm<EK>
where
    EK: KvEngine,
{
    delegate: ApplyDelegate<EK>,
    receiver: Receiver<Msg<EK>>,
    mailbox: Option<BasicMailbox<ApplyFsm<EK>>>,
}

impl<EK> ApplyFsm<EK>
where
    EK: KvEngine,
{
    fn from_peer<ER: RaftEngine>(
        peer: &Peer<EK, ER>,
    ) -> (LooseBoundedSender<Msg<EK>>, Box<ApplyFsm<EK>>) {
        let reg = Registration::new(peer);
        ApplyFsm::from_registration(reg)
    }

    fn from_registration(reg: Registration) -> (LooseBoundedSender<Msg<EK>>, Box<ApplyFsm<EK>>) {
        let (tx, rx) = loose_bounded(usize::MAX);
        let delegate = ApplyDelegate::from_registration(reg);
        (
            tx,
            Box::new(ApplyFsm {
                delegate,
                receiver: rx,
                mailbox: None,
            }),
        )
    }

    /// Handles peer registration. When a peer is created, it will register an apply delegate.
    fn handle_registration(&mut self, reg: Registration) {
        info!(
            "re-register to apply delegates";
            "region_id" => self.delegate.region_id(),
            "peer_id" => self.delegate.id(),
            "term" => reg.term
        );
        assert_eq!(self.delegate.id, reg.id);
        self.delegate.term = reg.term;
        self.delegate.clear_all_commands_as_stale();
        self.delegate = ApplyDelegate::from_registration(reg);
    }

    /// Handles apply tasks, and uses the apply delegate to handle the committed entries.
    fn handle_apply(&mut self, apply_ctx: &mut ApplyContext<EK>, mut apply: Apply<EK::Snapshot>) {
        if apply_ctx.timer.is_none() {
            apply_ctx.timer = Some(Instant::now_coarse());
        }

        fail_point!("on_handle_apply_1003", self.delegate.id() == 1003, |_| {});
        fail_point!("on_handle_apply_2", self.delegate.id() == 2, |_| {});
        fail_point!("on_handle_apply", |_| {});
        fail_point!("on_handle_apply_store_1", apply_ctx.store_id == 1, |_| {});

        if self.delegate.pending_remove || self.delegate.stopped {
            return;
        }

        let mut entries = Vec::new();

        let mut dangle_size = 0;
        for cached_entries in apply.entries {
            let (e, sz) = cached_entries.take_entries();
            dangle_size += sz;
            if e.is_empty() {
                let rid = self.delegate.region_id();
                let StdRange { start, end } = cached_entries.range;
                self.delegate
                    .raft_engine
                    .fetch_entries_to(rid, start, end, None, &mut entries)
                    .unwrap();
            } else if entries.is_empty() {
                entries = e;
            } else {
                entries.extend(e);
            }
        }
        if dangle_size > 0 {
            MEMTRACE_ENTRY_CACHE.trace(TraceEvent::Sub(dangle_size));
            RAFT_ENTRIES_CACHES_GAUGE.sub(dangle_size as i64);
        }

        self.delegate.metrics = ApplyMetrics::default();
        self.delegate.term = apply.term;
        if let Some(meta) = apply.bucket_meta.clone() {
            let buckets = self
                .delegate
                .buckets
                .get_or_insert_with(BucketStat::default);
            buckets.stats = new_bucket_stats(&meta);
            buckets.meta = meta;
        }

        let prev_state = (
            self.delegate.apply_state.get_commit_index(),
            self.delegate.apply_state.get_commit_term(),
        );
        let cur_state = (apply.commit_index, apply.commit_term);
        if prev_state.0 > cur_state.0 || prev_state.1 > cur_state.1 {
            panic!(
                "{} commit state jump backward {:?} -> {:?}",
                self.delegate.tag, prev_state, cur_state
            );
        }
        self.delegate.apply_state.set_commit_index(cur_state.0);
        self.delegate.apply_state.set_commit_term(cur_state.1);

        self.append_proposal(apply.cbs.drain(..));
        // If there is any apply task, we change this fsm to normal-priority.
        // When it meets a ingest-request or a delete-range request, it will change to
        // low-priority.
        self.delegate.priority = Priority::Normal;
        self.delegate
            .handle_raft_committed_entries(apply_ctx, entries.drain(..));
        fail_point!("post_handle_apply_1003", self.delegate.id() == 1003, |_| {});
    }

    /// Handles proposals, and appends the commands to the apply delegate.
    fn append_proposal(&mut self, props_drainer: Drain<'_, Proposal<EK::Snapshot>>) {
        let (region_id, peer_id) = (self.delegate.region_id(), self.delegate.id());
        let propose_num = props_drainer.len();
        if self.delegate.stopped {
            for p in props_drainer {
                let cmd = PendingCmd::<EK::Snapshot>::new(p.index, p.term, p.cb);
                notify_stale_command(region_id, peer_id, self.delegate.term, cmd);
            }
            return;
        }
        for p in props_drainer {
            let cmd = PendingCmd::new(p.index, p.term, p.cb);
            if p.is_conf_change {
                if let Some(cmd) = self.delegate.pending_cmds.take_conf_change() {
                    // if it loses leadership before conf change is replicated, there may be
                    // a stale pending conf change before next conf change is applied. If it
                    // becomes leader again with the stale pending conf change, will enter
                    // this block, so we notify leadership may have been changed.
                    notify_stale_command(region_id, peer_id, self.delegate.term, cmd);
                }
                self.delegate.pending_cmds.set_conf_change(cmd);
            } else {
                self.delegate.pending_cmds.append_normal(cmd);
            }
        }
        // TODO: observe it in batch.
        APPLY_PROPOSAL.observe(propose_num as f64);
    }

    fn destroy(&mut self, ctx: &mut ApplyContext<EK>) {
        let region_id = self.delegate.region_id();
        if ctx.apply_res.iter().any(|res| res.region_id == region_id) {
            // Flush before destroying to avoid reordering messages.
            ctx.flush();
        }
        fail_point!(
            "before_peer_destroy_1003",
            self.delegate.id() == 1003,
            |_| {}
        );
        info!(
            "remove delegate from apply delegates";
            "region_id" => self.delegate.region_id(),
            "peer_id" => self.delegate.id(),
        );
        self.delegate.destroy(ctx);
    }

    /// Handles peer destroy. When a peer is destroyed, the corresponding apply delegate should be removed too.
    fn handle_destroy(&mut self, ctx: &mut ApplyContext<EK>, d: Destroy) {
        assert_eq!(d.region_id, self.delegate.region_id());
        if d.merge_from_snapshot {
            assert_eq!(self.delegate.stopped, false);
        }
        if !self.delegate.stopped {
            self.destroy(ctx);
            ctx.notifier.notify_one(
                self.delegate.region_id(),
                PeerMsg::ApplyRes {
                    res: TaskRes::Destroy {
                        region_id: self.delegate.region_id(),
                        peer_id: self.delegate.id,
                        merge_from_snapshot: d.merge_from_snapshot,
                    },
                },
            );
        }
    }

    fn resume_pending(&mut self, ctx: &mut ApplyContext<EK>) {
        if let Some(ref state) = self.delegate.wait_merge_state {
            let source_region_id = state.logs_up_to_date.load(Ordering::SeqCst);
            if source_region_id == 0 {
                return;
            }
            self.delegate.ready_source_region_id = source_region_id;
        }
        self.delegate.wait_merge_state = None;

        let mut state = self.delegate.yield_state.take().unwrap();

        if ctx.timer.is_none() {
            ctx.timer = Some(Instant::now_coarse());
        }
        if !state.pending_entries.is_empty() {
            self.delegate
                .handle_raft_committed_entries(ctx, state.pending_entries.drain(..));
            if let Some(ref mut s) = self.delegate.yield_state {
                // So the delegate is expected to yield the CPU.
                // It can either be executing another `CommitMerge` in pending_msgs
                // or has been written too much data.
                s.pending_msgs = state.pending_msgs;
                return;
            }
        }

        if !state.pending_msgs.is_empty() {
            self.handle_tasks(ctx, &mut state.pending_msgs);
        }
    }

    fn logs_up_to_date_for_merge(
        &mut self,
        ctx: &mut ApplyContext<EK>,
        catch_up_logs: CatchUpLogs,
    ) {
        fail_point!("after_handle_catch_up_logs_for_merge", |_| {});
        fail_point!(
            "after_handle_catch_up_logs_for_merge_1003",
            self.delegate.id() == 1003,
            |_| {}
        );

        let region_id = self.delegate.region_id();
        info!(
            "source logs are all applied now";
            "region_id" => region_id,
            "peer_id" => self.delegate.id(),
        );
        // The source peer fsm will be destroyed when the target peer executes `on_ready_commit_merge`
        // and sends `merge result` to the source peer fsm.
        self.destroy(ctx);
        catch_up_logs
            .logs_up_to_date
            .store(region_id, Ordering::SeqCst);
        // To trigger the target apply fsm
        if let Some(mailbox) = ctx.router.mailbox(catch_up_logs.target_region_id) {
            let _ = mailbox.force_send(Msg::Noop);
        } else {
            error!(
                "failed to get mailbox, are we shutting down?";
                "region_id" => region_id,
                "peer_id" => self.delegate.id(),
            );
        }
    }

    #[allow(unused_mut, clippy::redundant_closure_call)]
    fn handle_snapshot(&mut self, apply_ctx: &mut ApplyContext<EK>, snap_task: GenSnapTask) {
        if self.delegate.pending_remove || self.delegate.stopped {
            return;
        }
        let applied_index = self.delegate.apply_state.get_applied_index();
        let mut need_sync = apply_ctx
            .apply_res
            .iter()
            .any(|res| res.region_id == self.delegate.region_id())
            && self.delegate.last_flush_applied_index != applied_index;
        #[cfg(feature = "test-raftstore-proxy")]
        (|| fail_point!("apply_on_handle_snapshot_sync", |_| { need_sync = true }))();
        if cfg!(feature = "test-raftstore-proxy") {
            need_sync = true;
        }
        if need_sync {
            if apply_ctx.timer.is_none() {
                apply_ctx.timer = Some(Instant::now_coarse());
            }
            self.delegate.write_apply_state(apply_ctx.kv_wb_mut());
            fail_point!(
                "apply_on_handle_snapshot_1_1",
                self.delegate.id == 1 && self.delegate.region_id() == 1,
                |_| unimplemented!()
            );

            apply_ctx.flush();
            self.delegate.last_flush_applied_index = applied_index;
        }

        if let Err(e) = snap_task.generate_and_schedule_snapshot::<EK>(
            apply_ctx.engine.snapshot(),
            self.delegate.applied_index_term,
            self.delegate.apply_state.clone(),
            &apply_ctx.region_scheduler,
        ) {
            error!(
                "schedule snapshot failed";
                "error" => ?e,
                "region_id" => self.delegate.region_id(),
                "peer_id" => self.delegate.id()
            );
        }
        self.delegate
            .pending_request_snapshot_count
            .fetch_sub(1, Ordering::SeqCst);
        fail_point!(
            "apply_on_handle_snapshot_finish_1_1",
            self.delegate.id == 1 && self.delegate.region_id() == 1,
            |_| unimplemented!()
        );
    }

    fn handle_change(
        &mut self,
        apply_ctx: &mut ApplyContext<EK>,
        cmd: ChangeObserver,
        region_epoch: RegionEpoch,
        cb: Callback<EK::Snapshot>,
    ) {
        let ChangeObserver { region_id, ty } = cmd;

        let is_stale_cmd = match ty {
            ObserverType::Cdc(ObserveHandle { id, .. }) => {
                self.delegate.observe_info.cdc_id.id > id
            }
            ObserverType::Rts(ObserveHandle { id, .. }) => {
                self.delegate.observe_info.rts_id.id > id
            }
            ObserverType::Pitr(ObserveHandle { id, .. }) => {
                self.delegate.observe_info.pitr_id.id > id
            }
        };
        if is_stale_cmd {
            notify_stale_req_with_msg(
                self.delegate.term,
                format!(
                    "stale observe id {:?}, current id: {:?}",
                    ty.handle().id,
                    self.delegate.observe_info.pitr_id.id
                ),
                cb,
            );
            return;
        }

        assert_eq!(self.delegate.region_id(), region_id);
        let resp = match compare_region_epoch(
            &region_epoch,
            &self.delegate.region,
            false, /* check_conf_ver */
            true,  /* check_ver */
            true,  /* include_region */
        ) {
            Ok(()) => {
                // Commit the writebatch for ensuring the following snapshot can get all previous writes.
                if apply_ctx.kv_wb().count() > 0 {
                    apply_ctx.commit(&mut self.delegate);
                }
                ReadResponse {
                    response: Default::default(),
                    snapshot: Some(RegionSnapshot::from_snapshot(
                        Arc::new(apply_ctx.engine.snapshot()),
                        Arc::new(self.delegate.region.clone()),
                    )),
                    txn_extra_op: TxnExtraOp::Noop,
                }
            }
            Err(e) => {
                // Return error if epoch not match
                cb.invoke_read(ReadResponse {
                    response: cmd_resp::new_error(e),
                    snapshot: None,
                    txn_extra_op: TxnExtraOp::Noop,
                });
                return;
            }
        };

        match ty {
            ObserverType::Cdc(id) => {
                self.delegate.observe_info.cdc_id = id;
            }
            ObserverType::Rts(id) => {
                self.delegate.observe_info.rts_id = id;
            }
            ObserverType::Pitr(id) => {
                self.delegate.observe_info.pitr_id = id;
            }
        }
        cb.invoke_read(resp);
    }

    fn handle_tasks(&mut self, apply_ctx: &mut ApplyContext<EK>, msgs: &mut Vec<Msg<EK>>) {
        let mut drainer = msgs.drain(..);
        let mut batch_apply = None;
        loop {
            let msg = match drainer.next() {
                Some(m) => m,
                None => {
                    if let Some(apply) = batch_apply {
                        self.handle_apply(apply_ctx, apply);
                    }
                    break;
                }
            };

            if batch_apply.is_some() {
                match &msg {
                    Msg::Apply { .. } => (),
                    _ => {
                        self.handle_apply(apply_ctx, batch_apply.take().unwrap());
                        if let Some(ref mut state) = self.delegate.yield_state {
                            state.pending_msgs.push(msg);
                            state.pending_msgs.extend(drainer);
                            break;
                        }
                    }
                }
            }

            match msg {
                Msg::Apply { start, mut apply } => {
                    apply_ctx
                        .apply_wait
                        .observe(start.saturating_elapsed_secs());

                    if let Some(batch) = batch_apply.as_mut() {
                        if batch.try_batch(&mut apply) {
                            continue;
                        } else {
                            self.handle_apply(apply_ctx, batch_apply.take().unwrap());
                            if let Some(ref mut state) = self.delegate.yield_state {
                                state.pending_msgs.push(Msg::Apply { start, apply });
                                state.pending_msgs.extend(drainer);
                                break;
                            }
                        }
                    }
                    batch_apply = Some(apply);
                }
                Msg::Registration(reg) => self.handle_registration(reg),
                Msg::Destroy(d) => self.handle_destroy(apply_ctx, d),
                Msg::LogsUpToDate(cul) => self.logs_up_to_date_for_merge(apply_ctx, cul),
                Msg::Noop => {}
                Msg::Snapshot(snap_task) => {
                    #[cfg(feature = "test-raftstore-proxy")]
                    {
                        return self.handle_snapshot(apply_ctx, snap_task);
                    }
                    #[cfg(not(feature = "test-raftstore-proxy"))]
                    {
                        unreachable!("should not request snapshot")
                    }
                }
                Msg::Change {
                    cmd,
                    region_epoch,
                    cb,
                } => self.handle_change(apply_ctx, cmd, region_epoch, cb),
                #[cfg(any(test, feature = "testexport"))]
                Msg::Validate(_, f) => {
                    let delegate: *const u8 = unsafe { mem::transmute(&self.delegate) };
                    f(delegate)
                }
            }
        }
    }
}

impl<EK> Fsm for ApplyFsm<EK>
where
    EK: KvEngine,
{
    type Message = Msg<EK>;

    #[inline]
    fn is_stopped(&self) -> bool {
        self.delegate.stopped
    }

    #[inline]
    fn set_mailbox(&mut self, mailbox: Cow<'_, BasicMailbox<Self>>)
    where
        Self: Sized,
    {
        self.mailbox = Some(mailbox.into_owned());
    }

    #[inline]
    fn take_mailbox(&mut self) -> Option<BasicMailbox<Self>>
    where
        Self: Sized,
    {
        self.mailbox.take()
    }

    #[inline]
    fn get_priority(&self) -> Priority {
        self.delegate.priority
    }
}

impl<EK> Drop for ApplyFsm<EK>
where
    EK: KvEngine,
{
    fn drop(&mut self) {
        if tikv_util::thread_group::is_shutdown(!cfg!(test)) {
            self.delegate.clear_all_commands_silently()
        } else {
            self.delegate.clear_all_commands_as_stale();
        }
        let mut event = TraceEvent::default();
        self.delegate.update_memory_trace(&mut event);
        MEMTRACE_APPLYS.trace(event);
    }
}

pub enum ControlMsg {
    LatencyInspect {
        send_time: Instant,
        inspector: LatencyInspector,
    },
}

pub struct ControlFsm {
    receiver: Receiver<ControlMsg>,
    stopped: bool,
}

impl ControlFsm {
    fn new() -> (LooseBoundedSender<ControlMsg>, Box<ControlFsm>) {
        let (tx, rx) = loose_bounded(std::usize::MAX);
        let fsm = Box::new(ControlFsm {
            stopped: false,
            receiver: rx,
        });
        (tx, fsm)
    }
}

impl Fsm for ControlFsm {
    type Message = ControlMsg;

    #[inline]
    fn is_stopped(&self) -> bool {
        self.stopped
    }
}

pub struct ApplyPoller<EK>
where
    EK: KvEngine,
{
    msg_buf: Vec<Msg<EK>>,
    apply_ctx: ApplyContext<EK>,
    messages_per_tick: usize,
    cfg_tracker: Tracker<Config>,

    trace_event: TraceEvent,
}

impl<EK> PollHandler<ApplyFsm<EK>, ControlFsm> for ApplyPoller<EK>
where
    EK: KvEngine,
{
    fn begin<F>(&mut self, _batch_size: usize, update_cfg: F)
    where
        for<'a> F: FnOnce(&'a BatchSystemConfig),
    {
        if let Some(incoming) = self.cfg_tracker.any_new() {
            match Ord::cmp(&incoming.messages_per_tick, &self.messages_per_tick) {
                CmpOrdering::Greater => {
                    self.msg_buf.reserve(incoming.messages_per_tick);
                    self.messages_per_tick = incoming.messages_per_tick;
                }
                CmpOrdering::Less => {
                    self.msg_buf.shrink_to(incoming.messages_per_tick);
                    self.messages_per_tick = incoming.messages_per_tick;
                }
                _ => {}
            }
            update_cfg(&incoming.apply_batch_system);
        }
        self.apply_ctx.perf_context.start_observe();
    }

    fn handle_control(&mut self, control: &mut ControlFsm) -> Option<usize> {
        loop {
            match control.receiver.try_recv() {
                Ok(ControlMsg::LatencyInspect {
                    send_time,
                    mut inspector,
                }) => {
                    if self.apply_ctx.timer.is_none() {
                        self.apply_ctx.timer = Some(Instant::now_coarse());
                    }
                    inspector.record_apply_wait(send_time.saturating_elapsed());
                    self.apply_ctx.pending_latency_inspect.push(inspector);
                }
                Err(TryRecvError::Empty) => {
                    return Some(0);
                }
                Err(TryRecvError::Disconnected) => {
                    control.stopped = true;
                    return Some(0);
                }
            }
        }
    }

    fn handle_normal(&mut self, normal: &mut impl DerefMut<Target = ApplyFsm<EK>>) -> HandleResult {
        let mut handle_result = HandleResult::KeepProcessing;
        normal.delegate.handle_start = Some(Instant::now_coarse());
        if normal.delegate.yield_state.is_some() {
            if normal.delegate.wait_merge_state.is_some() {
                // We need to query the length first, otherwise there is a race
                // condition that new messages are queued after resuming and before
                // query the length.
                handle_result = HandleResult::stop_at(normal.receiver.len(), false);
            }
            normal.resume_pending(&mut self.apply_ctx);
            if normal.delegate.wait_merge_state.is_some() {
                // Yield due to applying CommitMerge, this fsm can be released if its
                // channel msg count equals to last count because it will receive
                // a new message if its source region has applied all needed logs.
                return handle_result;
            } else if normal.delegate.yield_state.is_some() {
                // Yield due to other reasons, this fsm must not be released because
                // it's possible that no new message will be sent to itself.
                // The remaining messages will be handled in next rounds.
                return HandleResult::KeepProcessing;
            }
            handle_result = HandleResult::KeepProcessing;
        }
        fail_point!("before_handle_normal_3", normal.delegate.id() == 3, |_| {
            HandleResult::KeepProcessing
        });
        fail_point!(
            "before_handle_normal_1003",
            normal.delegate.id() == 1003,
            |_| { HandleResult::KeepProcessing }
        );
        while self.msg_buf.len() < self.messages_per_tick {
            match normal.receiver.try_recv() {
                Ok(msg) => self.msg_buf.push(msg),
                Err(TryRecvError::Empty) => {
                    handle_result = HandleResult::stop_at(0, false);
                    break;
                }
                Err(TryRecvError::Disconnected) => {
                    normal.delegate.stopped = true;
                    handle_result = HandleResult::stop_at(0, false);
                    break;
                }
            }
        }

        normal.handle_tasks(&mut self.apply_ctx, &mut self.msg_buf);

        if normal.delegate.wait_merge_state.is_some() {
            // Check it again immediately as catching up logs can be very fast.
            handle_result = HandleResult::stop_at(0, false);
        } else if normal.delegate.yield_state.is_some() {
            // Let it continue to run next time.
            handle_result = HandleResult::KeepProcessing;
        }
        handle_result
    }

    fn end(&mut self, fsms: &mut [Option<impl DerefMut<Target = ApplyFsm<EK>>>]) {
        self.apply_ctx.flush();
        for fsm in fsms.iter_mut().flatten() {
            fsm.delegate.last_flush_applied_index = fsm.delegate.apply_state.get_applied_index();
            fsm.delegate.update_memory_trace(&mut self.trace_event);
        }
        MEMTRACE_APPLYS.trace(mem::take(&mut self.trace_event));
    }

    fn get_priority(&self) -> Priority {
        self.apply_ctx.priority
    }
}

pub struct Builder<EK: KvEngine> {
    tag: String,
    cfg: Arc<VersionTrack<Config>>,
    coprocessor_host: CoprocessorHost<EK>,
    importer: Arc<SstImporter>,
    region_scheduler: Scheduler<RegionTask<<EK as KvEngine>::Snapshot>>,
    engine: EK,
    sender: Box<dyn Notifier<EK>>,
    router: ApplyRouter<EK>,
    store_id: u64,
    pending_create_peers: Arc<Mutex<HashMap<u64, (u64, bool)>>>,
}

impl<EK: KvEngine> Builder<EK> {
    pub fn new<T, ER: RaftEngine>(
        builder: &RaftPollerBuilder<EK, ER, T>,
        sender: Box<dyn Notifier<EK>>,
        router: ApplyRouter<EK>,
    ) -> Builder<EK> {
        Builder {
            tag: format!("[store {}]", builder.store.get_id()),
            cfg: builder.cfg.clone(),
            coprocessor_host: builder.coprocessor_host.clone(),
            importer: builder.importer.clone(),
            region_scheduler: builder.region_scheduler.clone(),
            engine: builder.engines.kv.clone(),
            sender,
            router,
            store_id: builder.store.get_id(),
            pending_create_peers: builder.pending_create_peers.clone(),
        }
    }
}

impl<EK> HandlerBuilder<ApplyFsm<EK>, ControlFsm> for Builder<EK>
where
    EK: KvEngine,
{
    type Handler = ApplyPoller<EK>;

    fn build(&mut self, priority: Priority) -> ApplyPoller<EK> {
        let cfg = self.cfg.value();
        ApplyPoller {
            msg_buf: Vec::with_capacity(cfg.messages_per_tick),
            apply_ctx: ApplyContext::new(
                self.tag.clone(),
                self.coprocessor_host.clone(),
                self.importer.clone(),
                self.region_scheduler.clone(),
                self.engine.clone(),
                self.router.clone(),
                self.sender.clone_box(),
                &cfg,
                self.store_id,
                self.pending_create_peers.clone(),
                priority,
            ),
            messages_per_tick: cfg.messages_per_tick,
            cfg_tracker: self.cfg.clone().tracker(self.tag.clone()),
            trace_event: Default::default(),
        }
    }
}

impl<EK> Clone for Builder<EK>
where
    EK: KvEngine,
{
    fn clone(&self) -> Self {
        Builder {
            tag: self.tag.clone(),
            cfg: self.cfg.clone(),
            coprocessor_host: self.coprocessor_host.clone(),
            importer: self.importer.clone(),
            region_scheduler: self.region_scheduler.clone(),
            engine: self.engine.clone(),
            sender: self.sender.clone_box(),
            router: self.router.clone(),
            store_id: self.store_id,
            pending_create_peers: self.pending_create_peers.clone(),
        }
    }
}

#[derive(Clone)]
pub struct ApplyRouter<EK>
where
    EK: KvEngine,
{
    pub router: BatchRouter<ApplyFsm<EK>, ControlFsm>,
}

impl<EK> Deref for ApplyRouter<EK>
where
    EK: KvEngine,
{
    type Target = BatchRouter<ApplyFsm<EK>, ControlFsm>;

    fn deref(&self) -> &BatchRouter<ApplyFsm<EK>, ControlFsm> {
        &self.router
    }
}

impl<EK> DerefMut for ApplyRouter<EK>
where
    EK: KvEngine,
{
    fn deref_mut(&mut self) -> &mut BatchRouter<ApplyFsm<EK>, ControlFsm> {
        &mut self.router
    }
}

impl<EK> ApplyRouter<EK>
where
    EK: KvEngine,
{
    pub fn schedule_task(&self, region_id: u64, msg: Msg<EK>) {
        let reg = match self.try_send(region_id, msg) {
            Either::Left(Ok(())) => return,
            Either::Left(Err(TrySendError::Disconnected(msg))) | Either::Right(msg) => match msg {
                Msg::Registration(reg) => reg,
                Msg::Apply { mut apply, .. } => {
                    info!(
                        "target region is not found, drop proposals";
                        "region_id" => region_id
                    );
                    // Invoking callback can release txn latch, if it's still leader, following
                    // command may not read the writes of previous commands and break ACID. If
                    // it's still leader, there are two possibility that mailbox is closed:
                    // 1. The process is shutting down.
                    // 2. The leader is destroyed. A leader won't propose to destroy itself, so
                    //     it should either destroyed by older leaders or newer leaders. Leader
                    //     won't respond to read until it has applied to current term, so no
                    //     command will be proposed until command from older leaders have applied,
                    //     which will then stop it from accepting proposals. If the command is
                    //     proposed by new leader, then it won't be able to propose new proposals.
                    // So only shutdown needs to be checked here.
                    if !tikv_util::thread_group::is_shutdown(!cfg!(test)) {
                        for p in apply.cbs.drain(..) {
                            let cmd = PendingCmd::<EK::Snapshot>::new(p.index, p.term, p.cb);
                            notify_region_removed(apply.region_id, apply.peer_id, cmd);
                        }
                    }
                    return;
                }
                Msg::Destroy(_) | Msg::Noop => {
                    info!(
                        "target region is not found, drop messages";
                        "region_id" => region_id
                    );
                    return;
                }
                Msg::Snapshot(_) => {
                    warn!(
                        "region is removed before taking snapshot, are we shutting down?";
                        "region_id" => region_id
                    );
                    return;
                }
                Msg::LogsUpToDate(cul) => {
                    warn!(
                        "region is removed before merged, are we shutting down?";
                        "region_id" => region_id,
                        "merge" => ?cul.merge,
                    );
                    return;
                }
                Msg::Change {
                    cmd: ChangeObserver { region_id, .. },
                    cb,
                    ..
                } => {
                    warn!("target region is not found";
                            "region_id" => region_id);
                    let resp = ReadResponse {
                        response: cmd_resp::new_error(Error::RegionNotFound(region_id)),
                        snapshot: None,
                        txn_extra_op: TxnExtraOp::Noop,
                    };
                    cb.invoke_read(resp);
                    return;
                }
                #[cfg(any(test, feature = "testexport"))]
                Msg::Validate(..) => return,
            },
            Either::Left(Err(TrySendError::Full(_))) => unreachable!(),
        };

        // Messages in one region are sent in sequence, so there is no race here.
        // However, this can't be handled inside control fsm, as messages can be
        // queued inside both queue of control fsm and normal fsm, which can reorder
        // messages.
        let (sender, apply_fsm) = ApplyFsm::from_registration(reg);
        let mailbox = BasicMailbox::new(sender, apply_fsm, self.state_cnt().clone());
        self.register(region_id, mailbox);
    }

    pub fn register(&self, region_id: u64, mailbox: BasicMailbox<ApplyFsm<EK>>) {
        self.router.register(region_id, mailbox);
        self.update_trace();
    }

    pub fn register_all(&self, mailboxes: Vec<(u64, BasicMailbox<ApplyFsm<EK>>)>) {
        self.router.register_all(mailboxes);
        self.update_trace();
    }

    pub fn close(&self, region_id: u64) {
        self.router.close(region_id);
        self.update_trace();
    }

    fn update_trace(&self) {
        let router_trace = self.router.trace();
        MEMTRACE_APPLY_ROUTER_ALIVE.trace(TraceEvent::Reset(router_trace.alive));
        MEMTRACE_APPLY_ROUTER_LEAK.trace(TraceEvent::Reset(router_trace.leak));
    }
}

pub struct ApplyBatchSystem<EK: KvEngine> {
    system: BatchSystem<ApplyFsm<EK>, ControlFsm>,
}

impl<EK: KvEngine> Deref for ApplyBatchSystem<EK> {
    type Target = BatchSystem<ApplyFsm<EK>, ControlFsm>;

    fn deref(&self) -> &BatchSystem<ApplyFsm<EK>, ControlFsm> {
        &self.system
    }
}

impl<EK: KvEngine> DerefMut for ApplyBatchSystem<EK> {
    fn deref_mut(&mut self) -> &mut BatchSystem<ApplyFsm<EK>, ControlFsm> {
        &mut self.system
    }
}

impl<EK: KvEngine> ApplyBatchSystem<EK> {
    pub fn schedule_all<'a, ER: RaftEngine>(&self, peers: impl Iterator<Item = &'a Peer<EK, ER>>) {
        let mut mailboxes = Vec::with_capacity(peers.size_hint().0);
        for peer in peers {
            let (tx, fsm) = ApplyFsm::from_peer(peer);
            mailboxes.push((
                peer.region().get_id(),
                BasicMailbox::new(tx, fsm, self.router().state_cnt().clone()),
            ));
        }
        self.router().register_all(mailboxes);
    }
}

pub fn create_apply_batch_system<EK: KvEngine>(
    cfg: &Config,
) -> (ApplyRouter<EK>, ApplyBatchSystem<EK>) {
    let (control_tx, control_fsm) = ControlFsm::new();
    let (router, system) =
        batch_system::create_system(&cfg.apply_batch_system, control_tx, control_fsm);
    (ApplyRouter { router }, ApplyBatchSystem { system })
}

mod memtrace {
    use memory_trace_macros::MemoryTraceHelper;

    use super::*;

    #[derive(MemoryTraceHelper, Default, Debug)]
    pub struct ApplyMemoryTrace {
        pub pending_cmds: usize,
        pub merge_yield: usize,
    }

    impl<S> HeapSize for PendingCmdQueue<S>
    where
        S: Snapshot,
    {
        fn heap_size(&self) -> usize {
            // Some fields of `PendingCmd` are on stack, but ignore them because they are just
            // some small boxed closures.
            self.normals.capacity() * mem::size_of::<PendingCmd<S>>()
        }
    }

    impl<EK> HeapSize for YieldState<EK>
    where
        EK: KvEngine,
    {
        fn heap_size(&self) -> usize {
            let mut size = self.pending_entries.capacity() * mem::size_of::<Entry>();
            for e in &self.pending_entries {
                size += bytes_capacity(&e.data) + bytes_capacity(&e.context);
            }

            size += self.pending_msgs.capacity() * mem::size_of::<Msg<EK>>();
            for msg in &self.pending_msgs {
                size += msg.heap_size();
            }

            size
        }
    }

    impl<EK> HeapSize for Msg<EK>
    where
        EK: KvEngine,
    {
        /// Only consider large fields in `Msg`.
        fn heap_size(&self) -> usize {
            match self {
                Msg::LogsUpToDate(l) => l.heap_size(),
                // For entries in `Msg::Apply`, heap size is already updated when fetching them
                // from `raft::Storage`. So use `0` here.
                Msg::Apply { .. } => 0,
                Msg::Registration(_)
                | Msg::Snapshot(_)
                | Msg::Destroy(_)
                | Msg::Noop
                | Msg::Change { .. } => 0,
                #[cfg(any(test, feature = "testexport"))]
                Msg::Validate(..) => 0,
            }
        }
    }

    impl HeapSize for CatchUpLogs {
        fn heap_size(&self) -> usize {
            let mut size: usize = 0;
            for e in &self.merge.entries {
                size += bytes_capacity(&e.data) + bytes_capacity(&e.context);
            }
            size
        }
    }
}

#[cfg(test)]
mod tests {
    use std::{
        cell::RefCell,
        rc::Rc,
        sync::{atomic::*, *},
        thread,
        time::*,
    };

    use engine_panic::PanicEngine;
    use engine_test::kv::{new_engine, KvTestEngine, KvTestSnapshot};
    use engine_traits::{Peekable as PeekableTrait, WriteBatchExt};
    use kvproto::{
        kvrpcpb::ApiVersion,
        metapb::{self, RegionEpoch},
        raft_cmdpb::*,
    };
    use protobuf::Message;
    use sst_importer::Config as ImportConfig;
    use tempfile::{Builder, TempDir};
    use test_sst_importer::*;
    use tikv_util::{config::VersionTrack, worker::dummy_scheduler};
    use uuid::Uuid;

    use super::*;
    use crate::{
        coprocessor::*,
        store::{
            msg::WriteResponse,
            peer_storage::RAFT_INIT_LOG_INDEX,
            util::{new_learner_peer, new_peer},
            Config, RegionTask,
        },
    };

    impl GenSnapTask {
        fn new_for_test(region_id: u64, snap_notifier: SyncSender<RaftSnapshot>) -> GenSnapTask {
            let index = Arc::new(AtomicU64::new(0));
            let canceled = Arc::new(AtomicBool::new(false));
            Self::new(region_id, index, canceled, snap_notifier, 0)
        }
    }

    pub fn create_tmp_engine(path: &str) -> (TempDir, KvTestEngine) {
        let path = Builder::new().prefix(path).tempdir().unwrap();
        let engine = new_engine(
            path.path().join("db").to_str().unwrap(),
            None,
            ALL_CFS,
            None,
        )
        .unwrap();
        (path, engine)
    }

    pub fn create_tmp_importer(path: &str) -> (TempDir, Arc<SstImporter>) {
        let dir = Builder::new().prefix(path).tempdir().unwrap();
        let importer = Arc::new(
            SstImporter::new(&ImportConfig::default(), dir.path(), None, ApiVersion::V1).unwrap(),
        );
        (dir, importer)
    }

    pub fn new_entry(term: u64, index: u64, set_data: bool) -> Entry {
        let mut e = Entry::default();
        e.set_index(index);
        e.set_term(term);
        if set_data {
            let mut cmd = Request::default();
            cmd.set_cmd_type(CmdType::Put);
            cmd.mut_put().set_key(b"key".to_vec());
            cmd.mut_put().set_value(b"value".to_vec());
            let mut req = RaftCmdRequest::default();
            req.mut_requests().push(cmd);
            e.set_data(req.write_to_bytes().unwrap().into())
        }
        e
    }

    #[derive(Clone)]
    pub struct TestNotifier<EK: KvEngine> {
        tx: Sender<PeerMsg<EK>>,
    }

    impl<EK: KvEngine> Notifier<EK> for TestNotifier<EK> {
        fn notify(&self, apply_res: Vec<ApplyRes<EK::Snapshot>>) {
            for r in apply_res {
                let res = TaskRes::Apply(r);
                let _ = self.tx.send(PeerMsg::ApplyRes { res });
            }
        }
        fn notify_one(&self, _: u64, msg: PeerMsg<EK>) {
            let _ = self.tx.send(msg);
        }
        fn clone_box(&self) -> Box<dyn Notifier<EK>> {
            Box::new(self.clone())
        }
    }

    impl Default for Registration {
        fn default() -> Self {
            Registration {
                id: Default::default(),
                term: Default::default(),
                apply_state: Default::default(),
                applied_index_term: Default::default(),
                region: Default::default(),
                pending_request_snapshot_count: Default::default(),
                is_merging: Default::default(),
                raft_engine: Box::new(PanicEngine),
            }
        }
    }

    impl Registration {
        fn dup(&self) -> Self {
            Registration {
                id: self.id,
                term: self.term,
                apply_state: self.apply_state.clone(),
                applied_index_term: self.applied_index_term,
                region: self.region.clone(),
                pending_request_snapshot_count: self.pending_request_snapshot_count.clone(),
                is_merging: self.is_merging,
                raft_engine: Box::new(PanicEngine),
            }
        }
    }

    #[test]
    fn test_should_sync_log() {
        // Admin command
        let mut req = RaftCmdRequest::default();
        req.mut_admin_request()
            .set_cmd_type(AdminCmdType::ComputeHash);
        assert_eq!(should_sync_log(&req), true);

        // IngestSst command
        let mut req = Request::default();
        req.set_cmd_type(CmdType::IngestSst);
        req.set_ingest_sst(IngestSstRequest::default());
        let mut cmd = RaftCmdRequest::default();
        cmd.mut_requests().push(req);
        assert_eq!(should_write_to_engine(&cmd), true);
        assert_eq!(should_sync_log(&cmd), true);

        // Normal command
        let req = RaftCmdRequest::default();
        assert_eq!(should_sync_log(&req), false);
    }

    #[test]
    fn test_should_write_to_engine() {
        // ComputeHash command
        let mut req = RaftCmdRequest::default();
        req.mut_admin_request()
            .set_cmd_type(AdminCmdType::ComputeHash);
        assert_eq!(should_write_to_engine(&req), true);

        // IngestSst command
        let mut req = Request::default();
        req.set_cmd_type(CmdType::IngestSst);
        req.set_ingest_sst(IngestSstRequest::default());
        let mut cmd = RaftCmdRequest::default();
        cmd.mut_requests().push(req);
        assert_eq!(should_write_to_engine(&cmd), true);
    }

    #[test]
    fn test_has_high_latency_operation() {
        // Normal command
        let mut req = Request::default();
        req.set_cmd_type(CmdType::Put);
        req.set_put(PutRequest::default());
        let mut cmd = RaftCmdRequest::default();
        cmd.mut_requests().push(req);
        assert_eq!(has_high_latency_operation(&cmd), false);

        // IngestSst command
        let mut req = Request::default();
        req.set_cmd_type(CmdType::IngestSst);
        req.set_ingest_sst(IngestSstRequest::default());
        let mut cmd = RaftCmdRequest::default();
        cmd.mut_requests().push(req);
        assert_eq!(has_high_latency_operation(&cmd), true);

        // DeleteRange command
        let mut req = Request::default();
        req.set_cmd_type(CmdType::DeleteRange);
        req.set_delete_range(DeleteRangeRequest::default());
        let mut cmd = RaftCmdRequest::default();
        cmd.mut_requests().push(req);
        assert_eq!(has_high_latency_operation(&cmd), true);
    }

    fn validate<F, E>(router: &ApplyRouter<E>, region_id: u64, validate: F)
    where
        F: FnOnce(&ApplyDelegate<E>) + Send + 'static,
        E: KvEngine,
    {
        let (validate_tx, validate_rx) = mpsc::channel();
        router.schedule_task(
            region_id,
            Msg::Validate(
                region_id,
                Box::new(move |delegate: *const u8| {
                    let delegate = unsafe { &*(delegate as *const ApplyDelegate<E>) };
                    validate(delegate);
                    validate_tx.send(()).unwrap();
                }),
            ),
        );
        validate_rx.recv_timeout(Duration::from_secs(3)).unwrap();
    }

    // Make sure msgs are handled in the same batch.
    fn batch_messages<E>(router: &ApplyRouter<E>, region_id: u64, msgs: Vec<Msg<E>>)
    where
        E: KvEngine,
    {
        let (notify1, wait1) = mpsc::channel();
        let (notify2, wait2) = mpsc::channel();
        router.schedule_task(
            region_id,
            Msg::Validate(
                region_id,
                Box::new(move |_| {
                    notify1.send(()).unwrap();
                    wait2.recv().unwrap();
                }),
            ),
        );
        wait1.recv().unwrap();

        for msg in msgs {
            router.schedule_task(region_id, msg);
        }

        notify2.send(()).unwrap();
    }

    fn fetch_apply_res<E>(
        receiver: &::std::sync::mpsc::Receiver<PeerMsg<E>>,
    ) -> ApplyRes<E::Snapshot>
    where
        E: KvEngine,
    {
        match receiver.recv_timeout(Duration::from_secs(3)) {
            Ok(PeerMsg::ApplyRes {
                res: TaskRes::Apply(res),
                ..
            }) => res,
            e => panic!("unexpected res {:?}", e),
        }
    }

    fn proposal<S: Snapshot>(
        is_conf_change: bool,
        index: u64,
        term: u64,
        cb: Callback<S>,
    ) -> Proposal<S> {
        Proposal {
            is_conf_change,
            index,
            term,
            cb,
            propose_time: None,
            must_pass_epoch_check: false,
        }
    }

    fn apply<S: Snapshot>(
        peer_id: u64,
        region_id: u64,
        term: u64,
        entries: Vec<Entry>,
        cbs: Vec<Proposal<S>>,
    ) -> Apply<S> {
        let (commit_index, commit_term) = entries
            .last()
            .map(|e| (e.get_index(), e.get_term()))
            .unwrap();
        Apply::new(
            peer_id,
            region_id,
            term,
            commit_index,
            commit_term,
            entries,
            cbs,
            None,
        )
    }

    #[test]
    fn test_basic_flow() {
        let (tx, rx) = mpsc::channel();
        let sender = Box::new(TestNotifier { tx });
        let (_tmp, engine) = create_tmp_engine("apply-basic");
        let (_dir, importer) = create_tmp_importer("apply-basic");
        let (region_scheduler, mut snapshot_rx) = dummy_scheduler();
        let cfg = Arc::new(VersionTrack::new(Config::default()));
        let (router, mut system) = create_apply_batch_system(&cfg.value());
        let pending_create_peers = Arc::new(Mutex::new(HashMap::default()));
        let builder = super::Builder::<KvTestEngine> {
            tag: "test-store".to_owned(),
            cfg,
            coprocessor_host: CoprocessorHost::<KvTestEngine>::default(),
            importer,
            region_scheduler,
            sender,
            engine,
            router: router.clone(),
            store_id: 1,
            pending_create_peers,
        };
        system.spawn("test-basic".to_owned(), builder);

        let mut reg = Registration {
            id: 1,
            term: 4,
            applied_index_term: 5,
            ..Default::default()
        };
        reg.region.set_id(2);
        reg.apply_state.set_applied_index(3);
        router.schedule_task(2, Msg::Registration(reg.dup()));
        validate(&router, 2, move |delegate| {
            assert_eq!(delegate.id, 1);
            assert_eq!(delegate.tag, "[region 2] 1");
            assert_eq!(delegate.region, reg.region);
            assert!(!delegate.pending_remove);
            assert_eq!(delegate.apply_state, reg.apply_state);
            assert_eq!(delegate.term, reg.term);
            assert_eq!(delegate.applied_index_term, reg.applied_index_term);
        });

        let (resp_tx, resp_rx) = mpsc::channel();
        let p = proposal(
            false,
            1,
            0,
            Callback::write(Box::new(move |resp: WriteResponse| {
                resp_tx.send(resp.response).unwrap();
            })),
        );
        router.schedule_task(
            1,
            Msg::apply(apply(1, 1, 0, vec![new_entry(0, 1, true)], vec![p])),
        );
        // unregistered region should be ignored and notify failed.
        let resp = resp_rx.recv_timeout(Duration::from_secs(3)).unwrap();
        assert!(resp.get_header().get_error().has_region_not_found());
        assert!(rx.try_recv().is_err());

        let (cc_tx, cc_rx) = mpsc::channel();
        let pops = vec![
            proposal(
                false,
                4,
                4,
                Callback::write(Box::new(move |write: WriteResponse| {
                    cc_tx.send(write.response).unwrap();
                })),
            ),
            proposal(false, 4, 5, Callback::None),
        ];
        router.schedule_task(
            2,
            Msg::apply(apply(1, 2, 11, vec![new_entry(5, 4, true)], pops)),
        );
        // proposal with not commit entry should be ignore
        validate(&router, 2, move |delegate| {
            assert_eq!(delegate.term, 11);
        });
        let cc_resp = cc_rx.try_recv().unwrap();
        assert!(cc_resp.get_header().get_error().has_stale_command());
        assert!(rx.recv_timeout(Duration::from_secs(3)).is_ok());

        // Make sure Apply and Snapshot are in the same batch.
        let (snap_tx, _) = mpsc::sync_channel(0);
        batch_messages(
            &router,
            2,
            vec![
                Msg::apply(apply(1, 2, 11, vec![new_entry(5, 5, false)], vec![])),
                Msg::Snapshot(GenSnapTask::new_for_test(2, snap_tx)),
            ],
        );
        let apply_res = match rx.recv_timeout(Duration::from_secs(3)) {
            Ok(PeerMsg::ApplyRes {
                res: TaskRes::Apply(res),
                ..
            }) => res,
            e => panic!("unexpected apply result: {:?}", e),
        };
        let apply_state_key = keys::apply_state_key(2);
        let apply_state = match snapshot_rx.recv_timeout(Duration::from_secs(3)) {
            Ok(Some(RegionTask::Gen { kv_snap, .. })) => kv_snap
                .get_msg_cf(CF_RAFT, &apply_state_key)
                .unwrap()
                .unwrap(),
            e => panic!("unexpected apply result: {:?}", e),
        };
        assert_eq!(apply_res.region_id, 2);
        assert_eq!(apply_res.apply_state, apply_state);
        assert_eq!(apply_res.apply_state.get_applied_index(), 5);
        assert!(apply_res.exec_res.is_empty());
        // empty entry will make applied_index step forward and should write apply state to engine.
        assert_eq!(apply_res.metrics.written_keys, 1);
        assert_eq!(apply_res.applied_index_term, 5);
        validate(&router, 2, |delegate| {
            assert_eq!(delegate.term, 11);
            assert_eq!(delegate.applied_index_term, 5);
            assert_eq!(delegate.apply_state.get_applied_index(), 5);
            assert_eq!(
                delegate.apply_state.get_applied_index(),
                delegate.last_flush_applied_index
            );
        });

        router.schedule_task(2, Msg::destroy(2, false));
        let (region_id, peer_id) = match rx.recv_timeout(Duration::from_secs(3)) {
            Ok(PeerMsg::ApplyRes {
                res: TaskRes::Destroy {
                    region_id, peer_id, ..
                },
                ..
            }) => (region_id, peer_id),
            e => panic!("expected destroy result, but got {:?}", e),
        };
        assert_eq!(peer_id, 1);
        assert_eq!(region_id, 2);

        // Stopped peer should be removed.
        let (resp_tx, resp_rx) = mpsc::channel();
        let p = proposal(
            false,
            1,
            0,
            Callback::write(Box::new(move |resp: WriteResponse| {
                resp_tx.send(resp.response).unwrap();
            })),
        );
        router.schedule_task(
            2,
            Msg::apply(apply(1, 1, 0, vec![new_entry(0, 1, true)], vec![p])),
        );
        // unregistered region should be ignored and notify failed.
        let resp = resp_rx.recv_timeout(Duration::from_secs(3)).unwrap();
        assert!(
            resp.get_header().get_error().has_region_not_found(),
            "{:?}",
            resp
        );
        assert!(rx.try_recv().is_err());

        system.shutdown();
    }

    fn cb<S: Snapshot>(idx: u64, term: u64, tx: Sender<RaftCmdResponse>) -> Proposal<S> {
        proposal(
            false,
            idx,
            term,
            Callback::write(Box::new(move |resp: WriteResponse| {
                tx.send(resp.response).unwrap();
            })),
        )
    }

    struct EntryBuilder {
        entry: Entry,
        req: RaftCmdRequest,
    }

    impl EntryBuilder {
        fn new(index: u64, term: u64) -> EntryBuilder {
            let req = RaftCmdRequest::default();
            let mut entry = Entry::default();
            entry.set_index(index);
            entry.set_term(term);
            EntryBuilder { entry, req }
        }

        fn epoch(mut self, conf_ver: u64, version: u64) -> EntryBuilder {
            let mut epoch = RegionEpoch::default();
            epoch.set_version(version);
            epoch.set_conf_ver(conf_ver);
            self.req.mut_header().set_region_epoch(epoch);
            self
        }

        fn put(self, key: &[u8], value: &[u8]) -> EntryBuilder {
            self.add_put_req(None, key, value)
        }

        fn put_cf(self, cf: &str, key: &[u8], value: &[u8]) -> EntryBuilder {
            self.add_put_req(Some(cf), key, value)
        }

        fn add_put_req(mut self, cf: Option<&str>, key: &[u8], value: &[u8]) -> EntryBuilder {
            let mut cmd = Request::default();
            cmd.set_cmd_type(CmdType::Put);
            if let Some(cf) = cf {
                cmd.mut_put().set_cf(cf.to_owned());
            }
            cmd.mut_put().set_key(key.to_vec());
            cmd.mut_put().set_value(value.to_vec());
            self.req.mut_requests().push(cmd);
            self
        }

        fn delete(self, key: &[u8]) -> EntryBuilder {
            self.add_delete_req(None, key)
        }

        fn delete_cf(self, cf: &str, key: &[u8]) -> EntryBuilder {
            self.add_delete_req(Some(cf), key)
        }

        fn delete_range(self, start_key: &[u8], end_key: &[u8]) -> EntryBuilder {
            self.add_delete_range_req(None, start_key, end_key)
        }

        fn delete_range_cf(self, cf: &str, start_key: &[u8], end_key: &[u8]) -> EntryBuilder {
            self.add_delete_range_req(Some(cf), start_key, end_key)
        }

        fn add_delete_req(mut self, cf: Option<&str>, key: &[u8]) -> EntryBuilder {
            let mut cmd = Request::default();
            cmd.set_cmd_type(CmdType::Delete);
            if let Some(cf) = cf {
                cmd.mut_delete().set_cf(cf.to_owned());
            }
            cmd.mut_delete().set_key(key.to_vec());
            self.req.mut_requests().push(cmd);
            self
        }

        fn add_delete_range_req(
            mut self,
            cf: Option<&str>,
            start_key: &[u8],
            end_key: &[u8],
        ) -> EntryBuilder {
            let mut cmd = Request::default();
            cmd.set_cmd_type(CmdType::DeleteRange);
            if let Some(cf) = cf {
                cmd.mut_delete_range().set_cf(cf.to_owned());
            }
            cmd.mut_delete_range().set_start_key(start_key.to_vec());
            cmd.mut_delete_range().set_end_key(end_key.to_vec());
            self.req.mut_requests().push(cmd);
            self
        }

        fn ingest_sst(mut self, meta: &SstMeta) -> EntryBuilder {
            let mut cmd = Request::default();
            cmd.set_cmd_type(CmdType::IngestSst);
            cmd.mut_ingest_sst().set_sst(meta.clone());
            self.req.mut_requests().push(cmd);
            self
        }

        fn split(mut self, splits: BatchSplitRequest) -> EntryBuilder {
            let mut req = AdminRequest::default();
            req.set_cmd_type(AdminCmdType::BatchSplit);
            req.set_splits(splits);
            self.req.set_admin_request(req);
            self
        }

        fn build(mut self) -> Entry {
            self.entry
                .set_data(self.req.write_to_bytes().unwrap().into());
            self.entry
        }
    }

    #[derive(Clone, Default)]
    struct ApplyObserver {
        pre_query_count: Arc<AtomicUsize>,
        post_query_count: Arc<AtomicUsize>,
        cmd_sink: Option<Arc<Mutex<Sender<CmdBatch>>>>,
    }

    impl Coprocessor for ApplyObserver {}

    impl QueryObserver for ApplyObserver {
        fn pre_apply_query(&self, _: &mut ObserverContext<'_>, _: &[Request]) {
            self.pre_query_count.fetch_add(1, Ordering::SeqCst);
        }

        fn post_apply_query(&self, _: &mut ObserverContext<'_>, _: &Cmd) {
            self.post_query_count.fetch_add(1, Ordering::SeqCst);
        }
    }

    impl<E> CmdObserver<E> for ApplyObserver
    where
        E: KvEngine,
    {
        fn on_flush_applied_cmd_batch(
            &self,
            _: ObserveLevel,
            cmd_batches: &mut Vec<CmdBatch>,
            _: &E,
        ) {
            for b in std::mem::take(cmd_batches) {
                if b.is_empty() {
                    continue;
                }
                if let Some(sink) = self.cmd_sink.as_ref() {
                    sink.lock().unwrap().send(b).unwrap();
                }
            }
        }

        fn on_applied_current_term(&self, _: raft::StateRole, _: &Region) {}
    }

    #[test]
    fn test_handle_raft_committed_entries() {
        let (_path, engine) = create_tmp_engine("test-delegate");
        let (import_dir, importer) = create_tmp_importer("test-delegate");
        let obs = ApplyObserver::default();
        let mut host = CoprocessorHost::<KvTestEngine>::default();
        host.registry
            .register_query_observer(1, BoxQueryObserver::new(obs.clone()));

        let (tx, rx) = mpsc::channel();
        let (region_scheduler, _) = dummy_scheduler();
        let sender = Box::new(TestNotifier { tx });
        let cfg = Arc::new(VersionTrack::new(Config::default()));
        let (router, mut system) = create_apply_batch_system(&cfg.value());
        let pending_create_peers = Arc::new(Mutex::new(HashMap::default()));
        let builder = super::Builder::<KvTestEngine> {
            tag: "test-store".to_owned(),
            cfg,
            sender,
            region_scheduler,
            coprocessor_host: host,
            importer: importer.clone(),
            engine: engine.clone(),
            router: router.clone(),
            store_id: 1,
            pending_create_peers,
        };
        system.spawn("test-handle-raft".to_owned(), builder);

        let peer_id = 3;
        let mut reg = Registration {
            id: peer_id,
            ..Default::default()
        };
        reg.region.set_id(1);
        reg.region.mut_peers().push(new_peer(2, 3));
        reg.region.set_end_key(b"k5".to_vec());
        reg.region.mut_region_epoch().set_conf_ver(1);
        reg.region.mut_region_epoch().set_version(3);
        router.schedule_task(1, Msg::Registration(reg));

        let (capture_tx, capture_rx) = mpsc::channel();
        let put_entry = EntryBuilder::new(1, 1)
            .put(b"k1", b"v1")
            .put(b"k2", b"v1")
            .put(b"k3", b"v1")
            .epoch(1, 3)
            .build();
        router.schedule_task(
            1,
            Msg::apply(apply(
                peer_id,
                1,
                1,
                vec![put_entry],
                vec![cb(1, 1, capture_tx.clone())],
            )),
        );
        let resp = capture_rx.recv_timeout(Duration::from_secs(3)).unwrap();
        assert!(!resp.get_header().has_error(), "{:?}", resp);
        let dk_k1 = keys::data_key(b"k1");
        let dk_k2 = keys::data_key(b"k2");
        let dk_k3 = keys::data_key(b"k3");
        assert_eq!(engine.get_value(&dk_k1).unwrap().unwrap(), b"v1");
        assert_eq!(engine.get_value(&dk_k2).unwrap().unwrap(), b"v1");
        assert_eq!(engine.get_value(&dk_k3).unwrap().unwrap(), b"v1");
        validate(&router, 1, |delegate| {
            assert_eq!(delegate.applied_index_term, 1);
            assert_eq!(delegate.apply_state.get_applied_index(), 1);
        });
        fetch_apply_res(&rx);

        let put_entry = EntryBuilder::new(2, 2)
            .put_cf(CF_LOCK, b"k1", b"v1")
            .epoch(1, 3)
            .build();
        router.schedule_task(1, Msg::apply(apply(peer_id, 1, 2, vec![put_entry], vec![])));
        let apply_res = fetch_apply_res(&rx);
        assert_eq!(apply_res.region_id, 1);
        assert_eq!(apply_res.apply_state.get_applied_index(), 2);
        assert_eq!(apply_res.applied_index_term, 2);
        assert!(apply_res.exec_res.is_empty());
        assert!(apply_res.metrics.written_bytes >= 5);
        assert_eq!(apply_res.metrics.written_keys, 2);
        assert_eq!(apply_res.metrics.size_diff_hint, 5);
        assert_eq!(apply_res.metrics.lock_cf_written_bytes, 5);
        assert_eq!(
            engine.get_value_cf(CF_LOCK, &dk_k1).unwrap().unwrap(),
            b"v1"
        );

        let put_entry = EntryBuilder::new(3, 2)
            .put(b"k2", b"v2")
            .epoch(1, 1)
            .build();
        router.schedule_task(
            1,
            Msg::apply(apply(
                peer_id,
                1,
                2,
                vec![put_entry],
                vec![cb(3, 2, capture_tx.clone())],
            )),
        );
        let resp = capture_rx.recv_timeout(Duration::from_secs(3)).unwrap();
        assert!(resp.get_header().get_error().has_epoch_not_match());
        let apply_res = fetch_apply_res(&rx);
        assert_eq!(apply_res.applied_index_term, 2);
        assert_eq!(apply_res.apply_state.get_applied_index(), 3);

        let put_entry = EntryBuilder::new(4, 2)
            .put(b"k3", b"v3")
            .put(b"k5", b"v5")
            .epoch(1, 3)
            .build();
        router.schedule_task(
            1,
            Msg::apply(apply(
                peer_id,
                1,
                2,
                vec![put_entry],
                vec![cb(4, 2, capture_tx.clone())],
            )),
        );
        let resp = capture_rx.recv_timeout(Duration::from_secs(3)).unwrap();
        assert!(resp.get_header().get_error().has_key_not_in_region());
        let apply_res = fetch_apply_res(&rx);
        assert_eq!(apply_res.applied_index_term, 2);
        assert_eq!(apply_res.apply_state.get_applied_index(), 4);
        // a writebatch should be atomic.
        assert_eq!(engine.get_value(&dk_k3).unwrap().unwrap(), b"v1");

        let put_entry = EntryBuilder::new(5, 3)
            .delete(b"k1")
            .delete_cf(CF_LOCK, b"k1")
            .delete_cf(CF_WRITE, b"k1")
            .epoch(1, 3)
            .build();
        router.schedule_task(
            1,
            Msg::apply(apply(
                peer_id,
                1,
                3,
                vec![put_entry],
                vec![cb(5, 2, capture_tx.clone()), cb(5, 3, capture_tx.clone())],
            )),
        );
        let resp = capture_rx.recv_timeout(Duration::from_secs(3)).unwrap();
        // stale command should be cleared.
        assert!(resp.get_header().get_error().has_stale_command());
        let resp = capture_rx.recv_timeout(Duration::from_secs(3)).unwrap();
        assert!(!resp.get_header().has_error(), "{:?}", resp);
        assert!(engine.get_value(&dk_k1).unwrap().is_none());
        let apply_res = fetch_apply_res(&rx);
        assert_eq!(apply_res.metrics.lock_cf_written_bytes, 3);
        assert_eq!(apply_res.metrics.delete_keys_hint, 2);
        assert_eq!(apply_res.metrics.size_diff_hint, -9);

        let delete_entry = EntryBuilder::new(6, 3).delete(b"k5").epoch(1, 3).build();
        router.schedule_task(
            1,
            Msg::apply(apply(
                peer_id,
                1,
                3,
                vec![delete_entry],
                vec![cb(6, 3, capture_tx.clone())],
            )),
        );
        let resp = capture_rx.recv_timeout(Duration::from_secs(3)).unwrap();
        assert!(resp.get_header().get_error().has_key_not_in_region());
        fetch_apply_res(&rx);

        let delete_range_entry = EntryBuilder::new(7, 3)
            .delete_range(b"", b"")
            .epoch(1, 3)
            .build();
        router.schedule_task(
            1,
            Msg::apply(apply(
                peer_id,
                1,
                3,
                vec![delete_range_entry],
                vec![cb(7, 3, capture_tx.clone())],
            )),
        );
        let resp = capture_rx.recv_timeout(Duration::from_secs(3)).unwrap();
        assert!(resp.get_header().get_error().has_key_not_in_region());
        assert_eq!(engine.get_value(&dk_k3).unwrap().unwrap(), b"v1");
        fetch_apply_res(&rx);

        let delete_range_entry = EntryBuilder::new(8, 3)
            .delete_range_cf(CF_DEFAULT, b"", b"k5")
            .delete_range_cf(CF_LOCK, b"", b"k5")
            .delete_range_cf(CF_WRITE, b"", b"k5")
            .epoch(1, 3)
            .build();
        router.schedule_task(
            1,
            Msg::apply(apply(
                peer_id,
                1,
                3,
                vec![delete_range_entry],
                vec![cb(8, 3, capture_tx.clone())],
            )),
        );
        let resp = capture_rx.recv_timeout(Duration::from_secs(3)).unwrap();
        assert!(!resp.get_header().has_error(), "{:?}", resp);
        assert!(engine.get_value(&dk_k1).unwrap().is_none());
        assert!(engine.get_value(&dk_k2).unwrap().is_none());
        assert!(engine.get_value(&dk_k3).unwrap().is_none());

        // The region was rescheduled from normal-priority handler to
        // low-priority handler, so the first apple_res.exec_res should be empty.
        let apply_res = fetch_apply_res(&rx);
        assert!(apply_res.exec_res.is_empty());
        // The entry should be applied now.
        let apply_res = fetch_apply_res(&rx);
        assert_eq!(apply_res.applied_index_term, 3);
        assert_eq!(apply_res.apply_state.get_applied_index(), 8);

        // UploadSST
        let sst_path = import_dir.path().join("test.sst");
        let mut sst_epoch = RegionEpoch::default();
        sst_epoch.set_conf_ver(1);
        sst_epoch.set_version(3);
        let sst_range = (0, 100);
        let (mut meta1, data1) = gen_sst_file(&sst_path, sst_range);
        meta1.set_region_id(1);
        meta1.set_region_epoch(sst_epoch);
        let mut file1 = importer.create(&meta1).unwrap();
        file1.append(&data1).unwrap();
        file1.finish().unwrap();
        let (mut meta2, data2) = gen_sst_file(&sst_path, sst_range);
        meta2.set_region_id(1);
        meta2.mut_region_epoch().set_conf_ver(1);
        meta2.mut_region_epoch().set_version(1234);
        let mut file2 = importer.create(&meta2).unwrap();
        file2.append(&data2).unwrap();
        file2.finish().unwrap();

        // IngestSst
        let put_ok = EntryBuilder::new(9, 3)
            .put(&[sst_range.0], &[sst_range.1])
            .epoch(0, 3)
            .build();
        // Add a put above to test flush before ingestion.
        let capture_tx_clone = capture_tx.clone();
        let ingest_ok = EntryBuilder::new(10, 3)
            .ingest_sst(&meta1)
            .epoch(0, 3)
            .build();
        let ingest_epoch_not_match = EntryBuilder::new(11, 3)
            .ingest_sst(&meta2)
            .epoch(0, 3)
            .build();
        let entries = vec![put_ok, ingest_ok, ingest_epoch_not_match];
        router.schedule_task(
            1,
            Msg::apply(apply(
                peer_id,
                1,
                3,
                entries,
                vec![
                    cb(9, 3, capture_tx.clone()),
                    proposal(
                        false,
                        10,
                        3,
                        Callback::write(Box::new(move |resp: WriteResponse| {
                            // Sleep until yield timeout.
                            thread::sleep(Duration::from_millis(500));
                            capture_tx_clone.send(resp.response).unwrap();
                        })),
                    ),
                    cb(11, 3, capture_tx.clone()),
                ],
            )),
        );
        let resp = capture_rx.recv_timeout(Duration::from_secs(3)).unwrap();
        assert!(!resp.get_header().has_error(), "{:?}", resp);
        let resp = capture_rx.recv_timeout(Duration::from_secs(3)).unwrap();
        assert!(!resp.get_header().has_error(), "{:?}", resp);
        check_db_range(&engine, sst_range);
        let resp = capture_rx.recv_timeout(Duration::from_secs(3)).unwrap();
        assert!(resp.get_header().has_error());

        // The region was rescheduled to normal-priority handler because of
        // nomral put command, so the first apple_res.exec_res should be empty.
        let apply_res = fetch_apply_res(&rx);
        assert!(apply_res.exec_res.is_empty());
        // The region was rescheduled low-priority becasuee of ingest command,
        // only put entry has been applied;
        let apply_res = fetch_apply_res(&rx);
        assert_eq!(apply_res.applied_index_term, 3);
        assert_eq!(apply_res.apply_state.get_applied_index(), 9);
        // The region will yield after timeout.
        let apply_res = fetch_apply_res(&rx);
        assert_eq!(apply_res.applied_index_term, 3);
        assert_eq!(apply_res.apply_state.get_applied_index(), 10);
        // The third entry should be applied now.
        let apply_res = fetch_apply_res(&rx);
        assert_eq!(apply_res.applied_index_term, 3);
        assert_eq!(apply_res.apply_state.get_applied_index(), 11);

        let write_batch_max_keys = <KvTestEngine as WriteBatchExt>::WRITE_BATCH_MAX_KEYS;

        let mut props = vec![];
        let mut entries = vec![];
        for i in 0..write_batch_max_keys {
            let put_entry = EntryBuilder::new(i as u64 + 12, 3)
                .put(b"k", b"v")
                .epoch(1, 3)
                .build();
            entries.push(put_entry);
            props.push(cb(i as u64 + 12, 3, capture_tx.clone()));
        }
        router.schedule_task(1, Msg::apply(apply(peer_id, 1, 3, entries, props)));
        for _ in 0..write_batch_max_keys {
            capture_rx.recv_timeout(Duration::from_secs(3)).unwrap();
        }
        let index = write_batch_max_keys + 11;
        // The region was rescheduled to normal-priority handler. Discard the first apply_res.
        fetch_apply_res(&rx);
        let apply_res = fetch_apply_res(&rx);
        assert_eq!(apply_res.apply_state.get_applied_index(), index as u64);
        assert_eq!(obs.pre_query_count.load(Ordering::SeqCst), index);
        assert_eq!(obs.post_query_count.load(Ordering::SeqCst), index);

        system.shutdown();
    }

    #[test]
    fn test_handle_ingest_sst() {
        let (_path, engine) = create_tmp_engine("test-ingest");
        let (import_dir, importer) = create_tmp_importer("test-ingest");
        let obs = ApplyObserver::default();
        let mut host = CoprocessorHost::<KvTestEngine>::default();
        host.registry
            .register_query_observer(1, BoxQueryObserver::new(obs));

        let (tx, rx) = mpsc::channel();
        let (region_scheduler, _) = dummy_scheduler();
        let sender = Box::new(TestNotifier { tx });
        let cfg = {
            let mut cfg = Config::default();
            cfg.apply_batch_system.pool_size = 1;
            cfg.apply_batch_system.low_priority_pool_size = 0;
            Arc::new(VersionTrack::new(cfg))
        };
        let (router, mut system) = create_apply_batch_system(&cfg.value());
        let pending_create_peers = Arc::new(Mutex::new(HashMap::default()));
        let builder = super::Builder::<KvTestEngine> {
            tag: "test-store".to_owned(),
            cfg,
            sender,
            region_scheduler,
            coprocessor_host: host,
            importer: importer.clone(),
            engine: engine.clone(),
            router: router.clone(),
            store_id: 1,
            pending_create_peers,
        };
        system.spawn("test-ingest".to_owned(), builder);

        let mut reg = Registration {
            id: 1,
            ..Default::default()
        };
        reg.region.set_id(1);
        reg.region.mut_peers().push(new_peer(1, 1));
        reg.region.set_start_key(b"k1".to_vec());
        reg.region.set_end_key(b"k2".to_vec());
        reg.region.mut_region_epoch().set_conf_ver(1);
        reg.region.mut_region_epoch().set_version(3);
        router.schedule_task(1, Msg::Registration(reg));

        // Test whether put commands and ingest commands are applied to engine in a correct order.
        // We will generate 5 entries which are put, ingest, put, ingest, put respectively. For a same key,
        // it can exist in multiple entries or in a single entries. We will test all all the possible
        // keys exsiting combinations.
        let mut keys = Vec::new();
        let keys_count = 1 << 5;
        for i in 0..keys_count {
            keys.push(format!("k1/{:02}", i).as_bytes().to_vec());
        }
        let mut expected_vals = Vec::new();
        expected_vals.resize(keys_count, Vec::new());

        let entry1 = {
            let mut entry = EntryBuilder::new(1, 1);
            for i in 0..keys_count {
                if (i & 1) > 0 {
                    entry = entry.put(&keys[i], b"1");
                    expected_vals[i] = b"1".to_vec();
                }
            }
            entry.epoch(1, 3).build()
        };
        let entry2 = {
            let mut kvs: Vec<(&[u8], &[u8])> = Vec::new();
            for i in 0..keys_count {
                if (i & 2) > 0 {
                    kvs.push((&keys[i], b"2"));
                    expected_vals[i] = b"2".to_vec();
                }
            }
            let sst_path = import_dir.path().join("test.sst");
            let (mut meta, data) = gen_sst_file_with_kvs(&sst_path, &kvs);
            meta.set_region_id(1);
            meta.mut_region_epoch().set_conf_ver(1);
            meta.mut_region_epoch().set_version(3);
            let mut file = importer.create(&meta).unwrap();
            file.append(&data).unwrap();
            file.finish().unwrap();
            EntryBuilder::new(2, 1)
                .ingest_sst(&meta)
                .epoch(1, 3)
                .build()
        };
        let entry3 = {
            let mut entry = EntryBuilder::new(3, 1);
            for i in 0..keys_count {
                if (i & 4) > 0 {
                    entry = entry.put(&keys[i], b"3");
                    expected_vals[i] = b"3".to_vec();
                }
            }
            entry.epoch(1, 3).build()
        };
        let entry4 = {
            let mut kvs: Vec<(&[u8], &[u8])> = Vec::new();
            for i in 0..keys_count {
                if (i & 8) > 0 {
                    kvs.push((&keys[i], b"4"));
                    expected_vals[i] = b"4".to_vec();
                }
            }
            let sst_path = import_dir.path().join("test2.sst");
            let (mut meta, data) = gen_sst_file_with_kvs(&sst_path, &kvs);
            meta.set_region_id(1);
            meta.mut_region_epoch().set_conf_ver(1);
            meta.mut_region_epoch().set_version(3);
            let mut file = importer.create(&meta).unwrap();
            file.append(&data).unwrap();
            file.finish().unwrap();
            EntryBuilder::new(4, 1)
                .ingest_sst(&meta)
                .epoch(1, 3)
                .build()
        };
        let entry5 = {
            let mut entry = EntryBuilder::new(5, 1);
            for i in 0..keys_count {
                if (i & 16) > 0 {
                    entry = entry.put(&keys[i], b"5");
                    expected_vals[i] = b"5".to_vec();
                }
            }
            entry.epoch(1, 3).build()
        };

        let (capture_tx, capture_rx) = mpsc::channel();
        router.schedule_task(
            1,
            Msg::apply(apply(
                1,
                1,
                1,
                vec![entry1, entry2, entry3],
                vec![
                    cb(1, 1, capture_tx.clone()),
                    cb(2, 1, capture_tx.clone()),
                    cb(3, 1, capture_tx.clone()),
                ],
            )),
        );
        router.schedule_task(
            1,
            Msg::apply(apply(
                1,
                1,
                1,
                vec![entry4, entry5],
                vec![cb(4, 1, capture_tx.clone()), cb(5, 1, capture_tx)],
            )),
        );
        for _ in 0..3 {
            let resp = capture_rx.recv_timeout(Duration::from_secs(3)).unwrap();
            assert!(!resp.get_header().has_error(), "{:?}", resp);
        }
        for _ in 0..2 {
            let resp = capture_rx.recv_timeout(Duration::from_secs(3)).unwrap();
            assert!(!resp.get_header().has_error(), "{:?}", resp);
        }
        let mut res = fetch_apply_res(&rx);
        // There may be one or two ApplyRes which depends on whether these two apply msgs
        // are batched together.
        if res.apply_state.get_applied_index() == 3 {
            res = fetch_apply_res(&rx);
        }
        assert_eq!(res.apply_state.get_applied_index(), 5);

        // Verify the engine keys.
        for i in 1..keys_count {
            let dk = keys::data_key(&keys[i]);
            assert_eq!(engine.get_value(&dk).unwrap().unwrap(), &expected_vals[i]);
        }
    }

    #[test]
    fn test_cmd_observer() {
        let (_path, engine) = create_tmp_engine("test-delegate");
        let (_import_dir, importer) = create_tmp_importer("test-delegate");
        let mut host = CoprocessorHost::<KvTestEngine>::default();
        let mut obs = ApplyObserver::default();
        let (sink, cmdbatch_rx) = mpsc::channel();
        obs.cmd_sink = Some(Arc::new(Mutex::new(sink)));
        host.registry
            .register_cmd_observer(1, BoxCmdObserver::new(obs));

        let (tx, rx) = mpsc::channel();
        let (region_scheduler, _) = dummy_scheduler();
        let sender = Box::new(TestNotifier { tx });
        let cfg = Config::default();
        let (router, mut system) = create_apply_batch_system(&cfg);
        let pending_create_peers = Arc::new(Mutex::new(HashMap::default()));
        let builder = super::Builder::<KvTestEngine> {
            tag: "test-store".to_owned(),
            cfg: Arc::new(VersionTrack::new(cfg)),
            sender,
            region_scheduler,
            coprocessor_host: host,
            importer,
            engine,
            router: router.clone(),
            store_id: 1,
            pending_create_peers,
        };
        system.spawn("test-handle-raft".to_owned(), builder);

        let peer_id = 3;
        let mut reg = Registration {
            id: peer_id,
            ..Default::default()
        };
        reg.region.set_id(1);
        reg.region.mut_peers().push(new_peer(2, 3));
        reg.region.set_end_key(b"k5".to_vec());
        reg.region.mut_region_epoch().set_conf_ver(1);
        reg.region.mut_region_epoch().set_version(3);
        let region_epoch = reg.region.get_region_epoch().clone();
        router.schedule_task(1, Msg::Registration(reg));

        let put_entry = EntryBuilder::new(1, 1)
            .put(b"k1", b"v1")
            .put(b"k2", b"v1")
            .put(b"k3", b"v1")
            .epoch(1, 3)
            .build();
        router.schedule_task(1, Msg::apply(apply(peer_id, 1, 1, vec![put_entry], vec![])));
        fetch_apply_res(&rx);
        let cmd_batch = cmdbatch_rx.recv_timeout(Duration::from_secs(3)).unwrap();
        assert_eq!(cmd_batch.len(), 1);
        let (block_tx, block_rx) = mpsc::channel::<()>();
        router.schedule_task(
            1,
            Msg::Validate(
                1,
                Box::new(move |_| {
                    // Block the apply worker
                    block_rx.recv().unwrap();
                }),
            ),
        );
        let put_entry = EntryBuilder::new(2, 2)
            .put(b"k0", b"v0")
            .epoch(1, 3)
            .build();
        router.schedule_task(1, Msg::apply(apply(peer_id, 1, 2, vec![put_entry], vec![])));
        // Register cmd observer to region 1.
        let observe_handle = ObserveHandle::with_id(1);
        router.schedule_task(
            1,
            Msg::Change {
                region_epoch: region_epoch.clone(),
                cmd: ChangeObserver::from_cdc(1, observe_handle.clone()),
                cb: Callback::Read(Box::new(|resp: ReadResponse<KvTestSnapshot>| {
                    assert!(!resp.response.get_header().has_error());
                    assert!(resp.snapshot.is_some());
                    let snap = resp.snapshot.unwrap();
                    assert_eq!(snap.get_value(b"k0").unwrap().unwrap(), b"v0");
                })),
            },
        );
        // Unblock the apply worker
        block_tx.send(()).unwrap();
        fetch_apply_res(&rx);
        let cmd_batch = cmdbatch_rx.recv_timeout(Duration::from_secs(3)).unwrap();
        assert_eq!(cmd_batch.cdc_id, ObserveHandle::with_id(0).id);
        assert_eq!(cmd_batch.rts_id, ObserveHandle::with_id(0).id);
        assert_eq!(cmd_batch.pitr_id, ObserveHandle::with_id(0).id);

        let (capture_tx, capture_rx) = mpsc::channel();
        let put_entry = EntryBuilder::new(3, 2)
            .put_cf(CF_LOCK, b"k1", b"v1")
            .epoch(1, 3)
            .build();
        router.schedule_task(
            1,
            Msg::apply(apply(
                peer_id,
                1,
                2,
                vec![put_entry],
                vec![cb(3, 2, capture_tx)],
            )),
        );
        fetch_apply_res(&rx);
        let resp = capture_rx.recv_timeout(Duration::from_secs(3)).unwrap();
        assert!(!resp.get_header().has_error(), "{:?}", resp);
        let cmd_batch = cmdbatch_rx.recv_timeout(Duration::from_secs(3)).unwrap();
        assert_eq!(cmd_batch.cdc_id, observe_handle.id);
        assert_eq!(resp, cmd_batch.into_iter(1).next().unwrap().response);

        let put_entry1 = EntryBuilder::new(4, 2)
            .put(b"k2", b"v2")
            .epoch(1, 3)
            .build();
        let put_entry2 = EntryBuilder::new(5, 2)
            .put(b"k2", b"v2")
            .epoch(1, 3)
            .build();
        router.schedule_task(
            1,
            Msg::apply(apply(peer_id, 1, 2, vec![put_entry1, put_entry2], vec![])),
        );
        let cmd_batch = cmdbatch_rx.recv_timeout(Duration::from_secs(3)).unwrap();
        assert_eq!(2, cmd_batch.len());

        // Stop observer regoin 1.
        observe_handle.stop_observing();

        let observe_handle = ObserveHandle::new();
        let put_entry = EntryBuilder::new(6, 2)
            .put(b"k2", b"v2")
            .epoch(1, 3)
            .build();
        router.schedule_task(1, Msg::apply(apply(peer_id, 1, 2, vec![put_entry], vec![])));

        // Must response a RegionNotFound error.
        router.schedule_task(
            2,
            Msg::Change {
                region_epoch,
                cmd: ChangeObserver::from_cdc(2, observe_handle),
                cb: Callback::Read(Box::new(|resp: ReadResponse<_>| {
                    assert!(
                        resp.response
                            .get_header()
                            .get_error()
                            .has_region_not_found()
                    );
                    assert!(resp.snapshot.is_none());
                })),
            },
        );

        system.shutdown();
    }

    #[test]
    fn test_check_sst_for_ingestion() {
        let mut sst = SstMeta::default();
        let mut region = Region::default();

        // Check uuid and cf name
        assert!(check_sst_for_ingestion(&sst, &region).is_err());
        sst.set_uuid(Uuid::new_v4().as_bytes().to_vec());
        sst.set_cf_name(CF_DEFAULT.to_owned());
        check_sst_for_ingestion(&sst, &region).unwrap();
        sst.set_cf_name("test".to_owned());
        assert!(check_sst_for_ingestion(&sst, &region).is_err());
        sst.set_cf_name(CF_WRITE.to_owned());
        check_sst_for_ingestion(&sst, &region).unwrap();

        // Check region id
        region.set_id(1);
        sst.set_region_id(2);
        assert!(check_sst_for_ingestion(&sst, &region).is_err());
        sst.set_region_id(1);
        check_sst_for_ingestion(&sst, &region).unwrap();

        // Check region epoch
        region.mut_region_epoch().set_conf_ver(1);
        assert!(check_sst_for_ingestion(&sst, &region).is_err());
        sst.mut_region_epoch().set_conf_ver(1);
        check_sst_for_ingestion(&sst, &region).unwrap();
        region.mut_region_epoch().set_version(1);
        assert!(check_sst_for_ingestion(&sst, &region).is_err());
        sst.mut_region_epoch().set_version(1);
        check_sst_for_ingestion(&sst, &region).unwrap();

        // Check region range
        region.set_start_key(vec![2]);
        region.set_end_key(vec![8]);
        sst.mut_range().set_start(vec![1]);
        sst.mut_range().set_end(vec![8]);
        assert!(check_sst_for_ingestion(&sst, &region).is_err());
        sst.mut_range().set_start(vec![2]);
        assert!(check_sst_for_ingestion(&sst, &region).is_err());
        sst.mut_range().set_end(vec![7]);
        check_sst_for_ingestion(&sst, &region).unwrap();
    }

    fn new_split_req(key: &[u8], id: u64, children: Vec<u64>) -> SplitRequest {
        let mut req = SplitRequest::default();
        req.set_split_key(key.to_vec());
        req.set_new_region_id(id);
        req.set_new_peer_ids(children);
        req
    }

    struct SplitResultChecker<'a, E>
    where
        E: KvEngine,
    {
        engine: E,
        origin_peers: &'a [metapb::Peer],
        epoch: Rc<RefCell<RegionEpoch>>,
    }

    impl<'a, E> SplitResultChecker<'a, E>
    where
        E: KvEngine,
    {
        fn check(&self, start: &[u8], end: &[u8], id: u64, children: &[u64], check_initial: bool) {
            let key = keys::region_state_key(id);
            let state: RegionLocalState = self.engine.get_msg_cf(CF_RAFT, &key).unwrap().unwrap();
            assert_eq!(state.get_state(), PeerState::Normal);
            assert_eq!(state.get_region().get_id(), id);
            assert_eq!(state.get_region().get_start_key(), start);
            assert_eq!(state.get_region().get_end_key(), end);
            let expect_peers: Vec<_> = self
                .origin_peers
                .iter()
                .zip(children)
                .map(|(p, new_id)| {
                    let mut new_peer = metapb::Peer::clone(p);
                    new_peer.set_id(*new_id);
                    new_peer
                })
                .collect();
            assert_eq!(state.get_region().get_peers(), expect_peers.as_slice());
            assert!(!state.has_merge_state(), "{:?}", state);
            let epoch = self.epoch.borrow();
            assert_eq!(*state.get_region().get_region_epoch(), *epoch);
            if !check_initial {
                return;
            }
            let key = keys::apply_state_key(id);
            let initial_state: RaftApplyState =
                self.engine.get_msg_cf(CF_RAFT, &key).unwrap().unwrap();
            assert_eq!(initial_state.get_applied_index(), RAFT_INIT_LOG_INDEX);
            assert_eq!(
                initial_state.get_truncated_state().get_index(),
                RAFT_INIT_LOG_INDEX
            );
            assert_eq!(
                initial_state.get_truncated_state().get_term(),
                RAFT_INIT_LOG_INDEX
            );
        }
    }

    fn error_msg(resp: &RaftCmdResponse) -> &str {
        resp.get_header().get_error().get_message()
    }

    #[test]
    fn test_split() {
        let (_path, engine) = create_tmp_engine("test-delegate");
        let (_import_dir, importer) = create_tmp_importer("test-delegate");
        let peer_id = 3;
        let mut reg = Registration {
            id: peer_id,
            term: 1,
            ..Default::default()
        };
        reg.region.set_id(1);
        reg.region.set_end_key(b"k5".to_vec());
        reg.region.mut_region_epoch().set_version(3);
        let region_epoch = reg.region.get_region_epoch().clone();
        let peers = vec![new_peer(2, 3), new_peer(4, 5), new_learner_peer(6, 7)];
        reg.region.set_peers(peers.clone().into());
        let (tx, _rx) = mpsc::channel();
        let sender = Box::new(TestNotifier { tx });
        let mut host = CoprocessorHost::<KvTestEngine>::default();
        let mut obs = ApplyObserver::default();
        let (sink, cmdbatch_rx) = mpsc::channel();
        obs.cmd_sink = Some(Arc::new(Mutex::new(sink)));
        host.registry
            .register_cmd_observer(1, BoxCmdObserver::new(obs));
        let (region_scheduler, _) = dummy_scheduler();
        let cfg = Arc::new(VersionTrack::new(Config::default()));
        let (router, mut system) = create_apply_batch_system(&cfg.value());
        let pending_create_peers = Arc::new(Mutex::new(HashMap::default()));
        let builder = super::Builder::<KvTestEngine> {
            tag: "test-store".to_owned(),
            cfg,
            sender,
            importer,
            region_scheduler,
            coprocessor_host: host,
            engine: engine.clone(),
            router: router.clone(),
            store_id: 2,
            pending_create_peers,
        };
        system.spawn("test-split".to_owned(), builder);

        router.schedule_task(1, Msg::Registration(reg.dup()));
        let observe_handle = ObserveHandle::new();
        router.schedule_task(
            1,
            Msg::Change {
                region_epoch: region_epoch.clone(),
                cmd: ChangeObserver::from_cdc(1, observe_handle.clone()),
                cb: Callback::Read(Box::new(|resp: ReadResponse<_>| {
                    assert!(!resp.response.get_header().has_error(), "{:?}", resp);
                    assert!(resp.snapshot.is_some());
                })),
            },
        );

        let mut index_id = 1;
        let (capture_tx, capture_rx) = mpsc::channel();
        let epoch = Rc::new(RefCell::new(reg.region.get_region_epoch().to_owned()));
        let epoch_ = epoch.clone();
        let mut exec_split = |router: &ApplyRouter<KvTestEngine>, reqs| {
            let epoch = epoch_.borrow();
            let split = EntryBuilder::new(index_id, 1)
                .split(reqs)
                .epoch(epoch.get_conf_ver(), epoch.get_version())
                .build();
            router.schedule_task(
                1,
                Msg::apply(apply(
                    peer_id,
                    1,
                    1,
                    vec![split],
                    vec![cb(index_id, 1, capture_tx.clone())],
                )),
            );
            index_id += 1;
            capture_rx.recv_timeout(Duration::from_secs(3)).unwrap()
        };

        let mut splits = BatchSplitRequest::default();
        splits.set_right_derive(true);
        splits.mut_requests().push(new_split_req(b"k1", 8, vec![]));
        let resp = exec_split(&router, splits.clone());
        // 3 followers are required.
        assert!(error_msg(&resp).contains("id count"), "{:?}", resp);
        cmdbatch_rx.recv_timeout(Duration::from_secs(3)).unwrap();

        splits.mut_requests().clear();
        let resp = exec_split(&router, splits.clone());
        // Empty requests should be rejected.
        assert!(error_msg(&resp).contains("missing"), "{:?}", resp);

        splits
            .mut_requests()
            .push(new_split_req(b"k6", 8, vec![9, 10, 11]));
        let resp = exec_split(&router, splits.clone());
        // Out of range keys should be rejected.
        assert!(
            resp.get_header().get_error().has_key_not_in_region(),
            "{:?}",
            resp
        );

        splits
            .mut_requests()
            .push(new_split_req(b"", 8, vec![9, 10, 11]));
        let resp = exec_split(&router, splits.clone());
        // Empty key should be rejected.
        assert!(error_msg(&resp).contains("missing"), "{:?}", resp);

        splits.mut_requests().clear();
        splits
            .mut_requests()
            .push(new_split_req(b"k2", 8, vec![9, 10, 11]));
        splits
            .mut_requests()
            .push(new_split_req(b"k1", 8, vec![9, 10, 11]));
        let resp = exec_split(&router, splits.clone());
        // keys should be in ascend order.
        assert!(error_msg(&resp).contains("invalid"), "{:?}", resp);

        splits.mut_requests().clear();
        splits
            .mut_requests()
            .push(new_split_req(b"k1", 8, vec![9, 10, 11]));
        splits
            .mut_requests()
            .push(new_split_req(b"k2", 8, vec![9, 10]));
        let resp = exec_split(&router, splits.clone());
        // All requests should be checked.
        assert!(error_msg(&resp).contains("id count"), "{:?}", resp);
        let checker = SplitResultChecker {
            engine,
            origin_peers: &peers,
            epoch: epoch.clone(),
        };

        splits.mut_requests().clear();
        splits
            .mut_requests()
            .push(new_split_req(b"k1", 8, vec![9, 10, 11]));
        let resp = exec_split(&router, splits.clone());
        // Split should succeed.
        assert!(!resp.get_header().has_error(), "{:?}", resp);
        let mut new_version = epoch.borrow().get_version() + 1;
        epoch.borrow_mut().set_version(new_version);
        checker.check(b"", b"k1", 8, &[9, 10, 11], true);
        checker.check(b"k1", b"k5", 1, &[3, 5, 7], false);

        splits.mut_requests().clear();
        splits
            .mut_requests()
            .push(new_split_req(b"k4", 12, vec![13, 14, 15]));
        splits.set_right_derive(false);
        let resp = exec_split(&router, splits.clone());
        // Right derive should be respected.
        assert!(!resp.get_header().has_error(), "{:?}", resp);
        new_version = epoch.borrow().get_version() + 1;
        epoch.borrow_mut().set_version(new_version);
        checker.check(b"k4", b"k5", 12, &[13, 14, 15], true);
        checker.check(b"k1", b"k4", 1, &[3, 5, 7], false);

        splits.mut_requests().clear();
        splits
            .mut_requests()
            .push(new_split_req(b"k2", 16, vec![17, 18, 19]));
        splits
            .mut_requests()
            .push(new_split_req(b"k3", 20, vec![21, 22, 23]));
        splits.set_right_derive(true);
        let resp = exec_split(&router, splits.clone());
        // Right derive should be respected.
        assert!(!resp.get_header().has_error(), "{:?}", resp);
        new_version = epoch.borrow().get_version() + 2;
        epoch.borrow_mut().set_version(new_version);
        checker.check(b"k1", b"k2", 16, &[17, 18, 19], true);
        checker.check(b"k2", b"k3", 20, &[21, 22, 23], true);
        checker.check(b"k3", b"k4", 1, &[3, 5, 7], false);

        splits.mut_requests().clear();
        splits
            .mut_requests()
            .push(new_split_req(b"k31", 24, vec![25, 26, 27]));
        splits
            .mut_requests()
            .push(new_split_req(b"k32", 28, vec![29, 30, 31]));
        splits.set_right_derive(false);
        let resp = exec_split(&router, splits);
        // Right derive should be respected.
        assert!(!resp.get_header().has_error(), "{:?}", resp);
        new_version = epoch.borrow().get_version() + 2;
        epoch.borrow_mut().set_version(new_version);
        checker.check(b"k3", b"k31", 1, &[3, 5, 7], false);
        checker.check(b"k31", b"k32", 24, &[25, 26, 27], true);
        checker.check(b"k32", b"k4", 28, &[29, 30, 31], true);

        let (tx, rx) = mpsc::channel();
        observe_handle.stop_observing();
        router.schedule_task(
            1,
            Msg::Change {
                region_epoch,
                cmd: ChangeObserver::from_cdc(1, observe_handle),
                cb: Callback::Read(Box::new(move |resp: ReadResponse<_>| {
                    assert!(
                        resp.response.get_header().get_error().has_epoch_not_match(),
                        "{:?}",
                        resp
                    );
                    assert!(resp.snapshot.is_none());
                    tx.send(()).unwrap();
                })),
            },
        );
        rx.recv_timeout(Duration::from_millis(500)).unwrap();

        system.shutdown();
    }

    #[test]
    fn pending_cmd_leak() {
        let res = panic_hook::recover_safe(|| {
            let _cmd = PendingCmd::<KvTestSnapshot>::new(1, 1, Callback::None);
        });
        res.unwrap_err();
    }

    #[test]
    fn pending_cmd_leak_dtor_not_abort() {
        let res = panic_hook::recover_safe(|| {
            let _cmd = PendingCmd::<KvTestSnapshot>::new(1, 1, Callback::None);
            panic!("Don't abort");
            // It would abort and fail if there was a double-panic in PendingCmd dtor.
        });
        res.unwrap_err();
    }
}<|MERGE_RESOLUTION|>--- conflicted
+++ resolved
@@ -69,11 +69,9 @@
 
 use self::memtrace::*;
 use super::metrics::*;
-<<<<<<< HEAD
 use crate::engine_store_ffi::{
     ColumnFamilyType, EngineStoreApplyRes, RaftCmdHeader, WriteCmdType, WriteCmds,
 };
-=======
 use crate::{
     bytes_capacity,
     coprocessor::{Cmd, CmdBatch, CmdObserveInfo, CoprocessorHost, ObserveHandle, ObserveLevel},
@@ -96,7 +94,6 @@
     Error, Result,
 };
 
->>>>>>> 080d0868
 const DEFAULT_APPLY_WB_SIZE: usize = 4 * 1024;
 const APPLY_WB_SHRINK_SIZE: usize = 1024 * 1024;
 const SHRINK_PENDING_CMD_QUEUE_CAP: usize = 64;
