--- conflicted
+++ resolved
@@ -848,13 +848,11 @@
     /// we decrease the priority of current fsm to reduce the impact on other normal commands.
     priority: Priority,
 
-<<<<<<< HEAD
     /// To fetch Raft entries for applying if necessary.
     #[derivative(Debug = "ignore")]
     raft_engine: Box<dyn RaftEngineReadOnly>,
-=======
+
     trace: ApplyMemoryTrace,
->>>>>>> 3af0d1db
 }
 
 impl<EK> ApplyDelegate<EK>
@@ -883,11 +881,8 @@
             pending_request_snapshot_count: reg.pending_request_snapshot_count,
             observe_info: CmdObserveInfo::default(),
             priority: Priority::Normal,
-<<<<<<< HEAD
             raft_engine: reg.raft_engine,
-=======
             trace: ApplyMemoryTrace::default(),
->>>>>>> 3af0d1db
         }
     }
 
@@ -3052,7 +3047,7 @@
     #[inline]
     fn heap_size(&self) -> usize {
         match self {
-            Msg::Apply { apply, .. } => apply.entries_mem_size as usize,
+            Msg::Apply { .. } => 0, // It's already counted when building.
             Msg::Registration(r) => r.region.heap_size(),
             Msg::LogsUpToDate(l) => l.heap_size(),
             Msg::Snapshot(_) | Msg::Destroy(_) | Msg::Noop | Msg::Change { .. } => 0,
