--- conflicted
+++ resolved
@@ -4886,13 +4886,14 @@
             self
         }
 
-<<<<<<< HEAD
         fn prepare_merge(mut self, target: metapb::Region) -> EntryBuilder {
             let mut request = AdminRequest::default();
             request.set_cmd_type(AdminCmdType::PrepareMerge);
             request.mut_prepare_merge().set_target(target);
             self.req.set_admin_request(request);
-=======
+            self
+        }
+
         fn compact_log(mut self, index: u64, term: u64) -> EntryBuilder {
             let mut req = AdminRequest::default();
             req.set_cmd_type(AdminCmdType::CompactLog);
@@ -4907,7 +4908,6 @@
             req.set_cmd_type(AdminCmdType::ComputeHash);
             req.mut_compute_hash().set_context(context);
             self.req.set_admin_request(req);
->>>>>>> 46d999db
             self
         }
 
@@ -4940,7 +4940,6 @@
     }
 
     impl AdminObserver for ApplyObserver {
-<<<<<<< HEAD
         fn post_exec_admin(
             &self,
             _: &mut ObserverContext<'_>,
@@ -4960,7 +4959,8 @@
                 AdminCmdType::BatchSplit => true,
                 _ => false,
             }
-=======
+        }
+
         fn pre_exec_admin(&self, _: &mut ObserverContext<'_>, req: &AdminRequest) -> bool {
             let cmd_type = req.get_cmd_type();
             if cmd_type == AdminCmdType::CompactLog
@@ -4974,7 +4974,6 @@
                 return true;
             };
             false
->>>>>>> 46d999db
         }
     }
 
@@ -5614,21 +5613,12 @@
 
     #[test]
     fn test_exec_observer() {
-<<<<<<< HEAD
-        let (_path, engine) = create_tmp_engine("test-delegate");
-        let (_import_dir, importer) = create_tmp_importer("test-delegate");
-        let mut host = CoprocessorHost::<KvTestEngine>::default();
-        let obs = ApplyObserver::default();
-        host.registry
-            .register_admin_observer(1, BoxAdminObserver::new(obs));
-=======
         let (_path, engine) = create_tmp_engine("test-exec-observer");
         let (_import_dir, importer) = create_tmp_importer("test-exec-observer");
         let mut host = CoprocessorHost::<KvTestEngine>::default();
         let obs = ApplyObserver::default();
         host.registry
             .register_admin_observer(1, BoxAdminObserver::new(obs.clone()));
->>>>>>> 46d999db
 
         let (tx, rx) = mpsc::channel();
         let (region_scheduler, _) = dummy_scheduler();
@@ -5637,30 +5627,18 @@
         let (router, mut system) = create_apply_batch_system(&cfg);
         let pending_create_peers = Arc::new(Mutex::new(HashMap::default()));
         let builder = super::Builder::<KvTestEngine> {
-<<<<<<< HEAD
-            tag: "test-store".to_owned(),
-=======
             tag: "test-exec-observer".to_owned(),
->>>>>>> 46d999db
             cfg: Arc::new(VersionTrack::new(cfg)),
             sender,
             region_scheduler,
             coprocessor_host: host,
             importer,
-<<<<<<< HEAD
-            engine: engine.clone(),
-=======
             engine,
->>>>>>> 46d999db
             router: router.clone(),
             store_id: 1,
             pending_create_peers,
         };
-<<<<<<< HEAD
-        system.spawn("test-handle-raft".to_owned(), builder);
-=======
         system.spawn("test-exec-observer".to_owned(), builder);
->>>>>>> 46d999db
 
         let peer_id = 3;
         let mut reg = Registration {
@@ -5675,22 +5653,71 @@
         router.schedule_task(1, Msg::Registration(reg));
 
         let mut index_id = 1;
-<<<<<<< HEAD
         let put_entry = EntryBuilder::new(index_id, 1)
             .put(b"k1", b"v1")
             .put(b"k2", b"v2")
             .put(b"k3", b"v3")
-=======
-        let put_entry = EntryBuilder::new(1, 1)
-            .put(b"k1", b"v1")
->>>>>>> 46d999db
             .epoch(1, 3)
             .build();
         router.schedule_task(1, Msg::apply(apply(peer_id, 1, 1, vec![put_entry], vec![])));
         fetch_apply_res(&rx);
 
         index_id += 1;
-<<<<<<< HEAD
+        let compact_entry = EntryBuilder::new(index_id, 1)
+            .compact_log(index_id - 1, 2)
+            .epoch(1, 3)
+            .build();
+        // Filter CompactLog
+        obs.filter_compact_log.store(true, Ordering::SeqCst);
+        router.schedule_task(
+            1,
+            Msg::apply(apply(peer_id, 1, 1, vec![compact_entry], vec![])),
+        );
+        let apply_res = fetch_apply_res(&rx);
+        // applied_index can still be advanced.
+        assert_eq!(apply_res.apply_state.get_applied_index(), index_id);
+        assert_eq!(apply_res.applied_index_term, 1);
+        // Executing CompactLog is filtered and takes no effect.
+        assert_eq!(apply_res.exec_res.len(), 0);
+        assert_eq!(apply_res.apply_state.get_truncated_state().get_index(), 0);
+
+        index_id += 1;
+        // Don't filter CompactLog
+        obs.filter_compact_log.store(false, Ordering::SeqCst);
+        let compact_entry = EntryBuilder::new(index_id, 1)
+            .compact_log(index_id - 1, 2)
+            .epoch(1, 3)
+            .build();
+        router.schedule_task(
+            1,
+            Msg::apply(apply(peer_id, 1, 1, vec![compact_entry], vec![])),
+        );
+        let apply_res = fetch_apply_res(&rx);
+        // applied_index can still be advanced.
+        assert_eq!(apply_res.apply_state.get_applied_index(), index_id);
+        assert_eq!(apply_res.applied_index_term, 1);
+        // We can get exec result of CompactLog.
+        assert_eq!(apply_res.exec_res.len(), 1);
+        assert_eq!(
+            apply_res.apply_state.get_truncated_state().get_index(),
+            index_id - 1
+        );
+
+        index_id += 1;
+        obs.filter_consistency_check.store(true, Ordering::SeqCst);
+        let compute_hash_entry = EntryBuilder::new(index_id, 1).compute_hash(vec![]).build();
+        router.schedule_task(
+            1,
+            Msg::apply(apply(peer_id, 1, 1, vec![compute_hash_entry], vec![])),
+        );
+        let apply_res = fetch_apply_res(&rx);
+        // applied_index can still be advanced.
+        assert_eq!(apply_res.apply_state.get_applied_index(), index_id);
+        assert_eq!(apply_res.applied_index_term, 1);
+        // We can't get exec result of ComputeHash.
+        assert_eq!(apply_res.exec_res.len(), 0);
+        obs.filter_consistency_check.store(false, Ordering::SeqCst);
+
         let mut splits = BatchSplitRequest::default();
         splits.set_right_derive(true);
         splits.mut_requests().push(new_split_req(b"k2", 8, vec![7]));
@@ -5732,63 +5759,7 @@
             .unwrap()
             .unwrap_or_default();
         assert_eq!(apply_res.apply_state, state);
-=======
-        let compact_entry = EntryBuilder::new(index_id, 1)
-            .compact_log(index_id - 1, 2)
-            .epoch(1, 3)
-            .build();
-        // Filter CompactLog
-        obs.filter_compact_log.store(true, Ordering::SeqCst);
-        router.schedule_task(
-            1,
-            Msg::apply(apply(peer_id, 1, 1, vec![compact_entry], vec![])),
-        );
-        let apply_res = fetch_apply_res(&rx);
-        // applied_index can still be advanced.
-        assert_eq!(apply_res.apply_state.get_applied_index(), index_id);
-        assert_eq!(apply_res.applied_index_term, 1);
-        // Executing CompactLog is filtered and takes no effect.
-        assert_eq!(apply_res.exec_res.len(), 0);
-        assert_eq!(apply_res.apply_state.get_truncated_state().get_index(), 0);
-
-        index_id += 1;
-        // Don't filter CompactLog
-        obs.filter_compact_log.store(false, Ordering::SeqCst);
-        let compact_entry = EntryBuilder::new(index_id, 1)
-            .compact_log(index_id - 1, 2)
-            .epoch(1, 3)
-            .build();
-        router.schedule_task(
-            1,
-            Msg::apply(apply(peer_id, 1, 1, vec![compact_entry], vec![])),
-        );
-        let apply_res = fetch_apply_res(&rx);
-        // applied_index can still be advanced.
-        assert_eq!(apply_res.apply_state.get_applied_index(), index_id);
-        assert_eq!(apply_res.applied_index_term, 1);
-        // We can get exec result of CompactLog.
-        assert_eq!(apply_res.exec_res.len(), 1);
-        assert_eq!(
-            apply_res.apply_state.get_truncated_state().get_index(),
-            index_id - 1
-        );
-
-        index_id += 1;
-        obs.filter_consistency_check.store(true, Ordering::SeqCst);
-        let compute_hash_entry = EntryBuilder::new(index_id, 1).compute_hash(vec![]).build();
-        router.schedule_task(
-            1,
-            Msg::apply(apply(peer_id, 1, 1, vec![compute_hash_entry], vec![])),
-        );
-        let apply_res = fetch_apply_res(&rx);
-        // applied_index can still be advanced.
-        assert_eq!(apply_res.apply_state.get_applied_index(), index_id);
-        assert_eq!(apply_res.applied_index_term, 1);
-        // We can't get exec result of ComputeHash.
-        assert_eq!(apply_res.exec_res.len(), 0);
-        obs.filter_consistency_check.store(false, Ordering::SeqCst);
-
->>>>>>> 46d999db
+
         system.shutdown();
     }
 
