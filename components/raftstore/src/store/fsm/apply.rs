// Copyright 2017 TiKV Project Authors. Licensed under Apache-2.0.

use std::borrow::Cow;
use std::cmp::{Ord, Ordering as CmpOrdering};
use std::collections::VecDeque;
use std::fmt::{self, Debug, Formatter};
use std::marker::PhantomData;
use std::ops::{Deref, DerefMut};
use std::sync::atomic::{AtomicBool, AtomicU64, AtomicUsize, Ordering};
#[cfg(test)]
use std::sync::mpsc::Sender;
use std::sync::mpsc::SyncSender;
use std::sync::Arc;
use std::time::Duration;
use std::{cmp, usize};

use batch_system::{BasicMailbox, BatchRouter, BatchSystem, Fsm, HandlerBuilder, PollHandler};
use crossbeam::channel::{TryRecvError, TrySendError};
use engine_rocks::{PerfContext, PerfLevel};
use engine_rocks::{RocksEngine, RocksSnapshot};
use engine_traits::{KvEngine, Snapshot, WriteBatch, WriteBatchVecExt};
use engine_traits::{ALL_CFS, CF_DEFAULT, CF_LOCK, CF_RAFT, CF_WRITE};
use kvproto::import_sstpb::SstMeta;
use kvproto::metapb::{Peer as PeerMeta, Region, RegionEpoch};
use kvproto::raft_cmdpb::{
    AdminCmdType, AdminRequest, AdminResponse, ChangePeerRequest, CmdType, CommitMergeRequest,
    RaftCmdRequest, RaftCmdResponse, Request, Response,
};
use kvproto::raft_serverpb::{
    MergeState, PeerState, RaftApplyState, RaftTruncatedState, RegionLocalState,
};
use raft::eraftpb::{ConfChange, ConfChangeType, Entry, EntryType, Snapshot as RaftSnapshot};
use time::Timespec;
use uuid::Builder as UuidBuilder;

use crate::coprocessor::{Cmd, CoprocessorHost};
use crate::store::fsm::{RaftPollerBuilder, RaftRouter};
use crate::store::metrics::APPLY_PERF_CONTEXT_TIME_HISTOGRAM_STATIC;
use crate::store::metrics::*;
use crate::store::msg::{Callback, PeerMsg, ReadResponse, SignificantMsg};
use crate::store::peer::Peer;
use crate::store::peer_storage::{
    self, write_initial_apply_state, write_peer_state, ENTRY_MEM_SIZE,
};
use crate::store::util::{check_region_epoch, compare_region_epoch};
use crate::store::util::{KeysInfoFormatter, PerfContextStatistics};

use crate::observe_perf_context_type;
use crate::report_perf_context;

use crate::store::{cmd_resp, util, Config, RegionSnapshot};
use crate::{Error, Result};
use sst_importer::SSTImporter;
use tikv_util::config::{Tracker, VersionTrack};
use tikv_util::escape;
use tikv_util::mpsc::{loose_bounded, LooseBoundedSender, Receiver};
use tikv_util::time::{duration_to_sec, Instant};
use tikv_util::worker::Scheduler;
use tikv_util::Either;
use tikv_util::MustConsumeVec;

use super::metrics::*;

use super::super::RegionTask;
<<<<<<< HEAD
use time::Timespec;
=======
use std::vec::Drain;
>>>>>>> ee39b4e7

const DEFAULT_APPLY_WB_SIZE: usize = 4 * 1024;
const WRITE_BATCH_LIMIT: usize = 16;
const APPLY_WB_SHRINK_SIZE: usize = 1024 * 1024;
const SHRINK_PENDING_CMD_QUEUE_CAP: usize = 64;

pub struct PendingCmd<S>
where
    S: Snapshot,
{
    pub index: u64,
    pub term: u64,
    pub cb: Option<Callback<S>>,
}

impl<S> PendingCmd<S>
where
    S: Snapshot,
{
    fn new(index: u64, term: u64, cb: Callback<S>) -> PendingCmd<S> {
        PendingCmd {
            index,
            term,
            cb: Some(cb),
        }
    }
}

impl<S> Drop for PendingCmd<S>
where
    S: Snapshot,
{
    fn drop(&mut self) {
        if self.cb.is_some() {
            safe_panic!(
                "callback of pending command at [index: {}, term: {}] is leak",
                self.index,
                self.term
            );
        }
    }
}

impl<S> Debug for PendingCmd<S>
where
    S: Snapshot,
{
    fn fmt(&self, f: &mut Formatter<'_>) -> fmt::Result {
        write!(
            f,
            "PendingCmd [index: {}, term: {}, has_cb: {}]",
            self.index,
            self.term,
            self.cb.is_some()
        )
    }
}

/// Commands waiting to be committed and applied.
#[derive(Debug)]
pub struct PendingCmdQueue<S>
where
    S: Snapshot,
{
    normals: VecDeque<PendingCmd<S>>,
    conf_change: Option<PendingCmd<S>>,
}

impl<S> PendingCmdQueue<S>
where
    S: Snapshot,
{
    fn new() -> PendingCmdQueue<S> {
        PendingCmdQueue {
            normals: VecDeque::new(),
            conf_change: None,
        }
    }

    fn pop_normal(&mut self, index: u64, term: u64) -> Option<PendingCmd<S>> {
        self.normals.pop_front().and_then(|cmd| {
            if self.normals.capacity() > SHRINK_PENDING_CMD_QUEUE_CAP
                && self.normals.len() < SHRINK_PENDING_CMD_QUEUE_CAP
            {
                self.normals.shrink_to_fit();
            }
            if (cmd.term, cmd.index) > (term, index) {
                self.normals.push_front(cmd);
                return None;
            }
            Some(cmd)
        })
    }

    fn append_normal(&mut self, cmd: PendingCmd<S>) {
        self.normals.push_back(cmd);
    }

    fn take_conf_change(&mut self) -> Option<PendingCmd<S>> {
        // conf change will not be affected when changing between follower and leader,
        // so there is no need to check term.
        self.conf_change.take()
    }

    // TODO: seems we don't need to separate conf change from normal entries.
    fn set_conf_change(&mut self, cmd: PendingCmd<S>) {
        self.conf_change = Some(cmd);
    }
}

#[derive(Default, Debug)]
pub struct ChangePeer {
    pub index: u64,
    pub conf_change: ConfChange,
    pub peer: PeerMeta,
    pub region: Region,
}

#[derive(Debug)]
pub struct Range {
    pub cf: String,
    pub start_key: Vec<u8>,
    pub end_key: Vec<u8>,
}

impl Range {
    fn new(cf: String, start_key: Vec<u8>, end_key: Vec<u8>) -> Range {
        Range {
            cf,
            start_key,
            end_key,
        }
    }
}

#[derive(Debug)]
pub enum ExecResult<S> {
    ChangePeer(ChangePeer),
    CompactLog {
        state: RaftTruncatedState,
        first_index: u64,
    },
    SplitRegion {
        regions: Vec<Region>,
        derived: Region,
    },
    PrepareMerge {
        region: Region,
        state: MergeState,
    },
    CommitMerge {
        region: Region,
        source: Region,
    },
    RollbackMerge {
        region: Region,
        commit: u64,
    },
    ComputeHash {
        region: Region,
        index: u64,
        snap: S,
    },
    VerifyHash {
        index: u64,
        hash: Vec<u8>,
    },
    DeleteRange {
        ranges: Vec<Range>,
    },
    IngestSst {
        ssts: Vec<SstMeta>,
    },
}

/// The possible returned value when applying logs.
pub enum ApplyResult<S> {
    None,
    Yield,
    /// Additional result that needs to be sent back to raftstore.
    Res(ExecResult<S>),
    /// It is unable to apply the `CommitMerge` until the source peer
    /// has applied to the required position and sets the atomic boolean
    /// to true.
    WaitMergeSource(Arc<AtomicU64>),
}

struct ExecContext {
    apply_state: RaftApplyState,
    index: u64,
    term: u64,
}

impl ExecContext {
    pub fn new(apply_state: RaftApplyState, index: u64, term: u64) -> ExecContext {
        ExecContext {
            apply_state,
            index,
            term,
        }
    }
}

struct ApplyCallback<S>
where
    S: Snapshot,
{
    region: Region,
    cbs: Vec<(Option<Callback<S>>, RaftCmdResponse)>,
}

impl<S> ApplyCallback<S>
where
    S: Snapshot,
{
    fn new(region: Region) -> ApplyCallback<S> {
        let cbs = vec![];
        ApplyCallback { region, cbs }
    }

    fn invoke_all(self, host: &CoprocessorHost<RocksEngine>) {
        for (cb, mut resp) in self.cbs {
            host.post_apply(&self.region, &mut resp);
            if let Some(cb) = cb {
                cb.invoke_with_response(resp)
            };
        }
    }

    fn push(&mut self, cb: Option<Callback<S>>, resp: RaftCmdResponse) {
        self.cbs.push((cb, resp));
    }
}

pub enum Notifier<S>
where
    S: Snapshot,
{
    Router(RaftRouter<S>),
    #[cfg(test)]
    Sender(Sender<PeerMsg<S>>),
}

impl<S> Clone for Notifier<S>
where
    S: Snapshot,
{
    fn clone(&self) -> Self {
        match self {
            Notifier::Router(v) => Notifier::Router(v.clone()),
            #[cfg(test)]
            Notifier::Sender(v) => Notifier::Sender(v.clone()),
        }
    }
}

impl<S> Notifier<S>
where
    S: Snapshot,
{
    fn notify(&self, region_id: u64, msg: PeerMsg<S>) {
        match *self {
            Notifier::Router(ref r) => {
                r.force_send(region_id, msg).unwrap();
            }
            #[cfg(test)]
            Notifier::Sender(ref s) => s.send(msg).unwrap(),
        }
    }
}

struct ApplyContext<E, W>
where
    E: KvEngine,
    W: WriteBatch + WriteBatchVecExt<E>,
{
    tag: String,
    timer: Option<Instant>,
    host: CoprocessorHost<RocksEngine>,
    importer: Arc<SSTImporter>,
    region_scheduler: Scheduler<RegionTask<E::Snapshot>>,
    router: ApplyRouter,
    notifier: Notifier<E::Snapshot>,
    engine: E,
    cbs: MustConsumeVec<ApplyCallback<E::Snapshot>>,
    apply_res: Vec<ApplyRes<E::Snapshot>>,
    exec_ctx: Option<ExecContext>,

    kv_wb: Option<W>,
    kv_wb_last_bytes: u64,
    kv_wb_last_keys: u64,

    last_applied_index: u64,
    committed_count: usize,

    // Indicates that WAL can be synchronized when data is written to KV engine.
    enable_sync_log: bool,
    // Whether synchronize WAL is preferred.
    sync_log_hint: bool,
    // Whether to use the delete range API instead of deleting one by one.
    use_delete_range: bool,

    perf_context_statistics: PerfContextStatistics,

    yield_duration: Duration,
}

impl<E, W> ApplyContext<E, W>
where
    E: KvEngine,
    W: WriteBatch + WriteBatchVecExt<E>,
{
    pub fn new(
        tag: String,
        host: CoprocessorHost<RocksEngine>,
        importer: Arc<SSTImporter>,
        region_scheduler: Scheduler<RegionTask<E::Snapshot>>,
        engine: E,
        router: ApplyRouter,
        notifier: Notifier<E::Snapshot>,
        cfg: &Config,
    ) -> ApplyContext<E, W> {
        ApplyContext::<E, W> {
            tag,
            timer: None,
            host,
            importer,
            region_scheduler,
            engine,
            router,
            notifier,
            kv_wb: None,
            cbs: MustConsumeVec::new("callback of apply context"),
            apply_res: vec![],
            kv_wb_last_bytes: 0,
            kv_wb_last_keys: 0,
            last_applied_index: 0,
            committed_count: 0,
            enable_sync_log: cfg.sync_log,
            sync_log_hint: false,
            exec_ctx: None,
            use_delete_range: cfg.use_delete_range,
            perf_context_statistics: PerfContextStatistics::new(cfg.perf_level),
            yield_duration: cfg.apply_yield_duration.0,
        }
    }

    /// Prepares for applying entries for `delegate`.
    ///
    /// A general apply progress for a delegate is:
    /// `prepare_for` -> `commit` [-> `commit` ...] -> `finish_for`.
    /// After all delegates are handled, `write_to_db` method should be called.
    pub fn prepare_for(&mut self, delegate: &mut ApplyDelegate<E>) {
        self.prepare_write_batch();
        self.cbs.push(ApplyCallback::new(delegate.region.clone()));
        self.last_applied_index = delegate.apply_state.get_applied_index();

        if let Some(observe_cmd) = &delegate.observe_cmd {
            let region_id = delegate.region_id();
            if observe_cmd.enabled.load(Ordering::Acquire) {
                self.host.prepare_for_apply(observe_cmd.id, region_id);
            } else {
                info!("region is no longer observerd";
                    "region_id" => region_id);
                delegate.observe_cmd.take();
            }
        }
    }

    /// Prepares WriteBatch.
    ///
    /// If `enable_multi_batch_write` was set true, we create `RocksWriteBatchVec`.
    /// Otherwise create `RocksWriteBatch`.
    pub fn prepare_write_batch(&mut self) {
        if self.kv_wb.is_none() {
            let kv_wb = W::write_batch_vec(&self.engine, WRITE_BATCH_LIMIT, DEFAULT_APPLY_WB_SIZE);
            self.kv_wb = Some(kv_wb);
            self.kv_wb_last_bytes = 0;
            self.kv_wb_last_keys = 0;
        }
    }

    /// Commits all changes have done for delegate. `persistent` indicates whether
    /// write the changes into rocksdb.
    ///
    /// This call is valid only when it's between a `prepare_for` and `finish_for`.
    pub fn commit(&mut self, delegate: &mut ApplyDelegate<E>) {
        if self.last_applied_index < delegate.apply_state.get_applied_index() {
            delegate.write_apply_state(self.kv_wb.as_mut().unwrap());
        }
        // last_applied_index doesn't need to be updated, set persistent to true will
        // force it call `prepare_for` automatically.
        self.commit_opt(delegate, true);
    }

    fn commit_opt(&mut self, delegate: &mut ApplyDelegate<E>, persistent: bool) {
        delegate.update_metrics(self);
        if persistent {
            self.write_to_db();
            self.prepare_for(delegate);
        }
        self.kv_wb_last_bytes = self.kv_wb().data_size() as u64;
        self.kv_wb_last_keys = self.kv_wb().count() as u64;
    }

    /// Writes all the changes into RocksDB.
    /// If it returns true, all pending writes are persisted in engines.
    pub fn write_to_db(&mut self) -> bool {
        let need_sync = self.enable_sync_log && self.sync_log_hint;
        if self.kv_wb.as_ref().map_or(false, |wb| !wb.is_empty()) {
            let mut write_opts = engine_traits::WriteOptions::new();
            write_opts.set_sync(need_sync);
            self.kv_wb()
                .write_to_engine(&self.engine, &write_opts)
                .unwrap_or_else(|e| {
                    panic!("failed to write to engine: {:?}", e);
                });
            report_perf_context!(
                self.perf_context_statistics,
                APPLY_PERF_CONTEXT_TIME_HISTOGRAM_STATIC
            );
            self.sync_log_hint = false;
            let data_size = self.kv_wb().data_size();
            if data_size > APPLY_WB_SHRINK_SIZE {
                // Control the memory usage for the WriteBatch.
                let kv_wb =
                    W::write_batch_vec(&self.engine, WRITE_BATCH_LIMIT, DEFAULT_APPLY_WB_SIZE);
                self.kv_wb = Some(kv_wb);
            } else {
                // Clear data, reuse the WriteBatch, this can reduce memory allocations and deallocations.
                self.kv_wb_mut().clear();
            }
            self.kv_wb_last_bytes = 0;
            self.kv_wb_last_keys = 0;
        }
        // Call it before invoking callback for preventing Commit is executed before Prewrite is observed.
        self.host.on_flush_apply();

        for cbs in self.cbs.drain(..) {
            cbs.invoke_all(&self.host);
        }
        need_sync
    }

    /// Finishes `Apply`s for the delegate.
    pub fn finish_for(
        &mut self,
        delegate: &mut ApplyDelegate<E>,
        results: VecDeque<ExecResult<E::Snapshot>>,
    ) {
        if !delegate.pending_remove {
            delegate.write_apply_state(self.kv_wb.as_mut().unwrap());
        }
        self.commit_opt(delegate, false);
        self.apply_res.push(ApplyRes {
            region_id: delegate.region_id(),
            apply_state: delegate.apply_state.clone(),
            exec_res: results,
            metrics: delegate.metrics.clone(),
            applied_index_term: delegate.applied_index_term,
        });
    }

    pub fn delta_bytes(&self) -> u64 {
        self.kv_wb().data_size() as u64 - self.kv_wb_last_bytes
    }

    pub fn delta_keys(&self) -> u64 {
        self.kv_wb().count() as u64 - self.kv_wb_last_keys
    }

    #[inline]
    pub fn kv_wb(&self) -> &W {
        self.kv_wb.as_ref().unwrap()
    }

    #[inline]
    pub fn kv_wb_mut(&mut self) -> &mut W {
        self.kv_wb.as_mut().unwrap()
    }

    /// Flush all pending writes to engines.
    /// If it returns true, all pending writes are persisted in engines.
    pub fn flush(&mut self) -> bool {
        // TODO: this check is too hacky, need to be more verbose and less buggy.
        let t = match self.timer.take() {
            Some(t) => t,
            None => return false,
        };

        // Write to engine
        // raftstore.sync-log = true means we need prevent data loss when power failure.
        // take raft log gc for example, we write kv WAL first, then write raft WAL,
        // if power failure happen, raft WAL may synced to disk, but kv WAL may not.
        // so we use sync-log flag here.
        let is_synced = self.write_to_db();

        if !self.apply_res.is_empty() {
            for res in self.apply_res.drain(..) {
                self.notifier.notify(
                    res.region_id,
                    PeerMsg::ApplyRes {
                        res: TaskRes::Apply(res),
                    },
                );
            }
        }

        let elapsed = t.elapsed();
        STORE_APPLY_LOG_HISTOGRAM.observe(duration_to_sec(elapsed) as f64);

        slow_log!(
            elapsed,
            "{} handle ready {} committed entries",
            self.tag,
            self.committed_count
        );
        self.committed_count = 0;
        is_synced
    }
}

/// Calls the callback of `cmd` when the Region is removed.
fn notify_region_removed(region_id: u64, peer_id: u64, mut cmd: PendingCmd<impl Snapshot>) {
    debug!(
        "region is removed, notify commands";
        "region_id" => region_id,
        "peer_id" => peer_id,
        "index" => cmd.index,
        "term" => cmd.term
    );
    notify_req_region_removed(region_id, cmd.cb.take().unwrap());
}

pub fn notify_req_region_removed(region_id: u64, cb: Callback<impl Snapshot>) {
    let region_not_found = Error::RegionNotFound(region_id);
    let resp = cmd_resp::new_error(region_not_found);
    cb.invoke_with_response(resp);
}

/// Calls the callback of `cmd` when it can not be processed further.
fn notify_stale_command(
    region_id: u64,
    peer_id: u64,
    term: u64,
    mut cmd: PendingCmd<impl Snapshot>,
) {
    info!(
        "command is stale, skip";
        "region_id" => region_id,
        "peer_id" => peer_id,
        "index" => cmd.index,
        "term" => cmd.term
    );
    notify_stale_req(term, cmd.cb.take().unwrap());
}

pub fn notify_stale_req(term: u64, cb: Callback<impl Snapshot>) {
    let resp = cmd_resp::err_resp(Error::StaleCommand, term);
    cb.invoke_with_response(resp);
}

/// Checks if a write is needed to be issued before handling the command.
fn should_write_to_engine(cmd: &RaftCmdRequest) -> bool {
    if cmd.has_admin_request() {
        match cmd.get_admin_request().get_cmd_type() {
            // ComputeHash require an up to date snapshot.
            AdminCmdType::ComputeHash |
            // Merge needs to get the latest apply index.
            AdminCmdType::CommitMerge |
            AdminCmdType::RollbackMerge => return true,
            _ => {}
        }
    }

    // Some commands may modify keys covered by the current write batch, so we
    // must write the current write batch to the engine first.
    for req in cmd.get_requests() {
        if req.has_delete_range() {
            return true;
        }
        if req.has_ingest_sst() {
            return true;
        }
    }

    false
}

/// Checks if a write is needed to be issued after handling the command.
fn should_sync_log(cmd: &RaftCmdRequest) -> bool {
    if cmd.has_admin_request() {
        return true;
    }

    for req in cmd.get_requests() {
        // After ingest sst, sst files are deleted quickly. As a result,
        // ingest sst command can not be handled again and must be synced.
        // See more in Cleanup worker.
        if req.has_ingest_sst() {
            return true;
        }
    }

    false
}

/// A struct that stores the state related to Merge.
///
/// When executing a `CommitMerge`, the source peer may have not applied
/// to the required index, so the target peer has to abort current execution
/// and wait for it asynchronously.
///
/// When rolling the stack, all states required to recover are stored in
/// this struct.
/// TODO: check whether generator/coroutine is a good choice in this case.
struct WaitSourceMergeState {
    /// A flag that indicates whether the source peer has applied to the required
    /// index. If the source peer is ready, this flag should be set to the region id
    /// of source peer.
    logs_up_to_date: Arc<AtomicU64>,
}

struct YieldState<E>
where
    E: KvEngine,
{
    /// All of the entries that need to continue to be applied after
    /// the source peer has applied its logs.
    pending_entries: Vec<Entry>,
    /// All of messages that need to continue to be handled after
    /// the source peer has applied its logs and pending entries
    /// are all handled.
    pending_msgs: Vec<Msg<E>>,
}

impl<E> Debug for YieldState<E>
where
    E: KvEngine,
{
    fn fmt(&self, f: &mut fmt::Formatter<'_>) -> fmt::Result {
        f.debug_struct("YieldState")
            .field("pending_entries", &self.pending_entries.len())
            .field("pending_msgs", &self.pending_msgs.len())
            .finish()
    }
}

impl Debug for WaitSourceMergeState {
    fn fmt(&self, f: &mut fmt::Formatter<'_>) -> fmt::Result {
        f.debug_struct("WaitSourceMergeState")
            .field("logs_up_to_date", &self.logs_up_to_date)
            .finish()
    }
}

/// The apply delegate of a Region which is responsible for handling committed
/// raft log entries of a Region.
///
/// `Apply` is a term of Raft, which means executing the actual commands.
/// In Raft, once some log entries are committed, for every peer of the Raft
/// group will apply the logs one by one. For write commands, it does write or
/// delete to local engine; for admin commands, it does some meta change of the
/// Raft group.
///
/// `Delegate` is just a structure to congregate all apply related fields of a
/// Region. The apply worker receives all the apply tasks of different Regions
/// located at this store, and it will get the corresponding apply delegate to
/// handle the apply task to make the code logic more clear.
#[derive(Debug)]
pub struct ApplyDelegate<E>
where
    E: KvEngine,
{
    /// The ID of the peer.
    id: u64,
    /// The term of the Region.
    term: u64,
    /// The Region information of the peer.
    region: Region,
    /// Peer_tag, "[region region_id] peer_id".
    tag: String,

    /// If the delegate should be stopped from polling.
    /// A delegate can be stopped in conf change, merge or requested by destroy message.
    stopped: bool,
    /// The start time of the current round to execute commands.
    handle_start: Option<Instant>,
    /// Set to true when removing itself because of `ConfChangeType::RemoveNode`, and then
    /// any following committed logs in same Ready should be applied failed.
    pending_remove: bool,

    /// The commands waiting to be committed and applied
    pending_cmds: PendingCmdQueue<E::Snapshot>,
    /// The counter of pending request snapshots. See more in `Peer`.
    pending_request_snapshot_count: Arc<AtomicUsize>,

    /// Indicates the peer is in merging, if that compact log won't be performed.
    is_merging: bool,
    /// Records the epoch version after the last merge.
    last_merge_version: u64,
    yield_state: Option<YieldState<E>>,
    /// A temporary state that keeps track of the progress of the source peer state when
    /// CommitMerge is unable to be executed.
    wait_merge_state: Option<WaitSourceMergeState>,
    // ID of last region that reports ready.
    ready_source_region_id: u64,

    /// TiKV writes apply_state to KV RocksDB, in one write batch together with kv data.
    ///
    /// If we write it to Raft RocksDB, apply_state and kv data (Put, Delete) are in
    /// separate WAL file. When power failure, for current raft log, apply_index may synced
    /// to file, but KV data may not synced to file, so we will lose data.
    apply_state: RaftApplyState,
    /// The term of the raft log at applied index.
    applied_index_term: u64,
    /// The latest synced apply index.
    last_sync_apply_index: u64,

    /// Info about cmd observer.
    observe_cmd: Option<ObserveCmd>,

    /// The local metrics, and it will be flushed periodically.
    metrics: ApplyMetrics,
}

impl<E> ApplyDelegate<E>
where
    E: KvEngine,
{
    fn from_registration(reg: Registration) -> ApplyDelegate<E> {
        ApplyDelegate {
            id: reg.id,
            tag: format!("[region {}] {}", reg.region.get_id(), reg.id),
            region: reg.region,
            pending_remove: false,
            last_sync_apply_index: reg.apply_state.get_applied_index(),
            apply_state: reg.apply_state,
            applied_index_term: reg.applied_index_term,
            term: reg.term,
            stopped: false,
            handle_start: None,
            ready_source_region_id: 0,
            yield_state: None,
            wait_merge_state: None,
            is_merging: reg.is_merging,
            pending_cmds: PendingCmdQueue::new(),
            metrics: Default::default(),
            last_merge_version: 0,
            pending_request_snapshot_count: reg.pending_request_snapshot_count,
            observe_cmd: None,
        }
    }

    pub fn region_id(&self) -> u64 {
        self.region.get_id()
    }

    pub fn id(&self) -> u64 {
        self.id
    }

    /// Handles all the committed_entries, namely, applies the committed entries.
    fn handle_raft_committed_entries<W: WriteBatch + WriteBatchVecExt<E>>(
        &mut self,
        apply_ctx: &mut ApplyContext<E, W>,
        mut committed_entries_drainer: Drain<Entry>,
    ) {
        if committed_entries_drainer.len() == 0 {
            return;
        }
        apply_ctx.prepare_for(self);
        // If we send multiple ConfChange commands, only first one will be proposed correctly,
        // others will be saved as a normal entry with no data, so we must re-propose these
        // commands again.
        apply_ctx.committed_count += committed_entries_drainer.len();
        let mut results = VecDeque::new();
        while let Some(entry) = committed_entries_drainer.next() {
            if self.pending_remove {
                // This peer is about to be destroyed, skip everything.
                break;
            }

            let expect_index = self.apply_state.get_applied_index() + 1;
            if expect_index != entry.get_index() {
                // Msg::CatchUpLogs may have arrived before Msg::Apply.
                if expect_index > entry.get_index() && self.is_merging {
                    info!(
                        "skip log as it's already applied";
                        "region_id" => self.region_id(),
                        "peer_id" => self.id(),
                        "index" => entry.get_index()
                    );
                    continue;
                }
                panic!(
                    "{} expect index {}, but got {}",
                    self.tag,
                    expect_index,
                    entry.get_index()
                );
            }

            let res = match entry.get_entry_type() {
                EntryType::EntryNormal => self.handle_raft_entry_normal(apply_ctx, &entry),
                EntryType::EntryConfChange => self.handle_raft_entry_conf_change(apply_ctx, &entry),
                EntryType::EntryConfChangeV2 => unimplemented!(),
            };

            match res {
                ApplyResult::None => {}
                ApplyResult::Res(res) => results.push_back(res),
                ApplyResult::Yield | ApplyResult::WaitMergeSource(_) => {
                    // Both cancel and merge will yield current processing.
                    apply_ctx.committed_count -= committed_entries_drainer.len() + 1;
                    let mut pending_entries =
                        Vec::with_capacity(committed_entries_drainer.len() + 1);
                    // Note that current entry is skipped when yield.
                    pending_entries.push(entry);
                    pending_entries.extend(committed_entries_drainer);
                    apply_ctx.finish_for(self, results);
                    self.yield_state = Some(YieldState {
                        pending_entries,
                        pending_msgs: Vec::default(),
                    });
                    if let ApplyResult::WaitMergeSource(logs_up_to_date) = res {
                        self.wait_merge_state = Some(WaitSourceMergeState { logs_up_to_date });
                    }
                    return;
                }
            }
        }

        apply_ctx.finish_for(self, results);

        if self.pending_remove {
            self.destroy(apply_ctx);
        }
    }

    fn update_metrics<W: WriteBatch + WriteBatchVecExt<E>>(
        &mut self,
        apply_ctx: &ApplyContext<E, W>,
    ) {
        self.metrics.written_bytes += apply_ctx.delta_bytes();
        self.metrics.written_keys += apply_ctx.delta_keys();
    }

    fn write_apply_state<W: WriteBatch + WriteBatchVecExt<E>>(&self, wb: &mut W) {
        wb.put_msg_cf(
            CF_RAFT,
            &keys::apply_state_key(self.region.get_id()),
            &self.apply_state,
        )
        .unwrap_or_else(|e| {
            panic!(
                "{} failed to save apply state to write batch, error: {:?}",
                self.tag, e
            );
        });
    }

    fn handle_raft_entry_normal<W: WriteBatch + WriteBatchVecExt<E>>(
        &mut self,
        apply_ctx: &mut ApplyContext<E, W>,
        entry: &Entry,
    ) -> ApplyResult<E::Snapshot> {
        fail_point!("yield_apply_1000", self.region_id() == 1000, |_| {
            ApplyResult::Yield
        });

        let index = entry.get_index();
        let term = entry.get_term();
        let data = entry.get_data();

        if !data.is_empty() {
            let cmd = util::parse_data_at(data, index, &self.tag);

            if should_write_to_engine(&cmd) || apply_ctx.kv_wb().should_write_to_engine() {
                apply_ctx.commit(self);
                if let Some(start) = self.handle_start.as_ref() {
                    if start.elapsed() >= apply_ctx.yield_duration {
                        return ApplyResult::Yield;
                    }
                }
            }

            return self.process_raft_cmd(apply_ctx, index, term, cmd);
        }
        // TOOD(cdc): should we observe empty cmd, aka leader change?

        self.apply_state.set_applied_index(index);
        self.applied_index_term = term;
        assert!(term > 0);

        // 1. When a peer become leader, it will send an empty entry.
        // 2. When a leader tries to read index during transferring leader,
        //    it will also propose an empty entry. But that entry will not contain
        //    any associated callback. So no need to clear callback.
        while let Some(mut cmd) = self.pending_cmds.pop_normal(std::u64::MAX, term - 1) {
            apply_ctx
                .cbs
                .last_mut()
                .unwrap()
                .push(cmd.cb.take(), cmd_resp::err_resp(Error::StaleCommand, term));
        }
        ApplyResult::None
    }

    fn handle_raft_entry_conf_change<W: WriteBatch + WriteBatchVecExt<E>>(
        &mut self,
        apply_ctx: &mut ApplyContext<E, W>,
        entry: &Entry,
    ) -> ApplyResult<E::Snapshot> {
        // Although conf change can't yield in normal case, it is convenient to
        // simulate yield before applying a conf change log.
        fail_point!("yield_apply_conf_change_3", self.id() == 3, |_| {
            ApplyResult::Yield
        });
        let index = entry.get_index();
        let term = entry.get_term();
        let conf_change: ConfChange = util::parse_data_at(entry.get_data(), index, &self.tag);
        let cmd = util::parse_data_at(conf_change.get_context(), index, &self.tag);
        match self.process_raft_cmd(apply_ctx, index, term, cmd) {
            ApplyResult::None => {
                // If failed, tell Raft that the `ConfChange` was aborted.
                ApplyResult::Res(ExecResult::ChangePeer(Default::default()))
            }
            ApplyResult::Res(mut res) => {
                if let ExecResult::ChangePeer(ref mut cp) = res {
                    cp.conf_change = conf_change;
                } else {
                    panic!(
                        "{} unexpected result {:?} for conf change {:?} at {}",
                        self.tag, res, conf_change, index
                    );
                }
                ApplyResult::Res(res)
            }
            ApplyResult::Yield | ApplyResult::WaitMergeSource(_) => unreachable!(),
        }
    }

    fn find_cb(
        &mut self,
        index: u64,
        term: u64,
        is_conf_change: bool,
    ) -> Option<Callback<E::Snapshot>> {
        let (region_id, peer_id) = (self.region_id(), self.id());
        if is_conf_change {
            if let Some(mut cmd) = self.pending_cmds.take_conf_change() {
                if cmd.index == index && cmd.term == term {
                    return Some(cmd.cb.take().unwrap());
                } else {
                    notify_stale_command(region_id, peer_id, self.term, cmd);
                }
            }
            return None;
        }
        while let Some(mut head) = self.pending_cmds.pop_normal(index, term) {
            if head.term == term {
                if head.index == index {
                    return Some(head.cb.take().unwrap());
                } else {
                    panic!(
                        "{} unexpected callback at term {}, found index {}, expected {}",
                        self.tag, term, head.index, index
                    );
                }
            } else {
                // Because of the lack of original RaftCmdRequest, we skip calling
                // coprocessor here.
                notify_stale_command(region_id, peer_id, self.term, head);
            }
        }
        None
    }

    fn process_raft_cmd<W: WriteBatch + WriteBatchVecExt<E>>(
        &mut self,
        apply_ctx: &mut ApplyContext<E, W>,
        index: u64,
        term: u64,
        cmd: RaftCmdRequest,
    ) -> ApplyResult<E::Snapshot> {
        if index == 0 {
            panic!(
                "{} processing raft command needs a none zero index",
                self.tag
            );
        }

        // Set sync log hint if the cmd requires so.
        apply_ctx.sync_log_hint |= should_sync_log(&cmd);

        let is_conf_change = get_change_peer_cmd(&cmd).is_some();
        apply_ctx.host.pre_apply(&self.region, &cmd);
        let (mut resp, exec_result) = self.apply_raft_cmd(apply_ctx, index, term, &cmd);
        if let ApplyResult::WaitMergeSource(_) = exec_result {
            return exec_result;
        }

        debug!(
            "applied command";
            "region_id" => self.region_id(),
            "peer_id" => self.id(),
            "index" => index
        );

        // TODO: if we have exec_result, maybe we should return this callback too. Outer
        // store will call it after handing exec result.
        cmd_resp::bind_term(&mut resp, self.term);
        let cmd_cb = self.find_cb(index, term, is_conf_change);
        if let Some(observe_cmd) = self.observe_cmd.as_ref() {
            let cmd = Cmd::new(index, cmd, resp.clone());
            apply_ctx
                .host
                .on_apply_cmd(observe_cmd.id, self.region_id(), cmd);
        }

        apply_ctx.cbs.last_mut().unwrap().push(cmd_cb, resp);

        exec_result
    }

    /// Applies raft command.
    ///
    /// An apply operation can fail in the following situations:
    ///   1. it encounters an error that will occur on all stores, it can continue
    /// applying next entry safely, like epoch not match for example;
    ///   2. it encounters an error that may not occur on all stores, in this case
    /// we should try to apply the entry again or panic. Considering that this
    /// usually due to disk operation fail, which is rare, so just panic is ok.
    fn apply_raft_cmd<W: WriteBatch + WriteBatchVecExt<E>>(
        &mut self,
        ctx: &mut ApplyContext<E, W>,
        index: u64,
        term: u64,
        req: &RaftCmdRequest,
    ) -> (RaftCmdResponse, ApplyResult<E::Snapshot>) {
        // if pending remove, apply should be aborted already.
        assert!(!self.pending_remove);

        ctx.exec_ctx = Some(self.new_ctx(index, term));
        ctx.kv_wb_mut().set_save_point();
        let (resp, exec_result) = match self.exec_raft_cmd(ctx, &req) {
            Ok(a) => {
                ctx.kv_wb_mut().pop_save_point().unwrap();
                a
            }
            Err(e) => {
                // clear dirty values.
                ctx.kv_wb_mut().rollback_to_save_point().unwrap();
                match e {
                    Error::EpochNotMatch(..) => debug!(
                        "epoch not match";
                        "region_id" => self.region_id(),
                        "peer_id" => self.id(),
                        "err" => ?e
                    ),
                    _ => error!(
                        "execute raft command";
                        "region_id" => self.region_id(),
                        "peer_id" => self.id(),
                        "err" => ?e
                    ),
                }
                (cmd_resp::new_error(e), ApplyResult::None)
            }
        };
        if let ApplyResult::WaitMergeSource(_) = exec_result {
            return (resp, exec_result);
        }

        let mut exec_ctx = ctx.exec_ctx.take().unwrap();
        exec_ctx.apply_state.set_applied_index(index);

        self.apply_state = exec_ctx.apply_state;
        self.applied_index_term = term;

        if let ApplyResult::Res(ref exec_result) = exec_result {
            match *exec_result {
                ExecResult::ChangePeer(ref cp) => {
                    self.region = cp.region.clone();
                }
                ExecResult::ComputeHash { .. }
                | ExecResult::VerifyHash { .. }
                | ExecResult::CompactLog { .. }
                | ExecResult::DeleteRange { .. }
                | ExecResult::IngestSst { .. } => {}
                ExecResult::SplitRegion { ref derived, .. } => {
                    self.region = derived.clone();
                    self.metrics.size_diff_hint = 0;
                    self.metrics.delete_keys_hint = 0;
                }
                ExecResult::PrepareMerge { ref region, .. } => {
                    self.region = region.clone();
                    self.is_merging = true;
                }
                ExecResult::CommitMerge { ref region, .. } => {
                    self.region = region.clone();
                    self.last_merge_version = region.get_region_epoch().get_version();
                }
                ExecResult::RollbackMerge { ref region, .. } => {
                    self.region = region.clone();
                    self.is_merging = false;
                }
            }
        }

        (resp, exec_result)
    }

    fn destroy<W: WriteBatch + WriteBatchVecExt<E>>(&mut self, apply_ctx: &mut ApplyContext<E, W>) {
        self.stopped = true;
        apply_ctx.router.close(self.region_id());
        for cmd in self.pending_cmds.normals.drain(..) {
            notify_region_removed(self.region.get_id(), self.id, cmd);
        }
        if let Some(cmd) = self.pending_cmds.conf_change.take() {
            notify_region_removed(self.region.get_id(), self.id, cmd);
        }
    }

    fn clear_all_commands_as_stale(&mut self) {
        let (region_id, peer_id) = (self.region_id(), self.id());
        for cmd in self.pending_cmds.normals.drain(..) {
            notify_stale_command(region_id, peer_id, self.term, cmd);
        }
        if let Some(cmd) = self.pending_cmds.conf_change.take() {
            notify_stale_command(region_id, peer_id, self.term, cmd);
        }
    }

    fn new_ctx(&self, index: u64, term: u64) -> ExecContext {
        ExecContext::new(self.apply_state.clone(), index, term)
    }
}

impl<E> ApplyDelegate<E>
where
    E: KvEngine,
{
    // Only errors that will also occur on all other stores should be returned.
    fn exec_raft_cmd<W: WriteBatch + WriteBatchVecExt<E>>(
        &mut self,
        ctx: &mut ApplyContext<E, W>,
        req: &RaftCmdRequest,
    ) -> Result<(RaftCmdResponse, ApplyResult<E::Snapshot>)> {
        // Include region for epoch not match after merge may cause key not in range.
        let include_region =
            req.get_header().get_region_epoch().get_version() >= self.last_merge_version;
        check_region_epoch(req, &self.region, include_region)?;
        if req.has_admin_request() {
            self.exec_admin_cmd(ctx, req)
        } else {
            self.exec_write_cmd(ctx, req)
        }
    }

    fn exec_admin_cmd<W: WriteBatch + WriteBatchVecExt<E>>(
        &mut self,
        ctx: &mut ApplyContext<E, W>,
        req: &RaftCmdRequest,
    ) -> Result<(RaftCmdResponse, ApplyResult<E::Snapshot>)> {
        let request = req.get_admin_request();
        let cmd_type = request.get_cmd_type();
        if cmd_type != AdminCmdType::CompactLog && cmd_type != AdminCmdType::CommitMerge {
            info!(
                "execute admin command";
                "region_id" => self.region_id(),
                "peer_id" => self.id(),
                "term" => ctx.exec_ctx.as_ref().unwrap().term,
                "index" => ctx.exec_ctx.as_ref().unwrap().index,
                "command" => ?request
            );
        }

        let (mut response, exec_result) = match cmd_type {
            AdminCmdType::ChangePeer => self.exec_change_peer(ctx, request),
            AdminCmdType::Split => self.exec_split(ctx, request),
            AdminCmdType::BatchSplit => self.exec_batch_split(ctx, request),
            AdminCmdType::CompactLog => self.exec_compact_log(ctx, request),
            AdminCmdType::TransferLeader => Err(box_err!("transfer leader won't exec")),
            AdminCmdType::ComputeHash => self.exec_compute_hash(ctx, request),
            AdminCmdType::VerifyHash => self.exec_verify_hash(ctx, request),
            // TODO: is it backward compatible to add new cmd_type?
            AdminCmdType::PrepareMerge => self.exec_prepare_merge(ctx, request),
            AdminCmdType::CommitMerge => self.exec_commit_merge(ctx, request),
            AdminCmdType::RollbackMerge => self.exec_rollback_merge(ctx, request),
            AdminCmdType::InvalidAdmin => Err(box_err!("unsupported admin command type")),
        }?;
        response.set_cmd_type(cmd_type);

        let mut resp = RaftCmdResponse::default();
        if !req.get_header().get_uuid().is_empty() {
            let uuid = req.get_header().get_uuid().to_vec();
            resp.mut_header().set_uuid(uuid);
        }
        resp.set_admin_response(response);
        Ok((resp, exec_result))
    }

    fn exec_write_cmd<W: WriteBatch + WriteBatchVecExt<E>>(
        &mut self,
        ctx: &mut ApplyContext<E, W>,
        req: &RaftCmdRequest,
    ) -> Result<(RaftCmdResponse, ApplyResult<E::Snapshot>)> {
        fail_point!(
            "on_apply_write_cmd",
            cfg!(release) || self.id() == 3,
            |_| {
                unimplemented!();
            }
        );

        let requests = req.get_requests();
        let mut responses = Vec::with_capacity(requests.len());

        let mut ranges = vec![];
        let mut ssts = vec![];
        for req in requests {
            let cmd_type = req.get_cmd_type();
            let mut resp = match cmd_type {
                CmdType::Put => self.handle_put(ctx.kv_wb_mut(), req),
                CmdType::Delete => self.handle_delete(ctx.kv_wb_mut(), req),
                CmdType::DeleteRange => {
                    self.handle_delete_range(&ctx.engine, req, &mut ranges, ctx.use_delete_range)
                }
                CmdType::IngestSst => {
                    self.handle_ingest_sst(&ctx.importer, &ctx.engine, req, &mut ssts)
                }
                // Readonly commands are handled in raftstore directly.
                // Don't panic here in case there are old entries need to be applied.
                // It's also safe to skip them here, because a restart must have happened,
                // hence there is no callback to be called.
                CmdType::Snap | CmdType::Get => {
                    warn!(
                        "skip readonly command";
                        "region_id" => self.region_id(),
                        "peer_id" => self.id(),
                        "command" => ?req
                    );
                    continue;
                }
                CmdType::Prewrite | CmdType::Invalid | CmdType::ReadIndex => {
                    Err(box_err!("invalid cmd type, message maybe corrupted"))
                }
            }?;

            resp.set_cmd_type(cmd_type);

            responses.push(resp);
        }

        let mut resp = RaftCmdResponse::default();
        if !req.get_header().get_uuid().is_empty() {
            let uuid = req.get_header().get_uuid().to_vec();
            resp.mut_header().set_uuid(uuid);
        }
        resp.set_responses(responses.into());

        assert!(ranges.is_empty() || ssts.is_empty());
        let exec_res = if !ranges.is_empty() {
            ApplyResult::Res(ExecResult::DeleteRange { ranges })
        } else if !ssts.is_empty() {
            ApplyResult::Res(ExecResult::IngestSst { ssts })
        } else {
            ApplyResult::None
        };

        Ok((resp, exec_res))
    }
}

// Write commands related.
impl<E> ApplyDelegate<E>
where
    E: KvEngine,
{
    fn handle_put<W: WriteBatch>(&mut self, wb: &mut W, req: &Request) -> Result<Response> {
        let (key, value) = (req.get_put().get_key(), req.get_put().get_value());
        // region key range has no data prefix, so we must use origin key to check.
        util::check_key_in_region(key, &self.region)?;

        let resp = Response::default();
        let key = keys::data_key(key);
        self.metrics.size_diff_hint += key.len() as i64;
        self.metrics.size_diff_hint += value.len() as i64;
        if !req.get_put().get_cf().is_empty() {
            let cf = req.get_put().get_cf();
            // TODO: don't allow write preseved cfs.
            if cf == CF_LOCK {
                self.metrics.lock_cf_written_bytes += key.len() as u64;
                self.metrics.lock_cf_written_bytes += value.len() as u64;
            }
            // TODO: check whether cf exists or not.
            wb.put_cf(cf, &key, value).unwrap_or_else(|e| {
                panic!(
                    "{} failed to write ({}, {}) to cf {}: {:?}",
                    self.tag,
                    hex::encode_upper(&key),
                    escape(value),
                    cf,
                    e
                )
            });
        } else {
            wb.put(&key, value).unwrap_or_else(|e| {
                panic!(
                    "{} failed to write ({}, {}): {:?}",
                    self.tag,
                    hex::encode_upper(&key),
                    escape(value),
                    e
                );
            });
        }
        Ok(resp)
    }

    fn handle_delete<W: WriteBatch>(&mut self, wb: &mut W, req: &Request) -> Result<Response> {
        let key = req.get_delete().get_key();
        // region key range has no data prefix, so we must use origin key to check.
        util::check_key_in_region(key, &self.region)?;

        let key = keys::data_key(key);
        // since size_diff_hint is not accurate, so we just skip calculate the value size.
        self.metrics.size_diff_hint -= key.len() as i64;
        let resp = Response::default();
        if !req.get_delete().get_cf().is_empty() {
            let cf = req.get_delete().get_cf();
            // TODO: check whether cf exists or not.
            wb.delete_cf(cf, &key).unwrap_or_else(|e| {
                panic!(
                    "{} failed to delete {}: {}",
                    self.tag,
                    hex::encode_upper(&key),
                    e
                )
            });

            if cf == CF_LOCK {
                // delete is a kind of write for RocksDB.
                self.metrics.lock_cf_written_bytes += key.len() as u64;
            } else {
                self.metrics.delete_keys_hint += 1;
            }
        } else {
            wb.delete(&key).unwrap_or_else(|e| {
                panic!(
                    "{} failed to delete {}: {}",
                    self.tag,
                    hex::encode_upper(&key),
                    e
                )
            });
            self.metrics.delete_keys_hint += 1;
        }

        Ok(resp)
    }

    fn handle_delete_range(
        &mut self,
        engine: &E,
        req: &Request,
        ranges: &mut Vec<Range>,
        use_delete_range: bool,
    ) -> Result<Response> {
        let s_key = req.get_delete_range().get_start_key();
        let e_key = req.get_delete_range().get_end_key();
        let notify_only = req.get_delete_range().get_notify_only();
        if !e_key.is_empty() && s_key >= e_key {
            return Err(box_err!(
                "invalid delete range command, start_key: {:?}, end_key: {:?}",
                s_key,
                e_key
            ));
        }
        // region key range has no data prefix, so we must use origin key to check.
        util::check_key_in_region(s_key, &self.region)?;
        let end_key = keys::data_end_key(e_key);
        let region_end_key = keys::data_end_key(self.region.get_end_key());
        if end_key > region_end_key {
            return Err(Error::KeyNotInRegion(e_key.to_vec(), self.region.clone()));
        }

        let resp = Response::default();
        let mut cf = req.get_delete_range().get_cf();
        if cf.is_empty() {
            cf = CF_DEFAULT;
        }
        if ALL_CFS.iter().find(|x| **x == cf).is_none() {
            return Err(box_err!("invalid delete range command, cf: {:?}", cf));
        }

        let start_key = keys::data_key(s_key);
        // Use delete_files_in_range to drop as many sst files as possible, this
        // is a way to reclaim disk space quickly after drop a table/index.
        if !notify_only {
            engine
                .delete_files_in_range_cf(cf, &start_key, &end_key, /* include_end */ false)
                .unwrap_or_else(|e| {
                    panic!(
                        "{} failed to delete files in range [{}, {}): {:?}",
                        self.tag,
                        hex::encode_upper(&start_key),
                        hex::encode_upper(&end_key),
                        e
                    )
                });

            // Delete all remaining keys.
            engine
                .delete_all_in_range_cf(cf, &start_key, &end_key, use_delete_range)
                .unwrap_or_else(|e| {
                    panic!(
                        "{} failed to delete all in range [{}, {}), cf: {}, err: {:?}",
                        self.tag,
                        hex::encode_upper(&start_key),
                        hex::encode_upper(&end_key),
                        cf,
                        e
                    );
                });
        }

        // TODO: Should this be executed when `notify_only` is set?
        ranges.push(Range::new(cf.to_owned(), start_key, end_key));

        Ok(resp)
    }

    fn handle_ingest_sst(
        &mut self,
        importer: &Arc<SSTImporter>,
        engine: &E,
        req: &Request,
        ssts: &mut Vec<SstMeta>,
    ) -> Result<Response> {
        let sst = req.get_ingest_sst().get_sst();

        if let Err(e) = check_sst_for_ingestion(sst, &self.region) {
            error!(
                 "ingest fail";
                 "region_id" => self.region_id(),
                 "peer_id" => self.id(),
                 "sst" => ?sst,
                 "region" => ?&self.region,
                 "err" => ?e
            );
            // This file is not valid, we can delete it here.
            let _ = importer.delete(sst);
            return Err(e);
        }

        importer.ingest(sst, engine).unwrap_or_else(|e| {
            // If this failed, it means that the file is corrupted or something
            // is wrong with the engine, but we can do nothing about that.
            panic!("{} ingest {:?}: {:?}", self.tag, sst, e);
        });

        ssts.push(sst.clone());
        Ok(Response::default())
    }
}

// Admin commands related.
impl<E> ApplyDelegate<E>
where
    E: KvEngine,
{
    fn exec_change_peer<W: WriteBatch + WriteBatchVecExt<E>>(
        &mut self,
        ctx: &mut ApplyContext<E, W>,
        request: &AdminRequest,
    ) -> Result<(AdminResponse, ApplyResult<E::Snapshot>)> {
        let request = request.get_change_peer();
        let peer = request.get_peer();
        let store_id = peer.get_store_id();
        let change_type = request.get_change_type();
        let mut region = self.region.clone();

        fail_point!(
            "apply_on_conf_change_1_3_1",
            (self.id == 1 || self.id == 3) && self.region_id() == 1,
            |_| panic!("should not use return")
        );
        fail_point!(
            "apply_on_conf_change_3_1",
            self.id == 3 && self.region_id() == 1,
            |_| panic!("should not use return")
        );
        fail_point!(
            "apply_on_conf_change_all_1",
            self.region_id() == 1,
            |_| panic!("should not use return")
        );
        info!(
            "exec ConfChange";
            "region_id" => self.region_id(),
            "peer_id" => self.id(),
            "type" => util::conf_change_type_str(change_type),
            "epoch" => ?region.get_region_epoch(),
        );

        // TODO: we should need more check, like peer validation, duplicated id, etc.
        let conf_ver = region.get_region_epoch().get_conf_ver() + 1;
        region.mut_region_epoch().set_conf_ver(conf_ver);

        match change_type {
            ConfChangeType::AddNode => {
                let add_ndoe_fp = || {
                    fail_point!(
                        "apply_on_add_node_1_2",
                        self.id == 2 && self.region_id() == 1,
                        |_| {}
                    )
                };
                add_ndoe_fp();

                PEER_ADMIN_CMD_COUNTER_VEC
                    .with_label_values(&["add_peer", "all"])
                    .inc();

                let mut exists = false;
                if let Some(p) = util::find_peer_mut(&mut region, store_id) {
                    exists = true;
                    if !p.get_is_learner() || p.get_id() != peer.get_id() {
                        error!(
                            "can't add duplicated peer";
                            "region_id" => self.region_id(),
                            "peer_id" => self.id(),
                            "peer" => ?peer,
                            "region" => ?&self.region
                        );
                        return Err(box_err!(
                            "can't add duplicated peer {:?} to region {:?}",
                            peer,
                            self.region
                        ));
                    } else {
                        p.set_is_learner(false);
                    }
                }
                if !exists {
                    // TODO: Do we allow adding peer in same node?
                    region.mut_peers().push(peer.clone());
                }

                PEER_ADMIN_CMD_COUNTER_VEC
                    .with_label_values(&["add_peer", "success"])
                    .inc();
                info!(
                    "add peer successfully";
                    "region_id" => self.region_id(),
                    "peer_id" => self.id(),
                    "peer" => ?peer,
                    "region" => ?&self.region
                );
            }
            ConfChangeType::RemoveNode => {
                PEER_ADMIN_CMD_COUNTER_VEC
                    .with_label_values(&["remove_peer", "all"])
                    .inc();

                if let Some(p) = util::remove_peer(&mut region, store_id) {
                    // Considering `is_learner` flag in `Peer` here is by design.
                    if &p != peer {
                        error!(
                            "ignore remove unmatched peer";
                            "region_id" => self.region_id(),
                            "peer_id" => self.id(),
                            "expect_peer" => ?peer,
                            "get_peeer" => ?p
                        );
                        return Err(box_err!(
                            "remove unmatched peer: expect: {:?}, get {:?}, ignore",
                            peer,
                            p
                        ));
                    }
                    if self.id == peer.get_id() {
                        // Remove ourself, we will destroy all region data later.
                        // So we need not to apply following logs.
                        self.stopped = true;
                        self.pending_remove = true;
                    }
                } else {
                    error!(
                        "remove missing peer";
                        "region_id" => self.region_id(),
                        "peer_id" => self.id(),
                        "peer" => ?peer,
                        "region" => ?&self.region,
                    );
                    return Err(box_err!(
                        "remove missing peer {:?} from region {:?}",
                        peer,
                        self.region
                    ));
                }

                PEER_ADMIN_CMD_COUNTER_VEC
                    .with_label_values(&["remove_peer", "success"])
                    .inc();
                info!(
                    "remove peer successfully";
                    "region_id" => self.region_id(),
                    "peer_id" => self.id(),
                    "peer" => ?peer,
                    "region" => ?&self.region
                );
            }
            ConfChangeType::AddLearnerNode => {
                PEER_ADMIN_CMD_COUNTER_VEC
                    .with_label_values(&["add_learner", "all"])
                    .inc();

                if util::find_peer(&region, store_id).is_some() {
                    error!(
                        "can't add duplicated learner";
                        "region_id" => self.region_id(),
                        "peer_id" => self.id(),
                        "peer" => ?peer,
                        "region" => ?&self.region
                    );
                    return Err(box_err!(
                        "can't add duplicated learner {:?} to region {:?}",
                        peer,
                        self.region
                    ));
                }
                region.mut_peers().push(peer.clone());

                PEER_ADMIN_CMD_COUNTER_VEC
                    .with_label_values(&["add_learner", "success"])
                    .inc();
                info!(
                    "add learner successfully";
                    "region_id" => self.region_id(),
                    "peer_id" => self.id(),
                    "peer" => ?peer,
                    "region" => ?&self.region,
                );
            }
        }

        let state = if self.pending_remove {
            PeerState::Tombstone
        } else {
            PeerState::Normal
        };
        if let Err(e) = write_peer_state(ctx.kv_wb_mut(), &region, state, None) {
            panic!("{} failed to update region state: {:?}", self.tag, e);
        }

        let mut resp = AdminResponse::default();
        resp.mut_change_peer().set_region(region.clone());

        Ok((
            resp,
            ApplyResult::Res(ExecResult::ChangePeer(ChangePeer {
                index: ctx.exec_ctx.as_ref().unwrap().index,
                conf_change: Default::default(),
                peer: peer.clone(),
                region,
            })),
        ))
    }

    fn exec_split<W: WriteBatch + WriteBatchVecExt<E>>(
        &mut self,
        ctx: &mut ApplyContext<E, W>,
        req: &AdminRequest,
    ) -> Result<(AdminResponse, ApplyResult<E::Snapshot>)> {
        info!(
            "split is deprecated, redirect to use batch split";
            "region_id" => self.region_id(),
            "peer_id" => self.id(),
        );
        let split = req.get_split().to_owned();
        let mut admin_req = AdminRequest::default();
        admin_req
            .mut_splits()
            .set_right_derive(split.get_right_derive());
        admin_req.mut_splits().mut_requests().push(split);
        // This method is executed only when there are unapplied entries after being restarted.
        // So there will be no callback, it's OK to return a response that does not matched
        // with its request.
        self.exec_batch_split(ctx, &admin_req)
    }

    fn exec_batch_split<W: WriteBatch + WriteBatchVecExt<E>>(
        &mut self,
        ctx: &mut ApplyContext<E, W>,
        req: &AdminRequest,
    ) -> Result<(AdminResponse, ApplyResult<E::Snapshot>)> {
        fail_point!(
            "apply_before_split_1_3",
            self.id == 3 && self.region_id() == 1,
            |_| { unreachable!() }
        );

        PEER_ADMIN_CMD_COUNTER.batch_split.all.inc();

        let split_reqs = req.get_splits();
        let right_derive = split_reqs.get_right_derive();
        if split_reqs.get_requests().is_empty() {
            return Err(box_err!("missing split requests"));
        }
        let mut derived = self.region.clone();
        let new_region_cnt = split_reqs.get_requests().len();
        let mut regions = Vec::with_capacity(new_region_cnt + 1);
        let mut keys: VecDeque<Vec<u8>> = VecDeque::with_capacity(new_region_cnt + 1);
        for req in split_reqs.get_requests() {
            let split_key = req.get_split_key();
            if split_key.is_empty() {
                return Err(box_err!("missing split key"));
            }
            if split_key
                <= keys
                    .back()
                    .map_or_else(|| derived.get_start_key(), Vec::as_slice)
            {
                return Err(box_err!("invalid split request: {:?}", split_reqs));
            }
            if req.get_new_peer_ids().len() != derived.get_peers().len() {
                return Err(box_err!(
                    "invalid new peer id count, need {:?}, but got {:?}",
                    derived.get_peers(),
                    req.get_new_peer_ids()
                ));
            }
            keys.push_back(split_key.to_vec());
        }

        util::check_key_in_region(keys.back().unwrap(), &self.region)?;

        info!(
            "split region";
            "region_id" => self.region_id(),
            "peer_id" => self.id(),
            "region" => ?derived,
            "keys" => %KeysInfoFormatter(keys.iter()),
        );
        let new_version = derived.get_region_epoch().get_version() + new_region_cnt as u64;
        derived.mut_region_epoch().set_version(new_version);
        // Note that the split requests only contain ids for new regions, so we need
        // to handle new regions and old region separately.
        if right_derive {
            // So the range of new regions is [old_start_key, split_key1, ..., last_split_key].
            keys.push_front(derived.get_start_key().to_vec());
        } else {
            // So the range of new regions is [split_key1, ..., last_split_key, old_end_key].
            keys.push_back(derived.get_end_key().to_vec());
            derived.set_end_key(keys.front().unwrap().to_vec());
            regions.push(derived.clone());
        }
        let kv_wb_mut = ctx.kv_wb.as_mut().unwrap();
        for req in split_reqs.get_requests() {
            let mut new_region = Region::default();
            // TODO: check new region id validation.
            new_region.set_id(req.get_new_region_id());
            new_region.set_region_epoch(derived.get_region_epoch().to_owned());
            new_region.set_start_key(keys.pop_front().unwrap());
            new_region.set_end_key(keys.front().unwrap().to_vec());
            new_region.set_peers(derived.get_peers().to_vec().into());
            for (peer, peer_id) in new_region
                .mut_peers()
                .iter_mut()
                .zip(req.get_new_peer_ids())
            {
                peer.set_id(*peer_id);
            }
            write_peer_state(kv_wb_mut, &new_region, PeerState::Normal, None)
                .and_then(|_| write_initial_apply_state(kv_wb_mut, new_region.get_id()))
                .unwrap_or_else(|e| {
                    panic!(
                        "{} fails to save split region {:?}: {:?}",
                        self.tag, new_region, e
                    )
                });
            regions.push(new_region);
        }
        if right_derive {
            derived.set_start_key(keys.pop_front().unwrap());
            regions.push(derived.clone());
        }
        write_peer_state(kv_wb_mut, &derived, PeerState::Normal, None).unwrap_or_else(|e| {
            panic!("{} fails to update region {:?}: {:?}", self.tag, derived, e)
        });
        let mut resp = AdminResponse::default();
        resp.mut_splits().set_regions(regions.clone().into());
        PEER_ADMIN_CMD_COUNTER.batch_split.success.inc();

        Ok((
            resp,
            ApplyResult::Res(ExecResult::SplitRegion { regions, derived }),
        ))
    }

    fn exec_prepare_merge<W: WriteBatch + WriteBatchVecExt<E>>(
        &mut self,
        ctx: &mut ApplyContext<E, W>,
        req: &AdminRequest,
    ) -> Result<(AdminResponse, ApplyResult<E::Snapshot>)> {
        fail_point!("apply_before_prepare_merge");

        PEER_ADMIN_CMD_COUNTER.prepare_merge.all.inc();

        let prepare_merge = req.get_prepare_merge();
        let index = prepare_merge.get_min_index();
        let exec_ctx = ctx.exec_ctx.as_ref().unwrap();
        let first_index = peer_storage::first_index(&exec_ctx.apply_state);
        if index < first_index {
            // We filter `CompactLog` command before.
            panic!(
                "{} first index {} > min_index {}, skip pre merge",
                self.tag, first_index, index
            );
        }
        let mut region = self.region.clone();
        let region_version = region.get_region_epoch().get_version() + 1;
        region.mut_region_epoch().set_version(region_version);
        // In theory conf version should not be increased when executing prepare_merge.
        // However, we don't want to do conf change after prepare_merge is committed.
        // This can also be done by iterating all proposal to find if prepare_merge is
        // proposed before proposing conf change, but it make things complicated.
        // Another way is make conf change also check region version, but this is not
        // backward compatible.
        let conf_version = region.get_region_epoch().get_conf_ver() + 1;
        region.mut_region_epoch().set_conf_ver(conf_version);
        let mut merging_state = MergeState::default();
        merging_state.set_min_index(index);
        merging_state.set_target(prepare_merge.get_target().to_owned());
        merging_state.set_commit(exec_ctx.index);
        write_peer_state(
            ctx.kv_wb.as_mut().unwrap(),
            &region,
            PeerState::Merging,
            Some(merging_state.clone()),
        )
        .unwrap_or_else(|e| {
            panic!(
                "{} failed to save merging state {:?} for region {:?}: {:?}",
                self.tag, merging_state, region, e
            )
        });
        fail_point!("apply_after_prepare_merge");
        PEER_ADMIN_CMD_COUNTER.prepare_merge.success.inc();

        Ok((
            AdminResponse::default(),
            ApplyResult::Res(ExecResult::PrepareMerge {
                region,
                state: merging_state,
            }),
        ))
    }

    // The target peer should send missing log entries to the source peer.
    //
    // So, the merge process order would be:
    // 1.   `exec_commit_merge` in target apply fsm and send `CatchUpLogs` to source peer fsm
    // 2.   `on_catch_up_logs_for_merge` in source peer fsm
    // 3.   if the source peer has already executed the corresponding `on_ready_prepare_merge`, set pending_remove and jump to step 6
    // 4.   ... (raft append and apply logs)
    // 5.   `on_ready_prepare_merge` in source peer fsm and set pending_remove (means source region has finished applying all logs)
    // 6.   `logs_up_to_date_for_merge` in source apply fsm (destroy its apply fsm and send Noop to trigger the target apply fsm)
    // 7.   resume `exec_commit_merge` in target apply fsm
    // 8.   `on_ready_commit_merge` in target peer fsm and send `MergeResult` to source peer fsm
    // 9.   `on_merge_result` in source peer fsm (destroy itself)
    fn exec_commit_merge<W: WriteBatch + WriteBatchVecExt<E>>(
        &mut self,
        ctx: &mut ApplyContext<E, W>,
        req: &AdminRequest,
    ) -> Result<(AdminResponse, ApplyResult<E::Snapshot>)> {
        {
            let apply_before_commit_merge = || {
                fail_point!(
                    "apply_before_commit_merge_except_1_4",
                    self.region_id() == 1 && self.id != 4,
                    |_| {}
                );
            };
            apply_before_commit_merge();
        }

        PEER_ADMIN_CMD_COUNTER.commit_merge.all.inc();

        let merge = req.get_commit_merge();
        let source_region = merge.get_source();
        let source_region_id = source_region.get_id();

        // No matter whether the source peer has applied to the required index,
        // it's a race to write apply state in both source delegate and target
        // delegate. So asking the source delegate to stop first.
        if self.ready_source_region_id != source_region_id {
            if self.ready_source_region_id != 0 {
                panic!(
                    "{} unexpected ready source region {}, expecting {}",
                    self.tag, self.ready_source_region_id, source_region_id
                );
            }
            info!(
                "asking delegate to stop";
                "region_id" => self.region_id(),
                "peer_id" => self.id(),
                "source_region_id" => source_region_id
            );
            fail_point!("before_handle_catch_up_logs_for_merge");
            // Sends message to the source peer fsm and pause `exec_commit_merge` process
            let logs_up_to_date = Arc::new(AtomicU64::new(0));
            let msg = SignificantMsg::CatchUpLogs(CatchUpLogs {
                target_region_id: self.region_id(),
                merge: merge.to_owned(),
                logs_up_to_date: logs_up_to_date.clone(),
            });
            ctx.notifier
                .notify(source_region_id, PeerMsg::SignificantMsg(msg));
            return Ok((
                AdminResponse::default(),
                ApplyResult::WaitMergeSource(logs_up_to_date),
            ));
        }

        info!(
            "execute CommitMerge";
            "region_id" => self.region_id(),
            "peer_id" => self.id(),
            "commit" => merge.get_commit(),
            "entries" => merge.get_entries().len(),
            "term" => ctx.exec_ctx.as_ref().unwrap().term,
            "index" => ctx.exec_ctx.as_ref().unwrap().index,
            "source_region" => ?source_region
        );

        self.ready_source_region_id = 0;

        let region_state_key = keys::region_state_key(source_region_id);
        let state: RegionLocalState = match ctx.engine.get_msg_cf(CF_RAFT, &region_state_key) {
            Ok(Some(s)) => s,
            e => panic!(
                "{} failed to get regions state of {:?}: {:?}",
                self.tag, source_region, e
            ),
        };
        if state.get_state() != PeerState::Merging {
            panic!(
                "{} unexpected state of merging region {:?}",
                self.tag, state
            );
        }
        let exist_region = state.get_region().to_owned();
        if *source_region != exist_region {
            panic!(
                "{} source_region {:?} not match exist region {:?}",
                self.tag, source_region, exist_region
            );
        }
        let mut region = self.region.clone();
        // Use a max value so that pd can ensure overlapped region has a priority.
        let version = cmp::max(
            source_region.get_region_epoch().get_version(),
            region.get_region_epoch().get_version(),
        ) + 1;
        region.mut_region_epoch().set_version(version);
        if keys::enc_end_key(&region) == keys::enc_start_key(source_region) {
            region.set_end_key(source_region.get_end_key().to_vec());
        } else {
            region.set_start_key(source_region.get_start_key().to_vec());
        }
        let kv_wb_mut = ctx.kv_wb.as_mut().unwrap();
        write_peer_state(kv_wb_mut, &region, PeerState::Normal, None)
            .and_then(|_| {
                // TODO: maybe all information needs to be filled?
                let mut merging_state = MergeState::default();
                merging_state.set_target(self.region.clone());
                write_peer_state(
                    kv_wb_mut,
                    source_region,
                    PeerState::Tombstone,
                    Some(merging_state),
                )
            })
            .unwrap_or_else(|e| {
                panic!(
                    "{} failed to save merge region {:?}: {:?}",
                    self.tag, region, e
                )
            });

        PEER_ADMIN_CMD_COUNTER.commit_merge.success.inc();

        let resp = AdminResponse::default();
        Ok((
            resp,
            ApplyResult::Res(ExecResult::CommitMerge {
                region,
                source: source_region.to_owned(),
            }),
        ))
    }

    fn exec_rollback_merge<W: WriteBatch + WriteBatchVecExt<E>>(
        &mut self,
        ctx: &mut ApplyContext<E, W>,
        req: &AdminRequest,
    ) -> Result<(AdminResponse, ApplyResult<E::Snapshot>)> {
        PEER_ADMIN_CMD_COUNTER.rollback_merge.all.inc();
        let region_state_key = keys::region_state_key(self.region_id());
        let state: RegionLocalState = match ctx.engine.get_msg_cf(CF_RAFT, &region_state_key) {
            Ok(Some(s)) => s,
            e => panic!("{} failed to get regions state: {:?}", self.tag, e),
        };
        assert_eq!(state.get_state(), PeerState::Merging, "{}", self.tag);
        let rollback = req.get_rollback_merge();
        assert_eq!(
            state.get_merge_state().get_commit(),
            rollback.get_commit(),
            "{}",
            self.tag
        );
        let mut region = self.region.clone();
        let version = region.get_region_epoch().get_version();
        // Update version to avoid duplicated rollback requests.
        region.mut_region_epoch().set_version(version + 1);
        let kv_wb_mut = ctx.kv_wb.as_mut().unwrap();
        write_peer_state(kv_wb_mut, &region, PeerState::Normal, None).unwrap_or_else(|e| {
            panic!(
                "{} failed to rollback merge {:?}: {:?}",
                self.tag, rollback, e
            )
        });

        PEER_ADMIN_CMD_COUNTER.rollback_merge.success.inc();
        let resp = AdminResponse::default();
        Ok((
            resp,
            ApplyResult::Res(ExecResult::RollbackMerge {
                region,
                commit: rollback.get_commit(),
            }),
        ))
    }

    fn exec_compact_log<W: WriteBatch + WriteBatchVecExt<E>>(
        &mut self,
        ctx: &mut ApplyContext<E, W>,
        req: &AdminRequest,
    ) -> Result<(AdminResponse, ApplyResult<E::Snapshot>)> {
        PEER_ADMIN_CMD_COUNTER.compact.all.inc();

        let compact_index = req.get_compact_log().get_compact_index();
        let resp = AdminResponse::default();
        let apply_state = &mut ctx.exec_ctx.as_mut().unwrap().apply_state;
        let first_index = peer_storage::first_index(apply_state);
        if compact_index <= first_index {
            debug!(
                "compact index <= first index, no need to compact";
                "region_id" => self.region_id(),
                "peer_id" => self.id(),
                "compact_index" => compact_index,
                "first_index" => first_index,
            );
            return Ok((resp, ApplyResult::None));
        }
        if self.is_merging {
            info!(
                "in merging mode, skip compact";
                "region_id" => self.region_id(),
                "peer_id" => self.id(),
                "compact_index" => compact_index
            );
            return Ok((resp, ApplyResult::None));
        }

        let compact_term = req.get_compact_log().get_compact_term();
        // TODO: add unit tests to cover all the message integrity checks.
        if compact_term == 0 {
            info!(
                "compact term missing, skip";
                "region_id" => self.region_id(),
                "peer_id" => self.id(),
                "command" => ?req.get_compact_log()
            );
            // old format compact log command, safe to ignore.
            return Err(box_err!(
                "command format is outdated, please upgrade leader"
            ));
        }

        // compact failure is safe to be omitted, no need to assert.
        compact_raft_log(&self.tag, apply_state, compact_index, compact_term)?;

        PEER_ADMIN_CMD_COUNTER.compact.success.inc();

        Ok((
            resp,
            ApplyResult::Res(ExecResult::CompactLog {
                state: apply_state.get_truncated_state().clone(),
                first_index,
            }),
        ))
    }

    fn exec_compute_hash<W: WriteBatch + WriteBatchVecExt<E>>(
        &self,
        ctx: &ApplyContext<E, W>,
        _: &AdminRequest,
    ) -> Result<(AdminResponse, ApplyResult<E::Snapshot>)> {
        let resp = AdminResponse::default();
        Ok((
            resp,
            ApplyResult::Res(ExecResult::ComputeHash {
                region: self.region.clone(),
                index: ctx.exec_ctx.as_ref().unwrap().index,
                // This snapshot may be held for a long time, which may cause too many
                // open files in rocksdb.
                // TODO: figure out another way to do consistency check without snapshot
                // or short life snapshot.
                snap: ctx.engine.snapshot(),
            }),
        ))
    }

    fn exec_verify_hash<W: WriteBatch + WriteBatchVecExt<E>>(
        &self,
        _: &ApplyContext<E, W>,
        req: &AdminRequest,
    ) -> Result<(AdminResponse, ApplyResult<E::Snapshot>)> {
        let verify_req = req.get_verify_hash();
        let index = verify_req.get_index();
        let hash = verify_req.get_hash().to_vec();
        let resp = AdminResponse::default();
        Ok((
            resp,
            ApplyResult::Res(ExecResult::VerifyHash { index, hash }),
        ))
    }
}

pub fn get_change_peer_cmd(msg: &RaftCmdRequest) -> Option<&ChangePeerRequest> {
    if !msg.has_admin_request() {
        return None;
    }
    let req = msg.get_admin_request();
    if !req.has_change_peer() {
        return None;
    }

    Some(req.get_change_peer())
}

fn check_sst_for_ingestion(sst: &SstMeta, region: &Region) -> Result<()> {
    let uuid = sst.get_uuid();
    if let Err(e) = UuidBuilder::from_slice(uuid) {
        return Err(box_err!("invalid uuid {:?}: {:?}", uuid, e));
    }

    let cf_name = sst.get_cf_name();
    if cf_name != CF_DEFAULT && cf_name != CF_WRITE {
        return Err(box_err!("invalid cf name {}", cf_name));
    }

    let region_id = sst.get_region_id();
    if region_id != region.get_id() {
        return Err(Error::RegionNotFound(region_id));
    }

    let epoch = sst.get_region_epoch();
    let region_epoch = region.get_region_epoch();
    if epoch.get_conf_ver() != region_epoch.get_conf_ver()
        || epoch.get_version() != region_epoch.get_version()
    {
        let error = format!("{:?} != {:?}", epoch, region_epoch);
        return Err(Error::EpochNotMatch(error, vec![region.clone()]));
    }

    let range = sst.get_range();
    util::check_key_in_region(range.get_start(), region)?;
    util::check_key_in_region(range.get_end(), region)?;

    Ok(())
}

/// Updates the `state` with given `compact_index` and `compact_term`.
///
/// Remember the Raft log is not deleted here.
pub fn compact_raft_log(
    tag: &str,
    state: &mut RaftApplyState,
    compact_index: u64,
    compact_term: u64,
) -> Result<()> {
    debug!("{} compact log entries to prior to {}", tag, compact_index);

    if compact_index <= state.get_truncated_state().get_index() {
        return Err(box_err!("try to truncate compacted entries"));
    } else if compact_index > state.get_applied_index() {
        return Err(box_err!(
            "compact index {} > applied index {}",
            compact_index,
            state.get_applied_index()
        ));
    }

    // we don't actually delete the logs now, we add an async task to do it.

    state.mut_truncated_state().set_index(compact_index);
    state.mut_truncated_state().set_term(compact_term);

    Ok(())
}

pub struct Apply<S>
where
    S: Snapshot,
{
    pub peer_id: u64,
    pub region_id: u64,
    pub term: u64,
    pub entries: Vec<Entry>,
    pub last_committed_index: u64,
    pub committed_index: u64,
    pub committed_term: u64,
    pub cbs: Vec<Proposal<S>>,
    entries_mem_size: i64,
}

impl<S: Snapshot> Apply<S> {
    pub(crate) fn new(
        peer_id: u64,
        region_id: u64,
        term: u64,
        entries: Vec<Entry>,
        last_committed_index: u64,
        committed_index: u64,
        committed_term: u64,
        cbs: Vec<Proposal<S>>,
    ) -> Apply<S> {
        let entries_mem_size =
            (ENTRY_MEM_SIZE * entries.capacity()) as i64 + get_entries_mem_size(&entries);
        APPLY_PENDING_BYTES_GAUGE.add(entries_mem_size);
        Apply {
            peer_id,
            region_id,
            term,
            entries,
            last_committed_index,
            committed_index,
            committed_term,
            cbs,
            entries_mem_size,
        }
    }
}

impl<S: Snapshot> Drop for Apply<S> {
    fn drop(&mut self) {
        APPLY_PENDING_BYTES_GAUGE.sub(self.entries_mem_size);
    }
}

fn get_entries_mem_size(entries: &[Entry]) -> i64 {
    if entries.is_empty() {
        return 0;
    }
    let data_size: i64 = entries
        .iter()
        .map(|e| (e.data.capacity() + e.context.capacity()) as i64)
        .sum();
    data_size
}

#[derive(Default, Clone)]
pub struct Registration {
    pub id: u64,
    pub term: u64,
    pub apply_state: RaftApplyState,
    pub applied_index_term: u64,
    pub region: Region,
    pub pending_request_snapshot_count: Arc<AtomicUsize>,
    pub is_merging: bool,
}

impl Registration {
    pub fn new(peer: &Peer) -> Registration {
        Registration {
            id: peer.peer_id(),
            term: peer.term(),
            apply_state: peer.get_store().apply_state().clone(),
            applied_index_term: peer.get_store().applied_index_term(),
            region: peer.region().clone(),
            pending_request_snapshot_count: peer.pending_request_snapshot_count.clone(),
            is_merging: peer.pending_merge_state.is_some(),
        }
    }
}

pub struct Proposal<S>
where
    S: Snapshot,
{
    pub is_conf_change: bool,
    pub index: u64,
    pub term: u64,
    pub cb: Callback<S>,
    /// `renew_lease_time` contains the last time when a peer starts to renew lease.
    pub renew_lease_time: Option<Timespec>,
}

pub struct Destroy {
    region_id: u64,
    async_remove: bool,
}

/// A message that asks the delegate to apply to the given logs and then reply to
/// target mailbox.
#[derive(Default, Debug)]
pub struct CatchUpLogs {
    /// The target region to be notified when given logs are applied.
    pub target_region_id: u64,
    /// Merge request that contains logs to be applied.
    pub merge: CommitMergeRequest,
    /// A flag indicate that all source region's logs are applied.
    ///
    /// This is still necessary although we have a mailbox field already.
    /// Mailbox is used to notify target region, and trigger a round of polling.
    /// But due to the FIFO natural of channel, we need a flag to check if it's
    /// ready when polling.
    pub logs_up_to_date: Arc<AtomicU64>,
}

pub struct GenSnapTask {
    pub(crate) region_id: u64,
    commit_index: u64,
    snap_notifier: SyncSender<RaftSnapshot>,
}

impl GenSnapTask {
    pub fn new(
        region_id: u64,
        commit_index: u64,
        snap_notifier: SyncSender<RaftSnapshot>,
    ) -> GenSnapTask {
        GenSnapTask {
            region_id,
            commit_index,
            snap_notifier,
        }
    }

    pub fn commit_index(&self) -> u64 {
        self.commit_index
    }

    pub fn generate_and_schedule_snapshot<E>(
        self,
        kv_snap: E::Snapshot,
        last_applied_index_term: u64,
        last_applied_state: RaftApplyState,
        region_sched: &Scheduler<RegionTask<E::Snapshot>>,
    ) -> Result<()>
    where
        E: KvEngine,
    {
        let snapshot = RegionTask::Gen {
            region_id: self.region_id,
            notifier: self.snap_notifier,
            last_applied_index_term,
            last_applied_state,
            // This snapshot may be held for a long time, which may cause too many
            // open files in rocksdb.
            kv_snap,
        };
        box_try!(region_sched.schedule(snapshot));
        Ok(())
    }
}

impl Debug for GenSnapTask {
    fn fmt(&self, f: &mut fmt::Formatter<'_>) -> fmt::Result {
        f.debug_struct("GenSnapTask")
            .field("region_id", &self.region_id)
            .field("commit_index", &self.commit_index)
            .finish()
    }
}

static OBSERVE_ID_ALLOC: AtomicUsize = AtomicUsize::new(0);

/// A unique identifier for checking stale observed commands.
#[derive(Clone, Copy, Debug, Eq, PartialEq, Ord, PartialOrd, Hash)]
pub struct ObserveID(usize);

impl ObserveID {
    pub fn new() -> ObserveID {
        ObserveID(OBSERVE_ID_ALLOC.fetch_add(1, Ordering::SeqCst))
    }
}

struct ObserveCmd {
    id: ObserveID,
    enabled: Arc<AtomicBool>,
}

impl Debug for ObserveCmd {
    fn fmt(&self, f: &mut Formatter<'_>) -> fmt::Result {
        f.debug_struct("ObserveCmd").field("id", &self.id).finish()
    }
}

#[derive(Debug)]
pub enum ChangeCmd {
    RegisterObserver {
        observe_id: ObserveID,
        region_id: u64,
        enabled: Arc<AtomicBool>,
    },
    Snapshot {
        observe_id: ObserveID,
        region_id: u64,
    },
}

pub enum Msg<E>
where
    E: KvEngine,
{
    Apply {
        start: Instant,
        apply: Apply<E::Snapshot>,
    },
    Registration(Registration),
    LogsUpToDate(CatchUpLogs),
    Noop,
    Destroy(Destroy),
    Snapshot(GenSnapTask),
    Change {
        cmd: ChangeCmd,
        region_epoch: RegionEpoch,
        cb: Callback<E::Snapshot>,
    },
    #[cfg(any(test, feature = "testexport"))]
    #[allow(clippy::type_complexity)]
    Validate(u64, Box<dyn FnOnce((&ApplyDelegate<E>, bool)) + Send>),
}

impl<E> Msg<E>
where
    E: KvEngine,
{
    pub fn apply(apply: Apply<E::Snapshot>) -> Msg<E> {
        Msg::Apply {
            start: Instant::now(),
            apply,
        }
    }

    pub fn register(peer: &Peer) -> Msg<E> {
        Msg::Registration(Registration::new(peer))
    }

    pub fn destroy(region_id: u64, async_remove: bool) -> Msg<E> {
        Msg::Destroy(Destroy {
            region_id,
            async_remove,
        })
    }
}

impl<E> Debug for Msg<E>
where
    E: KvEngine,
{
    fn fmt(&self, f: &mut Formatter<'_>) -> fmt::Result {
        match self {
            Msg::Apply { apply, .. } => write!(f, "[region {}] async apply", apply.region_id),
            Msg::Registration(ref r) => {
                write!(f, "[region {}] Reg {:?}", r.region.get_id(), r.apply_state)
            }
            Msg::LogsUpToDate(_) => write!(f, "logs are updated"),
            Msg::Noop => write!(f, "noop"),
            Msg::Destroy(ref d) => write!(f, "[region {}] destroy", d.region_id),
            Msg::Snapshot(GenSnapTask { region_id, .. }) => {
                write!(f, "[region {}] requests a snapshot", region_id)
            }
            Msg::Change {
                cmd: ChangeCmd::RegisterObserver { region_id, .. },
                ..
            } => write!(f, "[region {}] registers cmd observer", region_id),
            Msg::Change {
                cmd: ChangeCmd::Snapshot { region_id, .. },
                ..
            } => write!(f, "[region {}] cmd snapshot", region_id),
            #[cfg(any(test, feature = "testexport"))]
            Msg::Validate(region_id, _) => write!(f, "[region {}] validate", region_id),
        }
    }
}

#[derive(Default, Clone, Debug, PartialEq)]
pub struct ApplyMetrics {
    /// an inaccurate difference in region size since last reset.
    pub size_diff_hint: i64,
    /// delete keys' count since last reset.
    pub delete_keys_hint: u64,

    pub written_bytes: u64,
    pub written_keys: u64,
    pub lock_cf_written_bytes: u64,
}

#[derive(Debug)]
pub struct ApplyRes<S>
where
    S: Snapshot,
{
    pub region_id: u64,
    pub apply_state: RaftApplyState,
    pub applied_index_term: u64,
    pub exec_res: VecDeque<ExecResult<S>>,
    pub metrics: ApplyMetrics,
}

#[derive(Debug)]
pub enum TaskRes<S>
where
    S: Snapshot,
{
    Apply(ApplyRes<S>),
    Destroy {
        // ID of region that has been destroyed.
        region_id: u64,
        // ID of peer that has been destroyed.
        peer_id: u64,
    },
}

pub struct ApplyFsm<E>
where
    E: KvEngine,
{
    delegate: ApplyDelegate<E>,
    receiver: Receiver<Msg<E>>,
    mailbox: Option<BasicMailbox<ApplyFsm<E>>>,
}

impl<E> ApplyFsm<E>
where
    E: KvEngine,
{
    fn from_peer(peer: &Peer) -> (LooseBoundedSender<Msg<E>>, Box<ApplyFsm<E>>) {
        let reg = Registration::new(peer);
        ApplyFsm::from_registration(reg)
    }

    fn from_registration(reg: Registration) -> (LooseBoundedSender<Msg<E>>, Box<ApplyFsm<E>>) {
        let (tx, rx) = loose_bounded(usize::MAX);
        let delegate = ApplyDelegate::from_registration(reg);
        (
            tx,
            Box::new(ApplyFsm {
                delegate,
                receiver: rx,
                mailbox: None,
            }),
        )
    }

    /// Handles peer registration. When a peer is created, it will register an apply delegate.
    fn handle_registration(&mut self, reg: Registration) {
        info!(
            "re-register to apply delegates";
            "region_id" => self.delegate.region_id(),
            "peer_id" => self.delegate.id(),
            "term" => reg.term
        );
        assert_eq!(self.delegate.id, reg.id);
        self.delegate.term = reg.term;
        self.delegate.clear_all_commands_as_stale();
        self.delegate = ApplyDelegate::from_registration(reg);
    }

    /// Handles apply tasks, and uses the apply delegate to handle the committed entries.
    fn handle_apply<W: WriteBatch + WriteBatchVecExt<E>>(
        &mut self,
        apply_ctx: &mut ApplyContext<E, W>,
        mut apply: Apply<E::Snapshot>,
    ) {
        if apply_ctx.timer.is_none() {
            apply_ctx.timer = Some(Instant::now_coarse());
        }

        fail_point!("on_handle_apply_1003", self.delegate.id() == 1003, |_| {});
        fail_point!("on_handle_apply_2", self.delegate.id() == 2, |_| {});
        fail_point!("on_handle_apply", |_| {});

        if apply.entries.is_empty() || self.delegate.pending_remove || self.delegate.stopped {
            return;
        }

        self.delegate.metrics = ApplyMetrics::default();
        self.delegate.term = apply.term;
        let prev_state = (
            self.delegate.apply_state.get_last_commit_index(),
            self.delegate.apply_state.get_commit_index(),
            self.delegate.apply_state.get_commit_term(),
        );
        let cur_state = (
            apply.last_committed_index,
            apply.committed_index,
            apply.committed_term,
        );
        if prev_state.0 > cur_state.0 || prev_state.1 > cur_state.1 || prev_state.2 > cur_state.2 {
            panic!(
                "{} commit state jump backward {:?} -> {:?}",
                self.delegate.tag, prev_state, cur_state
            );
        }
        // The apply state may not be written to disk if entries is empty,
        // which seems OK.
        self.delegate.apply_state.set_last_commit_index(cur_state.0);
        self.delegate.apply_state.set_commit_index(cur_state.1);
        self.delegate.apply_state.set_commit_term(cur_state.2);

        self.append_proposal(apply.cbs.drain(..));
        self.delegate
            .handle_raft_committed_entries(apply_ctx, apply.entries.drain(..));
        if self.delegate.yield_state.is_some() {
            return;
        }
    }

    /// Handles proposals, and appends the commands to the apply delegate.
    fn append_proposal(&mut self, props_drainer: Drain<Proposal<E::Snapshot>>) {
        let (region_id, peer_id) = (self.delegate.region_id(), self.delegate.id());
        let propose_num = props_drainer.len();
        if self.delegate.stopped {
            for p in props_drainer {
                let cmd = PendingCmd::<E::Snapshot>::new(p.index, p.term, p.cb);
                notify_stale_command(region_id, peer_id, self.delegate.term, cmd);
            }
            return;
        }
        for p in props_drainer {
            let cmd = PendingCmd::new(p.index, p.term, p.cb);
            if p.is_conf_change {
                if let Some(cmd) = self.delegate.pending_cmds.take_conf_change() {
                    // if it loses leadership before conf change is replicated, there may be
                    // a stale pending conf change before next conf change is applied. If it
                    // becomes leader again with the stale pending conf change, will enter
                    // this block, so we notify leadership may have been changed.
                    notify_stale_command(region_id, peer_id, self.delegate.term, cmd);
                }
                self.delegate.pending_cmds.set_conf_change(cmd);
            } else {
                self.delegate.pending_cmds.append_normal(cmd);
            }
        }
        // TODO: observe it in batch.
        APPLY_PROPOSAL.observe(propose_num as f64);
    }

    fn destroy<W: WriteBatch + WriteBatchVecExt<E>>(&mut self, ctx: &mut ApplyContext<E, W>) {
        let region_id = self.delegate.region_id();
        if ctx.apply_res.iter().any(|res| res.region_id == region_id) {
            // Flush before destroying to avoid reordering messages.
            ctx.flush();
        }
        fail_point!(
            "before_peer_destroy_1003",
            self.delegate.id() == 1003,
            |_| {}
        );
        info!(
            "remove delegate from apply delegates";
            "region_id" => self.delegate.region_id(),
            "peer_id" => self.delegate.id(),
        );
        self.delegate.destroy(ctx);
    }

    /// Handles peer destroy. When a peer is destroyed, the corresponding apply delegate should be removed too.
    fn handle_destroy<W: WriteBatch + WriteBatchVecExt<E>>(
        &mut self,
        ctx: &mut ApplyContext<E, W>,
        d: Destroy,
    ) {
        assert_eq!(d.region_id, self.delegate.region_id());
        if !self.delegate.stopped {
            self.destroy(ctx);
            if d.async_remove {
                ctx.notifier.notify(
                    self.delegate.region_id(),
                    PeerMsg::ApplyRes {
                        res: TaskRes::Destroy {
                            region_id: self.delegate.region_id(),
                            peer_id: self.delegate.id,
                        },
                    },
                );
            }
        }
    }

    fn resume_pending<W: WriteBatch + WriteBatchVecExt<E>>(
        &mut self,
        ctx: &mut ApplyContext<E, W>,
    ) {
        if let Some(ref state) = self.delegate.wait_merge_state {
            let source_region_id = state.logs_up_to_date.load(Ordering::SeqCst);
            if source_region_id == 0 {
                return;
            }
            self.delegate.ready_source_region_id = source_region_id;
        }
        self.delegate.wait_merge_state = None;

        let mut state = self.delegate.yield_state.take().unwrap();

        if ctx.timer.is_none() {
            ctx.timer = Some(Instant::now_coarse());
        }
        if !state.pending_entries.is_empty() {
            self.delegate
                .handle_raft_committed_entries(ctx, state.pending_entries.drain(..));
            if let Some(ref mut s) = self.delegate.yield_state {
                // So the delegate is expected to yield the CPU.
                // It can either be executing another `CommitMerge` in pending_msgs
                // or has been written too much data.
                s.pending_msgs = state.pending_msgs;
                return;
            }
        }

        if !state.pending_msgs.is_empty() {
            self.handle_tasks(ctx, &mut state.pending_msgs);
        }
    }

    fn logs_up_to_date_for_merge<W: WriteBatch + WriteBatchVecExt<E>>(
        &mut self,
        ctx: &mut ApplyContext<E, W>,
        catch_up_logs: CatchUpLogs,
    ) {
        fail_point!("after_handle_catch_up_logs_for_merge");
        fail_point!(
            "after_handle_catch_up_logs_for_merge_1003",
            self.delegate.id() == 1003,
            |_| {}
        );

        let region_id = self.delegate.region_id();
        info!(
            "source logs are all applied now";
            "region_id" => region_id,
            "peer_id" => self.delegate.id(),
        );
        // The source peer fsm will be destroyed when the target peer executes `on_ready_commit_merge`
        // and sends `merge result` to the source peer fsm.
        self.destroy(ctx);
        catch_up_logs
            .logs_up_to_date
            .store(region_id, Ordering::SeqCst);
        // To trigger the target apply fsm
        if let Some(mailbox) = ctx.router.mailbox(catch_up_logs.target_region_id) {
            let _ = mailbox.force_send(Msg::Noop);
        } else {
            error!(
                "failed to get mailbox, are we shutting down?";
                "region_id" => region_id,
                "peer_id" => self.delegate.id(),
            );
        }
    }

    #[allow(unused_mut)]
    fn handle_snapshot<W: WriteBatch + WriteBatchVecExt<E>>(
        &mut self,
        apply_ctx: &mut ApplyContext<E, W>,
        snap_task: GenSnapTask,
    ) {
        if self.delegate.pending_remove || self.delegate.stopped {
            return;
        }
        let applied_index = self.delegate.apply_state.get_applied_index();
        assert!(snap_task.commit_index() <= applied_index);
        let mut need_sync = apply_ctx
            .apply_res
            .iter()
            .any(|res| res.region_id == self.delegate.region_id())
            && self.delegate.last_sync_apply_index != applied_index;
        (|| fail_point!("apply_on_handle_snapshot_sync", |_| { need_sync = true }))();
        if need_sync {
            if apply_ctx.timer.is_none() {
                apply_ctx.timer = Some(Instant::now_coarse());
            }
            apply_ctx.prepare_write_batch();
            self.delegate.write_apply_state(apply_ctx.kv_wb_mut());
            fail_point!(
                "apply_on_handle_snapshot_1_1",
                self.delegate.id == 1 && self.delegate.region_id() == 1,
                |_| unimplemented!()
            );

            apply_ctx.flush();
            // For now, it's more like last_flush_apply_index.
            // TODO: Update it only when `flush()` returns true.
            self.delegate.last_sync_apply_index = applied_index;
        }

        if let Err(e) = snap_task.generate_and_schedule_snapshot::<E>(
            apply_ctx.engine.snapshot(),
            self.delegate.applied_index_term,
            self.delegate.apply_state.clone(),
            &apply_ctx.region_scheduler,
        ) {
            error!(
                "schedule snapshot failed";
                "error" => ?e,
                "region_id" => self.delegate.region_id(),
                "peer_id" => self.delegate.id()
            );
        }
        self.delegate
            .pending_request_snapshot_count
            .fetch_sub(1, Ordering::SeqCst);
        fail_point!(
            "apply_on_handle_snapshot_finish_1_1",
            self.delegate.id == 1 && self.delegate.region_id() == 1,
            |_| unimplemented!()
        );
    }

    fn handle_change<W: WriteBatch + WriteBatchVecExt<E>>(
        &mut self,
        apply_ctx: &mut ApplyContext<E, W>,
        cmd: ChangeCmd,
        region_epoch: RegionEpoch,
        cb: Callback<E::Snapshot>,
    ) {
        let (observe_id, region_id, enabled) = match cmd {
            ChangeCmd::RegisterObserver {
                observe_id,
                region_id,
                enabled,
            } => (observe_id, region_id, Some(enabled)),
            ChangeCmd::Snapshot {
                observe_id,
                region_id,
            } => (observe_id, region_id, None),
        };
        if let Some(observe_cmd) = self.delegate.observe_cmd.as_mut() {
            if observe_cmd.id > observe_id {
                notify_stale_req(self.delegate.term, cb);
                return;
            }
        }

        assert_eq!(self.delegate.region_id(), region_id);
        let resp = match compare_region_epoch(
            &region_epoch,
            &self.delegate.region,
            false, /* check_conf_ver */
            true,  /* check_ver */
            true,  /* include_region */
        ) {
            Ok(()) => {
                // Commit the writebatch for ensuring the following snapshot can get all previous writes.
                if apply_ctx.kv_wb.is_some() && apply_ctx.kv_wb().count() > 0 {
                    apply_ctx.commit(&mut self.delegate);
                }
                ReadResponse {
                    response: Default::default(),
                    snapshot: Some(RegionSnapshot::from_snapshot(
                        Arc::new(apply_ctx.engine.snapshot()),
                        Arc::new(self.delegate.region.clone()),
                        Timespec::new(0, 0),
                    )),
                }
            }
            Err(e) => {
                // Return error if epoch not match
                cb.invoke_read(ReadResponse {
                    response: cmd_resp::new_error(e),
                    snapshot: None,
                });
                return;
            }
        };
        if let Some(enabled) = enabled {
            assert!(
                !self
                    .delegate
                    .observe_cmd
                    .as_ref()
                    .map_or(false, |o| o.enabled.load(Ordering::SeqCst)),
                "{} observer already exists {:?} {:?}",
                self.delegate.tag,
                self.delegate.observe_cmd,
                observe_id
            );
            // TODO(cdc): take observe_cmd when enabled is false.
            self.delegate.observe_cmd = Some(ObserveCmd {
                id: observe_id,
                enabled,
            });
        }

        cb.invoke_read(resp);
    }

    fn handle_tasks<W: WriteBatch + WriteBatchVecExt<E>>(
        &mut self,
        apply_ctx: &mut ApplyContext<E, W>,
        msgs: &mut Vec<Msg<E>>,
    ) {
        let mut channel_timer = None;
        let mut drainer = msgs.drain(..);
        loop {
            match drainer.next() {
                Some(Msg::Apply { start, apply }) => {
                    if channel_timer.is_none() {
                        channel_timer = Some(start);
                    }
                    self.handle_apply(apply_ctx, apply);
                    if let Some(ref mut state) = self.delegate.yield_state {
                        state.pending_msgs = drainer.collect();
                        break;
                    }
                }
                Some(Msg::Registration(reg)) => self.handle_registration(reg),
                Some(Msg::Destroy(d)) => self.handle_destroy(apply_ctx, d),
                Some(Msg::LogsUpToDate(cul)) => self.logs_up_to_date_for_merge(apply_ctx, cul),
                Some(Msg::Noop) => {}
                Some(Msg::Snapshot(snap_task)) => self.handle_snapshot(apply_ctx, snap_task),
                Some(Msg::Change {
                    cmd,
                    region_epoch,
                    cb,
                }) => self.handle_change(apply_ctx, cmd, region_epoch, cb),
                #[cfg(any(test, feature = "testexport"))]
                Some(Msg::Validate(_, f)) => f((&self.delegate, apply_ctx.enable_sync_log)),
                None => break,
            }
        }
        if let Some(timer) = channel_timer {
            let elapsed = duration_to_sec(timer.elapsed());
            APPLY_TASK_WAIT_TIME_HISTOGRAM.observe(elapsed);
        }
    }
}

impl<E> Fsm for ApplyFsm<E>
where
    E: KvEngine,
{
    type Message = Msg<E>;

    #[inline]
    fn is_stopped(&self) -> bool {
        self.delegate.stopped
    }

    #[inline]
    fn set_mailbox(&mut self, mailbox: Cow<'_, BasicMailbox<Self>>)
    where
        Self: Sized,
    {
        self.mailbox = Some(mailbox.into_owned());
    }

    #[inline]
    fn take_mailbox(&mut self) -> Option<BasicMailbox<Self>>
    where
        Self: Sized,
    {
        self.mailbox.take()
    }
}

impl<E> Drop for ApplyFsm<E>
where
    E: KvEngine,
{
    fn drop(&mut self) {
        self.delegate.clear_all_commands_as_stale();
    }
}

pub struct ControlMsg;

pub struct ControlFsm;

impl Fsm for ControlFsm {
    type Message = ControlMsg;

    #[inline]
    fn is_stopped(&self) -> bool {
        true
    }
}

pub struct ApplyPoller<E, W>
where
    E: KvEngine,
    W: WriteBatch + WriteBatchVecExt<E>,
{
    msg_buf: Vec<Msg<E>>,
    apply_ctx: ApplyContext<E, W>,
    messages_per_tick: usize,
    cfg_tracker: Tracker<Config>,
}

impl<E, W> PollHandler<ApplyFsm<E>, ControlFsm> for ApplyPoller<E, W>
where
    E: KvEngine,
    W: WriteBatch + WriteBatchVecExt<E>,
{
    fn begin(&mut self, _batch_size: usize) {
        if let Some(incoming) = self.cfg_tracker.any_new() {
            match Ord::cmp(&incoming.messages_per_tick, &self.messages_per_tick) {
                CmpOrdering::Greater => {
                    self.msg_buf.reserve(incoming.messages_per_tick);
                    self.messages_per_tick = incoming.messages_per_tick;
                }
                CmpOrdering::Less => {
                    self.msg_buf.shrink_to(incoming.messages_per_tick);
                    self.messages_per_tick = incoming.messages_per_tick;
                }
                _ => {}
            }
            self.apply_ctx.enable_sync_log = incoming.sync_log;
        }
        self.apply_ctx.perf_context_statistics.start();
    }

    /// There is no control fsm in apply poller.
    fn handle_control(&mut self, _: &mut ControlFsm) -> Option<usize> {
        unimplemented!()
    }

    fn handle_normal(&mut self, normal: &mut ApplyFsm<E>) -> Option<usize> {
        let mut expected_msg_count = None;
        normal.delegate.handle_start = Some(Instant::now_coarse());
        if normal.delegate.yield_state.is_some() {
            if normal.delegate.wait_merge_state.is_some() {
                // We need to query the length first, otherwise there is a race
                // condition that new messages are queued after resuming and before
                // query the length.
                expected_msg_count = Some(normal.receiver.len());
            }
            normal.resume_pending(&mut self.apply_ctx);
            if normal.delegate.wait_merge_state.is_some() {
                // Yield due to applying CommitMerge, this fsm can be released if its
                // channel msg count equals to expected_msg_count because it will receive
                // a new message if its source region has applied all needed logs.
                return expected_msg_count;
            } else if normal.delegate.yield_state.is_some() {
                // Yield due to other reasons, this fsm must not be released because
                // it's possible that no new message will be sent to itself.
                // The remaining messages will be handled in next rounds.
                return None;
            }
            expected_msg_count = None;
        }
        while self.msg_buf.len() < self.messages_per_tick {
            match normal.receiver.try_recv() {
                Ok(msg) => self.msg_buf.push(msg),
                Err(TryRecvError::Empty) => {
                    expected_msg_count = Some(0);
                    break;
                }
                Err(TryRecvError::Disconnected) => {
                    normal.delegate.stopped = true;
                    expected_msg_count = Some(0);
                    break;
                }
            }
        }
        normal.handle_tasks(&mut self.apply_ctx, &mut self.msg_buf);
        if normal.delegate.wait_merge_state.is_some() {
            // Check it again immediately as catching up logs can be very fast.
            expected_msg_count = Some(0);
        } else if normal.delegate.yield_state.is_some() {
            // Let it continue to run next time.
            expected_msg_count = None;
        }
        expected_msg_count
    }

    fn end(&mut self, fsms: &mut [Box<ApplyFsm<E>>]) {
        let is_synced = self.apply_ctx.flush();
        if is_synced {
            for fsm in fsms {
                fsm.delegate.last_sync_apply_index = fsm.delegate.apply_state.get_applied_index();
            }
        }
    }
}

pub struct Builder<W: WriteBatch + WriteBatchVecExt<RocksEngine>> {
    tag: String,
    cfg: Arc<VersionTrack<Config>>,
    coprocessor_host: CoprocessorHost<RocksEngine>,
    importer: Arc<SSTImporter>,
    region_scheduler: Scheduler<RegionTask<RocksSnapshot>>,
    engine: RocksEngine,
    sender: Notifier<RocksSnapshot>,
    router: ApplyRouter,
    _phantom: PhantomData<W>,
}

impl<W: WriteBatch + WriteBatchVecExt<RocksEngine>> Builder<W> {
    pub fn new<T, C>(
        builder: &RaftPollerBuilder<T, C>,
        sender: Notifier<RocksSnapshot>,
        router: ApplyRouter,
    ) -> Builder<W> {
        Builder::<W> {
            tag: format!("[store {}]", builder.store.get_id()),
            cfg: builder.cfg.clone(),
            coprocessor_host: builder.coprocessor_host.clone(),
            importer: builder.importer.clone(),
            region_scheduler: builder.region_scheduler.clone(),
            engine: builder.engines.kv.clone(),
            _phantom: PhantomData,
            sender,
            router,
        }
    }
}

impl<W: WriteBatch + WriteBatchVecExt<RocksEngine>>
    HandlerBuilder<ApplyFsm<RocksEngine>, ControlFsm> for Builder<W>
{
    type Handler = ApplyPoller<RocksEngine, W>;

    fn build(&mut self) -> ApplyPoller<RocksEngine, W> {
        let cfg = self.cfg.value();
        ApplyPoller::<RocksEngine, W> {
            msg_buf: Vec::with_capacity(cfg.messages_per_tick),
            apply_ctx: ApplyContext::new(
                self.tag.clone(),
                self.coprocessor_host.clone(),
                self.importer.clone(),
                self.region_scheduler.clone(),
                self.engine.clone(),
                self.router.clone(),
                self.sender.clone(),
                &cfg,
            ),
            messages_per_tick: cfg.messages_per_tick,
            cfg_tracker: self.cfg.clone().tracker(self.tag.clone()),
        }
    }
}

#[derive(Clone)]
pub struct ApplyRouter {
    pub router: BatchRouter<ApplyFsm<RocksEngine>, ControlFsm>,
}

impl Deref for ApplyRouter {
    type Target = BatchRouter<ApplyFsm<RocksEngine>, ControlFsm>;

    fn deref(&self) -> &BatchRouter<ApplyFsm<RocksEngine>, ControlFsm> {
        &self.router
    }
}

impl DerefMut for ApplyRouter {
    fn deref_mut(&mut self) -> &mut BatchRouter<ApplyFsm<RocksEngine>, ControlFsm> {
        &mut self.router
    }
}

impl ApplyRouter {
    pub fn schedule_task(&self, region_id: u64, msg: Msg<RocksEngine>) {
        let reg = match self.try_send(region_id, msg) {
            Either::Left(Ok(())) => return,
            Either::Left(Err(TrySendError::Disconnected(msg))) | Either::Right(msg) => match msg {
                Msg::Registration(reg) => reg,
                Msg::Apply { mut apply, .. } => {
                    info!(
                        "target region is not found, drop proposals";
                        "region_id" => region_id
                    );
                    for p in apply.cbs.drain(..) {
                        let cmd = PendingCmd::<RocksSnapshot>::new(p.index, p.term, p.cb);
                        notify_region_removed(apply.region_id, apply.peer_id, cmd);
                    }
                    return;
                }
                Msg::Destroy(_) | Msg::Noop => {
                    info!(
                        "target region is not found, drop messages";
                        "region_id" => region_id
                    );
                    return;
                }
                Msg::Snapshot(_) => {
                    warn!(
                        "region is removed before taking snapshot, are we shutting down?";
                        "region_id" => region_id
                    );
                    return;
                }
                Msg::LogsUpToDate(cul) => {
                    warn!(
                        "region is removed before merged, are we shutting down?";
                        "region_id" => region_id,
                        "merge" => ?cul.merge,
                    );
                    return;
                }
                Msg::Change {
                    cmd: ChangeCmd::RegisterObserver { region_id, .. },
                    cb,
                    ..
                }
                | Msg::Change {
                    cmd: ChangeCmd::Snapshot { region_id, .. },
                    cb,
                    ..
                } => {
                    warn!("target region is not found";
                            "region_id" => region_id);
                    let resp = ReadResponse {
                        response: cmd_resp::new_error(Error::RegionNotFound(region_id)),
                        snapshot: None,
                    };
                    cb.invoke_read(resp);
                    return;
                }
                #[cfg(any(test, feature = "testexport"))]
                Msg::Validate(_, _) => return,
            },
            Either::Left(Err(TrySendError::Full(_))) => unreachable!(),
        };

        // Messages in one region are sent in sequence, so there is no race here.
        // However, this can't be handled inside control fsm, as messages can be
        // queued inside both queue of control fsm and normal fsm, which can reorder
        // messages.
        let (sender, apply_fsm) = ApplyFsm::from_registration(reg);
        let mailbox = BasicMailbox::new(sender, apply_fsm);
        self.register(region_id, mailbox);
    }
}

pub struct ApplyBatchSystem {
    system: BatchSystem<ApplyFsm<RocksEngine>, ControlFsm>,
}

impl Deref for ApplyBatchSystem {
    type Target = BatchSystem<ApplyFsm<RocksEngine>, ControlFsm>;

    fn deref(&self) -> &BatchSystem<ApplyFsm<RocksEngine>, ControlFsm> {
        &self.system
    }
}

impl DerefMut for ApplyBatchSystem {
    fn deref_mut(&mut self) -> &mut BatchSystem<ApplyFsm<RocksEngine>, ControlFsm> {
        &mut self.system
    }
}

impl ApplyBatchSystem {
    pub fn schedule_all<'a>(&self, peers: impl Iterator<Item = &'a Peer>) {
        let mut mailboxes = Vec::with_capacity(peers.size_hint().0);
        for peer in peers {
            let (tx, fsm) = ApplyFsm::from_peer(peer);
            mailboxes.push((peer.region().get_id(), BasicMailbox::new(tx, fsm)));
        }
        self.router().register_all(mailboxes);
    }
}

pub fn create_apply_batch_system(cfg: &Config) -> (ApplyRouter, ApplyBatchSystem) {
    let (tx, _) = loose_bounded(usize::MAX);
    let (router, system) =
        batch_system::create_system(&cfg.apply_batch_system, tx, Box::new(ControlFsm));
    (ApplyRouter { router }, ApplyBatchSystem { system })
}

#[cfg(test)]
mod tests {
    use std::cell::RefCell;
    use std::rc::Rc;
    use std::sync::atomic::*;
    use std::sync::*;
    use std::thread;
    use std::time::*;

    use crate::coprocessor::*;
    use crate::store::msg::WriteResponse;
    use crate::store::peer_storage::RAFT_INIT_LOG_INDEX;
    use crate::store::util::{new_learner_peer, new_peer};
    use engine_rocks::{
        util::new_engine, RocksEngine, RocksSnapshot, RocksWriteBatch, WRITE_BATCH_MAX_KEYS,
    };
    use engine_traits::{Peekable as PeekableTrait, WriteBatchExt};
    use kvproto::metapb::{self, RegionEpoch};
    use kvproto::raft_cmdpb::*;
    use protobuf::Message;
    use tempfile::{Builder, TempDir};
    use uuid::Uuid;

    use crate::store::{Config, RegionTask};
    use test_sst_importer::*;
    use tikv_util::config::VersionTrack;
    use tikv_util::worker::dummy_scheduler;

    use super::*;

    pub fn create_tmp_engine(path: &str) -> (TempDir, RocksEngine) {
        let path = Builder::new().prefix(path).tempdir().unwrap();
        let engine = new_engine(
            path.path().join("db").to_str().unwrap(),
            None,
            ALL_CFS,
            None,
        )
        .unwrap();
        (path, engine)
    }

    pub fn create_tmp_importer(path: &str) -> (TempDir, Arc<SSTImporter>) {
        let dir = Builder::new().prefix(path).tempdir().unwrap();
        let importer = Arc::new(SSTImporter::new(dir.path(), None).unwrap());
        (dir, importer)
    }

    pub fn new_entry(term: u64, index: u64, set_data: bool) -> Entry {
        let mut e = Entry::default();
        e.set_index(index);
        e.set_term(term);
        if set_data {
            let mut cmd = Request::default();
            cmd.set_cmd_type(CmdType::Put);
            cmd.mut_put().set_key(b"key".to_vec());
            cmd.mut_put().set_value(b"value".to_vec());
            let mut req = RaftCmdRequest::default();
            req.mut_requests().push(cmd);
            e.set_data(req.write_to_bytes().unwrap())
        }
        e
    }

    #[test]
    fn test_should_sync_log() {
        // Admin command
        let mut req = RaftCmdRequest::default();
        req.mut_admin_request()
            .set_cmd_type(AdminCmdType::ComputeHash);
        assert_eq!(should_sync_log(&req), true);

        // IngestSst command
        let mut req = Request::default();
        req.set_cmd_type(CmdType::IngestSst);
        req.set_ingest_sst(IngestSstRequest::default());
        let mut cmd = RaftCmdRequest::default();
        cmd.mut_requests().push(req);
        assert_eq!(should_write_to_engine(&cmd), true);
        assert_eq!(should_sync_log(&cmd), true);

        // Normal command
        let req = RaftCmdRequest::default();
        assert_eq!(should_sync_log(&req), false);
    }

    #[test]
    fn test_should_write_to_engine() {
        // ComputeHash command
        let mut req = RaftCmdRequest::default();
        req.mut_admin_request()
            .set_cmd_type(AdminCmdType::ComputeHash);
        assert_eq!(should_write_to_engine(&req), true);

        // IngestSst command
        let mut req = Request::default();
        req.set_cmd_type(CmdType::IngestSst);
        req.set_ingest_sst(IngestSstRequest::default());
        let mut cmd = RaftCmdRequest::default();
        cmd.mut_requests().push(req);
        assert_eq!(should_write_to_engine(&cmd), true);
    }

    fn validate<F>(router: &ApplyRouter, region_id: u64, validate: F)
    where
        F: FnOnce(&ApplyDelegate<RocksEngine>) + Send + 'static,
    {
        let (validate_tx, validate_rx) = mpsc::channel();
        router.schedule_task(
            region_id,
            Msg::Validate(
                region_id,
                Box::new(move |(delegate, _): (&ApplyDelegate<RocksEngine>, _)| {
                    validate(delegate);
                    validate_tx.send(()).unwrap();
                }),
            ),
        );
        validate_rx.recv_timeout(Duration::from_secs(3)).unwrap();
    }

    // Make sure msgs are handled in the same batch.
    fn batch_messages(router: &ApplyRouter, region_id: u64, msgs: Vec<Msg<RocksEngine>>) {
        let (notify1, wait1) = mpsc::channel();
        let (notify2, wait2) = mpsc::channel();
        router.schedule_task(
            region_id,
            Msg::Validate(
                region_id,
                Box::new(move |_| {
                    notify1.send(()).unwrap();
                    wait2.recv().unwrap();
                }),
            ),
        );
        wait1.recv().unwrap();

        for msg in msgs {
            router.schedule_task(region_id, msg);
        }

        notify2.send(()).unwrap();
    }

    fn fetch_apply_res(
        receiver: &::std::sync::mpsc::Receiver<PeerMsg<RocksSnapshot>>,
    ) -> ApplyRes<RocksSnapshot> {
        match receiver.recv_timeout(Duration::from_secs(3)) {
            Ok(PeerMsg::ApplyRes { res, .. }) => match res {
                TaskRes::Apply(res) => res,
                e => panic!("unexpected res {:?}", e),
            },
            e => panic!("unexpected res {:?}", e),
        }
    }

    fn proposal<S: Snapshot>(
        is_conf_change: bool,
        index: u64,
        term: u64,
        cb: Callback<S>,
    ) -> Proposal<S> {
        Proposal {
            is_conf_change,
            index,
            term,
            cb,
            renew_lease_time: None,
        }
    }

    fn apply<S: Snapshot>(
        peer_id: u64,
        region_id: u64,
        term: u64,
        entries: Vec<Entry>,
        last_committed_index: u64,
        committed_term: u64,
        committed_index: u64,
        cbs: Vec<Proposal<S>>,
    ) -> Apply<S> {
        Apply::new(
            peer_id,
            region_id,
            term,
            entries,
            last_committed_index,
            committed_index,
            committed_term,
            cbs,
        )
    }

    #[test]
    fn test_basic_flow() {
        let (tx, rx) = mpsc::channel();
        let sender = Notifier::Sender(tx);
        let (_tmp, engine) = create_tmp_engine("apply-basic");
        let (_dir, importer) = create_tmp_importer("apply-basic");
        let (region_scheduler, snapshot_rx) = dummy_scheduler();
        let cfg = Arc::new(VersionTrack::new(Config::default()));
        let (router, mut system) = create_apply_batch_system(&cfg.value());
        let builder = super::Builder::<RocksWriteBatch> {
            tag: "test-store".to_owned(),
            cfg,
            coprocessor_host: CoprocessorHost::<RocksEngine>::default(),
            importer,
            region_scheduler,
            sender,
            _phantom: PhantomData,
            engine,
            router: router.clone(),
        };
        system.spawn("test-basic".to_owned(), builder);

        let mut reg = Registration::default();
        reg.id = 1;
        reg.region.set_id(2);
        reg.apply_state.set_applied_index(3);
        reg.term = 4;
        reg.applied_index_term = 5;
        router.schedule_task(2, Msg::Registration(reg.clone()));
        validate(&router, 2, move |delegate| {
            assert_eq!(delegate.id, 1);
            assert_eq!(delegate.tag, "[region 2] 1");
            assert_eq!(delegate.region, reg.region);
            assert!(!delegate.pending_remove);
            assert_eq!(delegate.apply_state, reg.apply_state);
            assert_eq!(delegate.term, reg.term);
            assert_eq!(delegate.applied_index_term, reg.applied_index_term);
        });

        let (resp_tx, resp_rx) = mpsc::channel();
        let p = proposal(
            false,
            1,
            0,
            Callback::Write(Box::new(move |resp: WriteResponse| {
                resp_tx.send(resp.response).unwrap();
            })),
        );
        router.schedule_task(
            1,
            Msg::apply(apply(
                1,
                1,
                0,
                vec![new_entry(0, 1, true)],
                1,
                0,
                1,
                vec![p],
            )),
        );
        // unregistered region should be ignored and notify failed.
        let resp = resp_rx.recv_timeout(Duration::from_secs(3)).unwrap();
        assert!(resp.get_header().get_error().has_region_not_found());
        assert!(rx.try_recv().is_err());

        let (cc_tx, cc_rx) = mpsc::channel();
        let pops = vec![
            proposal(
                false,
                4,
                4,
                Callback::Write(Box::new(move |write: WriteResponse| {
                    cc_tx.send(write.response).unwrap();
                })),
            ),
            proposal(false, 4, 5, Callback::None),
        ];
        router.schedule_task(
            2,
            Msg::apply(apply(1, 2, 11, vec![new_entry(5, 4, true)], 3, 5, 4, pops)),
        );
        // proposal with not commit entry should be ignore
        validate(&router, 2, move |delegate| {
            assert_eq!(delegate.term, 11);
        });
        let cc_resp = cc_rx.try_recv().unwrap();
        assert!(cc_resp.get_header().get_error().has_stale_command());
        assert!(rx.recv_timeout(Duration::from_secs(3)).is_ok());

        // Make sure Apply and Snapshot are in the same batch.
        let (snap_tx, _) = mpsc::sync_channel(0);
        batch_messages(
            &router,
            2,
            vec![
                Msg::apply(apply(
                    1,
                    2,
                    11,
                    vec![new_entry(5, 5, false)],
                    5,
                    5,
                    5,
                    vec![],
                )),
                Msg::Snapshot(GenSnapTask::new(2, 0, snap_tx)),
            ],
        );
        let apply_res = match rx.recv_timeout(Duration::from_secs(3)) {
            Ok(PeerMsg::ApplyRes { res, .. }) => match res {
                TaskRes::Apply(res) => res,
                e => panic!("unexpected apply result: {:?}", e),
            },
            e => panic!("unexpected apply result: {:?}", e),
        };
        let apply_state_key = keys::apply_state_key(2);
        let apply_state = match snapshot_rx.recv_timeout(Duration::from_secs(3)) {
            Ok(Some(RegionTask::Gen { kv_snap, .. })) => kv_snap
                .get_msg_cf(CF_RAFT, &apply_state_key)
                .unwrap()
                .unwrap(),
            e => panic!("unexpected apply result: {:?}", e),
        };
        assert_eq!(apply_res.region_id, 2);
        assert_eq!(apply_res.apply_state, apply_state);
        assert_eq!(apply_res.apply_state.get_applied_index(), 5);
        assert!(apply_res.exec_res.is_empty());
        // empty entry will make applied_index step forward and should write apply state to engine.
        assert_eq!(apply_res.metrics.written_keys, 1);
        assert_eq!(apply_res.applied_index_term, 5);
        validate(&router, 2, |delegate| {
            assert_eq!(delegate.term, 11);
            assert_eq!(delegate.applied_index_term, 5);
            assert_eq!(delegate.apply_state.get_applied_index(), 5);
            assert_eq!(
                delegate.apply_state.get_applied_index(),
                delegate.last_sync_apply_index
            );
        });

        router.schedule_task(2, Msg::destroy(2, true));
        let (region_id, peer_id) = match rx.recv_timeout(Duration::from_secs(3)) {
            Ok(PeerMsg::ApplyRes { res, .. }) => match res {
                TaskRes::Destroy { region_id, peer_id } => (region_id, peer_id),
                e => panic!("expected destroy result, but got {:?}", e),
            },
            e => panic!("expected destroy result, but got {:?}", e),
        };
        assert_eq!(peer_id, 1);
        assert_eq!(region_id, 2);

        // Stopped peer should be removed.
        let (resp_tx, resp_rx) = mpsc::channel();
        let p = proposal(
            false,
            1,
            0,
            Callback::Write(Box::new(move |resp: WriteResponse| {
                resp_tx.send(resp.response).unwrap();
            })),
        );
        router.schedule_task(
            2,
            Msg::apply(apply(
                1,
                1,
                0,
                vec![new_entry(0, 1, true)],
                1,
                0,
                1,
                vec![p],
            )),
        );
        // unregistered region should be ignored and notify failed.
        let resp = resp_rx.recv_timeout(Duration::from_secs(3)).unwrap();
        assert!(
            resp.get_header().get_error().has_region_not_found(),
            "{:?}",
            resp
        );
        assert!(rx.try_recv().is_err());

        system.shutdown();
    }

    fn cb<S: Snapshot>(idx: u64, term: u64, tx: Sender<RaftCmdResponse>) -> Proposal<S> {
        proposal(
            false,
            idx,
            term,
            Callback::Write(Box::new(move |resp: WriteResponse| {
                tx.send(resp.response).unwrap();
            })),
        )
    }

    struct EntryBuilder {
        entry: Entry,
        req: RaftCmdRequest,
    }

    impl EntryBuilder {
        fn new(index: u64, term: u64) -> EntryBuilder {
            let req = RaftCmdRequest::default();
            let mut entry = Entry::default();
            entry.set_index(index);
            entry.set_term(term);
            EntryBuilder { entry, req }
        }

        fn epoch(mut self, conf_ver: u64, version: u64) -> EntryBuilder {
            let mut epoch = RegionEpoch::default();
            epoch.set_version(version);
            epoch.set_conf_ver(conf_ver);
            self.req.mut_header().set_region_epoch(epoch);
            self
        }

        fn put(self, key: &[u8], value: &[u8]) -> EntryBuilder {
            self.add_put_req(None, key, value)
        }

        fn put_cf(self, cf: &str, key: &[u8], value: &[u8]) -> EntryBuilder {
            self.add_put_req(Some(cf), key, value)
        }

        fn add_put_req(mut self, cf: Option<&str>, key: &[u8], value: &[u8]) -> EntryBuilder {
            let mut cmd = Request::default();
            cmd.set_cmd_type(CmdType::Put);
            if let Some(cf) = cf {
                cmd.mut_put().set_cf(cf.to_owned());
            }
            cmd.mut_put().set_key(key.to_vec());
            cmd.mut_put().set_value(value.to_vec());
            self.req.mut_requests().push(cmd);
            self
        }

        fn delete(self, key: &[u8]) -> EntryBuilder {
            self.add_delete_req(None, key)
        }

        fn delete_cf(self, cf: &str, key: &[u8]) -> EntryBuilder {
            self.add_delete_req(Some(cf), key)
        }

        fn delete_range(self, start_key: &[u8], end_key: &[u8]) -> EntryBuilder {
            self.add_delete_range_req(None, start_key, end_key)
        }

        fn delete_range_cf(self, cf: &str, start_key: &[u8], end_key: &[u8]) -> EntryBuilder {
            self.add_delete_range_req(Some(cf), start_key, end_key)
        }

        fn add_delete_req(mut self, cf: Option<&str>, key: &[u8]) -> EntryBuilder {
            let mut cmd = Request::default();
            cmd.set_cmd_type(CmdType::Delete);
            if let Some(cf) = cf {
                cmd.mut_delete().set_cf(cf.to_owned());
            }
            cmd.mut_delete().set_key(key.to_vec());
            self.req.mut_requests().push(cmd);
            self
        }

        fn add_delete_range_req(
            mut self,
            cf: Option<&str>,
            start_key: &[u8],
            end_key: &[u8],
        ) -> EntryBuilder {
            let mut cmd = Request::default();
            cmd.set_cmd_type(CmdType::DeleteRange);
            if let Some(cf) = cf {
                cmd.mut_delete_range().set_cf(cf.to_owned());
            }
            cmd.mut_delete_range().set_start_key(start_key.to_vec());
            cmd.mut_delete_range().set_end_key(end_key.to_vec());
            self.req.mut_requests().push(cmd);
            self
        }

        fn ingest_sst(mut self, meta: &SstMeta) -> EntryBuilder {
            let mut cmd = Request::default();
            cmd.set_cmd_type(CmdType::IngestSst);
            cmd.mut_ingest_sst().set_sst(meta.clone());
            self.req.mut_requests().push(cmd);
            self
        }

        fn split(mut self, splits: BatchSplitRequest) -> EntryBuilder {
            let mut req = AdminRequest::default();
            req.set_cmd_type(AdminCmdType::BatchSplit);
            req.set_splits(splits);
            self.req.set_admin_request(req);
            self
        }

        fn build(mut self) -> Entry {
            self.entry.set_data(self.req.write_to_bytes().unwrap());
            self.entry
        }
    }

    #[derive(Clone, Default)]
    struct ApplyObserver {
        pre_admin_count: Arc<AtomicUsize>,
        pre_query_count: Arc<AtomicUsize>,
        post_admin_count: Arc<AtomicUsize>,
        post_query_count: Arc<AtomicUsize>,
        cmd_batches: RefCell<Vec<CmdBatch>>,
        cmd_sink: Option<Arc<Mutex<Sender<CmdBatch>>>>,
    }

    impl Coprocessor for ApplyObserver {}

    impl QueryObserver for ApplyObserver {
        fn pre_apply_query(&self, _: &mut ObserverContext<'_>, _: &[Request]) {
            self.pre_query_count.fetch_add(1, Ordering::SeqCst);
        }

        fn post_apply_query(&self, _: &mut ObserverContext<'_>, _: &mut Vec<Response>) {
            self.post_query_count.fetch_add(1, Ordering::SeqCst);
        }
    }

    impl CmdObserver for ApplyObserver {
        fn on_prepare_for_apply(&self, observe_id: ObserveID, region_id: u64) {
            self.cmd_batches
                .borrow_mut()
                .push(CmdBatch::new(observe_id, region_id));
        }

        fn on_apply_cmd(&self, observe_id: ObserveID, region_id: u64, cmd: Cmd) {
            self.cmd_batches
                .borrow_mut()
                .last_mut()
                .expect("should exist some cmd batch")
                .push(observe_id, region_id, cmd);
        }

        fn on_flush_apply(&self) {
            if !self.cmd_batches.borrow().is_empty() {
                let batches = self.cmd_batches.replace(Vec::default());
                for b in batches {
                    if let Some(sink) = self.cmd_sink.as_ref() {
                        sink.lock().unwrap().send(b).unwrap();
                    }
                }
            }
        }
    }

    #[test]
    fn test_handle_raft_committed_entries() {
        let (_path, engine) = create_tmp_engine("test-delegate");
        let (import_dir, importer) = create_tmp_importer("test-delegate");
        let obs = ApplyObserver::default();
        let mut host = CoprocessorHost::<RocksEngine>::default();
        host.registry
            .register_query_observer(1, BoxQueryObserver::new(obs.clone()));

        let (tx, rx) = mpsc::channel();
        let (region_scheduler, _) = dummy_scheduler();
        let sender = Notifier::Sender(tx);
        let cfg = Arc::new(VersionTrack::new(Config::default()));
        let (router, mut system) = create_apply_batch_system(&cfg.value());
        let builder = super::Builder::<RocksWriteBatch> {
            tag: "test-store".to_owned(),
            cfg,
            sender,
            region_scheduler,
            _phantom: PhantomData,
            coprocessor_host: host,
            importer: importer.clone(),
            engine: engine.clone(),
            router: router.clone(),
        };
        system.spawn("test-handle-raft".to_owned(), builder);

        let peer_id = 3;
        let mut reg = Registration::default();
        reg.id = peer_id;
        reg.region.set_id(1);
        reg.region.mut_peers().push(new_peer(2, 3));
        reg.region.set_end_key(b"k5".to_vec());
        reg.region.mut_region_epoch().set_conf_ver(1);
        reg.region.mut_region_epoch().set_version(3);
        router.schedule_task(1, Msg::Registration(reg));

        let (capture_tx, capture_rx) = mpsc::channel();
        let put_entry = EntryBuilder::new(1, 1)
            .put(b"k1", b"v1")
            .put(b"k2", b"v1")
            .put(b"k3", b"v1")
            .epoch(1, 3)
            .build();
        router.schedule_task(
            1,
            Msg::apply(apply(
                peer_id,
                1,
                1,
                vec![put_entry],
                0,
                1,
                1,
                vec![cb(1, 1, capture_tx.clone())],
            )),
        );
        let resp = capture_rx.recv_timeout(Duration::from_secs(3)).unwrap();
        assert!(!resp.get_header().has_error(), "{:?}", resp);
        assert_eq!(resp.get_responses().len(), 3);
        let dk_k1 = keys::data_key(b"k1");
        let dk_k2 = keys::data_key(b"k2");
        let dk_k3 = keys::data_key(b"k3");
        assert_eq!(engine.get_value(&dk_k1).unwrap().unwrap(), b"v1");
        assert_eq!(engine.get_value(&dk_k2).unwrap().unwrap(), b"v1");
        assert_eq!(engine.get_value(&dk_k3).unwrap().unwrap(), b"v1");
        validate(&router, 1, |delegate| {
            assert_eq!(delegate.applied_index_term, 1);
            assert_eq!(delegate.apply_state.get_applied_index(), 1);
        });
        fetch_apply_res(&rx);

        let put_entry = EntryBuilder::new(2, 2)
            .put_cf(CF_LOCK, b"k1", b"v1")
            .epoch(1, 3)
            .build();
        router.schedule_task(
            1,
            Msg::apply(apply(peer_id, 1, 2, vec![put_entry], 1, 2, 2, vec![])),
        );
        let apply_res = fetch_apply_res(&rx);
        assert_eq!(apply_res.region_id, 1);
        assert_eq!(apply_res.apply_state.get_applied_index(), 2);
        assert_eq!(apply_res.applied_index_term, 2);
        assert!(apply_res.exec_res.is_empty());
        assert!(apply_res.metrics.written_bytes >= 5);
        assert_eq!(apply_res.metrics.written_keys, 2);
        assert_eq!(apply_res.metrics.size_diff_hint, 5);
        assert_eq!(apply_res.metrics.lock_cf_written_bytes, 5);
        assert_eq!(
            engine.get_value_cf(CF_LOCK, &dk_k1).unwrap().unwrap(),
            b"v1"
        );

        let put_entry = EntryBuilder::new(3, 2)
            .put(b"k2", b"v2")
            .epoch(1, 1)
            .build();
        router.schedule_task(
            1,
            Msg::apply(apply(
                peer_id,
                1,
                2,
                vec![put_entry],
                2,
                2,
                3,
                vec![cb(3, 2, capture_tx.clone())],
            )),
        );
        let resp = capture_rx.recv_timeout(Duration::from_secs(3)).unwrap();
        assert!(resp.get_header().get_error().has_epoch_not_match());
        let apply_res = fetch_apply_res(&rx);
        assert_eq!(apply_res.applied_index_term, 2);
        assert_eq!(apply_res.apply_state.get_applied_index(), 3);

        let put_entry = EntryBuilder::new(4, 2)
            .put(b"k3", b"v3")
            .put(b"k5", b"v5")
            .epoch(1, 3)
            .build();
        router.schedule_task(
            1,
            Msg::apply(apply(
                peer_id,
                1,
                2,
                vec![put_entry],
                3,
                2,
                4,
                vec![cb(4, 2, capture_tx.clone())],
            )),
        );
        let resp = capture_rx.recv_timeout(Duration::from_secs(3)).unwrap();
        assert!(resp.get_header().get_error().has_key_not_in_region());
        let apply_res = fetch_apply_res(&rx);
        assert_eq!(apply_res.applied_index_term, 2);
        assert_eq!(apply_res.apply_state.get_applied_index(), 4);
        // a writebatch should be atomic.
        assert_eq!(engine.get_value(&dk_k3).unwrap().unwrap(), b"v1");

        let put_entry = EntryBuilder::new(5, 3)
            .delete(b"k1")
            .delete_cf(CF_LOCK, b"k1")
            .delete_cf(CF_WRITE, b"k1")
            .epoch(1, 3)
            .build();
        router.schedule_task(
            1,
            Msg::apply(apply(
                peer_id,
                1,
                3,
                vec![put_entry],
                4,
                3,
                5,
                vec![cb(5, 2, capture_tx.clone()), cb(5, 3, capture_tx.clone())],
            )),
        );
        let resp = capture_rx.recv_timeout(Duration::from_secs(3)).unwrap();
        // stale command should be cleared.
        assert!(resp.get_header().get_error().has_stale_command());
        let resp = capture_rx.recv_timeout(Duration::from_secs(3)).unwrap();
        assert!(!resp.get_header().has_error(), "{:?}", resp);
        assert!(engine.get_value(&dk_k1).unwrap().is_none());
        let apply_res = fetch_apply_res(&rx);
        assert_eq!(apply_res.metrics.lock_cf_written_bytes, 3);
        assert_eq!(apply_res.metrics.delete_keys_hint, 2);
        assert_eq!(apply_res.metrics.size_diff_hint, -9);

        let delete_entry = EntryBuilder::new(6, 3).delete(b"k5").epoch(1, 3).build();
        router.schedule_task(
            1,
            Msg::apply(apply(
                peer_id,
                1,
                3,
                vec![delete_entry],
                5,
                3,
                6,
                vec![cb(6, 3, capture_tx.clone())],
            )),
        );
        let resp = capture_rx.recv_timeout(Duration::from_secs(3)).unwrap();
        assert!(resp.get_header().get_error().has_key_not_in_region());
        fetch_apply_res(&rx);

        let delete_range_entry = EntryBuilder::new(7, 3)
            .delete_range(b"", b"")
            .epoch(1, 3)
            .build();
        router.schedule_task(
            1,
            Msg::apply(apply(
                peer_id,
                1,
                3,
                vec![delete_range_entry],
                6,
                3,
                7,
                vec![cb(7, 3, capture_tx.clone())],
            )),
        );
        let resp = capture_rx.recv_timeout(Duration::from_secs(3)).unwrap();
        assert!(resp.get_header().get_error().has_key_not_in_region());
        assert_eq!(engine.get_value(&dk_k3).unwrap().unwrap(), b"v1");
        fetch_apply_res(&rx);

        let delete_range_entry = EntryBuilder::new(8, 3)
            .delete_range_cf(CF_DEFAULT, b"", b"k5")
            .delete_range_cf(CF_LOCK, b"", b"k5")
            .delete_range_cf(CF_WRITE, b"", b"k5")
            .epoch(1, 3)
            .build();
        router.schedule_task(
            1,
            Msg::apply(apply(
                peer_id,
                1,
                3,
                vec![delete_range_entry],
                7,
                3,
                8,
                vec![cb(8, 3, capture_tx.clone())],
            )),
        );
        let resp = capture_rx.recv_timeout(Duration::from_secs(3)).unwrap();
        assert!(!resp.get_header().has_error(), "{:?}", resp);
        assert!(engine.get_value(&dk_k1).unwrap().is_none());
        assert!(engine.get_value(&dk_k2).unwrap().is_none());
        assert!(engine.get_value(&dk_k3).unwrap().is_none());
        fetch_apply_res(&rx);

        // UploadSST
        let sst_path = import_dir.path().join("test.sst");
        let mut sst_epoch = RegionEpoch::default();
        sst_epoch.set_conf_ver(1);
        sst_epoch.set_version(3);
        let sst_range = (0, 100);
        let (mut meta1, data1) = gen_sst_file(&sst_path, sst_range);
        meta1.set_region_id(1);
        meta1.set_region_epoch(sst_epoch);
        let mut file1 = importer.create(&meta1).unwrap();
        file1.append(&data1).unwrap();
        file1.finish().unwrap();
        let (mut meta2, data2) = gen_sst_file(&sst_path, sst_range);
        meta2.set_region_id(1);
        meta2.mut_region_epoch().set_conf_ver(1);
        meta2.mut_region_epoch().set_version(1234);
        let mut file2 = importer.create(&meta2).unwrap();
        file2.append(&data2).unwrap();
        file2.finish().unwrap();

        // IngestSst
        let put_ok = EntryBuilder::new(9, 3)
            .put(&[sst_range.0], &[sst_range.1])
            .epoch(0, 3)
            .build();
        // Add a put above to test flush before ingestion.
        let capture_tx_clone = capture_tx.clone();
        let ingest_ok = EntryBuilder::new(10, 3)
            .ingest_sst(&meta1)
            .epoch(0, 3)
            .build();
        let ingest_epoch_not_match = EntryBuilder::new(11, 3)
            .ingest_sst(&meta2)
            .epoch(0, 3)
            .build();
        let entries = vec![put_ok, ingest_ok, ingest_epoch_not_match];
        router.schedule_task(
            1,
            Msg::apply(apply(
                peer_id,
                1,
                3,
                entries,
                8,
                3,
                11,
                vec![
                    cb(9, 3, capture_tx.clone()),
                    proposal(
                        false,
                        10,
                        3,
                        Callback::Write(Box::new(move |resp: WriteResponse| {
                            // Sleep until yield timeout.
                            thread::sleep(Duration::from_millis(500));
                            capture_tx_clone.send(resp.response).unwrap();
                        })),
                    ),
                    cb(11, 3, capture_tx.clone()),
                ],
            )),
        );
        let resp = capture_rx.recv_timeout(Duration::from_secs(3)).unwrap();
        assert!(!resp.get_header().has_error(), "{:?}", resp);
        let resp = capture_rx.recv_timeout(Duration::from_secs(3)).unwrap();
        assert!(!resp.get_header().has_error(), "{:?}", resp);
        check_db_range(&engine, sst_range);
        let resp = capture_rx.recv_timeout(Duration::from_secs(3)).unwrap();
        assert!(resp.get_header().has_error());
        let apply_res = fetch_apply_res(&rx);
        assert_eq!(apply_res.applied_index_term, 3);
        assert_eq!(apply_res.apply_state.get_applied_index(), 10);
        // The region will yield after timeout.
        let apply_res = fetch_apply_res(&rx);
        assert_eq!(apply_res.applied_index_term, 3);
        assert_eq!(apply_res.apply_state.get_applied_index(), 11);

        let mut props = vec![];
        let mut entries = vec![];
        for i in 0..WRITE_BATCH_MAX_KEYS {
            let put_entry = EntryBuilder::new(i as u64 + 12, 3)
                .put(b"k", b"v")
                .epoch(1, 3)
                .build();
            entries.push(put_entry);
            props.push(cb(i as u64 + 12, 3, capture_tx.clone()));
        }
        router.schedule_task(
            1,
            Msg::apply(apply(
                peer_id,
                1,
                3,
                entries,
                11,
                3,
                WRITE_BATCH_MAX_KEYS as u64 + 11,
                props,
            )),
        );
        for _ in 0..WRITE_BATCH_MAX_KEYS {
            capture_rx.recv_timeout(Duration::from_secs(3)).unwrap();
        }
        let index = WRITE_BATCH_MAX_KEYS + 11;
        let apply_res = fetch_apply_res(&rx);
        assert_eq!(apply_res.apply_state.get_applied_index(), index as u64);
        assert_eq!(obs.pre_query_count.load(Ordering::SeqCst), index);
        assert_eq!(obs.post_query_count.load(Ordering::SeqCst), index);

        system.shutdown();
    }

    #[test]
    fn test_cmd_observer() {
        let (_path, engine) = create_tmp_engine("test-delegate");
        let (_import_dir, importer) = create_tmp_importer("test-delegate");
        let mut host = CoprocessorHost::<RocksEngine>::default();
        let mut obs = ApplyObserver::default();
        let (sink, cmdbatch_rx) = mpsc::channel();
        obs.cmd_sink = Some(Arc::new(Mutex::new(sink)));
        host.registry
            .register_cmd_observer(1, BoxCmdObserver::new(obs));

        let (tx, rx) = mpsc::channel();
        let (region_scheduler, _) = dummy_scheduler();
        let sender = Notifier::Sender(tx);
        let cfg = Config::default();
        let (router, mut system) = create_apply_batch_system(&cfg);
        let _phantom = engine.write_batch();
        let builder = super::Builder::<RocksWriteBatch> {
            tag: "test-store".to_owned(),
            cfg: Arc::new(VersionTrack::new(cfg)),
            sender,
            region_scheduler,
            coprocessor_host: host,
            importer,
            engine,
            _phantom: PhantomData,
            router: router.clone(),
        };
        system.spawn("test-handle-raft".to_owned(), builder);

        let peer_id = 3;
        let mut reg = Registration::default();
        reg.id = peer_id;
        reg.region.set_id(1);
        reg.region.mut_peers().push(new_peer(2, 3));
        reg.region.set_end_key(b"k5".to_vec());
        reg.region.mut_region_epoch().set_conf_ver(1);
        reg.region.mut_region_epoch().set_version(3);
        let region_epoch = reg.region.get_region_epoch().clone();
        router.schedule_task(1, Msg::Registration(reg));

        let put_entry = EntryBuilder::new(1, 1)
            .put(b"k1", b"v1")
            .put(b"k2", b"v1")
            .put(b"k3", b"v1")
            .epoch(1, 3)
            .build();
        router.schedule_task(
            1,
            Msg::apply(apply(peer_id, 1, 1, vec![put_entry], 0, 1, 1, vec![])),
        );
        fetch_apply_res(&rx);
        // It must receive nothing because no region registered.
        cmdbatch_rx
            .recv_timeout(Duration::from_millis(100))
            .unwrap_err();
        let (block_tx, block_rx) = mpsc::channel::<()>();
        router.schedule_task(
            1,
            Msg::Validate(
                1,
                Box::new(move |_| {
                    // Block the apply worker
                    block_rx.recv().unwrap();
                }),
            ),
        );
        let put_entry = EntryBuilder::new(2, 2)
            .put(b"k0", b"v0")
            .epoch(1, 3)
            .build();
        router.schedule_task(
            1,
            Msg::apply(apply(peer_id, 1, 2, vec![put_entry], 1, 2, 2, vec![])),
        );
        // Register cmd observer to region 1.
        let enabled = Arc::new(AtomicBool::new(true));
        let observe_id = ObserveID::new();
        router.schedule_task(
            1,
            Msg::Change {
                region_epoch: region_epoch.clone(),
                cmd: ChangeCmd::RegisterObserver {
                    observe_id,
                    region_id: 1,
                    enabled: enabled.clone(),
                },
                cb: Callback::Read(Box::new(|resp: ReadResponse<RocksSnapshot>| {
                    assert!(!resp.response.get_header().has_error());
                    assert!(resp.snapshot.is_some());
                    let snap = resp.snapshot.unwrap();
                    assert_eq!(snap.get_value(b"k0").unwrap().unwrap(), b"v0");
                })),
            },
        );
        // Unblock the apply worker
        block_tx.send(()).unwrap();
        fetch_apply_res(&rx);
        let (capture_tx, capture_rx) = mpsc::channel();
        let put_entry = EntryBuilder::new(3, 2)
            .put_cf(CF_LOCK, b"k1", b"v1")
            .epoch(1, 3)
            .build();
        router.schedule_task(
            1,
            Msg::apply(apply(
                peer_id,
                1,
                2,
                vec![put_entry],
                2,
                2,
                3,
                vec![cb(3, 2, capture_tx)],
            )),
        );
        fetch_apply_res(&rx);
        let resp = capture_rx.recv_timeout(Duration::from_secs(3)).unwrap();
        assert!(!resp.get_header().has_error(), "{:?}", resp);
        assert_eq!(resp.get_responses().len(), 1);
        let cmd_batch = cmdbatch_rx.recv_timeout(Duration::from_secs(3)).unwrap();
        assert_eq!(resp, cmd_batch.into_iter(1).next().unwrap().response);

        let put_entry1 = EntryBuilder::new(4, 2)
            .put(b"k2", b"v2")
            .epoch(1, 3)
            .build();
        let put_entry2 = EntryBuilder::new(5, 2)
            .put(b"k2", b"v2")
            .epoch(1, 3)
            .build();
        router.schedule_task(
            1,
            Msg::apply(apply(
                peer_id,
                1,
                2,
                vec![put_entry1, put_entry2],
                3,
                2,
                5,
                vec![],
            )),
        );
        let cmd_batch = cmdbatch_rx.recv_timeout(Duration::from_secs(3)).unwrap();
        assert_eq!(2, cmd_batch.len());

        // Stop observer regoin 1.
        enabled.store(false, Ordering::SeqCst);
        let put_entry = EntryBuilder::new(6, 2)
            .put(b"k2", b"v2")
            .epoch(1, 3)
            .build();
        router.schedule_task(
            1,
            Msg::apply(apply(peer_id, 1, 2, vec![put_entry], 5, 2, 6, vec![])),
        );
        // Must not receive new cmd.
        cmdbatch_rx
            .recv_timeout(Duration::from_millis(100))
            .unwrap_err();

        // Must response a RegionNotFound error.
        router.schedule_task(
            2,
            Msg::Change {
                region_epoch,
                cmd: ChangeCmd::RegisterObserver {
                    observe_id,
                    region_id: 2,
                    enabled,
                },
                cb: Callback::Read(Box::new(|resp: ReadResponse<_>| {
                    assert!(resp
                        .response
                        .get_header()
                        .get_error()
                        .has_region_not_found());
                    assert!(resp.snapshot.is_none());
                })),
            },
        );

        system.shutdown();
    }

    #[test]
    fn test_check_sst_for_ingestion() {
        let mut sst = SstMeta::default();
        let mut region = Region::default();

        // Check uuid and cf name
        assert!(check_sst_for_ingestion(&sst, &region).is_err());
        sst.set_uuid(Uuid::new_v4().as_bytes().to_vec());
        sst.set_cf_name(CF_DEFAULT.to_owned());
        check_sst_for_ingestion(&sst, &region).unwrap();
        sst.set_cf_name("test".to_owned());
        assert!(check_sst_for_ingestion(&sst, &region).is_err());
        sst.set_cf_name(CF_WRITE.to_owned());
        check_sst_for_ingestion(&sst, &region).unwrap();

        // Check region id
        region.set_id(1);
        sst.set_region_id(2);
        assert!(check_sst_for_ingestion(&sst, &region).is_err());
        sst.set_region_id(1);
        check_sst_for_ingestion(&sst, &region).unwrap();

        // Check region epoch
        region.mut_region_epoch().set_conf_ver(1);
        assert!(check_sst_for_ingestion(&sst, &region).is_err());
        sst.mut_region_epoch().set_conf_ver(1);
        check_sst_for_ingestion(&sst, &region).unwrap();
        region.mut_region_epoch().set_version(1);
        assert!(check_sst_for_ingestion(&sst, &region).is_err());
        sst.mut_region_epoch().set_version(1);
        check_sst_for_ingestion(&sst, &region).unwrap();

        // Check region range
        region.set_start_key(vec![2]);
        region.set_end_key(vec![8]);
        sst.mut_range().set_start(vec![1]);
        sst.mut_range().set_end(vec![8]);
        assert!(check_sst_for_ingestion(&sst, &region).is_err());
        sst.mut_range().set_start(vec![2]);
        assert!(check_sst_for_ingestion(&sst, &region).is_err());
        sst.mut_range().set_end(vec![7]);
        check_sst_for_ingestion(&sst, &region).unwrap();
    }

    fn new_split_req(key: &[u8], id: u64, children: Vec<u64>) -> SplitRequest {
        let mut req = SplitRequest::default();
        req.set_split_key(key.to_vec());
        req.set_new_region_id(id);
        req.set_new_peer_ids(children);
        req
    }

    struct SplitResultChecker<'a> {
        engine: RocksEngine,
        origin_peers: &'a [metapb::Peer],
        epoch: Rc<RefCell<RegionEpoch>>,
    }

    impl<'a> SplitResultChecker<'a> {
        fn check(&self, start: &[u8], end: &[u8], id: u64, children: &[u64], check_initial: bool) {
            let key = keys::region_state_key(id);
            let state: RegionLocalState = self.engine.get_msg_cf(CF_RAFT, &key).unwrap().unwrap();
            assert_eq!(state.get_state(), PeerState::Normal);
            assert_eq!(state.get_region().get_id(), id);
            assert_eq!(state.get_region().get_start_key(), start);
            assert_eq!(state.get_region().get_end_key(), end);
            let expect_peers: Vec<_> = self
                .origin_peers
                .iter()
                .zip(children)
                .map(|(p, new_id)| {
                    let mut new_peer = metapb::Peer::clone(p);
                    new_peer.set_id(*new_id);
                    new_peer
                })
                .collect();
            assert_eq!(state.get_region().get_peers(), expect_peers.as_slice());
            assert!(!state.has_merge_state(), "{:?}", state);
            let epoch = self.epoch.borrow();
            assert_eq!(*state.get_region().get_region_epoch(), *epoch);
            if !check_initial {
                return;
            }
            let key = keys::apply_state_key(id);
            let initial_state: RaftApplyState =
                self.engine.get_msg_cf(CF_RAFT, &key).unwrap().unwrap();
            assert_eq!(initial_state.get_applied_index(), RAFT_INIT_LOG_INDEX);
            assert_eq!(
                initial_state.get_truncated_state().get_index(),
                RAFT_INIT_LOG_INDEX
            );
            assert_eq!(
                initial_state.get_truncated_state().get_term(),
                RAFT_INIT_LOG_INDEX
            );
        }
    }

    fn error_msg(resp: &RaftCmdResponse) -> &str {
        resp.get_header().get_error().get_message()
    }

    #[test]
    fn test_split() {
        let (_path, engine) = create_tmp_engine("test-delegate");
        let (_import_dir, importer) = create_tmp_importer("test-delegate");
        let peer_id = 3;
        let mut reg = Registration::default();
        reg.id = peer_id;
        reg.term = 1;
        reg.region.set_id(1);
        reg.region.set_end_key(b"k5".to_vec());
        reg.region.mut_region_epoch().set_version(3);
        let region_epoch = reg.region.get_region_epoch().clone();
        let peers = vec![new_peer(2, 3), new_peer(4, 5), new_learner_peer(6, 7)];
        reg.region.set_peers(peers.clone().into());
        let (tx, _rx) = mpsc::channel();
        let sender = Notifier::Sender(tx);
        let mut host = CoprocessorHost::<RocksEngine>::default();
        let mut obs = ApplyObserver::default();
        let (sink, cmdbatch_rx) = mpsc::channel();
        obs.cmd_sink = Some(Arc::new(Mutex::new(sink)));
        host.registry
            .register_cmd_observer(1, BoxCmdObserver::new(obs));
        let (region_scheduler, _) = dummy_scheduler();
        let cfg = Arc::new(VersionTrack::new(Config::default()));
        let (router, mut system) = create_apply_batch_system(&cfg.value());
        let builder = super::Builder::<RocksWriteBatch> {
            tag: "test-store".to_owned(),
            cfg,
            sender,
            importer,
            region_scheduler,
            _phantom: PhantomData,
            coprocessor_host: host,
            engine: engine.clone(),
            router: router.clone(),
        };
        system.spawn("test-split".to_owned(), builder);

        router.schedule_task(1, Msg::Registration(reg.clone()));
        let enabled = Arc::new(AtomicBool::new(true));
        let observe_id = ObserveID::new();
        router.schedule_task(
            1,
            Msg::Change {
                region_epoch: region_epoch.clone(),
                cmd: ChangeCmd::RegisterObserver {
                    observe_id,
                    region_id: 1,
                    enabled: enabled.clone(),
                },
                cb: Callback::Read(Box::new(|resp: ReadResponse<_>| {
                    assert!(!resp.response.get_header().has_error(), "{:?}", resp);
                    assert!(resp.snapshot.is_some());
                })),
            },
        );

        let mut index_id = 1;
        let (capture_tx, capture_rx) = mpsc::channel();
        let epoch = Rc::new(RefCell::new(reg.region.get_region_epoch().to_owned()));
        let epoch_ = epoch.clone();
        let mut exec_split = |router: &ApplyRouter, reqs| {
            let epoch = epoch_.borrow();
            let split = EntryBuilder::new(index_id, 1)
                .split(reqs)
                .epoch(epoch.get_conf_ver(), epoch.get_version())
                .build();
            router.schedule_task(
                1,
                Msg::apply(apply(
                    peer_id,
                    1,
                    1,
                    vec![split],
                    index_id - 1,
                    1,
                    index_id,
                    vec![cb(index_id, 1, capture_tx.clone())],
                )),
            );
            index_id += 1;
            capture_rx.recv_timeout(Duration::from_secs(3)).unwrap()
        };

        let mut splits = BatchSplitRequest::default();
        splits.set_right_derive(true);
        splits.mut_requests().push(new_split_req(b"k1", 8, vec![]));
        let resp = exec_split(&router, splits.clone());
        // 3 followers are required.
        assert!(error_msg(&resp).contains("id count"), "{:?}", resp);
        cmdbatch_rx.recv_timeout(Duration::from_secs(3)).unwrap();

        splits.mut_requests().clear();
        let resp = exec_split(&router, splits.clone());
        // Empty requests should be rejected.
        assert!(error_msg(&resp).contains("missing"), "{:?}", resp);

        splits
            .mut_requests()
            .push(new_split_req(b"k6", 8, vec![9, 10, 11]));
        let resp = exec_split(&router, splits.clone());
        // Out of range keys should be rejected.
        assert!(
            resp.get_header().get_error().has_key_not_in_region(),
            "{:?}",
            resp
        );

        splits
            .mut_requests()
            .push(new_split_req(b"", 8, vec![9, 10, 11]));
        let resp = exec_split(&router, splits.clone());
        // Empty key should be rejected.
        assert!(error_msg(&resp).contains("missing"), "{:?}", resp);

        splits.mut_requests().clear();
        splits
            .mut_requests()
            .push(new_split_req(b"k2", 8, vec![9, 10, 11]));
        splits
            .mut_requests()
            .push(new_split_req(b"k1", 8, vec![9, 10, 11]));
        let resp = exec_split(&router, splits.clone());
        // keys should be in ascend order.
        assert!(error_msg(&resp).contains("invalid"), "{:?}", resp);

        splits.mut_requests().clear();
        splits
            .mut_requests()
            .push(new_split_req(b"k1", 8, vec![9, 10, 11]));
        splits
            .mut_requests()
            .push(new_split_req(b"k2", 8, vec![9, 10]));
        let resp = exec_split(&router, splits.clone());
        // All requests should be checked.
        assert!(error_msg(&resp).contains("id count"), "{:?}", resp);
        let checker = SplitResultChecker {
            engine,
            origin_peers: &peers,
            epoch: epoch.clone(),
        };

        splits.mut_requests().clear();
        splits
            .mut_requests()
            .push(new_split_req(b"k1", 8, vec![9, 10, 11]));
        let resp = exec_split(&router, splits.clone());
        // Split should succeed.
        assert!(!resp.get_header().has_error(), "{:?}", resp);
        let mut new_version = epoch.borrow().get_version() + 1;
        epoch.borrow_mut().set_version(new_version);
        checker.check(b"", b"k1", 8, &[9, 10, 11], true);
        checker.check(b"k1", b"k5", 1, &[3, 5, 7], false);

        splits.mut_requests().clear();
        splits
            .mut_requests()
            .push(new_split_req(b"k4", 12, vec![13, 14, 15]));
        splits.set_right_derive(false);
        let resp = exec_split(&router, splits.clone());
        // Right derive should be respected.
        assert!(!resp.get_header().has_error(), "{:?}", resp);
        new_version = epoch.borrow().get_version() + 1;
        epoch.borrow_mut().set_version(new_version);
        checker.check(b"k4", b"k5", 12, &[13, 14, 15], true);
        checker.check(b"k1", b"k4", 1, &[3, 5, 7], false);

        splits.mut_requests().clear();
        splits
            .mut_requests()
            .push(new_split_req(b"k2", 16, vec![17, 18, 19]));
        splits
            .mut_requests()
            .push(new_split_req(b"k3", 20, vec![21, 22, 23]));
        splits.set_right_derive(true);
        let resp = exec_split(&router, splits.clone());
        // Right derive should be respected.
        assert!(!resp.get_header().has_error(), "{:?}", resp);
        new_version = epoch.borrow().get_version() + 2;
        epoch.borrow_mut().set_version(new_version);
        checker.check(b"k1", b"k2", 16, &[17, 18, 19], true);
        checker.check(b"k2", b"k3", 20, &[21, 22, 23], true);
        checker.check(b"k3", b"k4", 1, &[3, 5, 7], false);

        splits.mut_requests().clear();
        splits
            .mut_requests()
            .push(new_split_req(b"k31", 24, vec![25, 26, 27]));
        splits
            .mut_requests()
            .push(new_split_req(b"k32", 28, vec![29, 30, 31]));
        splits.set_right_derive(false);
        let resp = exec_split(&router, splits);
        // Right derive should be respected.
        assert!(!resp.get_header().has_error(), "{:?}", resp);
        new_version = epoch.borrow().get_version() + 2;
        epoch.borrow_mut().set_version(new_version);
        checker.check(b"k3", b"k31", 1, &[3, 5, 7], false);
        checker.check(b"k31", b"k32", 24, &[25, 26, 27], true);
        checker.check(b"k32", b"k4", 28, &[29, 30, 31], true);

        let (tx, rx) = mpsc::channel();
        enabled.store(false, Ordering::SeqCst);
        router.schedule_task(
            1,
            Msg::Change {
                region_epoch,
                cmd: ChangeCmd::RegisterObserver {
                    observe_id,
                    region_id: 1,
                    enabled: Arc::new(AtomicBool::new(true)),
                },
                cb: Callback::Read(Box::new(move |resp: ReadResponse<_>| {
                    assert!(
                        resp.response.get_header().get_error().has_epoch_not_match(),
                        "{:?}",
                        resp
                    );
                    assert!(resp.snapshot.is_none());
                    tx.send(()).unwrap();
                })),
            },
        );
        rx.recv_timeout(Duration::from_millis(500)).unwrap();

        system.shutdown();
    }

    #[test]
    fn pending_cmd_leak() {
        let res = panic_hook::recover_safe(|| {
            let _cmd = PendingCmd::<RocksSnapshot>::new(1, 1, Callback::None);
        });
        res.unwrap_err();
    }

    #[test]
    fn pending_cmd_leak_dtor_not_abort() {
        let res = panic_hook::recover_safe(|| {
            let _cmd = PendingCmd::<RocksSnapshot>::new(1, 1, Callback::None);
            panic!("Don't abort");
            // It would abort and fail if there was a double-panic in PendingCmd dtor.
        });
        res.unwrap_err();
    }
}<|MERGE_RESOLUTION|>--- conflicted
+++ resolved
@@ -62,11 +62,8 @@
 use super::metrics::*;
 
 use super::super::RegionTask;
-<<<<<<< HEAD
 use time::Timespec;
-=======
 use std::vec::Drain;
->>>>>>> ee39b4e7
 
 const DEFAULT_APPLY_WB_SIZE: usize = 4 * 1024;
 const WRITE_BATCH_LIMIT: usize = 16;
