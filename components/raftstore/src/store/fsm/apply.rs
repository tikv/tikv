--- conflicted
+++ resolved
@@ -1694,14 +1694,9 @@
             AdminCmdType::PrepareFlashback | AdminCmdType::FinishFlashback => {
                 self.exec_flashback(ctx, request)
             }
-<<<<<<< HEAD
-            AdminCmdType::BatchSwitchWitness => Err(box_err!("unsupported admin command type")),
             AdminCmdType::UpdateGcPeer => Err(box_err!("v2 only command and it's safe to skip")),
-=======
             AdminCmdType::BatchSwitchWitness => self.exec_batch_switch_witness(ctx, request),
->>>>>>> 68710b99
             AdminCmdType::InvalidAdmin => Err(box_err!("unsupported admin command type")),
-            AdminCmdType::UpdateGcPeer => unimplemented!(),
         }?;
         response.set_cmd_type(cmd_type);
 
