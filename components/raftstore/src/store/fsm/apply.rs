// Copyright 2017 TiKV Project Authors. Licensed under Apache-2.0.

// #[PerformanceCriticalPath]
#[cfg(test)]
use std::sync::mpsc::Sender;
use std::{
    borrow::Cow,
    cmp,
    cmp::{Ord, Ordering as CmpOrdering},
    collections::VecDeque,
    fmt::{self, Debug, Formatter},
    io::BufRead,
    mem,
    ops::{Deref, DerefMut, Range as StdRange},
    sync::{
        atomic::{AtomicBool, AtomicU64, AtomicUsize, Ordering},
        mpsc::SyncSender,
        Arc, Mutex,
    },
    time::Duration,
    usize,
    vec::Drain,
};

use batch_system::{
    BasicMailbox, BatchRouter, BatchSystem, Config as BatchSystemConfig, Fsm, HandleResult,
    HandlerBuilder, PollHandler, Priority,
};
use collections::{HashMap, HashMapEntry, HashSet};
use crossbeam::channel::{TryRecvError, TrySendError};
use engine_traits::{
    util::SequenceNumber, DeleteStrategy, KvEngine, Mutable, PerfContext, PerfContextKind,
    RaftEngine, RaftEngineReadOnly, Range as EngineRange, Snapshot, SstMetaInfo, WriteBatch,
    ALL_CFS, CF_DEFAULT, CF_LOCK, CF_RAFT, CF_WRITE,
};
use fail::fail_point;
use kvproto::{
    import_sstpb::SstMeta,
    kvrpcpb::ExtraOp as TxnExtraOp,
    metapb::{self, PeerRole, Region, RegionEpoch},
    raft_cmdpb::{
        AdminCmdType, AdminRequest, AdminResponse, ChangePeerRequest, CmdType, CommitMergeRequest,
        RaftCmdRequest, RaftCmdResponse, Request, SplitRequest, SwitchWitnessRequest,
    },
    raft_serverpb::{MergeState, PeerState, RaftApplyState, RaftTruncatedState, RegionLocalState},
};
use pd_client::{new_bucket_stats, BucketMeta, BucketStat};
use prometheus::local::LocalHistogram;
use protobuf::{wire_format::WireType, CodedInputStream};
use raft::eraftpb::{
    ConfChange, ConfChangeType, ConfChangeV2, Entry, EntryType, Snapshot as RaftSnapshot,
};
use raft_proto::ConfChangeI;
use smallvec::{smallvec, SmallVec};
use sst_importer::SstImporter;
use tikv_alloc::trace::TraceEvent;
use tikv_util::{
    box_err, box_try,
    config::{Tracker, VersionTrack},
    debug, error, info,
    memory::HeapSize,
    mpsc::{loose_bounded, LooseBoundedSender, Receiver},
    safe_panic, slow_log,
    store::{find_peer, find_peer_by_id, find_peer_mut, is_learner, remove_peer},
    time::{duration_to_sec, Instant},
    warn,
    worker::Scheduler,
    Either, MustConsumeVec,
};
use time::Timespec;
use tracker::GLOBAL_TRACKERS;
use uuid::Builder as UuidBuilder;

use self::memtrace::*;
use super::metrics::*;
use crate::{
    bytes_capacity,
    coprocessor::{
        ApplyCtxInfo, Cmd, CmdBatch, CmdObserveInfo, CoprocessorHost, ObserveHandle, ObserveLevel,
        RegionState,
    },
    store::{
        cmd_resp,
        entry_storage::{self, CachedEntries},
        fsm::RaftPollerBuilder,
        local_metrics::{RaftMetrics, TimeTracker},
        memory::*,
        metrics::*,
        msg::{Callback, ErrorCallback, PeerMsg, ReadResponse, SignificantMsg},
        peer::Peer,
        peer_storage::{write_initial_apply_state, write_peer_state},
        util::{
            self, admin_cmd_epoch_lookup, check_flashback_state, check_req_region_epoch,
            compare_region_epoch, ChangePeerI, ConfChangeKind, KeysInfoFormatter, LatencyInspector,
        },
        Config, RegionSnapshot, RegionTask, WriteCallback,
    },
    Error, Result,
};

// These consts are shared in both v1 and v2.
pub const DEFAULT_APPLY_WB_SIZE: usize = 4 * 1024;
pub const APPLY_WB_SHRINK_SIZE: usize = 1024 * 1024;
pub const SHRINK_PENDING_CMD_QUEUE_CAP: usize = 64;
pub const MAX_APPLY_BATCH_SIZE: usize = 64 * 1024 * 1024;

pub struct PendingCmd<C> {
    pub index: u64,
    pub term: u64,
    pub cb: Option<C>,
}

impl<C> PendingCmd<C> {
    fn new(index: u64, term: u64, cb: C) -> PendingCmd<C> {
        PendingCmd {
            index,
            term,
            cb: Some(cb),
        }
    }
}

impl<C> Drop for PendingCmd<C> {
    fn drop(&mut self) {
        if self.cb.is_some() {
            safe_panic!(
                "callback of pending command at [index: {}, term: {}] is leak",
                self.index,
                self.term
            );
        }
    }
}

impl<C> Debug for PendingCmd<C> {
    fn fmt(&self, f: &mut Formatter<'_>) -> fmt::Result {
        write!(
            f,
            "PendingCmd [index: {}, term: {}, has_cb: {}]",
            self.index,
            self.term,
            self.cb.is_some()
        )
    }
}

impl<C> HeapSize for PendingCmd<C> {}

/// Commands waiting to be committed and applied.
#[derive(Debug)]
pub struct PendingCmdQueue<C> {
    normals: VecDeque<PendingCmd<C>>,
    conf_change: Option<PendingCmd<C>>,
    compacts: VecDeque<PendingCmd<C>>,
}

impl<C> PendingCmdQueue<C> {
    fn new() -> PendingCmdQueue<C> {
        PendingCmdQueue {
            normals: VecDeque::new(),
            conf_change: None,
            compacts: VecDeque::new(),
        }
    }

    fn pop_normal(&mut self, index: u64, term: u64) -> Option<PendingCmd<C>> {
        self.normals.pop_front().and_then(|cmd| {
            if self.normals.capacity() > SHRINK_PENDING_CMD_QUEUE_CAP
                && self.normals.len() < SHRINK_PENDING_CMD_QUEUE_CAP
            {
                self.normals.shrink_to_fit();
            }
            if (cmd.term, cmd.index) > (term, index) {
                self.normals.push_front(cmd);
                return None;
            }
            Some(cmd)
        })
    }

    fn append_normal(&mut self, cmd: PendingCmd<C>) {
        self.normals.push_back(cmd);
    }

    fn take_conf_change(&mut self) -> Option<PendingCmd<C>> {
        // conf change will not be affected when changing between follower and leader,
        // so there is no need to check term.
        self.conf_change.take()
    }

    // TODO: seems we don't need to separate conf change from normal entries.
    fn set_conf_change(&mut self, cmd: PendingCmd<C>) {
        self.conf_change = Some(cmd);
    }

    fn push_compact(&mut self, cmd: PendingCmd<C>) {
        self.compacts.push_back(cmd);
    }

    fn pop_compact(&mut self, index: u64) -> Option<PendingCmd<C>> {
        let mut front = None;
        while self.compacts.front().map_or(false, |c| c.index < index) {
            front = self.compacts.pop_front();
            front.as_mut().unwrap().cb.take().unwrap();
        }
        front
    }

    fn has_compact(&mut self) -> bool {
        !self.compacts.is_empty()
    }
}

#[derive(Default, Debug)]
pub struct ChangePeer {
    pub index: u64,
    // The proposed ConfChangeV2 or (legacy) ConfChange
    // ConfChange (if it is) will convert to ConfChangeV2
    pub conf_change: ConfChangeV2,
    // The change peer requests come along with ConfChangeV2
    // or (legacy) ConfChange, for ConfChange, it only contains
    // one element
    pub changes: Vec<ChangePeerRequest>,
    pub region: Region,
}

pub struct Range {
    pub cf: String,
    pub start_key: Vec<u8>,
    pub end_key: Vec<u8>,
}

impl Debug for Range {
    fn fmt(&self, f: &mut Formatter<'_>) -> fmt::Result {
        write!(
            f,
            "{{ cf: {:?}, start_key: {:?}, end_key: {:?} }}",
            self.cf,
            log_wrappers::Value::key(&self.start_key),
            log_wrappers::Value::key(&self.end_key)
        )
    }
}

impl Range {
    fn new(cf: String, start_key: Vec<u8>, end_key: Vec<u8>) -> Range {
        Range {
            cf,
            start_key,
            end_key,
        }
    }
}

#[derive(Default, Debug)]
pub struct SwitchWitness {
    pub index: u64,
    pub switches: Vec<SwitchWitnessRequest>,
    pub region: Region,
}

#[derive(Debug)]
pub enum ExecResult<S> {
    ChangePeer(ChangePeer),
    CompactLog {
        state: RaftTruncatedState,
        first_index: u64,
    },
    SplitRegion {
        regions: Vec<Region>,
        derived: Region,
        new_split_regions: HashMap<u64, NewSplitPeer>,
    },
    PrepareMerge {
        region: Region,
        state: MergeState,
    },
    CommitMerge {
        index: u64,
        region: Region,
        source: Region,
    },
    RollbackMerge {
        region: Region,
        commit: u64,
    },
    ComputeHash {
        region: Region,
        index: u64,
        context: Vec<u8>,
        snap: S,
    },
    VerifyHash {
        index: u64,
        context: Vec<u8>,
        hash: Vec<u8>,
    },
    DeleteRange {
        ranges: Vec<Range>,
    },
    IngestSst {
        ssts: Vec<SstMetaInfo>,
    },
    TransferLeader {
        term: u64,
    },
    SetFlashbackState {
        region: Region,
    },
<<<<<<< HEAD
    BatchSwitchWitness(SwitchWitness),
=======
    PendingCompactCmd,
>>>>>>> 09f9aac3
}

/// The possible returned value when applying logs.
#[derive(Debug)]
pub enum ApplyResult<S> {
    None,
    Yield,
    /// Additional result that needs to be sent back to raftstore.
    Res(ExecResult<S>),
    /// It is unable to apply the `CommitMerge` until the source peer
    /// has applied to the required position and sets the atomic boolean
    /// to true.
    WaitMergeSource(Arc<AtomicU64>),
}

// The applied command and their callback
struct ApplyCallbackBatch<S>
where
    S: Snapshot,
{
    cmd_batch: Vec<CmdBatch>,
    // The max observe level of current `Vec<CmdBatch>`
    batch_max_level: ObserveLevel,
    cb_batch: MustConsumeVec<(Callback<S>, RaftCmdResponse)>,
}

impl<S: Snapshot> ApplyCallbackBatch<S> {
    fn new() -> ApplyCallbackBatch<S> {
        ApplyCallbackBatch {
            cmd_batch: vec![],
            batch_max_level: ObserveLevel::None,
            cb_batch: MustConsumeVec::new("callback of apply callback batch"),
        }
    }

    fn push_batch(&mut self, observe_info: &CmdObserveInfo, region_id: u64) {
        let cb = CmdBatch::new(observe_info, region_id);
        self.batch_max_level = cmp::max(self.batch_max_level, cb.level);
        self.cmd_batch.push(cb);
    }

    fn push_cb(&mut self, cb: Callback<S>, resp: RaftCmdResponse) {
        self.cb_batch.push((cb, resp));
    }

    fn push(
        &mut self,
        cb: Option<Callback<S>>,
        cmd: Cmd,
        observe_info: &CmdObserveInfo,
        region_id: u64,
    ) {
        if let Some(cb) = cb {
            self.cb_batch.push((cb, cmd.response.clone()));
        }
        self.cmd_batch
            .last_mut()
            .unwrap()
            .push(observe_info, region_id, cmd);
    }
}

pub trait Notifier<EK: KvEngine>: Send {
    fn notify(&self, apply_res: Vec<ApplyRes<EK::Snapshot>>);
    fn notify_one(&self, region_id: u64, msg: PeerMsg<EK>);
    fn clone_box(&self) -> Box<dyn Notifier<EK>>;
}

struct ApplyContext<EK>
where
    EK: KvEngine,
{
    tag: String,
    timer: Option<Instant>,
    host: CoprocessorHost<EK>,
    importer: Arc<SstImporter>,
    region_scheduler: Scheduler<RegionTask<EK::Snapshot>>,
    router: ApplyRouter<EK>,
    notifier: Box<dyn Notifier<EK>>,
    engine: EK,
    applied_batch: ApplyCallbackBatch<EK::Snapshot>,
    apply_res: Vec<ApplyRes<EK::Snapshot>>,
    exec_log_index: u64,
    exec_log_term: u64,

    kv_wb: EK::WriteBatch,
    kv_wb_last_bytes: u64,
    kv_wb_last_keys: u64,

    committed_count: usize,

    // Whether synchronize WAL is preferred.
    sync_log_hint: bool,
    // Whether to use the delete range API instead of deleting one by one.
    use_delete_range: bool,

    perf_context: EK::PerfContext,

    yield_duration: Duration,
    yield_msg_size: u64,

    store_id: u64,
    /// region_id -> (peer_id, is_splitting)
    /// Used for handling race between splitting and creating new peer.
    /// An uninitialized peer can be replaced to the one from splitting iff they
    /// are exactly the same peer.
    pending_create_peers: Arc<Mutex<HashMap<u64, (u64, bool)>>>,

    /// We must delete the ingested file before calling `callback` so that any
    /// ingest-request reaching this peer could see this update if leader
    /// had changed. We must also delete them after the applied-index
    /// has been persisted to kvdb because this entry may replay because of
    /// panic or power-off, which happened before `WriteBatch::write` and
    /// after `SstImporter::delete`. We shall make sure that this entry will
    /// never apply again at first, then we can delete the ssts files.
    delete_ssts: Vec<SstMetaInfo>,

    /// A self-defined engine may be slow to ingest ssts.
    /// It may move some elements of `delete_ssts` into `pending_delete_ssts` to
    /// delay deletion. Otherwise we may lost data.
    pending_delete_ssts: Vec<SstMetaInfo>,

    /// The priority of this Handler.
    priority: Priority,
    /// Whether to yield high-latency operation to low-priority handler.
    yield_high_latency_operation: bool,

    /// The ssts waiting to be ingested in `write_to_db`.
    pending_ssts: Vec<SstMetaInfo>,

    /// The pending inspector should be cleaned at the end of a write.
    pending_latency_inspect: Vec<LatencyInspector>,
    apply_wait: LocalHistogram,
    apply_time: LocalHistogram,

    key_buffer: Vec<u8>,

    // Whether to disable WAL.
    disable_wal: bool,

    /// A general apply progress for a delegate is:
    /// `prepare_for` -> `commit` [-> `commit` ...] -> `finish_for`.
    /// Sometimes an `ApplyRes` is created with an applied_index, but data
    /// before the applied index is still not written to kvdb. Let's call the
    /// `ApplyRes` uncommitted. Data will finally be written to kvdb in
    /// `flush`.
    uncommitted_res_count: usize,
}

impl<EK> ApplyContext<EK>
where
    EK: KvEngine,
{
    pub fn new(
        tag: String,
        host: CoprocessorHost<EK>,
        importer: Arc<SstImporter>,
        region_scheduler: Scheduler<RegionTask<EK::Snapshot>>,
        engine: EK,
        router: ApplyRouter<EK>,
        notifier: Box<dyn Notifier<EK>>,
        cfg: &Config,
        store_id: u64,
        pending_create_peers: Arc<Mutex<HashMap<u64, (u64, bool)>>>,
        priority: Priority,
    ) -> ApplyContext<EK> {
        let kv_wb = engine.write_batch_with_cap(DEFAULT_APPLY_WB_SIZE);

        ApplyContext {
            tag,
            timer: None,
            host,
            importer,
            region_scheduler,
            engine: engine.clone(),
            router,
            notifier,
            kv_wb,
            applied_batch: ApplyCallbackBatch::new(),
            apply_res: vec![],
            exec_log_index: 0,
            exec_log_term: 0,
            kv_wb_last_bytes: 0,
            kv_wb_last_keys: 0,
            committed_count: 0,
            sync_log_hint: false,
            use_delete_range: cfg.use_delete_range,
            perf_context: engine.get_perf_context(cfg.perf_level, PerfContextKind::RaftstoreApply),
            yield_duration: cfg.apply_yield_duration.0,
            yield_msg_size: cfg.apply_yield_write_size.0,
            delete_ssts: vec![],
            pending_delete_ssts: vec![],
            store_id,
            pending_create_peers,
            priority,
            yield_high_latency_operation: cfg.apply_batch_system.low_priority_pool_size > 0,
            pending_ssts: vec![],
            pending_latency_inspect: vec![],
            apply_wait: APPLY_TASK_WAIT_TIME_HISTOGRAM.local(),
            apply_time: APPLY_TIME_HISTOGRAM.local(),
            key_buffer: Vec::with_capacity(1024),
            disable_wal: false,
            uncommitted_res_count: 0,
        }
    }

    /// Prepares for applying entries for `delegate`.
    ///
    /// A general apply progress for a delegate is:
    /// `prepare_for` -> `commit` [-> `commit` ...] -> `finish_for`.
    /// After all delegates are handled, `write_to_db` method should be called.
    pub fn prepare_for(&mut self, delegate: &mut ApplyDelegate<EK>) {
        self.applied_batch
            .push_batch(&delegate.observe_info, delegate.region.get_id());
    }

    /// Commits all changes have done for delegate. `persistent` indicates
    /// whether write the changes into rocksdb.
    ///
    /// This call is valid only when it's between a `prepare_for` and
    /// `finish_for`.
    pub fn commit(&mut self, delegate: &mut ApplyDelegate<EK>) {
        if delegate.last_flush_applied_index < delegate.apply_state.get_applied_index() {
            delegate.maybe_write_apply_state(self);
        }
        self.commit_opt(delegate, true);
    }

    fn commit_opt(&mut self, delegate: &mut ApplyDelegate<EK>, persistent: bool) {
        delegate.update_metrics(self);
        if persistent {
            if let (_, Some(seqno)) = self.write_to_db() {
                delegate.unfinished_write_seqno.push(seqno);
            }
            self.prepare_for(delegate);
            delegate.last_flush_applied_index = delegate.apply_state.get_applied_index()
        }
        self.kv_wb_last_bytes = self.kv_wb().data_size() as u64;
        self.kv_wb_last_keys = self.kv_wb().count() as u64;
    }

    /// Writes all the changes into RocksDB.
    /// If it returns true, all pending writes are persisted in engines.
    pub fn write_to_db(&mut self) -> (bool, Option<SequenceNumber>) {
        let need_sync = self.sync_log_hint && !self.disable_wal;
        let mut seqno = None;
        // There may be put and delete requests after ingest request in the same fsm.
        // To guarantee the correct order, we must ingest the pending_sst first, and
        // then persist the kv write batch to engine.
        if !self.pending_ssts.is_empty() {
            let tag = self.tag.clone();
            self.importer
                .ingest(&self.pending_ssts, &self.engine)
                .unwrap_or_else(|e| {
                    panic!(
                        "{} failed to ingest ssts {:?}: {:?}",
                        tag, self.pending_ssts, e
                    );
                });
            self.pending_ssts = vec![];
        }
        if !self.kv_wb_mut().is_empty() {
            self.perf_context.start_observe();
            let mut write_opts = engine_traits::WriteOptions::new();
            write_opts.set_sync(need_sync);
            write_opts.set_disable_wal(self.disable_wal);
            if self.disable_wal {
                let sn = SequenceNumber::pre_write();
                seqno = Some(sn);
            }
            let seq = self.kv_wb_mut().write_opt(&write_opts).unwrap_or_else(|e| {
                panic!("failed to write to engine: {:?}", e);
            });
            if let Some(seqno) = seqno.as_mut() {
                seqno.post_write(seq)
            }
            let trackers: Vec<_> = self
                .applied_batch
                .cb_batch
                .iter()
                .flat_map(|(cb, _)| cb.write_trackers())
                .flat_map(|trackers| trackers.iter().map(|t| t.as_tracker_token()))
                .flatten()
                .collect();
            self.perf_context.report_metrics(&trackers);
            self.sync_log_hint = false;
            let data_size = self.kv_wb().data_size();
            if data_size > APPLY_WB_SHRINK_SIZE {
                // Control the memory usage for the WriteBatch.
                self.kv_wb = self.engine.write_batch_with_cap(DEFAULT_APPLY_WB_SIZE);
            } else {
                // Clear data, reuse the WriteBatch, this can reduce memory allocations and
                // deallocations.
                self.kv_wb_mut().clear();
            }
            self.kv_wb_last_bytes = 0;
            self.kv_wb_last_keys = 0;
        }
        if !self.delete_ssts.is_empty() {
            let tag = self.tag.clone();
            for sst in self.delete_ssts.drain(..) {
                self.importer.delete(&sst.meta).unwrap_or_else(|e| {
                    panic!("{} cleanup ingested file {:?}: {:?}", tag, sst, e);
                });
            }
        }
        // Take the applied commands and their callback
        let ApplyCallbackBatch {
            cmd_batch,
            batch_max_level,
            mut cb_batch,
        } = mem::replace(&mut self.applied_batch, ApplyCallbackBatch::new());
        // Call it before invoking callback for preventing Commit is executed before
        // Prewrite is observed.
        self.host
            .on_flush_applied_cmd_batch(batch_max_level, cmd_batch, &self.engine);
        // Invoke callbacks
        let now = std::time::Instant::now();
        for (cb, resp) in cb_batch.drain(..) {
            for tracker in cb.write_trackers().iter().flat_map(|v| *v) {
                tracker.observe(now, &self.apply_time, |t| &mut t.metrics.apply_time_nanos);
            }
            cb.invoke_with_response(resp);
        }
        self.apply_time.flush();
        self.apply_wait.flush();
        let res_count = self.uncommitted_res_count;
        self.uncommitted_res_count = 0;
        if let Some(seqno) = seqno {
            for res in self.apply_res.iter_mut().rev().take(res_count) {
                res.write_seqno.push(seqno);
            }
        }
        (need_sync, seqno)
    }

    /// Finishes `Apply`s for the delegate.
    pub fn finish_for(
        &mut self,
        delegate: &mut ApplyDelegate<EK>,
        results: VecDeque<ExecResult<EK::Snapshot>>,
    ) {
        if self.host.pre_persist(&delegate.region, true, None) {
            if !delegate.pending_remove {
                delegate.maybe_write_apply_state(self);
            }
            self.commit_opt(delegate, false);
        } else {
            debug!("do not persist when finish_for";
                "region" => ?delegate.region,
                "tag" => &delegate.tag,
            );
        }
        self.apply_res.push(ApplyRes {
            region_id: delegate.region_id(),
            apply_state: delegate.apply_state.clone(),
            write_seqno: mem::take(&mut delegate.unfinished_write_seqno),
            exec_res: results,
            metrics: mem::take(&mut delegate.metrics),
            applied_term: delegate.applied_term,
            bucket_stat: delegate.buckets.clone().map(Box::new),
        });
        if !self.kv_wb().is_empty() {
            // Pending writes not flushed, need to set seqno to following ApplyRes later
            // after flushing
            self.uncommitted_res_count += 1;
        }
    }

    pub fn delta_bytes(&self) -> u64 {
        self.kv_wb().data_size() as u64 - self.kv_wb_last_bytes
    }

    pub fn delta_keys(&self) -> u64 {
        self.kv_wb().count() as u64 - self.kv_wb_last_keys
    }

    #[inline]
    pub fn kv_wb(&self) -> &EK::WriteBatch {
        &self.kv_wb
    }

    #[inline]
    pub fn kv_wb_mut(&mut self) -> &mut EK::WriteBatch {
        &mut self.kv_wb
    }

    /// Flush all pending writes to engines.
    /// If it returns true, all pending writes are persisted in engines.
    pub fn flush(&mut self) -> bool {
        // TODO: this check is too hacky, need to be more verbose and less buggy.
        let t = match self.timer.take() {
            Some(t) => t,
            None => return false,
        };

        // Write to engine
        // raftstore.sync-log = true means we need prevent data loss when power failure.
        // take raft log gc for example, we write kv WAL first, then write raft WAL,
        // if power failure happen, raft WAL may synced to disk, but kv WAL may not.
        // so we use sync-log flag here.
        let (is_synced, _) = self.write_to_db();

        if !self.apply_res.is_empty() {
            fail_point!("before_nofity_apply_res");
            let apply_res = mem::take(&mut self.apply_res);
            self.notifier.notify(apply_res);
        }

        let elapsed = t.saturating_elapsed();
        STORE_APPLY_LOG_HISTOGRAM.observe(duration_to_sec(elapsed));
        for mut inspector in std::mem::take(&mut self.pending_latency_inspect) {
            inspector.record_apply_process(elapsed);
            inspector.finish();
        }

        slow_log!(
            elapsed,
            "{} handle ready {} committed entries",
            self.tag,
            self.committed_count
        );
        self.committed_count = 0;
        is_synced
    }
}

/// Calls the callback of `cmd` when the Region is removed.
fn notify_region_removed(region_id: u64, peer_id: u64, mut cmd: PendingCmd<impl ErrorCallback>) {
    debug!(
        "region is removed, notify commands";
        "region_id" => region_id,
        "peer_id" => peer_id,
        "index" => cmd.index,
        "term" => cmd.term
    );
    notify_req_region_removed(region_id, cmd.cb.take().unwrap());
}

pub fn notify_req_region_removed(region_id: u64, cb: impl ErrorCallback) {
    let region_not_found = Error::RegionNotFound(region_id);
    let resp = cmd_resp::new_error(region_not_found);
    cb.report_error(resp);
}

/// Calls the callback of `cmd` when it can not be processed further.
fn notify_stale_command(
    region_id: u64,
    peer_id: u64,
    term: u64,
    mut cmd: PendingCmd<impl ErrorCallback>,
) {
    info!(
        "command is stale, skip";
        "region_id" => region_id,
        "peer_id" => peer_id,
        "index" => cmd.index,
        "term" => cmd.term
    );
    notify_stale_req(term, cmd.cb.take().unwrap());
}

pub fn notify_stale_req(term: u64, cb: impl ErrorCallback) {
    let resp = cmd_resp::err_resp(Error::StaleCommand, term);
    cb.report_error(resp);
}

pub fn notify_stale_req_with_msg(term: u64, msg: String, cb: impl ErrorCallback) {
    let mut resp = cmd_resp::err_resp(Error::StaleCommand, term);
    resp.mut_header().mut_error().set_message(msg);
    cb.report_error(resp);
}

/// Checks if a write is needed to be issued before handling the command.
fn should_write_to_engine(cmd: &RaftCmdRequest) -> bool {
    if cmd.has_admin_request() {
        match cmd.get_admin_request().get_cmd_type() {
            // ComputeHash require an up to date snapshot.
            AdminCmdType::ComputeHash |
            // Merge needs to get the latest apply index.
            AdminCmdType::CommitMerge |
            AdminCmdType::RollbackMerge => return true,
            _ => {}
        }
    }

    // Some commands may modify keys covered by the current write batch, so we
    // must write the current write batch to the engine first.
    for req in cmd.get_requests() {
        if req.has_delete_range() {
            return true;
        }
        if req.has_ingest_sst() {
            return true;
        }
    }

    false
}

/// Checks if a write has high-latency operation.
fn has_high_latency_operation(cmd: &RaftCmdRequest) -> bool {
    for req in cmd.get_requests() {
        if req.has_delete_range() {
            return true;
        }
        if req.has_ingest_sst() {
            return true;
        }
    }
    false
}

/// Checks if a write is needed to be issued after handling the command.
fn should_sync_log(cmd: &RaftCmdRequest) -> bool {
    if cmd.has_admin_request() {
        if cmd.get_admin_request().get_cmd_type() == AdminCmdType::CompactLog {
            // We do not need to sync WAL before compact log, because this request will send
            // a msg to raft_gc_log thread to delete the entries before this
            // index instead of deleting them in apply thread directly.
            return false;
        }
        return true;
    }

    for req in cmd.get_requests() {
        // After ingest sst, sst files are deleted quickly. As a result,
        // ingest sst command can not be handled again and must be synced.
        // See more in Cleanup worker.
        if req.has_ingest_sst() {
            return true;
        }
    }

    false
}

fn can_witness_skip(entry: &Entry) -> bool {
    // need to handle ConfChange entry type
    if entry.get_entry_type() != EntryType::EntryNormal {
        return false;
    }

    // HACK: check admin request field in serialized data from `RaftCmdRequest`
    // without deserializing all. It's done by checking the existence of the
    // field number of `admin_request`.
    // See the encoding in `write_to_with_cached_sizes()` of `RaftCmdRequest` in
    // `raft_cmdpb.rs` for reference.
    let mut is = CodedInputStream::from_bytes(entry.get_data());
    if is.eof().unwrap() {
        return true;
    }
    let (mut field_number, wire_type) = is.read_tag_unpack().unwrap();
    // Header field is of number 1
    if field_number == 1 {
        if wire_type != WireType::WireTypeLengthDelimited {
            panic!("unexpected wire type");
        }
        let len = is.read_raw_varint32().unwrap();
        // skip parsing the content of `Header`
        is.consume(len as usize);
        // read next field number
        (field_number, _) = is.read_tag_unpack().unwrap();
    }

    // `Requests` field is of number 2 and `AdminRequest` field is of number 3.
    // - If the next field is 2, there must be no admin request as in one
    //   `RaftCmdRequest`, either requests or admin_request is filled.
    // - If the next field is 3, it's exactly an admin request.
    // - If the next field is others, neither requests nor admin_request is filled,
    //   so there is no admin request.
    field_number != 3
}

/// A struct that stores the state related to Merge.
///
/// When executing a `CommitMerge`, the source peer may have not applied
/// to the required index, so the target peer has to abort current execution
/// and wait for it asynchronously.
///
/// When rolling the stack, all states required to recover are stored in
/// this struct.
/// TODO: check whether generator/coroutine is a good choice in this case.
struct WaitSourceMergeState {
    /// A flag that indicates whether the source peer has applied to the
    /// required index. If the source peer is ready, this flag should be set
    /// to the region id of source peer.
    logs_up_to_date: Arc<AtomicU64>,
}

struct YieldState<EK>
where
    EK: KvEngine,
{
    /// All of the entries that need to continue to be applied after
    /// the source peer has applied its logs.
    pending_entries: Vec<Entry>,
    /// All of messages that need to continue to be handled after
    /// the source peer has applied its logs and pending entries
    /// are all handled.
    pending_msgs: Vec<Msg<EK>>,

    /// Cache heap size for itself.
    heap_size: Option<usize>,
}

impl<EK> Debug for YieldState<EK>
where
    EK: KvEngine,
{
    fn fmt(&self, f: &mut fmt::Formatter<'_>) -> fmt::Result {
        f.debug_struct("YieldState")
            .field("pending_entries", &self.pending_entries.len())
            .field("pending_msgs", &self.pending_msgs.len())
            .finish()
    }
}

impl Debug for WaitSourceMergeState {
    fn fmt(&self, f: &mut fmt::Formatter<'_>) -> fmt::Result {
        f.debug_struct("WaitSourceMergeState")
            .field("logs_up_to_date", &self.logs_up_to_date)
            .finish()
    }
}

#[derive(Debug, Clone)]
pub struct NewSplitPeer {
    pub peer_id: u64,
    // `None` => success,
    // `Some(s)` => fail due to `s`.
    pub result: Option<String>,
}

/// The apply delegate of a Region which is responsible for handling committed
/// raft log entries of a Region.
///
/// `Apply` is a term of Raft, which means executing the actual commands.
/// In Raft, once some log entries are committed, for every peer of the Raft
/// group will apply the logs one by one. For write commands, it does write or
/// delete to local engine; for admin commands, it does some meta change of the
/// Raft group.
///
/// `Delegate` is just a structure to congregate all apply related fields of a
/// Region. The apply worker receives all the apply tasks of different Regions
/// located at this store, and it will get the corresponding apply delegate to
/// handle the apply task to make the code logic more clear.
#[derive(Derivative)]
#[derivative(Debug)]
pub struct ApplyDelegate<EK>
where
    EK: KvEngine,
{
    /// The term of the Region.
    term: u64,
    /// The Region information of the peer.
    region: Region,
    /// The Peer information.
    peer: metapb::Peer,
    /// Peer_tag, "[region region_id] peer_id".
    tag: String,

    /// If the delegate should be stopped from polling.
    /// A delegate can be stopped in conf change, merge or requested by destroy
    /// message.
    stopped: bool,
    /// The start time of the current round to execute commands.
    handle_start: Option<Instant>,
    /// Set to true when removing itself because of
    /// `ConfChangeType::RemoveNode`, and then any following committed logs
    /// in same Ready should be applied failed.
    pending_remove: bool,

    /// Indicates whether the peer is waiting data. See more in `Peer`.
    wait_data: bool,

    /// The commands waiting to be committed and applied
    pending_cmds: PendingCmdQueue<Callback<EK::Snapshot>>,
    /// The counter of pending request snapshots. See more in `Peer`.
    pending_request_snapshot_count: Arc<AtomicUsize>,

    /// Indicates the peer is in merging, if that compact log won't be
    /// performed.
    is_merging: bool,
    /// Records the epoch version after the last merge.
    last_merge_version: u64,
    yield_state: Option<YieldState<EK>>,
    /// A temporary state that keeps track of the progress of the source peer
    /// state when CommitMerge is unable to be executed.
    wait_merge_state: Option<WaitSourceMergeState>,
    // ID of last region that reports ready.
    ready_source_region_id: u64,

    /// TiKV writes apply_state to KV RocksDB, in one write batch together with
    /// kv data.
    ///
    /// If we write it to Raft RocksDB, apply_state and kv data (Put, Delete)
    /// are in separate WAL file. When power failure, for current raft log,
    /// apply_index may synced to file, but KV data may not synced to file,
    /// so we will lose data.
    apply_state: RaftApplyState,
    /// The term of the raft log at applied index.
    applied_term: u64,
    /// The latest flushed applied index.
    last_flush_applied_index: u64,

    /// Info about cmd observer.
    observe_info: CmdObserveInfo,

    /// The local metrics, and it will be flushed periodically.
    metrics: ApplyMetrics,

    /// Priority in batch system. When applying some commands which have high
    /// latency, we decrease the priority of current fsm to reduce the
    /// impact on other normal commands.
    priority: Priority,

    /// To fetch Raft entries for applying if necessary.
    #[derivative(Debug = "ignore")]
    raft_engine: Box<dyn RaftEngineReadOnly>,

    trace: ApplyMemoryTrace,

    buckets: Option<BucketStat>,

    unfinished_write_seqno: Vec<SequenceNumber>,
}

impl<EK> ApplyDelegate<EK>
where
    EK: KvEngine,
{
    fn from_registration(reg: Registration) -> ApplyDelegate<EK> {
        ApplyDelegate {
            tag: format!("[region {}] {}", reg.region.get_id(), reg.id),
            peer: find_peer_by_id(&reg.region, reg.id).unwrap().clone(),
            region: reg.region,
            pending_remove: false,
            wait_data: false,
            last_flush_applied_index: reg.apply_state.get_applied_index(),
            apply_state: reg.apply_state,
            applied_term: reg.applied_term,
            term: reg.term,
            stopped: false,
            handle_start: None,
            ready_source_region_id: 0,
            yield_state: None,
            wait_merge_state: None,
            is_merging: reg.is_merging,
            pending_cmds: PendingCmdQueue::new(),
            metrics: Default::default(),
            last_merge_version: 0,
            pending_request_snapshot_count: reg.pending_request_snapshot_count,
            // use a default `CmdObserveInfo` because observing is disable by default
            observe_info: CmdObserveInfo::default(),
            priority: Priority::Normal,
            raft_engine: reg.raft_engine,
            trace: ApplyMemoryTrace::default(),
            buckets: None,
            unfinished_write_seqno: vec![],
        }
    }

    pub fn region_id(&self) -> u64 {
        self.region.get_id()
    }

    pub fn id(&self) -> u64 {
        self.peer.get_id()
    }

    /// Handles all the committed_entries, namely, applies the committed
    /// entries.
    fn handle_raft_committed_entries(
        &mut self,
        apply_ctx: &mut ApplyContext<EK>,
        mut committed_entries_drainer: Drain<'_, Entry>,
    ) {
        if committed_entries_drainer.len() == 0 {
            return;
        }
        apply_ctx.prepare_for(self);
        // If we send multiple ConfChange commands, only first one will be proposed
        // correctly, others will be saved as a normal entry with no data, so we
        // must re-propose these commands again.
        apply_ctx.committed_count += committed_entries_drainer.len();
        let mut results = VecDeque::new();
        while let Some(entry) = committed_entries_drainer.next() {
            if self.pending_remove {
                // This peer is about to be destroyed, skip everything.
                break;
            }

            let expect_index = self.apply_state.get_applied_index() + 1;
            if expect_index != entry.get_index() {
                panic!(
                    "{} expect index {}, but got {}, ctx {}",
                    self.tag,
                    expect_index,
                    entry.get_index(),
                    apply_ctx.tag,
                );
            }

            // NOTE: before v5.0, `EntryType::EntryConfChangeV2` entry is handled by
            // `unimplemented!()`, which can break compatibility (i.e. old version tikv
            // running on data written by new version tikv), but PD will reject old version
            // tikv join the cluster, so this should not happen.
            let res = match entry.get_entry_type() {
                EntryType::EntryNormal => self.handle_raft_entry_normal(apply_ctx, &entry),
                EntryType::EntryConfChange | EntryType::EntryConfChangeV2 => {
                    self.handle_raft_entry_conf_change(apply_ctx, &entry)
                }
            };

            match res {
                ApplyResult::None => {}
                ApplyResult::Res(res) => {
                    results.push_back(res);
                    if self.wait_data {
                        apply_ctx.committed_count -= committed_entries_drainer.len();
                        break;
                    }
                }
                ApplyResult::Yield | ApplyResult::WaitMergeSource(_) => {
                    // Both cancel and merge will yield current processing.
                    apply_ctx.committed_count -= committed_entries_drainer.len() + 1;
                    let mut pending_entries =
                        Vec::with_capacity(committed_entries_drainer.len() + 1);
                    // Note that current entry is skipped when yield.
                    pending_entries.push(entry);
                    pending_entries.extend(committed_entries_drainer);
                    apply_ctx.finish_for(self, results);
                    self.yield_state = Some(YieldState {
                        pending_entries,
                        pending_msgs: Vec::default(),
                        heap_size: None,
                    });
                    if let ApplyResult::WaitMergeSource(logs_up_to_date) = res {
                        self.wait_merge_state = Some(WaitSourceMergeState { logs_up_to_date });
                    }
                    return;
                }
            }
        }
        apply_ctx.finish_for(self, results);

        if self.pending_remove {
            self.destroy(apply_ctx);
        }
    }

    fn update_metrics(&mut self, apply_ctx: &ApplyContext<EK>) {
        self.metrics.written_bytes += apply_ctx.delta_bytes();
        self.metrics.written_keys += apply_ctx.delta_keys();
    }

    fn write_apply_state(&self, wb: &mut EK::WriteBatch) {
        wb.put_msg_cf(
            CF_RAFT,
            &keys::apply_state_key(self.region.get_id()),
            &self.apply_state,
        )
        .unwrap_or_else(|e| {
            panic!(
                "{} failed to save apply state to write batch, error: {:?}",
                self.tag, e
            );
        });
    }

    fn maybe_write_apply_state(&self, apply_ctx: &mut ApplyContext<EK>) {
        let can_write = apply_ctx.host.pre_write_apply_state(&self.region);
        if can_write {
            self.write_apply_state(apply_ctx.kv_wb_mut());
        }
    }

    fn handle_raft_entry_normal(
        &mut self,
        apply_ctx: &mut ApplyContext<EK>,
        entry: &Entry,
    ) -> ApplyResult<EK::Snapshot> {
        fail_point!(
            "yield_apply_first_region",
            self.region.get_start_key().is_empty() && !self.region.get_end_key().is_empty(),
            |_| ApplyResult::Yield
        );

        let index = entry.get_index();
        let term = entry.get_term();
        let data = entry.get_data();

        if !data.is_empty() {
            if !self.peer.is_witness || !can_witness_skip(entry) {
                let cmd = util::parse_data_at(data, index, &self.tag);
                if apply_ctx.yield_high_latency_operation && has_high_latency_operation(&cmd) {
                    self.priority = Priority::Low;
                }
                let mut has_unflushed_data =
                    self.last_flush_applied_index != self.apply_state.get_applied_index();
                if (has_unflushed_data && should_write_to_engine(&cmd)
                    || apply_ctx.kv_wb().should_write_to_engine())
                    && apply_ctx.host.pre_persist(&self.region, false, Some(&cmd))
                {
                    apply_ctx.commit(self);
                    if self.metrics.written_bytes >= apply_ctx.yield_msg_size
                        || self
                            .handle_start
                            .as_ref()
                            .map_or(Duration::ZERO, Instant::saturating_elapsed)
                            >= apply_ctx.yield_duration
                    {
                        return ApplyResult::Yield;
                    }
                    has_unflushed_data = false;
                }
                if self.priority != apply_ctx.priority {
                    if has_unflushed_data {
                        apply_ctx.commit(self);
                    }
                    return ApplyResult::Yield;
                }

                return self.process_raft_cmd(apply_ctx, index, term, cmd);
            }
        } else {
            // we should observe empty cmd, aka leader change,
            // read index during confchange, or other situations.
            apply_ctx.host.on_empty_cmd(&self.region, index, term);

            // 1. When a peer become leader, it will send an empty entry.
            // 2. When a leader tries to read index during transferring leader,
            //    it will also propose an empty entry. But that entry will not contain
            //    any associated callback. So no need to clear callback.
            while let Some(mut cmd) = self.pending_cmds.pop_normal(u64::MAX, term - 1) {
                if let Some(cb) = cmd.cb.take() {
                    apply_ctx
                        .applied_batch
                        .push_cb(cb, cmd_resp::err_resp(Error::StaleCommand, term));
                }
            }
        }

        self.apply_state.set_applied_index(index);
        self.applied_term = term;
        assert!(term > 0);

        ApplyResult::None
    }

    fn handle_raft_entry_conf_change(
        &mut self,
        apply_ctx: &mut ApplyContext<EK>,
        entry: &Entry,
    ) -> ApplyResult<EK::Snapshot> {
        // Although conf change can't yield in normal case, it is convenient to
        // simulate yield before applying a conf change log.
        fail_point!("yield_apply_conf_change_3", self.id() == 3, |_| {
            ApplyResult::Yield
        });
        let (index, term) = (entry.get_index(), entry.get_term());
        let conf_change: ConfChangeV2 = match entry.get_entry_type() {
            EntryType::EntryConfChange => {
                let conf_change: ConfChange =
                    util::parse_data_at(entry.get_data(), index, &self.tag);
                conf_change.into_v2()
            }
            EntryType::EntryConfChangeV2 => util::parse_data_at(entry.get_data(), index, &self.tag),
            _ => unreachable!(),
        };
        let cmd = util::parse_data_at(conf_change.get_context(), index, &self.tag);
        match self.process_raft_cmd(apply_ctx, index, term, cmd) {
            ApplyResult::None => {
                // If failed, tell Raft that the `ConfChange` was aborted.
                ApplyResult::Res(ExecResult::ChangePeer(Default::default()))
            }
            ApplyResult::Res(mut res) => {
                if let ExecResult::ChangePeer(ref mut cp) = res {
                    cp.conf_change = conf_change;
                } else {
                    panic!(
                        "{} unexpected result {:?} for conf change {:?} at {}",
                        self.tag, res, conf_change, index
                    );
                }
                ApplyResult::Res(res)
            }
            ApplyResult::Yield | ApplyResult::WaitMergeSource(_) => unreachable!(),
        }
    }

    fn find_pending(
        &mut self,
        index: u64,
        term: u64,
        is_conf_change: bool,
    ) -> Option<Callback<EK::Snapshot>> {
        let (region_id, peer_id) = (self.region_id(), self.id());
        if is_conf_change {
            if let Some(mut cmd) = self.pending_cmds.take_conf_change() {
                if cmd.index == index && cmd.term == term {
                    return Some(cmd.cb.take().unwrap());
                } else {
                    notify_stale_command(region_id, peer_id, self.term, cmd);
                }
            }
            return None;
        }
        while let Some(mut head) = self.pending_cmds.pop_normal(index, term) {
            if head.term == term {
                if head.index == index {
                    return Some(head.cb.take().unwrap());
                } else {
                    panic!(
                        "{} unexpected callback at term {}, found index {}, expected {}",
                        self.tag, term, head.index, index
                    );
                }
            } else {
                // Because of the lack of original RaftCmdRequest, we skip calling
                // coprocessor here.
                notify_stale_command(region_id, peer_id, self.term, head);
            }
        }
        None
    }

    fn process_raft_cmd(
        &mut self,
        apply_ctx: &mut ApplyContext<EK>,
        index: u64,
        term: u64,
        req: RaftCmdRequest,
    ) -> ApplyResult<EK::Snapshot> {
        if index == 0 {
            panic!(
                "{} processing raft command needs a none zero index",
                self.tag
            );
        }

        // Set sync log hint if the cmd requires so.
        apply_ctx.sync_log_hint |= should_sync_log(&req);

        apply_ctx.host.pre_apply(&self.region, &req);
        let (mut cmd, exec_result, should_write) = self.apply_raft_cmd(apply_ctx, index, term, req);
        if let ApplyResult::WaitMergeSource(_) = exec_result {
            return exec_result;
        }

        debug!(
            "applied command";
            "region_id" => self.region_id(),
            "peer_id" => self.id(),
            "index" => index
        );

        // TODO: if we have exec_result, maybe we should return this callback too. Outer
        // store will call it after handing exec result.
        cmd_resp::bind_term(&mut cmd.response, self.term);
        let cmd_cb = self.find_pending(index, term, is_conf_change_cmd(&cmd.request));
        apply_ctx
            .applied_batch
            .push(cmd_cb, cmd, &self.observe_info, self.region_id());
        if should_write {
            // An observer shall prevent a write_apply_state here by not return true
            // when `post_exec`.
            self.write_apply_state(apply_ctx.kv_wb_mut());
            apply_ctx.commit(self);
        }
        exec_result
    }

    /// Applies raft command.
    ///
    /// An apply operation can fail in the following situations:
    ///   - it encounters an error that will occur on all stores, it can
    /// continue applying next entry safely, like epoch not match for
    /// example;
    ///   - it encounters an error that may not occur on all stores, in this
    ///     case we should try to apply the entry again or panic. Considering
    ///     that this usually due to disk operation fail, which is rare, so just
    ///     panic is ok.
    fn apply_raft_cmd(
        &mut self,
        ctx: &mut ApplyContext<EK>,
        index: u64,
        term: u64,
        req: RaftCmdRequest,
    ) -> (Cmd, ApplyResult<EK::Snapshot>, bool) {
        // if pending remove, apply should be aborted already.
        assert!(!self.pending_remove);

        // Remember if the raft cmd fails to be applied, it must have no side effects.
        // E.g. `RaftApplyState` must not be changed.

        let mut origin_epoch = None;
        let (resp, exec_result) = if ctx.host.pre_exec(&self.region, &req, index, term) {
            // One of the observers want to filter execution of the command.
            let mut resp = RaftCmdResponse::default();
            if !req.get_header().get_uuid().is_empty() {
                let uuid = req.get_header().get_uuid().to_vec();
                resp.mut_header().set_uuid(uuid);
            }
            (resp, ApplyResult::None)
        } else {
            ctx.exec_log_index = index;
            ctx.exec_log_term = term;
            ctx.kv_wb_mut().set_save_point();
            let (resp, exec_result) = match self.exec_raft_cmd(ctx, &req) {
                Ok(a) => {
                    ctx.kv_wb_mut().pop_save_point().unwrap();
                    if req.has_admin_request() {
                        origin_epoch = Some(self.region.get_region_epoch().clone());
                    }
                    a
                }
                Err(e) => {
                    // clear dirty values.
                    ctx.kv_wb_mut().rollback_to_save_point().unwrap();
                    match e {
                        Error::EpochNotMatch(..) => debug!(
                            "epoch not match";
                            "region_id" => self.region_id(),
                            "peer_id" => self.id(),
                            "err" => ?e
                        ),
                        Error::FlashbackInProgress(..) => debug!(
                            "flashback is in process";
                            "region_id" => self.region_id(),
                            "peer_id" => self.id(),
                            "err" => ?e
                        ),
                        Error::FlashbackNotPrepared(..) => debug!(
                            "flashback is not prepared";
                            "region_id" => self.region_id(),
                            "peer_id" => self.id(),
                            "err" => ?e
                        ),
                        _ => error!(?e;
                            "execute raft command";
                            "region_id" => self.region_id(),
                            "peer_id" => self.id(),
                        ),
                    }
                    (cmd_resp::new_error(e), ApplyResult::None)
                }
            };
            (resp, exec_result)
        };

        let cmd = Cmd::new(index, term, req, resp);
        if let ApplyResult::WaitMergeSource(_) = exec_result {
            return (cmd, exec_result, false);
        }

        self.apply_state.set_applied_index(index);
        self.applied_term = term;

        let (modified_region, mut pending_handle_ssts) = match exec_result {
            ApplyResult::Res(ref e) => match e {
                ExecResult::SplitRegion { ref derived, .. } => (Some(derived.clone()), None),
                ExecResult::PrepareMerge { ref region, .. } => (Some(region.clone()), None),
                ExecResult::CommitMerge { ref region, .. } => (Some(region.clone()), None),
                ExecResult::RollbackMerge { ref region, .. } => (Some(region.clone()), None),
                ExecResult::IngestSst { ref ssts } => (None, Some(ssts.clone())),
                ExecResult::SetFlashbackState { ref region } => (Some(region.clone()), None),
                _ => (None, None),
            },
            _ => (None, None),
        };
        let mut apply_ctx_info = ApplyCtxInfo {
            pending_handle_ssts: &mut pending_handle_ssts,
            delete_ssts: &mut ctx.delete_ssts,
            pending_delete_ssts: &mut ctx.pending_delete_ssts,
        };
        let should_write = ctx.host.post_exec(
            &self.region,
            &cmd,
            &self.apply_state,
            &RegionState {
                peer_id: self.id(),
                pending_remove: self.pending_remove,
                modified_region,
            },
            &mut apply_ctx_info,
        );
        match pending_handle_ssts {
            None => (),
            Some(mut v) => {
                if !v.is_empty() {
                    // All elements in `pending_handle_ssts` should be moved into either
                    // `delete_ssts` or `pending_delete_ssts`, once handled by by any of the
                    // `post_exec` observers. So a non-empty
                    // `pending_handle_ssts` here indicates no `post_exec` handled.
                    ctx.delete_ssts.append(&mut v);
                }
                RAFT_APPLYING_SST_GAUGE
                    .with_label_values(&["pending_delete"])
                    .set(ctx.pending_delete_ssts.len() as i64);
            }
        }

        if let ApplyResult::Res(ref exec_result) = exec_result {
            match *exec_result {
                ExecResult::ChangePeer(ref cp) => {
                    self.region = cp.region.clone();
                    if let Some(p) = find_peer_by_id(&self.region, self.id()) {
                        self.peer = p.clone();
                    }
                }
                ExecResult::ComputeHash { .. }
                | ExecResult::VerifyHash { .. }
                | ExecResult::CompactLog { .. }
                | ExecResult::DeleteRange { .. }
                | ExecResult::IngestSst { .. }
                | ExecResult::TransferLeader { .. }
                | ExecResult::PendingCompactCmd => {}
                ExecResult::SplitRegion { ref derived, .. } => {
                    self.region = derived.clone();
                    self.metrics.size_diff_hint = 0;
                    self.metrics.delete_keys_hint = 0;
                }
                ExecResult::PrepareMerge { ref region, .. } => {
                    self.region = region.clone();
                    self.is_merging = true;
                }
                ExecResult::CommitMerge { ref region, .. } => {
                    self.region = region.clone();
                    self.last_merge_version = region.get_region_epoch().get_version();
                }
                ExecResult::RollbackMerge { ref region, .. } => {
                    self.region = region.clone();
                    self.is_merging = false;
                }
                ExecResult::SetFlashbackState { ref region } => {
                    self.region = region.clone();
                }
                ExecResult::BatchSwitchWitness(ref switches) => {
                    self.region = switches.region.clone();
                    if let Some(p) = find_peer_by_id(&self.region, self.id()) {
                        self.peer = p.clone();
                    }
                }
            }
        }
        if let Some(epoch) = origin_epoch {
            let cmd_type = cmd.request.get_admin_request().get_cmd_type();
            let epoch_state = admin_cmd_epoch_lookup(cmd_type);
            // The change-epoch behavior **MUST BE** equal to the settings in
            // `admin_cmd_epoch_lookup`
            if (epoch_state.change_ver
                && epoch.get_version() == self.region.get_region_epoch().get_version())
                || (epoch_state.change_conf_ver
                    && epoch.get_conf_ver() == self.region.get_region_epoch().get_conf_ver())
            {
                panic!(
                    "{} apply admin cmd {:?} but epoch change is not expected, epoch state {:?}, before {:?}, after {:?}",
                    self.tag,
                    cmd.request,
                    epoch_state,
                    epoch,
                    self.region.get_region_epoch()
                );
            }
        }

        (cmd, exec_result, should_write)
    }

    fn destroy(&mut self, apply_ctx: &mut ApplyContext<EK>) {
        self.stopped = true;
        apply_ctx.router.close(self.region_id());
        let id = self.id();
        for cmd in self.pending_cmds.normals.drain(..) {
            notify_region_removed(self.region.get_id(), id, cmd);
        }
        if let Some(cmd) = self.pending_cmds.conf_change.take() {
            notify_region_removed(self.region.get_id(), id, cmd);
        }
        for cmd in self.pending_cmds.compacts.drain(..) {
            notify_region_removed(self.region.get_id(), id, cmd);
        }
        self.yield_state = None;

        let mut event = TraceEvent::default();
        if let Some(e) = self.trace.reset(ApplyMemoryTrace::default()) {
            event = event + e;
        }
        MEMTRACE_APPLYS.trace(event);
    }

    fn clear_all_commands_as_stale(&mut self) {
        let (region_id, peer_id) = (self.region_id(), self.id());
        for cmd in self.pending_cmds.normals.drain(..) {
            notify_stale_command(region_id, peer_id, self.term, cmd);
        }
        if let Some(cmd) = self.pending_cmds.conf_change.take() {
            notify_stale_command(region_id, peer_id, self.term, cmd);
        }
        for cmd in self.pending_cmds.compacts.drain(..) {
            notify_region_removed(self.region.get_id(), peer_id, cmd);
        }
    }

    fn clear_all_commands_silently(&mut self) {
        for mut cmd in self.pending_cmds.normals.drain(..) {
            cmd.cb.take();
        }
        if let Some(mut cmd) = self.pending_cmds.conf_change.take() {
            cmd.cb.take();
        }
        for mut cmd in self.pending_cmds.compacts.drain(..) {
            cmd.cb.take();
        }
    }
}

impl<EK> ApplyDelegate<EK>
where
    EK: KvEngine,
{
    // Only errors that will also occur on all other stores should be returned.
    fn exec_raft_cmd(
        &mut self,
        ctx: &mut ApplyContext<EK>,
        req: &RaftCmdRequest,
    ) -> Result<(RaftCmdResponse, ApplyResult<EK::Snapshot>)> {
        // Include region for epoch not match after merge may cause key not in range.
        let include_region =
            req.get_header().get_region_epoch().get_version() >= self.last_merge_version;
        check_req_region_epoch(req, &self.region, include_region)?;
        check_flashback_state(
            self.region.get_is_in_flashback(),
            req,
            self.region_id(),
            false,
        )?;
        if req.has_admin_request() {
            self.exec_admin_cmd(ctx, req)
        } else {
            self.exec_write_cmd(ctx, req)
        }
    }

    fn exec_admin_cmd(
        &mut self,
        ctx: &mut ApplyContext<EK>,
        req: &RaftCmdRequest,
    ) -> Result<(RaftCmdResponse, ApplyResult<EK::Snapshot>)> {
        let request = req.get_admin_request();
        let cmd_type = request.get_cmd_type();
        if cmd_type != AdminCmdType::CompactLog && cmd_type != AdminCmdType::CommitMerge {
            info!(
                "execute admin command";
                "region_id" => self.region_id(),
                "peer_id" => self.id(),
                "term" => ctx.exec_log_term,
                "index" => ctx.exec_log_index,
                "command" => ?request,
            );
        }

        let (mut response, exec_result) = match cmd_type {
            AdminCmdType::ChangePeer => self.exec_change_peer(ctx, request),
            AdminCmdType::ChangePeerV2 => self.exec_change_peer_v2(ctx, request),
            AdminCmdType::Split => self.exec_split(ctx, request),
            AdminCmdType::BatchSplit => self.exec_batch_split(ctx, request),
            AdminCmdType::CompactLog => self.exec_compact_log(request),
            AdminCmdType::TransferLeader => self.exec_transfer_leader(request, ctx.exec_log_term),
            AdminCmdType::ComputeHash => self.exec_compute_hash(ctx, request),
            AdminCmdType::VerifyHash => self.exec_verify_hash(ctx, request),
            AdminCmdType::PrepareMerge => self.exec_prepare_merge(ctx, request),
            AdminCmdType::CommitMerge => self.exec_commit_merge(ctx, request),
            AdminCmdType::RollbackMerge => self.exec_rollback_merge(ctx, request),
            AdminCmdType::PrepareFlashback | AdminCmdType::FinishFlashback => {
                self.exec_flashback(ctx, request)
            }
            AdminCmdType::BatchSwitchWitness => self.exec_batch_switch_witness(ctx, request),
            AdminCmdType::InvalidAdmin => Err(box_err!("unsupported admin command type")),
        }?;
        response.set_cmd_type(cmd_type);

        let mut resp = RaftCmdResponse::default();
        if !req.get_header().get_uuid().is_empty() {
            let uuid = req.get_header().get_uuid().to_vec();
            resp.mut_header().set_uuid(uuid);
        }
        resp.set_admin_response(response);
        Ok((resp, exec_result))
    }

    fn exec_write_cmd(
        &mut self,
        ctx: &mut ApplyContext<EK>,
        req: &RaftCmdRequest,
    ) -> Result<(RaftCmdResponse, ApplyResult<EK::Snapshot>)> {
        fail_point!(
            "on_apply_write_cmd",
            cfg!(release) || self.id() == 3,
            |_| {
                unimplemented!();
            }
        );

        let requests = req.get_requests();

        let mut ranges = vec![];
        let mut ssts = vec![];
        for req in requests {
            let cmd_type = req.get_cmd_type();
            match cmd_type {
                CmdType::Put => self.handle_put(ctx, req),
                CmdType::Delete => self.handle_delete(ctx, req),
                CmdType::DeleteRange => {
                    self.handle_delete_range(&ctx.engine, req, &mut ranges, ctx.use_delete_range)
                }
                CmdType::IngestSst => self.handle_ingest_sst(ctx, req, &mut ssts),
                // Readonly commands are handled in raftstore directly.
                // Don't panic here in case there are old entries need to be applied.
                // It's also safe to skip them here, because a restart must have happened,
                // hence there is no callback to be called.
                CmdType::Snap | CmdType::Get => {
                    warn!(
                        "skip readonly command";
                        "region_id" => self.region_id(),
                        "peer_id" => self.id(),
                        "command" => ?req,
                    );
                    continue;
                }
                CmdType::Prewrite | CmdType::Invalid | CmdType::ReadIndex => {
                    Err(box_err!("invalid cmd type, message maybe corrupted"))
                }
            }?;
        }

        let mut resp = RaftCmdResponse::default();
        if !req.get_header().get_uuid().is_empty() {
            let uuid = req.get_header().get_uuid().to_vec();
            resp.mut_header().set_uuid(uuid);
        }

        assert!(ranges.is_empty() || ssts.is_empty());
        let exec_res = if !ranges.is_empty() {
            ApplyResult::Res(ExecResult::DeleteRange { ranges })
        } else if !ssts.is_empty() {
            #[cfg(feature = "failpoints")]
            {
                let mut dont_delete_ingested_sst_fp = || {
                    fail_point!("dont_delete_ingested_sst", |_| {
                        ssts.clear();
                    });
                };
                dont_delete_ingested_sst_fp();
            }
            ApplyResult::Res(ExecResult::IngestSst { ssts })
        } else {
            ApplyResult::None
        };

        Ok((resp, exec_res))
    }
}

// Write commands related.
impl<EK> ApplyDelegate<EK>
where
    EK: KvEngine,
{
    fn handle_put(&mut self, ctx: &mut ApplyContext<EK>, req: &Request) -> Result<()> {
        PEER_WRITE_CMD_COUNTER.put.inc();
        let (key, value) = (req.get_put().get_key(), req.get_put().get_value());
        // region key range has no data prefix, so we must use origin key to check.
        util::check_key_in_region(key, &self.region)?;
        if let Some(s) = self.buckets.as_mut() {
            s.write_key(key, value.len() as u64);
        }

        keys::data_key_with_buffer(key, &mut ctx.key_buffer);
        let key = ctx.key_buffer.as_slice();

        self.metrics.size_diff_hint += key.len() as i64;
        self.metrics.size_diff_hint += value.len() as i64;
        if !req.get_put().get_cf().is_empty() {
            let cf = req.get_put().get_cf();
            // TODO: don't allow write preseved cfs.
            if cf == CF_LOCK {
                self.metrics.lock_cf_written_bytes += key.len() as u64;
                self.metrics.lock_cf_written_bytes += value.len() as u64;
            }
            // TODO: check whether cf exists or not.
            ctx.kv_wb.put_cf(cf, key, value).unwrap_or_else(|e| {
                panic!(
                    "{} failed to write ({}, {}) to cf {}: {:?}",
                    self.tag,
                    log_wrappers::Value::key(key),
                    log_wrappers::Value::value(value),
                    cf,
                    e
                )
            });
        } else {
            ctx.kv_wb.put(key, value).unwrap_or_else(|e| {
                panic!(
                    "{} failed to write ({}, {}): {:?}",
                    self.tag,
                    log_wrappers::Value::key(key),
                    log_wrappers::Value::value(value),
                    e
                );
            });
        }
        Ok(())
    }

    fn handle_delete(&mut self, ctx: &mut ApplyContext<EK>, req: &Request) -> Result<()> {
        PEER_WRITE_CMD_COUNTER.delete.inc();
        let key = req.get_delete().get_key();
        // region key range has no data prefix, so we must use origin key to check.
        util::check_key_in_region(key, &self.region)?;
        if let Some(s) = self.buckets.as_mut() {
            s.write_key(key, 0);
        }

        keys::data_key_with_buffer(key, &mut ctx.key_buffer);
        let key = ctx.key_buffer.as_slice();

        // since size_diff_hint is not accurate, so we just skip calculate the value
        // size.
        self.metrics.size_diff_hint -= key.len() as i64;
        if !req.get_delete().get_cf().is_empty() {
            let cf = req.get_delete().get_cf();
            // TODO: check whether cf exists or not.
            ctx.kv_wb.delete_cf(cf, key).unwrap_or_else(|e| {
                panic!(
                    "{} failed to delete {}: {}",
                    self.tag,
                    log_wrappers::Value::key(key),
                    e
                )
            });

            if cf == CF_LOCK {
                // delete is a kind of write for RocksDB.
                self.metrics.lock_cf_written_bytes += key.len() as u64;
            } else {
                self.metrics.delete_keys_hint += 1;
            }
        } else {
            ctx.kv_wb.delete(key).unwrap_or_else(|e| {
                panic!(
                    "{} failed to delete {}: {}",
                    self.tag,
                    log_wrappers::Value::key(key),
                    e
                )
            });
            self.metrics.delete_keys_hint += 1;
        }

        Ok(())
    }

    fn handle_delete_range(
        &mut self,
        engine: &EK,
        req: &Request,
        ranges: &mut Vec<Range>,
        use_delete_range: bool,
    ) -> Result<()> {
        PEER_WRITE_CMD_COUNTER.delete_range.inc();
        let s_key = req.get_delete_range().get_start_key();
        let e_key = req.get_delete_range().get_end_key();
        let notify_only = req.get_delete_range().get_notify_only();
        if !e_key.is_empty() && s_key >= e_key {
            return Err(box_err!(
                "invalid delete range command, start_key: {:?}, end_key: {:?}",
                s_key,
                e_key
            ));
        }
        // region key range has no data prefix, so we must use origin key to check.
        util::check_key_in_region(s_key, &self.region)?;
        let end_key = keys::data_end_key(e_key);
        let region_end_key = keys::data_end_key(self.region.get_end_key());
        if end_key > region_end_key {
            return Err(Error::KeyNotInRegion(e_key.to_vec(), self.region.clone()));
        }

        let mut cf = req.get_delete_range().get_cf();
        if cf.is_empty() {
            cf = CF_DEFAULT;
        }
        if !ALL_CFS.iter().any(|x| *x == cf) {
            return Err(box_err!("invalid delete range command, cf: {:?}", cf));
        }

        let start_key = keys::data_key(s_key);
        // Use delete_files_in_range to drop as many sst files as possible, this
        // is a way to reclaim disk space quickly after drop a table/index.
        if !notify_only {
            let range = vec![EngineRange::new(&start_key, &end_key)];
            let fail_f = |e: engine_traits::Error, strategy: DeleteStrategy| {
                panic!(
                    "{} failed to delete {:?} in ranges [{}, {}): {:?}",
                    self.tag,
                    strategy,
                    &log_wrappers::Value::key(&start_key),
                    &log_wrappers::Value::key(&end_key),
                    e
                )
            };
            engine
                .delete_ranges_cf(cf, DeleteStrategy::DeleteFiles, &range)
                .unwrap_or_else(|e| fail_f(e, DeleteStrategy::DeleteFiles));

            let strategy = if use_delete_range {
                DeleteStrategy::DeleteByRange
            } else {
                DeleteStrategy::DeleteByKey
            };
            // Delete all remaining keys.
            engine
                .delete_ranges_cf(cf, strategy.clone(), &range)
                .unwrap_or_else(move |e| fail_f(e, strategy));
            engine
                .delete_ranges_cf(cf, DeleteStrategy::DeleteBlobs, &range)
                .unwrap_or_else(move |e| fail_f(e, DeleteStrategy::DeleteBlobs));
        }

        // TODO: Should this be executed when `notify_only` is set?
        ranges.push(Range::new(cf.to_owned(), start_key, end_key));

        Ok(())
    }

    fn handle_ingest_sst(
        &mut self,
        ctx: &mut ApplyContext<EK>,
        req: &Request,
        ssts: &mut Vec<SstMetaInfo>,
    ) -> Result<()> {
        PEER_WRITE_CMD_COUNTER.ingest_sst.inc();
        let sst = req.get_ingest_sst().get_sst();

        if let Err(e) = check_sst_for_ingestion(sst, &self.region) {
            error!(?e;
                 "ingest fail";
                 "region_id" => self.region_id(),
                 "peer_id" => self.id(),
                 "sst" => ?sst,
                 "region" => ?&self.region,
            );
            // This file is not valid, we can delete it here.
            let _ = ctx.importer.delete(sst);
            return Err(e);
        }

        match ctx.importer.validate(sst) {
            Ok(meta_info) => {
                ctx.pending_ssts.push(meta_info.clone());
                ssts.push(meta_info)
            }
            Err(e) => {
                // If this failed, it means that the file is corrupted or something
                // is wrong with the engine, but we can do nothing about that.
                panic!("{} ingest {:?}: {:?}", self.tag, sst, e);
            }
        };

        Ok(())
    }
}

mod confchange_cmd_metric {
    use super::*;

    pub fn inc_all(cct: ConfChangeType) {
        let metrics = match cct {
            ConfChangeType::AddNode => &PEER_ADMIN_CMD_COUNTER.add_peer,
            ConfChangeType::RemoveNode => &PEER_ADMIN_CMD_COUNTER.remove_peer,
            ConfChangeType::AddLearnerNode => &PEER_ADMIN_CMD_COUNTER.add_learner,
        };
        metrics.all.inc();
    }

    pub fn inc_success(cct: ConfChangeType) {
        let metrics = match cct {
            ConfChangeType::AddNode => &PEER_ADMIN_CMD_COUNTER.add_peer,
            ConfChangeType::RemoveNode => &PEER_ADMIN_CMD_COUNTER.remove_peer,
            ConfChangeType::AddLearnerNode => &PEER_ADMIN_CMD_COUNTER.add_learner,
        };
        metrics.success.inc();
    }
}

pub fn validate_batch_split(req: &AdminRequest, region: &Region) -> Result<()> {
    if req.get_splits().get_requests().is_empty() {
        return Err(box_err!("missing split requests"));
    }

    let split_reqs: &[SplitRequest] = req.get_splits().get_requests();
    let mut last_key = region.get_start_key();
    for req in split_reqs {
        let split_key = req.get_split_key();
        if split_key.is_empty() {
            return Err(box_err!("missing split key"));
        }

        if split_key <= last_key {
            return Err(box_err!("invalid split request: {:?}", split_reqs));
        }

        if req.get_new_peer_ids().len() != region.get_peers().len() {
            return Err(box_err!(
                "invalid new peer id count, need {:?}, but got {:?}",
                region.get_peers(),
                req.get_new_peer_ids()
            ));
        }

        last_key = req.get_split_key();
    }

    util::check_key_in_region_exclusive(last_key, region)?;

    Ok(())
}

// Admin commands related.
impl<EK> ApplyDelegate<EK>
where
    EK: KvEngine,
{
    // Legacy code for compatibility. All new conf changes are dispatched by
    // ChangePeerV2 now.
    fn exec_change_peer(
        &mut self,
        ctx: &mut ApplyContext<EK>,
        request: &AdminRequest,
    ) -> Result<(AdminResponse, ApplyResult<EK::Snapshot>)> {
        assert!(request.has_change_peer());
        let request = request.get_change_peer();
        let peer = request.get_peer();
        let store_id = peer.get_store_id();
        let change_type = request.get_change_type();
        let mut region = self.region.clone();

        fail_point!(
            "apply_on_conf_change_1_3_1",
            (self.id() == 1 || self.id() == 3) && self.region_id() == 1,
            |_| panic!("should not use return")
        );
        fail_point!(
            "apply_on_conf_change_3_1",
            self.id() == 3 && self.region_id() == 1,
            |_| panic!("should not use return")
        );
        fail_point!(
            "apply_on_conf_change_all_1",
            self.region_id() == 1,
            |_| panic!("should not use return")
        );
        info!(
            "exec ConfChange";
            "region_id" => self.region_id(),
            "peer_id" => self.id(),
            "type" => util::conf_change_type_str(change_type),
            "epoch" => ?region.get_region_epoch(),
        );

        // TODO: we should need more check, like peer validation, duplicated id, etc.
        let conf_ver = region.get_region_epoch().get_conf_ver() + 1;
        region.mut_region_epoch().set_conf_ver(conf_ver);

        match change_type {
            ConfChangeType::AddNode => {
                let add_ndoe_fp = || {
                    fail_point!(
                        "apply_on_add_node_1_2",
                        self.id() == 2 && self.region_id() == 1,
                        |_| {}
                    )
                };
                add_ndoe_fp();

                PEER_ADMIN_CMD_COUNTER_VEC
                    .with_label_values(&["add_peer", "all"])
                    .inc();

                let mut exists = false;
                if let Some(p) = find_peer_mut(&mut region, store_id) {
                    exists = true;
                    if !is_learner(p) || p.get_id() != peer.get_id() {
                        error!(
                            "can't add duplicated peer";
                            "region_id" => self.region_id(),
                            "peer_id" => self.id(),
                            "peer" => ?peer,
                            "region" => ?&self.region
                        );
                        return Err(box_err!(
                            "can't add duplicated peer {:?} to region {:?}",
                            peer,
                            self.region
                        ));
                    } else {
                        p.set_role(PeerRole::Voter);
                    }
                }
                if !exists {
                    // TODO: Do we allow adding peer in same node?
                    region.mut_peers().push(peer.clone());
                }

                PEER_ADMIN_CMD_COUNTER_VEC
                    .with_label_values(&["add_peer", "success"])
                    .inc();
                info!(
                    "add peer successfully";
                    "region_id" => self.region_id(),
                    "peer_id" => self.id(),
                    "peer" => ?peer,
                    "region" => ?&self.region
                );
            }
            ConfChangeType::RemoveNode => {
                PEER_ADMIN_CMD_COUNTER_VEC
                    .with_label_values(&["remove_peer", "all"])
                    .inc();

                if let Some(p) = remove_peer(&mut region, store_id) {
                    // Considering `is_learner` flag in `Peer` here is by design.
                    if &p != peer {
                        error!(
                            "ignore remove unmatched peer";
                            "region_id" => self.region_id(),
                            "peer_id" => self.id(),
                            "expect_peer" => ?peer,
                            "get_peeer" => ?p
                        );
                        return Err(box_err!(
                            "remove unmatched peer: expect: {:?}, get {:?}, ignore",
                            peer,
                            p
                        ));
                    }
                    if self.id() == peer.get_id() {
                        // Remove ourself, we will destroy all region data later.
                        // So we need not to apply following logs.
                        self.stopped = true;
                        self.pending_remove = true;
                    }
                } else {
                    error!(
                        "remove missing peer";
                        "region_id" => self.region_id(),
                        "peer_id" => self.id(),
                        "peer" => ?peer,
                        "region" => ?&self.region
                    );
                    return Err(box_err!(
                        "remove missing peer {:?} from region {:?}",
                        peer,
                        self.region
                    ));
                }

                PEER_ADMIN_CMD_COUNTER_VEC
                    .with_label_values(&["remove_peer", "success"])
                    .inc();
                info!(
                    "remove peer successfully";
                    "region_id" => self.region_id(),
                    "peer_id" => self.id(),
                    "peer" => ?peer,
                    "region" => ?&self.region
                );
            }
            ConfChangeType::AddLearnerNode => {
                PEER_ADMIN_CMD_COUNTER_VEC
                    .with_label_values(&["add_learner", "all"])
                    .inc();

                if find_peer(&region, store_id).is_some() {
                    error!(
                        "can't add duplicated learner";
                        "region_id" => self.region_id(),
                        "peer_id" => self.id(),
                        "peer" => ?peer,
                        "region" => ?&self.region
                    );
                    return Err(box_err!(
                        "can't add duplicated learner {:?} to region {:?}",
                        peer,
                        self.region
                    ));
                }
                region.mut_peers().push(peer.clone());

                PEER_ADMIN_CMD_COUNTER_VEC
                    .with_label_values(&["add_learner", "success"])
                    .inc();
                info!(
                    "add learner successfully";
                    "region_id" => self.region_id(),
                    "peer_id" => self.id(),
                    "peer" => ?peer,
                    "region" => ?&self.region
                );
            }
        }

        let state = if self.pending_remove {
            PeerState::Tombstone
        } else {
            PeerState::Normal
        };
        if let Err(e) = write_peer_state(ctx.kv_wb_mut(), &region, state, None) {
            panic!("{} failed to update region state: {:?}", self.tag, e);
        }

        let mut resp = AdminResponse::default();
        resp.mut_change_peer().set_region(region.clone());

        Ok((
            resp,
            ApplyResult::Res(ExecResult::ChangePeer(ChangePeer {
                index: ctx.exec_log_index,
                conf_change: Default::default(),
                changes: vec![request.clone()],
                region,
            })),
        ))
    }

    fn exec_change_peer_v2(
        &mut self,
        ctx: &mut ApplyContext<EK>,
        request: &AdminRequest,
    ) -> Result<(AdminResponse, ApplyResult<EK::Snapshot>)> {
        assert!(request.has_change_peer_v2());
        let changes = request.get_change_peer_v2().get_change_peers().to_vec();

        info!(
            "exec ConfChangeV2";
            "region_id" => self.region_id(),
            "peer_id" => self.id(),
            "kind" => ?ConfChangeKind::confchange_kind(changes.len()),
            "epoch" => ?self.region.get_region_epoch(),
        );

        let region = match ConfChangeKind::confchange_kind(changes.len()) {
            ConfChangeKind::LeaveJoint => self.apply_leave_joint()?,
            kind => self.apply_conf_change(kind, changes.as_slice())?,
        };

        let state = if self.pending_remove {
            PeerState::Tombstone
        } else {
            PeerState::Normal
        };

        if let Err(e) = write_peer_state(ctx.kv_wb_mut(), &region, state, None) {
            panic!("{} failed to update region state: {:?}", self.tag, e);
        }

        let mut resp = AdminResponse::default();
        resp.mut_change_peer().set_region(region.clone());
        Ok((
            resp,
            ApplyResult::Res(ExecResult::ChangePeer(ChangePeer {
                index: ctx.exec_log_index,
                conf_change: Default::default(),
                changes,
                region,
            })),
        ))
    }

    fn apply_conf_change(
        &mut self,
        kind: ConfChangeKind,
        changes: &[ChangePeerRequest],
    ) -> Result<Region> {
        let mut region = self.region.clone();
        for cp in changes.iter() {
            let (change_type, peer) = (cp.get_change_type(), cp.get_peer());
            let store_id = peer.get_store_id();

            confchange_cmd_metric::inc_all(change_type);

            if let Some(exist_peer) = find_peer(&region, store_id) {
                let r = exist_peer.get_role();
                if r == PeerRole::IncomingVoter || r == PeerRole::DemotingVoter {
                    panic!(
                        "{} can't apply confchange because configuration is still in joint state, confchange: {:?}, region: {:?}",
                        self.tag, cp, self.region
                    );
                }
            }
            match (find_peer_mut(&mut region, store_id), change_type) {
                (None, ConfChangeType::AddNode) => {
                    let mut peer = peer.clone();
                    match kind {
                        ConfChangeKind::Simple => peer.set_role(PeerRole::Voter),
                        ConfChangeKind::EnterJoint => peer.set_role(PeerRole::IncomingVoter),
                        _ => unreachable!(),
                    }
                    region.mut_peers().push(peer);
                }
                (None, ConfChangeType::AddLearnerNode) => {
                    let mut peer = peer.clone();
                    peer.set_role(PeerRole::Learner);
                    region.mut_peers().push(peer);
                }
                (None, ConfChangeType::RemoveNode) => {
                    error!(
                        "remove missing peer";
                        "region_id" => self.region_id(),
                        "peer_id" => self.id(),
                        "peer" => ?peer,
                        "region" => ?&self.region,
                    );
                    return Err(box_err!(
                        "remove missing peer {:?} from region {:?}",
                        peer,
                        self.region
                    ));
                }
                // Add node
                (Some(exist_peer), ConfChangeType::AddNode)
                | (Some(exist_peer), ConfChangeType::AddLearnerNode) => {
                    let (role, exist_id, incoming_id) =
                        (exist_peer.get_role(), exist_peer.get_id(), peer.get_id());

                    if exist_id != incoming_id // Add peer with different id to the same store
                            // The peer is already the requested role
                            || (role, change_type) == (PeerRole::Voter, ConfChangeType::AddNode)
                            || (role, change_type) == (PeerRole::Learner, ConfChangeType::AddLearnerNode)
                            || exist_peer.get_is_witness() != peer.get_is_witness()
                    {
                        error!(
                            "can't add duplicated peer";
                            "region_id" => self.region_id(),
                            "peer_id" => self.id(),
                            "peer" => ?peer,
                            "exist peer" => ?exist_peer,
                            "confchange type" => ?change_type,
                            "region" => ?&self.region
                        );
                        return Err(box_err!(
                            "can't add duplicated peer {:?} to region {:?}, duplicated with exist peer {:?}",
                            peer,
                            self.region,
                            exist_peer
                        ));
                    }
                    match (role, change_type) {
                        (PeerRole::Voter, ConfChangeType::AddLearnerNode) => match kind {
                            ConfChangeKind::Simple => exist_peer.set_role(PeerRole::Learner),
                            ConfChangeKind::EnterJoint => {
                                exist_peer.set_role(PeerRole::DemotingVoter)
                            }
                            _ => unreachable!(),
                        },
                        (PeerRole::Learner, ConfChangeType::AddNode) => match kind {
                            ConfChangeKind::Simple => exist_peer.set_role(PeerRole::Voter),
                            ConfChangeKind::EnterJoint => {
                                exist_peer.set_role(PeerRole::IncomingVoter)
                            }
                            _ => unreachable!(),
                        },
                        _ => unreachable!(),
                    }
                }
                // Remove node
                (Some(exist_peer), ConfChangeType::RemoveNode) => {
                    if kind == ConfChangeKind::EnterJoint
                        && exist_peer.get_role() == PeerRole::Voter
                    {
                        error!(
                            "can't remove voter directly";
                            "region_id" => self.region_id(),
                            "peer_id" => self.id(),
                            "peer" => ?peer,
                            "region" => ?&self.region
                        );
                        return Err(box_err!(
                            "can not remove voter {:?} directly from region {:?}",
                            peer,
                            self.region
                        ));
                    }
                    match remove_peer(&mut region, store_id) {
                        Some(p) => {
                            if &p != peer {
                                error!(
                                    "ignore remove unmatched peer";
                                    "region_id" => self.region_id(),
                                    "peer_id" => self.id(),
                                    "expect_peer" => ?peer,
                                    "get_peer" => ?p
                                );
                                return Err(box_err!(
                                    "remove unmatched peer: expect: {:?}, get {:?}, ignore",
                                    peer,
                                    p
                                ));
                            }
                            if self.id() == peer.get_id() {
                                // Remove ourself, we will destroy all region data later.
                                // So we need not to apply following logs.
                                self.stopped = true;
                                self.pending_remove = true;
                            }
                        }
                        None => unreachable!(),
                    }
                }
            }
            confchange_cmd_metric::inc_success(change_type);
        }
        let conf_ver = region.get_region_epoch().get_conf_ver() + changes.len() as u64;
        region.mut_region_epoch().set_conf_ver(conf_ver);
        info!(
            "conf change successfully";
            "region_id" => self.region_id(),
            "peer_id" => self.id(),
            "changes" => ?changes,
            "original region" => ?&self.region,
            "current region" => ?&region,
        );
        Ok(region)
    }

    fn apply_leave_joint(&self) -> Result<Region> {
        let mut region = self.region.clone();
        let mut change_num = 0;
        for peer in region.mut_peers().iter_mut() {
            match peer.get_role() {
                PeerRole::IncomingVoter => peer.set_role(PeerRole::Voter),
                PeerRole::DemotingVoter => peer.set_role(PeerRole::Learner),
                _ => continue,
            }
            change_num += 1;
        }
        if change_num == 0 {
            panic!(
                "{} can't leave a non-joint config, region: {:?}",
                self.tag, self.region
            );
        }
        let conf_ver = region.get_region_epoch().get_conf_ver() + change_num;
        region.mut_region_epoch().set_conf_ver(conf_ver);
        info!(
            "leave joint state successfully";
            "region_id" => self.region_id(),
            "peer_id" => self.id(),
            "region" => ?&region,
        );
        Ok(region)
    }

    fn exec_split(
        &mut self,
        ctx: &mut ApplyContext<EK>,
        req: &AdminRequest,
    ) -> Result<(AdminResponse, ApplyResult<EK::Snapshot>)> {
        info!(
            "split is deprecated, redirect to use batch split";
            "region_id" => self.region_id(),
            "peer_id" => self.id(),
        );
        let split = req.get_split().to_owned();
        let mut admin_req = AdminRequest::default();
        admin_req
            .mut_splits()
            .set_right_derive(split.get_right_derive());
        admin_req.mut_splits().mut_requests().push(split);
        // This method is executed only when there are unapplied entries after being
        // restarted. So there will be no callback, it's OK to return a response
        // that does not matched with its request.
        self.exec_batch_split(ctx, &admin_req)
    }

    fn exec_batch_split(
        &mut self,
        ctx: &mut ApplyContext<EK>,
        req: &AdminRequest,
    ) -> Result<(AdminResponse, ApplyResult<EK::Snapshot>)> {
        fail_point!("apply_before_split");
        fail_point!(
            "apply_before_split_1_3",
            self.id() == 3 && self.region_id() == 1,
            |_| { unreachable!() }
        );

        PEER_ADMIN_CMD_COUNTER.batch_split.all.inc();

        let mut derived = self.region.clone();
        validate_batch_split(req, &derived)?;

        let split_reqs = req.get_splits();
        let mut keys: VecDeque<_> = split_reqs
            .get_requests()
            .iter()
            .map(|req| req.get_split_key().to_vec())
            .collect();

        info!(
            "split region";
            "region_id" => self.region_id(),
            "peer_id" => self.id(),
            "region" => ?derived,
            "keys" => %KeysInfoFormatter(keys.iter()),
        );

        let new_region_cnt = split_reqs.get_requests().len();
        let new_version = derived.get_region_epoch().get_version() + new_region_cnt as u64;
        derived.mut_region_epoch().set_version(new_version);

        let right_derive = split_reqs.get_right_derive();
        let mut regions = Vec::with_capacity(new_region_cnt + 1);
        // Note that the split requests only contain ids for new regions, so we need
        // to handle new regions and old region separately.
        if right_derive {
            // So the range of new regions is [old_start_key, split_key1, ...,
            // last_split_key].
            keys.push_front(derived.get_start_key().to_vec());
        } else {
            // So the range of new regions is [split_key1, ..., last_split_key,
            // old_end_key].
            keys.push_back(derived.get_end_key().to_vec());
            derived.set_end_key(keys.front().unwrap().to_vec());
            regions.push(derived.clone());
        }

        // Init split regions' meta info
        let mut new_split_regions: HashMap<u64, NewSplitPeer> = HashMap::default();
        for req in split_reqs.get_requests() {
            let mut new_region = Region::default();
            new_region.set_id(req.get_new_region_id());
            new_region.set_region_epoch(derived.get_region_epoch().to_owned());
            new_region.set_start_key(keys.pop_front().unwrap());
            new_region.set_end_key(keys.front().unwrap().to_vec());
            new_region.set_peers(derived.get_peers().to_vec().into());
            for (peer, peer_id) in new_region
                .mut_peers()
                .iter_mut()
                .zip(req.get_new_peer_ids())
            {
                peer.set_id(*peer_id);
            }
            new_split_regions.insert(
                new_region.get_id(),
                NewSplitPeer {
                    peer_id: find_peer(&new_region, ctx.store_id).unwrap().get_id(),
                    result: None,
                },
            );
            regions.push(new_region);
        }

        if right_derive {
            derived.set_start_key(keys.pop_front().unwrap());
            regions.push(derived.clone());
        }

        // Generally, a peer is created in pending_create_peers when it is
        // created by raft_message (or by split here) and removed from
        // pending_create_peers when it has applied the snapshot. So, if the
        // peer of the split region is already created by raft_message in
        // pending_create_peers ,we decide to replace it.
        let mut replace_regions = HashSet::default();
        {
            let mut pending_create_peers = ctx.pending_create_peers.lock().unwrap();
            for (region_id, new_split_peer) in new_split_regions.iter_mut() {
                match pending_create_peers.entry(*region_id) {
                    HashMapEntry::Occupied(mut v) => {
                        if *v.get() != (new_split_peer.peer_id, false) {
                            new_split_peer.result =
                                Some(format!("status {:?} is not expected", v.get()));
                        } else {
                            replace_regions.insert(*region_id);
                            v.insert((new_split_peer.peer_id, true));
                        }
                    }
                    HashMapEntry::Vacant(v) => {
                        v.insert((new_split_peer.peer_id, true));
                    }
                }
            }
        }

        fail_point!(
            "on_handle_apply_split_2_after_mem_check",
            self.id() == 2,
            |_| unimplemented!()
        );

        // region_id -> peer_id
        let mut already_exist_regions = Vec::new();
        for (region_id, new_split_peer) in new_split_regions.iter_mut() {
            let region_state_key = keys::region_state_key(*region_id);
            match ctx
                .engine
                .get_msg_cf::<RegionLocalState>(CF_RAFT, &region_state_key)
            {
                Ok(None) => (),
                Ok(Some(state)) => {
                    if replace_regions.get(region_id).is_some() {
                        // It's marked replaced, then further destroy will skip cleanup, so there
                        // should be no region local state.
                        panic!(
                            "{} failed to replace region {} peer {} because state {:?} alread exist in kv engine",
                            self.tag, region_id, new_split_peer.peer_id, state
                        )
                    }
                    // If the peer's state is already persisted, add some info in
                    // new_split_peer.result so that we will skip this region in later
                    // executions.
                    already_exist_regions.push((*region_id, new_split_peer.peer_id));
                    new_split_peer.result = Some(format!("state {:?} exist in kv engine", state));
                }
                e => panic!(
                    "{} failed to get regions state of {}: {:?}",
                    self.tag, region_id, e
                ),
            }
        }

        if !already_exist_regions.is_empty() {
            let mut pending_create_peers = ctx.pending_create_peers.lock().unwrap();
            for (region_id, peer_id) in &already_exist_regions {
                assert_eq!(
                    pending_create_peers.remove(region_id),
                    Some((*peer_id, true))
                );
            }
        }

        let kv_wb_mut = ctx.kv_wb_mut();
        for new_region in &regions {
            if new_region.get_id() == derived.get_id() {
                continue;
            }
            let new_split_peer = new_split_regions.get(&new_region.get_id()).unwrap();
            if let Some(ref r) = new_split_peer.result {
                warn!(
                    "new region from splitting already exists";
                    "new_region_id" => new_region.get_id(),
                    "new_peer_id" => new_split_peer.peer_id,
                    "reason" => r,
                    "region_id" => self.region_id(),
                    "peer_id" => self.id(),
                );
                continue;
            }
            write_peer_state(kv_wb_mut, new_region, PeerState::Normal, None)
                .and_then(|_| write_initial_apply_state(kv_wb_mut, new_region.get_id()))
                .unwrap_or_else(|e| {
                    panic!(
                        "{} fails to save split region {:?}: {:?}",
                        self.tag, new_region, e
                    )
                });
        }
        write_peer_state(kv_wb_mut, &derived, PeerState::Normal, None).unwrap_or_else(|e| {
            panic!("{} fails to update region {:?}: {:?}", self.tag, derived, e)
        });
        let mut resp = AdminResponse::default();
        resp.mut_splits().set_regions(regions.clone().into());
        PEER_ADMIN_CMD_COUNTER.batch_split.success.inc();

        fail_point!(
            "apply_after_split_1_3",
            self.id() == 3 && self.region_id() == 1,
            |_| { unreachable!() }
        );

        Ok((
            resp,
            ApplyResult::Res(ExecResult::SplitRegion {
                regions,
                derived,
                new_split_regions,
            }),
        ))
    }

    fn exec_prepare_merge(
        &mut self,
        ctx: &mut ApplyContext<EK>,
        req: &AdminRequest,
    ) -> Result<(AdminResponse, ApplyResult<EK::Snapshot>)> {
        fail_point!("apply_before_prepare_merge");
        fail_point!(
            "apply_before_prepare_merge_2_3",
            ctx.store_id == 2 || ctx.store_id == 3,
            |_| { unreachable!() }
        );

        PEER_ADMIN_CMD_COUNTER.prepare_merge.all.inc();

        let prepare_merge = req.get_prepare_merge();
        let index = prepare_merge.get_min_index();
        let first_index = entry_storage::first_index(&self.apply_state);
        if index < first_index {
            // We filter `CompactLog` command before.
            panic!(
                "{} first index {} > min_index {}, skip pre merge",
                self.tag, first_index, index
            );
        }
        let mut region = self.region.clone();
        let region_version = region.get_region_epoch().get_version() + 1;
        region.mut_region_epoch().set_version(region_version);
        // In theory conf version should not be increased when executing prepare_merge.
        // However, we don't want to do conf change after prepare_merge is committed.
        // This can also be done by iterating all proposal to find if prepare_merge is
        // proposed before proposing conf change, but it make things complicated.
        // Another way is make conf change also check region version, but this is not
        // backward compatible.
        let conf_version = region.get_region_epoch().get_conf_ver() + 1;
        region.mut_region_epoch().set_conf_ver(conf_version);
        let mut merging_state = MergeState::default();
        merging_state.set_min_index(index);
        merging_state.set_target(prepare_merge.get_target().to_owned());
        merging_state.set_commit(ctx.exec_log_index);
        write_peer_state(
            ctx.kv_wb_mut(),
            &region,
            PeerState::Merging,
            Some(merging_state.clone()),
        )
        .unwrap_or_else(|e| {
            panic!(
                "{} failed to save merging state {:?} for region {:?}: {:?}",
                self.tag, merging_state, region, e
            )
        });
        fail_point!("apply_after_prepare_merge");
        PEER_ADMIN_CMD_COUNTER.prepare_merge.success.inc();

        Ok((
            AdminResponse::default(),
            ApplyResult::Res(ExecResult::PrepareMerge {
                region,
                state: merging_state,
            }),
        ))
    }

    // The target peer should send missing log entries to the source peer.
    //
    // So, the merge process order would be:
    // - `exec_commit_merge` in target apply fsm and send `CatchUpLogs` to source
    //   peer fsm
    // - `on_catch_up_logs_for_merge` in source peer fsm
    // - if the source peer has already executed the corresponding
    //   `on_ready_prepare_merge`, set pending_remove and jump to step 6
    // - ... (raft append and apply logs)
    // - `on_ready_prepare_merge` in source peer fsm and set pending_remove (means
    //   source region has finished applying all logs)
    // - `logs_up_to_date_for_merge` in source apply fsm (destroy its apply fsm and
    //   send Noop to trigger the target apply fsm)
    // - resume `exec_commit_merge` in target apply fsm
    // - `on_ready_commit_merge` in target peer fsm and send `MergeResult` to source
    //   peer fsm
    // - `on_merge_result` in source peer fsm (destroy itself)
    fn exec_commit_merge(
        &mut self,
        ctx: &mut ApplyContext<EK>,
        req: &AdminRequest,
    ) -> Result<(AdminResponse, ApplyResult<EK::Snapshot>)> {
        {
            fail_point!("apply_before_commit_merge");
            let apply_before_commit_merge = || {
                fail_point!(
                    "apply_before_commit_merge_except_1_4",
                    self.region_id() == 1 && self.id() != 4,
                    |_| {}
                );
            };
            apply_before_commit_merge();
        }

        PEER_ADMIN_CMD_COUNTER.commit_merge.all.inc();

        let merge = req.get_commit_merge();
        let source_region = merge.get_source();
        let source_region_id = source_region.get_id();

        // No matter whether the source peer has applied to the required index,
        // it's a race to write apply state in both source delegate and target
        // delegate. So asking the source delegate to stop first.
        if self.ready_source_region_id != source_region_id {
            if self.ready_source_region_id != 0 {
                panic!(
                    "{} unexpected ready source region {}, expecting {}",
                    self.tag, self.ready_source_region_id, source_region_id
                );
            }
            info!(
                "asking delegate to stop";
                "region_id" => self.region_id(),
                "peer_id" => self.id(),
                "source_region_id" => source_region_id
            );
            fail_point!("before_handle_catch_up_logs_for_merge");
            // Sends message to the source peer fsm and pause `exec_commit_merge` process
            let logs_up_to_date = Arc::new(AtomicU64::new(0));
            let msg = SignificantMsg::CatchUpLogs(CatchUpLogs {
                target_region_id: self.region_id(),
                merge: merge.to_owned(),
                logs_up_to_date: logs_up_to_date.clone(),
            });
            ctx.notifier
                .notify_one(source_region_id, PeerMsg::SignificantMsg(msg));
            return Ok((
                AdminResponse::default(),
                ApplyResult::WaitMergeSource(logs_up_to_date),
            ));
        }

        info!(
            "execute CommitMerge";
            "region_id" => self.region_id(),
            "peer_id" => self.id(),
            "commit" => merge.get_commit(),
            "entries" => merge.get_entries().len(),
            "term" => ctx.exec_log_term,
            "index" => ctx.exec_log_index,
            "source_region" => ?source_region
        );

        self.ready_source_region_id = 0;

        let region_state_key = keys::region_state_key(source_region_id);
        let state: RegionLocalState = match ctx.engine.get_msg_cf(CF_RAFT, &region_state_key) {
            Ok(Some(s)) => s,
            e => panic!(
                "{} failed to get regions state of {:?}: {:?}",
                self.tag, source_region, e
            ),
        };
        if state.get_state() != PeerState::Merging {
            panic!(
                "{} unexpected state of merging region {:?}",
                self.tag, state
            );
        }
        let exist_region = state.get_region().to_owned();
        if *source_region != exist_region {
            panic!(
                "{} source_region {:?} not match exist region {:?}",
                self.tag, source_region, exist_region
            );
        }
        let mut region = self.region.clone();
        // Use a max value so that pd can ensure overlapped region has a priority.
        let version = cmp::max(
            source_region.get_region_epoch().get_version(),
            region.get_region_epoch().get_version(),
        ) + 1;
        region.mut_region_epoch().set_version(version);
        if keys::enc_end_key(&region) == keys::enc_start_key(source_region) {
            region.set_end_key(source_region.get_end_key().to_vec());
        } else {
            region.set_start_key(source_region.get_start_key().to_vec());
        }
        let kv_wb_mut = ctx.kv_wb_mut();
        write_peer_state(kv_wb_mut, &region, PeerState::Normal, None)
            .and_then(|_| {
                // TODO: maybe all information needs to be filled?
                let mut merging_state = MergeState::default();
                merging_state.set_target(self.region.clone());
                write_peer_state(
                    kv_wb_mut,
                    source_region,
                    PeerState::Tombstone,
                    Some(merging_state),
                )
            })
            .unwrap_or_else(|e| {
                panic!(
                    "{} failed to save merge region {:?}: {:?}",
                    self.tag, region, e
                )
            });

        PEER_ADMIN_CMD_COUNTER.commit_merge.success.inc();

        let resp = AdminResponse::default();
        Ok((
            resp,
            ApplyResult::Res(ExecResult::CommitMerge {
                index: ctx.exec_log_index,
                region,
                source: source_region.to_owned(),
            }),
        ))
    }

    fn exec_rollback_merge(
        &mut self,
        ctx: &mut ApplyContext<EK>,
        req: &AdminRequest,
    ) -> Result<(AdminResponse, ApplyResult<EK::Snapshot>)> {
        fail_point!("apply_before_rollback_merge");

        PEER_ADMIN_CMD_COUNTER.rollback_merge.all.inc();
        let region_state_key = keys::region_state_key(self.region_id());
        let state: RegionLocalState = match ctx.engine.get_msg_cf(CF_RAFT, &region_state_key) {
            Ok(Some(s)) => s,
            e => panic!("{} failed to get regions state: {:?}", self.tag, e),
        };
        assert_eq!(state.get_state(), PeerState::Merging, "{}", self.tag);
        let rollback = req.get_rollback_merge();
        assert_eq!(
            state.get_merge_state().get_commit(),
            rollback.get_commit(),
            "{}",
            self.tag
        );
        let mut region = self.region.clone();
        let version = region.get_region_epoch().get_version();
        // Update version to avoid duplicated rollback requests.
        region.mut_region_epoch().set_version(version + 1);
        write_peer_state(ctx.kv_wb_mut(), &region, PeerState::Normal, None).unwrap_or_else(|e| {
            panic!(
                "{} failed to rollback merge {:?}: {:?}",
                self.tag, rollback, e
            )
        });

        PEER_ADMIN_CMD_COUNTER.rollback_merge.success.inc();
        let resp = AdminResponse::default();
        Ok((
            resp,
            ApplyResult::Res(ExecResult::RollbackMerge {
                region,
                commit: rollback.get_commit(),
            }),
        ))
    }

    fn exec_flashback(
        &self,
        ctx: &mut ApplyContext<EK>,
        req: &AdminRequest,
    ) -> Result<(AdminResponse, ApplyResult<EK::Snapshot>)> {
        let is_in_flashback = req.get_cmd_type() == AdminCmdType::PrepareFlashback;
        // Modify the region meta in memory.
        let mut region = self.region.clone();
        region.set_is_in_flashback(is_in_flashback);
        // Modify the `RegionLocalState` persisted in disk.
        write_peer_state(ctx.kv_wb_mut(), &region, PeerState::Normal, None).unwrap_or_else(|e| {
            panic!(
                "{} failed to change the flashback state to {} for region {:?}: {:?}",
                self.tag, is_in_flashback, region, e
            )
        });

        match req.get_cmd_type() {
            AdminCmdType::PrepareFlashback => {
                PEER_ADMIN_CMD_COUNTER.prepare_flashback.success.inc();
            }
            AdminCmdType::FinishFlashback => {
                PEER_ADMIN_CMD_COUNTER.finish_flashback.success.inc();
            }
            _ => unreachable!(),
        }
        Ok((
            AdminResponse::default(),
            ApplyResult::Res(ExecResult::SetFlashbackState { region }),
        ))
    }

    fn try_compact_log(
        &mut self,
        voter_replicated_index: u64,
        voter_replicated_term: u64,
    ) -> Result<Option<TaskRes<EK::Snapshot>>> {
        PEER_ADMIN_CMD_COUNTER.compact.all.inc();
        let first_index = entry_storage::first_index(&self.apply_state);

        if self.is_merging {
            info!(
                "in merging mode, skip compact";
                "region_id" => self.region_id(),
                "peer_id" => self.id(),
                "voter_replicated_index" => voter_replicated_index,
            );
            return Ok(None);
        }

        // When the witness restarted, the pending compact cmd has been lost, so use
        // `voter_replicated_index` for gc to avoid log accumulation.
        if !self.pending_cmds.has_compact() {
            if voter_replicated_index <= first_index {
                debug!(
                    "voter_replicated_index <= first index, no need to compact";
                    "region_id" => self.region_id(),
                    "peer_id" => self.id(),
                    "compact_index" => voter_replicated_index,
                    "first_index" => first_index,
                );
                return Ok(Some(TaskRes::Compact {
                    state: self.apply_state.get_truncated_state().clone(),
                    first_index: 0,
                    has_pending: false,
                }));
            }
            // compact failure is safe to be omitted, no need to assert.
            compact_raft_log(
                &self.tag,
                &mut self.apply_state,
                voter_replicated_index,
                voter_replicated_term,
            )?;
            PEER_ADMIN_CMD_COUNTER.compact.success.inc();
            return Ok(Some(TaskRes::Compact {
                state: self.apply_state.get_truncated_state().clone(),
                first_index,
                has_pending: false,
            }));
        }

        match self.pending_cmds.pop_compact(voter_replicated_index) {
            Some(cmd) => {
                // compact failure is safe to be omitted, no need to assert.
                compact_raft_log(&self.tag, &mut self.apply_state, cmd.index, cmd.term)?;
                PEER_ADMIN_CMD_COUNTER.compact.success.inc();
                Ok(Some(TaskRes::Compact {
                    state: self.apply_state.get_truncated_state().clone(),
                    first_index,
                    has_pending: self.pending_cmds.has_compact(),
                }))
            }
            None => {
                info!(
                    "latest voter_replicated_index < compact_index, skip";
                    "region_id" => self.region_id(),
                    "peer_id" => self.id(),
                    "voter_replicated_index" => voter_replicated_index,
                );
                Ok(None)
            }
        }
    }

    fn exec_compact_log(
        &mut self,
        req: &AdminRequest,
    ) -> Result<(AdminResponse, ApplyResult<EK::Snapshot>)> {
        PEER_ADMIN_CMD_COUNTER.compact.all.inc();

        let mut compact_index = req.get_compact_log().get_compact_index();
        let resp = AdminResponse::default();
        let first_index = entry_storage::first_index(&self.apply_state);
        if compact_index <= first_index {
            debug!(
                "compact index <= first index, no need to compact";
                "region_id" => self.region_id(),
                "peer_id" => self.id(),
                "compact_index" => compact_index,
                "first_index" => first_index,
            );
            return Ok((resp, ApplyResult::None));
        }
        if self.is_merging {
            info!(
                "in merging mode, skip compact";
                "region_id" => self.region_id(),
                "peer_id" => self.id(),
                "compact_index" => compact_index
            );
            return Ok((resp, ApplyResult::None));
        }

        let mut compact_term = req.get_compact_log().get_compact_term();
        // TODO: add unit tests to cover all the message integrity checks.
        if compact_term == 0 {
            info!(
                "compact term missing, skip";
                "region_id" => self.region_id(),
                "peer_id" => self.id(),
                "command" => ?req.get_compact_log()
            );
            // old format compact log command, safe to ignore.
            return Err(box_err!(
                "command format is outdated, please upgrade leader"
            ));
        }

        let voter_replicated_index = req.get_compact_log().get_voter_replicated_index();
        // If there is any voter lagging behind, the log truncation of the witness
        // shouldn't be triggered even if it's force mode(raft log size/count exceeds
        // the threshold or raft engine purge), otherwise the witness can't help the
        // lagging voter catch up logs when leader is down. In this situation Compact
        // index should be queued. If witness receives a voter_replicated_index
        // that is larger than the pending compact index, logs can be deleted.
        if self.peer.is_witness {
            if voter_replicated_index < compact_index {
                self.pending_cmds.push_compact(PendingCmd::new(
                    compact_index,
                    compact_term,
                    Callback::None,
                ));
                match self.pending_cmds.pop_compact(voter_replicated_index) {
                    Some(cmd) => {
                        compact_index = cmd.index;
                        compact_term = cmd.term;
                    }
                    None => {
                        info!(
                            "voter_replicated_index < compact_index, skip";
                            "region_id" => self.region_id(),
                            "peer_id" => self.id(),
                            "command" => ?req.get_compact_log()
                        );
                        return Ok((resp, ApplyResult::Res(ExecResult::PendingCompactCmd)));
                    }
                }
            } else {
                for mut cmd in self.pending_cmds.compacts.drain(..) {
                    cmd.cb.take().unwrap();
                }
            }
        }
        // compact failure is safe to be omitted, no need to assert.
        compact_raft_log(
            &self.tag,
            &mut self.apply_state,
            compact_index,
            compact_term,
        )?;

        PEER_ADMIN_CMD_COUNTER.compact.success.inc();

        Ok((
            resp,
            ApplyResult::Res(ExecResult::CompactLog {
                state: self.apply_state.get_truncated_state().clone(),
                first_index,
            }),
        ))
    }

    fn exec_transfer_leader(
        &mut self,
        req: &AdminRequest,
        term: u64,
    ) -> Result<(AdminResponse, ApplyResult<EK::Snapshot>)> {
        PEER_ADMIN_CMD_COUNTER.transfer_leader.all.inc();
        let resp = AdminResponse::default();

        let peer = req.get_transfer_leader().get_peer();
        // Only execute TransferLeader if the expected new leader is self.
        if peer.get_id() == self.id() {
            Ok((resp, ApplyResult::Res(ExecResult::TransferLeader { term })))
        } else {
            Ok((resp, ApplyResult::None))
        }
    }

    fn exec_compute_hash(
        &self,
        ctx: &ApplyContext<EK>,
        req: &AdminRequest,
    ) -> Result<(AdminResponse, ApplyResult<EK::Snapshot>)> {
        let resp = AdminResponse::default();
        Ok((
            resp,
            ApplyResult::Res(ExecResult::ComputeHash {
                region: self.region.clone(),
                index: ctx.exec_log_index,
                context: req.get_compute_hash().get_context().to_vec(),
                // This snapshot may be held for a long time, which may cause too many
                // open files in rocksdb.
                // TODO: figure out another way to do consistency check without snapshot
                // or short life snapshot.
                snap: ctx.engine.snapshot(),
            }),
        ))
    }

    fn exec_verify_hash(
        &self,
        _: &ApplyContext<EK>,
        req: &AdminRequest,
    ) -> Result<(AdminResponse, ApplyResult<EK::Snapshot>)> {
        let verify_req = req.get_verify_hash();
        let index = verify_req.get_index();
        let context = verify_req.get_context().to_vec();
        let hash = verify_req.get_hash().to_vec();
        let resp = AdminResponse::default();
        Ok((
            resp,
            ApplyResult::Res(ExecResult::VerifyHash {
                index,
                context,
                hash,
            }),
        ))
    }

    fn exec_batch_switch_witness(
        &mut self,
        ctx: &mut ApplyContext<EK>,
        request: &AdminRequest,
    ) -> Result<(AdminResponse, ApplyResult<EK::Snapshot>)> {
        assert!(request.has_switch_witnesses());
        let switches = request
            .get_switch_witnesses()
            .get_switch_witnesses()
            .to_vec();

        info!(
            "exec BatchSwitchWitness";
            "region_id" => self.region_id(),
            "epoch" => ?self.region.get_region_epoch(),
        );

        let mut region = self.region.clone();
        for s in switches.as_slice() {
            PEER_ADMIN_CMD_COUNTER.batch_switch_witness.all.inc();
            let (peer_id, is_witness) = (s.get_peer_id(), s.get_is_witness());
            for p in region.mut_peers().iter_mut() {
                if p.id == peer_id {
                    if p.is_witness == is_witness {
                        return Err(box_err!(
                            "can't duplicated switch peer {:?} on region {:?}",
                            find_peer_by_id(&self.region, peer_id),
                            region
                        ));
                    }
                    p.is_witness = is_witness;
                    PEER_ADMIN_CMD_COUNTER.batch_switch_witness.success.inc();
                    break;
                }
            }
            if self.id() == peer_id && !is_witness {
                self.wait_data = true;
                self.peer.is_witness = false;
            }
        }
        let conf_ver = region.get_region_epoch().get_conf_ver() + switches.len() as u64;
        region.mut_region_epoch().set_conf_ver(conf_ver);
        info!(
            "switch witness successfully";
            "region_id" => self.region_id(),
            "peer_id" => self.id(),
            "switches" => ?switches,
            "original region" => ?&self.region,
            "current region" => ?&region,
        );

        let state = if self.pending_remove {
            PeerState::Tombstone
        } else if self.wait_data {
            PeerState::Unavailable
        } else {
            PeerState::Normal
        };

        if let Err(e) = write_peer_state(ctx.kv_wb_mut(), &region, state, None) {
            panic!("{} failed to update region state: {:?}", self.tag, e);
        }

        let resp = AdminResponse::default();
        Ok((
            resp,
            ApplyResult::Res(ExecResult::BatchSwitchWitness(SwitchWitness {
                index: ctx.exec_log_index,
                switches,
                region,
            })),
        ))
    }

    fn update_memory_trace(&mut self, event: &mut TraceEvent) {
        let pending_cmds = self.pending_cmds.heap_size();
        let merge_yield = if let Some(ref mut state) = self.yield_state {
            if state.heap_size.is_none() {
                state.heap_size = Some(state.heap_size());
            }
            state.heap_size.unwrap()
        } else {
            0
        };

        let task = ApplyMemoryTrace {
            pending_cmds,
            merge_yield,
        };
        if let Some(e) = self.trace.reset(task) {
            *event = *event + e;
        }
    }
}

pub fn is_conf_change_cmd(msg: &RaftCmdRequest) -> bool {
    if !msg.has_admin_request() {
        return false;
    }
    let req = msg.get_admin_request();
    req.has_change_peer() || req.has_change_peer_v2()
}

/// This function is used to check whether an sst is valid for ingestion.
///
/// The `sst` must have epoch and range matched with `region`.
pub fn check_sst_for_ingestion(sst: &SstMeta, region: &Region) -> Result<()> {
    let uuid = sst.get_uuid();
    if let Err(e) = UuidBuilder::from_slice(uuid) {
        return Err(box_err!("invalid uuid {:?}: {:?}", uuid, e));
    }

    let cf_name = sst.get_cf_name();
    if cf_name != CF_DEFAULT && cf_name != CF_WRITE {
        return Err(box_err!("invalid cf name {}", cf_name));
    }

    let region_id = sst.get_region_id();
    if region_id != region.get_id() {
        return Err(Error::RegionNotFound(region_id));
    }

    let epoch = sst.get_region_epoch();
    let region_epoch = region.get_region_epoch();
    if epoch.get_conf_ver() != region_epoch.get_conf_ver()
        || epoch.get_version() != region_epoch.get_version()
    {
        let error = format!("{:?} != {:?}", epoch, region_epoch);
        return Err(Error::EpochNotMatch(error, vec![region.clone()]));
    }

    let range = sst.get_range();
    util::check_key_in_region(range.get_start(), region)?;
    util::check_key_in_region(range.get_end(), region)?;

    Ok(())
}

/// Updates the `state` with given `compact_index` and `compact_term`.
///
/// Remember the Raft log is not deleted here.
pub fn compact_raft_log(
    tag: &str,
    state: &mut RaftApplyState,
    compact_index: u64,
    compact_term: u64,
) -> Result<()> {
    debug!("{} compact log entries to prior to {}", tag, compact_index);

    if compact_index <= state.get_truncated_state().get_index() {
        return Err(box_err!("try to truncate compacted entries"));
    } else if compact_index > state.get_applied_index() {
        return Err(box_err!(
            "compact index {} > applied index {}",
            compact_index,
            state.get_applied_index()
        ));
    }

    // we don't actually delete the logs now, we add an async task to do it.

    state.mut_truncated_state().set_index(compact_index);
    state.mut_truncated_state().set_term(compact_term);

    Ok(())
}

pub struct Apply<C> {
    pub peer_id: u64,
    pub region_id: u64,
    pub term: u64,
    pub commit_index: u64,
    pub commit_term: u64,
    pub entries: SmallVec<[CachedEntries; 1]>,
    pub entries_size: usize,
    pub cbs: Vec<Proposal<C>>,
    pub bucket_meta: Option<Arc<BucketMeta>>,
}

impl<C: WriteCallback> Apply<C> {
    pub(crate) fn new(
        peer_id: u64,
        region_id: u64,
        term: u64,
        commit_index: u64,
        commit_term: u64,
        entries: Vec<Entry>,
        cbs: Vec<Proposal<C>>,
        buckets: Option<Arc<BucketMeta>>,
    ) -> Apply<C> {
        let mut entries_size = 0;
        for e in &entries {
            entries_size += bytes_capacity(&e.data) + bytes_capacity(&e.context);
        }
        let cached_entries = CachedEntries::new(entries);
        Apply {
            peer_id,
            region_id,
            term,
            commit_index,
            commit_term,
            entries: smallvec![cached_entries],
            entries_size,
            cbs,
            bucket_meta: buckets,
        }
    }

    pub fn on_schedule(&mut self, metrics: &RaftMetrics) {
        let now = std::time::Instant::now();
        for cb in &mut self.cbs {
            if let Some(trackers) = cb.cb.write_trackers_mut() {
                for tracker in trackers {
                    tracker.observe(now, &metrics.store_time, |t| {
                        t.metrics.write_instant = Some(now);
                        &mut t.metrics.store_time_nanos
                    });
                    if let TimeTracker::Instant(t) = tracker {
                        *t = now;
                    }
                }
            }
        }
    }

    fn try_batch(&mut self, other: &mut Apply<C>) -> bool {
        assert_eq!(self.region_id, other.region_id);
        assert_eq!(self.peer_id, other.peer_id);
        if self.entries_size + other.entries_size <= MAX_APPLY_BATCH_SIZE {
            if other.bucket_meta.is_some() {
                self.bucket_meta = other.bucket_meta.take();
            }

            assert!(other.term >= self.term);
            self.term = other.term;

            assert!(other.commit_index >= self.commit_index);
            self.commit_index = other.commit_index;
            assert!(other.commit_term >= self.commit_term);
            self.commit_term = other.commit_term;

            self.entries.append(&mut other.entries);
            self.entries_size += other.entries_size;

            self.cbs.append(&mut other.cbs);
            true
        } else {
            false
        }
    }
}

pub struct Registration {
    pub id: u64,
    pub term: u64,
    pub apply_state: RaftApplyState,
    pub applied_term: u64,
    pub region: Region,
    pub pending_request_snapshot_count: Arc<AtomicUsize>,
    pub is_merging: bool,
    raft_engine: Box<dyn RaftEngineReadOnly>,
}

impl Registration {
    pub fn new<EK: KvEngine, ER: RaftEngine>(peer: &Peer<EK, ER>) -> Registration {
        Registration {
            id: peer.peer_id(),
            term: peer.term(),
            apply_state: peer.get_store().apply_state().clone(),
            applied_term: peer.get_store().applied_term(),
            region: peer.region().clone(),
            pending_request_snapshot_count: peer.pending_request_snapshot_count.clone(),
            is_merging: peer.pending_merge_state.is_some(),
            raft_engine: Box::new(peer.get_store().engines.raft.clone()),
        }
    }
}

#[derive(Debug)]
pub struct Proposal<C> {
    pub is_conf_change: bool,
    pub index: u64,
    pub term: u64,
    pub cb: C,
    /// `propose_time` is set to the last time when a peer starts to renew
    /// lease.
    pub propose_time: Option<Timespec>,
    pub must_pass_epoch_check: bool,
}

impl<C> Proposal<C> {
    pub fn new(index: u64, term: u64, cb: C) -> Self {
        Self {
            index,
            term,
            cb,
            propose_time: None,
            must_pass_epoch_check: false,
            is_conf_change: false,
        }
    }
}

impl<C> HeapSize for Proposal<C> {}

pub struct Destroy {
    region_id: u64,
    merge_from_snapshot: bool,
}

/// A message that asks the delegate to apply to the given logs and then reply
/// to target mailbox.
#[derive(Default, Debug)]
pub struct CatchUpLogs {
    /// The target region to be notified when given logs are applied.
    pub target_region_id: u64,
    /// Merge request that contains logs to be applied.
    pub merge: CommitMergeRequest,
    /// A flag indicate that all source region's logs are applied.
    ///
    /// This is still necessary although we have a mailbox field already.
    /// Mailbox is used to notify target region, and trigger a round of polling.
    /// But due to the FIFO natural of channel, we need a flag to check if it's
    /// ready when polling.
    pub logs_up_to_date: Arc<AtomicU64>,
}

pub struct GenSnapTask {
    pub(crate) region_id: u64,
    // Fill it after the RocksDB snapshot is taken.
    pub index: Arc<AtomicU64>,
    // Fetch it to cancel the task if necessary.
    pub canceled: Arc<AtomicBool>,

    snap_notifier: SyncSender<RaftSnapshot>,
    // indicates whether the snapshot is triggered due to load balance
    for_balance: bool,
    // the store id the snapshot will be sent to
    to_store_id: u64,
}

impl GenSnapTask {
    pub fn new(
        region_id: u64,
        index: Arc<AtomicU64>,
        canceled: Arc<AtomicBool>,
        snap_notifier: SyncSender<RaftSnapshot>,
        to_store_id: u64,
    ) -> GenSnapTask {
        GenSnapTask {
            region_id,
            index,
            canceled,
            snap_notifier,
            for_balance: false,
            to_store_id,
        }
    }

    pub fn set_for_balance(&mut self) {
        self.for_balance = true;
    }

    pub fn generate_and_schedule_snapshot<EK>(
        self,
        kv_snap: EK::Snapshot,
        last_applied_term: u64,
        last_applied_state: RaftApplyState,
        region_sched: &Scheduler<RegionTask<EK::Snapshot>>,
    ) -> Result<()>
    where
        EK: KvEngine,
    {
        self.index
            .store(last_applied_state.applied_index, Ordering::SeqCst);
        let snapshot = RegionTask::Gen {
            region_id: self.region_id,
            notifier: self.snap_notifier,
            for_balance: self.for_balance,
            last_applied_term,
            last_applied_state,
            canceled: self.canceled,
            // This snapshot may be held for a long time, which may cause too many
            // open files in rocksdb.
            kv_snap,
            to_store_id: self.to_store_id,
        };
        box_try!(region_sched.schedule(snapshot));
        Ok(())
    }
}

impl Debug for GenSnapTask {
    fn fmt(&self, f: &mut fmt::Formatter<'_>) -> fmt::Result {
        f.debug_struct("GenSnapTask")
            .field("region_id", &self.region_id)
            .finish()
    }
}

#[derive(Debug)]
enum ObserverType {
    Cdc(ObserveHandle),
    Rts(ObserveHandle),
    Pitr(ObserveHandle),
}

impl ObserverType {
    fn handle(&self) -> &ObserveHandle {
        match self {
            ObserverType::Cdc(h) => h,
            ObserverType::Rts(h) => h,
            ObserverType::Pitr(h) => h,
        }
    }
}

#[derive(Debug)]
pub struct ChangeObserver {
    ty: ObserverType,
    region_id: u64,
}

impl ChangeObserver {
    pub fn from_cdc(region_id: u64, id: ObserveHandle) -> Self {
        Self {
            ty: ObserverType::Cdc(id),
            region_id,
        }
    }

    pub fn from_rts(region_id: u64, id: ObserveHandle) -> Self {
        Self {
            ty: ObserverType::Rts(id),
            region_id,
        }
    }

    pub fn from_pitr(region_id: u64, id: ObserveHandle) -> Self {
        Self {
            ty: ObserverType::Pitr(id),
            region_id,
        }
    }
}

pub enum Msg<EK>
where
    EK: KvEngine,
{
    Apply {
        start: Instant,
        apply: Apply<Callback<EK::Snapshot>>,
    },
    Registration(Registration),
    LogsUpToDate(CatchUpLogs),
    Noop,
    Destroy(Destroy),
    Snapshot(GenSnapTask),
    Change {
        cmd: ChangeObserver,
        region_epoch: RegionEpoch,
        cb: Callback<EK::Snapshot>,
    },
    #[cfg(any(test, feature = "testexport"))]
    #[allow(clippy::type_complexity)]
    Validate(u64, Box<dyn FnOnce(*const u8) + Send>),
<<<<<<< HEAD
    ApplyGap {
        start: Instant,
        region_id: u64,
        apply: Option<Apply<Callback<EK::Snapshot>>>,
=======
    CheckCompact {
        region_id: u64,
        voter_replicated_index: u64,
        voter_replicated_term: u64,
>>>>>>> 09f9aac3
    },
}

impl<EK> Msg<EK>
where
    EK: KvEngine,
{
    pub fn apply(apply: Apply<Callback<EK::Snapshot>>) -> Msg<EK> {
        Msg::Apply {
            start: Instant::now(),
            apply,
        }
    }

    pub fn register<ER: RaftEngine>(peer: &Peer<EK, ER>) -> Msg<EK> {
        Msg::Registration(Registration::new(peer))
    }

    pub fn destroy(region_id: u64, merge_from_snapshot: bool) -> Msg<EK> {
        Msg::Destroy(Destroy {
            region_id,
            merge_from_snapshot,
        })
    }

    pub fn apply_gap(region_id: u64, apply: Option<Apply<Callback<EK::Snapshot>>>) -> Msg<EK> {
        Msg::ApplyGap {
            start: Instant::now(),
            region_id,
            apply,
        }
    }
}

impl<EK> Debug for Msg<EK>
where
    EK: KvEngine,
{
    fn fmt(&self, f: &mut Formatter<'_>) -> fmt::Result {
        match self {
            Msg::Apply { apply, .. } => write!(f, "[region {}] async apply", apply.region_id),
            Msg::Registration(ref r) => {
                write!(f, "[region {}] Reg {:?}", r.region.get_id(), r.apply_state)
            }
            Msg::LogsUpToDate(_) => write!(f, "logs are updated"),
            Msg::Noop => write!(f, "noop"),
            Msg::Destroy(ref d) => write!(f, "[region {}] destroy", d.region_id),
            Msg::Snapshot(GenSnapTask { region_id, .. }) => {
                write!(f, "[region {}] requests a snapshot", region_id)
            }
            Msg::Change {
                cmd: ChangeObserver { region_id, .. },
                ..
            } => write!(f, "[region {}] change cmd", region_id),
            #[cfg(any(test, feature = "testexport"))]
            Msg::Validate(region_id, _) => write!(f, "[region {}] validate", region_id),
<<<<<<< HEAD
            Msg::ApplyGap { region_id, .. } => write!(f, "[region {}] replay", region_id),
=======
            Msg::CheckCompact {
                region_id,
                voter_replicated_index,
                voter_replicated_term,
            } => {
                write!(
                    f,
                    "[region {}] check compact, voter_replicated_index: {}, voter_replicated_term: {}",
                    region_id, voter_replicated_index, voter_replicated_term
                )
            }
>>>>>>> 09f9aac3
        }
    }
}

#[derive(Default, Clone, Debug, PartialEq)]
pub struct ApplyMetrics {
    /// an inaccurate difference in region size since last reset.
    pub size_diff_hint: i64,
    /// delete keys' count since last reset.
    pub delete_keys_hint: u64,

    pub written_bytes: u64,
    pub written_keys: u64,
    pub lock_cf_written_bytes: u64,
}

#[derive(Debug)]
pub struct ApplyRes<S>
where
    S: Snapshot,
{
    pub region_id: u64,
    pub apply_state: RaftApplyState,
    pub applied_term: u64,
    pub exec_res: VecDeque<ExecResult<S>>,
    pub metrics: ApplyMetrics,
    pub bucket_stat: Option<Box<BucketStat>>,
    pub write_seqno: Vec<SequenceNumber>,
}

#[derive(Debug)]
pub enum TaskRes<S>
where
    S: Snapshot,
{
    Apply(ApplyRes<S>),
    Destroy {
        // ID of region that has been destroyed.
        region_id: u64,
        // ID of peer that has been destroyed.
        peer_id: u64,
        // Whether destroy request is from its target region's snapshot
        merge_from_snapshot: bool,
    },
    Compact {
        state: RaftTruncatedState,
        first_index: u64,
        has_pending: bool,
    },
}

pub struct ApplyFsm<EK>
where
    EK: KvEngine,
{
    delegate: ApplyDelegate<EK>,
    receiver: Receiver<Msg<EK>>,
    mailbox: Option<BasicMailbox<ApplyFsm<EK>>>,
}

impl<EK> ApplyFsm<EK>
where
    EK: KvEngine,
{
    fn from_peer<ER: RaftEngine>(
        peer: &Peer<EK, ER>,
    ) -> (LooseBoundedSender<Msg<EK>>, Box<ApplyFsm<EK>>) {
        let reg = Registration::new(peer);
        ApplyFsm::from_registration(reg)
    }

    fn from_registration(reg: Registration) -> (LooseBoundedSender<Msg<EK>>, Box<ApplyFsm<EK>>) {
        let (tx, rx) = loose_bounded(usize::MAX);
        let delegate = ApplyDelegate::from_registration(reg);
        (
            tx,
            Box::new(ApplyFsm {
                delegate,
                receiver: rx,
                mailbox: None,
            }),
        )
    }

    /// Handles peer registration. When a peer is created, it will register an
    /// apply delegate.
    fn handle_registration(&mut self, reg: Registration) {
        info!(
            "re-register to apply delegates";
            "region_id" => self.delegate.region_id(),
            "peer_id" => self.delegate.id(),
            "term" => reg.term
        );
        assert_eq!(self.delegate.id(), reg.id);
        self.delegate.term = reg.term;
        self.delegate.clear_all_commands_as_stale();
        self.delegate = ApplyDelegate::from_registration(reg);
    }

    /// Handles apply tasks, and uses the apply delegate to handle the committed
    /// entries.
    fn handle_apply(
        &mut self,
        apply_ctx: &mut ApplyContext<EK>,
        mut apply: Apply<Callback<EK::Snapshot>>,
    ) {
        if apply_ctx.timer.is_none() {
            apply_ctx.timer = Some(Instant::now_coarse());
        }

        fail_point!("on_handle_apply_1003", self.delegate.id() == 1003, |_| {});
        fail_point!("on_handle_apply_2", self.delegate.id() == 2, |_| {});
        fail_point!("on_handle_apply", |_| {});
        fail_point!("on_handle_apply_store_1", apply_ctx.store_id == 1, |_| {});

        if self.delegate.pending_remove || self.delegate.stopped {
            return;
        }

        if self.delegate.wait_data {
            return;
        }

        let mut entries = Vec::new();

        let mut dangle_size = 0;
        for cached_entries in apply.entries {
            let (e, sz) = cached_entries.take_entries();
            dangle_size += sz;
            if e.is_empty() {
                let rid = self.delegate.region_id();
                let StdRange { start, end } = cached_entries.range;
                self.delegate
                    .raft_engine
                    .fetch_entries_to(rid, start, end, None, &mut entries)
                    .unwrap();
            } else if entries.is_empty() {
                entries = e;
            } else {
                entries.extend(e);
            }
        }
        if dangle_size > 0 {
            MEMTRACE_ENTRY_CACHE.trace(TraceEvent::Sub(dangle_size));
            RAFT_ENTRIES_CACHES_GAUGE.sub(dangle_size as i64);
        }

        self.delegate.term = apply.term;
        if let Some(meta) = apply.bucket_meta.clone() {
            let buckets = self
                .delegate
                .buckets
                .get_or_insert_with(BucketStat::default);
            buckets.stats = new_bucket_stats(&meta);
            buckets.meta = meta;
        }

        let prev_state = (
            self.delegate.apply_state.get_commit_index(),
            self.delegate.apply_state.get_commit_term(),
        );
        let cur_state = (apply.commit_index, apply.commit_term);
        if prev_state.0 > cur_state.0 || prev_state.1 > cur_state.1 {
            panic!(
                "{} commit state jump backward {:?} -> {:?}",
                self.delegate.tag, prev_state, cur_state
            );
        }
        self.delegate.apply_state.set_commit_index(cur_state.0);
        self.delegate.apply_state.set_commit_term(cur_state.1);

        self.append_proposal(apply.cbs.drain(..));
        // If there is any apply task, we change this fsm to normal-priority.
        // When it meets a ingest-request or a delete-range request, it will change to
        // low-priority.
        self.delegate.priority = Priority::Normal;
        self.delegate
            .handle_raft_committed_entries(apply_ctx, entries.drain(..));
        fail_point!("post_handle_apply_1003", self.delegate.id() == 1003, |_| {});
    }

    /// Handles proposals, and appends the commands to the apply delegate.
    fn append_proposal(&mut self, props_drainer: Drain<'_, Proposal<Callback<EK::Snapshot>>>) {
        let (region_id, peer_id) = (self.delegate.region_id(), self.delegate.id());
        let propose_num = props_drainer.len();
        if self.delegate.stopped {
            for p in props_drainer {
                let cmd = PendingCmd::new(p.index, p.term, p.cb);
                notify_stale_command(region_id, peer_id, self.delegate.term, cmd);
            }
            return;
        }
        for p in props_drainer {
            let cmd = PendingCmd::new(p.index, p.term, p.cb);
            if p.is_conf_change {
                if let Some(cmd) = self.delegate.pending_cmds.take_conf_change() {
                    // if it loses leadership before conf change is replicated, there may be
                    // a stale pending conf change before next conf change is applied. If it
                    // becomes leader again with the stale pending conf change, will enter
                    // this block, so we notify leadership may have been changed.
                    notify_stale_command(region_id, peer_id, self.delegate.term, cmd);
                }
                self.delegate.pending_cmds.set_conf_change(cmd);
            } else {
                self.delegate.pending_cmds.append_normal(cmd);
            }
        }
        // TODO: observe it in batch.
        APPLY_PROPOSAL.observe(propose_num as f64);
    }

    fn destroy(&mut self, ctx: &mut ApplyContext<EK>) {
        let region_id = self.delegate.region_id();
        if ctx.apply_res.iter().any(|res| res.region_id == region_id) {
            // Flush before destroying to avoid reordering messages.
            ctx.flush();
        }
        fail_point!(
            "before_peer_destroy_1003",
            self.delegate.id() == 1003,
            |_| {}
        );
        info!(
            "remove delegate from apply delegates";
            "region_id" => self.delegate.region_id(),
            "peer_id" => self.delegate.id(),
        );
        self.delegate.destroy(ctx);
    }

    /// Handles peer destroy. When a peer is destroyed, the corresponding apply
    /// delegate should be removed too.
    fn handle_destroy(&mut self, ctx: &mut ApplyContext<EK>, d: Destroy) {
        assert_eq!(d.region_id, self.delegate.region_id());
        if d.merge_from_snapshot {
            assert_eq!(self.delegate.stopped, false);
        }
        if !self.delegate.stopped {
            self.destroy(ctx);
            ctx.notifier.notify_one(
                self.delegate.region_id(),
                PeerMsg::ApplyRes {
                    res: TaskRes::Destroy {
                        region_id: self.delegate.region_id(),
                        peer_id: self.delegate.id(),
                        merge_from_snapshot: d.merge_from_snapshot,
                    },
                },
            );
        }
    }

    fn resume_pending(&mut self, ctx: &mut ApplyContext<EK>) {
        if let Some(ref state) = self.delegate.wait_merge_state {
            let source_region_id = state.logs_up_to_date.load(Ordering::SeqCst);
            if source_region_id == 0 {
                return;
            }
            self.delegate.ready_source_region_id = source_region_id;
        }
        self.delegate.wait_merge_state = None;

        let mut state = self.delegate.yield_state.take().unwrap();

        if ctx.timer.is_none() {
            ctx.timer = Some(Instant::now_coarse());
        }
        if !state.pending_entries.is_empty() {
            self.delegate
                .handle_raft_committed_entries(ctx, state.pending_entries.drain(..));
            if let Some(ref mut s) = self.delegate.yield_state {
                // So the delegate is expected to yield the CPU.
                // It can either be executing another `CommitMerge` in pending_msgs
                // or has been written too much data.
                s.pending_msgs = state.pending_msgs;
                return;
            }
        }

        if !state.pending_msgs.is_empty() {
            self.handle_tasks(ctx, &mut state.pending_msgs);
        }
    }

    fn logs_up_to_date_for_merge(
        &mut self,
        ctx: &mut ApplyContext<EK>,
        catch_up_logs: CatchUpLogs,
    ) {
        fail_point!("after_handle_catch_up_logs_for_merge", |_| {});
        fail_point!(
            "after_handle_catch_up_logs_for_merge_1003",
            self.delegate.id() == 1003,
            |_| {}
        );

        let region_id = self.delegate.region_id();
        info!(
            "source logs are all applied now";
            "region_id" => region_id,
            "peer_id" => self.delegate.id(),
        );
        // The source peer fsm will be destroyed when the target peer executes
        // `on_ready_commit_merge` and sends `merge result` to the source peer
        // fsm.
        self.destroy(ctx);
        catch_up_logs
            .logs_up_to_date
            .store(region_id, Ordering::SeqCst);
        // To trigger the target apply fsm
        if let Some(mailbox) = ctx.router.mailbox(catch_up_logs.target_region_id) {
            let _ = mailbox.force_send(Msg::Noop);
        } else {
            error!(
                "failed to get mailbox, are we shutting down?";
                "region_id" => region_id,
                "peer_id" => self.delegate.id(),
            );
        }
    }

    fn handle_snapshot(&mut self, apply_ctx: &mut ApplyContext<EK>, snap_task: GenSnapTask) {
        if self.delegate.pending_remove || self.delegate.stopped {
            return;
        }
        if self.delegate.peer.is_witness || self.delegate.wait_data {
            // witness or non-witness hasn't finish applying snapshot shouldn't generate
            // snapshot.
            return;
        }
        let applied_index = self.delegate.apply_state.get_applied_index();
        let need_sync = apply_ctx
            .apply_res
            .iter()
            .any(|res| res.region_id == self.delegate.region_id())
            && self.delegate.last_flush_applied_index != applied_index;
        let force_sync_fp = || {
            fail_point!("apply_on_handle_snapshot_sync", |_| true);
            false
        };
        if need_sync || force_sync_fp() {
            if apply_ctx.timer.is_none() {
                apply_ctx.timer = Some(Instant::now_coarse());
            }
            self.delegate.maybe_write_apply_state(apply_ctx);
            fail_point!(
                "apply_on_handle_snapshot_1_1",
                self.delegate.id() == 1 && self.delegate.region_id() == 1,
                |_| unimplemented!()
            );

            apply_ctx.flush();
            self.delegate.last_flush_applied_index = applied_index;
        }

        if let Err(e) = snap_task.generate_and_schedule_snapshot::<EK>(
            apply_ctx.engine.snapshot(),
            self.delegate.applied_term,
            self.delegate.apply_state.clone(),
            &apply_ctx.region_scheduler,
        ) {
            error!(
                "schedule snapshot failed";
                "error" => ?e,
                "region_id" => self.delegate.region_id(),
                "peer_id" => self.delegate.id()
            );
        }
        self.delegate
            .pending_request_snapshot_count
            .fetch_sub(1, Ordering::SeqCst);
        fail_point!(
            "apply_on_handle_snapshot_finish_1_1",
            self.delegate.id() == 1 && self.delegate.region_id() == 1,
            |_| unimplemented!()
        );
    }

    fn handle_change(
        &mut self,
        apply_ctx: &mut ApplyContext<EK>,
        cmd: ChangeObserver,
        region_epoch: RegionEpoch,
        cb: Callback<EK::Snapshot>,
    ) {
        let ChangeObserver { region_id, ty } = cmd;

        let is_stale_cmd = match ty {
            ObserverType::Cdc(ObserveHandle { id, .. }) => {
                self.delegate.observe_info.cdc_id.id > id
            }
            ObserverType::Rts(ObserveHandle { id, .. }) => {
                self.delegate.observe_info.rts_id.id > id
            }
            ObserverType::Pitr(ObserveHandle { id, .. }) => {
                self.delegate.observe_info.pitr_id.id > id
            }
        };
        if is_stale_cmd {
            notify_stale_req_with_msg(
                self.delegate.term,
                format!(
                    "stale observe id {:?}, current id: {:?}",
                    ty.handle().id,
                    self.delegate.observe_info.pitr_id.id
                ),
                cb,
            );
            return;
        }

        assert_eq!(self.delegate.region_id(), region_id);
        let resp = match compare_region_epoch(
            &region_epoch,
            &self.delegate.region,
            false, // check_conf_ver
            true,  // check_ver
            true,  // include_region
        ) {
            Ok(()) => {
                // Commit the writebatch for ensuring the following snapshot can get all
                // previous writes.
                if apply_ctx.kv_wb().count() > 0 {
                    apply_ctx.commit(&mut self.delegate);
                }
                ReadResponse {
                    response: Default::default(),
                    snapshot: Some(RegionSnapshot::from_snapshot(
                        Arc::new(apply_ctx.engine.snapshot()),
                        Arc::new(self.delegate.region.clone()),
                    )),
                    txn_extra_op: TxnExtraOp::Noop,
                }
            }
            Err(e) => {
                // Return error if epoch not match
                cb.invoke_read(ReadResponse {
                    response: cmd_resp::new_error(e),
                    snapshot: None,
                    txn_extra_op: TxnExtraOp::Noop,
                });
                return;
            }
        };

        match ty {
            ObserverType::Cdc(id) => {
                self.delegate.observe_info.cdc_id = id;
            }
            ObserverType::Rts(id) => {
                self.delegate.observe_info.rts_id = id;
            }
            ObserverType::Pitr(id) => {
                self.delegate.observe_info.pitr_id = id;
            }
        }
        cb.invoke_read(resp);
    }

    fn check_pending_compact_log(
        &mut self,
        ctx: &mut ApplyContext<EK>,
        voter_replicated_index: u64,
        voter_replicated_term: u64,
    ) {
        let res = self
            .delegate
            .try_compact_log(voter_replicated_index, voter_replicated_term);
        match res {
            Ok(res) => {
                if let Some(res) = res {
                    ctx.prepare_for(&mut self.delegate);
                    self.delegate.write_apply_state(ctx.kv_wb_mut());
                    ctx.commit_opt(&mut self.delegate, true);
                    ctx.finish_for(&mut self.delegate, VecDeque::new());
                    ctx.notifier
                        .notify_one(self.delegate.region_id(), PeerMsg::ApplyRes { res });
                }
            }
            Err(e) => error!(?e;
                "failed to compact log";
                "region_id" => self.delegate.region.get_id(),
                "peer_id" => self.delegate.id(),
            ),
        }
    }

    fn handle_tasks(&mut self, apply_ctx: &mut ApplyContext<EK>, msgs: &mut Vec<Msg<EK>>) {
        let mut drainer = msgs.drain(..);
        let mut batch_apply = None;
        loop {
            let msg = match drainer.next() {
                Some(m) => m,
                None => {
                    if let Some(apply) = batch_apply {
                        self.handle_apply(apply_ctx, apply);
                    }
                    break;
                }
            };

            if batch_apply.is_some() {
                match &msg {
                    Msg::Apply { .. } => (),
                    _ => {
                        self.handle_apply(apply_ctx, batch_apply.take().unwrap());
                        if let Some(ref mut state) = self.delegate.yield_state {
                            state.pending_msgs.push(msg);
                            state.pending_msgs.extend(drainer);
                            break;
                        }
                    }
                }
            }

            match msg {
                Msg::Apply { start, mut apply } => {
                    let apply_wait = start.saturating_elapsed();
                    apply_ctx.apply_wait.observe(apply_wait.as_secs_f64());
                    for tracker in apply
                        .cbs
                        .iter()
                        .flat_map(|p| p.cb.write_trackers())
                        .flat_map(|ts| ts.iter().flat_map(|t| t.as_tracker_token()))
                    {
                        GLOBAL_TRACKERS.with_tracker(tracker, |t| {
                            t.metrics.apply_wait_nanos = apply_wait.as_nanos() as u64;
                        });
                    }

                    if let Some(batch) = batch_apply.as_mut() {
                        if batch.try_batch(&mut apply) {
                            continue;
                        } else {
                            self.handle_apply(apply_ctx, batch_apply.take().unwrap());
                            if let Some(ref mut state) = self.delegate.yield_state {
                                state.pending_msgs.push(Msg::Apply { start, apply });
                                state.pending_msgs.extend(drainer);
                                break;
                            }
                        }
                    }
                    if !self.delegate.wait_data {
                        batch_apply = Some(apply);
                    }
                }
                Msg::ApplyGap { start, apply, .. } => {
                    self.delegate.wait_data = false;
                    if let Some(apply) = apply {
                        let apply_wait = start.saturating_elapsed();
                        apply_ctx.apply_wait.observe(apply_wait.as_secs_f64());
                        for tracker in apply
                            .cbs
                            .iter()
                            .flat_map(|p| p.cb.write_trackers())
                            .flat_map(|ts| ts.iter().flat_map(|t| t.as_tracker_token()))
                        {
                            GLOBAL_TRACKERS.with_tracker(tracker, |t| {
                                t.metrics.apply_wait_nanos = apply_wait.as_nanos() as u64;
                            });
                        }
                        self.handle_apply(apply_ctx, batch_apply.take().unwrap());
                        if let Some(ref mut state) = self.delegate.yield_state {
                            state.pending_msgs.push(Msg::Apply { start, apply });
                            state.pending_msgs.extend(drainer);
                            break;
                        }
                    }
                }
                Msg::Registration(reg) => self.handle_registration(reg),
                Msg::Destroy(d) => self.handle_destroy(apply_ctx, d),
                Msg::LogsUpToDate(cul) => self.logs_up_to_date_for_merge(apply_ctx, cul),
                Msg::Noop => {}
                Msg::Snapshot(snap_task) => self.handle_snapshot(apply_ctx, snap_task),
                Msg::Change {
                    cmd,
                    region_epoch,
                    cb,
                } => self.handle_change(apply_ctx, cmd, region_epoch, cb),
                #[cfg(any(test, feature = "testexport"))]
                Msg::Validate(_, f) => {
                    let delegate = &self.delegate as *const ApplyDelegate<EK> as *const u8;
                    f(delegate)
                }
                Msg::CheckCompact {
                    voter_replicated_index,
                    voter_replicated_term,
                    ..
                } => {
                    self.check_pending_compact_log(
                        apply_ctx,
                        voter_replicated_index,
                        voter_replicated_term,
                    );
                }
            }
        }
    }
}

impl<EK> Fsm for ApplyFsm<EK>
where
    EK: KvEngine,
{
    type Message = Msg<EK>;

    #[inline]
    fn is_stopped(&self) -> bool {
        self.delegate.stopped
    }

    #[inline]
    fn set_mailbox(&mut self, mailbox: Cow<'_, BasicMailbox<Self>>)
    where
        Self: Sized,
    {
        self.mailbox = Some(mailbox.into_owned());
    }

    #[inline]
    fn take_mailbox(&mut self) -> Option<BasicMailbox<Self>>
    where
        Self: Sized,
    {
        self.mailbox.take()
    }

    #[inline]
    fn get_priority(&self) -> Priority {
        self.delegate.priority
    }
}

impl<EK> Drop for ApplyFsm<EK>
where
    EK: KvEngine,
{
    fn drop(&mut self) {
        if tikv_util::thread_group::is_shutdown(!cfg!(test)) {
            self.delegate.clear_all_commands_silently()
        } else {
            self.delegate.clear_all_commands_as_stale();
        }
        let mut event = TraceEvent::default();
        self.delegate.update_memory_trace(&mut event);
        MEMTRACE_APPLYS.trace(event);
    }
}

pub enum ControlMsg {
    LatencyInspect {
        send_time: Instant,
        inspector: LatencyInspector,
    },
}

pub struct ControlFsm {
    receiver: Receiver<ControlMsg>,
    stopped: bool,
}

impl ControlFsm {
    pub fn new() -> (LooseBoundedSender<ControlMsg>, Box<ControlFsm>) {
        let (tx, rx) = loose_bounded(std::usize::MAX);
        let fsm = Box::new(ControlFsm {
            stopped: false,
            receiver: rx,
        });
        (tx, fsm)
    }

    pub fn handle_messages(&mut self, pending_latency_inspect: &mut Vec<LatencyInspector>) {
        // Usually there will be only 1 control message.
        loop {
            match self.receiver.try_recv() {
                Ok(ControlMsg::LatencyInspect {
                    send_time,
                    mut inspector,
                }) => {
                    inspector.record_apply_wait(send_time.saturating_elapsed());
                    pending_latency_inspect.push(inspector);
                }
                Err(TryRecvError::Empty) => {
                    return;
                }
                Err(TryRecvError::Disconnected) => {
                    self.stopped = true;
                    return;
                }
            }
        }
    }
}

impl Fsm for ControlFsm {
    type Message = ControlMsg;

    #[inline]
    fn is_stopped(&self) -> bool {
        self.stopped
    }
}

pub struct ApplyPoller<EK>
where
    EK: KvEngine,
{
    msg_buf: Vec<Msg<EK>>,
    apply_ctx: ApplyContext<EK>,
    messages_per_tick: usize,
    cfg_tracker: Tracker<Config>,

    trace_event: TraceEvent,
}

impl<EK> PollHandler<ApplyFsm<EK>, ControlFsm> for ApplyPoller<EK>
where
    EK: KvEngine,
{
    fn begin<F>(&mut self, _batch_size: usize, update_cfg: F)
    where
        for<'a> F: FnOnce(&'a BatchSystemConfig),
    {
        if let Some(incoming) = self.cfg_tracker.any_new() {
            match Ord::cmp(&incoming.messages_per_tick, &self.messages_per_tick) {
                CmpOrdering::Greater => {
                    self.msg_buf.reserve(incoming.messages_per_tick);
                    self.messages_per_tick = incoming.messages_per_tick;
                }
                CmpOrdering::Less => {
                    self.msg_buf.shrink_to(incoming.messages_per_tick);
                    self.messages_per_tick = incoming.messages_per_tick;
                }
                _ => {}
            }
            self.apply_ctx.yield_msg_size = incoming.apply_yield_write_size.0;
            update_cfg(&incoming.apply_batch_system);
        }
    }

    fn handle_control(&mut self, control: &mut ControlFsm) -> Option<usize> {
        control.handle_messages(&mut self.apply_ctx.pending_latency_inspect);
        if !self.apply_ctx.pending_latency_inspect.is_empty() && self.apply_ctx.timer.is_none() {
            self.apply_ctx.timer = Some(Instant::now_coarse());
        }
        Some(0)
    }

    fn handle_normal(&mut self, normal: &mut impl DerefMut<Target = ApplyFsm<EK>>) -> HandleResult {
        let mut handle_result = HandleResult::KeepProcessing;
        normal.delegate.handle_start = Some(Instant::now_coarse());
        if normal.delegate.yield_state.is_some() {
            if normal.delegate.wait_merge_state.is_some() {
                // We need to query the length first, otherwise there is a race
                // condition that new messages are queued after resuming and before
                // query the length.
                handle_result = HandleResult::stop_at(normal.receiver.len(), false);
            }
            normal.resume_pending(&mut self.apply_ctx);
            if normal.delegate.wait_merge_state.is_some() {
                // Yield due to applying CommitMerge, this fsm can be released if its
                // channel msg count equals to last count because it will receive
                // a new message if its source region has applied all needed logs.
                return handle_result;
            } else if normal.delegate.yield_state.is_some() {
                // Yield due to other reasons, this fsm must not be released because
                // it's possible that no new message will be sent to itself.
                // The remaining messages will be handled in next rounds.
                return HandleResult::KeepProcessing;
            }
            handle_result = HandleResult::KeepProcessing;
        }
        fail_point!("before_handle_normal_3", normal.delegate.id() == 3, |_| {
            HandleResult::KeepProcessing
        });
        fail_point!(
            "before_handle_normal_1003",
            normal.delegate.id() == 1003,
            |_| { HandleResult::KeepProcessing }
        );
        while self.msg_buf.len() < self.messages_per_tick {
            match normal.receiver.try_recv() {
                Ok(msg) => self.msg_buf.push(msg),
                Err(TryRecvError::Empty) => {
                    handle_result = HandleResult::stop_at(0, false);
                    break;
                }
                Err(TryRecvError::Disconnected) => {
                    normal.delegate.stopped = true;
                    handle_result = HandleResult::stop_at(0, false);
                    break;
                }
            }
        }

        normal.handle_tasks(&mut self.apply_ctx, &mut self.msg_buf);

        if normal.delegate.wait_merge_state.is_some() {
            // Check it again immediately as catching up logs can be very fast.
            handle_result = HandleResult::stop_at(0, false);
        } else if normal.delegate.yield_state.is_some() {
            // Let it continue to run next time.
            handle_result = HandleResult::KeepProcessing;
        }
        handle_result
    }

    fn end(&mut self, fsms: &mut [Option<impl DerefMut<Target = ApplyFsm<EK>>>]) {
        self.apply_ctx.flush();
        for fsm in fsms.iter_mut().flatten() {
            fsm.delegate.last_flush_applied_index = fsm.delegate.apply_state.get_applied_index();
            fsm.delegate.update_memory_trace(&mut self.trace_event);
        }
        MEMTRACE_APPLYS.trace(mem::take(&mut self.trace_event));
    }

    fn get_priority(&self) -> Priority {
        self.apply_ctx.priority
    }
}

pub struct Builder<EK: KvEngine> {
    tag: String,
    cfg: Arc<VersionTrack<Config>>,
    coprocessor_host: CoprocessorHost<EK>,
    importer: Arc<SstImporter>,
    region_scheduler: Scheduler<RegionTask<<EK as KvEngine>::Snapshot>>,
    engine: EK,
    sender: Box<dyn Notifier<EK>>,
    router: ApplyRouter<EK>,
    store_id: u64,
    pending_create_peers: Arc<Mutex<HashMap<u64, (u64, bool)>>>,
}

impl<EK: KvEngine> Builder<EK> {
    pub fn new<T, ER: RaftEngine>(
        builder: &RaftPollerBuilder<EK, ER, T>,
        sender: Box<dyn Notifier<EK>>,
        router: ApplyRouter<EK>,
    ) -> Builder<EK> {
        Builder {
            tag: format!("[store {}]", builder.store.get_id()),
            cfg: builder.cfg.clone(),
            coprocessor_host: builder.coprocessor_host.clone(),
            importer: builder.importer.clone(),
            region_scheduler: builder.region_scheduler.clone(),
            engine: builder.engines.kv.clone(),
            sender,
            router,
            store_id: builder.store.get_id(),
            pending_create_peers: builder.pending_create_peers.clone(),
        }
    }
}

impl<EK> HandlerBuilder<ApplyFsm<EK>, ControlFsm> for Builder<EK>
where
    EK: KvEngine,
{
    type Handler = ApplyPoller<EK>;

    fn build(&mut self, priority: Priority) -> ApplyPoller<EK> {
        let cfg = self.cfg.value();
        ApplyPoller {
            msg_buf: Vec::with_capacity(cfg.messages_per_tick),
            apply_ctx: ApplyContext::new(
                self.tag.clone(),
                self.coprocessor_host.clone(),
                self.importer.clone(),
                self.region_scheduler.clone(),
                self.engine.clone(),
                self.router.clone(),
                self.sender.clone_box(),
                &cfg,
                self.store_id,
                self.pending_create_peers.clone(),
                priority,
            ),
            messages_per_tick: cfg.messages_per_tick,
            cfg_tracker: self.cfg.clone().tracker(self.tag.clone()),
            trace_event: Default::default(),
        }
    }
}

impl<EK> Clone for Builder<EK>
where
    EK: KvEngine,
{
    fn clone(&self) -> Self {
        Builder {
            tag: self.tag.clone(),
            cfg: self.cfg.clone(),
            coprocessor_host: self.coprocessor_host.clone(),
            importer: self.importer.clone(),
            region_scheduler: self.region_scheduler.clone(),
            engine: self.engine.clone(),
            sender: self.sender.clone_box(),
            router: self.router.clone(),
            store_id: self.store_id,
            pending_create_peers: self.pending_create_peers.clone(),
        }
    }
}

#[derive(Clone)]
pub struct ApplyRouter<EK>
where
    EK: KvEngine,
{
    pub router: BatchRouter<ApplyFsm<EK>, ControlFsm>,
}

impl<EK> Deref for ApplyRouter<EK>
where
    EK: KvEngine,
{
    type Target = BatchRouter<ApplyFsm<EK>, ControlFsm>;

    fn deref(&self) -> &BatchRouter<ApplyFsm<EK>, ControlFsm> {
        &self.router
    }
}

impl<EK> DerefMut for ApplyRouter<EK>
where
    EK: KvEngine,
{
    fn deref_mut(&mut self) -> &mut BatchRouter<ApplyFsm<EK>, ControlFsm> {
        &mut self.router
    }
}

impl<EK> ApplyRouter<EK>
where
    EK: KvEngine,
{
    pub fn schedule_task(&self, region_id: u64, msg: Msg<EK>) {
        let reg = match self.try_send(region_id, msg) {
            Either::Left(Ok(())) => return,
            Either::Left(Err(TrySendError::Disconnected(msg))) | Either::Right(msg) => match msg {
                Msg::Registration(reg) => reg,
                Msg::Apply { mut apply, .. } => {
                    info!(
                        "target region is not found, drop proposals";
                        "region_id" => region_id
                    );
                    // Invoking callback can release txn latch, if it's still leader, following
                    // command may not read the writes of previous commands and break ACID. If
                    // it's still leader, there are two possibility that mailbox is closed:
                    // 1. The process is shutting down.
                    // 2. The leader is destroyed. A leader won't propose to destroy itself, so
                    //     it should either destroyed by older leaders or newer leaders. Leader
                    //     won't respond to read until it has applied to current term, so no
                    //     command will be proposed until command from older leaders have applied,
                    //     which will then stop it from accepting proposals. If the command is
                    //     proposed by new leader, then it won't be able to propose new proposals.
                    // So only shutdown needs to be checked here.
                    if !tikv_util::thread_group::is_shutdown(!cfg!(test)) {
                        for p in apply.cbs.drain(..) {
                            let cmd = PendingCmd::new(p.index, p.term, p.cb);
                            notify_region_removed(apply.region_id, apply.peer_id, cmd);
                        }
                    }
                    return;
                }
                Msg::Destroy(_) | Msg::Noop => {
                    info!(
                        "target region is not found, drop messages";
                        "region_id" => region_id
                    );
                    return;
                }
                Msg::Snapshot(_) => {
                    warn!(
                        "region is removed before taking snapshot, are we shutting down?";
                        "region_id" => region_id
                    );
                    return;
                }
                Msg::LogsUpToDate(cul) => {
                    warn!(
                        "region is removed before merged, are we shutting down?";
                        "region_id" => region_id,
                        "merge" => ?cul.merge,
                    );
                    return;
                }
                Msg::Change {
                    cmd: ChangeObserver { region_id, .. },
                    cb,
                    ..
                } => {
                    warn!("target region is not found";
                            "region_id" => region_id);
                    let resp = ReadResponse {
                        response: cmd_resp::new_error(Error::RegionNotFound(region_id)),
                        snapshot: None,
                        txn_extra_op: TxnExtraOp::Noop,
                    };
                    cb.invoke_read(resp);
                    return;
                }
                #[cfg(any(test, feature = "testexport"))]
                Msg::Validate(..) => return,
<<<<<<< HEAD
                Msg::ApplyGap { region_id, .. } => {
                    info!(
                        "target region is not found, drop proposals";
                        "region_id" => region_id
                    );
=======
                Msg::CheckCompact { region_id, .. } => {
                    info!("target region is not found";
                            "region_id" => region_id);
>>>>>>> 09f9aac3
                    return;
                }
            },
            Either::Left(Err(TrySendError::Full(_))) => unreachable!(),
        };

        // Messages in one region are sent in sequence, so there is no race here.
        // However, this can't be handled inside control fsm, as messages can be
        // queued inside both queue of control fsm and normal fsm, which can reorder
        // messages.
        let (sender, apply_fsm) = ApplyFsm::from_registration(reg);
        let mailbox = BasicMailbox::new(sender, apply_fsm, self.state_cnt().clone());
        self.register(region_id, mailbox);
    }

    pub fn register(&self, region_id: u64, mailbox: BasicMailbox<ApplyFsm<EK>>) {
        self.router.register(region_id, mailbox);
        self.update_trace();
    }

    pub fn register_all(&self, mailboxes: Vec<(u64, BasicMailbox<ApplyFsm<EK>>)>) {
        self.router.register_all(mailboxes);
        self.update_trace();
    }

    pub fn close(&self, region_id: u64) {
        self.router.close(region_id);
        self.update_trace();
    }

    fn update_trace(&self) {
        let router_trace = self.router.trace();
        MEMTRACE_APPLY_ROUTER_ALIVE.trace(TraceEvent::Reset(router_trace.alive));
        MEMTRACE_APPLY_ROUTER_LEAK.trace(TraceEvent::Reset(router_trace.leak));
    }
}

pub struct ApplyBatchSystem<EK: KvEngine> {
    system: BatchSystem<ApplyFsm<EK>, ControlFsm>,
}

impl<EK: KvEngine> Deref for ApplyBatchSystem<EK> {
    type Target = BatchSystem<ApplyFsm<EK>, ControlFsm>;

    fn deref(&self) -> &BatchSystem<ApplyFsm<EK>, ControlFsm> {
        &self.system
    }
}

impl<EK: KvEngine> DerefMut for ApplyBatchSystem<EK> {
    fn deref_mut(&mut self) -> &mut BatchSystem<ApplyFsm<EK>, ControlFsm> {
        &mut self.system
    }
}

impl<EK: KvEngine> ApplyBatchSystem<EK> {
    pub fn schedule_all<'a, ER: RaftEngine>(&self, peers: impl Iterator<Item = &'a Peer<EK, ER>>) {
        let mut mailboxes = Vec::with_capacity(peers.size_hint().0);
        for peer in peers {
            let (tx, fsm) = ApplyFsm::from_peer(peer);
            mailboxes.push((
                peer.region().get_id(),
                BasicMailbox::new(tx, fsm, self.router().state_cnt().clone()),
            ));
        }
        self.router().register_all(mailboxes);
    }
}

pub fn create_apply_batch_system<EK: KvEngine>(
    cfg: &Config,
) -> (ApplyRouter<EK>, ApplyBatchSystem<EK>) {
    let (control_tx, control_fsm) = ControlFsm::new();
    let (router, system) =
        batch_system::create_system(&cfg.apply_batch_system, control_tx, control_fsm);
    (ApplyRouter { router }, ApplyBatchSystem { system })
}

mod memtrace {
    use memory_trace_macros::MemoryTraceHelper;

    use super::*;

    #[derive(MemoryTraceHelper, Default, Debug)]
    pub struct ApplyMemoryTrace {
        pub pending_cmds: usize,
        pub merge_yield: usize,
    }

    impl<C> HeapSize for PendingCmdQueue<C> {
        fn heap_size(&self) -> usize {
            // Some fields of `PendingCmd` are on stack, but ignore them because they are
            // just some small boxed closures.
            self.normals.capacity() * mem::size_of::<PendingCmd<C>>()
        }
    }

    impl<EK> HeapSize for YieldState<EK>
    where
        EK: KvEngine,
    {
        fn heap_size(&self) -> usize {
            let mut size = self.pending_entries.capacity() * mem::size_of::<Entry>();
            for e in &self.pending_entries {
                size += bytes_capacity(&e.data) + bytes_capacity(&e.context);
            }

            size += self.pending_msgs.capacity() * mem::size_of::<Msg<EK>>();
            for msg in &self.pending_msgs {
                size += msg.heap_size();
            }

            size
        }
    }

    impl<EK> HeapSize for Msg<EK>
    where
        EK: KvEngine,
    {
        /// Only consider large fields in `Msg`.
        fn heap_size(&self) -> usize {
            match self {
                Msg::LogsUpToDate(l) => l.heap_size(),
                // For entries in `Msg::Apply`, heap size is already updated when fetching them
                // from `raft::Storage`. So use `0` here.
                Msg::Apply { .. } => 0,
                Msg::Registration(_)
                | Msg::Snapshot(_)
                | Msg::Destroy(_)
                | Msg::Noop
                | Msg::Change { .. } => 0,
                #[cfg(any(test, feature = "testexport"))]
                Msg::Validate(..) => 0,
<<<<<<< HEAD
                Msg::ApplyGap { .. } => 0,
=======
                Msg::CheckCompact { .. } => 0,
>>>>>>> 09f9aac3
            }
        }
    }

    impl HeapSize for CatchUpLogs {
        fn heap_size(&self) -> usize {
            let mut size: usize = 0;
            for e in &self.merge.entries {
                size += bytes_capacity(&e.data) + bytes_capacity(&e.context);
            }
            size
        }
    }
}

#[cfg(test)]
mod tests {
    use std::{
        cell::RefCell,
        rc::Rc,
        sync::{atomic::*, *},
        thread,
        time::*,
    };

    use bytes::Bytes;
    use engine_panic::PanicEngine;
    use engine_test::kv::{new_engine, KvTestEngine, KvTestSnapshot};
    use engine_traits::{Peekable as PeekableTrait, SyncMutable, WriteBatchExt};
    use kvproto::{
        kvrpcpb::ApiVersion,
        metapb::{self, RegionEpoch},
        raft_cmdpb::*,
    };
    use protobuf::Message;
    use raft::eraftpb::{ConfChange, ConfChangeV2};
    use sst_importer::Config as ImportConfig;
    use tempfile::{Builder, TempDir};
    use test_sst_importer::*;
    use tikv_util::{
        config::{ReadableSize, VersionTrack},
        store::{new_learner_peer, new_peer},
        worker::dummy_scheduler,
    };
    use txn_types::WriteBatchFlags;
    use uuid::Uuid;

    use super::*;
    use crate::{
        coprocessor::*,
        store::{msg::WriteResponse, peer_storage::RAFT_INIT_LOG_INDEX, Config, RegionTask},
    };

    impl GenSnapTask {
        fn new_for_test(region_id: u64, snap_notifier: SyncSender<RaftSnapshot>) -> GenSnapTask {
            let index = Arc::new(AtomicU64::new(0));
            let canceled = Arc::new(AtomicBool::new(false));
            Self::new(region_id, index, canceled, snap_notifier, 0)
        }
    }

    pub fn create_tmp_engine(path: &str) -> (TempDir, KvTestEngine) {
        let path = Builder::new().prefix(path).tempdir().unwrap();
        let engine = new_engine(path.path().join("db").to_str().unwrap(), ALL_CFS).unwrap();
        (path, engine)
    }

    pub fn create_tmp_importer(path: &str) -> (TempDir, Arc<SstImporter>) {
        let dir = Builder::new().prefix(path).tempdir().unwrap();
        let importer = Arc::new(
            SstImporter::new(&ImportConfig::default(), dir.path(), None, ApiVersion::V1).unwrap(),
        );
        (dir, importer)
    }

    pub fn new_entry(term: u64, index: u64, set_data: bool) -> Entry {
        let mut e = Entry::default();
        e.set_index(index);
        e.set_term(term);
        if set_data {
            let mut cmd = Request::default();
            cmd.set_cmd_type(CmdType::Put);
            cmd.mut_put().set_key(b"key".to_vec());
            cmd.mut_put().set_value(b"value".to_vec());
            let mut req = RaftCmdRequest::default();
            req.mut_requests().push(cmd);
            e.set_data(req.write_to_bytes().unwrap().into())
        }
        e
    }

    #[derive(Clone)]
    pub struct TestNotifier<EK: KvEngine> {
        tx: Sender<PeerMsg<EK>>,
    }

    impl<EK: KvEngine> Notifier<EK> for TestNotifier<EK> {
        fn notify(&self, apply_res: Vec<ApplyRes<EK::Snapshot>>) {
            for r in apply_res {
                let res = TaskRes::Apply(r);
                let _ = self.tx.send(PeerMsg::ApplyRes { res });
            }
        }
        fn notify_one(&self, _: u64, msg: PeerMsg<EK>) {
            let _ = self.tx.send(msg);
        }
        fn clone_box(&self) -> Box<dyn Notifier<EK>> {
            Box::new(self.clone())
        }
    }

    impl Default for Registration {
        fn default() -> Self {
            Registration {
                id: Default::default(),
                term: Default::default(),
                apply_state: Default::default(),
                applied_term: Default::default(),
                region: Default::default(),
                pending_request_snapshot_count: Default::default(),
                is_merging: Default::default(),
                raft_engine: Box::new(PanicEngine),
            }
        }
    }

    impl Registration {
        fn dup(&self) -> Self {
            Registration {
                id: self.id,
                term: self.term,
                apply_state: self.apply_state.clone(),
                applied_term: self.applied_term,
                region: self.region.clone(),
                pending_request_snapshot_count: self.pending_request_snapshot_count.clone(),
                is_merging: self.is_merging,
                raft_engine: Box::new(PanicEngine),
            }
        }
    }

    #[test]
    fn test_can_witness_skip() {
        let mut entry = Entry::new();
        let mut req = RaftCmdRequest::default();
        entry.set_entry_type(EntryType::EntryNormal);
        let data = req.write_to_bytes().unwrap();
        entry.set_data(Bytes::copy_from_slice(&data));
        assert!(can_witness_skip(&entry));

        req.mut_admin_request()
            .set_cmd_type(AdminCmdType::CompactLog);
        let data = req.write_to_bytes().unwrap();
        entry.set_data(Bytes::copy_from_slice(&data));
        assert!(!can_witness_skip(&entry));

        let mut req = RaftCmdRequest::default();
        let mut request = Request::default();
        request.set_cmd_type(CmdType::Put);
        req.set_requests(vec![request].into());
        let data = req.write_to_bytes().unwrap();
        entry.set_data(Bytes::copy_from_slice(&data));
        assert!(can_witness_skip(&entry));

        entry.set_entry_type(EntryType::EntryConfChange);
        let conf_change = ConfChange::new();
        let data = conf_change.write_to_bytes().unwrap();
        entry.set_data(Bytes::copy_from_slice(&data));
        assert!(!can_witness_skip(&entry));

        entry.set_entry_type(EntryType::EntryConfChangeV2);
        let conf_change_v2 = ConfChangeV2::new();
        let data = conf_change_v2.write_to_bytes().unwrap();
        entry.set_data(Bytes::copy_from_slice(&data));
        assert!(!can_witness_skip(&entry));
    }

    #[test]
    fn test_should_sync_log() {
        // Admin command
        let mut req = RaftCmdRequest::default();
        req.mut_admin_request()
            .set_cmd_type(AdminCmdType::ComputeHash);
        assert_eq!(should_sync_log(&req), true);

        // IngestSst command
        let mut req = Request::default();
        req.set_cmd_type(CmdType::IngestSst);
        req.set_ingest_sst(IngestSstRequest::default());
        let mut cmd = RaftCmdRequest::default();
        cmd.mut_requests().push(req);
        assert_eq!(should_write_to_engine(&cmd), true);
        assert_eq!(should_sync_log(&cmd), true);

        // Normal command
        let req = RaftCmdRequest::default();
        assert_eq!(should_sync_log(&req), false);
    }

    #[test]
    fn test_should_write_to_engine() {
        // ComputeHash command
        let mut req = RaftCmdRequest::default();
        req.mut_admin_request()
            .set_cmd_type(AdminCmdType::ComputeHash);
        assert_eq!(should_write_to_engine(&req), true);

        // IngestSst command
        let mut req = Request::default();
        req.set_cmd_type(CmdType::IngestSst);
        req.set_ingest_sst(IngestSstRequest::default());
        let mut cmd = RaftCmdRequest::default();
        cmd.mut_requests().push(req);
        assert_eq!(should_write_to_engine(&cmd), true);
    }

    #[test]
    fn test_has_high_latency_operation() {
        // Normal command
        let mut req = Request::default();
        req.set_cmd_type(CmdType::Put);
        req.set_put(PutRequest::default());
        let mut cmd = RaftCmdRequest::default();
        cmd.mut_requests().push(req);
        assert_eq!(has_high_latency_operation(&cmd), false);

        // IngestSst command
        let mut req = Request::default();
        req.set_cmd_type(CmdType::IngestSst);
        req.set_ingest_sst(IngestSstRequest::default());
        let mut cmd = RaftCmdRequest::default();
        cmd.mut_requests().push(req);
        assert_eq!(has_high_latency_operation(&cmd), true);

        // DeleteRange command
        let mut req = Request::default();
        req.set_cmd_type(CmdType::DeleteRange);
        req.set_delete_range(DeleteRangeRequest::default());
        let mut cmd = RaftCmdRequest::default();
        cmd.mut_requests().push(req);
        assert_eq!(has_high_latency_operation(&cmd), true);
    }

    fn validate<F, E>(router: &ApplyRouter<E>, region_id: u64, validate: F)
    where
        F: FnOnce(&ApplyDelegate<E>) + Send + 'static,
        E: KvEngine,
    {
        let (validate_tx, validate_rx) = mpsc::channel();
        router.schedule_task(
            region_id,
            Msg::Validate(
                region_id,
                Box::new(move |delegate: *const u8| {
                    let delegate = unsafe { &*(delegate as *const ApplyDelegate<E>) };
                    validate(delegate);
                    validate_tx.send(()).unwrap();
                }),
            ),
        );
        validate_rx.recv_timeout(Duration::from_secs(3)).unwrap();
    }

    // Make sure msgs are handled in the same batch.
    fn batch_messages<E>(router: &ApplyRouter<E>, region_id: u64, msgs: Vec<Msg<E>>)
    where
        E: KvEngine,
    {
        let (notify1, wait1) = mpsc::channel();
        let (notify2, wait2) = mpsc::channel();
        router.schedule_task(
            region_id,
            Msg::Validate(
                region_id,
                Box::new(move |_| {
                    notify1.send(()).unwrap();
                    wait2.recv().unwrap();
                }),
            ),
        );
        wait1.recv().unwrap();

        for msg in msgs {
            router.schedule_task(region_id, msg);
        }

        notify2.send(()).unwrap();
    }

    fn fetch_apply_res<E>(
        receiver: &::std::sync::mpsc::Receiver<PeerMsg<E>>,
    ) -> ApplyRes<E::Snapshot>
    where
        E: KvEngine,
    {
        match receiver.recv_timeout(Duration::from_secs(3)) {
            Ok(PeerMsg::ApplyRes {
                res: TaskRes::Apply(res),
                ..
            }) => res,
            e => panic!("unexpected res {:?}", e),
        }
    }

    fn proposal<S: Snapshot>(
        is_conf_change: bool,
        index: u64,
        term: u64,
        cb: Callback<S>,
    ) -> Proposal<Callback<S>> {
        Proposal {
            is_conf_change,
            index,
            term,
            cb,
            propose_time: None,
            must_pass_epoch_check: false,
        }
    }

    fn apply<C: WriteCallback>(
        peer_id: u64,
        region_id: u64,
        term: u64,
        entries: Vec<Entry>,
        cbs: Vec<Proposal<C>>,
    ) -> Apply<C> {
        let (commit_index, commit_term) = entries
            .last()
            .map(|e| (e.get_index(), e.get_term()))
            .unwrap();
        Apply::new(
            peer_id,
            region_id,
            term,
            commit_index,
            commit_term,
            entries,
            cbs,
            None,
        )
    }

    #[test]
    fn test_basic_flow() {
        let (tx, rx) = mpsc::channel();
        let sender = Box::new(TestNotifier { tx });
        let (_tmp, engine) = create_tmp_engine("apply-basic");
        let (_dir, importer) = create_tmp_importer("apply-basic");
        let (region_scheduler, mut snapshot_rx) = dummy_scheduler();
        let cfg = Arc::new(VersionTrack::new(Config::default()));
        let (router, mut system) = create_apply_batch_system(&cfg.value());
        let pending_create_peers = Arc::new(Mutex::new(HashMap::default()));
        let builder = super::Builder::<KvTestEngine> {
            tag: "test-store".to_owned(),
            cfg,
            coprocessor_host: CoprocessorHost::<KvTestEngine>::default(),
            importer,
            region_scheduler,
            sender,
            engine,
            router: router.clone(),
            store_id: 1,
            pending_create_peers,
        };
        system.spawn("test-basic".to_owned(), builder);

        let mut reg = Registration {
            id: 1,
            term: 4,
            applied_term: 5,
            ..Default::default()
        };
        reg.region.set_id(2);
        let mut peer = metapb::Peer::default();
        peer.set_id(1);
        reg.region.mut_peers().push(peer.clone());
        reg.apply_state.set_applied_index(3);
        router.schedule_task(2, Msg::Registration(reg.dup()));
        validate(&router, 2, move |delegate| {
            assert_eq!(delegate.id(), 1);
            assert_eq!(delegate.peer, peer);
            assert_eq!(delegate.tag, "[region 2] 1");
            assert_eq!(delegate.region, reg.region);
            assert!(!delegate.pending_remove);
            assert_eq!(delegate.apply_state, reg.apply_state);
            assert_eq!(delegate.term, reg.term);
            assert_eq!(delegate.applied_term, reg.applied_term);
        });

        let (resp_tx, resp_rx) = mpsc::channel();
        let p = proposal(
            false,
            1,
            0,
            Callback::write(Box::new(move |resp: WriteResponse| {
                resp_tx.send(resp.response).unwrap();
            })),
        );
        router.schedule_task(
            1,
            Msg::apply(apply(1, 1, 0, vec![new_entry(0, 1, true)], vec![p])),
        );
        // unregistered region should be ignored and notify failed.
        let resp = resp_rx.recv_timeout(Duration::from_secs(3)).unwrap();
        assert!(resp.get_header().get_error().has_region_not_found());
        rx.try_recv().unwrap_err();

        let (cc_tx, cc_rx) = mpsc::channel();
        let pops = vec![
            proposal(
                false,
                4,
                4,
                Callback::write(Box::new(move |write: WriteResponse| {
                    cc_tx.send(write.response).unwrap();
                })),
            ),
            proposal(false, 4, 5, Callback::None),
        ];
        router.schedule_task(
            2,
            Msg::apply(apply(1, 2, 11, vec![new_entry(5, 4, true)], pops)),
        );
        // proposal with not commit entry should be ignore
        validate(&router, 2, move |delegate| {
            assert_eq!(delegate.term, 11);
        });
        let cc_resp = cc_rx.try_recv().unwrap();
        assert!(cc_resp.get_header().get_error().has_stale_command());
        rx.recv_timeout(Duration::from_secs(3)).unwrap();

        // Make sure Apply and Snapshot are in the same batch.
        let (snap_tx, _) = mpsc::sync_channel(0);
        batch_messages(
            &router,
            2,
            vec![
                Msg::apply(apply(1, 2, 11, vec![new_entry(5, 5, false)], vec![])),
                Msg::Snapshot(GenSnapTask::new_for_test(2, snap_tx)),
            ],
        );
        let apply_res = match rx.recv_timeout(Duration::from_secs(3)) {
            Ok(PeerMsg::ApplyRes {
                res: TaskRes::Apply(res),
                ..
            }) => res,
            e => panic!("unexpected apply result: {:?}", e),
        };
        let apply_state_key = keys::apply_state_key(2);
        let apply_state = match snapshot_rx.recv_timeout(Duration::from_secs(3)) {
            Ok(Some(RegionTask::Gen { kv_snap, .. })) => kv_snap
                .get_msg_cf(CF_RAFT, &apply_state_key)
                .unwrap()
                .unwrap(),
            e => panic!("unexpected apply result: {:?}", e),
        };
        assert_eq!(apply_res.region_id, 2);
        assert_eq!(apply_res.apply_state, apply_state);
        assert_eq!(apply_res.apply_state.get_applied_index(), 5);
        assert!(apply_res.exec_res.is_empty());
        // empty entry will make applied_index step forward and should write apply state
        // to engine.
        assert_eq!(apply_res.metrics.written_keys, 1);
        assert_eq!(apply_res.applied_term, 5);
        validate(&router, 2, |delegate| {
            assert_eq!(delegate.term, 11);
            assert_eq!(delegate.applied_term, 5);
            assert_eq!(delegate.apply_state.get_applied_index(), 5);
            assert_eq!(
                delegate.apply_state.get_applied_index(),
                delegate.last_flush_applied_index
            );
        });

        router.schedule_task(2, Msg::destroy(2, false));
        let (region_id, peer_id) = match rx.recv_timeout(Duration::from_secs(3)) {
            Ok(PeerMsg::ApplyRes {
                res: TaskRes::Destroy {
                    region_id, peer_id, ..
                },
                ..
            }) => (region_id, peer_id),
            e => panic!("expected destroy result, but got {:?}", e),
        };
        assert_eq!(peer_id, 1);
        assert_eq!(region_id, 2);

        // Stopped peer should be removed.
        let (resp_tx, resp_rx) = mpsc::channel();
        let p = proposal(
            false,
            1,
            0,
            Callback::write(Box::new(move |resp: WriteResponse| {
                resp_tx.send(resp.response).unwrap();
            })),
        );
        router.schedule_task(
            2,
            Msg::apply(apply(1, 1, 0, vec![new_entry(0, 1, true)], vec![p])),
        );
        // unregistered region should be ignored and notify failed.
        let resp = resp_rx.recv_timeout(Duration::from_secs(3)).unwrap();
        assert!(
            resp.get_header().get_error().has_region_not_found(),
            "{:?}",
            resp
        );
        rx.try_recv().unwrap_err();

        system.shutdown();
    }

    fn cb<S: Snapshot>(idx: u64, term: u64, tx: Sender<RaftCmdResponse>) -> Proposal<Callback<S>> {
        proposal(
            false,
            idx,
            term,
            Callback::write(Box::new(move |resp: WriteResponse| {
                tx.send(resp.response).unwrap();
            })),
        )
    }

    struct EntryBuilder {
        entry: Entry,
        req: RaftCmdRequest,
    }

    impl EntryBuilder {
        fn new(index: u64, term: u64) -> EntryBuilder {
            let req = RaftCmdRequest::default();
            let mut entry = Entry::default();
            entry.set_index(index);
            entry.set_term(term);
            EntryBuilder { entry, req }
        }

        fn epoch(mut self, conf_ver: u64, version: u64) -> EntryBuilder {
            let mut epoch = RegionEpoch::default();
            epoch.set_version(version);
            epoch.set_conf_ver(conf_ver);
            self.req.mut_header().set_region_epoch(epoch);
            self
        }

        fn put(self, key: &[u8], value: &[u8]) -> EntryBuilder {
            self.add_put_req(None, key, value)
        }

        fn put_cf(self, cf: &str, key: &[u8], value: &[u8]) -> EntryBuilder {
            self.add_put_req(Some(cf), key, value)
        }

        fn add_put_req(mut self, cf: Option<&str>, key: &[u8], value: &[u8]) -> EntryBuilder {
            let mut cmd = Request::default();
            cmd.set_cmd_type(CmdType::Put);
            if let Some(cf) = cf {
                cmd.mut_put().set_cf(cf.to_owned());
            }
            cmd.mut_put().set_key(key.to_vec());
            cmd.mut_put().set_value(value.to_vec());
            self.req.mut_requests().push(cmd);
            self
        }

        fn delete(self, key: &[u8]) -> EntryBuilder {
            self.add_delete_req(None, key)
        }

        fn delete_cf(self, cf: &str, key: &[u8]) -> EntryBuilder {
            self.add_delete_req(Some(cf), key)
        }

        fn delete_range(self, start_key: &[u8], end_key: &[u8]) -> EntryBuilder {
            self.add_delete_range_req(None, start_key, end_key)
        }

        fn delete_range_cf(self, cf: &str, start_key: &[u8], end_key: &[u8]) -> EntryBuilder {
            self.add_delete_range_req(Some(cf), start_key, end_key)
        }

        fn add_delete_req(mut self, cf: Option<&str>, key: &[u8]) -> EntryBuilder {
            let mut cmd = Request::default();
            cmd.set_cmd_type(CmdType::Delete);
            if let Some(cf) = cf {
                cmd.mut_delete().set_cf(cf.to_owned());
            }
            cmd.mut_delete().set_key(key.to_vec());
            self.req.mut_requests().push(cmd);
            self
        }

        fn add_delete_range_req(
            mut self,
            cf: Option<&str>,
            start_key: &[u8],
            end_key: &[u8],
        ) -> EntryBuilder {
            let mut cmd = Request::default();
            cmd.set_cmd_type(CmdType::DeleteRange);
            if let Some(cf) = cf {
                cmd.mut_delete_range().set_cf(cf.to_owned());
            }
            cmd.mut_delete_range().set_start_key(start_key.to_vec());
            cmd.mut_delete_range().set_end_key(end_key.to_vec());
            self.req.mut_requests().push(cmd);
            self
        }

        fn ingest_sst(mut self, meta: &SstMeta) -> EntryBuilder {
            let mut cmd = Request::default();
            cmd.set_cmd_type(CmdType::IngestSst);
            cmd.mut_ingest_sst().set_sst(meta.clone());
            self.req.mut_requests().push(cmd);
            self
        }

        fn split(mut self, splits: BatchSplitRequest) -> EntryBuilder {
            let mut req = AdminRequest::default();
            req.set_cmd_type(AdminCmdType::BatchSplit);
            req.set_splits(splits);
            self.req.set_admin_request(req);
            self
        }

        fn prepare_merge(mut self, target: metapb::Region) -> EntryBuilder {
            let mut request = AdminRequest::default();
            request.set_cmd_type(AdminCmdType::PrepareMerge);
            request.mut_prepare_merge().set_target(target);
            self.req.set_admin_request(request);
            self
        }

        fn compact_log(mut self, index: u64, term: u64) -> EntryBuilder {
            let mut req = AdminRequest::default();
            req.set_cmd_type(AdminCmdType::CompactLog);
            req.mut_compact_log().set_compact_index(index);
            req.mut_compact_log().set_compact_term(term);
            self.req.set_admin_request(req);
            self
        }

        fn compute_hash(mut self, context: Vec<u8>) -> EntryBuilder {
            let mut req = AdminRequest::default();
            req.set_cmd_type(AdminCmdType::ComputeHash);
            req.mut_compute_hash().set_context(context);
            self.req.set_admin_request(req);
            self
        }

        fn build(mut self) -> Entry {
            self.entry
                .set_data(self.req.write_to_bytes().unwrap().into());
            self.entry
        }
    }

    #[derive(Clone, Default)]
    struct ApplyObserver {
        pre_query_count: Arc<AtomicUsize>,
        post_query_count: Arc<AtomicUsize>,
        cmd_sink: Option<Arc<Mutex<Sender<CmdBatch>>>>,
        filter_compact_log: Arc<AtomicBool>,
        filter_consistency_check: Arc<AtomicBool>,
        skip_persist_when_pre_commit: Arc<AtomicBool>,
        delay_remove_ssts: Arc<AtomicBool>,
        last_delete_sst_count: Arc<AtomicU64>,
        last_pending_delete_sst_count: Arc<AtomicU64>,
        last_pending_handle_sst_count: Arc<AtomicU64>,
    }

    impl Coprocessor for ApplyObserver {}

    impl QueryObserver for ApplyObserver {
        fn pre_apply_query(&self, _: &mut ObserverContext<'_>, _: &[Request]) {
            self.pre_query_count.fetch_add(1, Ordering::SeqCst);
        }

        fn post_apply_query(&self, _: &mut ObserverContext<'_>, _: &Cmd) {
            self.post_query_count.fetch_add(1, Ordering::SeqCst);
        }

        fn post_exec_query(
            &self,
            _: &mut ObserverContext<'_>,
            _: &Cmd,
            _: &RaftApplyState,
            _: &RegionState,
            apply_info: &mut ApplyCtxInfo<'_>,
        ) -> bool {
            match apply_info.pending_handle_ssts {
                Some(v) => {
                    // If it is a ingest sst
                    let mut ssts = std::mem::take(v);
                    assert_ne!(ssts.len(), 0);
                    if self.delay_remove_ssts.load(Ordering::SeqCst) {
                        apply_info.pending_delete_ssts.append(&mut ssts);
                    } else {
                        apply_info.delete_ssts.append(&mut ssts);
                    }
                }
                None => (),
            }
            self.last_delete_sst_count
                .store(apply_info.delete_ssts.len() as u64, Ordering::SeqCst);
            self.last_pending_delete_sst_count.store(
                apply_info.pending_delete_ssts.len() as u64,
                Ordering::SeqCst,
            );
            self.last_pending_handle_sst_count.store(
                match apply_info.pending_handle_ssts {
                    Some(ref v) => v.len() as u64,
                    None => 0,
                },
                Ordering::SeqCst,
            );
            false
        }
    }

    impl AdminObserver for ApplyObserver {
        fn post_exec_admin(
            &self,
            _: &mut ObserverContext<'_>,
            cmd: &Cmd,
            _: &RaftApplyState,
            region_state: &RegionState,
            _: &mut ApplyCtxInfo<'_>,
        ) -> bool {
            let request = cmd.request.get_admin_request();
            match request.get_cmd_type() {
                AdminCmdType::CompactLog => true,
                AdminCmdType::CommitMerge
                | AdminCmdType::PrepareMerge
                | AdminCmdType::RollbackMerge => {
                    assert!(region_state.modified_region.is_some());
                    true
                }
                AdminCmdType::BatchSplit => true,
                AdminCmdType::PrepareFlashback | AdminCmdType::FinishFlashback => true,
                _ => false,
            }
        }

        fn pre_exec_admin(
            &self,
            _: &mut ObserverContext<'_>,
            req: &AdminRequest,
            _: u64,
            _: u64,
        ) -> bool {
            let cmd_type = req.get_cmd_type();
            if cmd_type == AdminCmdType::CompactLog
                && self.filter_compact_log.deref().load(Ordering::SeqCst)
            {
                return true;
            };
            if (cmd_type == AdminCmdType::ComputeHash || cmd_type == AdminCmdType::VerifyHash)
                && self.filter_consistency_check.deref().load(Ordering::SeqCst)
            {
                return true;
            };
            false
        }
    }

    impl<E> CmdObserver<E> for ApplyObserver
    where
        E: KvEngine,
    {
        fn on_flush_applied_cmd_batch(
            &self,
            _: ObserveLevel,
            cmd_batches: &mut Vec<CmdBatch>,
            _: &E,
        ) {
            for b in std::mem::take(cmd_batches) {
                if b.is_empty() {
                    continue;
                }
                if let Some(sink) = self.cmd_sink.as_ref() {
                    sink.lock().unwrap().send(b).unwrap();
                }
            }
        }

        fn on_applied_current_term(&self, _: raft::StateRole, _: &Region) {}
    }

    impl RegionChangeObserver for ApplyObserver {
        fn pre_persist(
            &self,
            _: &mut ObserverContext<'_>,
            _is_finished: bool,
            _cmd: Option<&RaftCmdRequest>,
        ) -> bool {
            !self.skip_persist_when_pre_commit.load(Ordering::SeqCst)
        }
    }

    #[test]
    fn test_handle_raft_committed_entries() {
        let (_path, engine) = create_tmp_engine("test-delegate");
        let (import_dir, importer) = create_tmp_importer("test-delegate");
        let obs = ApplyObserver::default();
        let mut host = CoprocessorHost::<KvTestEngine>::default();
        host.registry
            .register_query_observer(1, BoxQueryObserver::new(obs.clone()));

        let (tx, rx) = mpsc::channel();
        let (region_scheduler, _) = dummy_scheduler();
        let sender = Box::new(TestNotifier { tx });
        let cfg = Arc::new(VersionTrack::new(Config::default()));
        let (router, mut system) = create_apply_batch_system(&cfg.value());
        let pending_create_peers = Arc::new(Mutex::new(HashMap::default()));
        let builder = super::Builder::<KvTestEngine> {
            tag: "test-store".to_owned(),
            cfg,
            sender,
            region_scheduler,
            coprocessor_host: host,
            importer: importer.clone(),
            engine: engine.clone(),
            router: router.clone(),
            store_id: 1,
            pending_create_peers,
        };
        system.spawn("test-handle-raft".to_owned(), builder);

        let peer_id = 3;
        let mut reg = Registration {
            id: peer_id,
            ..Default::default()
        };
        reg.region.set_id(1);
        reg.region.mut_peers().push(new_peer(2, 3));
        reg.region.set_end_key(b"k5".to_vec());
        reg.region.mut_region_epoch().set_conf_ver(1);
        reg.region.mut_region_epoch().set_version(3);
        router.schedule_task(1, Msg::Registration(reg));

        let (capture_tx, capture_rx) = mpsc::channel();
        let put_entry = EntryBuilder::new(1, 1)
            .put(b"k1", b"v1")
            .put(b"k2", b"v1")
            .put(b"k3", b"v1")
            .epoch(1, 3)
            .build();
        router.schedule_task(
            1,
            Msg::apply(apply(
                peer_id,
                1,
                1,
                vec![put_entry],
                vec![cb(1, 1, capture_tx.clone())],
            )),
        );
        let resp = capture_rx.recv_timeout(Duration::from_secs(3)).unwrap();
        assert!(!resp.get_header().has_error(), "{:?}", resp);
        let dk_k1 = keys::data_key(b"k1");
        let dk_k2 = keys::data_key(b"k2");
        let dk_k3 = keys::data_key(b"k3");
        assert_eq!(engine.get_value(&dk_k1).unwrap().unwrap(), b"v1");
        assert_eq!(engine.get_value(&dk_k2).unwrap().unwrap(), b"v1");
        assert_eq!(engine.get_value(&dk_k3).unwrap().unwrap(), b"v1");
        validate(&router, 1, |delegate| {
            assert_eq!(delegate.applied_term, 1);
            assert_eq!(delegate.apply_state.get_applied_index(), 1);
        });
        fetch_apply_res(&rx);

        let put_entry = EntryBuilder::new(2, 2)
            .put_cf(CF_LOCK, b"k1", b"v1")
            .epoch(1, 3)
            .build();
        router.schedule_task(1, Msg::apply(apply(peer_id, 1, 2, vec![put_entry], vec![])));
        let apply_res = fetch_apply_res(&rx);
        assert_eq!(apply_res.region_id, 1);
        assert_eq!(apply_res.apply_state.get_applied_index(), 2);
        assert_eq!(apply_res.applied_term, 2);
        assert!(apply_res.exec_res.is_empty());
        assert!(apply_res.metrics.written_bytes >= 5);
        assert_eq!(apply_res.metrics.written_keys, 2);
        assert_eq!(apply_res.metrics.size_diff_hint, 5);
        assert_eq!(apply_res.metrics.lock_cf_written_bytes, 5);
        assert_eq!(
            engine.get_value_cf(CF_LOCK, &dk_k1).unwrap().unwrap(),
            b"v1"
        );

        let put_entry = EntryBuilder::new(3, 2)
            .put(b"k2", b"v2")
            .epoch(1, 1)
            .build();
        router.schedule_task(
            1,
            Msg::apply(apply(
                peer_id,
                1,
                2,
                vec![put_entry],
                vec![cb(3, 2, capture_tx.clone())],
            )),
        );
        let resp = capture_rx.recv_timeout(Duration::from_secs(3)).unwrap();
        assert!(resp.get_header().get_error().has_epoch_not_match());
        let apply_res = fetch_apply_res(&rx);
        assert_eq!(apply_res.applied_term, 2);
        assert_eq!(apply_res.apply_state.get_applied_index(), 3);

        let put_entry = EntryBuilder::new(4, 2)
            .put(b"k3", b"v3")
            .put(b"k5", b"v5")
            .epoch(1, 3)
            .build();
        router.schedule_task(
            1,
            Msg::apply(apply(
                peer_id,
                1,
                2,
                vec![put_entry],
                vec![cb(4, 2, capture_tx.clone())],
            )),
        );
        let resp = capture_rx.recv_timeout(Duration::from_secs(3)).unwrap();
        assert!(resp.get_header().get_error().has_key_not_in_region());
        let apply_res = fetch_apply_res(&rx);
        assert_eq!(apply_res.applied_term, 2);
        assert_eq!(apply_res.apply_state.get_applied_index(), 4);
        // a writebatch should be atomic.
        assert_eq!(engine.get_value(&dk_k3).unwrap().unwrap(), b"v1");

        let put_entry = EntryBuilder::new(5, 3)
            .delete(b"k1")
            .delete_cf(CF_LOCK, b"k1")
            .delete_cf(CF_WRITE, b"k1")
            .epoch(1, 3)
            .build();
        router.schedule_task(
            1,
            Msg::apply(apply(
                peer_id,
                1,
                3,
                vec![put_entry],
                vec![cb(5, 2, capture_tx.clone()), cb(5, 3, capture_tx.clone())],
            )),
        );
        let resp = capture_rx.recv_timeout(Duration::from_secs(3)).unwrap();
        // stale command should be cleared.
        assert!(resp.get_header().get_error().has_stale_command());
        let resp = capture_rx.recv_timeout(Duration::from_secs(3)).unwrap();
        assert!(!resp.get_header().has_error(), "{:?}", resp);
        assert!(engine.get_value(&dk_k1).unwrap().is_none());
        let apply_res = fetch_apply_res(&rx);
        assert_eq!(apply_res.metrics.lock_cf_written_bytes, 3);
        assert_eq!(apply_res.metrics.delete_keys_hint, 2);
        assert_eq!(apply_res.metrics.size_diff_hint, -9);

        let delete_entry = EntryBuilder::new(6, 3).delete(b"k5").epoch(1, 3).build();
        router.schedule_task(
            1,
            Msg::apply(apply(
                peer_id,
                1,
                3,
                vec![delete_entry],
                vec![cb(6, 3, capture_tx.clone())],
            )),
        );
        let resp = capture_rx.recv_timeout(Duration::from_secs(3)).unwrap();
        assert!(resp.get_header().get_error().has_key_not_in_region());
        fetch_apply_res(&rx);

        let delete_range_entry = EntryBuilder::new(7, 3)
            .delete_range(b"", b"")
            .epoch(1, 3)
            .build();
        router.schedule_task(
            1,
            Msg::apply(apply(
                peer_id,
                1,
                3,
                vec![delete_range_entry],
                vec![cb(7, 3, capture_tx.clone())],
            )),
        );
        let resp = capture_rx.recv_timeout(Duration::from_secs(3)).unwrap();
        assert!(resp.get_header().get_error().has_key_not_in_region());
        assert_eq!(engine.get_value(&dk_k3).unwrap().unwrap(), b"v1");
        fetch_apply_res(&rx);

        let delete_range_entry = EntryBuilder::new(8, 3)
            .delete_range_cf(CF_DEFAULT, b"", b"k5")
            .delete_range_cf(CF_LOCK, b"", b"k5")
            .delete_range_cf(CF_WRITE, b"", b"k5")
            .epoch(1, 3)
            .build();
        router.schedule_task(
            1,
            Msg::apply(apply(
                peer_id,
                1,
                3,
                vec![delete_range_entry],
                vec![cb(8, 3, capture_tx.clone())],
            )),
        );
        let resp = capture_rx.recv_timeout(Duration::from_secs(3)).unwrap();
        assert!(!resp.get_header().has_error(), "{:?}", resp);
        assert!(engine.get_value(&dk_k1).unwrap().is_none());
        assert!(engine.get_value(&dk_k2).unwrap().is_none());
        assert!(engine.get_value(&dk_k3).unwrap().is_none());

        // The region was rescheduled from normal-priority handler to
        // low-priority handler, so the first apple_res.exec_res should be empty.
        let apply_res = fetch_apply_res(&rx);
        assert!(apply_res.exec_res.is_empty());
        // The entry should be applied now.
        let apply_res = fetch_apply_res(&rx);
        assert_eq!(apply_res.applied_term, 3);
        assert_eq!(apply_res.apply_state.get_applied_index(), 8);

        // UploadSST
        let sst_path = import_dir.path().join("test.sst");
        let mut sst_epoch = RegionEpoch::default();
        sst_epoch.set_conf_ver(1);
        sst_epoch.set_version(3);
        let sst_range = (0, 100);
        let (mut meta1, data1) = gen_sst_file(&sst_path, sst_range);
        meta1.set_region_id(1);
        meta1.set_region_epoch(sst_epoch);
        let mut file1 = importer.create(&meta1).unwrap();
        file1.append(&data1).unwrap();
        file1.finish().unwrap();
        let (mut meta2, data2) = gen_sst_file(&sst_path, sst_range);
        meta2.set_region_id(1);
        meta2.mut_region_epoch().set_conf_ver(1);
        meta2.mut_region_epoch().set_version(1234);
        let mut file2 = importer.create(&meta2).unwrap();
        file2.append(&data2).unwrap();
        file2.finish().unwrap();

        // IngestSst
        let put_ok = EntryBuilder::new(9, 3)
            .put(&[sst_range.0], &[sst_range.1])
            .epoch(0, 3)
            .build();
        // Add a put above to test flush before ingestion.
        let capture_tx_clone = capture_tx.clone();
        let ingest_ok = EntryBuilder::new(10, 3)
            .ingest_sst(&meta1)
            .epoch(0, 3)
            .build();
        let ingest_epoch_not_match = EntryBuilder::new(11, 3)
            .ingest_sst(&meta2)
            .epoch(0, 3)
            .build();
        let entries = vec![put_ok, ingest_ok, ingest_epoch_not_match];
        router.schedule_task(
            1,
            Msg::apply(apply(
                peer_id,
                1,
                3,
                entries,
                vec![
                    cb(9, 3, capture_tx.clone()),
                    proposal(
                        false,
                        10,
                        3,
                        Callback::write(Box::new(move |resp: WriteResponse| {
                            // Sleep until yield timeout.
                            thread::sleep(Duration::from_millis(500));
                            capture_tx_clone.send(resp.response).unwrap();
                        })),
                    ),
                    cb(11, 3, capture_tx.clone()),
                ],
            )),
        );
        let resp = capture_rx.recv_timeout(Duration::from_secs(3)).unwrap();
        assert!(!resp.get_header().has_error(), "{:?}", resp);
        let resp = capture_rx.recv_timeout(Duration::from_secs(3)).unwrap();
        assert!(!resp.get_header().has_error(), "{:?}", resp);
        check_db_range(&engine, sst_range);
        let resp = capture_rx.recv_timeout(Duration::from_secs(3)).unwrap();
        assert!(resp.get_header().has_error());

        // The region was rescheduled to normal-priority handler because of
        // nomral put command, so the first apple_res.exec_res should be empty.
        let apply_res = fetch_apply_res(&rx);
        assert!(apply_res.exec_res.is_empty());
        // The region was rescheduled low-priority becasuee of ingest command,
        // only put entry has been applied;
        let apply_res = fetch_apply_res(&rx);
        assert_eq!(apply_res.applied_term, 3);
        assert_eq!(apply_res.apply_state.get_applied_index(), 9);
        // The region will yield after timeout.
        let apply_res = fetch_apply_res(&rx);
        assert_eq!(apply_res.applied_term, 3);
        assert_eq!(apply_res.apply_state.get_applied_index(), 10);
        // The third entry should be applied now.
        let apply_res = fetch_apply_res(&rx);
        assert_eq!(apply_res.applied_term, 3);
        assert_eq!(apply_res.apply_state.get_applied_index(), 11);

        let write_batch_max_keys = <KvTestEngine as WriteBatchExt>::WRITE_BATCH_MAX_KEYS;

        let mut props = vec![];
        let mut entries = vec![];
        for i in 0..write_batch_max_keys {
            let put_entry = EntryBuilder::new(i as u64 + 12, 3)
                .put(b"k", b"v")
                .epoch(1, 3)
                .build();
            entries.push(put_entry);
            props.push(cb(i as u64 + 12, 3, capture_tx.clone()));
        }
        router.schedule_task(1, Msg::apply(apply(peer_id, 1, 3, entries, props)));
        for _ in 0..write_batch_max_keys {
            capture_rx.recv_timeout(Duration::from_secs(3)).unwrap();
        }
        let index = write_batch_max_keys + 11;
        // The region was rescheduled to normal-priority handler. Discard the first
        // apply_res.
        fetch_apply_res(&rx);
        let apply_res = fetch_apply_res(&rx);
        assert_eq!(apply_res.apply_state.get_applied_index(), index as u64);
        assert_eq!(obs.pre_query_count.load(Ordering::SeqCst), index);
        assert_eq!(obs.post_query_count.load(Ordering::SeqCst), index);

        system.shutdown();
    }

    #[test]
    fn test_apply_yield_with_msg_size() {
        let (_path, engine) = create_tmp_engine("test-apply-yield");
        let (_import_dir, importer) = create_tmp_importer("test-apply-yield");
        let obs = ApplyObserver::default();
        let mut host = CoprocessorHost::<KvTestEngine>::default();
        host.registry
            .register_query_observer(1, BoxQueryObserver::new(obs));

        let (tx, rx) = mpsc::channel();
        let (region_scheduler, _) = dummy_scheduler();
        let sender = Box::new(TestNotifier { tx });
        let cfg = Arc::new(VersionTrack::new(Config::default()));
        let (router, mut system) = create_apply_batch_system(&cfg.value());
        let pending_create_peers = Arc::new(Mutex::new(HashMap::default()));
        let builder = super::Builder::<KvTestEngine> {
            tag: "test-store".to_owned(),
            cfg: cfg.clone(),
            sender,
            region_scheduler,
            coprocessor_host: host,
            importer,
            engine,
            router: router.clone(),
            store_id: 1,
            pending_create_peers,
        };
        system.spawn("test-handle-raft".to_owned(), builder);

        let peer_id = 3;
        let mut reg = Registration {
            id: peer_id,
            ..Default::default()
        };
        reg.region.set_id(1);
        reg.region.mut_peers().push(new_peer(2, 3));
        reg.region.set_end_key(b"k5".to_vec());
        reg.region.mut_region_epoch().set_conf_ver(1);
        reg.region.mut_region_epoch().set_version(3);
        router.schedule_task(1, Msg::Registration(reg));

        let schedule_apply = |idx: u64, count: usize, size: usize| {
            let mut entries = Vec::with_capacity(count);
            for i in 0..count {
                let put_entry = EntryBuilder::new(idx + i as u64, 3)
                    .put(format!("k{:03}", i).as_ref(), &vec![0; size - 4])
                    .epoch(1, 3)
                    .build();
                entries.push(put_entry);
            }
            router.schedule_task(1, Msg::apply(apply(peer_id, 1, 3, entries, vec![])));
        };

        fn approximate_eq(a: u64, b: u64, delta: u64) {
            assert!(
                a >= b - delta && a <= b + delta,
                "left: {}, right: {}, delta: {}",
                a,
                b,
                delta
            );
        }

        // schedule a batch with 512 keys and 64k total size will trigger 2 flush and
        // yield.
        schedule_apply(1, 512, 128);
        let apply_res = fetch_apply_res(&rx);
        approximate_eq(apply_res.metrics.written_bytes, 32768, 2048);
        approximate_eq(apply_res.metrics.written_keys, 256, 15);
        // the second part, note that resume apply not clean up the metrics
        let apply_res = fetch_apply_res(&rx);
        approximate_eq(apply_res.metrics.written_bytes, 32768, 2048);
        approximate_eq(apply_res.metrics.written_keys, 256, 15);

        // update apply yeild size to 64kb
        _ = cfg.update(|c| {
            c.apply_yield_write_size = ReadableSize::kb(64);
            Ok::<(), ()>(())
        });
        // only trigger one time of
        schedule_apply(513, 512, 128);
        let apply_res = fetch_apply_res(&rx);
        approximate_eq(apply_res.metrics.written_bytes, 65536, 4096);
        approximate_eq(apply_res.metrics.written_keys, 512, 20);
    }

    #[test]
    fn test_handle_ingest_sst() {
        let (_path, engine) = create_tmp_engine("test-ingest");
        let (import_dir, importer) = create_tmp_importer("test-ingest");
        let obs = ApplyObserver::default();
        let mut host = CoprocessorHost::<KvTestEngine>::default();
        host.registry
            .register_query_observer(1, BoxQueryObserver::new(obs));

        let (tx, rx) = mpsc::channel();
        let (region_scheduler, _) = dummy_scheduler();
        let sender = Box::new(TestNotifier { tx });
        let cfg = {
            let mut cfg = Config::default();
            cfg.apply_batch_system.pool_size = 1;
            cfg.apply_batch_system.low_priority_pool_size = 0;
            Arc::new(VersionTrack::new(cfg))
        };
        let (router, mut system) = create_apply_batch_system(&cfg.value());
        let pending_create_peers = Arc::new(Mutex::new(HashMap::default()));
        let builder = super::Builder::<KvTestEngine> {
            tag: "test-store".to_owned(),
            cfg,
            sender,
            region_scheduler,
            coprocessor_host: host,
            importer: importer.clone(),
            engine: engine.clone(),
            router: router.clone(),
            store_id: 1,
            pending_create_peers,
        };
        system.spawn("test-ingest".to_owned(), builder);

        let mut reg = Registration {
            id: 1,
            ..Default::default()
        };
        reg.region.set_id(1);
        reg.region.mut_peers().push(new_peer(1, 1));
        reg.region.set_start_key(b"k1".to_vec());
        reg.region.set_end_key(b"k2".to_vec());
        reg.region.mut_region_epoch().set_conf_ver(1);
        reg.region.mut_region_epoch().set_version(3);
        router.schedule_task(1, Msg::Registration(reg));

        // Test whether put commands and ingest commands are applied to engine in a
        // correct order. We will generate 5 entries which are put, ingest, put,
        // ingest, put respectively. For a same key, it can exist in multiple
        // entries or in a single entries. We will test all all the possible
        // keys exsiting combinations.
        let mut keys = Vec::new();
        let keys_count = 1 << 5;
        for i in 0..keys_count {
            keys.push(format!("k1/{:02}", i).as_bytes().to_vec());
        }
        let mut expected_vals = Vec::new();
        expected_vals.resize(keys_count, Vec::new());

        let entry1 = {
            let mut entry = EntryBuilder::new(1, 1);
            for i in 0..keys_count {
                if (i & 1) > 0 {
                    entry = entry.put(&keys[i], b"1");
                    expected_vals[i] = b"1".to_vec();
                }
            }
            entry.epoch(1, 3).build()
        };
        let entry2 = {
            let mut kvs: Vec<(&[u8], &[u8])> = Vec::new();
            for i in 0..keys_count {
                if (i & 2) > 0 {
                    kvs.push((&keys[i], b"2"));
                    expected_vals[i] = b"2".to_vec();
                }
            }
            let sst_path = import_dir.path().join("test.sst");
            let (mut meta, data) = gen_sst_file_with_kvs(sst_path, &kvs);
            meta.set_region_id(1);
            meta.mut_region_epoch().set_conf_ver(1);
            meta.mut_region_epoch().set_version(3);
            let mut file = importer.create(&meta).unwrap();
            file.append(&data).unwrap();
            file.finish().unwrap();
            EntryBuilder::new(2, 1)
                .ingest_sst(&meta)
                .epoch(1, 3)
                .build()
        };
        let entry3 = {
            let mut entry = EntryBuilder::new(3, 1);
            for i in 0..keys_count {
                if (i & 4) > 0 {
                    entry = entry.put(&keys[i], b"3");
                    expected_vals[i] = b"3".to_vec();
                }
            }
            entry.epoch(1, 3).build()
        };
        let entry4 = {
            let mut kvs: Vec<(&[u8], &[u8])> = Vec::new();
            for i in 0..keys_count {
                if (i & 8) > 0 {
                    kvs.push((&keys[i], b"4"));
                    expected_vals[i] = b"4".to_vec();
                }
            }
            let sst_path = import_dir.path().join("test2.sst");
            let (mut meta, data) = gen_sst_file_with_kvs(sst_path, &kvs);
            meta.set_region_id(1);
            meta.mut_region_epoch().set_conf_ver(1);
            meta.mut_region_epoch().set_version(3);
            let mut file = importer.create(&meta).unwrap();
            file.append(&data).unwrap();
            file.finish().unwrap();
            EntryBuilder::new(4, 1)
                .ingest_sst(&meta)
                .epoch(1, 3)
                .build()
        };
        let entry5 = {
            let mut entry = EntryBuilder::new(5, 1);
            for i in 0..keys_count {
                if (i & 16) > 0 {
                    entry = entry.put(&keys[i], b"5");
                    expected_vals[i] = b"5".to_vec();
                }
            }
            entry.epoch(1, 3).build()
        };

        let (capture_tx, capture_rx) = mpsc::channel();
        router.schedule_task(
            1,
            Msg::apply(apply(
                1,
                1,
                1,
                vec![entry1, entry2, entry3],
                vec![
                    cb(1, 1, capture_tx.clone()),
                    cb(2, 1, capture_tx.clone()),
                    cb(3, 1, capture_tx.clone()),
                ],
            )),
        );
        router.schedule_task(
            1,
            Msg::apply(apply(
                1,
                1,
                1,
                vec![entry4, entry5],
                vec![cb(4, 1, capture_tx.clone()), cb(5, 1, capture_tx)],
            )),
        );
        for _ in 0..3 {
            let resp = capture_rx.recv_timeout(Duration::from_secs(3)).unwrap();
            assert!(!resp.get_header().has_error(), "{:?}", resp);
        }
        for _ in 0..2 {
            let resp = capture_rx.recv_timeout(Duration::from_secs(3)).unwrap();
            assert!(!resp.get_header().has_error(), "{:?}", resp);
        }
        let mut res = fetch_apply_res(&rx);
        // There may be one or two ApplyRes which depends on whether these two apply
        // msgs are batched together.
        if res.apply_state.get_applied_index() == 3 {
            res = fetch_apply_res(&rx);
        }
        assert_eq!(res.apply_state.get_applied_index(), 5);

        // Verify the engine keys.
        for i in 1..keys_count {
            let dk = keys::data_key(&keys[i]);
            assert_eq!(engine.get_value(&dk).unwrap().unwrap(), &expected_vals[i]);
        }
    }

    #[test]
    fn test_bucket_version_change_in_try_batch() {
        let (_path, engine) = create_tmp_engine("test-bucket");
        let (_, importer) = create_tmp_importer("test-bucket");
        let obs = ApplyObserver::default();
        let mut host = CoprocessorHost::<KvTestEngine>::default();
        host.registry
            .register_query_observer(1, BoxQueryObserver::new(obs));

        let (tx, rx) = mpsc::channel();
        let (region_scheduler, _) = dummy_scheduler();
        let sender = Box::new(TestNotifier { tx });
        let cfg = {
            let mut cfg = Config::default();
            cfg.apply_batch_system.pool_size = 1;
            cfg.apply_batch_system.low_priority_pool_size = 0;
            Arc::new(VersionTrack::new(cfg))
        };
        let (router, mut system) = create_apply_batch_system(&cfg.value());
        let pending_create_peers = Arc::new(Mutex::new(HashMap::default()));
        let builder = super::Builder::<KvTestEngine> {
            tag: "test-store".to_owned(),
            cfg,
            sender,
            region_scheduler,
            coprocessor_host: host,
            importer,
            engine,
            router: router.clone(),
            store_id: 1,
            pending_create_peers,
        };
        system.spawn("test-bucket".to_owned(), builder);

        let mut reg = Registration {
            id: 1,
            ..Default::default()
        };
        reg.region.set_id(1);
        reg.region.mut_peers().push(new_peer(1, 1));
        reg.region.set_start_key(b"k1".to_vec());
        reg.region.set_end_key(b"k2".to_vec());
        reg.region.mut_region_epoch().set_conf_ver(1);
        reg.region.mut_region_epoch().set_version(3);
        router.schedule_task(1, Msg::Registration(reg));

        let entry1 = {
            let mut entry = EntryBuilder::new(1, 1);
            entry = entry.put(b"key1", b"value1");
            entry.epoch(1, 3).build()
        };

        let entry2 = {
            let mut entry = EntryBuilder::new(2, 1);
            entry = entry.put(b"key2", b"value2");
            entry.epoch(1, 3).build()
        };

        let (capture_tx, _capture_rx) = mpsc::channel();
        let mut apply1 = apply(1, 1, 1, vec![entry1], vec![cb(1, 1, capture_tx.clone())]);
        let bucket_meta = BucketMeta {
            region_id: 1,
            region_epoch: RegionEpoch::default(),
            version: 1,
            keys: vec![b"".to_vec(), b"".to_vec()],
            sizes: vec![0, 0],
        };
        apply1.bucket_meta = Some(Arc::new(bucket_meta));

        let mut apply2 = apply(1, 1, 1, vec![entry2], vec![cb(2, 1, capture_tx)]);
        let mut bucket_meta2 = BucketMeta {
            region_id: 1,
            region_epoch: RegionEpoch::default(),
            version: 2,
            keys: vec![b"".to_vec(), b"".to_vec()],
            sizes: vec![0, 0],
        };
        bucket_meta2.version = 2;
        apply2.bucket_meta = Some(Arc::new(bucket_meta2));

        router.schedule_task(1, Msg::apply(apply1));
        router.schedule_task(1, Msg::apply(apply2));

        let res = fetch_apply_res(&rx);
        let bucket_version = res.bucket_stat.unwrap().as_ref().meta.version;

        assert_eq!(bucket_version, 2);

        validate(&router, 1, |delegate| {
            let bucket_version = delegate.buckets.as_ref().unwrap().meta.version;
            assert_eq!(bucket_version, 2);
        });
    }

    #[test]
    fn test_exec_observer() {
        let (_path, engine) = create_tmp_engine("test-exec-observer");
        let (import_dir, importer) = create_tmp_importer("test-exec-observer");
        let mut host = CoprocessorHost::<KvTestEngine>::default();
        let obs = ApplyObserver::default();
        host.registry
            .register_admin_observer(1, BoxAdminObserver::new(obs.clone()));
        host.registry
            .register_region_change_observer(1, BoxRegionChangeObserver::new(obs.clone()));
        host.registry
            .register_query_observer(1, BoxQueryObserver::new(obs.clone()));

        let (tx, rx) = mpsc::channel();
        let (region_scheduler, _) = dummy_scheduler();
        let sender = Box::new(TestNotifier { tx });
        let cfg = Config::default();
        let (router, mut system) = create_apply_batch_system(&cfg);
        let pending_create_peers = Arc::new(Mutex::new(HashMap::default()));
        let builder = super::Builder::<KvTestEngine> {
            tag: "test-exec-observer".to_owned(),
            cfg: Arc::new(VersionTrack::new(cfg)),
            sender,
            region_scheduler,
            coprocessor_host: host,
            importer: importer.clone(),
            engine: engine.clone(),
            router: router.clone(),
            store_id: 1,
            pending_create_peers,
        };
        system.spawn("test-exec-observer".to_owned(), builder);

        let peer_id = 3;
        let mut reg = Registration {
            id: peer_id,
            ..Default::default()
        };
        reg.region.set_id(1);
        reg.region.mut_peers().push(new_peer(1, peer_id));
        reg.region.set_end_key(b"k5".to_vec());
        reg.region.mut_region_epoch().set_conf_ver(1);
        reg.region.mut_region_epoch().set_version(3);
        router.schedule_task(1, Msg::Registration(reg));

        obs.skip_persist_when_pre_commit
            .store(true, Ordering::SeqCst);
        let mut index_id = 1;
        let put_entry = EntryBuilder::new(index_id, 1)
            .put(b"k1", b"v1")
            .put(b"k2", b"v2")
            .put(b"k3", b"v3")
            .epoch(1, 3)
            .build();
        router.schedule_task(1, Msg::apply(apply(peer_id, 1, 1, vec![put_entry], vec![])));
        let apply_res = fetch_apply_res(&rx);

        // We don't persist at `finish_for`, since we disabled `pre_persist`.
        let state: RaftApplyState = engine
            .get_msg_cf(CF_RAFT, &keys::apply_state_key(1))
            .unwrap()
            .unwrap_or_default();
        assert_eq!(
            apply_res.apply_state.get_applied_index(),
            state.get_applied_index() + 1
        );
        obs.skip_persist_when_pre_commit
            .store(false, Ordering::SeqCst);

        // Phase 1: we test if pre_exec will filter execution of commands correctly.
        index_id += 1;
        let compact_entry = EntryBuilder::new(index_id, 1)
            .compact_log(index_id - 1, 2)
            .epoch(1, 3)
            .build();
        // Filter CompactLog
        obs.filter_compact_log.store(true, Ordering::SeqCst);
        router.schedule_task(
            1,
            Msg::apply(apply(peer_id, 1, 1, vec![compact_entry], vec![])),
        );
        let apply_res = fetch_apply_res(&rx);
        // applied_index can still be advanced.
        assert_eq!(apply_res.apply_state.get_applied_index(), index_id);
        assert_eq!(apply_res.applied_term, 1);
        // Executing CompactLog is filtered and takes no effect.
        assert_eq!(apply_res.exec_res.len(), 0);
        assert_eq!(apply_res.apply_state.get_truncated_state().get_index(), 0);

        // We persist at `finish_for`, since we enabled `pre_persist`.
        let state: RaftApplyState = engine
            .get_msg_cf(CF_RAFT, &keys::apply_state_key(1))
            .unwrap()
            .unwrap_or_default();
        assert_eq!(
            apply_res.apply_state.get_applied_index(),
            state.get_applied_index()
        );

        index_id += 1;
        // Don't filter CompactLog
        obs.filter_compact_log.store(false, Ordering::SeqCst);
        let compact_entry = EntryBuilder::new(index_id, 1)
            .compact_log(index_id - 1, 2)
            .epoch(1, 3)
            .build();
        router.schedule_task(
            1,
            Msg::apply(apply(peer_id, 1, 1, vec![compact_entry], vec![])),
        );
        let apply_res = fetch_apply_res(&rx);
        // applied_index can still be advanced.
        assert_eq!(apply_res.apply_state.get_applied_index(), index_id);
        assert_eq!(apply_res.applied_term, 1);
        // We can get exec result of CompactLog.
        assert_eq!(apply_res.exec_res.len(), 1);
        assert_eq!(
            apply_res.apply_state.get_truncated_state().get_index(),
            index_id - 1
        );

        index_id += 1;
        obs.filter_consistency_check.store(true, Ordering::SeqCst);
        let compute_hash_entry = EntryBuilder::new(index_id, 1).compute_hash(vec![]).build();
        router.schedule_task(
            1,
            Msg::apply(apply(peer_id, 1, 1, vec![compute_hash_entry], vec![])),
        );
        let apply_res = fetch_apply_res(&rx);
        // applied_index can still be advanced.
        assert_eq!(apply_res.apply_state.get_applied_index(), index_id);
        assert_eq!(apply_res.applied_term, 1);
        // We can't get exec result of ComputeHash.
        assert_eq!(apply_res.exec_res.len(), 0);
        obs.filter_consistency_check.store(false, Ordering::SeqCst);

        // Phase 2: we test if post_exec will persist when need.
        // We choose BatchSplit in order to make sure `modified_region` is filled.
        index_id += 1;
        let mut splits = BatchSplitRequest::default();
        splits.set_right_derive(true);
        splits.mut_requests().push(new_split_req(b"k2", 8, vec![7]));
        let split = EntryBuilder::new(index_id, 1)
            .split(splits)
            .epoch(1, 3)
            .build();
        router.schedule_task(1, Msg::apply(apply(peer_id, 1, 1, vec![split], vec![])));
        let apply_res = fetch_apply_res(&rx);
        assert_eq!(apply_res.apply_state.get_applied_index(), index_id);
        assert_eq!(apply_res.applied_term, 1);
        let (r1, r8) = if let ExecResult::SplitRegion {
            regions,
            derived: _,
            new_split_regions: _,
        } = apply_res.exec_res.front().unwrap()
        {
            let r8 = regions.get(0).unwrap();
            let r1 = regions.get(1).unwrap();
            assert_eq!(r8.get_id(), 8);
            assert_eq!(r1.get_id(), 1);
            (r1, r8)
        } else {
            panic!("error split exec_res");
        };

        index_id += 1;
        let merge = EntryBuilder::new(index_id, 1)
            .prepare_merge(r8.clone())
            .epoch(1, 3)
            .build();
        router.schedule_task(1, Msg::apply(apply(peer_id, 1, 1, vec![merge], vec![])));
        let apply_res = fetch_apply_res(&rx);
        assert_eq!(apply_res.apply_state.get_applied_index(), index_id);
        assert_eq!(apply_res.applied_term, 1);
        // PrepareMerge will trigger commit.
        let state: RaftApplyState = engine
            .get_msg_cf(CF_RAFT, &keys::apply_state_key(1))
            .unwrap()
            .unwrap_or_default();
        assert_eq!(apply_res.apply_state, state);

        // Phase 3: we test if we can delay deletion of some sst files.
        let r1_epoch = r1.get_region_epoch();
        index_id += 1;
        let kvs: Vec<(&[u8], &[u8])> = vec![(b"k3", b"2")];
        let sst_path = import_dir.path().join("test.sst");
        let (mut meta, data) = gen_sst_file_with_kvs(&sst_path, &kvs);
        meta.set_region_id(1);
        meta.set_region_epoch(r1_epoch.clone());
        let mut file = importer.create(&meta).unwrap();
        file.append(&data).unwrap();
        file.finish().unwrap();
        let src = sst_path.clone();
        let dst = file.get_import_path().save.to_str().unwrap();
        std::fs::copy(src, dst).unwrap();
        assert!(sst_path.as_path().exists());
        let ingestsst = EntryBuilder::new(index_id, 1)
            .ingest_sst(&meta)
            .epoch(r1_epoch.get_conf_ver(), r1_epoch.get_version())
            .build();

        obs.delay_remove_ssts.store(true, Ordering::SeqCst);
        router.schedule_task(1, Msg::apply(apply(peer_id, 1, 1, vec![ingestsst], vec![])));
        fetch_apply_res(&rx);
        let apply_res = fetch_apply_res(&rx);
        assert_eq!(apply_res.exec_res.len(), 1);
        assert_eq!(obs.last_pending_handle_sst_count.load(Ordering::SeqCst), 0);
        assert_eq!(obs.last_delete_sst_count.load(Ordering::SeqCst), 0);
        assert_eq!(obs.last_pending_delete_sst_count.load(Ordering::SeqCst), 1);

        index_id += 1;
        let ingestsst = EntryBuilder::new(index_id, 1)
            .ingest_sst(&meta)
            .epoch(r1_epoch.get_conf_ver(), r1_epoch.get_version())
            .build();
        obs.delay_remove_ssts.store(false, Ordering::SeqCst);
        router.schedule_task(1, Msg::apply(apply(peer_id, 1, 1, vec![ingestsst], vec![])));
        let apply_res = fetch_apply_res(&rx);
        assert_eq!(apply_res.exec_res.len(), 1);
        assert_eq!(obs.last_pending_handle_sst_count.load(Ordering::SeqCst), 0);
        assert_eq!(obs.last_delete_sst_count.load(Ordering::SeqCst), 1);
        assert_eq!(obs.last_pending_delete_sst_count.load(Ordering::SeqCst), 1);

        system.shutdown();
    }

    #[test]
    fn test_cmd_observer() {
        let (_path, engine) = create_tmp_engine("test-delegate");
        let (_import_dir, importer) = create_tmp_importer("test-delegate");
        let mut host = CoprocessorHost::<KvTestEngine>::default();
        let mut obs = ApplyObserver::default();
        let (sink, cmdbatch_rx) = mpsc::channel();
        obs.cmd_sink = Some(Arc::new(Mutex::new(sink)));
        host.registry
            .register_cmd_observer(1, BoxCmdObserver::new(obs));

        let (tx, rx) = mpsc::channel();
        let (region_scheduler, _) = dummy_scheduler();
        let sender = Box::new(TestNotifier { tx });
        let cfg = Config::default();
        let (router, mut system) = create_apply_batch_system(&cfg);
        let pending_create_peers = Arc::new(Mutex::new(HashMap::default()));
        let builder = super::Builder::<KvTestEngine> {
            tag: "test-store".to_owned(),
            cfg: Arc::new(VersionTrack::new(cfg)),
            sender,
            region_scheduler,
            coprocessor_host: host,
            importer,
            engine,
            router: router.clone(),
            store_id: 1,
            pending_create_peers,
        };
        system.spawn("test-handle-raft".to_owned(), builder);

        let peer_id = 3;
        let mut reg = Registration {
            id: peer_id,
            ..Default::default()
        };
        reg.region.set_id(1);
        reg.region.mut_peers().push(new_peer(2, 3));
        reg.region.set_end_key(b"k5".to_vec());
        reg.region.mut_region_epoch().set_conf_ver(1);
        reg.region.mut_region_epoch().set_version(3);
        let region_epoch = reg.region.get_region_epoch().clone();
        router.schedule_task(1, Msg::Registration(reg));

        let put_entry = EntryBuilder::new(1, 1)
            .put(b"k1", b"v1")
            .put(b"k2", b"v1")
            .put(b"k3", b"v1")
            .epoch(1, 3)
            .build();
        router.schedule_task(1, Msg::apply(apply(peer_id, 1, 1, vec![put_entry], vec![])));
        fetch_apply_res(&rx);
        let cmd_batch = cmdbatch_rx.recv_timeout(Duration::from_secs(3)).unwrap();
        assert_eq!(cmd_batch.len(), 1);
        let (block_tx, block_rx) = mpsc::channel::<()>();
        router.schedule_task(
            1,
            Msg::Validate(
                1,
                Box::new(move |_| {
                    // Block the apply worker
                    block_rx.recv().unwrap();
                }),
            ),
        );
        let put_entry = EntryBuilder::new(2, 2)
            .put(b"k0", b"v0")
            .epoch(1, 3)
            .build();
        router.schedule_task(1, Msg::apply(apply(peer_id, 1, 2, vec![put_entry], vec![])));
        // Register cmd observer to region 1.
        let observe_handle = ObserveHandle::with_id(1);
        router.schedule_task(
            1,
            Msg::Change {
                region_epoch: region_epoch.clone(),
                cmd: ChangeObserver::from_cdc(1, observe_handle.clone()),
                cb: Callback::read(Box::new(|resp: ReadResponse<KvTestSnapshot>| {
                    assert!(!resp.response.get_header().has_error());
                    assert!(resp.snapshot.is_some());
                    let snap = resp.snapshot.unwrap();
                    assert_eq!(snap.get_value(b"k0").unwrap().unwrap(), b"v0");
                })),
            },
        );
        // Unblock the apply worker
        block_tx.send(()).unwrap();
        fetch_apply_res(&rx);
        let cmd_batch = cmdbatch_rx.recv_timeout(Duration::from_secs(3)).unwrap();
        assert_eq!(cmd_batch.cdc_id, ObserveHandle::with_id(0).id);
        assert_eq!(cmd_batch.rts_id, ObserveHandle::with_id(0).id);
        assert_eq!(cmd_batch.pitr_id, ObserveHandle::with_id(0).id);

        let (capture_tx, capture_rx) = mpsc::channel();
        let put_entry = EntryBuilder::new(3, 2)
            .put_cf(CF_LOCK, b"k1", b"v1")
            .epoch(1, 3)
            .build();
        router.schedule_task(
            1,
            Msg::apply(apply(
                peer_id,
                1,
                2,
                vec![put_entry],
                vec![cb(3, 2, capture_tx)],
            )),
        );
        fetch_apply_res(&rx);
        let resp = capture_rx.recv_timeout(Duration::from_secs(3)).unwrap();
        assert!(!resp.get_header().has_error(), "{:?}", resp);
        let cmd_batch = cmdbatch_rx.recv_timeout(Duration::from_secs(3)).unwrap();
        assert_eq!(cmd_batch.cdc_id, observe_handle.id);
        assert_eq!(resp, cmd_batch.into_iter(1).next().unwrap().response);

        let put_entry1 = EntryBuilder::new(4, 2)
            .put(b"k2", b"v2")
            .epoch(1, 3)
            .build();
        let put_entry2 = EntryBuilder::new(5, 2)
            .put(b"k2", b"v2")
            .epoch(1, 3)
            .build();
        router.schedule_task(
            1,
            Msg::apply(apply(peer_id, 1, 2, vec![put_entry1, put_entry2], vec![])),
        );
        let cmd_batch = cmdbatch_rx.recv_timeout(Duration::from_secs(3)).unwrap();
        assert_eq!(2, cmd_batch.len());

        // Stop observer regoin 1.
        observe_handle.stop_observing();

        let observe_handle = ObserveHandle::new();
        let put_entry = EntryBuilder::new(6, 2)
            .put(b"k2", b"v2")
            .epoch(1, 3)
            .build();
        router.schedule_task(1, Msg::apply(apply(peer_id, 1, 2, vec![put_entry], vec![])));

        // Must response a RegionNotFound error.
        router.schedule_task(
            2,
            Msg::Change {
                region_epoch,
                cmd: ChangeObserver::from_cdc(2, observe_handle),
                cb: Callback::read(Box::new(|resp: ReadResponse<_>| {
                    assert!(
                        resp.response
                            .get_header()
                            .get_error()
                            .has_region_not_found()
                    );
                    assert!(resp.snapshot.is_none());
                })),
            },
        );

        system.shutdown();
    }

    #[test]
    fn test_check_sst_for_ingestion() {
        let mut sst = SstMeta::default();
        let mut region = Region::default();

        // Check uuid and cf name
        check_sst_for_ingestion(&sst, &region).unwrap_err();
        sst.set_uuid(Uuid::new_v4().as_bytes().to_vec());
        sst.set_cf_name(CF_DEFAULT.to_owned());
        check_sst_for_ingestion(&sst, &region).unwrap();
        sst.set_cf_name("test".to_owned());
        check_sst_for_ingestion(&sst, &region).unwrap_err();
        sst.set_cf_name(CF_WRITE.to_owned());
        check_sst_for_ingestion(&sst, &region).unwrap();

        // Check region id
        region.set_id(1);
        sst.set_region_id(2);
        check_sst_for_ingestion(&sst, &region).unwrap_err();
        sst.set_region_id(1);
        check_sst_for_ingestion(&sst, &region).unwrap();

        // Check region epoch
        region.mut_region_epoch().set_conf_ver(1);
        check_sst_for_ingestion(&sst, &region).unwrap_err();
        sst.mut_region_epoch().set_conf_ver(1);
        check_sst_for_ingestion(&sst, &region).unwrap();
        region.mut_region_epoch().set_version(1);
        check_sst_for_ingestion(&sst, &region).unwrap_err();
        sst.mut_region_epoch().set_version(1);
        check_sst_for_ingestion(&sst, &region).unwrap();

        // Check region range
        region.set_start_key(vec![2]);
        region.set_end_key(vec![8]);
        sst.mut_range().set_start(vec![1]);
        sst.mut_range().set_end(vec![8]);
        check_sst_for_ingestion(&sst, &region).unwrap_err();
        sst.mut_range().set_start(vec![2]);
        check_sst_for_ingestion(&sst, &region).unwrap_err();
        sst.mut_range().set_end(vec![7]);
        check_sst_for_ingestion(&sst, &region).unwrap();
    }

    fn new_split_req(key: &[u8], id: u64, children: Vec<u64>) -> SplitRequest {
        let mut req = SplitRequest::default();
        req.set_split_key(key.to_vec());
        req.set_new_region_id(id);
        req.set_new_peer_ids(children);
        req
    }

    struct SplitResultChecker<'a, E>
    where
        E: KvEngine,
    {
        engine: E,
        origin_peers: &'a [metapb::Peer],
        epoch: Rc<RefCell<RegionEpoch>>,
    }

    impl<'a, E> SplitResultChecker<'a, E>
    where
        E: KvEngine,
    {
        fn check(&self, start: &[u8], end: &[u8], id: u64, children: &[u64], check_initial: bool) {
            let key = keys::region_state_key(id);
            let state: RegionLocalState = self.engine.get_msg_cf(CF_RAFT, &key).unwrap().unwrap();
            assert_eq!(state.get_state(), PeerState::Normal);
            assert_eq!(state.get_region().get_id(), id);
            assert_eq!(state.get_region().get_start_key(), start);
            assert_eq!(state.get_region().get_end_key(), end);
            let expect_peers: Vec<_> = self
                .origin_peers
                .iter()
                .zip(children)
                .map(|(p, new_id)| {
                    let mut new_peer = metapb::Peer::clone(p);
                    new_peer.set_id(*new_id);
                    new_peer
                })
                .collect();
            assert_eq!(state.get_region().get_peers(), expect_peers.as_slice());
            assert!(!state.has_merge_state(), "{:?}", state);
            let epoch = self.epoch.borrow();
            assert_eq!(*state.get_region().get_region_epoch(), *epoch);
            if !check_initial {
                return;
            }
            let key = keys::apply_state_key(id);
            let initial_state: RaftApplyState =
                self.engine.get_msg_cf(CF_RAFT, &key).unwrap().unwrap();
            assert_eq!(initial_state.get_applied_index(), RAFT_INIT_LOG_INDEX);
            assert_eq!(
                initial_state.get_truncated_state().get_index(),
                RAFT_INIT_LOG_INDEX
            );
            assert_eq!(
                initial_state.get_truncated_state().get_term(),
                RAFT_INIT_LOG_INDEX
            );
        }
    }

    fn error_msg(resp: &RaftCmdResponse) -> &str {
        resp.get_header().get_error().get_message()
    }

    #[test]
    fn test_split() {
        let (_path, engine) = create_tmp_engine("test-delegate");
        let (_import_dir, importer) = create_tmp_importer("test-delegate");
        let peer_id = 3;
        let mut reg = Registration {
            id: peer_id,
            term: 1,
            ..Default::default()
        };
        reg.region.set_id(1);
        reg.region.set_end_key(b"k5".to_vec());
        reg.region.mut_region_epoch().set_version(3);
        let region_epoch = reg.region.get_region_epoch().clone();
        let peers = vec![new_peer(2, 3), new_peer(4, 5), new_learner_peer(6, 7)];
        reg.region.set_peers(peers.clone().into());
        let (tx, _rx) = mpsc::channel();
        let sender = Box::new(TestNotifier { tx });
        let mut host = CoprocessorHost::<KvTestEngine>::default();
        let mut obs = ApplyObserver::default();
        let (sink, cmdbatch_rx) = mpsc::channel();
        obs.cmd_sink = Some(Arc::new(Mutex::new(sink)));
        host.registry
            .register_cmd_observer(1, BoxCmdObserver::new(obs));
        let (region_scheduler, _) = dummy_scheduler();
        let cfg = Arc::new(VersionTrack::new(Config::default()));
        let (router, mut system) = create_apply_batch_system(&cfg.value());
        let pending_create_peers = Arc::new(Mutex::new(HashMap::default()));
        let builder = super::Builder::<KvTestEngine> {
            tag: "test-store".to_owned(),
            cfg,
            sender,
            importer,
            region_scheduler,
            coprocessor_host: host,
            engine: engine.clone(),
            router: router.clone(),
            store_id: 2,
            pending_create_peers,
        };
        system.spawn("test-split".to_owned(), builder);

        router.schedule_task(1, Msg::Registration(reg.dup()));
        let observe_handle = ObserveHandle::new();
        router.schedule_task(
            1,
            Msg::Change {
                region_epoch: region_epoch.clone(),
                cmd: ChangeObserver::from_cdc(1, observe_handle.clone()),
                cb: Callback::read(Box::new(|resp: ReadResponse<_>| {
                    assert!(!resp.response.get_header().has_error(), "{:?}", resp);
                    assert!(resp.snapshot.is_some());
                })),
            },
        );

        let mut index_id = 1;
        let (capture_tx, capture_rx) = mpsc::channel();
        let epoch = Rc::new(RefCell::new(reg.region.get_region_epoch().to_owned()));
        let epoch_ = epoch.clone();
        let mut exec_split = |router: &ApplyRouter<KvTestEngine>, reqs| {
            let epoch = epoch_.borrow();
            let split = EntryBuilder::new(index_id, 1)
                .split(reqs)
                .epoch(epoch.get_conf_ver(), epoch.get_version())
                .build();
            router.schedule_task(
                1,
                Msg::apply(apply(
                    peer_id,
                    1,
                    1,
                    vec![split],
                    vec![cb(index_id, 1, capture_tx.clone())],
                )),
            );
            index_id += 1;
            capture_rx.recv_timeout(Duration::from_secs(3)).unwrap()
        };

        let mut splits = BatchSplitRequest::default();
        splits.set_right_derive(true);
        splits.mut_requests().push(new_split_req(b"k1", 8, vec![]));
        let resp = exec_split(&router, splits.clone());
        // 3 followers are required.
        assert!(error_msg(&resp).contains("id count"), "{:?}", resp);
        cmdbatch_rx.recv_timeout(Duration::from_secs(3)).unwrap();

        splits.mut_requests().clear();
        let resp = exec_split(&router, splits.clone());
        // Empty requests should be rejected.
        assert!(error_msg(&resp).contains("missing"), "{:?}", resp);

        splits
            .mut_requests()
            .push(new_split_req(b"k6", 8, vec![9, 10, 11]));
        let resp = exec_split(&router, splits.clone());
        // Out of range keys should be rejected.
        assert!(
            resp.get_header().get_error().has_key_not_in_region(),
            "{:?}",
            resp
        );

        splits.mut_requests().clear();
        splits
            .mut_requests()
            .push(new_split_req(b"", 8, vec![9, 10, 11]));
        let resp = exec_split(&router, splits.clone());
        // Empty key will not in any region exclusively.
        assert!(error_msg(&resp).contains("missing split key"), "{:?}", resp);

        splits.mut_requests().clear();
        splits
            .mut_requests()
            .push(new_split_req(b"k2", 8, vec![9, 10, 11]));
        splits
            .mut_requests()
            .push(new_split_req(b"k1", 8, vec![9, 10, 11]));
        let resp = exec_split(&router, splits.clone());
        // keys should be in ascend order.
        assert!(error_msg(&resp).contains("invalid"), "{:?}", resp);

        splits.mut_requests().clear();
        splits
            .mut_requests()
            .push(new_split_req(b"k1", 8, vec![9, 10, 11]));
        splits
            .mut_requests()
            .push(new_split_req(b"k2", 8, vec![9, 10]));
        let resp = exec_split(&router, splits.clone());
        // All requests should be checked.
        assert!(error_msg(&resp).contains("id count"), "{:?}", resp);
        let checker = SplitResultChecker {
            engine,
            origin_peers: &peers,
            epoch: epoch.clone(),
        };

        splits.mut_requests().clear();
        splits
            .mut_requests()
            .push(new_split_req(b"k1", 8, vec![9, 10, 11]));
        let resp = exec_split(&router, splits.clone());
        // Split should succeed.
        assert!(!resp.get_header().has_error(), "{:?}", resp);
        let mut new_version = epoch.borrow().get_version() + 1;
        epoch.borrow_mut().set_version(new_version);
        checker.check(b"", b"k1", 8, &[9, 10, 11], true);
        checker.check(b"k1", b"k5", 1, &[3, 5, 7], false);

        splits.mut_requests().clear();
        splits
            .mut_requests()
            .push(new_split_req(b"k4", 12, vec![13, 14, 15]));
        splits.set_right_derive(false);
        let resp = exec_split(&router, splits.clone());
        // Right derive should be respected.
        assert!(!resp.get_header().has_error(), "{:?}", resp);
        new_version = epoch.borrow().get_version() + 1;
        epoch.borrow_mut().set_version(new_version);
        checker.check(b"k4", b"k5", 12, &[13, 14, 15], true);
        checker.check(b"k1", b"k4", 1, &[3, 5, 7], false);

        splits.mut_requests().clear();
        splits
            .mut_requests()
            .push(new_split_req(b"k2", 16, vec![17, 18, 19]));
        splits
            .mut_requests()
            .push(new_split_req(b"k3", 20, vec![21, 22, 23]));
        splits.set_right_derive(true);
        let resp = exec_split(&router, splits.clone());
        // Right derive should be respected.
        assert!(!resp.get_header().has_error(), "{:?}", resp);
        new_version = epoch.borrow().get_version() + 2;
        epoch.borrow_mut().set_version(new_version);
        checker.check(b"k1", b"k2", 16, &[17, 18, 19], true);
        checker.check(b"k2", b"k3", 20, &[21, 22, 23], true);
        checker.check(b"k3", b"k4", 1, &[3, 5, 7], false);

        splits.mut_requests().clear();
        splits
            .mut_requests()
            .push(new_split_req(b"k31", 24, vec![25, 26, 27]));
        splits
            .mut_requests()
            .push(new_split_req(b"k32", 28, vec![29, 30, 31]));
        splits.set_right_derive(false);
        let resp = exec_split(&router, splits);
        // Right derive should be respected.
        assert!(!resp.get_header().has_error(), "{:?}", resp);
        new_version = epoch.borrow().get_version() + 2;
        epoch.borrow_mut().set_version(new_version);
        checker.check(b"k3", b"k31", 1, &[3, 5, 7], false);
        checker.check(b"k31", b"k32", 24, &[25, 26, 27], true);
        checker.check(b"k32", b"k4", 28, &[29, 30, 31], true);

        let (tx, rx) = mpsc::channel();
        observe_handle.stop_observing();
        router.schedule_task(
            1,
            Msg::Change {
                region_epoch,
                cmd: ChangeObserver::from_cdc(1, observe_handle),
                cb: Callback::read(Box::new(move |resp: ReadResponse<_>| {
                    assert!(
                        resp.response.get_header().get_error().has_epoch_not_match(),
                        "{:?}",
                        resp
                    );
                    assert!(resp.snapshot.is_none());
                    tx.send(()).unwrap();
                })),
            },
        );
        rx.recv_timeout(Duration::from_millis(500)).unwrap();

        system.shutdown();
    }

    #[test]
    fn pending_cmd_leak() {
        let res = panic_hook::recover_safe(|| {
            let _cmd = PendingCmd::new(1, 1, Callback::<KvTestSnapshot>::None);
        });
        res.unwrap_err();
    }

    #[test]
    fn pending_cmd_leak_dtor_not_abort() {
        let res = panic_hook::recover_safe(|| {
            let _cmd = PendingCmd::new(1, 1, Callback::<KvTestSnapshot>::None);
            panic!("Don't abort");
            // It would abort and fail if there was a double-panic in PendingCmd
            // dtor.
        });
        res.unwrap_err();
    }

    #[test]
    fn flashback_need_to_be_applied() {
        let (_path, engine) = create_tmp_engine("flashback_need_to_be_applied");
        let (_, importer) = create_tmp_importer("flashback_need_to_be_applied");
        let mut host = CoprocessorHost::<KvTestEngine>::default();
        host.registry
            .register_query_observer(1, BoxQueryObserver::new(ApplyObserver::default()));

        let (tx, rx) = mpsc::channel();
        let (region_scheduler, _) = dummy_scheduler();
        let sender = Box::new(TestNotifier { tx });
        let cfg = Arc::new(VersionTrack::new(Config::default()));
        let (router, mut system) = create_apply_batch_system(&cfg.value());
        let pending_create_peers = Arc::new(Mutex::new(HashMap::default()));
        let builder = super::Builder::<KvTestEngine> {
            tag: "flashback_need_to_be_applied".to_owned(),
            cfg,
            sender,
            region_scheduler,
            coprocessor_host: host,
            importer,
            engine: engine.clone(),
            router: router.clone(),
            store_id: 1,
            pending_create_peers,
        };
        system.spawn("flashback_need_to_be_applied".to_owned(), builder);

        let peer_id = 3;
        let mut reg = Registration {
            id: peer_id,
            ..Default::default()
        };
        reg.region.set_id(1);
        reg.region.mut_peers().push(new_peer(2, 3));
        reg.region.mut_region_epoch().set_conf_ver(1);
        reg.region.mut_region_epoch().set_version(3);
        reg.region.set_is_in_flashback(true);
        router.schedule_task(1, Msg::Registration(reg));

        let (capture_tx, capture_rx) = mpsc::channel();
        let mut region_state = RegionLocalState::default();
        region_state.mut_region().set_is_in_flashback(false);
        let region_state_key = keys::region_state_key(1);
        engine
            .put_msg_cf(CF_RAFT, &region_state_key, &region_state)
            .unwrap();
        // Check for not flashback request.
        let mut cmd = AdminRequest::default();
        cmd.set_cmd_type(AdminCmdType::TransferLeader);
        let mut flashback_req = EntryBuilder::new(1, 1).epoch(1, 3);
        flashback_req.req.set_admin_request(cmd.clone());
        router.schedule_task(
            1,
            Msg::apply(apply(
                peer_id,
                1,
                1,
                vec![flashback_req.build()],
                vec![cb(1, 1, capture_tx.clone())],
            )),
        );
        let resp = capture_rx.recv_timeout(Duration::from_secs(3)).unwrap();
        assert!(resp.get_header().get_error().has_flashback_in_progress());
        // Check for flashback request.
        cmd.set_cmd_type(AdminCmdType::PrepareFlashback);
        region_state.mut_region().set_is_in_flashback(false);
        let mut flashback_req = EntryBuilder::new(2, 2).epoch(1, 3);
        flashback_req.req.set_admin_request(cmd.clone());
        flashback_req
            .req
            .mut_header()
            .set_flags(WriteBatchFlags::FLASHBACK.bits());
        router.schedule_task(
            1,
            Msg::apply(apply(
                peer_id,
                1,
                2,
                vec![flashback_req.build()],
                vec![cb(2, 2, capture_tx)],
            )),
        );
        let resp = capture_rx.recv_timeout(Duration::from_secs(3)).unwrap();
        assert!(!resp.get_header().has_error(), "{:?}", resp);

        rx.recv_timeout(Duration::from_millis(500)).unwrap();
        system.shutdown();
    }

    fn new_batch_split_request(keys: Vec<Vec<u8>>) -> AdminRequest {
        let mut req = AdminRequest::default();
        req.set_cmd_type(AdminCmdType::BatchSplit);
        for key in keys {
            let mut split_req = SplitRequest::default();
            split_req.set_split_key(key);
            split_req.set_new_peer_ids(vec![1]);
            req.mut_splits().mut_requests().push(split_req);
        }
        req
    }

    #[test]
    fn test_validate_batch_split() {
        let mut region = Region::default();
        region.set_start_key(b"k05".to_vec());
        region.set_end_key(b"k10".to_vec());
        region.set_peers(vec![new_peer(1, 2)].into());

        let missing_error = "missing split requests";
        let invalid_error = "invalid split request";
        let not_in_region_error = "not in region";
        let empty_error = "missing split key";
        let peer_id_error = "invalid new peer id count";

        // case: split is deprecated
        let mut req = AdminRequest::default();
        req.set_cmd_type(AdminCmdType::Split);
        let mut split_req = SplitRequest::default();
        split_req.set_split_key(b"k06".to_vec());
        req.set_split(split_req);
        assert!(
            validate_batch_split(&req, &region)
                .unwrap_err()
                .to_string()
                .contains(missing_error)
        );

        // case: missing peer ids
        let mut req = new_batch_split_request(vec![b"k07".to_vec()]);
        req.mut_splits()
            .mut_requests()
            .get_mut(0)
            .unwrap()
            .new_peer_ids
            .clear();
        assert!(
            validate_batch_split(&req, &region)
                .unwrap_err()
                .to_string()
                .contains(peer_id_error)
        );

        let fail_cases = vec![
            // case: default admin request should be rejected
            (vec![], missing_error),
            // case: empty split key
            (vec![vec![]], empty_error),
            // case: out of order split keys
            (
                vec![b"k07".to_vec(), b"k08".to_vec(), b"k06".to_vec()],
                invalid_error,
            ),
            // case: split keys are not in region range
            (
                vec![b"k04".to_vec(), b"k07".to_vec(), b"k08".to_vec()],
                invalid_error,
            ),
            // case: split keys are not in region range
            (
                vec![b"k06".to_vec(), b"k07".to_vec(), b"k11".to_vec()],
                not_in_region_error,
            ),
            // case: duplicated split keys
            (vec![b"k06".to_vec(), b"k06".to_vec()], invalid_error),
        ];

        for (split_keys, fail_str) in fail_cases {
            let req = if split_keys.is_empty() {
                AdminRequest::default()
            } else {
                new_batch_split_request(split_keys)
            };
            assert!(
                validate_batch_split(&req, &region)
                    .unwrap_err()
                    .to_string()
                    .contains(fail_str)
            );
        }

        // case: pass the validation
        let req = new_batch_split_request(vec![b"k06".to_vec(), b"k07".to_vec(), b"k08".to_vec()]);
        validate_batch_split(&req, &region).unwrap();
    }
}<|MERGE_RESOLUTION|>--- conflicted
+++ resolved
@@ -307,11 +307,8 @@
     SetFlashbackState {
         region: Region,
     },
-<<<<<<< HEAD
     BatchSwitchWitness(SwitchWitness),
-=======
     PendingCompactCmd,
->>>>>>> 09f9aac3
 }
 
 /// The possible returned value when applying logs.
@@ -3690,17 +3687,15 @@
     #[cfg(any(test, feature = "testexport"))]
     #[allow(clippy::type_complexity)]
     Validate(u64, Box<dyn FnOnce(*const u8) + Send>),
-<<<<<<< HEAD
     ApplyGap {
         start: Instant,
         region_id: u64,
         apply: Option<Apply<Callback<EK::Snapshot>>>,
-=======
+    },
     CheckCompact {
         region_id: u64,
         voter_replicated_index: u64,
         voter_replicated_term: u64,
->>>>>>> 09f9aac3
     },
 }
 
@@ -3757,9 +3752,7 @@
             } => write!(f, "[region {}] change cmd", region_id),
             #[cfg(any(test, feature = "testexport"))]
             Msg::Validate(region_id, _) => write!(f, "[region {}] validate", region_id),
-<<<<<<< HEAD
             Msg::ApplyGap { region_id, .. } => write!(f, "[region {}] replay", region_id),
-=======
             Msg::CheckCompact {
                 region_id,
                 voter_replicated_index,
@@ -3771,7 +3764,6 @@
                     region_id, voter_replicated_index, voter_replicated_term
                 )
             }
->>>>>>> 09f9aac3
         }
     }
 }
@@ -4777,17 +4769,16 @@
                 }
                 #[cfg(any(test, feature = "testexport"))]
                 Msg::Validate(..) => return,
-<<<<<<< HEAD
                 Msg::ApplyGap { region_id, .. } => {
                     info!(
                         "target region is not found, drop proposals";
                         "region_id" => region_id
                     );
-=======
+                    return;
+                }
                 Msg::CheckCompact { region_id, .. } => {
                     info!("target region is not found";
                             "region_id" => region_id);
->>>>>>> 09f9aac3
                     return;
                 }
             },
@@ -4922,11 +4913,8 @@
                 | Msg::Change { .. } => 0,
                 #[cfg(any(test, feature = "testexport"))]
                 Msg::Validate(..) => 0,
-<<<<<<< HEAD
                 Msg::ApplyGap { .. } => 0,
-=======
                 Msg::CheckCompact { .. } => 0,
->>>>>>> 09f9aac3
             }
         }
     }
