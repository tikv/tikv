// Copyright 2017 TiKV Project Authors. Licensed under Apache-2.0.

use std::borrow::Cow;
use std::cmp::{Ord, Ordering as CmpOrdering};
use std::collections::VecDeque;
use std::fmt::{self, Debug, Formatter};
use std::marker::PhantomData;
use std::ops::{Deref, DerefMut};
use std::sync::atomic::{AtomicBool, AtomicU64, AtomicUsize, Ordering};
#[cfg(test)]
use std::sync::mpsc::Sender;
use std::sync::mpsc::SyncSender;
use std::sync::{Arc, Mutex};
use std::time::Duration;
use std::vec::Drain;
use std::{cmp, usize};

use batch_system::{BasicMailbox, BatchRouter, BatchSystem, Fsm, HandlerBuilder, PollHandler};
use crossbeam::channel::{TryRecvError, TrySendError};
use engine_rocks::{PerfContext, PerfLevel};
use engine_traits::{KvEngine, Snapshot, WriteBatch, WriteBatchVecExt};
use engine_traits::{ALL_CFS, CF_DEFAULT, CF_LOCK, CF_RAFT, CF_WRITE};
use error_code::ErrorCodeExt;
use kvproto::import_sstpb::SstMeta;
use kvproto::kvrpcpb::ExtraOp as TxnExtraOp;
use kvproto::metapb::{Peer as PeerMeta, PeerRole, Region, RegionEpoch};
use kvproto::raft_cmdpb::{
    AdminCmdType, AdminRequest, AdminResponse, ChangePeerRequest, CmdType, CommitMergeRequest,
    RaftCmdRequest, RaftCmdResponse, Request, Response,
};
use kvproto::raft_serverpb::{
    MergeState, PeerState, RaftApplyState, RaftTruncatedState, RegionLocalState,
};
use raft::eraftpb::{ConfChange, ConfChangeType, Entry, EntryType, Snapshot as RaftSnapshot};
use raft_engine::RaftEngine;
use sst_importer::SSTImporter;
use tikv_util::collections::{HashMap, HashMapEntry, HashSet};
use tikv_util::config::{Tracker, VersionTrack};
use tikv_util::mpsc::{loose_bounded, LooseBoundedSender, Receiver};
use tikv_util::time::{duration_to_sec, Instant};
use tikv_util::worker::Scheduler;
use tikv_util::{escape, Either, MustConsumeVec};
use time::Timespec;
use txn_types::TxnExtra;
use uuid::Builder as UuidBuilder;

use crate::coprocessor::{Cmd, CoprocessorHost};
use crate::store::fsm::{RaftPollerBuilder, RaftRouter};
use crate::store::metrics::*;
use crate::store::msg::{Callback, PeerMsg, ReadResponse, SignificantMsg};
use crate::store::peer::Peer;
use crate::store::peer_storage::{
    self, write_initial_apply_state, write_peer_state, ENTRY_MEM_SIZE,
};
use crate::store::util::{
    check_region_epoch, compare_region_epoch, is_learner, KeysInfoFormatter, PerfContextStatistics,
};
use crate::store::{cmd_resp, util, Config, RegionSnapshot, RegionTask};
use crate::{observe_perf_context_type, report_perf_context, Error, Result};

use super::metrics::*;

const DEFAULT_APPLY_WB_SIZE: usize = 4 * 1024;
const WRITE_BATCH_LIMIT: usize = 16;
const APPLY_WB_SHRINK_SIZE: usize = 1024 * 1024;
const SHRINK_PENDING_CMD_QUEUE_CAP: usize = 64;

pub struct PendingCmd<S>
where
    S: Snapshot,
{
    pub index: u64,
    pub term: u64,
    pub cb: Option<Callback<S>>,
    pub txn_extra: TxnExtra,
}

impl<S> PendingCmd<S>
where
    S: Snapshot,
{
    fn new(index: u64, term: u64, cb: Callback<S>, txn_extra: TxnExtra) -> PendingCmd<S> {
        PendingCmd {
            index,
            term,
            txn_extra,
            cb: Some(cb),
        }
    }
}

impl<S> Drop for PendingCmd<S>
where
    S: Snapshot,
{
    fn drop(&mut self) {
        if self.cb.is_some() {
            safe_panic!(
                "callback of pending command at [index: {}, term: {}] is leak",
                self.index,
                self.term
            );
        }
    }
}

impl<S> Debug for PendingCmd<S>
where
    S: Snapshot,
{
    fn fmt(&self, f: &mut Formatter<'_>) -> fmt::Result {
        write!(
            f,
            "PendingCmd [index: {}, term: {}, has_cb: {}]",
            self.index,
            self.term,
            self.cb.is_some()
        )
    }
}

/// Commands waiting to be committed and applied.
#[derive(Debug)]
pub struct PendingCmdQueue<S>
where
    S: Snapshot,
{
    normals: VecDeque<PendingCmd<S>>,
    conf_change: Option<PendingCmd<S>>,
}

impl<S> PendingCmdQueue<S>
where
    S: Snapshot,
{
    fn new() -> PendingCmdQueue<S> {
        PendingCmdQueue {
            normals: VecDeque::new(),
            conf_change: None,
        }
    }

    fn pop_normal(&mut self, index: u64, term: u64) -> Option<PendingCmd<S>> {
        self.normals.pop_front().and_then(|cmd| {
            if self.normals.capacity() > SHRINK_PENDING_CMD_QUEUE_CAP
                && self.normals.len() < SHRINK_PENDING_CMD_QUEUE_CAP
            {
                self.normals.shrink_to_fit();
            }
            if (cmd.term, cmd.index) > (term, index) {
                self.normals.push_front(cmd);
                return None;
            }
            Some(cmd)
        })
    }

    fn append_normal(&mut self, cmd: PendingCmd<S>) {
        self.normals.push_back(cmd);
    }

    fn take_conf_change(&mut self) -> Option<PendingCmd<S>> {
        // conf change will not be affected when changing between follower and leader,
        // so there is no need to check term.
        self.conf_change.take()
    }

    // TODO: seems we don't need to separate conf change from normal entries.
    fn set_conf_change(&mut self, cmd: PendingCmd<S>) {
        self.conf_change = Some(cmd);
    }
}

#[derive(Default, Debug)]
pub struct ChangePeer {
    pub index: u64,
    pub conf_change: ConfChange,
    pub peer: PeerMeta,
    pub region: Region,
}

#[derive(Debug)]
pub struct Range {
    pub cf: String,
    pub start_key: Vec<u8>,
    pub end_key: Vec<u8>,
}

impl Range {
    fn new(cf: String, start_key: Vec<u8>, end_key: Vec<u8>) -> Range {
        Range {
            cf,
            start_key,
            end_key,
        }
    }
}

#[derive(Debug)]
pub enum ExecResult<S> {
    ChangePeer(ChangePeer),
    CompactLog {
        state: RaftTruncatedState,
        first_index: u64,
    },
    SplitRegion {
        regions: Vec<Region>,
        derived: Region,
        new_split_regions: HashMap<u64, NewSplitPeer>,
    },
    PrepareMerge {
        region: Region,
        state: MergeState,
    },
    CommitMerge {
        region: Region,
        source: Region,
    },
    RollbackMerge {
        region: Region,
        commit: u64,
    },
    ComputeHash {
        region: Region,
        index: u64,
        safe_point: u64,
        snap: S,
    },
    VerifyHash {
        index: u64,
        safe_point: u64,
        hash: Vec<u8>,
    },
    DeleteRange {
        ranges: Vec<Range>,
    },
    IngestSst {
        ssts: Vec<SstMeta>,
    },
}

/// The possible returned value when applying logs.
pub enum ApplyResult<S> {
    None,
    Yield,
    /// Additional result that needs to be sent back to raftstore.
    Res(ExecResult<S>),
    /// It is unable to apply the `CommitMerge` until the source peer
    /// has applied to the required position and sets the atomic boolean
    /// to true.
    WaitMergeSource(Arc<AtomicU64>),
}

struct ExecContext {
    apply_state: RaftApplyState,
    index: u64,
    term: u64,
}

impl ExecContext {
    pub fn new(apply_state: RaftApplyState, index: u64, term: u64) -> ExecContext {
        ExecContext {
            apply_state,
            index,
            term,
        }
    }
}

struct ApplyCallback<EK>
where
    EK: KvEngine,
{
    region: Region,
    cbs: Vec<(Option<Callback<EK::Snapshot>>, Cmd)>,
}

impl<EK> ApplyCallback<EK>
where
    EK: KvEngine,
{
    fn new(region: Region) -> Self {
        let cbs = vec![];
        ApplyCallback { region, cbs }
    }

    fn invoke_all(self, host: &CoprocessorHost<EK>) {
        for (cb, mut cmd) in self.cbs {
            host.post_apply(&self.region, &mut cmd);
            if let Some(cb) = cb {
                cb.invoke_with_response(cmd.response)
            };
        }
    }

    fn push(&mut self, cb: Option<Callback<EK::Snapshot>>, cmd: Cmd) {
        self.cbs.push((cb, cmd));
    }
}

pub enum Notifier<EK, ER>
where
    EK: KvEngine,
    ER: RaftEngine,
{
    Router(RaftRouter<EK, ER>),
    #[cfg(test)]
    Sender(Sender<PeerMsg<EK>>),
}

impl<EK, ER> Clone for Notifier<EK, ER>
where
    EK: KvEngine,
    ER: RaftEngine,
{
    fn clone(&self) -> Self {
        match self {
            Notifier::Router(v) => Notifier::Router(v.clone()),
            #[cfg(test)]
            Notifier::Sender(v) => Notifier::Sender(v.clone()),
        }
    }
}

impl<EK, ER> Notifier<EK, ER>
where
    EK: KvEngine,
    ER: RaftEngine,
{
    fn notify(&self, region_id: u64, msg: PeerMsg<EK>) {
        match *self {
            Notifier::Router(ref r) => {
                r.force_send(region_id, msg).unwrap();
            }
            #[cfg(test)]
            Notifier::Sender(ref s) => s.send(msg).unwrap(),
        }
    }
}

struct ApplyContext<EK, ER, W>
where
    EK: KvEngine,
    ER: RaftEngine,
    W: WriteBatch + WriteBatchVecExt<EK>,
{
    tag: String,
    timer: Option<Instant>,
    host: CoprocessorHost<EK>,
    importer: Arc<SSTImporter>,
    region_scheduler: Scheduler<RegionTask<EK::Snapshot>>,
    router: ApplyRouter<EK>,
    notifier: Notifier<EK, ER>,
    engine: EK,
    cbs: MustConsumeVec<ApplyCallback<EK>>,
    apply_res: Vec<ApplyRes<EK::Snapshot>>,
    exec_ctx: Option<ExecContext>,

    kv_wb: Option<W>,
    kv_wb_last_bytes: u64,
    kv_wb_last_keys: u64,

    last_applied_index: u64,
    committed_count: usize,

    // Indicates that WAL can be synchronized when data is written to KV engine.
    enable_sync_log: bool,
    // Whether synchronize WAL is preferred.
    sync_log_hint: bool,
    // Whether to use the delete range API instead of deleting one by one.
    use_delete_range: bool,

    perf_context_statistics: PerfContextStatistics,

    yield_duration: Duration,

    store_id: u64,
    /// region_id -> (peer_id, is_splitting)
    /// Used for handling race between splitting and creating new peer.
    /// An uninitialized peer can be replaced to the one from splitting iff they are exactly the same peer.
    pending_create_peers: Arc<Mutex<HashMap<u64, (u64, bool)>>>,
    // TxnExtra collected from applied cmds.
    txn_extras: MustConsumeVec<TxnExtra>,
}

impl<EK, ER, W> ApplyContext<EK, ER, W>
where
    EK: KvEngine,
    ER: RaftEngine,
    W: WriteBatch + WriteBatchVecExt<EK>,
{
    pub fn new(
        tag: String,
        host: CoprocessorHost<EK>,
        importer: Arc<SSTImporter>,
        region_scheduler: Scheduler<RegionTask<EK::Snapshot>>,
        engine: EK,
        router: ApplyRouter<EK>,
        notifier: Notifier<EK, ER>,
        cfg: &Config,
        store_id: u64,
        pending_create_peers: Arc<Mutex<HashMap<u64, (u64, bool)>>>,
    ) -> ApplyContext<EK, ER, W> {
        ApplyContext {
            tag,
            timer: None,
            host,
            importer,
            region_scheduler,
            engine,
            router,
            notifier,
            kv_wb: None,
            cbs: MustConsumeVec::new("callback of apply context"),
            apply_res: vec![],
            kv_wb_last_bytes: 0,
            kv_wb_last_keys: 0,
            last_applied_index: 0,
            committed_count: 0,
            enable_sync_log: cfg.sync_log,
            sync_log_hint: false,
            exec_ctx: None,
            use_delete_range: cfg.use_delete_range,
            perf_context_statistics: PerfContextStatistics::new(cfg.perf_level),
            yield_duration: cfg.apply_yield_duration.0,
            store_id,
            pending_create_peers,
            txn_extras: MustConsumeVec::new("extra data from txn"),
        }
    }

    /// Prepares for applying entries for `delegate`.
    ///
    /// A general apply progress for a delegate is:
    /// `prepare_for` -> `commit` [-> `commit` ...] -> `finish_for`.
    /// After all delegates are handled, `write_to_db` method should be called.
    pub fn prepare_for(&mut self, delegate: &mut ApplyDelegate<EK>) {
        self.prepare_write_batch();
        self.cbs.push(ApplyCallback::new(delegate.region.clone()));
        self.last_applied_index = delegate.apply_state.get_applied_index();

        if let Some(observe_cmd) = &delegate.observe_cmd {
            let region_id = delegate.region_id();
            if observe_cmd.enabled.load(Ordering::Acquire) {
                self.host.prepare_for_apply(observe_cmd.id, region_id);
            } else {
                info!("region is no longer observerd";
                    "region_id" => region_id);
                delegate.observe_cmd.take();
            }
        }
    }

    /// Prepares WriteBatch.
    ///
    /// If `enable_multi_batch_write` was set true, we create `RocksWriteBatchVec`.
    /// Otherwise create `RocksWriteBatch`.
    pub fn prepare_write_batch(&mut self) {
        if self.kv_wb.is_none() {
            let kv_wb = W::write_batch_vec(&self.engine, WRITE_BATCH_LIMIT, DEFAULT_APPLY_WB_SIZE);
            self.kv_wb = Some(kv_wb);
            self.kv_wb_last_bytes = 0;
            self.kv_wb_last_keys = 0;
        }
    }

    /// Commits all changes have done for delegate. `persistent` indicates whether
    /// write the changes into rocksdb.
    ///
    /// This call is valid only when it's between a `prepare_for` and `finish_for`.
    pub fn commit(&mut self, delegate: &mut ApplyDelegate<EK>) {
        if self.last_applied_index < delegate.apply_state.get_applied_index() {
            delegate.write_apply_state(self.kv_wb.as_mut().unwrap());
        }
        // last_applied_index doesn't need to be updated, set persistent to true will
        // force it call `prepare_for` automatically.
        self.commit_opt(delegate, true);
    }

    fn commit_opt(&mut self, delegate: &mut ApplyDelegate<EK>, persistent: bool) {
        delegate.update_metrics(self);
        if persistent {
            self.write_to_db();
            self.prepare_for(delegate);
        }
        self.kv_wb_last_bytes = self.kv_wb().data_size() as u64;
        self.kv_wb_last_keys = self.kv_wb().count() as u64;
    }

    /// Writes all the changes into RocksDB.
    /// If it returns true, all pending writes are persisted in engines.
    pub fn write_to_db(&mut self) -> bool {
        let need_sync = self.enable_sync_log && self.sync_log_hint;
        if self.kv_wb.as_ref().map_or(false, |wb| !wb.is_empty()) {
            let mut write_opts = engine_traits::WriteOptions::new();
            write_opts.set_sync(need_sync);
            self.kv_wb()
                .write_to_engine(&self.engine, &write_opts)
                .unwrap_or_else(|e| {
                    panic!("failed to write to engine: {:?}", e);
                });
            report_perf_context!(
                self.perf_context_statistics,
                APPLY_PERF_CONTEXT_TIME_HISTOGRAM_STATIC
            );
            self.sync_log_hint = false;
            let data_size = self.kv_wb().data_size();
            if data_size > APPLY_WB_SHRINK_SIZE {
                // Control the memory usage for the WriteBatch.
                let kv_wb =
                    W::write_batch_vec(&self.engine, WRITE_BATCH_LIMIT, DEFAULT_APPLY_WB_SIZE);
                self.kv_wb = Some(kv_wb);
            } else {
                // Clear data, reuse the WriteBatch, this can reduce memory allocations and deallocations.
                self.kv_wb_mut().clear();
            }
            self.kv_wb_last_bytes = 0;
            self.kv_wb_last_keys = 0;
        }
        // Call it before invoking callback for preventing Commit is executed before Prewrite is observed.
        self.host
            .on_flush_apply(std::mem::take(&mut self.txn_extras), self.engine.clone());

        for cbs in self.cbs.drain(..) {
            cbs.invoke_all(&self.host);
        }
        need_sync
    }

    /// Finishes `Apply`s for the delegate.
    pub fn finish_for(
        &mut self,
        delegate: &mut ApplyDelegate<EK>,
        results: VecDeque<ExecResult<EK::Snapshot>>,
    ) {
        if !delegate.pending_remove {
            delegate.write_apply_state(self.kv_wb.as_mut().unwrap());
        }
        self.commit_opt(delegate, false);
        self.apply_res.push(ApplyRes {
            region_id: delegate.region_id(),
            apply_state: delegate.apply_state.clone(),
            exec_res: results,
            metrics: delegate.metrics.clone(),
            applied_index_term: delegate.applied_index_term,
        });
    }

    pub fn delta_bytes(&self) -> u64 {
        self.kv_wb().data_size() as u64 - self.kv_wb_last_bytes
    }

    pub fn delta_keys(&self) -> u64 {
        self.kv_wb().count() as u64 - self.kv_wb_last_keys
    }

    #[inline]
    pub fn kv_wb(&self) -> &W {
        self.kv_wb.as_ref().unwrap()
    }

    #[inline]
    pub fn kv_wb_mut(&mut self) -> &mut W {
        self.kv_wb.as_mut().unwrap()
    }

    /// Flush all pending writes to engines.
    /// If it returns true, all pending writes are persisted in engines.
    pub fn flush(&mut self) -> bool {
        // TODO: this check is too hacky, need to be more verbose and less buggy.
        let t = match self.timer.take() {
            Some(t) => t,
            None => return false,
        };

        // Write to engine
        // raftstore.sync-log = true means we need prevent data loss when power failure.
        // take raft log gc for example, we write kv WAL first, then write raft WAL,
        // if power failure happen, raft WAL may synced to disk, but kv WAL may not.
        // so we use sync-log flag here.
        let is_synced = self.write_to_db();

        if !self.apply_res.is_empty() {
            for res in self.apply_res.drain(..) {
                self.notifier.notify(
                    res.region_id,
                    PeerMsg::ApplyRes {
                        res: TaskRes::Apply(res),
                    },
                );
            }
        }

        let elapsed = t.elapsed();
        STORE_APPLY_LOG_HISTOGRAM.observe(duration_to_sec(elapsed) as f64);

        slow_log!(
            elapsed,
            "{} handle ready {} committed entries",
            self.tag,
            self.committed_count
        );
        self.committed_count = 0;
        is_synced
    }
}

/// Calls the callback of `cmd` when the Region is removed.
fn notify_region_removed(region_id: u64, peer_id: u64, mut cmd: PendingCmd<impl Snapshot>) {
    debug!(
        "region is removed, notify commands";
        "region_id" => region_id,
        "peer_id" => peer_id,
        "index" => cmd.index,
        "term" => cmd.term
    );
    notify_req_region_removed(region_id, cmd.cb.take().unwrap());
}

pub fn notify_req_region_removed(region_id: u64, cb: Callback<impl Snapshot>) {
    let region_not_found = Error::RegionNotFound(region_id);
    let resp = cmd_resp::new_error(region_not_found);
    cb.invoke_with_response(resp);
}

/// Calls the callback of `cmd` when it can not be processed further.
fn notify_stale_command(
    region_id: u64,
    peer_id: u64,
    term: u64,
    mut cmd: PendingCmd<impl Snapshot>,
) {
    info!(
        "command is stale, skip";
        "region_id" => region_id,
        "peer_id" => peer_id,
        "index" => cmd.index,
        "term" => cmd.term
    );
    notify_stale_req(term, cmd.cb.take().unwrap());
}

pub fn notify_stale_req(term: u64, cb: Callback<impl Snapshot>) {
    let resp = cmd_resp::err_resp(Error::StaleCommand, term);
    cb.invoke_with_response(resp);
}

/// Checks if a write is needed to be issued before handling the command.
fn should_write_to_engine(cmd: &RaftCmdRequest) -> bool {
    if cmd.has_admin_request() {
        match cmd.get_admin_request().get_cmd_type() {
            // ComputeHash require an up to date snapshot.
            AdminCmdType::ComputeHash |
            // Merge needs to get the latest apply index.
            AdminCmdType::CommitMerge |
            AdminCmdType::RollbackMerge => return true,
            _ => {}
        }
    }

    // Some commands may modify keys covered by the current write batch, so we
    // must write the current write batch to the engine first.
    for req in cmd.get_requests() {
        if req.has_delete_range() {
            return true;
        }
        if req.has_ingest_sst() {
            return true;
        }
    }

    false
}

/// Checks if a write is needed to be issued after handling the command.
fn should_sync_log(cmd: &RaftCmdRequest) -> bool {
    if cmd.has_admin_request() {
        return true;
    }

    for req in cmd.get_requests() {
        // After ingest sst, sst files are deleted quickly. As a result,
        // ingest sst command can not be handled again and must be synced.
        // See more in Cleanup worker.
        if req.has_ingest_sst() {
            return true;
        }
    }

    false
}

/// A struct that stores the state related to Merge.
///
/// When executing a `CommitMerge`, the source peer may have not applied
/// to the required index, so the target peer has to abort current execution
/// and wait for it asynchronously.
///
/// When rolling the stack, all states required to recover are stored in
/// this struct.
/// TODO: check whether generator/coroutine is a good choice in this case.
struct WaitSourceMergeState {
    /// A flag that indicates whether the source peer has applied to the required
    /// index. If the source peer is ready, this flag should be set to the region id
    /// of source peer.
    logs_up_to_date: Arc<AtomicU64>,
}

struct YieldState<EK>
where
    EK: KvEngine,
{
    /// All of the entries that need to continue to be applied after
    /// the source peer has applied its logs.
    pending_entries: Vec<Entry>,
    /// All of messages that need to continue to be handled after
    /// the source peer has applied its logs and pending entries
    /// are all handled.
    pending_msgs: Vec<Msg<EK>>,
}

impl<EK> Debug for YieldState<EK>
where
    EK: KvEngine,
{
    fn fmt(&self, f: &mut fmt::Formatter<'_>) -> fmt::Result {
        f.debug_struct("YieldState")
            .field("pending_entries", &self.pending_entries.len())
            .field("pending_msgs", &self.pending_msgs.len())
            .finish()
    }
}

impl Debug for WaitSourceMergeState {
    fn fmt(&self, f: &mut fmt::Formatter<'_>) -> fmt::Result {
        f.debug_struct("WaitSourceMergeState")
            .field("logs_up_to_date", &self.logs_up_to_date)
            .finish()
    }
}

#[derive(Debug, Clone)]
pub struct NewSplitPeer {
    pub peer_id: u64,
    // `None` => success,
    // `Some(s)` => fail due to `s`.
    pub result: Option<String>,
}

/// The apply delegate of a Region which is responsible for handling committed
/// raft log entries of a Region.
///
/// `Apply` is a term of Raft, which means executing the actual commands.
/// In Raft, once some log entries are committed, for every peer of the Raft
/// group will apply the logs one by one. For write commands, it does write or
/// delete to local engine; for admin commands, it does some meta change of the
/// Raft group.
///
/// `Delegate` is just a structure to congregate all apply related fields of a
/// Region. The apply worker receives all the apply tasks of different Regions
/// located at this store, and it will get the corresponding apply delegate to
/// handle the apply task to make the code logic more clear.
#[derive(Debug)]
pub struct ApplyDelegate<EK>
where
    EK: KvEngine,
{
    /// The ID of the peer.
    id: u64,
    /// The term of the Region.
    term: u64,
    /// The Region information of the peer.
    region: Region,
    /// Peer_tag, "[region region_id] peer_id".
    tag: String,

    /// If the delegate should be stopped from polling.
    /// A delegate can be stopped in conf change, merge or requested by destroy message.
    stopped: bool,
    /// The start time of the current round to execute commands.
    handle_start: Option<Instant>,
    /// Set to true when removing itself because of `ConfChangeType::RemoveNode`, and then
    /// any following committed logs in same Ready should be applied failed.
    pending_remove: bool,

    /// The commands waiting to be committed and applied
    pending_cmds: PendingCmdQueue<EK::Snapshot>,
    /// The counter of pending request snapshots. See more in `Peer`.
    pending_request_snapshot_count: Arc<AtomicUsize>,

    /// Indicates the peer is in merging, if that compact log won't be performed.
    is_merging: bool,
    /// Records the epoch version after the last merge.
    last_merge_version: u64,
    yield_state: Option<YieldState<EK>>,
    /// A temporary state that keeps track of the progress of the source peer state when
    /// CommitMerge is unable to be executed.
    wait_merge_state: Option<WaitSourceMergeState>,
    // ID of last region that reports ready.
    ready_source_region_id: u64,

    /// TiKV writes apply_state to KV RocksDB, in one write batch together with kv data.
    ///
    /// If we write it to Raft RocksDB, apply_state and kv data (Put, Delete) are in
    /// separate WAL file. When power failure, for current raft log, apply_index may synced
    /// to file, but KV data may not synced to file, so we will lose data.
    apply_state: RaftApplyState,
    /// The term of the raft log at applied index.
    applied_index_term: u64,
    /// The latest synced apply index.
    last_sync_apply_index: u64,

    /// Info about cmd observer.
    observe_cmd: Option<ObserveCmd>,

    /// The local metrics, and it will be flushed periodically.
    metrics: ApplyMetrics,
}

impl<EK> ApplyDelegate<EK>
where
    EK: KvEngine,
{
    fn from_registration(reg: Registration) -> ApplyDelegate<EK> {
        ApplyDelegate {
            id: reg.id,
            tag: format!("[region {}] {}", reg.region.get_id(), reg.id),
            region: reg.region,
            pending_remove: false,
            last_sync_apply_index: reg.apply_state.get_applied_index(),
            apply_state: reg.apply_state,
            applied_index_term: reg.applied_index_term,
            term: reg.term,
            stopped: false,
            handle_start: None,
            ready_source_region_id: 0,
            yield_state: None,
            wait_merge_state: None,
            is_merging: reg.is_merging,
            pending_cmds: PendingCmdQueue::new(),
            metrics: Default::default(),
            last_merge_version: 0,
            pending_request_snapshot_count: reg.pending_request_snapshot_count,
            observe_cmd: None,
        }
    }

    pub fn region_id(&self) -> u64 {
        self.region.get_id()
    }

    pub fn id(&self) -> u64 {
        self.id
    }

    /// Handles all the committed_entries, namely, applies the committed entries.
    fn handle_raft_committed_entries<W: WriteBatch + WriteBatchVecExt<EK>, ER: RaftEngine>(
        &mut self,
        apply_ctx: &mut ApplyContext<EK, ER, W>,
        mut committed_entries_drainer: Drain<Entry>,
    ) {
        if committed_entries_drainer.len() == 0 {
            return;
        }
        apply_ctx.prepare_for(self);
        // If we send multiple ConfChange commands, only first one will be proposed correctly,
        // others will be saved as a normal entry with no data, so we must re-propose these
        // commands again.
        apply_ctx.committed_count += committed_entries_drainer.len();
        let mut results = VecDeque::new();
        while let Some(entry) = committed_entries_drainer.next() {
            if self.pending_remove {
                // This peer is about to be destroyed, skip everything.
                break;
            }

            let expect_index = self.apply_state.get_applied_index() + 1;
            if expect_index != entry.get_index() {
                panic!(
                    "{} expect index {}, but got {}",
                    self.tag,
                    expect_index,
                    entry.get_index()
                );
            }

            let res = match entry.get_entry_type() {
                EntryType::EntryNormal => self.handle_raft_entry_normal(apply_ctx, &entry),
                EntryType::EntryConfChange => self.handle_raft_entry_conf_change(apply_ctx, &entry),
                EntryType::EntryConfChangeV2 => unimplemented!(),
            };

            match res {
                ApplyResult::None => {}
                ApplyResult::Res(res) => results.push_back(res),
                ApplyResult::Yield | ApplyResult::WaitMergeSource(_) => {
                    // Both cancel and merge will yield current processing.
                    apply_ctx.committed_count -= committed_entries_drainer.len() + 1;
                    let mut pending_entries =
                        Vec::with_capacity(committed_entries_drainer.len() + 1);
                    // Note that current entry is skipped when yield.
                    pending_entries.push(entry);
                    pending_entries.extend(committed_entries_drainer);
                    apply_ctx.finish_for(self, results);
                    self.yield_state = Some(YieldState {
                        pending_entries,
                        pending_msgs: Vec::default(),
                    });
                    if let ApplyResult::WaitMergeSource(logs_up_to_date) = res {
                        self.wait_merge_state = Some(WaitSourceMergeState { logs_up_to_date });
                    }
                    return;
                }
            }
        }

        apply_ctx.finish_for(self, results);

        if self.pending_remove {
            self.destroy(apply_ctx);
        }
    }

    fn update_metrics<W: WriteBatch + WriteBatchVecExt<EK>, ER: RaftEngine>(
        &mut self,
        apply_ctx: &ApplyContext<EK, ER, W>,
    ) {
        self.metrics.written_bytes += apply_ctx.delta_bytes();
        self.metrics.written_keys += apply_ctx.delta_keys();
    }

    fn write_apply_state<W: WriteBatch + WriteBatchVecExt<EK>>(&self, wb: &mut W) {
        wb.put_msg_cf(
            CF_RAFT,
            &keys::apply_state_key(self.region.get_id()),
            &self.apply_state,
        )
        .unwrap_or_else(|e| {
            panic!(
                "{} failed to save apply state to write batch, error: {:?}",
                self.tag, e
            );
        });
    }

    fn handle_raft_entry_normal<W: WriteBatch + WriteBatchVecExt<EK>, ER: RaftEngine>(
        &mut self,
        apply_ctx: &mut ApplyContext<EK, ER, W>,
        entry: &Entry,
    ) -> ApplyResult<EK::Snapshot> {
        fail_point!("yield_apply_1000", self.region_id() == 1000, |_| {
            ApplyResult::Yield
        });

        let index = entry.get_index();
        let term = entry.get_term();
        let data = entry.get_data();

        if !data.is_empty() {
            let cmd = util::parse_data_at(data, index, &self.tag);

            if should_write_to_engine(&cmd) || apply_ctx.kv_wb().should_write_to_engine() {
                apply_ctx.commit(self);
                if let Some(start) = self.handle_start.as_ref() {
                    if start.elapsed() >= apply_ctx.yield_duration {
                        return ApplyResult::Yield;
                    }
                }
            }

            return self.process_raft_cmd(apply_ctx, index, term, cmd);
        }
        // TOOD(cdc): should we observe empty cmd, aka leader change?

        self.apply_state.set_applied_index(index);
        self.applied_index_term = term;
        assert!(term > 0);

        // 1. When a peer become leader, it will send an empty entry.
        // 2. When a leader tries to read index during transferring leader,
        //    it will also propose an empty entry. But that entry will not contain
        //    any associated callback. So no need to clear callback.
        while let Some(mut cmd) = self.pending_cmds.pop_normal(std::u64::MAX, term - 1) {
            apply_ctx.cbs.last_mut().unwrap().push(
                cmd.cb.take(),
                Cmd::new(
                    cmd.index,
                    RaftCmdRequest::default(),
                    cmd_resp::err_resp(Error::StaleCommand, term),
                ),
            );
        }
        ApplyResult::None
    }

    fn handle_raft_entry_conf_change<W: WriteBatch + WriteBatchVecExt<EK>, ER: RaftEngine>(
        &mut self,
        apply_ctx: &mut ApplyContext<EK, ER, W>,
        entry: &Entry,
    ) -> ApplyResult<EK::Snapshot> {
        // Although conf change can't yield in normal case, it is convenient to
        // simulate yield before applying a conf change log.
        fail_point!("yield_apply_conf_change_3", self.id() == 3, |_| {
            ApplyResult::Yield
        });
        let index = entry.get_index();
        let term = entry.get_term();
        let conf_change: ConfChange = util::parse_data_at(entry.get_data(), index, &self.tag);
        let cmd = util::parse_data_at(conf_change.get_context(), index, &self.tag);
        match self.process_raft_cmd(apply_ctx, index, term, cmd) {
            ApplyResult::None => {
                // If failed, tell Raft that the `ConfChange` was aborted.
                ApplyResult::Res(ExecResult::ChangePeer(Default::default()))
            }
            ApplyResult::Res(mut res) => {
                if let ExecResult::ChangePeer(ref mut cp) = res {
                    cp.conf_change = conf_change;
                } else {
                    panic!(
                        "{} unexpected result {:?} for conf change {:?} at {}",
                        self.tag, res, conf_change, index
                    );
                }
                ApplyResult::Res(res)
            }
            ApplyResult::Yield | ApplyResult::WaitMergeSource(_) => unreachable!(),
        }
    }

    fn find_pending(
        &mut self,
        index: u64,
        term: u64,
        is_conf_change: bool,
    ) -> (Option<Callback<EK::Snapshot>>, TxnExtra) {
        let (region_id, peer_id) = (self.region_id(), self.id());
        if is_conf_change {
            if let Some(mut cmd) = self.pending_cmds.take_conf_change() {
                if cmd.index == index && cmd.term == term {
                    return (
                        Some(cmd.cb.take().unwrap()),
                        std::mem::take(&mut cmd.txn_extra),
                    );
                } else {
                    notify_stale_command(region_id, peer_id, self.term, cmd);
                }
            }
            return (None, TxnExtra::default());
        }
        while let Some(mut head) = self.pending_cmds.pop_normal(index, term) {
            if head.term == term {
                if head.index == index {
                    return (
                        Some(head.cb.take().unwrap()),
                        std::mem::take(&mut head.txn_extra),
                    );
                } else {
                    panic!(
                        "{} unexpected callback at term {}, found index {}, expected {}",
                        self.tag, term, head.index, index
                    );
                }
            } else {
                // Because of the lack of original RaftCmdRequest, we skip calling
                // coprocessor here.
                notify_stale_command(region_id, peer_id, self.term, head);
            }
        }
        (None, TxnExtra::default())
    }

    fn process_raft_cmd<W: WriteBatch + WriteBatchVecExt<EK>, ER: RaftEngine>(
        &mut self,
        apply_ctx: &mut ApplyContext<EK, ER, W>,
        index: u64,
        term: u64,
        cmd: RaftCmdRequest,
    ) -> ApplyResult<EK::Snapshot> {
        if index == 0 {
            panic!(
                "{} processing raft command needs a none zero index",
                self.tag
            );
        }

        // Set sync log hint if the cmd requires so.
        apply_ctx.sync_log_hint |= should_sync_log(&cmd);

        let is_conf_change = get_change_peer_cmd(&cmd).is_some();
        apply_ctx.host.pre_apply(&self.region, &cmd);
        let (mut resp, exec_result) = self.apply_raft_cmd(apply_ctx, index, term, &cmd);
        if let ApplyResult::WaitMergeSource(_) = exec_result {
            return exec_result;
        }

        debug!(
            "applied command";
            "region_id" => self.region_id(),
            "peer_id" => self.id(),
            "index" => index
        );

        // TODO: if we have exec_result, maybe we should return this callback too. Outer
        // store will call it after handing exec result.
        cmd_resp::bind_term(&mut resp, self.term);
        let cmd = Cmd::new(index, cmd, resp);
        let (cmd_cb, txn_extra) = self.find_pending(index, term, is_conf_change);
        if let Some(observe_cmd) = self.observe_cmd.as_ref() {
            apply_ctx.txn_extras.push(txn_extra);
            apply_ctx
                .host
                .on_apply_cmd(observe_cmd.id, self.region_id(), cmd.clone());
        }

        apply_ctx.cbs.last_mut().unwrap().push(cmd_cb, cmd);

        exec_result
    }

    /// Applies raft command.
    ///
    /// An apply operation can fail in the following situations:
    ///   1. it encounters an error that will occur on all stores, it can continue
    /// applying next entry safely, like epoch not match for example;
    ///   2. it encounters an error that may not occur on all stores, in this case
    /// we should try to apply the entry again or panic. Considering that this
    /// usually due to disk operation fail, which is rare, so just panic is ok.
    fn apply_raft_cmd<W: WriteBatch + WriteBatchVecExt<EK>, ER: RaftEngine>(
        &mut self,
        ctx: &mut ApplyContext<EK, ER, W>,
        index: u64,
        term: u64,
        req: &RaftCmdRequest,
    ) -> (RaftCmdResponse, ApplyResult<EK::Snapshot>) {
        // if pending remove, apply should be aborted already.
        assert!(!self.pending_remove);

        ctx.exec_ctx = Some(self.new_ctx(index, term));
        ctx.kv_wb_mut().set_save_point();
        let (resp, exec_result) = match self.exec_raft_cmd(ctx, &req) {
            Ok(a) => {
                ctx.kv_wb_mut().pop_save_point().unwrap();
                a
            }
            Err(e) => {
                // clear dirty values.
                ctx.kv_wb_mut().rollback_to_save_point().unwrap();
                match e {
                    Error::EpochNotMatch(..) => debug!(
                        "epoch not match";
                        "region_id" => self.region_id(),
                        "peer_id" => self.id(),
                        "err" => ?e
                    ),
                    _ => error!(
                        "execute raft command";
                        "region_id" => self.region_id(),
                        "peer_id" => self.id(),
                        "err" => ?e,
                        "error_code" => %e.error_code(),
                    ),
                }
                (cmd_resp::new_error(e), ApplyResult::None)
            }
        };
        if let ApplyResult::WaitMergeSource(_) = exec_result {
            return (resp, exec_result);
        }

        let mut exec_ctx = ctx.exec_ctx.take().unwrap();
        exec_ctx.apply_state.set_applied_index(index);

        self.apply_state = exec_ctx.apply_state;
        self.applied_index_term = term;

        if let ApplyResult::Res(ref exec_result) = exec_result {
            match *exec_result {
                ExecResult::ChangePeer(ref cp) => {
                    self.region = cp.region.clone();
                }
                ExecResult::ComputeHash { .. }
                | ExecResult::VerifyHash { .. }
                | ExecResult::CompactLog { .. }
                | ExecResult::DeleteRange { .. }
                | ExecResult::IngestSst { .. } => {}
                ExecResult::SplitRegion { ref derived, .. } => {
                    self.region = derived.clone();
                    self.metrics.size_diff_hint = 0;
                    self.metrics.delete_keys_hint = 0;
                }
                ExecResult::PrepareMerge { ref region, .. } => {
                    self.region = region.clone();
                    self.is_merging = true;
                }
                ExecResult::CommitMerge { ref region, .. } => {
                    self.region = region.clone();
                    self.last_merge_version = region.get_region_epoch().get_version();
                }
                ExecResult::RollbackMerge { ref region, .. } => {
                    self.region = region.clone();
                    self.is_merging = false;
                }
            }
        }

        (resp, exec_result)
    }

    fn destroy<W: WriteBatch + WriteBatchVecExt<EK>, ER: RaftEngine>(
        &mut self,
        apply_ctx: &mut ApplyContext<EK, ER, W>,
    ) {
        self.stopped = true;
        apply_ctx.router.close(self.region_id());
        for cmd in self.pending_cmds.normals.drain(..) {
            notify_region_removed(self.region.get_id(), self.id, cmd);
        }
        if let Some(cmd) = self.pending_cmds.conf_change.take() {
            notify_region_removed(self.region.get_id(), self.id, cmd);
        }
    }

    fn clear_all_commands_as_stale(&mut self) {
        let (region_id, peer_id) = (self.region_id(), self.id());
        for cmd in self.pending_cmds.normals.drain(..) {
            notify_stale_command(region_id, peer_id, self.term, cmd);
        }
        if let Some(cmd) = self.pending_cmds.conf_change.take() {
            notify_stale_command(region_id, peer_id, self.term, cmd);
        }
    }

    fn new_ctx(&self, index: u64, term: u64) -> ExecContext {
        ExecContext::new(self.apply_state.clone(), index, term)
    }
}

impl<EK> ApplyDelegate<EK>
where
    EK: KvEngine,
{
    // Only errors that will also occur on all other stores should be returned.
    fn exec_raft_cmd<W: WriteBatch + WriteBatchVecExt<EK>, ER: RaftEngine>(
        &mut self,
        ctx: &mut ApplyContext<EK, ER, W>,
        req: &RaftCmdRequest,
    ) -> Result<(RaftCmdResponse, ApplyResult<EK::Snapshot>)> {
        // Include region for epoch not match after merge may cause key not in range.
        let include_region =
            req.get_header().get_region_epoch().get_version() >= self.last_merge_version;
        check_region_epoch(req, &self.region, include_region)?;
        if req.has_admin_request() {
            self.exec_admin_cmd(ctx, req)
        } else {
            self.exec_write_cmd(ctx, req)
        }
    }

    fn exec_admin_cmd<W: WriteBatch + WriteBatchVecExt<EK>, ER: RaftEngine>(
        &mut self,
        ctx: &mut ApplyContext<EK, ER, W>,
        req: &RaftCmdRequest,
    ) -> Result<(RaftCmdResponse, ApplyResult<EK::Snapshot>)> {
        let request = req.get_admin_request();
        let cmd_type = request.get_cmd_type();
        if cmd_type != AdminCmdType::CompactLog && cmd_type != AdminCmdType::CommitMerge {
            info!(
                "execute admin command";
                "region_id" => self.region_id(),
                "peer_id" => self.id(),
                "term" => ctx.exec_ctx.as_ref().unwrap().term,
                "index" => ctx.exec_ctx.as_ref().unwrap().index,
                "command" => ?request
            );
        }

        let (mut response, exec_result) = match cmd_type {
            AdminCmdType::ChangePeer => self.exec_change_peer(ctx, request),
            AdminCmdType::ChangePeerV2 => panic!("unsupported admin command type"),
            AdminCmdType::Split => self.exec_split(ctx, request),
            AdminCmdType::BatchSplit => self.exec_batch_split(ctx, request),
            AdminCmdType::CompactLog => self.exec_compact_log(ctx, request),
            AdminCmdType::TransferLeader => Err(box_err!("transfer leader won't exec")),
            AdminCmdType::ComputeHash => self.exec_compute_hash(ctx, request),
            AdminCmdType::VerifyHash => self.exec_verify_hash(ctx, request),
            // TODO: is it backward compatible to add new cmd_type?
            AdminCmdType::PrepareMerge => self.exec_prepare_merge(ctx, request),
            AdminCmdType::CommitMerge => self.exec_commit_merge(ctx, request),
            AdminCmdType::RollbackMerge => self.exec_rollback_merge(ctx, request),
            AdminCmdType::InvalidAdmin => Err(box_err!("unsupported admin command type")),
        }?;
        response.set_cmd_type(cmd_type);

        let mut resp = RaftCmdResponse::default();
        if !req.get_header().get_uuid().is_empty() {
            let uuid = req.get_header().get_uuid().to_vec();
            resp.mut_header().set_uuid(uuid);
        }
        resp.set_admin_response(response);
        Ok((resp, exec_result))
    }

    fn exec_write_cmd<W: WriteBatch + WriteBatchVecExt<EK>, ER: RaftEngine>(
        &mut self,
        ctx: &mut ApplyContext<EK, ER, W>,
        req: &RaftCmdRequest,
    ) -> Result<(RaftCmdResponse, ApplyResult<EK::Snapshot>)> {
        fail_point!(
            "on_apply_write_cmd",
            cfg!(release) || self.id() == 3,
            |_| {
                unimplemented!();
            }
        );

        let requests = req.get_requests();
        let mut responses = Vec::with_capacity(requests.len());

        let mut ranges = vec![];
        let mut ssts = vec![];
        for req in requests {
            let cmd_type = req.get_cmd_type();
            let mut resp = match cmd_type {
                CmdType::Put => self.handle_put(ctx.kv_wb_mut(), req),
                CmdType::Delete => self.handle_delete(ctx.kv_wb_mut(), req),
                CmdType::DeleteRange => {
                    self.handle_delete_range(&ctx.engine, req, &mut ranges, ctx.use_delete_range)
                }
                CmdType::IngestSst => {
                    self.handle_ingest_sst(&ctx.importer, &ctx.engine, req, &mut ssts)
                }
                // Readonly commands are handled in raftstore directly.
                // Don't panic here in case there are old entries need to be applied.
                // It's also safe to skip them here, because a restart must have happened,
                // hence there is no callback to be called.
                CmdType::Snap | CmdType::Get => {
                    warn!(
                        "skip readonly command";
                        "region_id" => self.region_id(),
                        "peer_id" => self.id(),
                        "command" => ?req
                    );
                    continue;
                }
                CmdType::Prewrite | CmdType::Invalid | CmdType::ReadIndex => {
                    Err(box_err!("invalid cmd type, message maybe corrupted"))
                }
            }?;

            resp.set_cmd_type(cmd_type);

            responses.push(resp);
        }

        let mut resp = RaftCmdResponse::default();
        if !req.get_header().get_uuid().is_empty() {
            let uuid = req.get_header().get_uuid().to_vec();
            resp.mut_header().set_uuid(uuid);
        }
        resp.set_responses(responses.into());

        assert!(ranges.is_empty() || ssts.is_empty());
        let exec_res = if !ranges.is_empty() {
            ApplyResult::Res(ExecResult::DeleteRange { ranges })
        } else if !ssts.is_empty() {
            ApplyResult::Res(ExecResult::IngestSst { ssts })
        } else {
            ApplyResult::None
        };

        Ok((resp, exec_res))
    }
}

// Write commands related.
impl<EK> ApplyDelegate<EK>
where
    EK: KvEngine,
{
    fn handle_put<W: WriteBatch>(&mut self, wb: &mut W, req: &Request) -> Result<Response> {
        let (key, value) = (req.get_put().get_key(), req.get_put().get_value());
        // region key range has no data prefix, so we must use origin key to check.
        util::check_key_in_region(key, &self.region)?;

        let resp = Response::default();
        let key = keys::data_key(key);
        self.metrics.size_diff_hint += key.len() as i64;
        self.metrics.size_diff_hint += value.len() as i64;
        if !req.get_put().get_cf().is_empty() {
            let cf = req.get_put().get_cf();
            // TODO: don't allow write preseved cfs.
            if cf == CF_LOCK {
                self.metrics.lock_cf_written_bytes += key.len() as u64;
                self.metrics.lock_cf_written_bytes += value.len() as u64;
            }
            // TODO: check whether cf exists or not.
            wb.put_cf(cf, &key, value).unwrap_or_else(|e| {
                panic!(
                    "{} failed to write ({}, {}) to cf {}: {:?}",
                    self.tag,
                    hex::encode_upper(&key),
                    escape(value),
                    cf,
                    e
                )
            });
        } else {
            wb.put(&key, value).unwrap_or_else(|e| {
                panic!(
                    "{} failed to write ({}, {}): {:?}",
                    self.tag,
                    hex::encode_upper(&key),
                    escape(value),
                    e
                );
            });
        }
        Ok(resp)
    }

    fn handle_delete<W: WriteBatch>(&mut self, wb: &mut W, req: &Request) -> Result<Response> {
        let key = req.get_delete().get_key();
        // region key range has no data prefix, so we must use origin key to check.
        util::check_key_in_region(key, &self.region)?;

        let key = keys::data_key(key);
        // since size_diff_hint is not accurate, so we just skip calculate the value size.
        self.metrics.size_diff_hint -= key.len() as i64;
        let resp = Response::default();
        if !req.get_delete().get_cf().is_empty() {
            let cf = req.get_delete().get_cf();
            // TODO: check whether cf exists or not.
            wb.delete_cf(cf, &key).unwrap_or_else(|e| {
                panic!(
                    "{} failed to delete {}: {}",
                    self.tag,
                    hex::encode_upper(&key),
                    e
                )
            });

            if cf == CF_LOCK {
                // delete is a kind of write for RocksDB.
                self.metrics.lock_cf_written_bytes += key.len() as u64;
            } else {
                self.metrics.delete_keys_hint += 1;
            }
        } else {
            wb.delete(&key).unwrap_or_else(|e| {
                panic!(
                    "{} failed to delete {}: {}",
                    self.tag,
                    hex::encode_upper(&key),
                    e
                )
            });
            self.metrics.delete_keys_hint += 1;
        }

        Ok(resp)
    }

    fn handle_delete_range(
        &mut self,
        engine: &EK,
        req: &Request,
        ranges: &mut Vec<Range>,
        use_delete_range: bool,
    ) -> Result<Response> {
        let s_key = req.get_delete_range().get_start_key();
        let e_key = req.get_delete_range().get_end_key();
        let notify_only = req.get_delete_range().get_notify_only();
        if !e_key.is_empty() && s_key >= e_key {
            return Err(box_err!(
                "invalid delete range command, start_key: {:?}, end_key: {:?}",
                s_key,
                e_key
            ));
        }
        // region key range has no data prefix, so we must use origin key to check.
        util::check_key_in_region(s_key, &self.region)?;
        let end_key = keys::data_end_key(e_key);
        let region_end_key = keys::data_end_key(self.region.get_end_key());
        if end_key > region_end_key {
            return Err(Error::KeyNotInRegion(e_key.to_vec(), self.region.clone()));
        }

        let resp = Response::default();
        let mut cf = req.get_delete_range().get_cf();
        if cf.is_empty() {
            cf = CF_DEFAULT;
        }
        if ALL_CFS.iter().find(|x| **x == cf).is_none() {
            return Err(box_err!("invalid delete range command, cf: {:?}", cf));
        }

        let start_key = keys::data_key(s_key);
        // Use delete_files_in_range to drop as many sst files as possible, this
        // is a way to reclaim disk space quickly after drop a table/index.
        if !notify_only {
            engine
                .delete_files_in_range_cf(cf, &start_key, &end_key, /* include_end */ false)
                .unwrap_or_else(|e| {
                    panic!(
                        "{} failed to delete files in range [{}, {}): {:?}",
                        self.tag,
                        hex::encode_upper(&start_key),
                        hex::encode_upper(&end_key),
                        e
                    )
                });

            // Delete all remaining keys.
            engine
                .delete_all_in_range_cf(cf, &start_key, &end_key, use_delete_range)
                .unwrap_or_else(|e| {
                    panic!(
                        "{} failed to delete all in range [{}, {}), cf: {}, err: {:?}",
                        self.tag,
                        hex::encode_upper(&start_key),
                        hex::encode_upper(&end_key),
                        cf,
                        e
                    );
                });
        }

        // TODO: Should this be executed when `notify_only` is set?
        ranges.push(Range::new(cf.to_owned(), start_key, end_key));

        Ok(resp)
    }

    fn handle_ingest_sst(
        &mut self,
        importer: &Arc<SSTImporter>,
        engine: &EK,
        req: &Request,
        ssts: &mut Vec<SstMeta>,
    ) -> Result<Response> {
        let sst = req.get_ingest_sst().get_sst();

        if let Err(e) = check_sst_for_ingestion(sst, &self.region) {
            error!(
                 "ingest fail";
                 "region_id" => self.region_id(),
                 "peer_id" => self.id(),
                 "sst" => ?sst,
                 "region" => ?&self.region,
                 "err" => ?e,
                "error_code" => %e.error_code(),
            );
            // This file is not valid, we can delete it here.
            let _ = importer.delete(sst);
            return Err(e);
        }

        importer.ingest(sst, engine).unwrap_or_else(|e| {
            // If this failed, it means that the file is corrupted or something
            // is wrong with the engine, but we can do nothing about that.
            panic!("{} ingest {:?}: {:?}", self.tag, sst, e);
        });

        ssts.push(sst.clone());
        Ok(Response::default())
    }
}

// Admin commands related.
impl<EK> ApplyDelegate<EK>
where
    EK: KvEngine,
{
    fn exec_change_peer<W: WriteBatch + WriteBatchVecExt<EK>, ER: RaftEngine>(
        &mut self,
        ctx: &mut ApplyContext<EK, ER, W>,
        request: &AdminRequest,
    ) -> Result<(AdminResponse, ApplyResult<EK::Snapshot>)> {
        let request = request.get_change_peer();
        let peer = request.get_peer();
        let store_id = peer.get_store_id();
        let change_type = request.get_change_type();
        let mut region = self.region.clone();

        fail_point!(
            "apply_on_conf_change_1_3_1",
            (self.id == 1 || self.id == 3) && self.region_id() == 1,
            |_| panic!("should not use return")
        );
        fail_point!(
            "apply_on_conf_change_3_1",
            self.id == 3 && self.region_id() == 1,
            |_| panic!("should not use return")
        );
        fail_point!(
            "apply_on_conf_change_all_1",
            self.region_id() == 1,
            |_| panic!("should not use return")
        );
        info!(
            "exec ConfChange";
            "region_id" => self.region_id(),
            "peer_id" => self.id(),
            "type" => util::conf_change_type_str(change_type),
            "epoch" => ?region.get_region_epoch(),
        );

        // TODO: we should need more check, like peer validation, duplicated id, etc.
        let conf_ver = region.get_region_epoch().get_conf_ver() + 1;
        region.mut_region_epoch().set_conf_ver(conf_ver);

        match change_type {
            ConfChangeType::AddNode => {
                let add_ndoe_fp = || {
                    fail_point!(
                        "apply_on_add_node_1_2",
                        self.id == 2 && self.region_id() == 1,
                        |_| {}
                    )
                };
                add_ndoe_fp();

                PEER_ADMIN_CMD_COUNTER_VEC
                    .with_label_values(&["add_peer", "all"])
                    .inc();

                let mut exists = false;
                if let Some(p) = util::find_peer_mut(&mut region, store_id) {
                    exists = true;
                    if !is_learner(p) || p.get_id() != peer.get_id() {
                        error!(
                            "can't add duplicated peer";
                            "region_id" => self.region_id(),
                            "peer_id" => self.id(),
                            "peer" => ?peer,
                            "region" => ?&self.region
                        );
                        return Err(box_err!(
                            "can't add duplicated peer {:?} to region {:?}",
                            peer,
                            self.region
                        ));
                    } else {
                        p.set_role(PeerRole::Voter);
                    }
                }
                if !exists {
                    // TODO: Do we allow adding peer in same node?
                    region.mut_peers().push(peer.clone());
                }

                PEER_ADMIN_CMD_COUNTER_VEC
                    .with_label_values(&["add_peer", "success"])
                    .inc();
                info!(
                    "add peer successfully";
                    "region_id" => self.region_id(),
                    "peer_id" => self.id(),
                    "peer" => ?peer,
                    "region" => ?&self.region
                );
            }
            ConfChangeType::RemoveNode => {
                PEER_ADMIN_CMD_COUNTER_VEC
                    .with_label_values(&["remove_peer", "all"])
                    .inc();

                if let Some(p) = util::remove_peer(&mut region, store_id) {
                    // Considering `is_learner` flag in `Peer` here is by design.
                    if &p != peer {
                        error!(
                            "ignore remove unmatched peer";
                            "region_id" => self.region_id(),
                            "peer_id" => self.id(),
                            "expect_peer" => ?peer,
                            "get_peeer" => ?p
                        );
                        return Err(box_err!(
                            "remove unmatched peer: expect: {:?}, get {:?}, ignore",
                            peer,
                            p
                        ));
                    }
                    if self.id == peer.get_id() {
                        // Remove ourself, we will destroy all region data later.
                        // So we need not to apply following logs.
                        self.stopped = true;
                        self.pending_remove = true;
                    }
                } else {
                    error!(
                        "remove missing peer";
                        "region_id" => self.region_id(),
                        "peer_id" => self.id(),
                        "peer" => ?peer,
                        "region" => ?&self.region,
                    );
                    return Err(box_err!(
                        "remove missing peer {:?} from region {:?}",
                        peer,
                        self.region
                    ));
                }

                PEER_ADMIN_CMD_COUNTER_VEC
                    .with_label_values(&["remove_peer", "success"])
                    .inc();
                info!(
                    "remove peer successfully";
                    "region_id" => self.region_id(),
                    "peer_id" => self.id(),
                    "peer" => ?peer,
                    "region" => ?&self.region
                );
            }
            ConfChangeType::AddLearnerNode => {
                PEER_ADMIN_CMD_COUNTER_VEC
                    .with_label_values(&["add_learner", "all"])
                    .inc();

                if util::find_peer(&region, store_id).is_some() {
                    error!(
                        "can't add duplicated learner";
                        "region_id" => self.region_id(),
                        "peer_id" => self.id(),
                        "peer" => ?peer,
                        "region" => ?&self.region
                    );
                    return Err(box_err!(
                        "can't add duplicated learner {:?} to region {:?}",
                        peer,
                        self.region
                    ));
                }
                region.mut_peers().push(peer.clone());

                PEER_ADMIN_CMD_COUNTER_VEC
                    .with_label_values(&["add_learner", "success"])
                    .inc();
                info!(
                    "add learner successfully";
                    "region_id" => self.region_id(),
                    "peer_id" => self.id(),
                    "peer" => ?peer,
                    "region" => ?&self.region,
                );
            }
        }

        let state = if self.pending_remove {
            PeerState::Tombstone
        } else {
            PeerState::Normal
        };
        if let Err(e) = write_peer_state(ctx.kv_wb_mut(), &region, state, None) {
            panic!("{} failed to update region state: {:?}", self.tag, e);
        }

        let mut resp = AdminResponse::default();
        resp.mut_change_peer().set_region(region.clone());

        Ok((
            resp,
            ApplyResult::Res(ExecResult::ChangePeer(ChangePeer {
                index: ctx.exec_ctx.as_ref().unwrap().index,
                conf_change: Default::default(),
                peer: peer.clone(),
                region,
            })),
        ))
    }

    fn exec_split<W: WriteBatch + WriteBatchVecExt<EK>, ER: RaftEngine>(
        &mut self,
        ctx: &mut ApplyContext<EK, ER, W>,
        req: &AdminRequest,
    ) -> Result<(AdminResponse, ApplyResult<EK::Snapshot>)> {
        info!(
            "split is deprecated, redirect to use batch split";
            "region_id" => self.region_id(),
            "peer_id" => self.id(),
        );
        let split = req.get_split().to_owned();
        let mut admin_req = AdminRequest::default();
        admin_req
            .mut_splits()
            .set_right_derive(split.get_right_derive());
        admin_req.mut_splits().mut_requests().push(split);
        // This method is executed only when there are unapplied entries after being restarted.
        // So there will be no callback, it's OK to return a response that does not matched
        // with its request.
        self.exec_batch_split(ctx, &admin_req)
    }

    fn exec_batch_split<W: WriteBatch + WriteBatchVecExt<EK>, ER: RaftEngine>(
        &mut self,
        ctx: &mut ApplyContext<EK, ER, W>,
        req: &AdminRequest,
    ) -> Result<(AdminResponse, ApplyResult<EK::Snapshot>)> {
        fail_point!(
            "apply_before_split_1_3",
            self.id == 3 && self.region_id() == 1,
            |_| { unreachable!() }
        );

        PEER_ADMIN_CMD_COUNTER.batch_split.all.inc();

        let split_reqs = req.get_splits();
        let right_derive = split_reqs.get_right_derive();
        if split_reqs.get_requests().is_empty() {
            return Err(box_err!("missing split requests"));
        }
        let mut derived = self.region.clone();
        let new_region_cnt = split_reqs.get_requests().len();
        let mut regions = Vec::with_capacity(new_region_cnt + 1);
        let mut keys: VecDeque<Vec<u8>> = VecDeque::with_capacity(new_region_cnt + 1);
        for req in split_reqs.get_requests() {
            let split_key = req.get_split_key();
            if split_key.is_empty() {
                return Err(box_err!("missing split key"));
            }
            if split_key
                <= keys
                    .back()
                    .map_or_else(|| derived.get_start_key(), Vec::as_slice)
            {
                return Err(box_err!("invalid split request: {:?}", split_reqs));
            }
            if req.get_new_peer_ids().len() != derived.get_peers().len() {
                return Err(box_err!(
                    "invalid new peer id count, need {:?}, but got {:?}",
                    derived.get_peers(),
                    req.get_new_peer_ids()
                ));
            }
            keys.push_back(split_key.to_vec());
        }

        util::check_key_in_region(keys.back().unwrap(), &self.region)?;

        info!(
            "split region";
            "region_id" => self.region_id(),
            "peer_id" => self.id(),
            "region" => ?derived,
            "keys" => %KeysInfoFormatter(keys.iter()),
        );
        let new_version = derived.get_region_epoch().get_version() + new_region_cnt as u64;
        derived.mut_region_epoch().set_version(new_version);
        // Note that the split requests only contain ids for new regions, so we need
        // to handle new regions and old region separately.
        if right_derive {
            // So the range of new regions is [old_start_key, split_key1, ..., last_split_key].
            keys.push_front(derived.get_start_key().to_vec());
        } else {
            // So the range of new regions is [split_key1, ..., last_split_key, old_end_key].
            keys.push_back(derived.get_end_key().to_vec());
            derived.set_end_key(keys.front().unwrap().to_vec());
            regions.push(derived.clone());
        }

        let mut new_split_regions: HashMap<u64, NewSplitPeer> = HashMap::default();
        for req in split_reqs.get_requests() {
            let mut new_region = Region::default();
            new_region.set_id(req.get_new_region_id());
            new_region.set_region_epoch(derived.get_region_epoch().to_owned());
            new_region.set_start_key(keys.pop_front().unwrap());
            new_region.set_end_key(keys.front().unwrap().to_vec());
            new_region.set_peers(derived.get_peers().to_vec().into());
            for (peer, peer_id) in new_region
                .mut_peers()
                .iter_mut()
                .zip(req.get_new_peer_ids())
            {
                peer.set_id(*peer_id);
            }
            new_split_regions.insert(
                new_region.get_id(),
                NewSplitPeer {
                    peer_id: util::find_peer(&new_region, ctx.store_id).unwrap().get_id(),
                    result: None,
                },
            );
            regions.push(new_region);
        }

        if right_derive {
            derived.set_start_key(keys.pop_front().unwrap());
            regions.push(derived.clone());
        }

        let mut replace_regions = HashSet::default();
        {
            let mut pending_create_peers = ctx.pending_create_peers.lock().unwrap();
            for (region_id, new_split_peer) in new_split_regions.iter_mut() {
                match pending_create_peers.entry(*region_id) {
                    HashMapEntry::Occupied(mut v) => {
                        if *v.get() != (new_split_peer.peer_id, false) {
                            new_split_peer.result =
                                Some(format!("status {:?} is not expected", v.get()));
                        } else {
                            replace_regions.insert(*region_id);
                            v.insert((new_split_peer.peer_id, true));
                        }
                    }
                    HashMapEntry::Vacant(v) => {
                        v.insert((new_split_peer.peer_id, true));
                    }
                }
            }
        }

        // region_id -> peer_id
        let mut already_exist_regions = Vec::new();
        for (region_id, new_split_peer) in new_split_regions.iter_mut() {
            let region_state_key = keys::region_state_key(*region_id);
            match ctx
                .engine
                .get_msg_cf::<RegionLocalState>(CF_RAFT, &region_state_key)
            {
                Ok(None) => (),
                Ok(Some(state)) => {
                    if replace_regions.get(region_id).is_some() {
                        // This peer must be the first one on local store. So if this peer is created on the other side,
                        // it means no `RegionLocalState` in kv engine.
                        panic!("{} failed to replace region {} peer {} because state {:?} alread exist in kv engine",
                            self.tag, region_id, new_split_peer.peer_id, state);
                    }
                    already_exist_regions.push((*region_id, new_split_peer.peer_id));
                    new_split_peer.result = Some(format!("state {:?} exist in kv engine", state));
                }
                e => panic!(
                    "{} failed to get regions state of {}: {:?}",
                    self.tag, region_id, e
                ),
            }
        }

        if !already_exist_regions.is_empty() {
            let mut pending_create_peers = ctx.pending_create_peers.lock().unwrap();
            for (region_id, peer_id) in &already_exist_regions {
                assert_eq!(
                    pending_create_peers.remove(region_id),
                    Some((*peer_id, true))
                );
            }
        }

        let kv_wb_mut = ctx.kv_wb.as_mut().unwrap();
        for new_region in &regions {
            if new_region.get_id() == derived.get_id() {
                continue;
            }
            let new_split_peer = new_split_regions.get(&new_region.get_id()).unwrap();
            if let Some(ref r) = new_split_peer.result {
                warn!(
                    "new region from splitting already exists";
                    "new_region_id" => new_region.get_id(),
                    "new_peer_id" => new_split_peer.peer_id,
                    "reason" => r,
                    "region_id" => self.region_id(),
                    "peer_id" => self.id(),
                );
                continue;
            }
            write_peer_state(kv_wb_mut, new_region, PeerState::Normal, None)
                .and_then(|_| write_initial_apply_state(kv_wb_mut, new_region.get_id()))
                .unwrap_or_else(|e| {
                    panic!(
                        "{} fails to save split region {:?}: {:?}",
                        self.tag, new_region, e
                    )
                });
        }
        write_peer_state(kv_wb_mut, &derived, PeerState::Normal, None).unwrap_or_else(|e| {
            panic!("{} fails to update region {:?}: {:?}", self.tag, derived, e)
        });
        let mut resp = AdminResponse::default();
        resp.mut_splits().set_regions(regions.clone().into());
        PEER_ADMIN_CMD_COUNTER.batch_split.success.inc();

        fail_point!(
            "apply_after_split_1_3",
            self.id == 3 && self.region_id() == 1,
            |_| { unreachable!() }
        );

        Ok((
            resp,
            ApplyResult::Res(ExecResult::SplitRegion {
                regions,
                derived,
                new_split_regions,
            }),
        ))
    }

    fn exec_prepare_merge<W: WriteBatch + WriteBatchVecExt<EK>, ER: RaftEngine>(
        &mut self,
        ctx: &mut ApplyContext<EK, ER, W>,
        req: &AdminRequest,
    ) -> Result<(AdminResponse, ApplyResult<EK::Snapshot>)> {
        fail_point!("apply_before_prepare_merge");

        PEER_ADMIN_CMD_COUNTER.prepare_merge.all.inc();

        let prepare_merge = req.get_prepare_merge();
        let index = prepare_merge.get_min_index();
        let exec_ctx = ctx.exec_ctx.as_ref().unwrap();
        let first_index = peer_storage::first_index(&exec_ctx.apply_state);
        if index < first_index {
            // We filter `CompactLog` command before.
            panic!(
                "{} first index {} > min_index {}, skip pre merge",
                self.tag, first_index, index
            );
        }
        let mut region = self.region.clone();
        let region_version = region.get_region_epoch().get_version() + 1;
        region.mut_region_epoch().set_version(region_version);
        // In theory conf version should not be increased when executing prepare_merge.
        // However, we don't want to do conf change after prepare_merge is committed.
        // This can also be done by iterating all proposal to find if prepare_merge is
        // proposed before proposing conf change, but it make things complicated.
        // Another way is make conf change also check region version, but this is not
        // backward compatible.
        let conf_version = region.get_region_epoch().get_conf_ver() + 1;
        region.mut_region_epoch().set_conf_ver(conf_version);
        let mut merging_state = MergeState::default();
        merging_state.set_min_index(index);
        merging_state.set_target(prepare_merge.get_target().to_owned());
        merging_state.set_commit(exec_ctx.index);
        write_peer_state(
            ctx.kv_wb.as_mut().unwrap(),
            &region,
            PeerState::Merging,
            Some(merging_state.clone()),
        )
        .unwrap_or_else(|e| {
            panic!(
                "{} failed to save merging state {:?} for region {:?}: {:?}",
                self.tag, merging_state, region, e
            )
        });
        fail_point!("apply_after_prepare_merge");
        PEER_ADMIN_CMD_COUNTER.prepare_merge.success.inc();

        Ok((
            AdminResponse::default(),
            ApplyResult::Res(ExecResult::PrepareMerge {
                region,
                state: merging_state,
            }),
        ))
    }

    // The target peer should send missing log entries to the source peer.
    //
    // So, the merge process order would be:
    // 1.   `exec_commit_merge` in target apply fsm and send `CatchUpLogs` to source peer fsm
    // 2.   `on_catch_up_logs_for_merge` in source peer fsm
    // 3.   if the source peer has already executed the corresponding `on_ready_prepare_merge`, set pending_remove and jump to step 6
    // 4.   ... (raft append and apply logs)
    // 5.   `on_ready_prepare_merge` in source peer fsm and set pending_remove (means source region has finished applying all logs)
    // 6.   `logs_up_to_date_for_merge` in source apply fsm (destroy its apply fsm and send Noop to trigger the target apply fsm)
    // 7.   resume `exec_commit_merge` in target apply fsm
    // 8.   `on_ready_commit_merge` in target peer fsm and send `MergeResult` to source peer fsm
    // 9.   `on_merge_result` in source peer fsm (destroy itself)
    fn exec_commit_merge<W: WriteBatch + WriteBatchVecExt<EK>, ER: RaftEngine>(
        &mut self,
        ctx: &mut ApplyContext<EK, ER, W>,
        req: &AdminRequest,
    ) -> Result<(AdminResponse, ApplyResult<EK::Snapshot>)> {
        {
            let apply_before_commit_merge = || {
                fail_point!(
                    "apply_before_commit_merge_except_1_4",
                    self.region_id() == 1 && self.id != 4,
                    |_| {}
                );
            };
            apply_before_commit_merge();
        }

        PEER_ADMIN_CMD_COUNTER.commit_merge.all.inc();

        let merge = req.get_commit_merge();
        let source_region = merge.get_source();
        let source_region_id = source_region.get_id();

        // No matter whether the source peer has applied to the required index,
        // it's a race to write apply state in both source delegate and target
        // delegate. So asking the source delegate to stop first.
        if self.ready_source_region_id != source_region_id {
            if self.ready_source_region_id != 0 {
                panic!(
                    "{} unexpected ready source region {}, expecting {}",
                    self.tag, self.ready_source_region_id, source_region_id
                );
            }
            info!(
                "asking delegate to stop";
                "region_id" => self.region_id(),
                "peer_id" => self.id(),
                "source_region_id" => source_region_id
            );
            fail_point!("before_handle_catch_up_logs_for_merge");
            // Sends message to the source peer fsm and pause `exec_commit_merge` process
            let logs_up_to_date = Arc::new(AtomicU64::new(0));
            let msg = SignificantMsg::CatchUpLogs(CatchUpLogs {
                target_region_id: self.region_id(),
                merge: merge.to_owned(),
                logs_up_to_date: logs_up_to_date.clone(),
            });
            ctx.notifier
                .notify(source_region_id, PeerMsg::SignificantMsg(msg));
            return Ok((
                AdminResponse::default(),
                ApplyResult::WaitMergeSource(logs_up_to_date),
            ));
        }

        info!(
            "execute CommitMerge";
            "region_id" => self.region_id(),
            "peer_id" => self.id(),
            "commit" => merge.get_commit(),
            "entries" => merge.get_entries().len(),
            "term" => ctx.exec_ctx.as_ref().unwrap().term,
            "index" => ctx.exec_ctx.as_ref().unwrap().index,
            "source_region" => ?source_region
        );

        self.ready_source_region_id = 0;

        let region_state_key = keys::region_state_key(source_region_id);
        let state: RegionLocalState = match ctx.engine.get_msg_cf(CF_RAFT, &region_state_key) {
            Ok(Some(s)) => s,
            e => panic!(
                "{} failed to get regions state of {:?}: {:?}",
                self.tag, source_region, e
            ),
        };
        if state.get_state() != PeerState::Merging {
            panic!(
                "{} unexpected state of merging region {:?}",
                self.tag, state
            );
        }
        let exist_region = state.get_region().to_owned();
        if *source_region != exist_region {
            panic!(
                "{} source_region {:?} not match exist region {:?}",
                self.tag, source_region, exist_region
            );
        }
        let mut region = self.region.clone();
        // Use a max value so that pd can ensure overlapped region has a priority.
        let version = cmp::max(
            source_region.get_region_epoch().get_version(),
            region.get_region_epoch().get_version(),
        ) + 1;
        region.mut_region_epoch().set_version(version);
        if keys::enc_end_key(&region) == keys::enc_start_key(source_region) {
            region.set_end_key(source_region.get_end_key().to_vec());
        } else {
            region.set_start_key(source_region.get_start_key().to_vec());
        }
        let kv_wb_mut = ctx.kv_wb.as_mut().unwrap();
        write_peer_state(kv_wb_mut, &region, PeerState::Normal, None)
            .and_then(|_| {
                // TODO: maybe all information needs to be filled?
                let mut merging_state = MergeState::default();
                merging_state.set_target(self.region.clone());
                write_peer_state(
                    kv_wb_mut,
                    source_region,
                    PeerState::Tombstone,
                    Some(merging_state),
                )
            })
            .unwrap_or_else(|e| {
                panic!(
                    "{} failed to save merge region {:?}: {:?}",
                    self.tag, region, e
                )
            });

        PEER_ADMIN_CMD_COUNTER.commit_merge.success.inc();

        let resp = AdminResponse::default();
        Ok((
            resp,
            ApplyResult::Res(ExecResult::CommitMerge {
                region,
                source: source_region.to_owned(),
            }),
        ))
    }

    fn exec_rollback_merge<W: WriteBatch + WriteBatchVecExt<EK>, ER: RaftEngine>(
        &mut self,
        ctx: &mut ApplyContext<EK, ER, W>,
        req: &AdminRequest,
    ) -> Result<(AdminResponse, ApplyResult<EK::Snapshot>)> {
        PEER_ADMIN_CMD_COUNTER.rollback_merge.all.inc();
        let region_state_key = keys::region_state_key(self.region_id());
        let state: RegionLocalState = match ctx.engine.get_msg_cf(CF_RAFT, &region_state_key) {
            Ok(Some(s)) => s,
            e => panic!("{} failed to get regions state: {:?}", self.tag, e),
        };
        assert_eq!(state.get_state(), PeerState::Merging, "{}", self.tag);
        let rollback = req.get_rollback_merge();
        assert_eq!(
            state.get_merge_state().get_commit(),
            rollback.get_commit(),
            "{}",
            self.tag
        );
        let mut region = self.region.clone();
        let version = region.get_region_epoch().get_version();
        // Update version to avoid duplicated rollback requests.
        region.mut_region_epoch().set_version(version + 1);
        let kv_wb_mut = ctx.kv_wb.as_mut().unwrap();
        write_peer_state(kv_wb_mut, &region, PeerState::Normal, None).unwrap_or_else(|e| {
            panic!(
                "{} failed to rollback merge {:?}: {:?}",
                self.tag, rollback, e
            )
        });

        PEER_ADMIN_CMD_COUNTER.rollback_merge.success.inc();
        let resp = AdminResponse::default();
        Ok((
            resp,
            ApplyResult::Res(ExecResult::RollbackMerge {
                region,
                commit: rollback.get_commit(),
            }),
        ))
    }

    fn exec_compact_log<W: WriteBatch + WriteBatchVecExt<EK>, ER: RaftEngine>(
        &mut self,
        ctx: &mut ApplyContext<EK, ER, W>,
        req: &AdminRequest,
    ) -> Result<(AdminResponse, ApplyResult<EK::Snapshot>)> {
        PEER_ADMIN_CMD_COUNTER.compact.all.inc();

        let compact_index = req.get_compact_log().get_compact_index();
        let resp = AdminResponse::default();
        let apply_state = &mut ctx.exec_ctx.as_mut().unwrap().apply_state;
        let first_index = peer_storage::first_index(apply_state);
        if compact_index <= first_index {
            debug!(
                "compact index <= first index, no need to compact";
                "region_id" => self.region_id(),
                "peer_id" => self.id(),
                "compact_index" => compact_index,
                "first_index" => first_index,
            );
            return Ok((resp, ApplyResult::None));
        }
        if self.is_merging {
            info!(
                "in merging mode, skip compact";
                "region_id" => self.region_id(),
                "peer_id" => self.id(),
                "compact_index" => compact_index
            );
            return Ok((resp, ApplyResult::None));
        }

        let compact_term = req.get_compact_log().get_compact_term();
        // TODO: add unit tests to cover all the message integrity checks.
        if compact_term == 0 {
            info!(
                "compact term missing, skip";
                "region_id" => self.region_id(),
                "peer_id" => self.id(),
                "command" => ?req.get_compact_log()
            );
            // old format compact log command, safe to ignore.
            return Err(box_err!(
                "command format is outdated, please upgrade leader"
            ));
        }

        // compact failure is safe to be omitted, no need to assert.
        compact_raft_log(&self.tag, apply_state, compact_index, compact_term)?;

        PEER_ADMIN_CMD_COUNTER.compact.success.inc();

        Ok((
            resp,
            ApplyResult::Res(ExecResult::CompactLog {
                state: apply_state.get_truncated_state().clone(),
                first_index,
            }),
        ))
    }

    fn exec_compute_hash<W: WriteBatch + WriteBatchVecExt<EK>, ER: RaftEngine>(
        &self,
<<<<<<< HEAD
        ctx: &ApplyContext<E, W>,
        req: &AdminRequest,
    ) -> Result<(AdminResponse, ApplyResult<E::Snapshot>)> {
=======
        ctx: &ApplyContext<EK, ER, W>,
        _: &AdminRequest,
    ) -> Result<(AdminResponse, ApplyResult<EK::Snapshot>)> {
>>>>>>> c76d53ae
        let resp = AdminResponse::default();
        Ok((
            resp,
            ApplyResult::Res(ExecResult::ComputeHash {
                region: self.region.clone(),
                index: ctx.exec_ctx.as_ref().unwrap().index,
                safe_point: req.get_compute_hash().get_safe_point(),
                // This snapshot may be held for a long time, which may cause too many
                // open files in rocksdb.
                // TODO: figure out another way to do consistency check without snapshot
                // or short life snapshot.
                snap: ctx.engine.snapshot(),
            }),
        ))
    }

    fn exec_verify_hash<W: WriteBatch + WriteBatchVecExt<EK>, ER: RaftEngine>(
        &self,
        _: &ApplyContext<EK, ER, W>,
        req: &AdminRequest,
    ) -> Result<(AdminResponse, ApplyResult<EK::Snapshot>)> {
        let verify_req = req.get_verify_hash();
        let index = verify_req.get_index();
        let safe_point = verify_req.get_safe_point();
        let hash = verify_req.get_hash().to_vec();
        let resp = AdminResponse::default();
        Ok((
            resp,
            ApplyResult::Res(ExecResult::VerifyHash {
                index,
                safe_point,
                hash,
            }),
        ))
    }
}

pub fn get_change_peer_cmd(msg: &RaftCmdRequest) -> Option<&ChangePeerRequest> {
    if !msg.has_admin_request() {
        return None;
    }
    let req = msg.get_admin_request();
    if !req.has_change_peer() {
        return None;
    }

    Some(req.get_change_peer())
}

fn check_sst_for_ingestion(sst: &SstMeta, region: &Region) -> Result<()> {
    let uuid = sst.get_uuid();
    if let Err(e) = UuidBuilder::from_slice(uuid) {
        return Err(box_err!("invalid uuid {:?}: {:?}", uuid, e));
    }

    let cf_name = sst.get_cf_name();
    if cf_name != CF_DEFAULT && cf_name != CF_WRITE {
        return Err(box_err!("invalid cf name {}", cf_name));
    }

    let region_id = sst.get_region_id();
    if region_id != region.get_id() {
        return Err(Error::RegionNotFound(region_id));
    }

    let epoch = sst.get_region_epoch();
    let region_epoch = region.get_region_epoch();
    if epoch.get_conf_ver() != region_epoch.get_conf_ver()
        || epoch.get_version() != region_epoch.get_version()
    {
        let error = format!("{:?} != {:?}", epoch, region_epoch);
        return Err(Error::EpochNotMatch(error, vec![region.clone()]));
    }

    let range = sst.get_range();
    util::check_key_in_region(range.get_start(), region)?;
    util::check_key_in_region(range.get_end(), region)?;

    Ok(())
}

/// Updates the `state` with given `compact_index` and `compact_term`.
///
/// Remember the Raft log is not deleted here.
pub fn compact_raft_log(
    tag: &str,
    state: &mut RaftApplyState,
    compact_index: u64,
    compact_term: u64,
) -> Result<()> {
    debug!("{} compact log entries to prior to {}", tag, compact_index);

    if compact_index <= state.get_truncated_state().get_index() {
        return Err(box_err!("try to truncate compacted entries"));
    } else if compact_index > state.get_applied_index() {
        return Err(box_err!(
            "compact index {} > applied index {}",
            compact_index,
            state.get_applied_index()
        ));
    }

    // we don't actually delete the logs now, we add an async task to do it.

    state.mut_truncated_state().set_index(compact_index);
    state.mut_truncated_state().set_term(compact_term);

    Ok(())
}

pub struct Apply<S>
where
    S: Snapshot,
{
    pub peer_id: u64,
    pub region_id: u64,
    pub term: u64,
    pub entries: Vec<Entry>,
    pub last_committed_index: u64,
    pub committed_index: u64,
    pub committed_term: u64,
    pub cbs: Vec<Proposal<S>>,
    entries_mem_size: i64,
    entries_count: i64,
}

impl<S: Snapshot> Apply<S> {
    pub(crate) fn new(
        peer_id: u64,
        region_id: u64,
        term: u64,
        entries: Vec<Entry>,
        last_committed_index: u64,
        committed_index: u64,
        committed_term: u64,
        cbs: Vec<Proposal<S>>,
    ) -> Apply<S> {
        let entries_mem_size =
            (ENTRY_MEM_SIZE * entries.capacity()) as i64 + get_entries_mem_size(&entries);
        APPLY_PENDING_BYTES_GAUGE.add(entries_mem_size);
        let entries_count = entries.len() as i64;
        APPLY_PENDING_ENTRIES_GAUGE.add(entries_count);
        Apply {
            peer_id,
            region_id,
            term,
            entries,
            last_committed_index,
            committed_index,
            committed_term,
            cbs,
            entries_mem_size,
            entries_count,
        }
    }
}

impl<S: Snapshot> Drop for Apply<S> {
    fn drop(&mut self) {
        APPLY_PENDING_BYTES_GAUGE.sub(self.entries_mem_size);
        APPLY_PENDING_ENTRIES_GAUGE.sub(self.entries_count);
    }
}

fn get_entries_mem_size(entries: &[Entry]) -> i64 {
    if entries.is_empty() {
        return 0;
    }
    let data_size: i64 = entries
        .iter()
        .map(|e| (e.data.capacity() + e.context.capacity()) as i64)
        .sum();
    data_size
}

#[derive(Default, Clone)]
pub struct Registration {
    pub id: u64,
    pub term: u64,
    pub apply_state: RaftApplyState,
    pub applied_index_term: u64,
    pub region: Region,
    pub pending_request_snapshot_count: Arc<AtomicUsize>,
    pub is_merging: bool,
}

impl Registration {
    pub fn new<EK: KvEngine, ER: RaftEngine>(peer: &Peer<EK, ER>) -> Registration {
        Registration {
            id: peer.peer_id(),
            term: peer.term(),
            apply_state: peer.get_store().apply_state().clone(),
            applied_index_term: peer.get_store().applied_index_term(),
            region: peer.region().clone(),
            pending_request_snapshot_count: peer.pending_request_snapshot_count.clone(),
            is_merging: peer.pending_merge_state.is_some(),
        }
    }
}

pub struct Proposal<S>
where
    S: Snapshot,
{
    pub is_conf_change: bool,
    pub index: u64,
    pub term: u64,
    pub cb: Callback<S>,
    /// `renew_lease_time` contains the last time when a peer starts to renew lease.
    pub renew_lease_time: Option<Timespec>,
    pub txn_extra: TxnExtra,
}

pub struct Destroy {
    region_id: u64,
    async_remove: bool,
    merge_from_snapshot: bool,
}

/// A message that asks the delegate to apply to the given logs and then reply to
/// target mailbox.
#[derive(Default, Debug)]
pub struct CatchUpLogs {
    /// The target region to be notified when given logs are applied.
    pub target_region_id: u64,
    /// Merge request that contains logs to be applied.
    pub merge: CommitMergeRequest,
    /// A flag indicate that all source region's logs are applied.
    ///
    /// This is still necessary although we have a mailbox field already.
    /// Mailbox is used to notify target region, and trigger a round of polling.
    /// But due to the FIFO natural of channel, we need a flag to check if it's
    /// ready when polling.
    pub logs_up_to_date: Arc<AtomicU64>,
}

pub struct GenSnapTask {
    pub(crate) region_id: u64,
    commit_index: u64,
    snap_notifier: SyncSender<RaftSnapshot>,
}

impl GenSnapTask {
    pub fn new(
        region_id: u64,
        commit_index: u64,
        snap_notifier: SyncSender<RaftSnapshot>,
    ) -> GenSnapTask {
        GenSnapTask {
            region_id,
            commit_index,
            snap_notifier,
        }
    }

    pub fn commit_index(&self) -> u64 {
        self.commit_index
    }

    pub fn generate_and_schedule_snapshot<EK>(
        self,
        kv_snap: EK::Snapshot,
        last_applied_index_term: u64,
        last_applied_state: RaftApplyState,
        region_sched: &Scheduler<RegionTask<EK::Snapshot>>,
    ) -> Result<()>
    where
        EK: KvEngine,
    {
        let snapshot = RegionTask::Gen {
            region_id: self.region_id,
            notifier: self.snap_notifier,
            last_applied_index_term,
            last_applied_state,
            // This snapshot may be held for a long time, which may cause too many
            // open files in rocksdb.
            kv_snap,
        };
        box_try!(region_sched.schedule(snapshot));
        Ok(())
    }
}

impl Debug for GenSnapTask {
    fn fmt(&self, f: &mut fmt::Formatter<'_>) -> fmt::Result {
        f.debug_struct("GenSnapTask")
            .field("region_id", &self.region_id)
            .field("commit_index", &self.commit_index)
            .finish()
    }
}

static OBSERVE_ID_ALLOC: AtomicUsize = AtomicUsize::new(0);

/// A unique identifier for checking stale observed commands.
#[derive(Clone, Copy, Debug, Eq, PartialEq, Ord, PartialOrd, Hash)]
pub struct ObserveID(usize);

impl ObserveID {
    pub fn new() -> ObserveID {
        ObserveID(OBSERVE_ID_ALLOC.fetch_add(1, Ordering::SeqCst))
    }
}

struct ObserveCmd {
    id: ObserveID,
    enabled: Arc<AtomicBool>,
}

impl Debug for ObserveCmd {
    fn fmt(&self, f: &mut Formatter<'_>) -> fmt::Result {
        f.debug_struct("ObserveCmd").field("id", &self.id).finish()
    }
}

#[derive(Debug)]
pub enum ChangeCmd {
    RegisterObserver {
        observe_id: ObserveID,
        region_id: u64,
        enabled: Arc<AtomicBool>,
    },
    Snapshot {
        observe_id: ObserveID,
        region_id: u64,
    },
}

pub enum Msg<EK>
where
    EK: KvEngine,
{
    Apply {
        start: Instant,
        apply: Apply<EK::Snapshot>,
    },
    Registration(Registration),
    LogsUpToDate(CatchUpLogs),
    Noop,
    Destroy(Destroy),
    Snapshot(GenSnapTask),
    Change {
        cmd: ChangeCmd,
        region_epoch: RegionEpoch,
        cb: Callback<EK::Snapshot>,
    },
    #[cfg(any(test, feature = "testexport"))]
    #[allow(clippy::type_complexity)]
    Validate(u64, Box<dyn FnOnce((*const u8, bool)) + Send>),
}

impl<EK> Msg<EK>
where
    EK: KvEngine,
{
    pub fn apply(apply: Apply<EK::Snapshot>) -> Msg<EK> {
        Msg::Apply {
            start: Instant::now(),
            apply,
        }
    }

    pub fn register<ER: RaftEngine>(peer: &Peer<EK, ER>) -> Msg<EK> {
        Msg::Registration(Registration::new(peer))
    }

    pub fn destroy(region_id: u64, async_remove: bool, merge_from_snapshot: bool) -> Msg<EK> {
        Msg::Destroy(Destroy {
            region_id,
            async_remove,
            merge_from_snapshot,
        })
    }
}

impl<EK> Debug for Msg<EK>
where
    EK: KvEngine,
{
    fn fmt(&self, f: &mut Formatter<'_>) -> fmt::Result {
        match self {
            Msg::Apply { apply, .. } => write!(f, "[region {}] async apply", apply.region_id),
            Msg::Registration(ref r) => {
                write!(f, "[region {}] Reg {:?}", r.region.get_id(), r.apply_state)
            }
            Msg::LogsUpToDate(_) => write!(f, "logs are updated"),
            Msg::Noop => write!(f, "noop"),
            Msg::Destroy(ref d) => write!(f, "[region {}] destroy", d.region_id),
            Msg::Snapshot(GenSnapTask { region_id, .. }) => {
                write!(f, "[region {}] requests a snapshot", region_id)
            }
            Msg::Change {
                cmd: ChangeCmd::RegisterObserver { region_id, .. },
                ..
            } => write!(f, "[region {}] registers cmd observer", region_id),
            Msg::Change {
                cmd: ChangeCmd::Snapshot { region_id, .. },
                ..
            } => write!(f, "[region {}] cmd snapshot", region_id),
            #[cfg(any(test, feature = "testexport"))]
            Msg::Validate(region_id, _) => write!(f, "[region {}] validate", region_id),
        }
    }
}

#[derive(Default, Clone, Debug, PartialEq)]
pub struct ApplyMetrics {
    /// an inaccurate difference in region size since last reset.
    pub size_diff_hint: i64,
    /// delete keys' count since last reset.
    pub delete_keys_hint: u64,

    pub written_bytes: u64,
    pub written_keys: u64,
    pub lock_cf_written_bytes: u64,
}

#[derive(Debug)]
pub struct ApplyRes<S>
where
    S: Snapshot,
{
    pub region_id: u64,
    pub apply_state: RaftApplyState,
    pub applied_index_term: u64,
    pub exec_res: VecDeque<ExecResult<S>>,
    pub metrics: ApplyMetrics,
}

#[derive(Debug)]
pub enum TaskRes<S>
where
    S: Snapshot,
{
    Apply(ApplyRes<S>),
    Destroy {
        // ID of region that has been destroyed.
        region_id: u64,
        // ID of peer that has been destroyed.
        peer_id: u64,
        // Whether destroy request is from its target region's snapshot
        merge_from_snapshot: bool,
    },
}

pub struct ApplyFsm<EK>
where
    EK: KvEngine,
{
    delegate: ApplyDelegate<EK>,
    receiver: Receiver<Msg<EK>>,
    mailbox: Option<BasicMailbox<ApplyFsm<EK>>>,
}

impl<EK> ApplyFsm<EK>
where
    EK: KvEngine,
{
    fn from_peer<ER: RaftEngine>(
        peer: &Peer<EK, ER>,
    ) -> (LooseBoundedSender<Msg<EK>>, Box<ApplyFsm<EK>>) {
        let reg = Registration::new(peer);
        ApplyFsm::from_registration(reg)
    }

    fn from_registration(reg: Registration) -> (LooseBoundedSender<Msg<EK>>, Box<ApplyFsm<EK>>) {
        let (tx, rx) = loose_bounded(usize::MAX);
        let delegate = ApplyDelegate::from_registration(reg);
        (
            tx,
            Box::new(ApplyFsm {
                delegate,
                receiver: rx,
                mailbox: None,
            }),
        )
    }

    /// Handles peer registration. When a peer is created, it will register an apply delegate.
    fn handle_registration(&mut self, reg: Registration) {
        info!(
            "re-register to apply delegates";
            "region_id" => self.delegate.region_id(),
            "peer_id" => self.delegate.id(),
            "term" => reg.term
        );
        assert_eq!(self.delegate.id, reg.id);
        self.delegate.term = reg.term;
        self.delegate.clear_all_commands_as_stale();
        self.delegate = ApplyDelegate::from_registration(reg);
    }

    /// Handles apply tasks, and uses the apply delegate to handle the committed entries.
    fn handle_apply<W: WriteBatch + WriteBatchVecExt<EK>, ER: RaftEngine>(
        &mut self,
        apply_ctx: &mut ApplyContext<EK, ER, W>,
        mut apply: Apply<EK::Snapshot>,
    ) {
        if apply_ctx.timer.is_none() {
            apply_ctx.timer = Some(Instant::now_coarse());
        }

        fail_point!("on_handle_apply_1003", self.delegate.id() == 1003, |_| {});
        fail_point!("on_handle_apply_2", self.delegate.id() == 2, |_| {});
        fail_point!("on_handle_apply", |_| {});

        if apply.entries.is_empty() || self.delegate.pending_remove || self.delegate.stopped {
            return;
        }

        self.delegate.metrics = ApplyMetrics::default();
        self.delegate.term = apply.term;
        let prev_state = (
            self.delegate.apply_state.get_last_commit_index(),
            self.delegate.apply_state.get_commit_index(),
            self.delegate.apply_state.get_commit_term(),
        );
        let cur_state = (
            apply.last_committed_index,
            apply.committed_index,
            apply.committed_term,
        );
        if prev_state.0 > cur_state.0 || prev_state.1 > cur_state.1 || prev_state.2 > cur_state.2 {
            panic!(
                "{} commit state jump backward {:?} -> {:?}",
                self.delegate.tag, prev_state, cur_state
            );
        }
        // The apply state may not be written to disk if entries is empty,
        // which seems OK.
        self.delegate.apply_state.set_last_commit_index(cur_state.0);
        self.delegate.apply_state.set_commit_index(cur_state.1);
        self.delegate.apply_state.set_commit_term(cur_state.2);

        self.append_proposal(apply.cbs.drain(..));
        self.delegate
            .handle_raft_committed_entries(apply_ctx, apply.entries.drain(..));
        fail_point!("post_handle_apply_1003", self.delegate.id() == 1003, |_| {});
        if self.delegate.yield_state.is_some() {
            return;
        }
    }

    /// Handles proposals, and appends the commands to the apply delegate.
    fn append_proposal(&mut self, props_drainer: Drain<Proposal<EK::Snapshot>>) {
        let (region_id, peer_id) = (self.delegate.region_id(), self.delegate.id());
        let propose_num = props_drainer.len();
        if self.delegate.stopped {
            for p in props_drainer {
                let cmd = PendingCmd::<EK::Snapshot>::new(p.index, p.term, p.cb, p.txn_extra);
                notify_stale_command(region_id, peer_id, self.delegate.term, cmd);
            }
            return;
        }
        for p in props_drainer {
            let cmd = PendingCmd::new(p.index, p.term, p.cb, p.txn_extra);
            if p.is_conf_change {
                if let Some(cmd) = self.delegate.pending_cmds.take_conf_change() {
                    // if it loses leadership before conf change is replicated, there may be
                    // a stale pending conf change before next conf change is applied. If it
                    // becomes leader again with the stale pending conf change, will enter
                    // this block, so we notify leadership may have been changed.
                    notify_stale_command(region_id, peer_id, self.delegate.term, cmd);
                }
                self.delegate.pending_cmds.set_conf_change(cmd);
            } else {
                self.delegate.pending_cmds.append_normal(cmd);
            }
        }
        // TODO: observe it in batch.
        APPLY_PROPOSAL.observe(propose_num as f64);
    }

    fn destroy<W: WriteBatch + WriteBatchVecExt<EK>, ER: RaftEngine>(
        &mut self,
        ctx: &mut ApplyContext<EK, ER, W>,
    ) {
        let region_id = self.delegate.region_id();
        if ctx.apply_res.iter().any(|res| res.region_id == region_id) {
            // Flush before destroying to avoid reordering messages.
            ctx.flush();
        }
        fail_point!(
            "before_peer_destroy_1003",
            self.delegate.id() == 1003,
            |_| {}
        );
        info!(
            "remove delegate from apply delegates";
            "region_id" => self.delegate.region_id(),
            "peer_id" => self.delegate.id(),
        );
        self.delegate.destroy(ctx);
    }

    /// Handles peer destroy. When a peer is destroyed, the corresponding apply delegate should be removed too.
    fn handle_destroy<W: WriteBatch + WriteBatchVecExt<EK>, ER: RaftEngine>(
        &mut self,
        ctx: &mut ApplyContext<EK, ER, W>,
        d: Destroy,
    ) {
        assert_eq!(d.region_id, self.delegate.region_id());
        if d.merge_from_snapshot {
            assert_eq!(self.delegate.stopped, false);
        }
        if !self.delegate.stopped {
            self.destroy(ctx);
            if d.async_remove {
                ctx.notifier.notify(
                    self.delegate.region_id(),
                    PeerMsg::ApplyRes {
                        res: TaskRes::Destroy {
                            region_id: self.delegate.region_id(),
                            peer_id: self.delegate.id,
                            merge_from_snapshot: d.merge_from_snapshot,
                        },
                    },
                );
            }
        }
    }

    fn resume_pending<W: WriteBatch + WriteBatchVecExt<EK>, ER: RaftEngine>(
        &mut self,
        ctx: &mut ApplyContext<EK, ER, W>,
    ) {
        if let Some(ref state) = self.delegate.wait_merge_state {
            let source_region_id = state.logs_up_to_date.load(Ordering::SeqCst);
            if source_region_id == 0 {
                return;
            }
            self.delegate.ready_source_region_id = source_region_id;
        }
        self.delegate.wait_merge_state = None;

        let mut state = self.delegate.yield_state.take().unwrap();

        if ctx.timer.is_none() {
            ctx.timer = Some(Instant::now_coarse());
        }
        if !state.pending_entries.is_empty() {
            self.delegate
                .handle_raft_committed_entries(ctx, state.pending_entries.drain(..));
            if let Some(ref mut s) = self.delegate.yield_state {
                // So the delegate is expected to yield the CPU.
                // It can either be executing another `CommitMerge` in pending_msgs
                // or has been written too much data.
                s.pending_msgs = state.pending_msgs;
                return;
            }
        }

        if !state.pending_msgs.is_empty() {
            self.handle_tasks(ctx, &mut state.pending_msgs);
        }
    }

    fn logs_up_to_date_for_merge<W: WriteBatch + WriteBatchVecExt<EK>, ER: RaftEngine>(
        &mut self,
        ctx: &mut ApplyContext<EK, ER, W>,
        catch_up_logs: CatchUpLogs,
    ) {
        fail_point!("after_handle_catch_up_logs_for_merge");
        fail_point!(
            "after_handle_catch_up_logs_for_merge_1003",
            self.delegate.id() == 1003,
            |_| {}
        );

        let region_id = self.delegate.region_id();
        info!(
            "source logs are all applied now";
            "region_id" => region_id,
            "peer_id" => self.delegate.id(),
        );
        // The source peer fsm will be destroyed when the target peer executes `on_ready_commit_merge`
        // and sends `merge result` to the source peer fsm.
        self.destroy(ctx);
        catch_up_logs
            .logs_up_to_date
            .store(region_id, Ordering::SeqCst);
        // To trigger the target apply fsm
        if let Some(mailbox) = ctx.router.mailbox(catch_up_logs.target_region_id) {
            let _ = mailbox.force_send(Msg::Noop);
        } else {
            error!(
                "failed to get mailbox, are we shutting down?";
                "region_id" => region_id,
                "peer_id" => self.delegate.id(),
            );
        }
    }

    #[allow(unused_mut)]
    fn handle_snapshot<W: WriteBatch + WriteBatchVecExt<EK>, ER: RaftEngine>(
        &mut self,
        apply_ctx: &mut ApplyContext<EK, ER, W>,
        snap_task: GenSnapTask,
    ) {
        if self.delegate.pending_remove || self.delegate.stopped {
            return;
        }
        let applied_index = self.delegate.apply_state.get_applied_index();
        assert!(snap_task.commit_index() <= applied_index);
        let mut need_sync = apply_ctx
            .apply_res
            .iter()
            .any(|res| res.region_id == self.delegate.region_id())
            && self.delegate.last_sync_apply_index != applied_index;
        (|| fail_point!("apply_on_handle_snapshot_sync", |_| { need_sync = true }))();
        if need_sync {
            if apply_ctx.timer.is_none() {
                apply_ctx.timer = Some(Instant::now_coarse());
            }
            apply_ctx.prepare_write_batch();
            self.delegate.write_apply_state(apply_ctx.kv_wb_mut());
            fail_point!(
                "apply_on_handle_snapshot_1_1",
                self.delegate.id == 1 && self.delegate.region_id() == 1,
                |_| unimplemented!()
            );

            apply_ctx.flush();
            // For now, it's more like last_flush_apply_index.
            // TODO: Update it only when `flush()` returns true.
            self.delegate.last_sync_apply_index = applied_index;
        }

        if let Err(e) = snap_task.generate_and_schedule_snapshot::<EK>(
            apply_ctx.engine.snapshot(),
            self.delegate.applied_index_term,
            self.delegate.apply_state.clone(),
            &apply_ctx.region_scheduler,
        ) {
            error!(
                "schedule snapshot failed";
                "error" => ?e,
                "region_id" => self.delegate.region_id(),
                "peer_id" => self.delegate.id()
            );
        }
        self.delegate
            .pending_request_snapshot_count
            .fetch_sub(1, Ordering::SeqCst);
        fail_point!(
            "apply_on_handle_snapshot_finish_1_1",
            self.delegate.id == 1 && self.delegate.region_id() == 1,
            |_| unimplemented!()
        );
    }

    fn handle_change<W: WriteBatch + WriteBatchVecExt<EK>, ER: RaftEngine>(
        &mut self,
        apply_ctx: &mut ApplyContext<EK, ER, W>,
        cmd: ChangeCmd,
        region_epoch: RegionEpoch,
        cb: Callback<EK::Snapshot>,
    ) {
        let (observe_id, region_id, enabled) = match cmd {
            ChangeCmd::RegisterObserver {
                observe_id,
                region_id,
                enabled,
            } => (observe_id, region_id, Some(enabled)),
            ChangeCmd::Snapshot {
                observe_id,
                region_id,
            } => (observe_id, region_id, None),
        };
        if let Some(observe_cmd) = self.delegate.observe_cmd.as_mut() {
            if observe_cmd.id > observe_id {
                notify_stale_req(self.delegate.term, cb);
                return;
            }
        }

        assert_eq!(self.delegate.region_id(), region_id);
        let resp = match compare_region_epoch(
            &region_epoch,
            &self.delegate.region,
            false, /* check_conf_ver */
            true,  /* check_ver */
            true,  /* include_region */
        ) {
            Ok(()) => {
                // Commit the writebatch for ensuring the following snapshot can get all previous writes.
                if apply_ctx.kv_wb.is_some() && apply_ctx.kv_wb().count() > 0 {
                    apply_ctx.commit(&mut self.delegate);
                }
                ReadResponse {
                    response: Default::default(),
                    snapshot: Some(RegionSnapshot::from_snapshot(
                        Arc::new(apply_ctx.engine.snapshot()),
                        Arc::new(self.delegate.region.clone()),
                    )),
                    txn_extra_op: TxnExtraOp::Noop,
                }
            }
            Err(e) => {
                // Return error if epoch not match
                cb.invoke_read(ReadResponse {
                    response: cmd_resp::new_error(e),
                    snapshot: None,
                    txn_extra_op: TxnExtraOp::Noop,
                });
                return;
            }
        };
        if let Some(enabled) = enabled {
            assert!(
                !self
                    .delegate
                    .observe_cmd
                    .as_ref()
                    .map_or(false, |o| o.enabled.load(Ordering::SeqCst)),
                "{} observer already exists {:?} {:?}",
                self.delegate.tag,
                self.delegate.observe_cmd,
                observe_id
            );
            // TODO(cdc): take observe_cmd when enabled is false.
            self.delegate.observe_cmd = Some(ObserveCmd {
                id: observe_id,
                enabled,
            });
        }

        cb.invoke_read(resp);
    }

    fn handle_tasks<W: WriteBatch + WriteBatchVecExt<EK>, ER: RaftEngine>(
        &mut self,
        apply_ctx: &mut ApplyContext<EK, ER, W>,
        msgs: &mut Vec<Msg<EK>>,
    ) {
        let mut channel_timer = None;
        let mut drainer = msgs.drain(..);
        loop {
            match drainer.next() {
                Some(Msg::Apply { start, apply }) => {
                    if channel_timer.is_none() {
                        channel_timer = Some(start);
                    }
                    self.handle_apply(apply_ctx, apply);
                    if let Some(ref mut state) = self.delegate.yield_state {
                        state.pending_msgs = drainer.collect();
                        break;
                    }
                }
                Some(Msg::Registration(reg)) => self.handle_registration(reg),
                Some(Msg::Destroy(d)) => self.handle_destroy(apply_ctx, d),
                Some(Msg::LogsUpToDate(cul)) => self.logs_up_to_date_for_merge(apply_ctx, cul),
                Some(Msg::Noop) => {}
                Some(Msg::Snapshot(snap_task)) => self.handle_snapshot(apply_ctx, snap_task),
                Some(Msg::Change {
                    cmd,
                    region_epoch,
                    cb,
                }) => self.handle_change(apply_ctx, cmd, region_epoch, cb),
                #[cfg(any(test, feature = "testexport"))]
                Some(Msg::Validate(_, f)) => {
                    let delegate: *const u8 = unsafe { std::mem::transmute(&self.delegate) };
                    f((delegate, apply_ctx.enable_sync_log))
                }
                None => break,
            }
        }
        if let Some(timer) = channel_timer {
            let elapsed = duration_to_sec(timer.elapsed());
            APPLY_TASK_WAIT_TIME_HISTOGRAM.observe(elapsed);
        }
    }
}

impl<EK> Fsm for ApplyFsm<EK>
where
    EK: KvEngine,
{
    type Message = Msg<EK>;

    #[inline]
    fn is_stopped(&self) -> bool {
        self.delegate.stopped
    }

    #[inline]
    fn set_mailbox(&mut self, mailbox: Cow<'_, BasicMailbox<Self>>)
    where
        Self: Sized,
    {
        self.mailbox = Some(mailbox.into_owned());
    }

    #[inline]
    fn take_mailbox(&mut self) -> Option<BasicMailbox<Self>>
    where
        Self: Sized,
    {
        self.mailbox.take()
    }
}

impl<EK> Drop for ApplyFsm<EK>
where
    EK: KvEngine,
{
    fn drop(&mut self) {
        self.delegate.clear_all_commands_as_stale();
    }
}

pub struct ControlMsg;

pub struct ControlFsm;

impl Fsm for ControlFsm {
    type Message = ControlMsg;

    #[inline]
    fn is_stopped(&self) -> bool {
        true
    }
}

pub struct ApplyPoller<EK, ER, W>
where
    EK: KvEngine,
    ER: RaftEngine,
    W: WriteBatch + WriteBatchVecExt<EK>,
{
    msg_buf: Vec<Msg<EK>>,
    apply_ctx: ApplyContext<EK, ER, W>,
    messages_per_tick: usize,
    cfg_tracker: Tracker<Config>,
}

impl<EK, ER, W> PollHandler<ApplyFsm<EK>, ControlFsm> for ApplyPoller<EK, ER, W>
where
    EK: KvEngine,
    ER: RaftEngine,
    W: WriteBatch + WriteBatchVecExt<EK>,
{
    fn begin(&mut self, _batch_size: usize) {
        if let Some(incoming) = self.cfg_tracker.any_new() {
            match Ord::cmp(&incoming.messages_per_tick, &self.messages_per_tick) {
                CmpOrdering::Greater => {
                    self.msg_buf.reserve(incoming.messages_per_tick);
                    self.messages_per_tick = incoming.messages_per_tick;
                }
                CmpOrdering::Less => {
                    self.msg_buf.shrink_to(incoming.messages_per_tick);
                    self.messages_per_tick = incoming.messages_per_tick;
                }
                _ => {}
            }
            self.apply_ctx.enable_sync_log = incoming.sync_log;
        }
        self.apply_ctx.perf_context_statistics.start();
    }

    /// There is no control fsm in apply poller.
    fn handle_control(&mut self, _: &mut ControlFsm) -> Option<usize> {
        unimplemented!()
    }

    fn handle_normal(&mut self, normal: &mut ApplyFsm<EK>) -> Option<usize> {
        let mut expected_msg_count = None;
        normal.delegate.handle_start = Some(Instant::now_coarse());
        if normal.delegate.yield_state.is_some() {
            if normal.delegate.wait_merge_state.is_some() {
                // We need to query the length first, otherwise there is a race
                // condition that new messages are queued after resuming and before
                // query the length.
                expected_msg_count = Some(normal.receiver.len());
            }
            normal.resume_pending(&mut self.apply_ctx);
            if normal.delegate.wait_merge_state.is_some() {
                // Yield due to applying CommitMerge, this fsm can be released if its
                // channel msg count equals to expected_msg_count because it will receive
                // a new message if its source region has applied all needed logs.
                return expected_msg_count;
            } else if normal.delegate.yield_state.is_some() {
                // Yield due to other reasons, this fsm must not be released because
                // it's possible that no new message will be sent to itself.
                // The remaining messages will be handled in next rounds.
                return None;
            }
            expected_msg_count = None;
        }
        while self.msg_buf.len() < self.messages_per_tick {
            match normal.receiver.try_recv() {
                Ok(msg) => self.msg_buf.push(msg),
                Err(TryRecvError::Empty) => {
                    expected_msg_count = Some(0);
                    break;
                }
                Err(TryRecvError::Disconnected) => {
                    normal.delegate.stopped = true;
                    expected_msg_count = Some(0);
                    break;
                }
            }
        }
        normal.handle_tasks(&mut self.apply_ctx, &mut self.msg_buf);
        if normal.delegate.wait_merge_state.is_some() {
            // Check it again immediately as catching up logs can be very fast.
            expected_msg_count = Some(0);
        } else if normal.delegate.yield_state.is_some() {
            // Let it continue to run next time.
            expected_msg_count = None;
        }
        expected_msg_count
    }

    fn end(&mut self, fsms: &mut [Box<ApplyFsm<EK>>]) {
        let is_synced = self.apply_ctx.flush();
        if is_synced {
            for fsm in fsms {
                fsm.delegate.last_sync_apply_index = fsm.delegate.apply_state.get_applied_index();
            }
        }
    }
}

pub struct Builder<EK: KvEngine, ER: RaftEngine, W: WriteBatch + WriteBatchVecExt<EK>> {
    tag: String,
    cfg: Arc<VersionTrack<Config>>,
    coprocessor_host: CoprocessorHost<EK>,
    importer: Arc<SSTImporter>,
    region_scheduler: Scheduler<RegionTask<<EK as KvEngine>::Snapshot>>,
    engine: EK,
    sender: Notifier<EK, ER>,
    router: ApplyRouter<EK>,
    _phantom: PhantomData<W>,
    store_id: u64,
    pending_create_peers: Arc<Mutex<HashMap<u64, (u64, bool)>>>,
}

impl<EK: KvEngine, ER: RaftEngine, W> Builder<EK, ER, W>
where
    W: WriteBatch + WriteBatchVecExt<EK>,
{
    pub fn new<T, C>(
        builder: &RaftPollerBuilder<EK, ER, T, C>,
        sender: Notifier<EK, ER>,
        router: ApplyRouter<EK>,
    ) -> Builder<EK, ER, W> {
        Builder {
            tag: format!("[store {}]", builder.store.get_id()),
            cfg: builder.cfg.clone(),
            coprocessor_host: builder.coprocessor_host.clone(),
            importer: builder.importer.clone(),
            region_scheduler: builder.region_scheduler.clone(),
            engine: builder.engines.kv.clone(),
            _phantom: PhantomData,
            sender,
            router,
            store_id: builder.store.get_id(),
            pending_create_peers: builder.pending_create_peers.clone(),
        }
    }
}

impl<EK, ER, W> HandlerBuilder<ApplyFsm<EK>, ControlFsm> for Builder<EK, ER, W>
where
    EK: KvEngine,
    ER: RaftEngine,
    W: WriteBatch + WriteBatchVecExt<EK>,
{
    type Handler = ApplyPoller<EK, ER, W>;

    fn build(&mut self) -> ApplyPoller<EK, ER, W> {
        let cfg = self.cfg.value();
        ApplyPoller {
            msg_buf: Vec::with_capacity(cfg.messages_per_tick),
            apply_ctx: ApplyContext::new(
                self.tag.clone(),
                self.coprocessor_host.clone(),
                self.importer.clone(),
                self.region_scheduler.clone(),
                self.engine.clone(),
                self.router.clone(),
                self.sender.clone(),
                &cfg,
                self.store_id,
                self.pending_create_peers.clone(),
            ),
            messages_per_tick: cfg.messages_per_tick,
            cfg_tracker: self.cfg.clone().tracker(self.tag.clone()),
        }
    }
}

#[derive(Clone)]
pub struct ApplyRouter<EK>
where
    EK: KvEngine,
{
    pub router: BatchRouter<ApplyFsm<EK>, ControlFsm>,
}

impl<EK> Deref for ApplyRouter<EK>
where
    EK: KvEngine,
{
    type Target = BatchRouter<ApplyFsm<EK>, ControlFsm>;

    fn deref(&self) -> &BatchRouter<ApplyFsm<EK>, ControlFsm> {
        &self.router
    }
}

impl<EK> DerefMut for ApplyRouter<EK>
where
    EK: KvEngine,
{
    fn deref_mut(&mut self) -> &mut BatchRouter<ApplyFsm<EK>, ControlFsm> {
        &mut self.router
    }
}

impl<EK> ApplyRouter<EK>
where
    EK: KvEngine,
{
    pub fn schedule_task(&self, region_id: u64, msg: Msg<EK>) {
        let reg = match self.try_send(region_id, msg) {
            Either::Left(Ok(())) => return,
            Either::Left(Err(TrySendError::Disconnected(msg))) | Either::Right(msg) => match msg {
                Msg::Registration(reg) => reg,
                Msg::Apply { mut apply, .. } => {
                    info!(
                        "target region is not found, drop proposals";
                        "region_id" => region_id
                    );
                    for p in apply.cbs.drain(..) {
                        let cmd =
                            PendingCmd::<EK::Snapshot>::new(p.index, p.term, p.cb, p.txn_extra);
                        notify_region_removed(apply.region_id, apply.peer_id, cmd);
                    }
                    return;
                }
                Msg::Destroy(_) | Msg::Noop => {
                    info!(
                        "target region is not found, drop messages";
                        "region_id" => region_id
                    );
                    return;
                }
                Msg::Snapshot(_) => {
                    warn!(
                        "region is removed before taking snapshot, are we shutting down?";
                        "region_id" => region_id
                    );
                    return;
                }
                Msg::LogsUpToDate(cul) => {
                    warn!(
                        "region is removed before merged, are we shutting down?";
                        "region_id" => region_id,
                        "merge" => ?cul.merge,
                    );
                    return;
                }
                Msg::Change {
                    cmd: ChangeCmd::RegisterObserver { region_id, .. },
                    cb,
                    ..
                }
                | Msg::Change {
                    cmd: ChangeCmd::Snapshot { region_id, .. },
                    cb,
                    ..
                } => {
                    warn!("target region is not found";
                            "region_id" => region_id);
                    let resp = ReadResponse {
                        response: cmd_resp::new_error(Error::RegionNotFound(region_id)),
                        snapshot: None,
                        txn_extra_op: TxnExtraOp::Noop,
                    };
                    cb.invoke_read(resp);
                    return;
                }
                #[cfg(any(test, feature = "testexport"))]
                Msg::Validate(_, _) => return,
            },
            Either::Left(Err(TrySendError::Full(_))) => unreachable!(),
        };

        // Messages in one region are sent in sequence, so there is no race here.
        // However, this can't be handled inside control fsm, as messages can be
        // queued inside both queue of control fsm and normal fsm, which can reorder
        // messages.
        let (sender, apply_fsm) = ApplyFsm::from_registration(reg);
        let mailbox = BasicMailbox::new(sender, apply_fsm);
        self.register(region_id, mailbox);
    }
}

pub struct ApplyBatchSystem<EK: KvEngine> {
    system: BatchSystem<ApplyFsm<EK>, ControlFsm>,
}

impl<EK: KvEngine> Deref for ApplyBatchSystem<EK> {
    type Target = BatchSystem<ApplyFsm<EK>, ControlFsm>;

    fn deref(&self) -> &BatchSystem<ApplyFsm<EK>, ControlFsm> {
        &self.system
    }
}

impl<EK: KvEngine> DerefMut for ApplyBatchSystem<EK> {
    fn deref_mut(&mut self) -> &mut BatchSystem<ApplyFsm<EK>, ControlFsm> {
        &mut self.system
    }
}

impl<EK: KvEngine> ApplyBatchSystem<EK> {
    pub fn schedule_all<'a, ER: RaftEngine>(&self, peers: impl Iterator<Item = &'a Peer<EK, ER>>) {
        let mut mailboxes = Vec::with_capacity(peers.size_hint().0);
        for peer in peers {
            let (tx, fsm) = ApplyFsm::from_peer(peer);
            mailboxes.push((peer.region().get_id(), BasicMailbox::new(tx, fsm)));
        }
        self.router().register_all(mailboxes);
    }
}

pub fn create_apply_batch_system<EK: KvEngine>(
    cfg: &Config,
) -> (ApplyRouter<EK>, ApplyBatchSystem<EK>) {
    let (tx, _) = loose_bounded(usize::MAX);
    let (router, system) =
        batch_system::create_system(&cfg.apply_batch_system, tx, Box::new(ControlFsm));
    (ApplyRouter { router }, ApplyBatchSystem { system })
}

#[cfg(test)]
mod tests {
    use std::cell::RefCell;
    use std::rc::Rc;
    use std::sync::atomic::*;
    use std::sync::*;
    use std::thread;
    use std::time::*;

    use crate::coprocessor::*;
    use crate::store::msg::WriteResponse;
    use crate::store::peer_storage::RAFT_INIT_LOG_INDEX;
    use crate::store::util::{new_learner_peer, new_peer};
    use engine_rocks::{util::new_engine, RocksEngine, RocksSnapshot, RocksWriteBatch};
    use engine_traits::{Peekable as PeekableTrait, WriteBatchExt};
    use kvproto::metapb::{self, RegionEpoch};
    use kvproto::raft_cmdpb::*;
    use protobuf::Message;
    use tempfile::{Builder, TempDir};
    use uuid::Uuid;

    use crate::store::{Config, RegionTask};
    use test_sst_importer::*;
    use tikv_util::config::VersionTrack;
    use tikv_util::worker::dummy_scheduler;

    use super::*;

    pub fn create_tmp_engine(path: &str) -> (TempDir, RocksEngine) {
        let path = Builder::new().prefix(path).tempdir().unwrap();
        let engine = new_engine(
            path.path().join("db").to_str().unwrap(),
            None,
            ALL_CFS,
            None,
        )
        .unwrap();
        (path, engine)
    }

    pub fn create_tmp_importer(path: &str) -> (TempDir, Arc<SSTImporter>) {
        let dir = Builder::new().prefix(path).tempdir().unwrap();
        let importer = Arc::new(SSTImporter::new(dir.path(), None).unwrap());
        (dir, importer)
    }

    pub fn new_entry(term: u64, index: u64, set_data: bool) -> Entry {
        let mut e = Entry::default();
        e.set_index(index);
        e.set_term(term);
        if set_data {
            let mut cmd = Request::default();
            cmd.set_cmd_type(CmdType::Put);
            cmd.mut_put().set_key(b"key".to_vec());
            cmd.mut_put().set_value(b"value".to_vec());
            let mut req = RaftCmdRequest::default();
            req.mut_requests().push(cmd);
            e.set_data(req.write_to_bytes().unwrap())
        }
        e
    }

    #[test]
    fn test_should_sync_log() {
        // Admin command
        let mut req = RaftCmdRequest::default();
        req.mut_admin_request()
            .set_cmd_type(AdminCmdType::ComputeHash);
        assert_eq!(should_sync_log(&req), true);

        // IngestSst command
        let mut req = Request::default();
        req.set_cmd_type(CmdType::IngestSst);
        req.set_ingest_sst(IngestSstRequest::default());
        let mut cmd = RaftCmdRequest::default();
        cmd.mut_requests().push(req);
        assert_eq!(should_write_to_engine(&cmd), true);
        assert_eq!(should_sync_log(&cmd), true);

        // Normal command
        let req = RaftCmdRequest::default();
        assert_eq!(should_sync_log(&req), false);
    }

    #[test]
    fn test_should_write_to_engine() {
        // ComputeHash command
        let mut req = RaftCmdRequest::default();
        req.mut_admin_request()
            .set_cmd_type(AdminCmdType::ComputeHash);
        assert_eq!(should_write_to_engine(&req), true);

        // IngestSst command
        let mut req = Request::default();
        req.set_cmd_type(CmdType::IngestSst);
        req.set_ingest_sst(IngestSstRequest::default());
        let mut cmd = RaftCmdRequest::default();
        cmd.mut_requests().push(req);
        assert_eq!(should_write_to_engine(&cmd), true);
    }

    fn validate<F>(router: &ApplyRouter<RocksEngine>, region_id: u64, validate: F)
    where
        F: FnOnce(&ApplyDelegate<RocksEngine>) + Send + 'static,
    {
        let (validate_tx, validate_rx) = mpsc::channel();
        router.schedule_task(
            region_id,
            Msg::Validate(
                region_id,
                Box::new(move |(delegate, _): (*const u8, _)| {
                    let delegate = unsafe { &*(delegate as *const ApplyDelegate<RocksEngine>) };
                    validate(delegate);
                    validate_tx.send(()).unwrap();
                }),
            ),
        );
        validate_rx.recv_timeout(Duration::from_secs(3)).unwrap();
    }

    // Make sure msgs are handled in the same batch.
    fn batch_messages(
        router: &ApplyRouter<RocksEngine>,
        region_id: u64,
        msgs: Vec<Msg<RocksEngine>>,
    ) {
        let (notify1, wait1) = mpsc::channel();
        let (notify2, wait2) = mpsc::channel();
        router.schedule_task(
            region_id,
            Msg::Validate(
                region_id,
                Box::new(move |_| {
                    notify1.send(()).unwrap();
                    wait2.recv().unwrap();
                }),
            ),
        );
        wait1.recv().unwrap();

        for msg in msgs {
            router.schedule_task(region_id, msg);
        }

        notify2.send(()).unwrap();
    }

    fn fetch_apply_res(
        receiver: &::std::sync::mpsc::Receiver<PeerMsg<RocksEngine>>,
    ) -> ApplyRes<RocksSnapshot> {
        match receiver.recv_timeout(Duration::from_secs(3)) {
            Ok(PeerMsg::ApplyRes { res, .. }) => match res {
                TaskRes::Apply(res) => res,
                e => panic!("unexpected res {:?}", e),
            },
            e => panic!("unexpected res {:?}", e),
        }
    }

    fn proposal<S: Snapshot>(
        is_conf_change: bool,
        index: u64,
        term: u64,
        cb: Callback<S>,
    ) -> Proposal<S> {
        Proposal {
            is_conf_change,
            index,
            term,
            cb,
            renew_lease_time: None,
            txn_extra: TxnExtra::default(),
        }
    }

    fn apply<S: Snapshot>(
        peer_id: u64,
        region_id: u64,
        term: u64,
        entries: Vec<Entry>,
        last_committed_index: u64,
        committed_term: u64,
        committed_index: u64,
        cbs: Vec<Proposal<S>>,
    ) -> Apply<S> {
        Apply::new(
            peer_id,
            region_id,
            term,
            entries,
            last_committed_index,
            committed_index,
            committed_term,
            cbs,
        )
    }

    #[test]
    fn test_basic_flow() {
        let (tx, rx) = mpsc::channel();
        let sender: Notifier<RocksEngine, RocksEngine> = Notifier::Sender(tx);
        let (_tmp, engine) = create_tmp_engine("apply-basic");
        let (_dir, importer) = create_tmp_importer("apply-basic");
        let (region_scheduler, snapshot_rx) = dummy_scheduler();
        let cfg = Arc::new(VersionTrack::new(Config::default()));
        let (router, mut system) = create_apply_batch_system(&cfg.value());
        let pending_create_peers = Arc::new(Mutex::new(HashMap::default()));
        let builder = super::Builder::<_, _, RocksWriteBatch> {
            tag: "test-store".to_owned(),
            cfg,
            coprocessor_host: CoprocessorHost::<RocksEngine>::default(),
            importer,
            region_scheduler,
            sender,
            engine,
            router: router.clone(),
            _phantom: Default::default(),
            store_id: 1,
            pending_create_peers,
        };
        system.spawn("test-basic".to_owned(), builder);

        let mut reg = Registration::default();
        reg.id = 1;
        reg.region.set_id(2);
        reg.apply_state.set_applied_index(3);
        reg.term = 4;
        reg.applied_index_term = 5;
        router.schedule_task(2, Msg::Registration(reg.clone()));
        validate(&router, 2, move |delegate| {
            assert_eq!(delegate.id, 1);
            assert_eq!(delegate.tag, "[region 2] 1");
            assert_eq!(delegate.region, reg.region);
            assert!(!delegate.pending_remove);
            assert_eq!(delegate.apply_state, reg.apply_state);
            assert_eq!(delegate.term, reg.term);
            assert_eq!(delegate.applied_index_term, reg.applied_index_term);
        });

        let (resp_tx, resp_rx) = mpsc::channel();
        let p = proposal(
            false,
            1,
            0,
            Callback::Write(Box::new(move |resp: WriteResponse| {
                resp_tx.send(resp.response).unwrap();
            })),
        );
        router.schedule_task(
            1,
            Msg::apply(apply(
                1,
                1,
                0,
                vec![new_entry(0, 1, true)],
                1,
                0,
                1,
                vec![p],
            )),
        );
        // unregistered region should be ignored and notify failed.
        let resp = resp_rx.recv_timeout(Duration::from_secs(3)).unwrap();
        assert!(resp.get_header().get_error().has_region_not_found());
        assert!(rx.try_recv().is_err());

        let (cc_tx, cc_rx) = mpsc::channel();
        let pops = vec![
            proposal(
                false,
                4,
                4,
                Callback::Write(Box::new(move |write: WriteResponse| {
                    cc_tx.send(write.response).unwrap();
                })),
            ),
            proposal(false, 4, 5, Callback::None),
        ];
        router.schedule_task(
            2,
            Msg::apply(apply(1, 2, 11, vec![new_entry(5, 4, true)], 3, 5, 4, pops)),
        );
        // proposal with not commit entry should be ignore
        validate(&router, 2, move |delegate| {
            assert_eq!(delegate.term, 11);
        });
        let cc_resp = cc_rx.try_recv().unwrap();
        assert!(cc_resp.get_header().get_error().has_stale_command());
        assert!(rx.recv_timeout(Duration::from_secs(3)).is_ok());

        // Make sure Apply and Snapshot are in the same batch.
        let (snap_tx, _) = mpsc::sync_channel(0);
        batch_messages(
            &router,
            2,
            vec![
                Msg::apply(apply(
                    1,
                    2,
                    11,
                    vec![new_entry(5, 5, false)],
                    5,
                    5,
                    5,
                    vec![],
                )),
                Msg::Snapshot(GenSnapTask::new(2, 0, snap_tx)),
            ],
        );
        let apply_res = match rx.recv_timeout(Duration::from_secs(3)) {
            Ok(PeerMsg::ApplyRes { res, .. }) => match res {
                TaskRes::Apply(res) => res,
                e => panic!("unexpected apply result: {:?}", e),
            },
            e => panic!("unexpected apply result: {:?}", e),
        };
        let apply_state_key = keys::apply_state_key(2);
        let apply_state = match snapshot_rx.recv_timeout(Duration::from_secs(3)) {
            Ok(Some(RegionTask::Gen { kv_snap, .. })) => kv_snap
                .get_msg_cf(CF_RAFT, &apply_state_key)
                .unwrap()
                .unwrap(),
            e => panic!("unexpected apply result: {:?}", e),
        };
        assert_eq!(apply_res.region_id, 2);
        assert_eq!(apply_res.apply_state, apply_state);
        assert_eq!(apply_res.apply_state.get_applied_index(), 5);
        assert!(apply_res.exec_res.is_empty());
        // empty entry will make applied_index step forward and should write apply state to engine.
        assert_eq!(apply_res.metrics.written_keys, 1);
        assert_eq!(apply_res.applied_index_term, 5);
        validate(&router, 2, |delegate| {
            assert_eq!(delegate.term, 11);
            assert_eq!(delegate.applied_index_term, 5);
            assert_eq!(delegate.apply_state.get_applied_index(), 5);
            assert_eq!(
                delegate.apply_state.get_applied_index(),
                delegate.last_sync_apply_index
            );
        });

        router.schedule_task(2, Msg::destroy(2, true, false));
        let (region_id, peer_id) = match rx.recv_timeout(Duration::from_secs(3)) {
            Ok(PeerMsg::ApplyRes { res, .. }) => match res {
                TaskRes::Destroy {
                    region_id, peer_id, ..
                } => (region_id, peer_id),
                e => panic!("expected destroy result, but got {:?}", e),
            },
            e => panic!("expected destroy result, but got {:?}", e),
        };
        assert_eq!(peer_id, 1);
        assert_eq!(region_id, 2);

        // Stopped peer should be removed.
        let (resp_tx, resp_rx) = mpsc::channel();
        let p = proposal(
            false,
            1,
            0,
            Callback::Write(Box::new(move |resp: WriteResponse| {
                resp_tx.send(resp.response).unwrap();
            })),
        );
        router.schedule_task(
            2,
            Msg::apply(apply(
                1,
                1,
                0,
                vec![new_entry(0, 1, true)],
                1,
                0,
                1,
                vec![p],
            )),
        );
        // unregistered region should be ignored and notify failed.
        let resp = resp_rx.recv_timeout(Duration::from_secs(3)).unwrap();
        assert!(
            resp.get_header().get_error().has_region_not_found(),
            "{:?}",
            resp
        );
        assert!(rx.try_recv().is_err());

        system.shutdown();
    }

    fn cb<S: Snapshot>(idx: u64, term: u64, tx: Sender<RaftCmdResponse>) -> Proposal<S> {
        proposal(
            false,
            idx,
            term,
            Callback::Write(Box::new(move |resp: WriteResponse| {
                tx.send(resp.response).unwrap();
            })),
        )
    }

    struct EntryBuilder {
        entry: Entry,
        req: RaftCmdRequest,
    }

    impl EntryBuilder {
        fn new(index: u64, term: u64) -> EntryBuilder {
            let req = RaftCmdRequest::default();
            let mut entry = Entry::default();
            entry.set_index(index);
            entry.set_term(term);
            EntryBuilder { entry, req }
        }

        fn epoch(mut self, conf_ver: u64, version: u64) -> EntryBuilder {
            let mut epoch = RegionEpoch::default();
            epoch.set_version(version);
            epoch.set_conf_ver(conf_ver);
            self.req.mut_header().set_region_epoch(epoch);
            self
        }

        fn put(self, key: &[u8], value: &[u8]) -> EntryBuilder {
            self.add_put_req(None, key, value)
        }

        fn put_cf(self, cf: &str, key: &[u8], value: &[u8]) -> EntryBuilder {
            self.add_put_req(Some(cf), key, value)
        }

        fn add_put_req(mut self, cf: Option<&str>, key: &[u8], value: &[u8]) -> EntryBuilder {
            let mut cmd = Request::default();
            cmd.set_cmd_type(CmdType::Put);
            if let Some(cf) = cf {
                cmd.mut_put().set_cf(cf.to_owned());
            }
            cmd.mut_put().set_key(key.to_vec());
            cmd.mut_put().set_value(value.to_vec());
            self.req.mut_requests().push(cmd);
            self
        }

        fn delete(self, key: &[u8]) -> EntryBuilder {
            self.add_delete_req(None, key)
        }

        fn delete_cf(self, cf: &str, key: &[u8]) -> EntryBuilder {
            self.add_delete_req(Some(cf), key)
        }

        fn delete_range(self, start_key: &[u8], end_key: &[u8]) -> EntryBuilder {
            self.add_delete_range_req(None, start_key, end_key)
        }

        fn delete_range_cf(self, cf: &str, start_key: &[u8], end_key: &[u8]) -> EntryBuilder {
            self.add_delete_range_req(Some(cf), start_key, end_key)
        }

        fn add_delete_req(mut self, cf: Option<&str>, key: &[u8]) -> EntryBuilder {
            let mut cmd = Request::default();
            cmd.set_cmd_type(CmdType::Delete);
            if let Some(cf) = cf {
                cmd.mut_delete().set_cf(cf.to_owned());
            }
            cmd.mut_delete().set_key(key.to_vec());
            self.req.mut_requests().push(cmd);
            self
        }

        fn add_delete_range_req(
            mut self,
            cf: Option<&str>,
            start_key: &[u8],
            end_key: &[u8],
        ) -> EntryBuilder {
            let mut cmd = Request::default();
            cmd.set_cmd_type(CmdType::DeleteRange);
            if let Some(cf) = cf {
                cmd.mut_delete_range().set_cf(cf.to_owned());
            }
            cmd.mut_delete_range().set_start_key(start_key.to_vec());
            cmd.mut_delete_range().set_end_key(end_key.to_vec());
            self.req.mut_requests().push(cmd);
            self
        }

        fn ingest_sst(mut self, meta: &SstMeta) -> EntryBuilder {
            let mut cmd = Request::default();
            cmd.set_cmd_type(CmdType::IngestSst);
            cmd.mut_ingest_sst().set_sst(meta.clone());
            self.req.mut_requests().push(cmd);
            self
        }

        fn split(mut self, splits: BatchSplitRequest) -> EntryBuilder {
            let mut req = AdminRequest::default();
            req.set_cmd_type(AdminCmdType::BatchSplit);
            req.set_splits(splits);
            self.req.set_admin_request(req);
            self
        }

        fn build(mut self) -> Entry {
            self.entry.set_data(self.req.write_to_bytes().unwrap());
            self.entry
        }
    }

    #[derive(Clone, Default)]
    struct ApplyObserver {
        pre_admin_count: Arc<AtomicUsize>,
        pre_query_count: Arc<AtomicUsize>,
        post_admin_count: Arc<AtomicUsize>,
        post_query_count: Arc<AtomicUsize>,
        cmd_batches: RefCell<Vec<CmdBatch>>,
        cmd_sink: Option<Arc<Mutex<Sender<CmdBatch>>>>,
    }

    impl Coprocessor for ApplyObserver {}

    impl QueryObserver for ApplyObserver {
        fn pre_apply_query(&self, _: &mut ObserverContext<'_>, _: &[Request]) {
            self.pre_query_count.fetch_add(1, Ordering::SeqCst);
        }

        fn post_apply_query(&self, _: &mut ObserverContext<'_>, _: &mut Cmd) {
            self.post_query_count.fetch_add(1, Ordering::SeqCst);
        }
    }

    impl CmdObserver<RocksEngine> for ApplyObserver {
        fn on_prepare_for_apply(&self, observe_id: ObserveID, region_id: u64) {
            self.cmd_batches
                .borrow_mut()
                .push(CmdBatch::new(observe_id, region_id));
        }

        fn on_apply_cmd(&self, observe_id: ObserveID, region_id: u64, cmd: Cmd) {
            self.cmd_batches
                .borrow_mut()
                .last_mut()
                .expect("should exist some cmd batch")
                .push(observe_id, region_id, cmd);
        }

        fn on_flush_apply(&self, _: Vec<TxnExtra>, _: RocksEngine) {
            if !self.cmd_batches.borrow().is_empty() {
                let batches = self.cmd_batches.replace(Vec::default());
                for b in batches {
                    if let Some(sink) = self.cmd_sink.as_ref() {
                        sink.lock().unwrap().send(b).unwrap();
                    }
                }
            }
        }
    }

    #[test]
    fn test_handle_raft_committed_entries() {
        let (_path, engine) = create_tmp_engine("test-delegate");
        let (import_dir, importer) = create_tmp_importer("test-delegate");
        let obs = ApplyObserver::default();
        let mut host = CoprocessorHost::<RocksEngine>::default();
        host.registry
            .register_query_observer(1, BoxQueryObserver::new(obs.clone()));

        let (tx, rx) = mpsc::channel();
        let (region_scheduler, _) = dummy_scheduler();
        let sender: Notifier<RocksEngine, RocksEngine> = Notifier::Sender(tx);
        let cfg = Arc::new(VersionTrack::new(Config::default()));
        let (router, mut system) = create_apply_batch_system(&cfg.value());
        let pending_create_peers = Arc::new(Mutex::new(HashMap::default()));
        let builder = super::Builder::<_, _, RocksWriteBatch> {
            tag: "test-store".to_owned(),
            cfg,
            sender,
            region_scheduler,
            coprocessor_host: host,
            importer: importer.clone(),
            engine: engine.clone(),
            router: router.clone(),
            _phantom: Default::default(),
            store_id: 1,
            pending_create_peers,
        };
        system.spawn("test-handle-raft".to_owned(), builder);

        let peer_id = 3;
        let mut reg = Registration::default();
        reg.id = peer_id;
        reg.region.set_id(1);
        reg.region.mut_peers().push(new_peer(2, 3));
        reg.region.set_end_key(b"k5".to_vec());
        reg.region.mut_region_epoch().set_conf_ver(1);
        reg.region.mut_region_epoch().set_version(3);
        router.schedule_task(1, Msg::Registration(reg));

        let (capture_tx, capture_rx) = mpsc::channel();
        let put_entry = EntryBuilder::new(1, 1)
            .put(b"k1", b"v1")
            .put(b"k2", b"v1")
            .put(b"k3", b"v1")
            .epoch(1, 3)
            .build();
        router.schedule_task(
            1,
            Msg::apply(apply(
                peer_id,
                1,
                1,
                vec![put_entry],
                0,
                1,
                1,
                vec![cb(1, 1, capture_tx.clone())],
            )),
        );
        let resp = capture_rx.recv_timeout(Duration::from_secs(3)).unwrap();
        assert!(!resp.get_header().has_error(), "{:?}", resp);
        assert_eq!(resp.get_responses().len(), 3);
        let dk_k1 = keys::data_key(b"k1");
        let dk_k2 = keys::data_key(b"k2");
        let dk_k3 = keys::data_key(b"k3");
        assert_eq!(engine.get_value(&dk_k1).unwrap().unwrap(), b"v1");
        assert_eq!(engine.get_value(&dk_k2).unwrap().unwrap(), b"v1");
        assert_eq!(engine.get_value(&dk_k3).unwrap().unwrap(), b"v1");
        validate(&router, 1, |delegate| {
            assert_eq!(delegate.applied_index_term, 1);
            assert_eq!(delegate.apply_state.get_applied_index(), 1);
        });
        fetch_apply_res(&rx);

        let put_entry = EntryBuilder::new(2, 2)
            .put_cf(CF_LOCK, b"k1", b"v1")
            .epoch(1, 3)
            .build();
        router.schedule_task(
            1,
            Msg::apply(apply(peer_id, 1, 2, vec![put_entry], 1, 2, 2, vec![])),
        );
        let apply_res = fetch_apply_res(&rx);
        assert_eq!(apply_res.region_id, 1);
        assert_eq!(apply_res.apply_state.get_applied_index(), 2);
        assert_eq!(apply_res.applied_index_term, 2);
        assert!(apply_res.exec_res.is_empty());
        assert!(apply_res.metrics.written_bytes >= 5);
        assert_eq!(apply_res.metrics.written_keys, 2);
        assert_eq!(apply_res.metrics.size_diff_hint, 5);
        assert_eq!(apply_res.metrics.lock_cf_written_bytes, 5);
        assert_eq!(
            engine.get_value_cf(CF_LOCK, &dk_k1).unwrap().unwrap(),
            b"v1"
        );

        let put_entry = EntryBuilder::new(3, 2)
            .put(b"k2", b"v2")
            .epoch(1, 1)
            .build();
        router.schedule_task(
            1,
            Msg::apply(apply(
                peer_id,
                1,
                2,
                vec![put_entry],
                2,
                2,
                3,
                vec![cb(3, 2, capture_tx.clone())],
            )),
        );
        let resp = capture_rx.recv_timeout(Duration::from_secs(3)).unwrap();
        assert!(resp.get_header().get_error().has_epoch_not_match());
        let apply_res = fetch_apply_res(&rx);
        assert_eq!(apply_res.applied_index_term, 2);
        assert_eq!(apply_res.apply_state.get_applied_index(), 3);

        let put_entry = EntryBuilder::new(4, 2)
            .put(b"k3", b"v3")
            .put(b"k5", b"v5")
            .epoch(1, 3)
            .build();
        router.schedule_task(
            1,
            Msg::apply(apply(
                peer_id,
                1,
                2,
                vec![put_entry],
                3,
                2,
                4,
                vec![cb(4, 2, capture_tx.clone())],
            )),
        );
        let resp = capture_rx.recv_timeout(Duration::from_secs(3)).unwrap();
        assert!(resp.get_header().get_error().has_key_not_in_region());
        let apply_res = fetch_apply_res(&rx);
        assert_eq!(apply_res.applied_index_term, 2);
        assert_eq!(apply_res.apply_state.get_applied_index(), 4);
        // a writebatch should be atomic.
        assert_eq!(engine.get_value(&dk_k3).unwrap().unwrap(), b"v1");

        let put_entry = EntryBuilder::new(5, 3)
            .delete(b"k1")
            .delete_cf(CF_LOCK, b"k1")
            .delete_cf(CF_WRITE, b"k1")
            .epoch(1, 3)
            .build();
        router.schedule_task(
            1,
            Msg::apply(apply(
                peer_id,
                1,
                3,
                vec![put_entry],
                4,
                3,
                5,
                vec![cb(5, 2, capture_tx.clone()), cb(5, 3, capture_tx.clone())],
            )),
        );
        let resp = capture_rx.recv_timeout(Duration::from_secs(3)).unwrap();
        // stale command should be cleared.
        assert!(resp.get_header().get_error().has_stale_command());
        let resp = capture_rx.recv_timeout(Duration::from_secs(3)).unwrap();
        assert!(!resp.get_header().has_error(), "{:?}", resp);
        assert!(engine.get_value(&dk_k1).unwrap().is_none());
        let apply_res = fetch_apply_res(&rx);
        assert_eq!(apply_res.metrics.lock_cf_written_bytes, 3);
        assert_eq!(apply_res.metrics.delete_keys_hint, 2);
        assert_eq!(apply_res.metrics.size_diff_hint, -9);

        let delete_entry = EntryBuilder::new(6, 3).delete(b"k5").epoch(1, 3).build();
        router.schedule_task(
            1,
            Msg::apply(apply(
                peer_id,
                1,
                3,
                vec![delete_entry],
                5,
                3,
                6,
                vec![cb(6, 3, capture_tx.clone())],
            )),
        );
        let resp = capture_rx.recv_timeout(Duration::from_secs(3)).unwrap();
        assert!(resp.get_header().get_error().has_key_not_in_region());
        fetch_apply_res(&rx);

        let delete_range_entry = EntryBuilder::new(7, 3)
            .delete_range(b"", b"")
            .epoch(1, 3)
            .build();
        router.schedule_task(
            1,
            Msg::apply(apply(
                peer_id,
                1,
                3,
                vec![delete_range_entry],
                6,
                3,
                7,
                vec![cb(7, 3, capture_tx.clone())],
            )),
        );
        let resp = capture_rx.recv_timeout(Duration::from_secs(3)).unwrap();
        assert!(resp.get_header().get_error().has_key_not_in_region());
        assert_eq!(engine.get_value(&dk_k3).unwrap().unwrap(), b"v1");
        fetch_apply_res(&rx);

        let delete_range_entry = EntryBuilder::new(8, 3)
            .delete_range_cf(CF_DEFAULT, b"", b"k5")
            .delete_range_cf(CF_LOCK, b"", b"k5")
            .delete_range_cf(CF_WRITE, b"", b"k5")
            .epoch(1, 3)
            .build();
        router.schedule_task(
            1,
            Msg::apply(apply(
                peer_id,
                1,
                3,
                vec![delete_range_entry],
                7,
                3,
                8,
                vec![cb(8, 3, capture_tx.clone())],
            )),
        );
        let resp = capture_rx.recv_timeout(Duration::from_secs(3)).unwrap();
        assert!(!resp.get_header().has_error(), "{:?}", resp);
        assert!(engine.get_value(&dk_k1).unwrap().is_none());
        assert!(engine.get_value(&dk_k2).unwrap().is_none());
        assert!(engine.get_value(&dk_k3).unwrap().is_none());
        fetch_apply_res(&rx);

        // UploadSST
        let sst_path = import_dir.path().join("test.sst");
        let mut sst_epoch = RegionEpoch::default();
        sst_epoch.set_conf_ver(1);
        sst_epoch.set_version(3);
        let sst_range = (0, 100);
        let (mut meta1, data1) = gen_sst_file(&sst_path, sst_range);
        meta1.set_region_id(1);
        meta1.set_region_epoch(sst_epoch);
        let mut file1 = importer.create(&meta1).unwrap();
        file1.append(&data1).unwrap();
        file1.finish().unwrap();
        let (mut meta2, data2) = gen_sst_file(&sst_path, sst_range);
        meta2.set_region_id(1);
        meta2.mut_region_epoch().set_conf_ver(1);
        meta2.mut_region_epoch().set_version(1234);
        let mut file2 = importer.create(&meta2).unwrap();
        file2.append(&data2).unwrap();
        file2.finish().unwrap();

        // IngestSst
        let put_ok = EntryBuilder::new(9, 3)
            .put(&[sst_range.0], &[sst_range.1])
            .epoch(0, 3)
            .build();
        // Add a put above to test flush before ingestion.
        let capture_tx_clone = capture_tx.clone();
        let ingest_ok = EntryBuilder::new(10, 3)
            .ingest_sst(&meta1)
            .epoch(0, 3)
            .build();
        let ingest_epoch_not_match = EntryBuilder::new(11, 3)
            .ingest_sst(&meta2)
            .epoch(0, 3)
            .build();
        let entries = vec![put_ok, ingest_ok, ingest_epoch_not_match];
        router.schedule_task(
            1,
            Msg::apply(apply(
                peer_id,
                1,
                3,
                entries,
                8,
                3,
                11,
                vec![
                    cb(9, 3, capture_tx.clone()),
                    proposal(
                        false,
                        10,
                        3,
                        Callback::Write(Box::new(move |resp: WriteResponse| {
                            // Sleep until yield timeout.
                            thread::sleep(Duration::from_millis(500));
                            capture_tx_clone.send(resp.response).unwrap();
                        })),
                    ),
                    cb(11, 3, capture_tx.clone()),
                ],
            )),
        );
        let resp = capture_rx.recv_timeout(Duration::from_secs(3)).unwrap();
        assert!(!resp.get_header().has_error(), "{:?}", resp);
        let resp = capture_rx.recv_timeout(Duration::from_secs(3)).unwrap();
        assert!(!resp.get_header().has_error(), "{:?}", resp);
        check_db_range(&engine, sst_range);
        let resp = capture_rx.recv_timeout(Duration::from_secs(3)).unwrap();
        assert!(resp.get_header().has_error());
        let apply_res = fetch_apply_res(&rx);
        assert_eq!(apply_res.applied_index_term, 3);
        assert_eq!(apply_res.apply_state.get_applied_index(), 10);
        // The region will yield after timeout.
        let apply_res = fetch_apply_res(&rx);
        assert_eq!(apply_res.applied_index_term, 3);
        assert_eq!(apply_res.apply_state.get_applied_index(), 11);

        let write_batch_max_keys = <RocksEngine as WriteBatchExt>::WRITE_BATCH_MAX_KEYS;

        let mut props = vec![];
        let mut entries = vec![];
        for i in 0..write_batch_max_keys {
            let put_entry = EntryBuilder::new(i as u64 + 12, 3)
                .put(b"k", b"v")
                .epoch(1, 3)
                .build();
            entries.push(put_entry);
            props.push(cb(i as u64 + 12, 3, capture_tx.clone()));
        }
        router.schedule_task(
            1,
            Msg::apply(apply(
                peer_id,
                1,
                3,
                entries,
                11,
                3,
                write_batch_max_keys as u64 + 11,
                props,
            )),
        );
        for _ in 0..write_batch_max_keys {
            capture_rx.recv_timeout(Duration::from_secs(3)).unwrap();
        }
        let index = write_batch_max_keys + 11;
        let apply_res = fetch_apply_res(&rx);
        assert_eq!(apply_res.apply_state.get_applied_index(), index as u64);
        assert_eq!(obs.pre_query_count.load(Ordering::SeqCst), index);
        assert_eq!(obs.post_query_count.load(Ordering::SeqCst), index);

        system.shutdown();
    }

    #[test]
    fn test_cmd_observer() {
        let (_path, engine) = create_tmp_engine("test-delegate");
        let (_import_dir, importer) = create_tmp_importer("test-delegate");
        let mut host = CoprocessorHost::<RocksEngine>::default();
        let mut obs = ApplyObserver::default();
        let (sink, cmdbatch_rx) = mpsc::channel();
        obs.cmd_sink = Some(Arc::new(Mutex::new(sink)));
        host.registry
            .register_cmd_observer(1, BoxCmdObserver::new(obs));

        let (tx, rx) = mpsc::channel();
        let (region_scheduler, _) = dummy_scheduler();
        let sender = Notifier::<_, RocksEngine>::Sender(tx);
        let cfg = Config::default();
        let (router, mut system) = create_apply_batch_system(&cfg);
        let pending_create_peers = Arc::new(Mutex::new(HashMap::default()));
        let builder = super::Builder::<_, _, RocksWriteBatch> {
            tag: "test-store".to_owned(),
            cfg: Arc::new(VersionTrack::new(cfg)),
            sender,
            region_scheduler,
            coprocessor_host: host,
            importer,
            engine,
            router: router.clone(),
            _phantom: Default::default(),
            store_id: 1,
            pending_create_peers,
        };
        system.spawn("test-handle-raft".to_owned(), builder);

        let peer_id = 3;
        let mut reg = Registration::default();
        reg.id = peer_id;
        reg.region.set_id(1);
        reg.region.mut_peers().push(new_peer(2, 3));
        reg.region.set_end_key(b"k5".to_vec());
        reg.region.mut_region_epoch().set_conf_ver(1);
        reg.region.mut_region_epoch().set_version(3);
        let region_epoch = reg.region.get_region_epoch().clone();
        router.schedule_task(1, Msg::Registration(reg));

        let put_entry = EntryBuilder::new(1, 1)
            .put(b"k1", b"v1")
            .put(b"k2", b"v1")
            .put(b"k3", b"v1")
            .epoch(1, 3)
            .build();
        router.schedule_task(
            1,
            Msg::apply(apply(peer_id, 1, 1, vec![put_entry], 0, 1, 1, vec![])),
        );
        fetch_apply_res(&rx);
        // It must receive nothing because no region registered.
        cmdbatch_rx
            .recv_timeout(Duration::from_millis(100))
            .unwrap_err();
        let (block_tx, block_rx) = mpsc::channel::<()>();
        router.schedule_task(
            1,
            Msg::Validate(
                1,
                Box::new(move |_| {
                    // Block the apply worker
                    block_rx.recv().unwrap();
                }),
            ),
        );
        let put_entry = EntryBuilder::new(2, 2)
            .put(b"k0", b"v0")
            .epoch(1, 3)
            .build();
        router.schedule_task(
            1,
            Msg::apply(apply(peer_id, 1, 2, vec![put_entry], 1, 2, 2, vec![])),
        );
        // Register cmd observer to region 1.
        let enabled = Arc::new(AtomicBool::new(true));
        let observe_id = ObserveID::new();
        router.schedule_task(
            1,
            Msg::Change {
                region_epoch: region_epoch.clone(),
                cmd: ChangeCmd::RegisterObserver {
                    observe_id,
                    region_id: 1,
                    enabled: enabled.clone(),
                },
                cb: Callback::Read(Box::new(|resp: ReadResponse<RocksSnapshot>| {
                    assert!(!resp.response.get_header().has_error());
                    assert!(resp.snapshot.is_some());
                    let snap = resp.snapshot.unwrap();
                    assert_eq!(snap.get_value(b"k0").unwrap().unwrap(), b"v0");
                })),
            },
        );
        // Unblock the apply worker
        block_tx.send(()).unwrap();
        fetch_apply_res(&rx);
        let (capture_tx, capture_rx) = mpsc::channel();
        let put_entry = EntryBuilder::new(3, 2)
            .put_cf(CF_LOCK, b"k1", b"v1")
            .epoch(1, 3)
            .build();
        router.schedule_task(
            1,
            Msg::apply(apply(
                peer_id,
                1,
                2,
                vec![put_entry],
                2,
                2,
                3,
                vec![cb(3, 2, capture_tx)],
            )),
        );
        fetch_apply_res(&rx);
        let resp = capture_rx.recv_timeout(Duration::from_secs(3)).unwrap();
        assert!(!resp.get_header().has_error(), "{:?}", resp);
        assert_eq!(resp.get_responses().len(), 1);
        let cmd_batch = cmdbatch_rx.recv_timeout(Duration::from_secs(3)).unwrap();
        assert_eq!(resp, cmd_batch.into_iter(1).next().unwrap().response);

        let put_entry1 = EntryBuilder::new(4, 2)
            .put(b"k2", b"v2")
            .epoch(1, 3)
            .build();
        let put_entry2 = EntryBuilder::new(5, 2)
            .put(b"k2", b"v2")
            .epoch(1, 3)
            .build();
        router.schedule_task(
            1,
            Msg::apply(apply(
                peer_id,
                1,
                2,
                vec![put_entry1, put_entry2],
                3,
                2,
                5,
                vec![],
            )),
        );
        let cmd_batch = cmdbatch_rx.recv_timeout(Duration::from_secs(3)).unwrap();
        assert_eq!(2, cmd_batch.len());

        // Stop observer regoin 1.
        enabled.store(false, Ordering::SeqCst);
        let put_entry = EntryBuilder::new(6, 2)
            .put(b"k2", b"v2")
            .epoch(1, 3)
            .build();
        router.schedule_task(
            1,
            Msg::apply(apply(peer_id, 1, 2, vec![put_entry], 5, 2, 6, vec![])),
        );
        // Must not receive new cmd.
        cmdbatch_rx
            .recv_timeout(Duration::from_millis(100))
            .unwrap_err();

        // Must response a RegionNotFound error.
        router.schedule_task(
            2,
            Msg::Change {
                region_epoch,
                cmd: ChangeCmd::RegisterObserver {
                    observe_id,
                    region_id: 2,
                    enabled,
                },
                cb: Callback::Read(Box::new(|resp: ReadResponse<_>| {
                    assert!(resp
                        .response
                        .get_header()
                        .get_error()
                        .has_region_not_found());
                    assert!(resp.snapshot.is_none());
                })),
            },
        );

        system.shutdown();
    }

    #[test]
    fn test_check_sst_for_ingestion() {
        let mut sst = SstMeta::default();
        let mut region = Region::default();

        // Check uuid and cf name
        assert!(check_sst_for_ingestion(&sst, &region).is_err());
        sst.set_uuid(Uuid::new_v4().as_bytes().to_vec());
        sst.set_cf_name(CF_DEFAULT.to_owned());
        check_sst_for_ingestion(&sst, &region).unwrap();
        sst.set_cf_name("test".to_owned());
        assert!(check_sst_for_ingestion(&sst, &region).is_err());
        sst.set_cf_name(CF_WRITE.to_owned());
        check_sst_for_ingestion(&sst, &region).unwrap();

        // Check region id
        region.set_id(1);
        sst.set_region_id(2);
        assert!(check_sst_for_ingestion(&sst, &region).is_err());
        sst.set_region_id(1);
        check_sst_for_ingestion(&sst, &region).unwrap();

        // Check region epoch
        region.mut_region_epoch().set_conf_ver(1);
        assert!(check_sst_for_ingestion(&sst, &region).is_err());
        sst.mut_region_epoch().set_conf_ver(1);
        check_sst_for_ingestion(&sst, &region).unwrap();
        region.mut_region_epoch().set_version(1);
        assert!(check_sst_for_ingestion(&sst, &region).is_err());
        sst.mut_region_epoch().set_version(1);
        check_sst_for_ingestion(&sst, &region).unwrap();

        // Check region range
        region.set_start_key(vec![2]);
        region.set_end_key(vec![8]);
        sst.mut_range().set_start(vec![1]);
        sst.mut_range().set_end(vec![8]);
        assert!(check_sst_for_ingestion(&sst, &region).is_err());
        sst.mut_range().set_start(vec![2]);
        assert!(check_sst_for_ingestion(&sst, &region).is_err());
        sst.mut_range().set_end(vec![7]);
        check_sst_for_ingestion(&sst, &region).unwrap();
    }

    fn new_split_req(key: &[u8], id: u64, children: Vec<u64>) -> SplitRequest {
        let mut req = SplitRequest::default();
        req.set_split_key(key.to_vec());
        req.set_new_region_id(id);
        req.set_new_peer_ids(children);
        req
    }

    struct SplitResultChecker<'a> {
        engine: RocksEngine,
        origin_peers: &'a [metapb::Peer],
        epoch: Rc<RefCell<RegionEpoch>>,
    }

    impl<'a> SplitResultChecker<'a> {
        fn check(&self, start: &[u8], end: &[u8], id: u64, children: &[u64], check_initial: bool) {
            let key = keys::region_state_key(id);
            let state: RegionLocalState = self.engine.get_msg_cf(CF_RAFT, &key).unwrap().unwrap();
            assert_eq!(state.get_state(), PeerState::Normal);
            assert_eq!(state.get_region().get_id(), id);
            assert_eq!(state.get_region().get_start_key(), start);
            assert_eq!(state.get_region().get_end_key(), end);
            let expect_peers: Vec<_> = self
                .origin_peers
                .iter()
                .zip(children)
                .map(|(p, new_id)| {
                    let mut new_peer = metapb::Peer::clone(p);
                    new_peer.set_id(*new_id);
                    new_peer
                })
                .collect();
            assert_eq!(state.get_region().get_peers(), expect_peers.as_slice());
            assert!(!state.has_merge_state(), "{:?}", state);
            let epoch = self.epoch.borrow();
            assert_eq!(*state.get_region().get_region_epoch(), *epoch);
            if !check_initial {
                return;
            }
            let key = keys::apply_state_key(id);
            let initial_state: RaftApplyState =
                self.engine.get_msg_cf(CF_RAFT, &key).unwrap().unwrap();
            assert_eq!(initial_state.get_applied_index(), RAFT_INIT_LOG_INDEX);
            assert_eq!(
                initial_state.get_truncated_state().get_index(),
                RAFT_INIT_LOG_INDEX
            );
            assert_eq!(
                initial_state.get_truncated_state().get_term(),
                RAFT_INIT_LOG_INDEX
            );
        }
    }

    fn error_msg(resp: &RaftCmdResponse) -> &str {
        resp.get_header().get_error().get_message()
    }

    #[test]
    fn test_split() {
        let (_path, engine) = create_tmp_engine("test-delegate");
        let (_import_dir, importer) = create_tmp_importer("test-delegate");
        let peer_id = 3;
        let mut reg = Registration::default();
        reg.id = peer_id;
        reg.term = 1;
        reg.region.set_id(1);
        reg.region.set_end_key(b"k5".to_vec());
        reg.region.mut_region_epoch().set_version(3);
        let region_epoch = reg.region.get_region_epoch().clone();
        let peers = vec![new_peer(2, 3), new_peer(4, 5), new_learner_peer(6, 7)];
        reg.region.set_peers(peers.clone().into());
        let (tx, _rx) = mpsc::channel();
        let sender: Notifier<RocksEngine, RocksEngine> = Notifier::Sender(tx);
        let mut host = CoprocessorHost::<RocksEngine>::default();
        let mut obs = ApplyObserver::default();
        let (sink, cmdbatch_rx) = mpsc::channel();
        obs.cmd_sink = Some(Arc::new(Mutex::new(sink)));
        host.registry
            .register_cmd_observer(1, BoxCmdObserver::new(obs));
        let (region_scheduler, _) = dummy_scheduler();
        let cfg = Arc::new(VersionTrack::new(Config::default()));
        let (router, mut system) = create_apply_batch_system(&cfg.value());
        let pending_create_peers = Arc::new(Mutex::new(HashMap::default()));
        let builder = super::Builder::<_, _, RocksWriteBatch> {
            tag: "test-store".to_owned(),
            cfg,
            sender,
            importer,
            region_scheduler,
            coprocessor_host: host,
            engine: engine.clone(),
            router: router.clone(),
            _phantom: Default::default(),
            store_id: 2,
            pending_create_peers,
        };
        system.spawn("test-split".to_owned(), builder);

        router.schedule_task(1, Msg::Registration(reg.clone()));
        let enabled = Arc::new(AtomicBool::new(true));
        let observe_id = ObserveID::new();
        router.schedule_task(
            1,
            Msg::Change {
                region_epoch: region_epoch.clone(),
                cmd: ChangeCmd::RegisterObserver {
                    observe_id,
                    region_id: 1,
                    enabled: enabled.clone(),
                },
                cb: Callback::Read(Box::new(|resp: ReadResponse<_>| {
                    assert!(!resp.response.get_header().has_error(), "{:?}", resp);
                    assert!(resp.snapshot.is_some());
                })),
            },
        );

        let mut index_id = 1;
        let (capture_tx, capture_rx) = mpsc::channel();
        let epoch = Rc::new(RefCell::new(reg.region.get_region_epoch().to_owned()));
        let epoch_ = epoch.clone();
        let mut exec_split = |router: &ApplyRouter<RocksEngine>, reqs| {
            let epoch = epoch_.borrow();
            let split = EntryBuilder::new(index_id, 1)
                .split(reqs)
                .epoch(epoch.get_conf_ver(), epoch.get_version())
                .build();
            router.schedule_task(
                1,
                Msg::apply(apply(
                    peer_id,
                    1,
                    1,
                    vec![split],
                    index_id - 1,
                    1,
                    index_id,
                    vec![cb(index_id, 1, capture_tx.clone())],
                )),
            );
            index_id += 1;
            capture_rx.recv_timeout(Duration::from_secs(3)).unwrap()
        };

        let mut splits = BatchSplitRequest::default();
        splits.set_right_derive(true);
        splits.mut_requests().push(new_split_req(b"k1", 8, vec![]));
        let resp = exec_split(&router, splits.clone());
        // 3 followers are required.
        assert!(error_msg(&resp).contains("id count"), "{:?}", resp);
        cmdbatch_rx.recv_timeout(Duration::from_secs(3)).unwrap();

        splits.mut_requests().clear();
        let resp = exec_split(&router, splits.clone());
        // Empty requests should be rejected.
        assert!(error_msg(&resp).contains("missing"), "{:?}", resp);

        splits
            .mut_requests()
            .push(new_split_req(b"k6", 8, vec![9, 10, 11]));
        let resp = exec_split(&router, splits.clone());
        // Out of range keys should be rejected.
        assert!(
            resp.get_header().get_error().has_key_not_in_region(),
            "{:?}",
            resp
        );

        splits
            .mut_requests()
            .push(new_split_req(b"", 8, vec![9, 10, 11]));
        let resp = exec_split(&router, splits.clone());
        // Empty key should be rejected.
        assert!(error_msg(&resp).contains("missing"), "{:?}", resp);

        splits.mut_requests().clear();
        splits
            .mut_requests()
            .push(new_split_req(b"k2", 8, vec![9, 10, 11]));
        splits
            .mut_requests()
            .push(new_split_req(b"k1", 8, vec![9, 10, 11]));
        let resp = exec_split(&router, splits.clone());
        // keys should be in ascend order.
        assert!(error_msg(&resp).contains("invalid"), "{:?}", resp);

        splits.mut_requests().clear();
        splits
            .mut_requests()
            .push(new_split_req(b"k1", 8, vec![9, 10, 11]));
        splits
            .mut_requests()
            .push(new_split_req(b"k2", 8, vec![9, 10]));
        let resp = exec_split(&router, splits.clone());
        // All requests should be checked.
        assert!(error_msg(&resp).contains("id count"), "{:?}", resp);
        let checker = SplitResultChecker {
            engine,
            origin_peers: &peers,
            epoch: epoch.clone(),
        };

        splits.mut_requests().clear();
        splits
            .mut_requests()
            .push(new_split_req(b"k1", 8, vec![9, 10, 11]));
        let resp = exec_split(&router, splits.clone());
        // Split should succeed.
        assert!(!resp.get_header().has_error(), "{:?}", resp);
        let mut new_version = epoch.borrow().get_version() + 1;
        epoch.borrow_mut().set_version(new_version);
        checker.check(b"", b"k1", 8, &[9, 10, 11], true);
        checker.check(b"k1", b"k5", 1, &[3, 5, 7], false);

        splits.mut_requests().clear();
        splits
            .mut_requests()
            .push(new_split_req(b"k4", 12, vec![13, 14, 15]));
        splits.set_right_derive(false);
        let resp = exec_split(&router, splits.clone());
        // Right derive should be respected.
        assert!(!resp.get_header().has_error(), "{:?}", resp);
        new_version = epoch.borrow().get_version() + 1;
        epoch.borrow_mut().set_version(new_version);
        checker.check(b"k4", b"k5", 12, &[13, 14, 15], true);
        checker.check(b"k1", b"k4", 1, &[3, 5, 7], false);

        splits.mut_requests().clear();
        splits
            .mut_requests()
            .push(new_split_req(b"k2", 16, vec![17, 18, 19]));
        splits
            .mut_requests()
            .push(new_split_req(b"k3", 20, vec![21, 22, 23]));
        splits.set_right_derive(true);
        let resp = exec_split(&router, splits.clone());
        // Right derive should be respected.
        assert!(!resp.get_header().has_error(), "{:?}", resp);
        new_version = epoch.borrow().get_version() + 2;
        epoch.borrow_mut().set_version(new_version);
        checker.check(b"k1", b"k2", 16, &[17, 18, 19], true);
        checker.check(b"k2", b"k3", 20, &[21, 22, 23], true);
        checker.check(b"k3", b"k4", 1, &[3, 5, 7], false);

        splits.mut_requests().clear();
        splits
            .mut_requests()
            .push(new_split_req(b"k31", 24, vec![25, 26, 27]));
        splits
            .mut_requests()
            .push(new_split_req(b"k32", 28, vec![29, 30, 31]));
        splits.set_right_derive(false);
        let resp = exec_split(&router, splits);
        // Right derive should be respected.
        assert!(!resp.get_header().has_error(), "{:?}", resp);
        new_version = epoch.borrow().get_version() + 2;
        epoch.borrow_mut().set_version(new_version);
        checker.check(b"k3", b"k31", 1, &[3, 5, 7], false);
        checker.check(b"k31", b"k32", 24, &[25, 26, 27], true);
        checker.check(b"k32", b"k4", 28, &[29, 30, 31], true);

        let (tx, rx) = mpsc::channel();
        enabled.store(false, Ordering::SeqCst);
        router.schedule_task(
            1,
            Msg::Change {
                region_epoch,
                cmd: ChangeCmd::RegisterObserver {
                    observe_id,
                    region_id: 1,
                    enabled: Arc::new(AtomicBool::new(true)),
                },
                cb: Callback::Read(Box::new(move |resp: ReadResponse<_>| {
                    assert!(
                        resp.response.get_header().get_error().has_epoch_not_match(),
                        "{:?}",
                        resp
                    );
                    assert!(resp.snapshot.is_none());
                    tx.send(()).unwrap();
                })),
            },
        );
        rx.recv_timeout(Duration::from_millis(500)).unwrap();

        system.shutdown();
    }

    #[test]
    fn pending_cmd_leak() {
        let res = panic_hook::recover_safe(|| {
            let _cmd = PendingCmd::<RocksSnapshot>::new(1, 1, Callback::None, TxnExtra::default());
        });
        res.unwrap_err();
    }

    #[test]
    fn pending_cmd_leak_dtor_not_abort() {
        let res = panic_hook::recover_safe(|| {
            let _cmd = PendingCmd::<RocksSnapshot>::new(1, 1, Callback::None, TxnExtra::default());
            panic!("Don't abort");
            // It would abort and fail if there was a double-panic in PendingCmd dtor.
        });
        res.unwrap_err();
    }
}<|MERGE_RESOLUTION|>--- conflicted
+++ resolved
@@ -223,12 +223,12 @@
     ComputeHash {
         region: Region,
         index: u64,
-        safe_point: u64,
+        context: Vec<u8>,
         snap: S,
     },
     VerifyHash {
         index: u64,
-        safe_point: u64,
+        context: Vec<u8>,
         hash: Vec<u8>,
     },
     DeleteRange {
@@ -2302,22 +2302,16 @@
 
     fn exec_compute_hash<W: WriteBatch + WriteBatchVecExt<EK>, ER: RaftEngine>(
         &self,
-<<<<<<< HEAD
-        ctx: &ApplyContext<E, W>,
+        ctx: &ApplyContext<EK, ER, W>,
         req: &AdminRequest,
-    ) -> Result<(AdminResponse, ApplyResult<E::Snapshot>)> {
-=======
-        ctx: &ApplyContext<EK, ER, W>,
-        _: &AdminRequest,
     ) -> Result<(AdminResponse, ApplyResult<EK::Snapshot>)> {
->>>>>>> c76d53ae
         let resp = AdminResponse::default();
         Ok((
             resp,
             ApplyResult::Res(ExecResult::ComputeHash {
                 region: self.region.clone(),
                 index: ctx.exec_ctx.as_ref().unwrap().index,
-                safe_point: req.get_compute_hash().get_safe_point(),
+                context: req.get_compute_hash().get_context().to_vec(),
                 // This snapshot may be held for a long time, which may cause too many
                 // open files in rocksdb.
                 // TODO: figure out another way to do consistency check without snapshot
@@ -2334,14 +2328,14 @@
     ) -> Result<(AdminResponse, ApplyResult<EK::Snapshot>)> {
         let verify_req = req.get_verify_hash();
         let index = verify_req.get_index();
-        let safe_point = verify_req.get_safe_point();
+        let context = verify_req.get_context().to_vec();
         let hash = verify_req.get_hash().to_vec();
         let resp = AdminResponse::default();
         Ok((
             resp,
             ApplyResult::Res(ExecResult::VerifyHash {
                 index,
-                safe_point,
+                context,
                 hash,
             }),
         ))
