--- conflicted
+++ resolved
@@ -58,14 +58,8 @@
     debug, error, info,
     memory::HeapSize,
     mpsc::{loose_bounded, LooseBoundedSender, Receiver},
-<<<<<<< HEAD
-    safe_panic,
-    sequence_number::SequenceNumber,
-    slow_log,
-=======
     safe_panic, slow_log,
     store::{find_peer, find_peer_mut, is_learner, remove_peer},
->>>>>>> 585763a3
     time::{duration_to_sec, Instant},
     warn,
     worker::Scheduler,
@@ -430,15 +424,6 @@
 
     key_buffer: Vec<u8>,
 
-<<<<<<< HEAD
-    uncommitted_res_count: usize,
-
-    // TODO: add a test
-    skip_sst_ingest: bool,
-=======
-    // Whether to disable WAL.
-    disable_wal: bool,
-
     /// A general apply progress for a delegate is:
     /// `prepare_for` -> `commit` [-> `commit` ...] -> `finish_for`.
     /// Sometimes an `ApplyRes` is created with an applied_index, but data
@@ -446,7 +431,9 @@
     /// `ApplyRes` uncommitted. Data will finally be written to kvdb in
     /// `flush`.
     uncommitted_res_count: usize,
->>>>>>> 585763a3
+
+    // TODO: add a test
+    skip_sst_ingest: bool,
 }
 
 impl<EK> ApplyContext<EK>
@@ -500,14 +487,9 @@
             apply_wait: APPLY_TASK_WAIT_TIME_HISTOGRAM.local(),
             apply_time: APPLY_TIME_HISTOGRAM.local(),
             key_buffer: Vec::with_capacity(1024),
-<<<<<<< HEAD
             disable_wal: cfg.disable_kv_wal,
             uncommitted_res_count: 0,
             skip_sst_ingest: false,
-=======
-            disable_wal: false,
-            uncommitted_res_count: 0,
->>>>>>> 585763a3
         }
     }
 
@@ -536,25 +518,9 @@
     fn commit_opt(&mut self, delegate: &mut ApplyDelegate<EK>, persistent: bool) {
         delegate.update_metrics(self);
         if persistent {
-<<<<<<< HEAD
-            let (_, seqno) = self.write_to_db();
-            if let Some(seqno) = seqno {
-                delegate.last_write_seqno.push(seqno);
-                for res in self
-                    .apply_res
-                    .iter_mut()
-                    .rev()
-                    .take(self.uncommitted_res_count)
-                {
-                    res.write_seqno.push(seqno);
-                }
-            }
-            self.uncommitted_res_count = 0;
-=======
             if let (_, Some(seqno)) = self.write_to_db() {
                 delegate.unfinished_write_seqno.push(seqno);
             }
->>>>>>> 585763a3
             self.prepare_for(delegate);
             delegate.last_flush_applied_index = delegate.apply_state.get_applied_index()
         }
@@ -566,11 +532,7 @@
     /// If it returns true, all pending writes are persisted in engines.
     pub fn write_to_db(&mut self) -> (bool, Option<SequenceNumber>) {
         let need_sync = self.sync_log_hint && !self.disable_wal;
-<<<<<<< HEAD
-        let mut sequence = None;
-=======
         let mut seqno = None;
->>>>>>> 585763a3
         // There may be put and delete requests after ingest request in the same fsm.
         // To guarantee the correct order, we must ingest the pending_sst first, and
         // then persist the kv write batch to engine.
@@ -592,16 +554,6 @@
             write_opts.set_sync(need_sync);
             write_opts.set_disable_wal(self.disable_wal);
             if self.disable_wal {
-<<<<<<< HEAD
-                let sn = SequenceNumber::start();
-                sequence = Some(sn);
-            }
-            let seqno = self.kv_wb_mut().write_opt(&write_opts).unwrap_or_else(|e| {
-                panic!("failed to write to engine: {:?}", e);
-            });
-            if let Some(seq) = sequence.as_mut() {
-                seq.end(seqno)
-=======
                 let sn = SequenceNumber::pre_write();
                 seqno = Some(sn);
             }
@@ -610,7 +562,6 @@
             });
             if let Some(seqno) = seqno.as_mut() {
                 seqno.post_write(seq)
->>>>>>> 585763a3
             }
             let trackers: Vec<_> = self
                 .applied_batch
@@ -662,9 +613,6 @@
         }
         self.apply_time.flush();
         self.apply_wait.flush();
-<<<<<<< HEAD
-        (need_sync, sequence)
-=======
         let res_count = self.uncommitted_res_count;
         self.uncommitted_res_count = 0;
         if let Some(seqno) = seqno {
@@ -673,7 +621,6 @@
             }
         }
         (need_sync, seqno)
->>>>>>> 585763a3
     }
 
     /// Finishes `Apply`s for the delegate.
@@ -696,11 +643,7 @@
         self.apply_res.push(ApplyRes {
             region_id: delegate.region_id(),
             apply_state: delegate.apply_state.clone(),
-<<<<<<< HEAD
-            write_seqno: mem::take(&mut delegate.last_write_seqno),
-=======
             write_seqno: mem::take(&mut delegate.unfinished_write_seqno),
->>>>>>> 585763a3
             exec_res: results,
             metrics: delegate.metrics.clone(),
             applied_term: delegate.applied_term,
@@ -745,21 +688,11 @@
         // take raft log gc for example, we write kv WAL first, then write raft WAL,
         // if power failure happen, raft WAL may synced to disk, but kv WAL may not.
         // so we use sync-log flag here.
-<<<<<<< HEAD
-        let (is_synced, seqno) = self.write_to_db();
-=======
         let (is_synced, _) = self.write_to_db();
->>>>>>> 585763a3
 
         if !self.apply_res.is_empty() {
             fail_point!("before_nofity_apply_res");
-            let mut apply_res = mem::take(&mut self.apply_res);
-            if let Some(seqno) = seqno {
-                for res in apply_res.iter_mut().rev().take(self.uncommitted_res_count) {
-                    res.write_seqno.push(seqno);
-                }
-            }
-            self.uncommitted_res_count = 0;
+            let apply_res = mem::take(&mut self.apply_res);
             self.notifier.notify(apply_res);
         }
 
@@ -1039,11 +972,7 @@
 
     buckets: Option<BucketStat>,
 
-<<<<<<< HEAD
-    last_write_seqno: Vec<SequenceNumber>,
-=======
     unfinished_write_seqno: Vec<SequenceNumber>,
->>>>>>> 585763a3
 }
 
 impl<EK> ApplyDelegate<EK>
@@ -1076,11 +1005,7 @@
             raft_engine: reg.raft_engine,
             trace: ApplyMemoryTrace::default(),
             buckets: None,
-<<<<<<< HEAD
-            last_write_seqno: vec![],
-=======
             unfinished_write_seqno: vec![],
->>>>>>> 585763a3
         }
     }
 
@@ -3524,11 +3449,8 @@
     pub exec_res: Vec<ExecResult<S>>,
     pub metrics: ApplyMetrics,
     pub bucket_stat: Option<Box<BucketStat>>,
-<<<<<<< HEAD
     // write_senqo should be a vector because there may be multiple `commit` before a ApplyRes
     // created. See more details in the comment of `prepare_for`.
-=======
->>>>>>> 585763a3
     pub write_seqno: Vec<SequenceNumber>,
 }
 
