// Copyright 2017 TiKV Project Authors. Licensed under Apache-2.0.

// #[PerformanceCriticalPath]
#[cfg(test)]
use std::sync::mpsc::Sender;
use std::{
    borrow::Cow,
    cmp,
    cmp::{Ord, Ordering as CmpOrdering},
    collections::VecDeque,
    fmt::{self, Debug, Formatter},
    mem,
    ops::{Deref, DerefMut, Range as StdRange},
    sync::{
        atomic::{AtomicBool, AtomicU64, AtomicUsize, Ordering},
        mpsc::SyncSender,
        Arc, Mutex,
    },
    time::Duration,
    usize,
    vec::Drain,
};

use batch_system::{
    BasicMailbox, BatchRouter, BatchSystem, Config as BatchSystemConfig, Fsm, HandleResult,
    HandlerBuilder, PollHandler, Priority,
};
use collections::{HashMap, HashMapEntry, HashSet};
use crossbeam::channel::{TryRecvError, TrySendError};
use engine_traits::{
    util::SequenceNumber, DeleteStrategy, KvEngine, Mutable, PerfContext, PerfContextKind,
    RaftEngine, RaftEngineReadOnly, Range as EngineRange, Snapshot, SstMetaInfo, WriteBatch,
    ALL_CFS, CF_DEFAULT, CF_LOCK, CF_RAFT, CF_WRITE,
};
use fail::fail_point;
use kvproto::{
    import_sstpb::SstMeta,
    kvrpcpb::ExtraOp as TxnExtraOp,
    metapb::{PeerRole, Region, RegionEpoch},
    raft_cmdpb::{
        AdminCmdType, AdminRequest, AdminResponse, BatchSplitRequest, ChangePeerRequest, CmdType,
        CommitMergeRequest, RaftCmdRequest, RaftCmdResponse, Request,
    },
    raft_serverpb::{MergeState, PeerState, RaftApplyState, RaftTruncatedState, RegionLocalState},
};
use pd_client::{new_bucket_stats, BucketMeta, BucketStat};
use prometheus::local::LocalHistogram;
use raft::eraftpb::{
    ConfChange, ConfChangeType, ConfChangeV2, Entry, EntryType, Snapshot as RaftSnapshot,
};
use raft_proto::ConfChangeI;
use smallvec::{smallvec, SmallVec};
use sst_importer::SstImporter;
use tikv_alloc::trace::TraceEvent;
use tikv_util::{
    box_err, box_try,
    config::{Tracker, VersionTrack},
    debug, error, info,
    memory::HeapSize,
    mpsc::{loose_bounded, LooseBoundedSender, Receiver},
    safe_panic, slow_log,
    store::{find_peer, find_peer_mut, is_learner, remove_peer},
    time::{duration_to_sec, Instant},
    warn,
    worker::Scheduler,
    Either, MustConsumeVec,
};
use time::Timespec;
use tracker::GLOBAL_TRACKERS;
use uuid::Builder as UuidBuilder;

use self::memtrace::*;
use super::metrics::*;
use crate::{
    bytes_capacity,
    coprocessor::{
        ApplyCtxInfo, Cmd, CmdBatch, CmdObserveInfo, CoprocessorHost, ObserveHandle, ObserveLevel,
        RegionState,
    },
    store::{
        cmd_resp,
        entry_storage::{self, CachedEntries},
        fsm::RaftPollerBuilder,
        local_metrics::{RaftMetrics, TimeTracker},
        memory::*,
        metrics::*,
        msg::{Callback, ErrorCallback, PeerMsg, ReadResponse, SignificantMsg},
        peer::Peer,
        peer_storage::{write_initial_apply_state, write_peer_state},
        util,
        util::{
            admin_cmd_epoch_lookup, check_region_epoch, compare_region_epoch, ChangePeerI,
            ConfChangeKind, KeysInfoFormatter, LatencyInspector,
        },
        Config, RegionSnapshot, RegionTask, WriteCallback,
    },
    Error, Result,
};

const DEFAULT_APPLY_WB_SIZE: usize = 4 * 1024;
const APPLY_WB_SHRINK_SIZE: usize = 1024 * 1024;
const SHRINK_PENDING_CMD_QUEUE_CAP: usize = 64;
const MAX_APPLY_BATCH_SIZE: usize = 64 * 1024 * 1024;

pub struct PendingCmd<C> {
    pub index: u64,
    pub term: u64,
    pub cb: Option<C>,
}

impl<C> PendingCmd<C> {
    fn new(index: u64, term: u64, cb: C) -> PendingCmd<C> {
        PendingCmd {
            index,
            term,
            cb: Some(cb),
        }
    }
}

impl<C> Drop for PendingCmd<C> {
    fn drop(&mut self) {
        if self.cb.is_some() {
            safe_panic!(
                "callback of pending command at [index: {}, term: {}] is leak",
                self.index,
                self.term
            );
        }
    }
}

impl<C> Debug for PendingCmd<C> {
    fn fmt(&self, f: &mut Formatter<'_>) -> fmt::Result {
        write!(
            f,
            "PendingCmd [index: {}, term: {}, has_cb: {}]",
            self.index,
            self.term,
            self.cb.is_some()
        )
    }
}

impl<C> HeapSize for PendingCmd<C> {}

/// Commands waiting to be committed and applied.
#[derive(Debug)]
pub struct PendingCmdQueue<C> {
    normals: VecDeque<PendingCmd<C>>,
    conf_change: Option<PendingCmd<C>>,
}

impl<C> PendingCmdQueue<C> {
    fn new() -> PendingCmdQueue<C> {
        PendingCmdQueue {
            normals: VecDeque::new(),
            conf_change: None,
        }
    }

    fn pop_normal(&mut self, index: u64, term: u64) -> Option<PendingCmd<C>> {
        self.normals.pop_front().and_then(|cmd| {
            if self.normals.capacity() > SHRINK_PENDING_CMD_QUEUE_CAP
                && self.normals.len() < SHRINK_PENDING_CMD_QUEUE_CAP
            {
                self.normals.shrink_to_fit();
            }
            if (cmd.term, cmd.index) > (term, index) {
                self.normals.push_front(cmd);
                return None;
            }
            Some(cmd)
        })
    }

    fn append_normal(&mut self, cmd: PendingCmd<C>) {
        self.normals.push_back(cmd);
    }

    fn take_conf_change(&mut self) -> Option<PendingCmd<C>> {
        // conf change will not be affected when changing between follower and leader,
        // so there is no need to check term.
        self.conf_change.take()
    }

    // TODO: seems we don't need to separate conf change from normal entries.
    fn set_conf_change(&mut self, cmd: PendingCmd<C>) {
        self.conf_change = Some(cmd);
    }
}

#[derive(Default, Debug)]
pub struct ChangePeer {
    pub index: u64,
    // The proposed ConfChangeV2 or (legacy) ConfChange
    // ConfChange (if it is) will convert to ConfChangeV2
    pub conf_change: ConfChangeV2,
    // The change peer requests come along with ConfChangeV2
    // or (legacy) ConfChange, for ConfChange, it only contains
    // one element
    pub changes: Vec<ChangePeerRequest>,
    pub region: Region,
}

pub struct Range {
    pub cf: String,
    pub start_key: Vec<u8>,
    pub end_key: Vec<u8>,
}

impl Debug for Range {
    fn fmt(&self, f: &mut Formatter<'_>) -> fmt::Result {
        write!(
            f,
            "{{ cf: {:?}, start_key: {:?}, end_key: {:?} }}",
            self.cf,
            log_wrappers::Value::key(&self.start_key),
            log_wrappers::Value::key(&self.end_key)
        )
    }
}

impl Range {
    fn new(cf: String, start_key: Vec<u8>, end_key: Vec<u8>) -> Range {
        Range {
            cf,
            start_key,
            end_key,
        }
    }
}

#[derive(Debug)]
pub enum ExecResult<S> {
    ChangePeer(ChangePeer),
    CompactLog {
        state: RaftTruncatedState,
        first_index: u64,
    },
    SplitRegion {
        regions: Vec<Region>,
        derived: Region,
        new_split_regions: HashMap<u64, NewSplitPeer>,
    },
    PrepareMerge {
        region: Region,
        state: MergeState,
    },
    CommitMerge {
        index: u64,
        region: Region,
        source: Region,
    },
    RollbackMerge {
        region: Region,
        commit: u64,
    },
    ComputeHash {
        region: Region,
        index: u64,
        context: Vec<u8>,
        snap: S,
    },
    VerifyHash {
        index: u64,
        context: Vec<u8>,
        hash: Vec<u8>,
    },
    DeleteRange {
        ranges: Vec<Range>,
    },
    IngestSst {
        ssts: Vec<SstMetaInfo>,
    },
    TransferLeader {
        term: u64,
    },
}

/// The possible returned value when applying logs.
#[derive(Debug)]
pub enum ApplyResult<S> {
    None,
    Yield,
    /// Additional result that needs to be sent back to raftstore.
    Res(ExecResult<S>),
    /// It is unable to apply the `CommitMerge` until the source peer
    /// has applied to the required position and sets the atomic boolean
    /// to true.
    WaitMergeSource(Arc<AtomicU64>),
}

// The applied command and their callback
struct ApplyCallbackBatch<S>
where
    S: Snapshot,
{
    cmd_batch: Vec<CmdBatch>,
    // The max observe level of current `Vec<CmdBatch>`
    batch_max_level: ObserveLevel,
    cb_batch: MustConsumeVec<(Callback<S>, RaftCmdResponse)>,
}

impl<S: Snapshot> ApplyCallbackBatch<S> {
    fn new() -> ApplyCallbackBatch<S> {
        ApplyCallbackBatch {
            cmd_batch: vec![],
            batch_max_level: ObserveLevel::None,
            cb_batch: MustConsumeVec::new("callback of apply callback batch"),
        }
    }

    fn push_batch(&mut self, observe_info: &CmdObserveInfo, region_id: u64) {
        let cb = CmdBatch::new(observe_info, region_id);
        self.batch_max_level = cmp::max(self.batch_max_level, cb.level);
        self.cmd_batch.push(cb);
    }

    fn push_cb(&mut self, cb: Callback<S>, resp: RaftCmdResponse) {
        self.cb_batch.push((cb, resp));
    }

    fn push(
        &mut self,
        cb: Option<Callback<S>>,
        cmd: Cmd,
        observe_info: &CmdObserveInfo,
        region_id: u64,
    ) {
        if let Some(cb) = cb {
            self.cb_batch.push((cb, cmd.response.clone()));
        }
        self.cmd_batch
            .last_mut()
            .unwrap()
            .push(observe_info, region_id, cmd);
    }
}

pub trait Notifier<EK: KvEngine>: Send {
    fn notify(&self, apply_res: Vec<ApplyRes<EK::Snapshot>>);
    fn notify_one(&self, region_id: u64, msg: PeerMsg<EK>);
    fn clone_box(&self) -> Box<dyn Notifier<EK>>;
}

struct ApplyContext<EK>
where
    EK: KvEngine,
{
    tag: String,
    timer: Option<Instant>,
    host: CoprocessorHost<EK>,
    importer: Arc<SstImporter>,
    region_scheduler: Scheduler<RegionTask<EK::Snapshot>>,
    router: ApplyRouter<EK>,
    notifier: Box<dyn Notifier<EK>>,
    engine: EK,
    applied_batch: ApplyCallbackBatch<EK::Snapshot>,
    apply_res: Vec<ApplyRes<EK::Snapshot>>,
    exec_log_index: u64,
    exec_log_term: u64,

    kv_wb: EK::WriteBatch,
    kv_wb_last_bytes: u64,
    kv_wb_last_keys: u64,

    committed_count: usize,

    // Whether synchronize WAL is preferred.
    sync_log_hint: bool,
    // Whether to use the delete range API instead of deleting one by one.
    use_delete_range: bool,

    perf_context: EK::PerfContext,

    yield_duration: Duration,

    store_id: u64,
    /// region_id -> (peer_id, is_splitting)
    /// Used for handling race between splitting and creating new peer.
    /// An uninitialized peer can be replaced to the one from splitting iff they
    /// are exactly the same peer.
    pending_create_peers: Arc<Mutex<HashMap<u64, (u64, bool)>>>,

    /// We must delete the ingested file before calling `callback` so that any
    /// ingest-request reaching this peer could see this update if leader
    /// had changed. We must also delete them after the applied-index
    /// has been persisted to kvdb because this entry may replay because of
    /// panic or power-off, which happened before `WriteBatch::write` and
    /// after `SstImporter::delete`. We shall make sure that this entry will
    /// never apply again at first, then we can delete the ssts files.
    delete_ssts: Vec<SstMetaInfo>,

    /// A self-defined engine may be slow to ingest ssts.
    /// It may move some elements of `delete_ssts` into `pending_delete_ssts` to
    /// delay deletion. Otherwise we may lost data.
    pending_delete_ssts: Vec<SstMetaInfo>,

    /// The priority of this Handler.
    priority: Priority,
    /// Whether to yield high-latency operation to low-priority handler.
    yield_high_latency_operation: bool,

    /// The ssts waiting to be ingested in `write_to_db`.
    pending_ssts: Vec<SstMetaInfo>,

    /// The pending inspector should be cleaned at the end of a write.
    pending_latency_inspect: Vec<LatencyInspector>,
    apply_wait: LocalHistogram,
    apply_time: LocalHistogram,

    key_buffer: Vec<u8>,

    // Whether to disable WAL.
    disable_wal: bool,

    /// A general apply progress for a delegate is:
    /// `prepare_for` -> `commit` [-> `commit` ...] -> `finish_for`.
    /// Sometimes an `ApplyRes` is created with an applied_index, but data
    /// before the applied index is still not written to kvdb. Let's call the
    /// `ApplyRes` uncommitted. Data will finally be written to kvdb in
    /// `flush`.
    uncommitted_res_count: usize,
}

impl<EK> ApplyContext<EK>
where
    EK: KvEngine,
{
    pub fn new(
        tag: String,
        host: CoprocessorHost<EK>,
        importer: Arc<SstImporter>,
        region_scheduler: Scheduler<RegionTask<EK::Snapshot>>,
        engine: EK,
        router: ApplyRouter<EK>,
        notifier: Box<dyn Notifier<EK>>,
        cfg: &Config,
        store_id: u64,
        pending_create_peers: Arc<Mutex<HashMap<u64, (u64, bool)>>>,
        priority: Priority,
    ) -> ApplyContext<EK> {
        let kv_wb = engine.write_batch_with_cap(DEFAULT_APPLY_WB_SIZE);

        ApplyContext {
            tag,
            timer: None,
            host,
            importer,
            region_scheduler,
            engine: engine.clone(),
            router,
            notifier,
            kv_wb,
            applied_batch: ApplyCallbackBatch::new(),
            apply_res: vec![],
            exec_log_index: 0,
            exec_log_term: 0,
            kv_wb_last_bytes: 0,
            kv_wb_last_keys: 0,
            committed_count: 0,
            sync_log_hint: false,
            use_delete_range: cfg.use_delete_range,
            perf_context: engine.get_perf_context(cfg.perf_level, PerfContextKind::RaftstoreApply),
            yield_duration: cfg.apply_yield_duration.0,
            delete_ssts: vec![],
            pending_delete_ssts: vec![],
            store_id,
            pending_create_peers,
            priority,
            yield_high_latency_operation: cfg.apply_batch_system.low_priority_pool_size > 0,
            pending_ssts: vec![],
            pending_latency_inspect: vec![],
            apply_wait: APPLY_TASK_WAIT_TIME_HISTOGRAM.local(),
            apply_time: APPLY_TIME_HISTOGRAM.local(),
            key_buffer: Vec::with_capacity(1024),
            disable_wal: false,
            uncommitted_res_count: 0,
        }
    }

    /// Prepares for applying entries for `delegate`.
    ///
    /// A general apply progress for a delegate is:
    /// `prepare_for` -> `commit` [-> `commit` ...] -> `finish_for`.
    /// After all delegates are handled, `write_to_db` method should be called.
    pub fn prepare_for(&mut self, delegate: &mut ApplyDelegate<EK>) {
        self.applied_batch
            .push_batch(&delegate.observe_info, delegate.region.get_id());
    }

    /// Commits all changes have done for delegate. `persistent` indicates
    /// whether write the changes into rocksdb.
    ///
    /// This call is valid only when it's between a `prepare_for` and
    /// `finish_for`.
    pub fn commit(&mut self, delegate: &mut ApplyDelegate<EK>) {
        if delegate.last_flush_applied_index < delegate.apply_state.get_applied_index() {
            delegate.write_apply_state(self.kv_wb_mut());
        }
        self.commit_opt(delegate, true);
    }

    fn commit_opt(&mut self, delegate: &mut ApplyDelegate<EK>, persistent: bool) {
        delegate.update_metrics(self);
        if persistent {
            if let (_, Some(seqno)) = self.write_to_db() {
                delegate.unfinished_write_seqno.push(seqno);
            }
            self.prepare_for(delegate);
            delegate.last_flush_applied_index = delegate.apply_state.get_applied_index()
        }
        self.kv_wb_last_bytes = self.kv_wb().data_size() as u64;
        self.kv_wb_last_keys = self.kv_wb().count() as u64;
    }

    /// Writes all the changes into RocksDB.
    /// If it returns true, all pending writes are persisted in engines.
    pub fn write_to_db(&mut self) -> (bool, Option<SequenceNumber>) {
        let need_sync = self.sync_log_hint && !self.disable_wal;
        let mut seqno = None;
        // There may be put and delete requests after ingest request in the same fsm.
        // To guarantee the correct order, we must ingest the pending_sst first, and
        // then persist the kv write batch to engine.
        if !self.pending_ssts.is_empty() {
            let tag = self.tag.clone();
            self.importer
                .ingest(&self.pending_ssts, &self.engine)
                .unwrap_or_else(|e| {
                    panic!(
                        "{} failed to ingest ssts {:?}: {:?}",
                        tag, self.pending_ssts, e
                    );
                });
            self.pending_ssts = vec![];
        }
        if !self.kv_wb_mut().is_empty() {
            self.perf_context.start_observe();
            let mut write_opts = engine_traits::WriteOptions::new();
            write_opts.set_sync(need_sync);
            write_opts.set_disable_wal(self.disable_wal);
            if self.disable_wal {
                let sn = SequenceNumber::pre_write();
                seqno = Some(sn);
            }
            let seq = self.kv_wb_mut().write_opt(&write_opts).unwrap_or_else(|e| {
                panic!("failed to write to engine: {:?}", e);
            });
            if let Some(seqno) = seqno.as_mut() {
                seqno.post_write(seq)
            }
            let trackers: Vec<_> = self
                .applied_batch
                .cb_batch
                .iter()
                .flat_map(|(cb, _)| cb.write_trackers())
                .flat_map(|trackers| trackers.iter().map(|t| t.as_tracker_token()))
                .flatten()
                .collect();
            self.perf_context.report_metrics(&trackers);
            self.sync_log_hint = false;
            let data_size = self.kv_wb().data_size();
            if data_size > APPLY_WB_SHRINK_SIZE {
                // Control the memory usage for the WriteBatch.
                self.kv_wb = self.engine.write_batch_with_cap(DEFAULT_APPLY_WB_SIZE);
            } else {
                // Clear data, reuse the WriteBatch, this can reduce memory allocations and
                // deallocations.
                self.kv_wb_mut().clear();
            }
            self.kv_wb_last_bytes = 0;
            self.kv_wb_last_keys = 0;
        }
        if !self.delete_ssts.is_empty() {
            let tag = self.tag.clone();
            for sst in self.delete_ssts.drain(..) {
                self.importer.delete(&sst.meta).unwrap_or_else(|e| {
                    panic!("{} cleanup ingested file {:?}: {:?}", tag, sst, e);
                });
            }
        }
        // Take the applied commands and their callback
        let ApplyCallbackBatch {
            cmd_batch,
            batch_max_level,
            mut cb_batch,
        } = mem::replace(&mut self.applied_batch, ApplyCallbackBatch::new());
        // Call it before invoking callback for preventing Commit is executed before
        // Prewrite is observed.
        self.host
            .on_flush_applied_cmd_batch(batch_max_level, cmd_batch, &self.engine);
        // Invoke callbacks
        let now = std::time::Instant::now();
        for (cb, resp) in cb_batch.drain(..) {
            for tracker in cb.write_trackers().iter().flat_map(|v| *v) {
                tracker.observe(now, &self.apply_time, |t| &mut t.metrics.apply_time_nanos);
            }
            cb.invoke_with_response(resp);
        }
        self.apply_time.flush();
        self.apply_wait.flush();
        let res_count = self.uncommitted_res_count;
        self.uncommitted_res_count = 0;
        if let Some(seqno) = seqno {
            for res in self.apply_res.iter_mut().rev().take(res_count) {
                res.write_seqno.push(seqno);
            }
        }
        (need_sync, seqno)
    }

    /// Finishes `Apply`s for the delegate.
    pub fn finish_for(
        &mut self,
        delegate: &mut ApplyDelegate<EK>,
        results: VecDeque<ExecResult<EK::Snapshot>>,
    ) {
        if self.host.pre_persist(&delegate.region, true, None) {
            if !delegate.pending_remove {
                delegate.write_apply_state(self.kv_wb_mut());
            }
            self.commit_opt(delegate, false);
        } else {
            debug!("do not persist when finish_for";
                "region" => ?delegate.region,
                "tag" => &delegate.tag,
            );
        }
        self.apply_res.push(ApplyRes {
            region_id: delegate.region_id(),
            apply_state: delegate.apply_state.clone(),
            write_seqno: mem::take(&mut delegate.unfinished_write_seqno),
            exec_res: results,
            metrics: delegate.metrics.clone(),
            applied_term: delegate.applied_term,
            bucket_stat: delegate.buckets.clone().map(Box::new),
        });
        if !self.kv_wb().is_empty() {
            // Pending writes not flushed, need to set seqno to following ApplyRes later
            // after flushing
            self.uncommitted_res_count += 1;
        }
    }

    pub fn delta_bytes(&self) -> u64 {
        self.kv_wb().data_size() as u64 - self.kv_wb_last_bytes
    }

    pub fn delta_keys(&self) -> u64 {
        self.kv_wb().count() as u64 - self.kv_wb_last_keys
    }

    #[inline]
    pub fn kv_wb(&self) -> &EK::WriteBatch {
        &self.kv_wb
    }

    #[inline]
    pub fn kv_wb_mut(&mut self) -> &mut EK::WriteBatch {
        &mut self.kv_wb
    }

    /// Flush all pending writes to engines.
    /// If it returns true, all pending writes are persisted in engines.
    pub fn flush(&mut self) -> bool {
        // TODO: this check is too hacky, need to be more verbose and less buggy.
        let t = match self.timer.take() {
            Some(t) => t,
            None => return false,
        };

        // Write to engine
        // raftstore.sync-log = true means we need prevent data loss when power failure.
        // take raft log gc for example, we write kv WAL first, then write raft WAL,
        // if power failure happen, raft WAL may synced to disk, but kv WAL may not.
        // so we use sync-log flag here.
        let (is_synced, _) = self.write_to_db();

        if !self.apply_res.is_empty() {
            fail_point!("before_nofity_apply_res");
            let apply_res = mem::take(&mut self.apply_res);
            self.notifier.notify(apply_res);
        }

        let elapsed = t.saturating_elapsed();
        STORE_APPLY_LOG_HISTOGRAM.observe(duration_to_sec(elapsed) as f64);
        for mut inspector in std::mem::take(&mut self.pending_latency_inspect) {
            inspector.record_apply_process(elapsed);
            inspector.finish();
        }

        slow_log!(
            elapsed,
            "{} handle ready {} committed entries",
            self.tag,
            self.committed_count
        );
        self.committed_count = 0;
        is_synced
    }
}

/// Calls the callback of `cmd` when the Region is removed.
fn notify_region_removed(region_id: u64, peer_id: u64, mut cmd: PendingCmd<impl ErrorCallback>) {
    debug!(
        "region is removed, notify commands";
        "region_id" => region_id,
        "peer_id" => peer_id,
        "index" => cmd.index,
        "term" => cmd.term
    );
    notify_req_region_removed(region_id, cmd.cb.take().unwrap());
}

pub fn notify_req_region_removed(region_id: u64, cb: impl ErrorCallback) {
    let region_not_found = Error::RegionNotFound(region_id);
    let resp = cmd_resp::new_error(region_not_found);
    cb.report_error(resp);
}

/// Calls the callback of `cmd` when it can not be processed further.
fn notify_stale_command(
    region_id: u64,
    peer_id: u64,
    term: u64,
    mut cmd: PendingCmd<impl ErrorCallback>,
) {
    info!(
        "command is stale, skip";
        "region_id" => region_id,
        "peer_id" => peer_id,
        "index" => cmd.index,
        "term" => cmd.term
    );
    notify_stale_req(term, cmd.cb.take().unwrap());
}

pub fn notify_stale_req(term: u64, cb: impl ErrorCallback) {
    let resp = cmd_resp::err_resp(Error::StaleCommand, term);
    cb.report_error(resp);
}

pub fn notify_stale_req_with_msg(term: u64, msg: String, cb: impl ErrorCallback) {
    let mut resp = cmd_resp::err_resp(Error::StaleCommand, term);
    resp.mut_header().mut_error().set_message(msg);
    cb.report_error(resp);
}

/// Checks if a write is needed to be issued before handling the command.
fn should_write_to_engine(cmd: &RaftCmdRequest) -> bool {
    if cmd.has_admin_request() {
        match cmd.get_admin_request().get_cmd_type() {
            // ComputeHash require an up to date snapshot.
            AdminCmdType::ComputeHash |
            // Merge needs to get the latest apply index.
            AdminCmdType::CommitMerge |
            AdminCmdType::RollbackMerge => return true,
            _ => {}
        }
    }

    // Some commands may modify keys covered by the current write batch, so we
    // must write the current write batch to the engine first.
    for req in cmd.get_requests() {
        if req.has_delete_range() {
            return true;
        }
        if req.has_ingest_sst() {
            return true;
        }
    }

    false
}

/// Checks if a write has high-latency operation.
fn has_high_latency_operation(cmd: &RaftCmdRequest) -> bool {
    for req in cmd.get_requests() {
        if req.has_delete_range() {
            return true;
        }
        if req.has_ingest_sst() {
            return true;
        }
    }
    false
}

/// Checks if a write is needed to be issued after handling the command.
fn should_sync_log(cmd: &RaftCmdRequest) -> bool {
    if cmd.has_admin_request() {
        if cmd.get_admin_request().get_cmd_type() == AdminCmdType::CompactLog {
            // We do not need to sync WAL before compact log, because this request will send
            // a msg to raft_gc_log thread to delete the entries before this
            // index instead of deleting them in apply thread directly.
            return false;
        }
        return true;
    }

    for req in cmd.get_requests() {
        // After ingest sst, sst files are deleted quickly. As a result,
        // ingest sst command can not be handled again and must be synced.
        // See more in Cleanup worker.
        if req.has_ingest_sst() {
            return true;
        }
    }

    false
}

/// A struct that stores the state related to Merge.
///
/// When executing a `CommitMerge`, the source peer may have not applied
/// to the required index, so the target peer has to abort current execution
/// and wait for it asynchronously.
///
/// When rolling the stack, all states required to recover are stored in
/// this struct.
/// TODO: check whether generator/coroutine is a good choice in this case.
struct WaitSourceMergeState {
    /// A flag that indicates whether the source peer has applied to the
    /// required index. If the source peer is ready, this flag should be set
    /// to the region id of source peer.
    logs_up_to_date: Arc<AtomicU64>,
}

struct YieldState<EK>
where
    EK: KvEngine,
{
    /// All of the entries that need to continue to be applied after
    /// the source peer has applied its logs.
    pending_entries: Vec<Entry>,
    /// All of messages that need to continue to be handled after
    /// the source peer has applied its logs and pending entries
    /// are all handled.
    pending_msgs: Vec<Msg<EK>>,

    /// Cache heap size for itself.
    heap_size: Option<usize>,
}

impl<EK> Debug for YieldState<EK>
where
    EK: KvEngine,
{
    fn fmt(&self, f: &mut fmt::Formatter<'_>) -> fmt::Result {
        f.debug_struct("YieldState")
            .field("pending_entries", &self.pending_entries.len())
            .field("pending_msgs", &self.pending_msgs.len())
            .finish()
    }
}

impl Debug for WaitSourceMergeState {
    fn fmt(&self, f: &mut fmt::Formatter<'_>) -> fmt::Result {
        f.debug_struct("WaitSourceMergeState")
            .field("logs_up_to_date", &self.logs_up_to_date)
            .finish()
    }
}

#[derive(Debug, Clone)]
pub struct NewSplitPeer {
    pub peer_id: u64,
    // `None` => success,
    // `Some(s)` => fail due to `s`.
    pub result: Option<String>,
}

/// The apply delegate of a Region which is responsible for handling committed
/// raft log entries of a Region.
///
/// `Apply` is a term of Raft, which means executing the actual commands.
/// In Raft, once some log entries are committed, for every peer of the Raft
/// group will apply the logs one by one. For write commands, it does write or
/// delete to local engine; for admin commands, it does some meta change of the
/// Raft group.
///
/// `Delegate` is just a structure to congregate all apply related fields of a
/// Region. The apply worker receives all the apply tasks of different Regions
/// located at this store, and it will get the corresponding apply delegate to
/// handle the apply task to make the code logic more clear.
#[derive(Derivative)]
#[derivative(Debug)]
pub struct ApplyDelegate<EK>
where
    EK: KvEngine,
{
    /// The ID of the peer.
    id: u64,
    /// The term of the Region.
    term: u64,
    /// The Region information of the peer.
    region: Region,
    /// Peer_tag, "[region region_id] peer_id".
    tag: String,

    /// If the delegate should be stopped from polling.
    /// A delegate can be stopped in conf change, merge or requested by destroy
    /// message.
    stopped: bool,
    /// The start time of the current round to execute commands.
    handle_start: Option<Instant>,
    /// Set to true when removing itself because of
    /// `ConfChangeType::RemoveNode`, and then any following committed logs
    /// in same Ready should be applied failed.
    pending_remove: bool,

    /// The commands waiting to be committed and applied
    pending_cmds: PendingCmdQueue<Callback<EK::Snapshot>>,
    /// The counter of pending request snapshots. See more in `Peer`.
    pending_request_snapshot_count: Arc<AtomicUsize>,

    /// Indicates the peer is in merging, if that compact log won't be
    /// performed.
    is_merging: bool,
    /// Records the epoch version after the last merge.
    last_merge_version: u64,
    yield_state: Option<YieldState<EK>>,
    /// A temporary state that keeps track of the progress of the source peer
    /// state when CommitMerge is unable to be executed.
    wait_merge_state: Option<WaitSourceMergeState>,
    // ID of last region that reports ready.
    ready_source_region_id: u64,

    /// TiKV writes apply_state to KV RocksDB, in one write batch together with
    /// kv data.
    ///
    /// If we write it to Raft RocksDB, apply_state and kv data (Put, Delete)
    /// are in separate WAL file. When power failure, for current raft log,
    /// apply_index may synced to file, but KV data may not synced to file,
    /// so we will lose data.
    apply_state: RaftApplyState,
    /// The term of the raft log at applied index.
    applied_term: u64,
    /// The latest flushed applied index.
    last_flush_applied_index: u64,

    /// Info about cmd observer.
    observe_info: CmdObserveInfo,

    /// The local metrics, and it will be flushed periodically.
    metrics: ApplyMetrics,

    /// Priority in batch system. When applying some commands which have high
    /// latency, we decrease the priority of current fsm to reduce the
    /// impact on other normal commands.
    priority: Priority,

    /// To fetch Raft entries for applying if necessary.
    #[derivative(Debug = "ignore")]
    raft_engine: Box<dyn RaftEngineReadOnly>,

    trace: ApplyMemoryTrace,

    buckets: Option<BucketStat>,

    unfinished_write_seqno: Vec<SequenceNumber>,
}

impl<EK> ApplyDelegate<EK>
where
    EK: KvEngine,
{
    fn from_registration(reg: Registration) -> ApplyDelegate<EK> {
        ApplyDelegate {
            id: reg.id,
            tag: format!("[region {}] {}", reg.region.get_id(), reg.id),
            region: reg.region,
            pending_remove: false,
            last_flush_applied_index: reg.apply_state.get_applied_index(),
            apply_state: reg.apply_state,
            applied_term: reg.applied_term,
            term: reg.term,
            stopped: false,
            handle_start: None,
            ready_source_region_id: 0,
            yield_state: None,
            wait_merge_state: None,
            is_merging: reg.is_merging,
            pending_cmds: PendingCmdQueue::new(),
            metrics: Default::default(),
            last_merge_version: 0,
            pending_request_snapshot_count: reg.pending_request_snapshot_count,
            // use a default `CmdObserveInfo` because observing is disable by default
            observe_info: CmdObserveInfo::default(),
            priority: Priority::Normal,
            raft_engine: reg.raft_engine,
            trace: ApplyMemoryTrace::default(),
            buckets: None,
            unfinished_write_seqno: vec![],
        }
    }

    pub fn region_id(&self) -> u64 {
        self.region.get_id()
    }

    pub fn id(&self) -> u64 {
        self.id
    }

    /// Handles all the committed_entries, namely, applies the committed
    /// entries.
    fn handle_raft_committed_entries(
        &mut self,
        apply_ctx: &mut ApplyContext<EK>,
        mut committed_entries_drainer: Drain<'_, Entry>,
    ) {
        if committed_entries_drainer.len() == 0 {
            return;
        }
        apply_ctx.prepare_for(self);
        // If we send multiple ConfChange commands, only first one will be proposed
        // correctly, others will be saved as a normal entry with no data, so we
        // must re-propose these commands again.
        apply_ctx.committed_count += committed_entries_drainer.len();
        let mut results = VecDeque::new();
        while let Some(entry) = committed_entries_drainer.next() {
            if self.pending_remove {
                // This peer is about to be destroyed, skip everything.
                break;
            }

            let expect_index = self.apply_state.get_applied_index() + 1;
            if expect_index != entry.get_index() {
                panic!(
                    "{} expect index {}, but got {}, ctx {}",
                    self.tag,
                    expect_index,
                    entry.get_index(),
                    apply_ctx.tag,
                );
            }

            // NOTE: before v5.0, `EntryType::EntryConfChangeV2` entry is handled by
            // `unimplemented!()`, which can break compatibility (i.e. old version tikv
            // running on data written by new version tikv), but PD will reject old version
            // tikv join the cluster, so this should not happen.
            let res = match entry.get_entry_type() {
                EntryType::EntryNormal => self.handle_raft_entry_normal(apply_ctx, &entry),
                EntryType::EntryConfChange | EntryType::EntryConfChangeV2 => {
                    self.handle_raft_entry_conf_change(apply_ctx, &entry)
                }
            };

            match res {
                ApplyResult::None => {}
                ApplyResult::Res(res) => results.push_back(res),
                ApplyResult::Yield | ApplyResult::WaitMergeSource(_) => {
                    // Both cancel and merge will yield current processing.
                    apply_ctx.committed_count -= committed_entries_drainer.len() + 1;
                    let mut pending_entries =
                        Vec::with_capacity(committed_entries_drainer.len() + 1);
                    // Note that current entry is skipped when yield.
                    pending_entries.push(entry);
                    pending_entries.extend(committed_entries_drainer);
                    apply_ctx.finish_for(self, results);
                    self.yield_state = Some(YieldState {
                        pending_entries,
                        pending_msgs: Vec::default(),
                        heap_size: None,
                    });
                    if let ApplyResult::WaitMergeSource(logs_up_to_date) = res {
                        self.wait_merge_state = Some(WaitSourceMergeState { logs_up_to_date });
                    }
                    return;
                }
            }
        }
        apply_ctx.finish_for(self, results);

        if self.pending_remove {
            self.destroy(apply_ctx);
        }
    }

    fn update_metrics(&mut self, apply_ctx: &ApplyContext<EK>) {
        self.metrics.written_bytes += apply_ctx.delta_bytes();
        self.metrics.written_keys += apply_ctx.delta_keys();
    }

    fn write_apply_state(&self, wb: &mut EK::WriteBatch) {
        wb.put_msg_cf(
            CF_RAFT,
            &keys::apply_state_key(self.region.get_id()),
            &self.apply_state,
        )
        .unwrap_or_else(|e| {
            panic!(
                "{} failed to save apply state to write batch, error: {:?}",
                self.tag, e
            );
        });
    }

    fn handle_raft_entry_normal(
        &mut self,
        apply_ctx: &mut ApplyContext<EK>,
        entry: &Entry,
    ) -> ApplyResult<EK::Snapshot> {
        fail_point!(
            "yield_apply_first_region",
            self.region.get_start_key().is_empty() && !self.region.get_end_key().is_empty(),
            |_| ApplyResult::Yield
        );

        let index = entry.get_index();
        let term = entry.get_term();
        let data = entry.get_data();

        if !data.is_empty() {
            let cmd = util::parse_data_at(data, index, &self.tag);

            if apply_ctx.yield_high_latency_operation && has_high_latency_operation(&cmd) {
                self.priority = Priority::Low;
            }
            let mut has_unflushed_data =
                self.last_flush_applied_index != self.apply_state.get_applied_index();
            if (has_unflushed_data && should_write_to_engine(&cmd)
                || apply_ctx.kv_wb().should_write_to_engine())
                && apply_ctx.host.pre_persist(&self.region, false, Some(&cmd))
            {
                apply_ctx.commit(self);
                if let Some(start) = self.handle_start.as_ref() {
                    if start.saturating_elapsed() >= apply_ctx.yield_duration {
                        return ApplyResult::Yield;
                    }
                }
                has_unflushed_data = false;
            }
            if self.priority != apply_ctx.priority {
                if has_unflushed_data {
                    apply_ctx.commit(self);
                }
                return ApplyResult::Yield;
            }

            return self.process_raft_cmd(apply_ctx, index, term, cmd);
        }

        // we should observe empty cmd, aka leader change,
        // read index during confchange, or other situations.
        apply_ctx.host.on_empty_cmd(&self.region, index, term);

        self.apply_state.set_applied_index(index);
        self.applied_term = term;
        assert!(term > 0);

        // 1. When a peer become leader, it will send an empty entry.
        // 2. When a leader tries to read index during transferring leader,
        //    it will also propose an empty entry. But that entry will not contain
        //    any associated callback. So no need to clear callback.
        while let Some(mut cmd) = self.pending_cmds.pop_normal(u64::MAX, term - 1) {
            if let Some(cb) = cmd.cb.take() {
                apply_ctx
                    .applied_batch
                    .push_cb(cb, cmd_resp::err_resp(Error::StaleCommand, term));
            }
        }
        ApplyResult::None
    }

    fn handle_raft_entry_conf_change(
        &mut self,
        apply_ctx: &mut ApplyContext<EK>,
        entry: &Entry,
    ) -> ApplyResult<EK::Snapshot> {
        // Although conf change can't yield in normal case, it is convenient to
        // simulate yield before applying a conf change log.
        fail_point!("yield_apply_conf_change_3", self.id() == 3, |_| {
            ApplyResult::Yield
        });
        let (index, term) = (entry.get_index(), entry.get_term());
        let conf_change: ConfChangeV2 = match entry.get_entry_type() {
            EntryType::EntryConfChange => {
                let conf_change: ConfChange =
                    util::parse_data_at(entry.get_data(), index, &self.tag);
                conf_change.into_v2()
            }
            EntryType::EntryConfChangeV2 => util::parse_data_at(entry.get_data(), index, &self.tag),
            _ => unreachable!(),
        };
        let cmd = util::parse_data_at(conf_change.get_context(), index, &self.tag);
        match self.process_raft_cmd(apply_ctx, index, term, cmd) {
            ApplyResult::None => {
                // If failed, tell Raft that the `ConfChange` was aborted.
                ApplyResult::Res(ExecResult::ChangePeer(Default::default()))
            }
            ApplyResult::Res(mut res) => {
                if let ExecResult::ChangePeer(ref mut cp) = res {
                    cp.conf_change = conf_change;
                } else {
                    panic!(
                        "{} unexpected result {:?} for conf change {:?} at {}",
                        self.tag, res, conf_change, index
                    );
                }
                ApplyResult::Res(res)
            }
            ApplyResult::Yield | ApplyResult::WaitMergeSource(_) => unreachable!(),
        }
    }

    fn find_pending(
        &mut self,
        index: u64,
        term: u64,
        is_conf_change: bool,
    ) -> Option<Callback<EK::Snapshot>> {
        let (region_id, peer_id) = (self.region_id(), self.id());
        if is_conf_change {
            if let Some(mut cmd) = self.pending_cmds.take_conf_change() {
                if cmd.index == index && cmd.term == term {
                    return Some(cmd.cb.take().unwrap());
                } else {
                    notify_stale_command(region_id, peer_id, self.term, cmd);
                }
            }
            return None;
        }
        while let Some(mut head) = self.pending_cmds.pop_normal(index, term) {
            if head.term == term {
                if head.index == index {
                    return Some(head.cb.take().unwrap());
                } else {
                    panic!(
                        "{} unexpected callback at term {}, found index {}, expected {}",
                        self.tag, term, head.index, index
                    );
                }
            } else {
                // Because of the lack of original RaftCmdRequest, we skip calling
                // coprocessor here.
                notify_stale_command(region_id, peer_id, self.term, head);
            }
        }
        None
    }

    fn process_raft_cmd(
        &mut self,
        apply_ctx: &mut ApplyContext<EK>,
        index: u64,
        term: u64,
        cmd: RaftCmdRequest,
    ) -> ApplyResult<EK::Snapshot> {
        if index == 0 {
            panic!(
                "{} processing raft command needs a none zero index",
                self.tag
            );
        }

        // Set sync log hint if the cmd requires so.
        apply_ctx.sync_log_hint |= should_sync_log(&cmd);

        apply_ctx.host.pre_apply(&self.region, &cmd);
        let (mut resp, exec_result, should_write) =
            self.apply_raft_cmd(apply_ctx, index, term, &cmd);
        if let ApplyResult::WaitMergeSource(_) = exec_result {
            return exec_result;
        }

        debug!(
            "applied command";
            "region_id" => self.region_id(),
            "peer_id" => self.id(),
            "index" => index
        );

        // TODO: if we have exec_result, maybe we should return this callback too. Outer
        // store will call it after handing exec result.
        cmd_resp::bind_term(&mut resp, self.term);
        let cmd_cb = self.find_pending(index, term, is_conf_change_cmd(&cmd));
        let cmd = Cmd::new(index, term, cmd, resp);
        apply_ctx
            .applied_batch
            .push(cmd_cb, cmd, &self.observe_info, self.region_id());
        if should_write {
            apply_ctx.commit(self);
        }
        exec_result
    }

    /// Applies raft command.
    ///
    /// An apply operation can fail in the following situations:
    ///   - it encounters an error that will occur on all stores, it can
    /// continue applying next entry safely, like epoch not match for
    /// example;
    ///   - it encounters an error that may not occur on all stores, in this
    ///     case we should try to apply the entry again or panic. Considering
    ///     that this usually due to disk operation fail, which is rare, so just
    ///     panic is ok.
    fn apply_raft_cmd(
        &mut self,
        ctx: &mut ApplyContext<EK>,
        index: u64,
        term: u64,
        req: &RaftCmdRequest,
    ) -> (RaftCmdResponse, ApplyResult<EK::Snapshot>, bool) {
        // if pending remove, apply should be aborted already.
        assert!(!self.pending_remove);

        // Remember if the raft cmd fails to be applied, it must have no side effects.
        // E.g. `RaftApplyState` must not be changed.

        let mut origin_epoch = None;
        let (resp, exec_result) = if ctx.host.pre_exec(&self.region, req, index, term) {
            // One of the observers want to filter execution of the command.
            let mut resp = RaftCmdResponse::default();
            if !req.get_header().get_uuid().is_empty() {
                let uuid = req.get_header().get_uuid().to_vec();
                resp.mut_header().set_uuid(uuid);
            }
            (resp, ApplyResult::None)
        } else {
            ctx.exec_log_index = index;
            ctx.exec_log_term = term;
            ctx.kv_wb_mut().set_save_point();
            let (resp, exec_result) = match self.exec_raft_cmd(ctx, req) {
                Ok(a) => {
                    ctx.kv_wb_mut().pop_save_point().unwrap();
                    if req.has_admin_request() {
                        origin_epoch = Some(self.region.get_region_epoch().clone());
                    }
                    a
                }
                Err(e) => {
                    // clear dirty values.
                    ctx.kv_wb_mut().rollback_to_save_point().unwrap();
                    match e {
                        Error::EpochNotMatch(..) => debug!(
                            "epoch not match";
                            "region_id" => self.region_id(),
                            "peer_id" => self.id(),
                            "err" => ?e
                        ),
                        _ => error!(?e;
                            "execute raft command";
                            "region_id" => self.region_id(),
                            "peer_id" => self.id(),
                        ),
                    }
                    (cmd_resp::new_error(e), ApplyResult::None)
                }
            };
            (resp, exec_result)
        };
        if let ApplyResult::WaitMergeSource(_) = exec_result {
            return (resp, exec_result, false);
        }

        self.apply_state.set_applied_index(index);
        self.applied_term = term;

        let cmd = Cmd::new(index, term, req.clone(), resp.clone());
        let (modified_region, mut pending_handle_ssts) = match exec_result {
            ApplyResult::Res(ref e) => match e {
                ExecResult::SplitRegion { ref derived, .. } => (Some(derived.clone()), None),
                ExecResult::PrepareMerge { ref region, .. } => (Some(region.clone()), None),
                ExecResult::CommitMerge { ref region, .. } => (Some(region.clone()), None),
                ExecResult::RollbackMerge { ref region, .. } => (Some(region.clone()), None),
                ExecResult::IngestSst { ref ssts } => (None, Some(ssts.clone())),
                _ => (None, None),
            },
            _ => (None, None),
        };
        let mut apply_ctx_info = ApplyCtxInfo {
            pending_handle_ssts: &mut pending_handle_ssts,
            delete_ssts: &mut ctx.delete_ssts,
            pending_delete_ssts: &mut ctx.pending_delete_ssts,
        };
        let should_write = ctx.host.post_exec(
            &self.region,
            &cmd,
            &self.apply_state,
            &RegionState {
                peer_id: self.id(),
                pending_remove: self.pending_remove,
                modified_region,
            },
            &mut apply_ctx_info,
        );
        match pending_handle_ssts {
            None => (),
            Some(mut v) => {
                if !v.is_empty() {
                    // All elements in `pending_handle_ssts` should be moved into either
                    // `delete_ssts` or `pending_delete_ssts`, once handled by by any of the
                    // `post_exec` observers. So a non-empty
                    // `pending_handle_ssts` here indicates no `post_exec` handled.
                    ctx.delete_ssts.append(&mut v);
                }
                RAFT_APPLYING_SST_GAUGE
                    .with_label_values(&["pending_delete"])
                    .set(ctx.pending_delete_ssts.len() as i64);
            }
        }

        if let ApplyResult::Res(ref exec_result) = exec_result {
            match *exec_result {
                ExecResult::ChangePeer(ref cp) => {
                    self.region = cp.region.clone();
                }
                ExecResult::ComputeHash { .. }
                | ExecResult::VerifyHash { .. }
                | ExecResult::CompactLog { .. }
                | ExecResult::DeleteRange { .. }
                | ExecResult::IngestSst { .. }
                | ExecResult::TransferLeader { .. } => {}
                ExecResult::SplitRegion { ref derived, .. } => {
                    self.region = derived.clone();
                    self.metrics.size_diff_hint = 0;
                    self.metrics.delete_keys_hint = 0;
                }
                ExecResult::PrepareMerge { ref region, .. } => {
                    self.region = region.clone();
                    self.is_merging = true;
                }
                ExecResult::CommitMerge { ref region, .. } => {
                    self.region = region.clone();
                    self.last_merge_version = region.get_region_epoch().get_version();
                }
                ExecResult::RollbackMerge { ref region, .. } => {
                    self.region = region.clone();
                    self.is_merging = false;
                }
            }
        }
        if let Some(epoch) = origin_epoch {
            let cmd_type = req.get_admin_request().get_cmd_type();
            let epoch_state = admin_cmd_epoch_lookup(cmd_type);
            // The change-epoch behavior **MUST BE** equal to the settings in
            // `admin_cmd_epoch_lookup`
            if (epoch_state.change_ver
                && epoch.get_version() == self.region.get_region_epoch().get_version())
                || (epoch_state.change_conf_ver
                    && epoch.get_conf_ver() == self.region.get_region_epoch().get_conf_ver())
            {
                panic!(
                    "{} apply admin cmd {:?} but epoch change is not expected, epoch state {:?}, before {:?}, after {:?}",
                    self.tag,
                    req,
                    epoch_state,
                    epoch,
                    self.region.get_region_epoch()
                );
            }
        }

        (resp, exec_result, should_write)
    }

    fn destroy(&mut self, apply_ctx: &mut ApplyContext<EK>) {
        self.stopped = true;
        apply_ctx.router.close(self.region_id());
        for cmd in self.pending_cmds.normals.drain(..) {
            notify_region_removed(self.region.get_id(), self.id, cmd);
        }
        if let Some(cmd) = self.pending_cmds.conf_change.take() {
            notify_region_removed(self.region.get_id(), self.id, cmd);
        }
        self.yield_state = None;

        let mut event = TraceEvent::default();
        if let Some(e) = self.trace.reset(ApplyMemoryTrace::default()) {
            event = event + e;
        }
        MEMTRACE_APPLYS.trace(event);
    }

    fn clear_all_commands_as_stale(&mut self) {
        let (region_id, peer_id) = (self.region_id(), self.id());
        for cmd in self.pending_cmds.normals.drain(..) {
            notify_stale_command(region_id, peer_id, self.term, cmd);
        }
        if let Some(cmd) = self.pending_cmds.conf_change.take() {
            notify_stale_command(region_id, peer_id, self.term, cmd);
        }
    }

    fn clear_all_commands_silently(&mut self) {
        for mut cmd in self.pending_cmds.normals.drain(..) {
            cmd.cb.take();
        }
        if let Some(mut cmd) = self.pending_cmds.conf_change.take() {
            cmd.cb.take();
        }
    }
}

impl<EK> ApplyDelegate<EK>
where
    EK: KvEngine,
{
    // Only errors that will also occur on all other stores should be returned.
    fn exec_raft_cmd(
        &mut self,
        ctx: &mut ApplyContext<EK>,
        req: &RaftCmdRequest,
    ) -> Result<(RaftCmdResponse, ApplyResult<EK::Snapshot>)> {
        // Include region for epoch not match after merge may cause key not in range.
        let include_region =
            req.get_header().get_region_epoch().get_version() >= self.last_merge_version;
        check_region_epoch(req, &self.region, include_region)?;
        if req.has_admin_request() {
            self.exec_admin_cmd(ctx, req)
        } else {
            self.exec_write_cmd(ctx, req)
        }
    }

    fn exec_admin_cmd(
        &mut self,
        ctx: &mut ApplyContext<EK>,
        req: &RaftCmdRequest,
    ) -> Result<(RaftCmdResponse, ApplyResult<EK::Snapshot>)> {
        let request = req.get_admin_request();
        let cmd_type = request.get_cmd_type();
        if cmd_type != AdminCmdType::CompactLog && cmd_type != AdminCmdType::CommitMerge {
            info!(
                "execute admin command";
                "region_id" => self.region_id(),
                "peer_id" => self.id(),
                "term" => ctx.exec_log_term,
                "index" => ctx.exec_log_index,
                "command" => ?request,
            );
        }

        let (mut response, exec_result) = match cmd_type {
            AdminCmdType::ChangePeer => self.exec_change_peer(ctx, request),
            AdminCmdType::ChangePeerV2 => self.exec_change_peer_v2(ctx, request),
            AdminCmdType::Split => self.exec_split(ctx, request),
            AdminCmdType::BatchSplit => self.exec_batch_split(ctx, request),
            AdminCmdType::CompactLog => self.exec_compact_log(request),
            AdminCmdType::TransferLeader => self.exec_transfer_leader(request, ctx.exec_log_term),
            AdminCmdType::ComputeHash => self.exec_compute_hash(ctx, request),
            AdminCmdType::VerifyHash => self.exec_verify_hash(ctx, request),
            // TODO: is it backward compatible to add new cmd_type?
            AdminCmdType::PrepareMerge => self.exec_prepare_merge(ctx, request),
            AdminCmdType::CommitMerge => self.exec_commit_merge(ctx, request),
            AdminCmdType::RollbackMerge => self.exec_rollback_merge(ctx, request),
            AdminCmdType::InvalidAdmin => Err(box_err!("unsupported admin command type")),
        }?;
        response.set_cmd_type(cmd_type);

        let mut resp = RaftCmdResponse::default();
        if !req.get_header().get_uuid().is_empty() {
            let uuid = req.get_header().get_uuid().to_vec();
            resp.mut_header().set_uuid(uuid);
        }
        resp.set_admin_response(response);
        Ok((resp, exec_result))
    }

    fn exec_write_cmd(
        &mut self,
        ctx: &mut ApplyContext<EK>,
        req: &RaftCmdRequest,
    ) -> Result<(RaftCmdResponse, ApplyResult<EK::Snapshot>)> {
        fail_point!(
            "on_apply_write_cmd",
            cfg!(release) || self.id() == 3,
            |_| {
                unimplemented!();
            }
        );

        let requests = req.get_requests();

        let mut ranges = vec![];
        let mut ssts = vec![];
        for req in requests {
            let cmd_type = req.get_cmd_type();
            match cmd_type {
                CmdType::Put => self.handle_put(ctx, req),
                CmdType::Delete => self.handle_delete(ctx, req),
                CmdType::DeleteRange => {
                    self.handle_delete_range(&ctx.engine, req, &mut ranges, ctx.use_delete_range)
                }
                CmdType::IngestSst => self.handle_ingest_sst(ctx, req, &mut ssts),
                // Readonly commands are handled in raftstore directly.
                // Don't panic here in case there are old entries need to be applied.
                // It's also safe to skip them here, because a restart must have happened,
                // hence there is no callback to be called.
                CmdType::Snap | CmdType::Get => {
                    warn!(
                        "skip readonly command";
                        "region_id" => self.region_id(),
                        "peer_id" => self.id(),
                        "command" => ?req,
                    );
                    continue;
                }
                CmdType::Prewrite | CmdType::Invalid | CmdType::ReadIndex => {
                    Err(box_err!("invalid cmd type, message maybe corrupted"))
                }
            }?;
        }

        let mut resp = RaftCmdResponse::default();
        if !req.get_header().get_uuid().is_empty() {
            let uuid = req.get_header().get_uuid().to_vec();
            resp.mut_header().set_uuid(uuid);
        }

        assert!(ranges.is_empty() || ssts.is_empty());
        let exec_res = if !ranges.is_empty() {
            ApplyResult::Res(ExecResult::DeleteRange { ranges })
        } else if !ssts.is_empty() {
            #[cfg(feature = "failpoints")]
            {
                let mut dont_delete_ingested_sst_fp = || {
                    fail_point!("dont_delete_ingested_sst", |_| {
                        ssts.clear();
                    });
                };
                dont_delete_ingested_sst_fp();
            }
            ApplyResult::Res(ExecResult::IngestSst { ssts })
        } else {
            ApplyResult::None
        };

        Ok((resp, exec_res))
    }
}

// Write commands related.
impl<EK> ApplyDelegate<EK>
where
    EK: KvEngine,
{
    fn handle_put(&mut self, ctx: &mut ApplyContext<EK>, req: &Request) -> Result<()> {
        PEER_WRITE_CMD_COUNTER.put.inc();
        let (key, value) = (req.get_put().get_key(), req.get_put().get_value());
        // region key range has no data prefix, so we must use origin key to check.
        util::check_key_in_region(key, &self.region)?;
        if let Some(s) = self.buckets.as_mut() {
            s.write_key(key, value.len() as u64);
        }

        keys::data_key_with_buffer(key, &mut ctx.key_buffer);
        let key = ctx.key_buffer.as_slice();

        self.metrics.size_diff_hint += key.len() as i64;
        self.metrics.size_diff_hint += value.len() as i64;
        if !req.get_put().get_cf().is_empty() {
            let cf = req.get_put().get_cf();
            // TODO: don't allow write preseved cfs.
            if cf == CF_LOCK {
                self.metrics.lock_cf_written_bytes += key.len() as u64;
                self.metrics.lock_cf_written_bytes += value.len() as u64;
            }
            // TODO: check whether cf exists or not.
            ctx.kv_wb.put_cf(cf, key, value).unwrap_or_else(|e| {
                panic!(
                    "{} failed to write ({}, {}) to cf {}: {:?}",
                    self.tag,
                    log_wrappers::Value::key(key),
                    log_wrappers::Value::value(value),
                    cf,
                    e
                )
            });
        } else {
            ctx.kv_wb.put(key, value).unwrap_or_else(|e| {
                panic!(
                    "{} failed to write ({}, {}): {:?}",
                    self.tag,
                    log_wrappers::Value::key(key),
                    log_wrappers::Value::value(value),
                    e
                );
            });
        }
        Ok(())
    }

    fn handle_delete(&mut self, ctx: &mut ApplyContext<EK>, req: &Request) -> Result<()> {
        PEER_WRITE_CMD_COUNTER.delete.inc();
        let key = req.get_delete().get_key();
        // region key range has no data prefix, so we must use origin key to check.
        util::check_key_in_region(key, &self.region)?;
        if let Some(s) = self.buckets.as_mut() {
            s.write_key(key, 0);
        }

        keys::data_key_with_buffer(key, &mut ctx.key_buffer);
        let key = ctx.key_buffer.as_slice();

        // since size_diff_hint is not accurate, so we just skip calculate the value
        // size.
        self.metrics.size_diff_hint -= key.len() as i64;
        if !req.get_delete().get_cf().is_empty() {
            let cf = req.get_delete().get_cf();
            // TODO: check whether cf exists or not.
            ctx.kv_wb.delete_cf(cf, key).unwrap_or_else(|e| {
                panic!(
                    "{} failed to delete {}: {}",
                    self.tag,
                    log_wrappers::Value::key(key),
                    e
                )
            });

            if cf == CF_LOCK {
                // delete is a kind of write for RocksDB.
                self.metrics.lock_cf_written_bytes += key.len() as u64;
            } else {
                self.metrics.delete_keys_hint += 1;
            }
        } else {
            ctx.kv_wb.delete(key).unwrap_or_else(|e| {
                panic!(
                    "{} failed to delete {}: {}",
                    self.tag,
                    log_wrappers::Value::key(key),
                    e
                )
            });
            self.metrics.delete_keys_hint += 1;
        }

        Ok(())
    }

    fn handle_delete_range(
        &mut self,
        engine: &EK,
        req: &Request,
        ranges: &mut Vec<Range>,
        use_delete_range: bool,
    ) -> Result<()> {
        PEER_WRITE_CMD_COUNTER.delete_range.inc();
        let s_key = req.get_delete_range().get_start_key();
        let e_key = req.get_delete_range().get_end_key();
        let notify_only = req.get_delete_range().get_notify_only();
        if !e_key.is_empty() && s_key >= e_key {
            return Err(box_err!(
                "invalid delete range command, start_key: {:?}, end_key: {:?}",
                s_key,
                e_key
            ));
        }
        // region key range has no data prefix, so we must use origin key to check.
        util::check_key_in_region(s_key, &self.region)?;
        let end_key = keys::data_end_key(e_key);
        let region_end_key = keys::data_end_key(self.region.get_end_key());
        if end_key > region_end_key {
            return Err(Error::KeyNotInRegion(e_key.to_vec(), self.region.clone()));
        }

        let mut cf = req.get_delete_range().get_cf();
        if cf.is_empty() {
            cf = CF_DEFAULT;
        }
        if !ALL_CFS.iter().any(|x| *x == cf) {
            return Err(box_err!("invalid delete range command, cf: {:?}", cf));
        }

        let start_key = keys::data_key(s_key);
        // Use delete_files_in_range to drop as many sst files as possible, this
        // is a way to reclaim disk space quickly after drop a table/index.
        if !notify_only {
            let range = vec![EngineRange::new(&start_key, &end_key)];
            let fail_f = |e: engine_traits::Error, strategy: DeleteStrategy| {
                panic!(
                    "{} failed to delete {:?} in ranges [{}, {}): {:?}",
                    self.tag,
                    strategy,
                    &log_wrappers::Value::key(&start_key),
                    &log_wrappers::Value::key(&end_key),
                    e
                )
            };
            engine
                .delete_ranges_cf(cf, DeleteStrategy::DeleteFiles, &range)
                .unwrap_or_else(|e| fail_f(e, DeleteStrategy::DeleteFiles));

            let strategy = if use_delete_range {
                DeleteStrategy::DeleteByRange
            } else {
                DeleteStrategy::DeleteByKey
            };
            // Delete all remaining keys.
            engine
                .delete_ranges_cf(cf, strategy.clone(), &range)
                .unwrap_or_else(move |e| fail_f(e, strategy));
            engine
                .delete_ranges_cf(cf, DeleteStrategy::DeleteBlobs, &range)
                .unwrap_or_else(move |e| fail_f(e, DeleteStrategy::DeleteBlobs));
        }

        // TODO: Should this be executed when `notify_only` is set?
        ranges.push(Range::new(cf.to_owned(), start_key, end_key));

        Ok(())
    }

    fn handle_ingest_sst(
        &mut self,
        ctx: &mut ApplyContext<EK>,
        req: &Request,
        ssts: &mut Vec<SstMetaInfo>,
    ) -> Result<()> {
        PEER_WRITE_CMD_COUNTER.ingest_sst.inc();
        let sst = req.get_ingest_sst().get_sst();

        if let Err(e) = check_sst_for_ingestion(sst, &self.region) {
            error!(?e;
                 "ingest fail";
                 "region_id" => self.region_id(),
                 "peer_id" => self.id(),
                 "sst" => ?sst,
                 "region" => ?&self.region,
            );
            // This file is not valid, we can delete it here.
            let _ = ctx.importer.delete(sst);
            return Err(e);
        }

        match ctx.importer.validate(sst) {
            Ok(meta_info) => {
                ctx.pending_ssts.push(meta_info.clone());
                ssts.push(meta_info)
            }
            Err(e) => {
                // If this failed, it means that the file is corrupted or something
                // is wrong with the engine, but we can do nothing about that.
                panic!("{} ingest {:?}: {:?}", self.tag, sst, e);
            }
        };

        Ok(())
    }
}

mod confchange_cmd_metric {
    use super::*;

    fn write_metric(cct: ConfChangeType, kind: &str) {
        let metric = match cct {
            ConfChangeType::AddNode => "add_peer",
            ConfChangeType::RemoveNode => "remove_peer",
            ConfChangeType::AddLearnerNode => "add_learner",
        };
        PEER_ADMIN_CMD_COUNTER_VEC
            .with_label_values(&[metric, kind])
            .inc();
    }

    pub fn inc_all(cct: ConfChangeType) {
        write_metric(cct, "all")
    }

    pub fn inc_success(cct: ConfChangeType) {
        write_metric(cct, "success")
    }
}

// Validate that split keys are sorted and within the region being split.
pub fn validate_and_get_split_keys(
    split_reqs: &BatchSplitRequest,
    region_to_split: &Region,
) -> Result<VecDeque<Vec<u8>>> {
    if split_reqs.get_requests().is_empty() {
        return Err(box_err!("missing split requests"));
    }
    let mut keys: VecDeque<Vec<u8>> = VecDeque::with_capacity(split_reqs.get_requests().len() + 1);
    for req in split_reqs.get_requests() {
        let split_key = req.get_split_key();
        if split_key.is_empty() {
            return Err(box_err!("missing split key"));
        }
        if split_key
            <= keys
                .back()
                .map_or_else(|| region_to_split.get_start_key(), Vec::as_slice)
        {
            return Err(box_err!("invalid split request: {:?}", split_reqs));
        }
        if req.get_new_peer_ids().len() != region_to_split.get_peers().len() {
            return Err(box_err!(
                "invalid new peer id count, need {:?}, but got {:?}",
                region_to_split.get_peers(),
                req.get_new_peer_ids()
            ));
        }
        keys.push_back(split_key.to_vec());
    }

    util::check_key_in_region(keys.back().unwrap(), region_to_split)?;

    Ok(keys)
}

pub fn init_split_regions(
    store_id: u64,
    split_reqs: &BatchSplitRequest,
    derived: &mut Region,
    keys: &mut VecDeque<Vec<u8>>,
) -> (Vec<Region>, HashMap<u64, NewSplitPeer>) {
    let new_region_cnt = split_reqs.get_requests().len();
    let new_version = derived.get_region_epoch().get_version() + new_region_cnt as u64;
    derived.mut_region_epoch().set_version(new_version);

    let mut regions = Vec::with_capacity(new_region_cnt + 1);
    let right_derive = split_reqs.get_right_derive();
    // Note that the split requests only contain ids for new regions, so we need
    // to handle new regions and old region separately.
    if right_derive {
        // So the range of new regions is [old_start_key, split_key1, ...,
        // last_split_key].
        keys.push_front(derived.get_start_key().to_vec());
    } else {
        // So the range of new regions is [split_key1, ..., last_split_key,
        // old_end_key].
        keys.push_back(derived.get_end_key().to_vec());
        derived.set_end_key(keys.front().unwrap().to_vec());
        regions.push(derived.clone());
    }

    let mut new_split_regions: HashMap<u64, NewSplitPeer> = HashMap::default();
    for req in split_reqs.get_requests() {
        let mut new_region = Region::default();
        new_region.set_id(req.get_new_region_id());
        new_region.set_region_epoch(derived.get_region_epoch().to_owned());
        new_region.set_start_key(keys.pop_front().unwrap());
        new_region.set_end_key(keys.front().unwrap().to_vec());
        new_region.set_peers(derived.get_peers().to_vec().into());
        for (peer, peer_id) in new_region
            .mut_peers()
            .iter_mut()
            .zip(req.get_new_peer_ids())
        {
            peer.set_id(*peer_id);
        }
        new_split_regions.insert(
            new_region.get_id(),
            NewSplitPeer {
                peer_id: util::find_peer(&new_region, store_id).unwrap().get_id(),
                result: None,
            },
        );
        regions.push(new_region);
    }

    if right_derive {
        derived.set_start_key(keys.pop_front().unwrap());
        regions.push(derived.clone());
    }

    (regions, new_split_regions)
}

// Some regions in new_split_regions may have already been created due to some
// sophisticated cases. This methods inject reasons in `NewSplitPeer`
// when these cases happen (See PR#8084).
pub fn amend_new_split_regions(
    _peer_id: u64,
    tag: impl fmt::Debug,
    new_split_regions: &mut HashMap<u64, NewSplitPeer>,
    pending_create_peers: &Arc<Mutex<HashMap<u64, (u64, bool)>>>,
    get_region_state_key: &dyn Fn(u64) -> engine_traits::Result<Option<RegionLocalState>>,
) {
    // replace regions in pending_create_peers that are not created by split
    let mut replace_regions = HashSet::default();
    {
        let mut pending_create_peers = pending_create_peers.lock().unwrap();
        for (region_id, new_split_peer) in new_split_regions.iter_mut() {
            match pending_create_peers.entry(*region_id) {
                HashMapEntry::Occupied(mut v) => {
                    if *v.get() != (new_split_peer.peer_id, false) {
                        new_split_peer.result =
                            Some(format!("status {:?} is not expected", v.get()));
                    } else {
                        replace_regions.insert(*region_id);
                        v.insert((new_split_peer.peer_id, true));
                    }
                }
                HashMapEntry::Vacant(v) => {
                    v.insert((new_split_peer.peer_id, true));
                }
            }
        }
    }

    fail_point!(
        "on_handle_apply_split_2_after_mem_check",
        _peer_id == 2,
        |_| unimplemented!()
    );

    // region_id -> peer_id
    let mut already_exist_regions = Vec::new();
    for (region_id, new_split_peer) in new_split_regions.iter_mut() {
        match get_region_state_key(*region_id) {
            Ok(None) => (),
            Ok(Some(state)) => {
                if replace_regions.get(region_id).is_some() {
                    // It's marked replaced, then further destroy will skip cleanup, so
                    // there should be no region local state.
                    panic!(
                        "{:?} failed to replace region {} peer {} because state {:?} alread exist in the underlying engine",
                        tag, region_id, new_split_peer.peer_id, state
                    )
                }
                already_exist_regions.push((*region_id, new_split_peer.peer_id));
                new_split_peer.result =
                    Some(format!("state {:?} exist in the underlying engine", state));
            }
            e => panic!(
                "{:?} failed to get regions state of {}: {:?}",
                tag, region_id, e
            ),
        }
    }

    if !already_exist_regions.is_empty() {
        let mut pending_create_peers = pending_create_peers.lock().unwrap();
        for (region_id, peer_id) in &already_exist_regions {
            assert_eq!(
                pending_create_peers.remove(region_id),
                Some((*peer_id, true))
            );
        }
    }
}

// Admin commands related.
impl<EK> ApplyDelegate<EK>
where
    EK: KvEngine,
{
    fn exec_change_peer(
        &mut self,
        ctx: &mut ApplyContext<EK>,
        request: &AdminRequest,
    ) -> Result<(AdminResponse, ApplyResult<EK::Snapshot>)> {
        assert!(request.has_change_peer());
        let request = request.get_change_peer();
        let peer = request.get_peer();
        let store_id = peer.get_store_id();
        let change_type = request.get_change_type();
        let mut region = self.region.clone();

        fail_point!(
            "apply_on_conf_change_1_3_1",
            (self.id == 1 || self.id == 3) && self.region_id() == 1,
            |_| panic!("should not use return")
        );
        fail_point!(
            "apply_on_conf_change_3_1",
            self.id == 3 && self.region_id() == 1,
            |_| panic!("should not use return")
        );
        fail_point!(
            "apply_on_conf_change_all_1",
            self.region_id() == 1,
            |_| panic!("should not use return")
        );
        info!(
            "exec ConfChange";
            "region_id" => self.region_id(),
            "peer_id" => self.id(),
            "type" => util::conf_change_type_str(change_type),
            "epoch" => ?region.get_region_epoch(),
        );

        // TODO: we should need more check, like peer validation, duplicated id, etc.
        let conf_ver = region.get_region_epoch().get_conf_ver() + 1;
        region.mut_region_epoch().set_conf_ver(conf_ver);

        match change_type {
            ConfChangeType::AddNode => {
                let add_ndoe_fp = || {
                    fail_point!(
                        "apply_on_add_node_1_2",
                        self.id == 2 && self.region_id() == 1,
                        |_| {}
                    )
                };
                add_ndoe_fp();

                PEER_ADMIN_CMD_COUNTER_VEC
                    .with_label_values(&["add_peer", "all"])
                    .inc();

                let mut exists = false;
                if let Some(p) = find_peer_mut(&mut region, store_id) {
                    exists = true;
                    if !is_learner(p) || p.get_id() != peer.get_id() {
                        error!(
                            "can't add duplicated peer";
                            "region_id" => self.region_id(),
                            "peer_id" => self.id(),
                            "peer" => ?peer,
                            "region" => ?&self.region
                        );
                        return Err(box_err!(
                            "can't add duplicated peer {:?} to region {:?}",
                            peer,
                            self.region
                        ));
                    } else {
                        p.set_role(PeerRole::Voter);
                    }
                }
                if !exists {
                    // TODO: Do we allow adding peer in same node?
                    region.mut_peers().push(peer.clone());
                }

                PEER_ADMIN_CMD_COUNTER_VEC
                    .with_label_values(&["add_peer", "success"])
                    .inc();
                info!(
                    "add peer successfully";
                    "region_id" => self.region_id(),
                    "peer_id" => self.id(),
                    "peer" => ?peer,
                    "region" => ?&self.region
                );
            }
            ConfChangeType::RemoveNode => {
                PEER_ADMIN_CMD_COUNTER_VEC
                    .with_label_values(&["remove_peer", "all"])
                    .inc();

                if let Some(p) = remove_peer(&mut region, store_id) {
                    // Considering `is_learner` flag in `Peer` here is by design.
                    if &p != peer {
                        error!(
                            "ignore remove unmatched peer";
                            "region_id" => self.region_id(),
                            "peer_id" => self.id(),
                            "expect_peer" => ?peer,
                            "get_peeer" => ?p
                        );
                        return Err(box_err!(
                            "remove unmatched peer: expect: {:?}, get {:?}, ignore",
                            peer,
                            p
                        ));
                    }
                    if self.id == peer.get_id() {
                        // Remove ourself, we will destroy all region data later.
                        // So we need not to apply following logs.
                        self.stopped = true;
                        self.pending_remove = true;
                    }
                } else {
                    error!(
                        "remove missing peer";
                        "region_id" => self.region_id(),
                        "peer_id" => self.id(),
                        "peer" => ?peer,
                        "region" => ?&self.region
                    );
                    return Err(box_err!(
                        "remove missing peer {:?} from region {:?}",
                        peer,
                        self.region
                    ));
                }

                PEER_ADMIN_CMD_COUNTER_VEC
                    .with_label_values(&["remove_peer", "success"])
                    .inc();
                info!(
                    "remove peer successfully";
                    "region_id" => self.region_id(),
                    "peer_id" => self.id(),
                    "peer" => ?peer,
                    "region" => ?&self.region
                );
            }
            ConfChangeType::AddLearnerNode => {
                PEER_ADMIN_CMD_COUNTER_VEC
                    .with_label_values(&["add_learner", "all"])
                    .inc();

                if find_peer(&region, store_id).is_some() {
                    error!(
                        "can't add duplicated learner";
                        "region_id" => self.region_id(),
                        "peer_id" => self.id(),
                        "peer" => ?peer,
                        "region" => ?&self.region
                    );
                    return Err(box_err!(
                        "can't add duplicated learner {:?} to region {:?}",
                        peer,
                        self.region
                    ));
                }
                region.mut_peers().push(peer.clone());

                PEER_ADMIN_CMD_COUNTER_VEC
                    .with_label_values(&["add_learner", "success"])
                    .inc();
                info!(
                    "add learner successfully";
                    "region_id" => self.region_id(),
                    "peer_id" => self.id(),
                    "peer" => ?peer,
                    "region" => ?&self.region
                );
            }
        }

        let state = if self.pending_remove {
            PeerState::Tombstone
        } else {
            PeerState::Normal
        };
        if let Err(e) = write_peer_state(ctx.kv_wb_mut(), &region, state, None) {
            panic!("{} failed to update region state: {:?}", self.tag, e);
        }

        let mut resp = AdminResponse::default();
        resp.mut_change_peer().set_region(region.clone());

        Ok((
            resp,
            ApplyResult::Res(ExecResult::ChangePeer(ChangePeer {
                index: ctx.exec_log_index,
                conf_change: Default::default(),
                changes: vec![request.clone()],
                region,
            })),
        ))
    }

    fn exec_change_peer_v2(
        &mut self,
        ctx: &mut ApplyContext<EK>,
        request: &AdminRequest,
    ) -> Result<(AdminResponse, ApplyResult<EK::Snapshot>)> {
        assert!(request.has_change_peer_v2());
        let changes = request.get_change_peer_v2().get_change_peers().to_vec();

        info!(
            "exec ConfChangeV2";
            "region_id" => self.region_id(),
            "peer_id" => self.id(),
            "kind" => ?ConfChangeKind::confchange_kind(changes.len()),
            "epoch" => ?self.region.get_region_epoch(),
        );

        let region = match ConfChangeKind::confchange_kind(changes.len()) {
            ConfChangeKind::LeaveJoint => self.apply_leave_joint()?,
            kind => self.apply_conf_change(kind, changes.as_slice())?,
        };

        let state = if self.pending_remove {
            PeerState::Tombstone
        } else {
            PeerState::Normal
        };

        if let Err(e) = write_peer_state(ctx.kv_wb_mut(), &region, state, None) {
            panic!("{} failed to update region state: {:?}", self.tag, e);
        }

        let mut resp = AdminResponse::default();
        resp.mut_change_peer().set_region(region.clone());
        Ok((
            resp,
            ApplyResult::Res(ExecResult::ChangePeer(ChangePeer {
                index: ctx.exec_log_index,
                conf_change: Default::default(),
                changes,
                region,
            })),
        ))
    }

    fn apply_conf_change(
        &mut self,
        kind: ConfChangeKind,
        changes: &[ChangePeerRequest],
    ) -> Result<Region> {
        let mut region = self.region.clone();
        for cp in changes.iter() {
            let (change_type, peer) = (cp.get_change_type(), cp.get_peer());
            let store_id = peer.get_store_id();

            confchange_cmd_metric::inc_all(change_type);

            if let Some(exist_peer) = find_peer(&region, store_id) {
                let r = exist_peer.get_role();
                if r == PeerRole::IncomingVoter || r == PeerRole::DemotingVoter {
                    panic!(
                        "{} can't apply confchange because configuration is still in joint state, confchange: {:?}, region: {:?}",
                        self.tag, cp, self.region
                    );
                }
            }
            match (find_peer_mut(&mut region, store_id), change_type) {
                (None, ConfChangeType::AddNode) => {
                    let mut peer = peer.clone();
                    match kind {
                        ConfChangeKind::Simple => peer.set_role(PeerRole::Voter),
                        ConfChangeKind::EnterJoint => peer.set_role(PeerRole::IncomingVoter),
                        _ => unreachable!(),
                    }
                    region.mut_peers().push(peer);
                }
                (None, ConfChangeType::AddLearnerNode) => {
                    let mut peer = peer.clone();
                    peer.set_role(PeerRole::Learner);
                    region.mut_peers().push(peer);
                }
                (None, ConfChangeType::RemoveNode) => {
                    error!(
                        "remove missing peer";
                        "region_id" => self.region_id(),
                        "peer_id" => self.id(),
                        "peer" => ?peer,
                        "region" => ?&self.region,
                    );
                    return Err(box_err!(
                        "remove missing peer {:?} from region {:?}",
                        peer,
                        self.region
                    ));
                }
                // Add node
                (Some(exist_peer), ConfChangeType::AddNode)
                | (Some(exist_peer), ConfChangeType::AddLearnerNode) => {
                    let (role, exist_id, incoming_id) =
                        (exist_peer.get_role(), exist_peer.get_id(), peer.get_id());

                    if exist_id != incoming_id // Add peer with different id to the same store
                            // The peer is already the requested role
                            || (role, change_type) == (PeerRole::Voter, ConfChangeType::AddNode)
                            || (role, change_type) == (PeerRole::Learner, ConfChangeType::AddLearnerNode)
                    {
                        error!(
                            "can't add duplicated peer";
                            "region_id" => self.region_id(),
                            "peer_id" => self.id(),
                            "peer" => ?peer,
                            "exist peer" => ?exist_peer,
                            "confchnage type" => ?change_type,
                            "region" => ?&self.region
                        );
                        return Err(box_err!(
                            "can't add duplicated peer {:?} to region {:?}, duplicated with exist peer {:?}",
                            peer,
                            self.region,
                            exist_peer
                        ));
                    }
                    match (role, change_type) {
                        (PeerRole::Voter, ConfChangeType::AddLearnerNode) => match kind {
                            ConfChangeKind::Simple => exist_peer.set_role(PeerRole::Learner),
                            ConfChangeKind::EnterJoint => {
                                exist_peer.set_role(PeerRole::DemotingVoter)
                            }
                            _ => unreachable!(),
                        },
                        (PeerRole::Learner, ConfChangeType::AddNode) => match kind {
                            ConfChangeKind::Simple => exist_peer.set_role(PeerRole::Voter),
                            ConfChangeKind::EnterJoint => {
                                exist_peer.set_role(PeerRole::IncomingVoter)
                            }
                            _ => unreachable!(),
                        },
                        _ => unreachable!(),
                    }
                }
                // Remove node
                (Some(exist_peer), ConfChangeType::RemoveNode) => {
                    if kind == ConfChangeKind::EnterJoint
                        && exist_peer.get_role() == PeerRole::Voter
                    {
                        error!(
                            "can't remove voter directly";
                            "region_id" => self.region_id(),
                            "peer_id" => self.id(),
                            "peer" => ?peer,
                            "region" => ?&self.region
                        );
                        return Err(box_err!(
                            "can not remove voter {:?} directly from region {:?}",
                            peer,
                            self.region
                        ));
                    }
                    match remove_peer(&mut region, store_id) {
                        Some(p) => {
                            if &p != peer {
                                error!(
                                    "ignore remove unmatched peer";
                                    "region_id" => self.region_id(),
                                    "peer_id" => self.id(),
                                    "expect_peer" => ?peer,
                                    "get_peeer" => ?p
                                );
                                return Err(box_err!(
                                    "remove unmatched peer: expect: {:?}, get {:?}, ignore",
                                    peer,
                                    p
                                ));
                            }
                            if self.id == peer.get_id() {
                                // Remove ourself, we will destroy all region data later.
                                // So we need not to apply following logs.
                                self.stopped = true;
                                self.pending_remove = true;
                            }
                        }
                        None => unreachable!(),
                    }
                }
            }
            confchange_cmd_metric::inc_success(change_type);
        }
        let conf_ver = region.get_region_epoch().get_conf_ver() + changes.len() as u64;
        region.mut_region_epoch().set_conf_ver(conf_ver);
        info!(
            "conf change successfully";
            "region_id" => self.region_id(),
            "peer_id" => self.id(),
            "changes" => ?changes,
            "original region" => ?&self.region,
            "current region" => ?&region,
        );
        Ok(region)
    }

    fn apply_leave_joint(&self) -> Result<Region> {
        let mut region = self.region.clone();
        let mut change_num = 0;
        for peer in region.mut_peers().iter_mut() {
            match peer.get_role() {
                PeerRole::IncomingVoter => peer.set_role(PeerRole::Voter),
                PeerRole::DemotingVoter => peer.set_role(PeerRole::Learner),
                _ => continue,
            }
            change_num += 1;
        }
        if change_num == 0 {
            panic!(
                "{} can't leave a non-joint config, region: {:?}",
                self.tag, self.region
            );
        }
        let conf_ver = region.get_region_epoch().get_conf_ver() + change_num;
        region.mut_region_epoch().set_conf_ver(conf_ver);
        info!(
            "leave joint state successfully";
            "region_id" => self.region_id(),
            "peer_id" => self.id(),
            "region" => ?&region,
        );
        Ok(region)
    }

    fn exec_split(
        &mut self,
        ctx: &mut ApplyContext<EK>,
        req: &AdminRequest,
    ) -> Result<(AdminResponse, ApplyResult<EK::Snapshot>)> {
        info!(
            "split is deprecated, redirect to use batch split";
            "region_id" => self.region_id(),
            "peer_id" => self.id(),
        );
        let split = req.get_split().to_owned();
        let mut admin_req = AdminRequest::default();
        admin_req
            .mut_splits()
            .set_right_derive(split.get_right_derive());
        admin_req.mut_splits().mut_requests().push(split);
        // This method is executed only when there are unapplied entries after being
        // restarted. So there will be no callback, it's OK to return a response
        // that does not matched with its request.
        self.exec_batch_split(ctx, &admin_req)
    }

    fn exec_batch_split(
        &mut self,
        ctx: &mut ApplyContext<EK>,
        req: &AdminRequest,
    ) -> Result<(AdminResponse, ApplyResult<EK::Snapshot>)> {
        fail_point!("apply_before_split");
        fail_point!(
            "apply_before_split_1_3",
            self.id == 3 && self.region_id() == 1,
            |_| { unreachable!() }
        );

        PEER_ADMIN_CMD_COUNTER.batch_split.all.inc();

        let split_reqs = req.get_splits();
        let mut derived = self.region.clone();

        let mut split_keys = validate_and_get_split_keys(split_reqs, &self.region)?;

        info!(
            "split region";
            "region_id" => self.region_id(),
            "peer_id" => self.id(),
            "region" => ?derived,
            "keys" => %KeysInfoFormatter(split_keys.iter()),
        );
<<<<<<< HEAD
=======
        let new_version = derived.get_region_epoch().get_version() + new_region_cnt as u64;
        derived.mut_region_epoch().set_version(new_version);
        // Note that the split requests only contain ids for new regions, so we need
        // to handle new regions and old region separately.
        if right_derive {
            // So the range of new regions is [old_start_key, split_key1, ...,
            // last_split_key].
            keys.push_front(derived.get_start_key().to_vec());
        } else {
            // So the range of new regions is [split_key1, ..., last_split_key,
            // old_end_key].
            keys.push_back(derived.get_end_key().to_vec());
            derived.set_end_key(keys.front().unwrap().to_vec());
            regions.push(derived.clone());
        }

        let mut new_split_regions: HashMap<u64, NewSplitPeer> = HashMap::default();
        for req in split_reqs.get_requests() {
            let mut new_region = Region::default();
            new_region.set_id(req.get_new_region_id());
            new_region.set_region_epoch(derived.get_region_epoch().to_owned());
            new_region.set_start_key(keys.pop_front().unwrap());
            new_region.set_end_key(keys.front().unwrap().to_vec());
            new_region.set_peers(derived.get_peers().to_vec().into());
            for (peer, peer_id) in new_region
                .mut_peers()
                .iter_mut()
                .zip(req.get_new_peer_ids())
            {
                peer.set_id(*peer_id);
            }
            new_split_regions.insert(
                new_region.get_id(),
                NewSplitPeer {
                    peer_id: find_peer(&new_region, ctx.store_id).unwrap().get_id(),
                    result: None,
                },
            );
            regions.push(new_region);
        }
>>>>>>> b1854926

        let (regions, mut new_split_regions) =
            init_split_regions(ctx.store_id, split_reqs, &mut derived, &mut split_keys);

        amend_new_split_regions(
            self.id(),
            &self.tag,
            &mut new_split_regions,
            &ctx.pending_create_peers,
            &|region_id| {
                let region_state_key = keys::region_state_key(region_id);
                ctx.engine
                    .get_msg_cf::<RegionLocalState>(CF_RAFT, &region_state_key)
            },
        );

        let kv_wb_mut = ctx.kv_wb_mut();
        for new_region in &regions {
            if new_region.get_id() == derived.get_id() {
                continue;
            }
            let new_split_peer = new_split_regions.get(&new_region.get_id()).unwrap();
            if let Some(ref r) = new_split_peer.result {
                warn!(
                    "new region from splitting already exists";
                    "new_region_id" => new_region.get_id(),
                    "new_peer_id" => new_split_peer.peer_id,
                    "reason" => r,
                    "region_id" => self.region_id(),
                    "peer_id" => self.id(),
                );
                continue;
            }
            write_peer_state(kv_wb_mut, new_region, PeerState::Normal, None)
                .and_then(|_| write_initial_apply_state(kv_wb_mut, new_region.get_id()))
                .unwrap_or_else(|e| {
                    panic!(
                        "{} fails to save split region {:?}: {:?}",
                        self.tag, new_region, e
                    )
                });
        }
        write_peer_state(kv_wb_mut, &derived, PeerState::Normal, None).unwrap_or_else(|e| {
            panic!("{} fails to update region {:?}: {:?}", self.tag, derived, e)
        });
        let mut resp = AdminResponse::default();
        resp.mut_splits().set_regions(regions.clone().into());
        PEER_ADMIN_CMD_COUNTER.batch_split.success.inc();

        fail_point!(
            "apply_after_split_1_3",
            self.id == 3 && self.region_id() == 1,
            |_| { unreachable!() }
        );

        Ok((
            resp,
            ApplyResult::Res(ExecResult::SplitRegion {
                regions,
                derived,
                new_split_regions,
            }),
        ))
    }

    fn exec_prepare_merge(
        &mut self,
        ctx: &mut ApplyContext<EK>,
        req: &AdminRequest,
    ) -> Result<(AdminResponse, ApplyResult<EK::Snapshot>)> {
        fail_point!("apply_before_prepare_merge");
        fail_point!(
            "apply_before_prepare_merge_2_3",
            ctx.store_id == 2 || ctx.store_id == 3,
            |_| { unreachable!() }
        );

        PEER_ADMIN_CMD_COUNTER.prepare_merge.all.inc();

        let prepare_merge = req.get_prepare_merge();
        let index = prepare_merge.get_min_index();
        let first_index = entry_storage::first_index(&self.apply_state);
        if index < first_index {
            // We filter `CompactLog` command before.
            panic!(
                "{} first index {} > min_index {}, skip pre merge",
                self.tag, first_index, index
            );
        }
        let mut region = self.region.clone();
        let region_version = region.get_region_epoch().get_version() + 1;
        region.mut_region_epoch().set_version(region_version);
        // In theory conf version should not be increased when executing prepare_merge.
        // However, we don't want to do conf change after prepare_merge is committed.
        // This can also be done by iterating all proposal to find if prepare_merge is
        // proposed before proposing conf change, but it make things complicated.
        // Another way is make conf change also check region version, but this is not
        // backward compatible.
        let conf_version = region.get_region_epoch().get_conf_ver() + 1;
        region.mut_region_epoch().set_conf_ver(conf_version);
        let mut merging_state = MergeState::default();
        merging_state.set_min_index(index);
        merging_state.set_target(prepare_merge.get_target().to_owned());
        merging_state.set_commit(ctx.exec_log_index);
        write_peer_state(
            ctx.kv_wb_mut(),
            &region,
            PeerState::Merging,
            Some(merging_state.clone()),
        )
        .unwrap_or_else(|e| {
            panic!(
                "{} failed to save merging state {:?} for region {:?}: {:?}",
                self.tag, merging_state, region, e
            )
        });
        fail_point!("apply_after_prepare_merge");
        PEER_ADMIN_CMD_COUNTER.prepare_merge.success.inc();

        Ok((
            AdminResponse::default(),
            ApplyResult::Res(ExecResult::PrepareMerge {
                region,
                state: merging_state,
            }),
        ))
    }

    // The target peer should send missing log entries to the source peer.
    //
    // So, the merge process order would be:
    // - `exec_commit_merge` in target apply fsm and send `CatchUpLogs` to source
    //   peer fsm
    // - `on_catch_up_logs_for_merge` in source peer fsm
    // - if the source peer has already executed the corresponding
    //   `on_ready_prepare_merge`, set pending_remove and jump to step 6
    // - ... (raft append and apply logs)
    // - `on_ready_prepare_merge` in source peer fsm and set pending_remove (means
    //   source region has finished applying all logs)
    // - `logs_up_to_date_for_merge` in source apply fsm (destroy its apply fsm and
    //   send Noop to trigger the target apply fsm)
    // - resume `exec_commit_merge` in target apply fsm
    // - `on_ready_commit_merge` in target peer fsm and send `MergeResult` to source
    //   peer fsm
    // - `on_merge_result` in source peer fsm (destroy itself)
    fn exec_commit_merge(
        &mut self,
        ctx: &mut ApplyContext<EK>,
        req: &AdminRequest,
    ) -> Result<(AdminResponse, ApplyResult<EK::Snapshot>)> {
        {
            fail_point!("apply_before_commit_merge");
            let apply_before_commit_merge = || {
                fail_point!(
                    "apply_before_commit_merge_except_1_4",
                    self.region_id() == 1 && self.id != 4,
                    |_| {}
                );
            };
            apply_before_commit_merge();
        }

        PEER_ADMIN_CMD_COUNTER.commit_merge.all.inc();

        let merge = req.get_commit_merge();
        let source_region = merge.get_source();
        let source_region_id = source_region.get_id();

        // No matter whether the source peer has applied to the required index,
        // it's a race to write apply state in both source delegate and target
        // delegate. So asking the source delegate to stop first.
        if self.ready_source_region_id != source_region_id {
            if self.ready_source_region_id != 0 {
                panic!(
                    "{} unexpected ready source region {}, expecting {}",
                    self.tag, self.ready_source_region_id, source_region_id
                );
            }
            info!(
                "asking delegate to stop";
                "region_id" => self.region_id(),
                "peer_id" => self.id(),
                "source_region_id" => source_region_id
            );
            fail_point!("before_handle_catch_up_logs_for_merge");
            // Sends message to the source peer fsm and pause `exec_commit_merge` process
            let logs_up_to_date = Arc::new(AtomicU64::new(0));
            let msg = SignificantMsg::CatchUpLogs(CatchUpLogs {
                target_region_id: self.region_id(),
                merge: merge.to_owned(),
                logs_up_to_date: logs_up_to_date.clone(),
            });
            ctx.notifier
                .notify_one(source_region_id, PeerMsg::SignificantMsg(msg));
            return Ok((
                AdminResponse::default(),
                ApplyResult::WaitMergeSource(logs_up_to_date),
            ));
        }

        info!(
            "execute CommitMerge";
            "region_id" => self.region_id(),
            "peer_id" => self.id(),
            "commit" => merge.get_commit(),
            "entries" => merge.get_entries().len(),
            "term" => ctx.exec_log_term,
            "index" => ctx.exec_log_index,
            "source_region" => ?source_region
        );

        self.ready_source_region_id = 0;

        let region_state_key = keys::region_state_key(source_region_id);
        let state: RegionLocalState = match ctx.engine.get_msg_cf(CF_RAFT, &region_state_key) {
            Ok(Some(s)) => s,
            e => panic!(
                "{} failed to get regions state of {:?}: {:?}",
                self.tag, source_region, e
            ),
        };
        if state.get_state() != PeerState::Merging {
            panic!(
                "{} unexpected state of merging region {:?}",
                self.tag, state
            );
        }
        let exist_region = state.get_region().to_owned();
        if *source_region != exist_region {
            panic!(
                "{} source_region {:?} not match exist region {:?}",
                self.tag, source_region, exist_region
            );
        }
        let mut region = self.region.clone();
        // Use a max value so that pd can ensure overlapped region has a priority.
        let version = cmp::max(
            source_region.get_region_epoch().get_version(),
            region.get_region_epoch().get_version(),
        ) + 1;
        region.mut_region_epoch().set_version(version);
        if keys::enc_end_key(&region) == keys::enc_start_key(source_region) {
            region.set_end_key(source_region.get_end_key().to_vec());
        } else {
            region.set_start_key(source_region.get_start_key().to_vec());
        }
        let kv_wb_mut = ctx.kv_wb_mut();
        write_peer_state(kv_wb_mut, &region, PeerState::Normal, None)
            .and_then(|_| {
                // TODO: maybe all information needs to be filled?
                let mut merging_state = MergeState::default();
                merging_state.set_target(self.region.clone());
                write_peer_state(
                    kv_wb_mut,
                    source_region,
                    PeerState::Tombstone,
                    Some(merging_state),
                )
            })
            .unwrap_or_else(|e| {
                panic!(
                    "{} failed to save merge region {:?}: {:?}",
                    self.tag, region, e
                )
            });

        PEER_ADMIN_CMD_COUNTER.commit_merge.success.inc();

        let resp = AdminResponse::default();
        Ok((
            resp,
            ApplyResult::Res(ExecResult::CommitMerge {
                index: ctx.exec_log_index,
                region,
                source: source_region.to_owned(),
            }),
        ))
    }

    fn exec_rollback_merge(
        &mut self,
        ctx: &mut ApplyContext<EK>,
        req: &AdminRequest,
    ) -> Result<(AdminResponse, ApplyResult<EK::Snapshot>)> {
        fail_point!("apply_before_rollback_merge");

        PEER_ADMIN_CMD_COUNTER.rollback_merge.all.inc();
        let region_state_key = keys::region_state_key(self.region_id());
        let state: RegionLocalState = match ctx.engine.get_msg_cf(CF_RAFT, &region_state_key) {
            Ok(Some(s)) => s,
            e => panic!("{} failed to get regions state: {:?}", self.tag, e),
        };
        assert_eq!(state.get_state(), PeerState::Merging, "{}", self.tag);
        let rollback = req.get_rollback_merge();
        assert_eq!(
            state.get_merge_state().get_commit(),
            rollback.get_commit(),
            "{}",
            self.tag
        );
        let mut region = self.region.clone();
        let version = region.get_region_epoch().get_version();
        // Update version to avoid duplicated rollback requests.
        region.mut_region_epoch().set_version(version + 1);
        write_peer_state(ctx.kv_wb_mut(), &region, PeerState::Normal, None).unwrap_or_else(|e| {
            panic!(
                "{} failed to rollback merge {:?}: {:?}",
                self.tag, rollback, e
            )
        });

        PEER_ADMIN_CMD_COUNTER.rollback_merge.success.inc();
        let resp = AdminResponse::default();
        Ok((
            resp,
            ApplyResult::Res(ExecResult::RollbackMerge {
                region,
                commit: rollback.get_commit(),
            }),
        ))
    }

    fn exec_compact_log(
        &mut self,
        req: &AdminRequest,
    ) -> Result<(AdminResponse, ApplyResult<EK::Snapshot>)> {
        PEER_ADMIN_CMD_COUNTER.compact.all.inc();

        let compact_index = req.get_compact_log().get_compact_index();
        let resp = AdminResponse::default();
        let first_index = entry_storage::first_index(&self.apply_state);
        if compact_index <= first_index {
            debug!(
                "compact index <= first index, no need to compact";
                "region_id" => self.region_id(),
                "peer_id" => self.id(),
                "compact_index" => compact_index,
                "first_index" => first_index,
            );
            return Ok((resp, ApplyResult::None));
        }
        if self.is_merging {
            info!(
                "in merging mode, skip compact";
                "region_id" => self.region_id(),
                "peer_id" => self.id(),
                "compact_index" => compact_index
            );
            return Ok((resp, ApplyResult::None));
        }

        let compact_term = req.get_compact_log().get_compact_term();
        // TODO: add unit tests to cover all the message integrity checks.
        if compact_term == 0 {
            info!(
                "compact term missing, skip";
                "region_id" => self.region_id(),
                "peer_id" => self.id(),
                "command" => ?req.get_compact_log()
            );
            // old format compact log command, safe to ignore.
            return Err(box_err!(
                "command format is outdated, please upgrade leader"
            ));
        }

        // compact failure is safe to be omitted, no need to assert.
        compact_raft_log(
            &self.tag,
            &mut self.apply_state,
            compact_index,
            compact_term,
        )?;

        PEER_ADMIN_CMD_COUNTER.compact.success.inc();

        Ok((
            resp,
            ApplyResult::Res(ExecResult::CompactLog {
                state: self.apply_state.get_truncated_state().clone(),
                first_index,
            }),
        ))
    }

    fn exec_transfer_leader(
        &mut self,
        req: &AdminRequest,
        term: u64,
    ) -> Result<(AdminResponse, ApplyResult<EK::Snapshot>)> {
        PEER_ADMIN_CMD_COUNTER.transfer_leader.all.inc();
        let resp = AdminResponse::default();

        let peer = req.get_transfer_leader().get_peer();
        // Only execute TransferLeader if the expected new leader is self.
        if peer.get_id() == self.id {
            Ok((resp, ApplyResult::Res(ExecResult::TransferLeader { term })))
        } else {
            Ok((resp, ApplyResult::None))
        }
    }

    fn exec_compute_hash(
        &self,
        ctx: &ApplyContext<EK>,
        req: &AdminRequest,
    ) -> Result<(AdminResponse, ApplyResult<EK::Snapshot>)> {
        let resp = AdminResponse::default();
        Ok((
            resp,
            ApplyResult::Res(ExecResult::ComputeHash {
                region: self.region.clone(),
                index: ctx.exec_log_index,
                context: req.get_compute_hash().get_context().to_vec(),
                // This snapshot may be held for a long time, which may cause too many
                // open files in rocksdb.
                // TODO: figure out another way to do consistency check without snapshot
                // or short life snapshot.
                snap: ctx.engine.snapshot(),
            }),
        ))
    }

    fn exec_verify_hash(
        &self,
        _: &ApplyContext<EK>,
        req: &AdminRequest,
    ) -> Result<(AdminResponse, ApplyResult<EK::Snapshot>)> {
        let verify_req = req.get_verify_hash();
        let index = verify_req.get_index();
        let context = verify_req.get_context().to_vec();
        let hash = verify_req.get_hash().to_vec();
        let resp = AdminResponse::default();
        Ok((
            resp,
            ApplyResult::Res(ExecResult::VerifyHash {
                index,
                context,
                hash,
            }),
        ))
    }

    fn update_memory_trace(&mut self, event: &mut TraceEvent) {
        let pending_cmds = self.pending_cmds.heap_size();
        let merge_yield = if let Some(ref mut state) = self.yield_state {
            if state.heap_size.is_none() {
                state.heap_size = Some(state.heap_size());
            }
            state.heap_size.unwrap()
        } else {
            0
        };

        let task = ApplyMemoryTrace {
            pending_cmds,
            merge_yield,
        };
        if let Some(e) = self.trace.reset(task) {
            *event = *event + e;
        }
    }
}

pub fn is_conf_change_cmd(msg: &RaftCmdRequest) -> bool {
    if !msg.has_admin_request() {
        return false;
    }
    let req = msg.get_admin_request();
    req.has_change_peer() || req.has_change_peer_v2()
}

/// This function is used to check whether an sst is valid for ingestion.
///
/// The `sst` must have epoch and range matched with `region`.
pub fn check_sst_for_ingestion(sst: &SstMeta, region: &Region) -> Result<()> {
    let uuid = sst.get_uuid();
    if let Err(e) = UuidBuilder::from_slice(uuid) {
        return Err(box_err!("invalid uuid {:?}: {:?}", uuid, e));
    }

    let cf_name = sst.get_cf_name();
    if cf_name != CF_DEFAULT && cf_name != CF_WRITE {
        return Err(box_err!("invalid cf name {}", cf_name));
    }

    let region_id = sst.get_region_id();
    if region_id != region.get_id() {
        return Err(Error::RegionNotFound(region_id));
    }

    let epoch = sst.get_region_epoch();
    let region_epoch = region.get_region_epoch();
    if epoch.get_conf_ver() != region_epoch.get_conf_ver()
        || epoch.get_version() != region_epoch.get_version()
    {
        let error = format!("{:?} != {:?}", epoch, region_epoch);
        return Err(Error::EpochNotMatch(error, vec![region.clone()]));
    }

    let range = sst.get_range();
    util::check_key_in_region(range.get_start(), region)?;
    util::check_key_in_region(range.get_end(), region)?;

    Ok(())
}

/// Updates the `state` with given `compact_index` and `compact_term`.
///
/// Remember the Raft log is not deleted here.
pub fn compact_raft_log(
    tag: &str,
    state: &mut RaftApplyState,
    compact_index: u64,
    compact_term: u64,
) -> Result<()> {
    debug!("{} compact log entries to prior to {}", tag, compact_index);

    if compact_index <= state.get_truncated_state().get_index() {
        return Err(box_err!("try to truncate compacted entries"));
    } else if compact_index > state.get_applied_index() {
        return Err(box_err!(
            "compact index {} > applied index {}",
            compact_index,
            state.get_applied_index()
        ));
    }

    // we don't actually delete the logs now, we add an async task to do it.

    state.mut_truncated_state().set_index(compact_index);
    state.mut_truncated_state().set_term(compact_term);

    Ok(())
}

pub struct Apply<C> {
    pub peer_id: u64,
    pub region_id: u64,
    pub term: u64,
    pub commit_index: u64,
    pub commit_term: u64,
    pub entries: SmallVec<[CachedEntries; 1]>,
    pub entries_size: usize,
    pub cbs: Vec<Proposal<C>>,
    pub bucket_meta: Option<Arc<BucketMeta>>,
}

impl<C: WriteCallback> Apply<C> {
    pub(crate) fn new(
        peer_id: u64,
        region_id: u64,
        term: u64,
        commit_index: u64,
        commit_term: u64,
        entries: Vec<Entry>,
        cbs: Vec<Proposal<C>>,
        buckets: Option<Arc<BucketMeta>>,
    ) -> Apply<C> {
        let mut entries_size = 0;
        for e in &entries {
            entries_size += bytes_capacity(&e.data) + bytes_capacity(&e.context);
        }
        let cached_entries = CachedEntries::new(entries);
        Apply {
            peer_id,
            region_id,
            term,
            commit_index,
            commit_term,
            entries: smallvec![cached_entries],
            entries_size,
            cbs,
            bucket_meta: buckets,
        }
    }

    pub fn on_schedule(&mut self, metrics: &RaftMetrics) {
        let now = std::time::Instant::now();
        for cb in &mut self.cbs {
            if let Some(trackers) = cb.cb.write_trackers_mut() {
                for tracker in trackers {
                    tracker.observe(now, &metrics.store_time, |t| {
                        t.metrics.write_instant = Some(now);
                        &mut t.metrics.store_time_nanos
                    });
                    if let TimeTracker::Instant(t) = tracker {
                        *t = now;
                    }
                }
            }
        }
    }

    fn try_batch(&mut self, other: &mut Apply<C>) -> bool {
        assert_eq!(self.region_id, other.region_id);
        assert_eq!(self.peer_id, other.peer_id);
        if self.entries_size + other.entries_size <= MAX_APPLY_BATCH_SIZE {
            if other.bucket_meta.is_some() {
                self.bucket_meta = other.bucket_meta.take();
            }

            assert!(other.term >= self.term);
            self.term = other.term;

            assert!(other.commit_index >= self.commit_index);
            self.commit_index = other.commit_index;
            assert!(other.commit_term >= self.commit_term);
            self.commit_term = other.commit_term;

            self.entries.append(&mut other.entries);
            self.entries_size += other.entries_size;

            self.cbs.append(&mut other.cbs);
            true
        } else {
            false
        }
    }
}

pub struct Registration {
    pub id: u64,
    pub term: u64,
    pub apply_state: RaftApplyState,
    pub applied_term: u64,
    pub region: Region,
    pub pending_request_snapshot_count: Arc<AtomicUsize>,
    pub is_merging: bool,
    raft_engine: Box<dyn RaftEngineReadOnly>,
}

impl Registration {
    pub fn new<EK: KvEngine, ER: RaftEngine>(peer: &Peer<EK, ER>) -> Registration {
        Registration {
            id: peer.peer_id(),
            term: peer.term(),
            apply_state: peer.get_store().apply_state().clone(),
            applied_term: peer.get_store().applied_term(),
            region: peer.region().clone(),
            pending_request_snapshot_count: peer.pending_request_snapshot_count.clone(),
            is_merging: peer.pending_merge_state.is_some(),
            raft_engine: Box::new(peer.get_store().engines.raft.clone()),
        }
    }
}

#[derive(Debug)]
pub struct Proposal<C> {
    pub is_conf_change: bool,
    pub index: u64,
    pub term: u64,
    pub cb: C,
    /// `propose_time` is set to the last time when a peer starts to renew
    /// lease.
    pub propose_time: Option<Timespec>,
    pub must_pass_epoch_check: bool,
}

impl<C> Proposal<C> {
    pub fn new(index: u64, term: u64, cb: C) -> Self {
        Self {
            index,
            term,
            cb,
            propose_time: None,
            must_pass_epoch_check: false,
            is_conf_change: false,
        }
    }
}

impl<C> HeapSize for Proposal<C> {}

pub struct Destroy {
    region_id: u64,
    merge_from_snapshot: bool,
}

/// A message that asks the delegate to apply to the given logs and then reply
/// to target mailbox.
#[derive(Default, Debug)]
pub struct CatchUpLogs {
    /// The target region to be notified when given logs are applied.
    pub target_region_id: u64,
    /// Merge request that contains logs to be applied.
    pub merge: CommitMergeRequest,
    /// A flag indicate that all source region's logs are applied.
    ///
    /// This is still necessary although we have a mailbox field already.
    /// Mailbox is used to notify target region, and trigger a round of polling.
    /// But due to the FIFO natural of channel, we need a flag to check if it's
    /// ready when polling.
    pub logs_up_to_date: Arc<AtomicU64>,
}

pub struct GenSnapTask {
    pub(crate) region_id: u64,
    // Fill it after the RocksDB snapshot is taken.
    pub index: Arc<AtomicU64>,
    // Fetch it to cancel the task if necessary.
    pub canceled: Arc<AtomicBool>,

    snap_notifier: SyncSender<RaftSnapshot>,
    // indicates whether the snapshot is triggered due to load balance
    for_balance: bool,
    // the store id the snapshot will be sent to
    to_store_id: u64,
}

impl GenSnapTask {
    pub fn new(
        region_id: u64,
        index: Arc<AtomicU64>,
        canceled: Arc<AtomicBool>,
        snap_notifier: SyncSender<RaftSnapshot>,
        to_store_id: u64,
    ) -> GenSnapTask {
        GenSnapTask {
            region_id,
            index,
            canceled,
            snap_notifier,
            for_balance: false,
            to_store_id,
        }
    }

    pub fn set_for_balance(&mut self) {
        self.for_balance = true;
    }

    pub fn generate_and_schedule_snapshot<EK>(
        self,
        kv_snap: EK::Snapshot,
        last_applied_term: u64,
        last_applied_state: RaftApplyState,
        region_sched: &Scheduler<RegionTask<EK::Snapshot>>,
    ) -> Result<()>
    where
        EK: KvEngine,
    {
        self.index
            .store(last_applied_state.applied_index, Ordering::SeqCst);
        let snapshot = RegionTask::Gen {
            region_id: self.region_id,
            notifier: self.snap_notifier,
            for_balance: self.for_balance,
            last_applied_term,
            last_applied_state,
            canceled: self.canceled,
            // This snapshot may be held for a long time, which may cause too many
            // open files in rocksdb.
            kv_snap,
            to_store_id: self.to_store_id,
        };
        box_try!(region_sched.schedule(snapshot));
        Ok(())
    }
}

impl Debug for GenSnapTask {
    fn fmt(&self, f: &mut fmt::Formatter<'_>) -> fmt::Result {
        f.debug_struct("GenSnapTask")
            .field("region_id", &self.region_id)
            .finish()
    }
}

#[derive(Debug)]
enum ObserverType {
    Cdc(ObserveHandle),
    Rts(ObserveHandle),
    Pitr(ObserveHandle),
}

impl ObserverType {
    fn handle(&self) -> &ObserveHandle {
        match self {
            ObserverType::Cdc(h) => h,
            ObserverType::Rts(h) => h,
            ObserverType::Pitr(h) => h,
        }
    }
}

#[derive(Debug)]
pub struct ChangeObserver {
    ty: ObserverType,
    region_id: u64,
}

impl ChangeObserver {
    pub fn from_cdc(region_id: u64, id: ObserveHandle) -> Self {
        Self {
            ty: ObserverType::Cdc(id),
            region_id,
        }
    }

    pub fn from_rts(region_id: u64, id: ObserveHandle) -> Self {
        Self {
            ty: ObserverType::Rts(id),
            region_id,
        }
    }

    pub fn from_pitr(region_id: u64, id: ObserveHandle) -> Self {
        Self {
            ty: ObserverType::Pitr(id),
            region_id,
        }
    }
}

pub enum Msg<EK>
where
    EK: KvEngine,
{
    Apply {
        start: Instant,
        apply: Apply<Callback<EK::Snapshot>>,
    },
    Registration(Registration),
    LogsUpToDate(CatchUpLogs),
    Noop,
    Destroy(Destroy),
    Snapshot(GenSnapTask),
    Change {
        cmd: ChangeObserver,
        region_epoch: RegionEpoch,
        cb: Callback<EK::Snapshot>,
    },
    #[cfg(any(test, feature = "testexport"))]
    #[allow(clippy::type_complexity)]
    Validate(u64, Box<dyn FnOnce(*const u8) + Send>),
}

impl<EK> Msg<EK>
where
    EK: KvEngine,
{
    pub fn apply(apply: Apply<Callback<EK::Snapshot>>) -> Msg<EK> {
        Msg::Apply {
            start: Instant::now(),
            apply,
        }
    }

    pub fn register<ER: RaftEngine>(peer: &Peer<EK, ER>) -> Msg<EK> {
        Msg::Registration(Registration::new(peer))
    }

    pub fn destroy(region_id: u64, merge_from_snapshot: bool) -> Msg<EK> {
        Msg::Destroy(Destroy {
            region_id,
            merge_from_snapshot,
        })
    }
}

impl<EK> Debug for Msg<EK>
where
    EK: KvEngine,
{
    fn fmt(&self, f: &mut Formatter<'_>) -> fmt::Result {
        match self {
            Msg::Apply { apply, .. } => write!(f, "[region {}] async apply", apply.region_id),
            Msg::Registration(ref r) => {
                write!(f, "[region {}] Reg {:?}", r.region.get_id(), r.apply_state)
            }
            Msg::LogsUpToDate(_) => write!(f, "logs are updated"),
            Msg::Noop => write!(f, "noop"),
            Msg::Destroy(ref d) => write!(f, "[region {}] destroy", d.region_id),
            Msg::Snapshot(GenSnapTask { region_id, .. }) => {
                write!(f, "[region {}] requests a snapshot", region_id)
            }
            Msg::Change {
                cmd: ChangeObserver { region_id, .. },
                ..
            } => write!(f, "[region {}] change cmd", region_id),
            #[cfg(any(test, feature = "testexport"))]
            Msg::Validate(region_id, _) => write!(f, "[region {}] validate", region_id),
        }
    }
}

#[derive(Default, Clone, Debug, PartialEq)]
pub struct ApplyMetrics {
    /// an inaccurate difference in region size since last reset.
    pub size_diff_hint: i64,
    /// delete keys' count since last reset.
    pub delete_keys_hint: u64,

    pub written_bytes: u64,
    pub written_keys: u64,
    pub lock_cf_written_bytes: u64,
}

#[derive(Debug)]
pub struct ApplyRes<S>
where
    S: Snapshot,
{
    pub region_id: u64,
    pub apply_state: RaftApplyState,
    pub applied_term: u64,
    pub exec_res: VecDeque<ExecResult<S>>,
    pub metrics: ApplyMetrics,
    pub bucket_stat: Option<Box<BucketStat>>,
    pub write_seqno: Vec<SequenceNumber>,
}

#[derive(Debug)]
pub enum TaskRes<S>
where
    S: Snapshot,
{
    Apply(ApplyRes<S>),
    Destroy {
        // ID of region that has been destroyed.
        region_id: u64,
        // ID of peer that has been destroyed.
        peer_id: u64,
        // Whether destroy request is from its target region's snapshot
        merge_from_snapshot: bool,
    },
}

pub struct ApplyFsm<EK>
where
    EK: KvEngine,
{
    delegate: ApplyDelegate<EK>,
    receiver: Receiver<Msg<EK>>,
    mailbox: Option<BasicMailbox<ApplyFsm<EK>>>,
}

impl<EK> ApplyFsm<EK>
where
    EK: KvEngine,
{
    fn from_peer<ER: RaftEngine>(
        peer: &Peer<EK, ER>,
    ) -> (LooseBoundedSender<Msg<EK>>, Box<ApplyFsm<EK>>) {
        let reg = Registration::new(peer);
        ApplyFsm::from_registration(reg)
    }

    fn from_registration(reg: Registration) -> (LooseBoundedSender<Msg<EK>>, Box<ApplyFsm<EK>>) {
        let (tx, rx) = loose_bounded(usize::MAX);
        let delegate = ApplyDelegate::from_registration(reg);
        (
            tx,
            Box::new(ApplyFsm {
                delegate,
                receiver: rx,
                mailbox: None,
            }),
        )
    }

    /// Handles peer registration. When a peer is created, it will register an
    /// apply delegate.
    fn handle_registration(&mut self, reg: Registration) {
        info!(
            "re-register to apply delegates";
            "region_id" => self.delegate.region_id(),
            "peer_id" => self.delegate.id(),
            "term" => reg.term
        );
        assert_eq!(self.delegate.id, reg.id);
        self.delegate.term = reg.term;
        self.delegate.clear_all_commands_as_stale();
        self.delegate = ApplyDelegate::from_registration(reg);
    }

    /// Handles apply tasks, and uses the apply delegate to handle the committed
    /// entries.
    fn handle_apply(
        &mut self,
        apply_ctx: &mut ApplyContext<EK>,
        mut apply: Apply<Callback<EK::Snapshot>>,
    ) {
        if apply_ctx.timer.is_none() {
            apply_ctx.timer = Some(Instant::now_coarse());
        }

        fail_point!("on_handle_apply_1003", self.delegate.id() == 1003, |_| {});
        fail_point!("on_handle_apply_2", self.delegate.id() == 2, |_| {});
        fail_point!("on_handle_apply", |_| {});
        fail_point!("on_handle_apply_store_1", apply_ctx.store_id == 1, |_| {});

        if self.delegate.pending_remove || self.delegate.stopped {
            return;
        }

        let mut entries = Vec::new();

        let mut dangle_size = 0;
        for cached_entries in apply.entries {
            let (e, sz) = cached_entries.take_entries();
            dangle_size += sz;
            if e.is_empty() {
                let rid = self.delegate.region_id();
                let StdRange { start, end } = cached_entries.range;
                self.delegate
                    .raft_engine
                    .fetch_entries_to(rid, start, end, None, &mut entries)
                    .unwrap();
            } else if entries.is_empty() {
                entries = e;
            } else {
                entries.extend(e);
            }
        }
        if dangle_size > 0 {
            MEMTRACE_ENTRY_CACHE.trace(TraceEvent::Sub(dangle_size));
            RAFT_ENTRIES_CACHES_GAUGE.sub(dangle_size as i64);
        }

        self.delegate.metrics = ApplyMetrics::default();
        self.delegate.term = apply.term;
        if let Some(meta) = apply.bucket_meta.clone() {
            let buckets = self
                .delegate
                .buckets
                .get_or_insert_with(BucketStat::default);
            buckets.stats = new_bucket_stats(&meta);
            buckets.meta = meta;
        }

        let prev_state = (
            self.delegate.apply_state.get_commit_index(),
            self.delegate.apply_state.get_commit_term(),
        );
        let cur_state = (apply.commit_index, apply.commit_term);
        if prev_state.0 > cur_state.0 || prev_state.1 > cur_state.1 {
            panic!(
                "{} commit state jump backward {:?} -> {:?}",
                self.delegate.tag, prev_state, cur_state
            );
        }
        self.delegate.apply_state.set_commit_index(cur_state.0);
        self.delegate.apply_state.set_commit_term(cur_state.1);

        self.append_proposal(apply.cbs.drain(..));
        // If there is any apply task, we change this fsm to normal-priority.
        // When it meets a ingest-request or a delete-range request, it will change to
        // low-priority.
        self.delegate.priority = Priority::Normal;
        self.delegate
            .handle_raft_committed_entries(apply_ctx, entries.drain(..));
        fail_point!("post_handle_apply_1003", self.delegate.id() == 1003, |_| {});
    }

    /// Handles proposals, and appends the commands to the apply delegate.
    fn append_proposal(&mut self, props_drainer: Drain<'_, Proposal<Callback<EK::Snapshot>>>) {
        let (region_id, peer_id) = (self.delegate.region_id(), self.delegate.id());
        let propose_num = props_drainer.len();
        if self.delegate.stopped {
            for p in props_drainer {
                let cmd = PendingCmd::new(p.index, p.term, p.cb);
                notify_stale_command(region_id, peer_id, self.delegate.term, cmd);
            }
            return;
        }
        for p in props_drainer {
            let cmd = PendingCmd::new(p.index, p.term, p.cb);
            if p.is_conf_change {
                if let Some(cmd) = self.delegate.pending_cmds.take_conf_change() {
                    // if it loses leadership before conf change is replicated, there may be
                    // a stale pending conf change before next conf change is applied. If it
                    // becomes leader again with the stale pending conf change, will enter
                    // this block, so we notify leadership may have been changed.
                    notify_stale_command(region_id, peer_id, self.delegate.term, cmd);
                }
                self.delegate.pending_cmds.set_conf_change(cmd);
            } else {
                self.delegate.pending_cmds.append_normal(cmd);
            }
        }
        // TODO: observe it in batch.
        APPLY_PROPOSAL.observe(propose_num as f64);
    }

    fn destroy(&mut self, ctx: &mut ApplyContext<EK>) {
        let region_id = self.delegate.region_id();
        if ctx.apply_res.iter().any(|res| res.region_id == region_id) {
            // Flush before destroying to avoid reordering messages.
            ctx.flush();
        }
        fail_point!(
            "before_peer_destroy_1003",
            self.delegate.id() == 1003,
            |_| {}
        );
        info!(
            "remove delegate from apply delegates";
            "region_id" => self.delegate.region_id(),
            "peer_id" => self.delegate.id(),
        );
        self.delegate.destroy(ctx);
    }

    /// Handles peer destroy. When a peer is destroyed, the corresponding apply
    /// delegate should be removed too.
    fn handle_destroy(&mut self, ctx: &mut ApplyContext<EK>, d: Destroy) {
        assert_eq!(d.region_id, self.delegate.region_id());
        if d.merge_from_snapshot {
            assert_eq!(self.delegate.stopped, false);
        }
        if !self.delegate.stopped {
            self.destroy(ctx);
            ctx.notifier.notify_one(
                self.delegate.region_id(),
                PeerMsg::ApplyRes {
                    res: TaskRes::Destroy {
                        region_id: self.delegate.region_id(),
                        peer_id: self.delegate.id,
                        merge_from_snapshot: d.merge_from_snapshot,
                    },
                },
            );
        }
    }

    fn resume_pending(&mut self, ctx: &mut ApplyContext<EK>) {
        if let Some(ref state) = self.delegate.wait_merge_state {
            let source_region_id = state.logs_up_to_date.load(Ordering::SeqCst);
            if source_region_id == 0 {
                return;
            }
            self.delegate.ready_source_region_id = source_region_id;
        }
        self.delegate.wait_merge_state = None;

        let mut state = self.delegate.yield_state.take().unwrap();

        if ctx.timer.is_none() {
            ctx.timer = Some(Instant::now_coarse());
        }
        if !state.pending_entries.is_empty() {
            self.delegate
                .handle_raft_committed_entries(ctx, state.pending_entries.drain(..));
            if let Some(ref mut s) = self.delegate.yield_state {
                // So the delegate is expected to yield the CPU.
                // It can either be executing another `CommitMerge` in pending_msgs
                // or has been written too much data.
                s.pending_msgs = state.pending_msgs;
                return;
            }
        }

        if !state.pending_msgs.is_empty() {
            self.handle_tasks(ctx, &mut state.pending_msgs);
        }
    }

    fn logs_up_to_date_for_merge(
        &mut self,
        ctx: &mut ApplyContext<EK>,
        catch_up_logs: CatchUpLogs,
    ) {
        fail_point!("after_handle_catch_up_logs_for_merge", |_| {});
        fail_point!(
            "after_handle_catch_up_logs_for_merge_1003",
            self.delegate.id() == 1003,
            |_| {}
        );

        let region_id = self.delegate.region_id();
        info!(
            "source logs are all applied now";
            "region_id" => region_id,
            "peer_id" => self.delegate.id(),
        );
        // The source peer fsm will be destroyed when the target peer executes
        // `on_ready_commit_merge` and sends `merge result` to the source peer
        // fsm.
        self.destroy(ctx);
        catch_up_logs
            .logs_up_to_date
            .store(region_id, Ordering::SeqCst);
        // To trigger the target apply fsm
        if let Some(mailbox) = ctx.router.mailbox(catch_up_logs.target_region_id) {
            let _ = mailbox.force_send(Msg::Noop);
        } else {
            error!(
                "failed to get mailbox, are we shutting down?";
                "region_id" => region_id,
                "peer_id" => self.delegate.id(),
            );
        }
    }

    fn handle_snapshot(&mut self, apply_ctx: &mut ApplyContext<EK>, snap_task: GenSnapTask) {
        if self.delegate.pending_remove || self.delegate.stopped {
            return;
        }
        let applied_index = self.delegate.apply_state.get_applied_index();
        let need_sync = apply_ctx
            .apply_res
            .iter()
            .any(|res| res.region_id == self.delegate.region_id())
            && self.delegate.last_flush_applied_index != applied_index;
        let force_sync_fp = || {
            fail_point!("apply_on_handle_snapshot_sync", |_| true);
            false
        };
        if need_sync || force_sync_fp() {
            if apply_ctx.timer.is_none() {
                apply_ctx.timer = Some(Instant::now_coarse());
            }
            self.delegate.write_apply_state(apply_ctx.kv_wb_mut());
            fail_point!(
                "apply_on_handle_snapshot_1_1",
                self.delegate.id == 1 && self.delegate.region_id() == 1,
                |_| unimplemented!()
            );

            apply_ctx.flush();
            self.delegate.last_flush_applied_index = applied_index;
        }

        if let Err(e) = snap_task.generate_and_schedule_snapshot::<EK>(
            apply_ctx.engine.snapshot(),
            self.delegate.applied_term,
            self.delegate.apply_state.clone(),
            &apply_ctx.region_scheduler,
        ) {
            error!(
                "schedule snapshot failed";
                "error" => ?e,
                "region_id" => self.delegate.region_id(),
                "peer_id" => self.delegate.id()
            );
        }
        self.delegate
            .pending_request_snapshot_count
            .fetch_sub(1, Ordering::SeqCst);
        fail_point!(
            "apply_on_handle_snapshot_finish_1_1",
            self.delegate.id == 1 && self.delegate.region_id() == 1,
            |_| unimplemented!()
        );
    }

    fn handle_change(
        &mut self,
        apply_ctx: &mut ApplyContext<EK>,
        cmd: ChangeObserver,
        region_epoch: RegionEpoch,
        cb: Callback<EK::Snapshot>,
    ) {
        let ChangeObserver { region_id, ty } = cmd;

        let is_stale_cmd = match ty {
            ObserverType::Cdc(ObserveHandle { id, .. }) => {
                self.delegate.observe_info.cdc_id.id > id
            }
            ObserverType::Rts(ObserveHandle { id, .. }) => {
                self.delegate.observe_info.rts_id.id > id
            }
            ObserverType::Pitr(ObserveHandle { id, .. }) => {
                self.delegate.observe_info.pitr_id.id > id
            }
        };
        if is_stale_cmd {
            notify_stale_req_with_msg(
                self.delegate.term,
                format!(
                    "stale observe id {:?}, current id: {:?}",
                    ty.handle().id,
                    self.delegate.observe_info.pitr_id.id
                ),
                cb,
            );
            return;
        }

        assert_eq!(self.delegate.region_id(), region_id);
        let resp = match compare_region_epoch(
            &region_epoch,
            &self.delegate.region,
            false, // check_conf_ver
            true,  // check_ver
            true,  // include_region
        ) {
            Ok(()) => {
                // Commit the writebatch for ensuring the following snapshot can get all
                // previous writes.
                if apply_ctx.kv_wb().count() > 0 {
                    apply_ctx.commit(&mut self.delegate);
                }
                ReadResponse {
                    response: Default::default(),
                    snapshot: Some(RegionSnapshot::from_snapshot(
                        Arc::new(apply_ctx.engine.snapshot()),
                        Arc::new(self.delegate.region.clone()),
                    )),
                    txn_extra_op: TxnExtraOp::Noop,
                }
            }
            Err(e) => {
                // Return error if epoch not match
                cb.invoke_read(ReadResponse {
                    response: cmd_resp::new_error(e),
                    snapshot: None,
                    txn_extra_op: TxnExtraOp::Noop,
                });
                return;
            }
        };

        match ty {
            ObserverType::Cdc(id) => {
                self.delegate.observe_info.cdc_id = id;
            }
            ObserverType::Rts(id) => {
                self.delegate.observe_info.rts_id = id;
            }
            ObserverType::Pitr(id) => {
                self.delegate.observe_info.pitr_id = id;
            }
        }
        cb.invoke_read(resp);
    }

    fn handle_tasks(&mut self, apply_ctx: &mut ApplyContext<EK>, msgs: &mut Vec<Msg<EK>>) {
        let mut drainer = msgs.drain(..);
        let mut batch_apply = None;
        loop {
            let msg = match drainer.next() {
                Some(m) => m,
                None => {
                    if let Some(apply) = batch_apply {
                        self.handle_apply(apply_ctx, apply);
                    }
                    break;
                }
            };

            if batch_apply.is_some() {
                match &msg {
                    Msg::Apply { .. } => (),
                    _ => {
                        self.handle_apply(apply_ctx, batch_apply.take().unwrap());
                        if let Some(ref mut state) = self.delegate.yield_state {
                            state.pending_msgs.push(msg);
                            state.pending_msgs.extend(drainer);
                            break;
                        }
                    }
                }
            }

            match msg {
                Msg::Apply { start, mut apply } => {
                    let apply_wait = start.saturating_elapsed();
                    apply_ctx.apply_wait.observe(apply_wait.as_secs_f64());
                    for tracker in apply
                        .cbs
                        .iter()
                        .flat_map(|p| p.cb.write_trackers())
                        .flat_map(|ts| ts.iter().flat_map(|t| t.as_tracker_token()))
                    {
                        GLOBAL_TRACKERS.with_tracker(tracker, |t| {
                            t.metrics.apply_wait_nanos = apply_wait.as_nanos() as u64;
                        });
                    }

                    if let Some(batch) = batch_apply.as_mut() {
                        if batch.try_batch(&mut apply) {
                            continue;
                        } else {
                            self.handle_apply(apply_ctx, batch_apply.take().unwrap());
                            if let Some(ref mut state) = self.delegate.yield_state {
                                state.pending_msgs.push(Msg::Apply { start, apply });
                                state.pending_msgs.extend(drainer);
                                break;
                            }
                        }
                    }
                    batch_apply = Some(apply);
                }
                Msg::Registration(reg) => self.handle_registration(reg),
                Msg::Destroy(d) => self.handle_destroy(apply_ctx, d),
                Msg::LogsUpToDate(cul) => self.logs_up_to_date_for_merge(apply_ctx, cul),
                Msg::Noop => {}
                Msg::Snapshot(snap_task) => self.handle_snapshot(apply_ctx, snap_task),
                Msg::Change {
                    cmd,
                    region_epoch,
                    cb,
                } => self.handle_change(apply_ctx, cmd, region_epoch, cb),
                #[cfg(any(test, feature = "testexport"))]
                Msg::Validate(_, f) => {
                    let delegate = &self.delegate as *const ApplyDelegate<EK> as *const u8;
                    f(delegate)
                }
            }
        }
    }
}

impl<EK> Fsm for ApplyFsm<EK>
where
    EK: KvEngine,
{
    type Message = Msg<EK>;

    #[inline]
    fn is_stopped(&self) -> bool {
        self.delegate.stopped
    }

    #[inline]
    fn set_mailbox(&mut self, mailbox: Cow<'_, BasicMailbox<Self>>)
    where
        Self: Sized,
    {
        self.mailbox = Some(mailbox.into_owned());
    }

    #[inline]
    fn take_mailbox(&mut self) -> Option<BasicMailbox<Self>>
    where
        Self: Sized,
    {
        self.mailbox.take()
    }

    #[inline]
    fn get_priority(&self) -> Priority {
        self.delegate.priority
    }
}

impl<EK> Drop for ApplyFsm<EK>
where
    EK: KvEngine,
{
    fn drop(&mut self) {
        if tikv_util::thread_group::is_shutdown(!cfg!(test)) {
            self.delegate.clear_all_commands_silently()
        } else {
            self.delegate.clear_all_commands_as_stale();
        }
        let mut event = TraceEvent::default();
        self.delegate.update_memory_trace(&mut event);
        MEMTRACE_APPLYS.trace(event);
    }
}

pub enum ControlMsg {
    LatencyInspect {
        send_time: Instant,
        inspector: LatencyInspector,
    },
}

pub struct ControlFsm {
    receiver: Receiver<ControlMsg>,
    stopped: bool,
}

impl ControlFsm {
    pub fn new() -> (LooseBoundedSender<ControlMsg>, Box<ControlFsm>) {
        let (tx, rx) = loose_bounded(std::usize::MAX);
        let fsm = Box::new(ControlFsm {
            stopped: false,
            receiver: rx,
        });
        (tx, fsm)
    }

    pub fn handle_messages(&mut self, pending_latency_inspect: &mut Vec<LatencyInspector>) {
        // Usually there will be only 1 control message.
        loop {
            match self.receiver.try_recv() {
                Ok(ControlMsg::LatencyInspect {
                    send_time,
                    mut inspector,
                }) => {
                    inspector.record_apply_wait(send_time.saturating_elapsed());
                    pending_latency_inspect.push(inspector);
                }
                Err(TryRecvError::Empty) => {
                    return;
                }
                Err(TryRecvError::Disconnected) => {
                    self.stopped = true;
                    return;
                }
            }
        }
    }
}

impl Fsm for ControlFsm {
    type Message = ControlMsg;

    #[inline]
    fn is_stopped(&self) -> bool {
        self.stopped
    }
}

pub struct ApplyPoller<EK>
where
    EK: KvEngine,
{
    msg_buf: Vec<Msg<EK>>,
    apply_ctx: ApplyContext<EK>,
    messages_per_tick: usize,
    cfg_tracker: Tracker<Config>,

    trace_event: TraceEvent,
}

impl<EK> PollHandler<ApplyFsm<EK>, ControlFsm> for ApplyPoller<EK>
where
    EK: KvEngine,
{
    fn begin<F>(&mut self, _batch_size: usize, update_cfg: F)
    where
        for<'a> F: FnOnce(&'a BatchSystemConfig),
    {
        if let Some(incoming) = self.cfg_tracker.any_new() {
            match Ord::cmp(&incoming.messages_per_tick, &self.messages_per_tick) {
                CmpOrdering::Greater => {
                    self.msg_buf.reserve(incoming.messages_per_tick);
                    self.messages_per_tick = incoming.messages_per_tick;
                }
                CmpOrdering::Less => {
                    self.msg_buf.shrink_to(incoming.messages_per_tick);
                    self.messages_per_tick = incoming.messages_per_tick;
                }
                _ => {}
            }
            update_cfg(&incoming.apply_batch_system);
        }
    }

    fn handle_control(&mut self, control: &mut ControlFsm) -> Option<usize> {
        control.handle_messages(&mut self.apply_ctx.pending_latency_inspect);
        if !self.apply_ctx.pending_latency_inspect.is_empty() && self.apply_ctx.timer.is_none() {
            self.apply_ctx.timer = Some(Instant::now_coarse());
        }
        Some(0)
    }

    fn handle_normal(&mut self, normal: &mut impl DerefMut<Target = ApplyFsm<EK>>) -> HandleResult {
        let mut handle_result = HandleResult::KeepProcessing;
        normal.delegate.handle_start = Some(Instant::now_coarse());
        if normal.delegate.yield_state.is_some() {
            if normal.delegate.wait_merge_state.is_some() {
                // We need to query the length first, otherwise there is a race
                // condition that new messages are queued after resuming and before
                // query the length.
                handle_result = HandleResult::stop_at(normal.receiver.len(), false);
            }
            normal.resume_pending(&mut self.apply_ctx);
            if normal.delegate.wait_merge_state.is_some() {
                // Yield due to applying CommitMerge, this fsm can be released if its
                // channel msg count equals to last count because it will receive
                // a new message if its source region has applied all needed logs.
                return handle_result;
            } else if normal.delegate.yield_state.is_some() {
                // Yield due to other reasons, this fsm must not be released because
                // it's possible that no new message will be sent to itself.
                // The remaining messages will be handled in next rounds.
                return HandleResult::KeepProcessing;
            }
            handle_result = HandleResult::KeepProcessing;
        }
        fail_point!("before_handle_normal_3", normal.delegate.id() == 3, |_| {
            HandleResult::KeepProcessing
        });
        fail_point!(
            "before_handle_normal_1003",
            normal.delegate.id() == 1003,
            |_| { HandleResult::KeepProcessing }
        );
        while self.msg_buf.len() < self.messages_per_tick {
            match normal.receiver.try_recv() {
                Ok(msg) => self.msg_buf.push(msg),
                Err(TryRecvError::Empty) => {
                    handle_result = HandleResult::stop_at(0, false);
                    break;
                }
                Err(TryRecvError::Disconnected) => {
                    normal.delegate.stopped = true;
                    handle_result = HandleResult::stop_at(0, false);
                    break;
                }
            }
        }

        normal.handle_tasks(&mut self.apply_ctx, &mut self.msg_buf);

        if normal.delegate.wait_merge_state.is_some() {
            // Check it again immediately as catching up logs can be very fast.
            handle_result = HandleResult::stop_at(0, false);
        } else if normal.delegate.yield_state.is_some() {
            // Let it continue to run next time.
            handle_result = HandleResult::KeepProcessing;
        }
        handle_result
    }

    fn end(&mut self, fsms: &mut [Option<impl DerefMut<Target = ApplyFsm<EK>>>]) {
        self.apply_ctx.flush();
        for fsm in fsms.iter_mut().flatten() {
            fsm.delegate.last_flush_applied_index = fsm.delegate.apply_state.get_applied_index();
            fsm.delegate.update_memory_trace(&mut self.trace_event);
        }
        MEMTRACE_APPLYS.trace(mem::take(&mut self.trace_event));
    }

    fn get_priority(&self) -> Priority {
        self.apply_ctx.priority
    }
}

pub struct Builder<EK: KvEngine> {
    tag: String,
    cfg: Arc<VersionTrack<Config>>,
    coprocessor_host: CoprocessorHost<EK>,
    importer: Arc<SstImporter>,
    region_scheduler: Scheduler<RegionTask<<EK as KvEngine>::Snapshot>>,
    engine: EK,
    sender: Box<dyn Notifier<EK>>,
    router: ApplyRouter<EK>,
    store_id: u64,
    pending_create_peers: Arc<Mutex<HashMap<u64, (u64, bool)>>>,
}

impl<EK: KvEngine> Builder<EK> {
    pub fn new<T, ER: RaftEngine>(
        builder: &RaftPollerBuilder<EK, ER, T>,
        sender: Box<dyn Notifier<EK>>,
        router: ApplyRouter<EK>,
    ) -> Builder<EK> {
        Builder {
            tag: format!("[store {}]", builder.store.get_id()),
            cfg: builder.cfg.clone(),
            coprocessor_host: builder.coprocessor_host.clone(),
            importer: builder.importer.clone(),
            region_scheduler: builder.region_scheduler.clone(),
            engine: builder.engines.kv.clone(),
            sender,
            router,
            store_id: builder.store.get_id(),
            pending_create_peers: builder.pending_create_peers.clone(),
        }
    }
}

impl<EK> HandlerBuilder<ApplyFsm<EK>, ControlFsm> for Builder<EK>
where
    EK: KvEngine,
{
    type Handler = ApplyPoller<EK>;

    fn build(&mut self, priority: Priority) -> ApplyPoller<EK> {
        let cfg = self.cfg.value();
        ApplyPoller {
            msg_buf: Vec::with_capacity(cfg.messages_per_tick),
            apply_ctx: ApplyContext::new(
                self.tag.clone(),
                self.coprocessor_host.clone(),
                self.importer.clone(),
                self.region_scheduler.clone(),
                self.engine.clone(),
                self.router.clone(),
                self.sender.clone_box(),
                &cfg,
                self.store_id,
                self.pending_create_peers.clone(),
                priority,
            ),
            messages_per_tick: cfg.messages_per_tick,
            cfg_tracker: self.cfg.clone().tracker(self.tag.clone()),
            trace_event: Default::default(),
        }
    }
}

impl<EK> Clone for Builder<EK>
where
    EK: KvEngine,
{
    fn clone(&self) -> Self {
        Builder {
            tag: self.tag.clone(),
            cfg: self.cfg.clone(),
            coprocessor_host: self.coprocessor_host.clone(),
            importer: self.importer.clone(),
            region_scheduler: self.region_scheduler.clone(),
            engine: self.engine.clone(),
            sender: self.sender.clone_box(),
            router: self.router.clone(),
            store_id: self.store_id,
            pending_create_peers: self.pending_create_peers.clone(),
        }
    }
}

#[derive(Clone)]
pub struct ApplyRouter<EK>
where
    EK: KvEngine,
{
    pub router: BatchRouter<ApplyFsm<EK>, ControlFsm>,
}

impl<EK> Deref for ApplyRouter<EK>
where
    EK: KvEngine,
{
    type Target = BatchRouter<ApplyFsm<EK>, ControlFsm>;

    fn deref(&self) -> &BatchRouter<ApplyFsm<EK>, ControlFsm> {
        &self.router
    }
}

impl<EK> DerefMut for ApplyRouter<EK>
where
    EK: KvEngine,
{
    fn deref_mut(&mut self) -> &mut BatchRouter<ApplyFsm<EK>, ControlFsm> {
        &mut self.router
    }
}

impl<EK> ApplyRouter<EK>
where
    EK: KvEngine,
{
    pub fn schedule_task(&self, region_id: u64, msg: Msg<EK>) {
        let reg = match self.try_send(region_id, msg) {
            Either::Left(Ok(())) => return,
            Either::Left(Err(TrySendError::Disconnected(msg))) | Either::Right(msg) => match msg {
                Msg::Registration(reg) => reg,
                Msg::Apply { mut apply, .. } => {
                    info!(
                        "target region is not found, drop proposals";
                        "region_id" => region_id
                    );
                    // Invoking callback can release txn latch, if it's still leader, following
                    // command may not read the writes of previous commands and break ACID. If
                    // it's still leader, there are two possibility that mailbox is closed:
                    // 1. The process is shutting down.
                    // 2. The leader is destroyed. A leader won't propose to destroy itself, so
                    //     it should either destroyed by older leaders or newer leaders. Leader
                    //     won't respond to read until it has applied to current term, so no
                    //     command will be proposed until command from older leaders have applied,
                    //     which will then stop it from accepting proposals. If the command is
                    //     proposed by new leader, then it won't be able to propose new proposals.
                    // So only shutdown needs to be checked here.
                    if !tikv_util::thread_group::is_shutdown(!cfg!(test)) {
                        for p in apply.cbs.drain(..) {
                            let cmd = PendingCmd::new(p.index, p.term, p.cb);
                            notify_region_removed(apply.region_id, apply.peer_id, cmd);
                        }
                    }
                    return;
                }
                Msg::Destroy(_) | Msg::Noop => {
                    info!(
                        "target region is not found, drop messages";
                        "region_id" => region_id
                    );
                    return;
                }
                Msg::Snapshot(_) => {
                    warn!(
                        "region is removed before taking snapshot, are we shutting down?";
                        "region_id" => region_id
                    );
                    return;
                }
                Msg::LogsUpToDate(cul) => {
                    warn!(
                        "region is removed before merged, are we shutting down?";
                        "region_id" => region_id,
                        "merge" => ?cul.merge,
                    );
                    return;
                }
                Msg::Change {
                    cmd: ChangeObserver { region_id, .. },
                    cb,
                    ..
                } => {
                    warn!("target region is not found";
                            "region_id" => region_id);
                    let resp = ReadResponse {
                        response: cmd_resp::new_error(Error::RegionNotFound(region_id)),
                        snapshot: None,
                        txn_extra_op: TxnExtraOp::Noop,
                    };
                    cb.invoke_read(resp);
                    return;
                }
                #[cfg(any(test, feature = "testexport"))]
                Msg::Validate(..) => return,
            },
            Either::Left(Err(TrySendError::Full(_))) => unreachable!(),
        };

        // Messages in one region are sent in sequence, so there is no race here.
        // However, this can't be handled inside control fsm, as messages can be
        // queued inside both queue of control fsm and normal fsm, which can reorder
        // messages.
        let (sender, apply_fsm) = ApplyFsm::from_registration(reg);
        let mailbox = BasicMailbox::new(sender, apply_fsm, self.state_cnt().clone());
        self.register(region_id, mailbox);
    }

    pub fn register(&self, region_id: u64, mailbox: BasicMailbox<ApplyFsm<EK>>) {
        self.router.register(region_id, mailbox);
        self.update_trace();
    }

    pub fn register_all(&self, mailboxes: Vec<(u64, BasicMailbox<ApplyFsm<EK>>)>) {
        self.router.register_all(mailboxes);
        self.update_trace();
    }

    pub fn close(&self, region_id: u64) {
        self.router.close(region_id);
        self.update_trace();
    }

    fn update_trace(&self) {
        let router_trace = self.router.trace();
        MEMTRACE_APPLY_ROUTER_ALIVE.trace(TraceEvent::Reset(router_trace.alive));
        MEMTRACE_APPLY_ROUTER_LEAK.trace(TraceEvent::Reset(router_trace.leak));
    }
}

pub struct ApplyBatchSystem<EK: KvEngine> {
    system: BatchSystem<ApplyFsm<EK>, ControlFsm>,
}

impl<EK: KvEngine> Deref for ApplyBatchSystem<EK> {
    type Target = BatchSystem<ApplyFsm<EK>, ControlFsm>;

    fn deref(&self) -> &BatchSystem<ApplyFsm<EK>, ControlFsm> {
        &self.system
    }
}

impl<EK: KvEngine> DerefMut for ApplyBatchSystem<EK> {
    fn deref_mut(&mut self) -> &mut BatchSystem<ApplyFsm<EK>, ControlFsm> {
        &mut self.system
    }
}

impl<EK: KvEngine> ApplyBatchSystem<EK> {
    pub fn schedule_all<'a, ER: RaftEngine>(&self, peers: impl Iterator<Item = &'a Peer<EK, ER>>) {
        let mut mailboxes = Vec::with_capacity(peers.size_hint().0);
        for peer in peers {
            let (tx, fsm) = ApplyFsm::from_peer(peer);
            mailboxes.push((
                peer.region().get_id(),
                BasicMailbox::new(tx, fsm, self.router().state_cnt().clone()),
            ));
        }
        self.router().register_all(mailboxes);
    }
}

pub fn create_apply_batch_system<EK: KvEngine>(
    cfg: &Config,
) -> (ApplyRouter<EK>, ApplyBatchSystem<EK>) {
    let (control_tx, control_fsm) = ControlFsm::new();
    let (router, system) =
        batch_system::create_system(&cfg.apply_batch_system, control_tx, control_fsm);
    (ApplyRouter { router }, ApplyBatchSystem { system })
}

mod memtrace {
    use memory_trace_macros::MemoryTraceHelper;

    use super::*;

    #[derive(MemoryTraceHelper, Default, Debug)]
    pub struct ApplyMemoryTrace {
        pub pending_cmds: usize,
        pub merge_yield: usize,
    }

    impl<C> HeapSize for PendingCmdQueue<C> {
        fn heap_size(&self) -> usize {
            // Some fields of `PendingCmd` are on stack, but ignore them because they are
            // just some small boxed closures.
            self.normals.capacity() * mem::size_of::<PendingCmd<C>>()
        }
    }

    impl<EK> HeapSize for YieldState<EK>
    where
        EK: KvEngine,
    {
        fn heap_size(&self) -> usize {
            let mut size = self.pending_entries.capacity() * mem::size_of::<Entry>();
            for e in &self.pending_entries {
                size += bytes_capacity(&e.data) + bytes_capacity(&e.context);
            }

            size += self.pending_msgs.capacity() * mem::size_of::<Msg<EK>>();
            for msg in &self.pending_msgs {
                size += msg.heap_size();
            }

            size
        }
    }

    impl<EK> HeapSize for Msg<EK>
    where
        EK: KvEngine,
    {
        /// Only consider large fields in `Msg`.
        fn heap_size(&self) -> usize {
            match self {
                Msg::LogsUpToDate(l) => l.heap_size(),
                // For entries in `Msg::Apply`, heap size is already updated when fetching them
                // from `raft::Storage`. So use `0` here.
                Msg::Apply { .. } => 0,
                Msg::Registration(_)
                | Msg::Snapshot(_)
                | Msg::Destroy(_)
                | Msg::Noop
                | Msg::Change { .. } => 0,
                #[cfg(any(test, feature = "testexport"))]
                Msg::Validate(..) => 0,
            }
        }
    }

    impl HeapSize for CatchUpLogs {
        fn heap_size(&self) -> usize {
            let mut size: usize = 0;
            for e in &self.merge.entries {
                size += bytes_capacity(&e.data) + bytes_capacity(&e.context);
            }
            size
        }
    }
}

#[cfg(test)]
mod tests {
    use std::{
        cell::RefCell,
        rc::Rc,
        sync::{atomic::*, *},
        thread,
        time::*,
    };

    use engine_panic::PanicEngine;
    use engine_test::kv::{new_engine, KvTestEngine, KvTestSnapshot};
    use engine_traits::{Peekable as PeekableTrait, WriteBatchExt};
    use kvproto::{
        kvrpcpb::ApiVersion,
        metapb::{self, RegionEpoch},
        raft_cmdpb::*,
    };
    use protobuf::Message;
    use sst_importer::Config as ImportConfig;
    use tempfile::{Builder, TempDir};
    use test_sst_importer::*;
    use tikv_util::{
        config::VersionTrack,
        store::{new_learner_peer, new_peer},
        worker::dummy_scheduler,
    };
    use uuid::Uuid;

    use super::*;
    use crate::{
        coprocessor::*,
        store::{msg::WriteResponse, peer_storage::RAFT_INIT_LOG_INDEX, Config, RegionTask},
    };

    impl GenSnapTask {
        fn new_for_test(region_id: u64, snap_notifier: SyncSender<RaftSnapshot>) -> GenSnapTask {
            let index = Arc::new(AtomicU64::new(0));
            let canceled = Arc::new(AtomicBool::new(false));
            Self::new(region_id, index, canceled, snap_notifier, 0)
        }
    }

    pub fn create_tmp_engine(path: &str) -> (TempDir, KvTestEngine) {
        let path = Builder::new().prefix(path).tempdir().unwrap();
        let engine = new_engine(path.path().join("db").to_str().unwrap(), ALL_CFS).unwrap();
        (path, engine)
    }

    pub fn create_tmp_importer(path: &str) -> (TempDir, Arc<SstImporter>) {
        let dir = Builder::new().prefix(path).tempdir().unwrap();
        let importer = Arc::new(
            SstImporter::new(&ImportConfig::default(), dir.path(), None, ApiVersion::V1).unwrap(),
        );
        (dir, importer)
    }

    pub fn new_entry(term: u64, index: u64, set_data: bool) -> Entry {
        let mut e = Entry::default();
        e.set_index(index);
        e.set_term(term);
        if set_data {
            let mut cmd = Request::default();
            cmd.set_cmd_type(CmdType::Put);
            cmd.mut_put().set_key(b"key".to_vec());
            cmd.mut_put().set_value(b"value".to_vec());
            let mut req = RaftCmdRequest::default();
            req.mut_requests().push(cmd);
            e.set_data(req.write_to_bytes().unwrap().into())
        }
        e
    }

    #[derive(Clone)]
    pub struct TestNotifier<EK: KvEngine> {
        tx: Sender<PeerMsg<EK>>,
    }

    impl<EK: KvEngine> Notifier<EK> for TestNotifier<EK> {
        fn notify(&self, apply_res: Vec<ApplyRes<EK::Snapshot>>) {
            for r in apply_res {
                let res = TaskRes::Apply(r);
                let _ = self.tx.send(PeerMsg::ApplyRes { res });
            }
        }
        fn notify_one(&self, _: u64, msg: PeerMsg<EK>) {
            let _ = self.tx.send(msg);
        }
        fn clone_box(&self) -> Box<dyn Notifier<EK>> {
            Box::new(self.clone())
        }
    }

    impl Default for Registration {
        fn default() -> Self {
            Registration {
                id: Default::default(),
                term: Default::default(),
                apply_state: Default::default(),
                applied_term: Default::default(),
                region: Default::default(),
                pending_request_snapshot_count: Default::default(),
                is_merging: Default::default(),
                raft_engine: Box::new(PanicEngine),
            }
        }
    }

    impl Registration {
        fn dup(&self) -> Self {
            Registration {
                id: self.id,
                term: self.term,
                apply_state: self.apply_state.clone(),
                applied_term: self.applied_term,
                region: self.region.clone(),
                pending_request_snapshot_count: self.pending_request_snapshot_count.clone(),
                is_merging: self.is_merging,
                raft_engine: Box::new(PanicEngine),
            }
        }
    }

    #[test]
    fn test_should_sync_log() {
        // Admin command
        let mut req = RaftCmdRequest::default();
        req.mut_admin_request()
            .set_cmd_type(AdminCmdType::ComputeHash);
        assert_eq!(should_sync_log(&req), true);

        // IngestSst command
        let mut req = Request::default();
        req.set_cmd_type(CmdType::IngestSst);
        req.set_ingest_sst(IngestSstRequest::default());
        let mut cmd = RaftCmdRequest::default();
        cmd.mut_requests().push(req);
        assert_eq!(should_write_to_engine(&cmd), true);
        assert_eq!(should_sync_log(&cmd), true);

        // Normal command
        let req = RaftCmdRequest::default();
        assert_eq!(should_sync_log(&req), false);
    }

    #[test]
    fn test_should_write_to_engine() {
        // ComputeHash command
        let mut req = RaftCmdRequest::default();
        req.mut_admin_request()
            .set_cmd_type(AdminCmdType::ComputeHash);
        assert_eq!(should_write_to_engine(&req), true);

        // IngestSst command
        let mut req = Request::default();
        req.set_cmd_type(CmdType::IngestSst);
        req.set_ingest_sst(IngestSstRequest::default());
        let mut cmd = RaftCmdRequest::default();
        cmd.mut_requests().push(req);
        assert_eq!(should_write_to_engine(&cmd), true);
    }

    #[test]
    fn test_has_high_latency_operation() {
        // Normal command
        let mut req = Request::default();
        req.set_cmd_type(CmdType::Put);
        req.set_put(PutRequest::default());
        let mut cmd = RaftCmdRequest::default();
        cmd.mut_requests().push(req);
        assert_eq!(has_high_latency_operation(&cmd), false);

        // IngestSst command
        let mut req = Request::default();
        req.set_cmd_type(CmdType::IngestSst);
        req.set_ingest_sst(IngestSstRequest::default());
        let mut cmd = RaftCmdRequest::default();
        cmd.mut_requests().push(req);
        assert_eq!(has_high_latency_operation(&cmd), true);

        // DeleteRange command
        let mut req = Request::default();
        req.set_cmd_type(CmdType::DeleteRange);
        req.set_delete_range(DeleteRangeRequest::default());
        let mut cmd = RaftCmdRequest::default();
        cmd.mut_requests().push(req);
        assert_eq!(has_high_latency_operation(&cmd), true);
    }

    fn validate<F, E>(router: &ApplyRouter<E>, region_id: u64, validate: F)
    where
        F: FnOnce(&ApplyDelegate<E>) + Send + 'static,
        E: KvEngine,
    {
        let (validate_tx, validate_rx) = mpsc::channel();
        router.schedule_task(
            region_id,
            Msg::Validate(
                region_id,
                Box::new(move |delegate: *const u8| {
                    let delegate = unsafe { &*(delegate as *const ApplyDelegate<E>) };
                    validate(delegate);
                    validate_tx.send(()).unwrap();
                }),
            ),
        );
        validate_rx.recv_timeout(Duration::from_secs(3)).unwrap();
    }

    // Make sure msgs are handled in the same batch.
    fn batch_messages<E>(router: &ApplyRouter<E>, region_id: u64, msgs: Vec<Msg<E>>)
    where
        E: KvEngine,
    {
        let (notify1, wait1) = mpsc::channel();
        let (notify2, wait2) = mpsc::channel();
        router.schedule_task(
            region_id,
            Msg::Validate(
                region_id,
                Box::new(move |_| {
                    notify1.send(()).unwrap();
                    wait2.recv().unwrap();
                }),
            ),
        );
        wait1.recv().unwrap();

        for msg in msgs {
            router.schedule_task(region_id, msg);
        }

        notify2.send(()).unwrap();
    }

    fn fetch_apply_res<E>(
        receiver: &::std::sync::mpsc::Receiver<PeerMsg<E>>,
    ) -> ApplyRes<E::Snapshot>
    where
        E: KvEngine,
    {
        match receiver.recv_timeout(Duration::from_secs(3)) {
            Ok(PeerMsg::ApplyRes {
                res: TaskRes::Apply(res),
                ..
            }) => res,
            e => panic!("unexpected res {:?}", e),
        }
    }

    fn proposal<S: Snapshot>(
        is_conf_change: bool,
        index: u64,
        term: u64,
        cb: Callback<S>,
    ) -> Proposal<Callback<S>> {
        Proposal {
            is_conf_change,
            index,
            term,
            cb,
            propose_time: None,
            must_pass_epoch_check: false,
        }
    }

    fn apply<C: WriteCallback>(
        peer_id: u64,
        region_id: u64,
        term: u64,
        entries: Vec<Entry>,
        cbs: Vec<Proposal<C>>,
    ) -> Apply<C> {
        let (commit_index, commit_term) = entries
            .last()
            .map(|e| (e.get_index(), e.get_term()))
            .unwrap();
        Apply::new(
            peer_id,
            region_id,
            term,
            commit_index,
            commit_term,
            entries,
            cbs,
            None,
        )
    }

    #[test]
    fn test_basic_flow() {
        let (tx, rx) = mpsc::channel();
        let sender = Box::new(TestNotifier { tx });
        let (_tmp, engine) = create_tmp_engine("apply-basic");
        let (_dir, importer) = create_tmp_importer("apply-basic");
        let (region_scheduler, mut snapshot_rx) = dummy_scheduler();
        let cfg = Arc::new(VersionTrack::new(Config::default()));
        let (router, mut system) = create_apply_batch_system(&cfg.value());
        let pending_create_peers = Arc::new(Mutex::new(HashMap::default()));
        let builder = super::Builder::<KvTestEngine> {
            tag: "test-store".to_owned(),
            cfg,
            coprocessor_host: CoprocessorHost::<KvTestEngine>::default(),
            importer,
            region_scheduler,
            sender,
            engine,
            router: router.clone(),
            store_id: 1,
            pending_create_peers,
        };
        system.spawn("test-basic".to_owned(), builder);

        let mut reg = Registration {
            id: 1,
            term: 4,
            applied_term: 5,
            ..Default::default()
        };
        reg.region.set_id(2);
        reg.apply_state.set_applied_index(3);
        router.schedule_task(2, Msg::Registration(reg.dup()));
        validate(&router, 2, move |delegate| {
            assert_eq!(delegate.id, 1);
            assert_eq!(delegate.tag, "[region 2] 1");
            assert_eq!(delegate.region, reg.region);
            assert!(!delegate.pending_remove);
            assert_eq!(delegate.apply_state, reg.apply_state);
            assert_eq!(delegate.term, reg.term);
            assert_eq!(delegate.applied_term, reg.applied_term);
        });

        let (resp_tx, resp_rx) = mpsc::channel();
        let p = proposal(
            false,
            1,
            0,
            Callback::write(Box::new(move |resp: WriteResponse| {
                resp_tx.send(resp.response).unwrap();
            })),
        );
        router.schedule_task(
            1,
            Msg::apply(apply(1, 1, 0, vec![new_entry(0, 1, true)], vec![p])),
        );
        // unregistered region should be ignored and notify failed.
        let resp = resp_rx.recv_timeout(Duration::from_secs(3)).unwrap();
        assert!(resp.get_header().get_error().has_region_not_found());
        rx.try_recv().unwrap_err();

        let (cc_tx, cc_rx) = mpsc::channel();
        let pops = vec![
            proposal(
                false,
                4,
                4,
                Callback::write(Box::new(move |write: WriteResponse| {
                    cc_tx.send(write.response).unwrap();
                })),
            ),
            proposal(false, 4, 5, Callback::None),
        ];
        router.schedule_task(
            2,
            Msg::apply(apply(1, 2, 11, vec![new_entry(5, 4, true)], pops)),
        );
        // proposal with not commit entry should be ignore
        validate(&router, 2, move |delegate| {
            assert_eq!(delegate.term, 11);
        });
        let cc_resp = cc_rx.try_recv().unwrap();
        assert!(cc_resp.get_header().get_error().has_stale_command());
        rx.recv_timeout(Duration::from_secs(3)).unwrap();

        // Make sure Apply and Snapshot are in the same batch.
        let (snap_tx, _) = mpsc::sync_channel(0);
        batch_messages(
            &router,
            2,
            vec![
                Msg::apply(apply(1, 2, 11, vec![new_entry(5, 5, false)], vec![])),
                Msg::Snapshot(GenSnapTask::new_for_test(2, snap_tx)),
            ],
        );
        let apply_res = match rx.recv_timeout(Duration::from_secs(3)) {
            Ok(PeerMsg::ApplyRes {
                res: TaskRes::Apply(res),
                ..
            }) => res,
            e => panic!("unexpected apply result: {:?}", e),
        };
        let apply_state_key = keys::apply_state_key(2);
        let apply_state = match snapshot_rx.recv_timeout(Duration::from_secs(3)) {
            Ok(Some(RegionTask::Gen { kv_snap, .. })) => kv_snap
                .get_msg_cf(CF_RAFT, &apply_state_key)
                .unwrap()
                .unwrap(),
            e => panic!("unexpected apply result: {:?}", e),
        };
        assert_eq!(apply_res.region_id, 2);
        assert_eq!(apply_res.apply_state, apply_state);
        assert_eq!(apply_res.apply_state.get_applied_index(), 5);
        assert!(apply_res.exec_res.is_empty());
        // empty entry will make applied_index step forward and should write apply state
        // to engine.
        assert_eq!(apply_res.metrics.written_keys, 1);
        assert_eq!(apply_res.applied_term, 5);
        validate(&router, 2, |delegate| {
            assert_eq!(delegate.term, 11);
            assert_eq!(delegate.applied_term, 5);
            assert_eq!(delegate.apply_state.get_applied_index(), 5);
            assert_eq!(
                delegate.apply_state.get_applied_index(),
                delegate.last_flush_applied_index
            );
        });

        router.schedule_task(2, Msg::destroy(2, false));
        let (region_id, peer_id) = match rx.recv_timeout(Duration::from_secs(3)) {
            Ok(PeerMsg::ApplyRes {
                res: TaskRes::Destroy {
                    region_id, peer_id, ..
                },
                ..
            }) => (region_id, peer_id),
            e => panic!("expected destroy result, but got {:?}", e),
        };
        assert_eq!(peer_id, 1);
        assert_eq!(region_id, 2);

        // Stopped peer should be removed.
        let (resp_tx, resp_rx) = mpsc::channel();
        let p = proposal(
            false,
            1,
            0,
            Callback::write(Box::new(move |resp: WriteResponse| {
                resp_tx.send(resp.response).unwrap();
            })),
        );
        router.schedule_task(
            2,
            Msg::apply(apply(1, 1, 0, vec![new_entry(0, 1, true)], vec![p])),
        );
        // unregistered region should be ignored and notify failed.
        let resp = resp_rx.recv_timeout(Duration::from_secs(3)).unwrap();
        assert!(
            resp.get_header().get_error().has_region_not_found(),
            "{:?}",
            resp
        );
        rx.try_recv().unwrap_err();

        system.shutdown();
    }

    fn cb<S: Snapshot>(idx: u64, term: u64, tx: Sender<RaftCmdResponse>) -> Proposal<Callback<S>> {
        proposal(
            false,
            idx,
            term,
            Callback::write(Box::new(move |resp: WriteResponse| {
                tx.send(resp.response).unwrap();
            })),
        )
    }

    struct EntryBuilder {
        entry: Entry,
        req: RaftCmdRequest,
    }

    impl EntryBuilder {
        fn new(index: u64, term: u64) -> EntryBuilder {
            let req = RaftCmdRequest::default();
            let mut entry = Entry::default();
            entry.set_index(index);
            entry.set_term(term);
            EntryBuilder { entry, req }
        }

        fn epoch(mut self, conf_ver: u64, version: u64) -> EntryBuilder {
            let mut epoch = RegionEpoch::default();
            epoch.set_version(version);
            epoch.set_conf_ver(conf_ver);
            self.req.mut_header().set_region_epoch(epoch);
            self
        }

        fn put(self, key: &[u8], value: &[u8]) -> EntryBuilder {
            self.add_put_req(None, key, value)
        }

        fn put_cf(self, cf: &str, key: &[u8], value: &[u8]) -> EntryBuilder {
            self.add_put_req(Some(cf), key, value)
        }

        fn add_put_req(mut self, cf: Option<&str>, key: &[u8], value: &[u8]) -> EntryBuilder {
            let mut cmd = Request::default();
            cmd.set_cmd_type(CmdType::Put);
            if let Some(cf) = cf {
                cmd.mut_put().set_cf(cf.to_owned());
            }
            cmd.mut_put().set_key(key.to_vec());
            cmd.mut_put().set_value(value.to_vec());
            self.req.mut_requests().push(cmd);
            self
        }

        fn delete(self, key: &[u8]) -> EntryBuilder {
            self.add_delete_req(None, key)
        }

        fn delete_cf(self, cf: &str, key: &[u8]) -> EntryBuilder {
            self.add_delete_req(Some(cf), key)
        }

        fn delete_range(self, start_key: &[u8], end_key: &[u8]) -> EntryBuilder {
            self.add_delete_range_req(None, start_key, end_key)
        }

        fn delete_range_cf(self, cf: &str, start_key: &[u8], end_key: &[u8]) -> EntryBuilder {
            self.add_delete_range_req(Some(cf), start_key, end_key)
        }

        fn add_delete_req(mut self, cf: Option<&str>, key: &[u8]) -> EntryBuilder {
            let mut cmd = Request::default();
            cmd.set_cmd_type(CmdType::Delete);
            if let Some(cf) = cf {
                cmd.mut_delete().set_cf(cf.to_owned());
            }
            cmd.mut_delete().set_key(key.to_vec());
            self.req.mut_requests().push(cmd);
            self
        }

        fn add_delete_range_req(
            mut self,
            cf: Option<&str>,
            start_key: &[u8],
            end_key: &[u8],
        ) -> EntryBuilder {
            let mut cmd = Request::default();
            cmd.set_cmd_type(CmdType::DeleteRange);
            if let Some(cf) = cf {
                cmd.mut_delete_range().set_cf(cf.to_owned());
            }
            cmd.mut_delete_range().set_start_key(start_key.to_vec());
            cmd.mut_delete_range().set_end_key(end_key.to_vec());
            self.req.mut_requests().push(cmd);
            self
        }

        fn ingest_sst(mut self, meta: &SstMeta) -> EntryBuilder {
            let mut cmd = Request::default();
            cmd.set_cmd_type(CmdType::IngestSst);
            cmd.mut_ingest_sst().set_sst(meta.clone());
            self.req.mut_requests().push(cmd);
            self
        }

        fn split(mut self, splits: BatchSplitRequest) -> EntryBuilder {
            let mut req = AdminRequest::default();
            req.set_cmd_type(AdminCmdType::BatchSplit);
            req.set_splits(splits);
            self.req.set_admin_request(req);
            self
        }

        fn prepare_merge(mut self, target: metapb::Region) -> EntryBuilder {
            let mut request = AdminRequest::default();
            request.set_cmd_type(AdminCmdType::PrepareMerge);
            request.mut_prepare_merge().set_target(target);
            self.req.set_admin_request(request);
            self
        }

        fn compact_log(mut self, index: u64, term: u64) -> EntryBuilder {
            let mut req = AdminRequest::default();
            req.set_cmd_type(AdminCmdType::CompactLog);
            req.mut_compact_log().set_compact_index(index);
            req.mut_compact_log().set_compact_term(term);
            self.req.set_admin_request(req);
            self
        }

        fn compute_hash(mut self, context: Vec<u8>) -> EntryBuilder {
            let mut req = AdminRequest::default();
            req.set_cmd_type(AdminCmdType::ComputeHash);
            req.mut_compute_hash().set_context(context);
            self.req.set_admin_request(req);
            self
        }

        fn build(mut self) -> Entry {
            self.entry
                .set_data(self.req.write_to_bytes().unwrap().into());
            self.entry
        }
    }

    #[derive(Clone, Default)]
    struct ApplyObserver {
        pre_query_count: Arc<AtomicUsize>,
        post_query_count: Arc<AtomicUsize>,
        cmd_sink: Option<Arc<Mutex<Sender<CmdBatch>>>>,
        filter_compact_log: Arc<AtomicBool>,
        filter_consistency_check: Arc<AtomicBool>,
        skip_persist_when_pre_commit: Arc<AtomicBool>,
        delay_remove_ssts: Arc<AtomicBool>,
        last_delete_sst_count: Arc<AtomicU64>,
        last_pending_delete_sst_count: Arc<AtomicU64>,
        last_pending_handle_sst_count: Arc<AtomicU64>,
    }

    impl Coprocessor for ApplyObserver {}

    impl QueryObserver for ApplyObserver {
        fn pre_apply_query(&self, _: &mut ObserverContext<'_>, _: &[Request]) {
            self.pre_query_count.fetch_add(1, Ordering::SeqCst);
        }

        fn post_apply_query(&self, _: &mut ObserverContext<'_>, _: &Cmd) {
            self.post_query_count.fetch_add(1, Ordering::SeqCst);
        }

        fn post_exec_query(
            &self,
            _: &mut ObserverContext<'_>,
            _: &Cmd,
            _: &RaftApplyState,
            _: &RegionState,
            apply_info: &mut ApplyCtxInfo<'_>,
        ) -> bool {
            match apply_info.pending_handle_ssts {
                Some(v) => {
                    // If it is a ingest sst
                    let mut ssts = std::mem::take(v);
                    assert_ne!(ssts.len(), 0);
                    if self.delay_remove_ssts.load(Ordering::SeqCst) {
                        apply_info.pending_delete_ssts.append(&mut ssts);
                    } else {
                        apply_info.delete_ssts.append(&mut ssts);
                    }
                }
                None => (),
            }
            self.last_delete_sst_count
                .store(apply_info.delete_ssts.len() as u64, Ordering::SeqCst);
            self.last_pending_delete_sst_count.store(
                apply_info.pending_delete_ssts.len() as u64,
                Ordering::SeqCst,
            );
            self.last_pending_handle_sst_count.store(
                match apply_info.pending_handle_ssts {
                    Some(ref v) => v.len() as u64,
                    None => 0,
                },
                Ordering::SeqCst,
            );
            false
        }
    }

    impl AdminObserver for ApplyObserver {
        fn post_exec_admin(
            &self,
            _: &mut ObserverContext<'_>,
            cmd: &Cmd,
            _: &RaftApplyState,
            region_state: &RegionState,
            _: &mut ApplyCtxInfo<'_>,
        ) -> bool {
            let request = cmd.request.get_admin_request();
            match request.get_cmd_type() {
                AdminCmdType::CompactLog => true,
                AdminCmdType::CommitMerge
                | AdminCmdType::PrepareMerge
                | AdminCmdType::RollbackMerge => {
                    assert!(region_state.modified_region.is_some());
                    true
                }
                AdminCmdType::BatchSplit => true,
                _ => false,
            }
        }

        fn pre_exec_admin(
            &self,
            _: &mut ObserverContext<'_>,
            req: &AdminRequest,
            _: u64,
            _: u64,
        ) -> bool {
            let cmd_type = req.get_cmd_type();
            if cmd_type == AdminCmdType::CompactLog
                && self.filter_compact_log.deref().load(Ordering::SeqCst)
            {
                return true;
            };
            if (cmd_type == AdminCmdType::ComputeHash || cmd_type == AdminCmdType::VerifyHash)
                && self.filter_consistency_check.deref().load(Ordering::SeqCst)
            {
                return true;
            };
            false
        }
    }

    impl<E> CmdObserver<E> for ApplyObserver
    where
        E: KvEngine,
    {
        fn on_flush_applied_cmd_batch(
            &self,
            _: ObserveLevel,
            cmd_batches: &mut Vec<CmdBatch>,
            _: &E,
        ) {
            for b in std::mem::take(cmd_batches) {
                if b.is_empty() {
                    continue;
                }
                if let Some(sink) = self.cmd_sink.as_ref() {
                    sink.lock().unwrap().send(b).unwrap();
                }
            }
        }

        fn on_applied_current_term(&self, _: raft::StateRole, _: &Region) {}
    }

    impl RegionChangeObserver for ApplyObserver {
        fn pre_persist(
            &self,
            _: &mut ObserverContext<'_>,
            _is_finished: bool,
            _cmd: Option<&RaftCmdRequest>,
        ) -> bool {
            !self.skip_persist_when_pre_commit.load(Ordering::SeqCst)
        }
    }

    #[test]
    fn test_handle_raft_committed_entries() {
        let (_path, engine) = create_tmp_engine("test-delegate");
        let (import_dir, importer) = create_tmp_importer("test-delegate");
        let obs = ApplyObserver::default();
        let mut host = CoprocessorHost::<KvTestEngine>::default();
        host.registry
            .register_query_observer(1, BoxQueryObserver::new(obs.clone()));

        let (tx, rx) = mpsc::channel();
        let (region_scheduler, _) = dummy_scheduler();
        let sender = Box::new(TestNotifier { tx });
        let cfg = Arc::new(VersionTrack::new(Config::default()));
        let (router, mut system) = create_apply_batch_system(&cfg.value());
        let pending_create_peers = Arc::new(Mutex::new(HashMap::default()));
        let builder = super::Builder::<KvTestEngine> {
            tag: "test-store".to_owned(),
            cfg,
            sender,
            region_scheduler,
            coprocessor_host: host,
            importer: importer.clone(),
            engine: engine.clone(),
            router: router.clone(),
            store_id: 1,
            pending_create_peers,
        };
        system.spawn("test-handle-raft".to_owned(), builder);

        let peer_id = 3;
        let mut reg = Registration {
            id: peer_id,
            ..Default::default()
        };
        reg.region.set_id(1);
        reg.region.mut_peers().push(new_peer(2, 3));
        reg.region.set_end_key(b"k5".to_vec());
        reg.region.mut_region_epoch().set_conf_ver(1);
        reg.region.mut_region_epoch().set_version(3);
        router.schedule_task(1, Msg::Registration(reg));

        let (capture_tx, capture_rx) = mpsc::channel();
        let put_entry = EntryBuilder::new(1, 1)
            .put(b"k1", b"v1")
            .put(b"k2", b"v1")
            .put(b"k3", b"v1")
            .epoch(1, 3)
            .build();
        router.schedule_task(
            1,
            Msg::apply(apply(
                peer_id,
                1,
                1,
                vec![put_entry],
                vec![cb(1, 1, capture_tx.clone())],
            )),
        );
        let resp = capture_rx.recv_timeout(Duration::from_secs(3)).unwrap();
        assert!(!resp.get_header().has_error(), "{:?}", resp);
        let dk_k1 = keys::data_key(b"k1");
        let dk_k2 = keys::data_key(b"k2");
        let dk_k3 = keys::data_key(b"k3");
        assert_eq!(engine.get_value(&dk_k1).unwrap().unwrap(), b"v1");
        assert_eq!(engine.get_value(&dk_k2).unwrap().unwrap(), b"v1");
        assert_eq!(engine.get_value(&dk_k3).unwrap().unwrap(), b"v1");
        validate(&router, 1, |delegate| {
            assert_eq!(delegate.applied_term, 1);
            assert_eq!(delegate.apply_state.get_applied_index(), 1);
        });
        fetch_apply_res(&rx);

        let put_entry = EntryBuilder::new(2, 2)
            .put_cf(CF_LOCK, b"k1", b"v1")
            .epoch(1, 3)
            .build();
        router.schedule_task(1, Msg::apply(apply(peer_id, 1, 2, vec![put_entry], vec![])));
        let apply_res = fetch_apply_res(&rx);
        assert_eq!(apply_res.region_id, 1);
        assert_eq!(apply_res.apply_state.get_applied_index(), 2);
        assert_eq!(apply_res.applied_term, 2);
        assert!(apply_res.exec_res.is_empty());
        assert!(apply_res.metrics.written_bytes >= 5);
        assert_eq!(apply_res.metrics.written_keys, 2);
        assert_eq!(apply_res.metrics.size_diff_hint, 5);
        assert_eq!(apply_res.metrics.lock_cf_written_bytes, 5);
        assert_eq!(
            engine.get_value_cf(CF_LOCK, &dk_k1).unwrap().unwrap(),
            b"v1"
        );

        let put_entry = EntryBuilder::new(3, 2)
            .put(b"k2", b"v2")
            .epoch(1, 1)
            .build();
        router.schedule_task(
            1,
            Msg::apply(apply(
                peer_id,
                1,
                2,
                vec![put_entry],
                vec![cb(3, 2, capture_tx.clone())],
            )),
        );
        let resp = capture_rx.recv_timeout(Duration::from_secs(3)).unwrap();
        assert!(resp.get_header().get_error().has_epoch_not_match());
        let apply_res = fetch_apply_res(&rx);
        assert_eq!(apply_res.applied_term, 2);
        assert_eq!(apply_res.apply_state.get_applied_index(), 3);

        let put_entry = EntryBuilder::new(4, 2)
            .put(b"k3", b"v3")
            .put(b"k5", b"v5")
            .epoch(1, 3)
            .build();
        router.schedule_task(
            1,
            Msg::apply(apply(
                peer_id,
                1,
                2,
                vec![put_entry],
                vec![cb(4, 2, capture_tx.clone())],
            )),
        );
        let resp = capture_rx.recv_timeout(Duration::from_secs(3)).unwrap();
        assert!(resp.get_header().get_error().has_key_not_in_region());
        let apply_res = fetch_apply_res(&rx);
        assert_eq!(apply_res.applied_term, 2);
        assert_eq!(apply_res.apply_state.get_applied_index(), 4);
        // a writebatch should be atomic.
        assert_eq!(engine.get_value(&dk_k3).unwrap().unwrap(), b"v1");

        let put_entry = EntryBuilder::new(5, 3)
            .delete(b"k1")
            .delete_cf(CF_LOCK, b"k1")
            .delete_cf(CF_WRITE, b"k1")
            .epoch(1, 3)
            .build();
        router.schedule_task(
            1,
            Msg::apply(apply(
                peer_id,
                1,
                3,
                vec![put_entry],
                vec![cb(5, 2, capture_tx.clone()), cb(5, 3, capture_tx.clone())],
            )),
        );
        let resp = capture_rx.recv_timeout(Duration::from_secs(3)).unwrap();
        // stale command should be cleared.
        assert!(resp.get_header().get_error().has_stale_command());
        let resp = capture_rx.recv_timeout(Duration::from_secs(3)).unwrap();
        assert!(!resp.get_header().has_error(), "{:?}", resp);
        assert!(engine.get_value(&dk_k1).unwrap().is_none());
        let apply_res = fetch_apply_res(&rx);
        assert_eq!(apply_res.metrics.lock_cf_written_bytes, 3);
        assert_eq!(apply_res.metrics.delete_keys_hint, 2);
        assert_eq!(apply_res.metrics.size_diff_hint, -9);

        let delete_entry = EntryBuilder::new(6, 3).delete(b"k5").epoch(1, 3).build();
        router.schedule_task(
            1,
            Msg::apply(apply(
                peer_id,
                1,
                3,
                vec![delete_entry],
                vec![cb(6, 3, capture_tx.clone())],
            )),
        );
        let resp = capture_rx.recv_timeout(Duration::from_secs(3)).unwrap();
        assert!(resp.get_header().get_error().has_key_not_in_region());
        fetch_apply_res(&rx);

        let delete_range_entry = EntryBuilder::new(7, 3)
            .delete_range(b"", b"")
            .epoch(1, 3)
            .build();
        router.schedule_task(
            1,
            Msg::apply(apply(
                peer_id,
                1,
                3,
                vec![delete_range_entry],
                vec![cb(7, 3, capture_tx.clone())],
            )),
        );
        let resp = capture_rx.recv_timeout(Duration::from_secs(3)).unwrap();
        assert!(resp.get_header().get_error().has_key_not_in_region());
        assert_eq!(engine.get_value(&dk_k3).unwrap().unwrap(), b"v1");
        fetch_apply_res(&rx);

        let delete_range_entry = EntryBuilder::new(8, 3)
            .delete_range_cf(CF_DEFAULT, b"", b"k5")
            .delete_range_cf(CF_LOCK, b"", b"k5")
            .delete_range_cf(CF_WRITE, b"", b"k5")
            .epoch(1, 3)
            .build();
        router.schedule_task(
            1,
            Msg::apply(apply(
                peer_id,
                1,
                3,
                vec![delete_range_entry],
                vec![cb(8, 3, capture_tx.clone())],
            )),
        );
        let resp = capture_rx.recv_timeout(Duration::from_secs(3)).unwrap();
        assert!(!resp.get_header().has_error(), "{:?}", resp);
        assert!(engine.get_value(&dk_k1).unwrap().is_none());
        assert!(engine.get_value(&dk_k2).unwrap().is_none());
        assert!(engine.get_value(&dk_k3).unwrap().is_none());

        // The region was rescheduled from normal-priority handler to
        // low-priority handler, so the first apple_res.exec_res should be empty.
        let apply_res = fetch_apply_res(&rx);
        assert!(apply_res.exec_res.is_empty());
        // The entry should be applied now.
        let apply_res = fetch_apply_res(&rx);
        assert_eq!(apply_res.applied_term, 3);
        assert_eq!(apply_res.apply_state.get_applied_index(), 8);

        // UploadSST
        let sst_path = import_dir.path().join("test.sst");
        let mut sst_epoch = RegionEpoch::default();
        sst_epoch.set_conf_ver(1);
        sst_epoch.set_version(3);
        let sst_range = (0, 100);
        let (mut meta1, data1) = gen_sst_file(&sst_path, sst_range);
        meta1.set_region_id(1);
        meta1.set_region_epoch(sst_epoch);
        let mut file1 = importer.create(&meta1).unwrap();
        file1.append(&data1).unwrap();
        file1.finish().unwrap();
        let (mut meta2, data2) = gen_sst_file(&sst_path, sst_range);
        meta2.set_region_id(1);
        meta2.mut_region_epoch().set_conf_ver(1);
        meta2.mut_region_epoch().set_version(1234);
        let mut file2 = importer.create(&meta2).unwrap();
        file2.append(&data2).unwrap();
        file2.finish().unwrap();

        // IngestSst
        let put_ok = EntryBuilder::new(9, 3)
            .put(&[sst_range.0], &[sst_range.1])
            .epoch(0, 3)
            .build();
        // Add a put above to test flush before ingestion.
        let capture_tx_clone = capture_tx.clone();
        let ingest_ok = EntryBuilder::new(10, 3)
            .ingest_sst(&meta1)
            .epoch(0, 3)
            .build();
        let ingest_epoch_not_match = EntryBuilder::new(11, 3)
            .ingest_sst(&meta2)
            .epoch(0, 3)
            .build();
        let entries = vec![put_ok, ingest_ok, ingest_epoch_not_match];
        router.schedule_task(
            1,
            Msg::apply(apply(
                peer_id,
                1,
                3,
                entries,
                vec![
                    cb(9, 3, capture_tx.clone()),
                    proposal(
                        false,
                        10,
                        3,
                        Callback::write(Box::new(move |resp: WriteResponse| {
                            // Sleep until yield timeout.
                            thread::sleep(Duration::from_millis(500));
                            capture_tx_clone.send(resp.response).unwrap();
                        })),
                    ),
                    cb(11, 3, capture_tx.clone()),
                ],
            )),
        );
        let resp = capture_rx.recv_timeout(Duration::from_secs(3)).unwrap();
        assert!(!resp.get_header().has_error(), "{:?}", resp);
        let resp = capture_rx.recv_timeout(Duration::from_secs(3)).unwrap();
        assert!(!resp.get_header().has_error(), "{:?}", resp);
        check_db_range(&engine, sst_range);
        let resp = capture_rx.recv_timeout(Duration::from_secs(3)).unwrap();
        assert!(resp.get_header().has_error());

        // The region was rescheduled to normal-priority handler because of
        // nomral put command, so the first apple_res.exec_res should be empty.
        let apply_res = fetch_apply_res(&rx);
        assert!(apply_res.exec_res.is_empty());
        // The region was rescheduled low-priority becasuee of ingest command,
        // only put entry has been applied;
        let apply_res = fetch_apply_res(&rx);
        assert_eq!(apply_res.applied_term, 3);
        assert_eq!(apply_res.apply_state.get_applied_index(), 9);
        // The region will yield after timeout.
        let apply_res = fetch_apply_res(&rx);
        assert_eq!(apply_res.applied_term, 3);
        assert_eq!(apply_res.apply_state.get_applied_index(), 10);
        // The third entry should be applied now.
        let apply_res = fetch_apply_res(&rx);
        assert_eq!(apply_res.applied_term, 3);
        assert_eq!(apply_res.apply_state.get_applied_index(), 11);

        let write_batch_max_keys = <KvTestEngine as WriteBatchExt>::WRITE_BATCH_MAX_KEYS;

        let mut props = vec![];
        let mut entries = vec![];
        for i in 0..write_batch_max_keys {
            let put_entry = EntryBuilder::new(i as u64 + 12, 3)
                .put(b"k", b"v")
                .epoch(1, 3)
                .build();
            entries.push(put_entry);
            props.push(cb(i as u64 + 12, 3, capture_tx.clone()));
        }
        router.schedule_task(1, Msg::apply(apply(peer_id, 1, 3, entries, props)));
        for _ in 0..write_batch_max_keys {
            capture_rx.recv_timeout(Duration::from_secs(3)).unwrap();
        }
        let index = write_batch_max_keys + 11;
        // The region was rescheduled to normal-priority handler. Discard the first
        // apply_res.
        fetch_apply_res(&rx);
        let apply_res = fetch_apply_res(&rx);
        assert_eq!(apply_res.apply_state.get_applied_index(), index as u64);
        assert_eq!(obs.pre_query_count.load(Ordering::SeqCst), index);
        assert_eq!(obs.post_query_count.load(Ordering::SeqCst), index);

        system.shutdown();
    }

    #[test]
    fn test_handle_ingest_sst() {
        let (_path, engine) = create_tmp_engine("test-ingest");
        let (import_dir, importer) = create_tmp_importer("test-ingest");
        let obs = ApplyObserver::default();
        let mut host = CoprocessorHost::<KvTestEngine>::default();
        host.registry
            .register_query_observer(1, BoxQueryObserver::new(obs));

        let (tx, rx) = mpsc::channel();
        let (region_scheduler, _) = dummy_scheduler();
        let sender = Box::new(TestNotifier { tx });
        let cfg = {
            let mut cfg = Config::default();
            cfg.apply_batch_system.pool_size = 1;
            cfg.apply_batch_system.low_priority_pool_size = 0;
            Arc::new(VersionTrack::new(cfg))
        };
        let (router, mut system) = create_apply_batch_system(&cfg.value());
        let pending_create_peers = Arc::new(Mutex::new(HashMap::default()));
        let builder = super::Builder::<KvTestEngine> {
            tag: "test-store".to_owned(),
            cfg,
            sender,
            region_scheduler,
            coprocessor_host: host,
            importer: importer.clone(),
            engine: engine.clone(),
            router: router.clone(),
            store_id: 1,
            pending_create_peers,
        };
        system.spawn("test-ingest".to_owned(), builder);

        let mut reg = Registration {
            id: 1,
            ..Default::default()
        };
        reg.region.set_id(1);
        reg.region.mut_peers().push(new_peer(1, 1));
        reg.region.set_start_key(b"k1".to_vec());
        reg.region.set_end_key(b"k2".to_vec());
        reg.region.mut_region_epoch().set_conf_ver(1);
        reg.region.mut_region_epoch().set_version(3);
        router.schedule_task(1, Msg::Registration(reg));

        // Test whether put commands and ingest commands are applied to engine in a
        // correct order. We will generate 5 entries which are put, ingest, put,
        // ingest, put respectively. For a same key, it can exist in multiple
        // entries or in a single entries. We will test all all the possible
        // keys exsiting combinations.
        let mut keys = Vec::new();
        let keys_count = 1 << 5;
        for i in 0..keys_count {
            keys.push(format!("k1/{:02}", i).as_bytes().to_vec());
        }
        let mut expected_vals = Vec::new();
        expected_vals.resize(keys_count, Vec::new());

        let entry1 = {
            let mut entry = EntryBuilder::new(1, 1);
            for i in 0..keys_count {
                if (i & 1) > 0 {
                    entry = entry.put(&keys[i], b"1");
                    expected_vals[i] = b"1".to_vec();
                }
            }
            entry.epoch(1, 3).build()
        };
        let entry2 = {
            let mut kvs: Vec<(&[u8], &[u8])> = Vec::new();
            for i in 0..keys_count {
                if (i & 2) > 0 {
                    kvs.push((&keys[i], b"2"));
                    expected_vals[i] = b"2".to_vec();
                }
            }
            let sst_path = import_dir.path().join("test.sst");
            let (mut meta, data) = gen_sst_file_with_kvs(&sst_path, &kvs);
            meta.set_region_id(1);
            meta.mut_region_epoch().set_conf_ver(1);
            meta.mut_region_epoch().set_version(3);
            let mut file = importer.create(&meta).unwrap();
            file.append(&data).unwrap();
            file.finish().unwrap();
            EntryBuilder::new(2, 1)
                .ingest_sst(&meta)
                .epoch(1, 3)
                .build()
        };
        let entry3 = {
            let mut entry = EntryBuilder::new(3, 1);
            for i in 0..keys_count {
                if (i & 4) > 0 {
                    entry = entry.put(&keys[i], b"3");
                    expected_vals[i] = b"3".to_vec();
                }
            }
            entry.epoch(1, 3).build()
        };
        let entry4 = {
            let mut kvs: Vec<(&[u8], &[u8])> = Vec::new();
            for i in 0..keys_count {
                if (i & 8) > 0 {
                    kvs.push((&keys[i], b"4"));
                    expected_vals[i] = b"4".to_vec();
                }
            }
            let sst_path = import_dir.path().join("test2.sst");
            let (mut meta, data) = gen_sst_file_with_kvs(&sst_path, &kvs);
            meta.set_region_id(1);
            meta.mut_region_epoch().set_conf_ver(1);
            meta.mut_region_epoch().set_version(3);
            let mut file = importer.create(&meta).unwrap();
            file.append(&data).unwrap();
            file.finish().unwrap();
            EntryBuilder::new(4, 1)
                .ingest_sst(&meta)
                .epoch(1, 3)
                .build()
        };
        let entry5 = {
            let mut entry = EntryBuilder::new(5, 1);
            for i in 0..keys_count {
                if (i & 16) > 0 {
                    entry = entry.put(&keys[i], b"5");
                    expected_vals[i] = b"5".to_vec();
                }
            }
            entry.epoch(1, 3).build()
        };

        let (capture_tx, capture_rx) = mpsc::channel();
        router.schedule_task(
            1,
            Msg::apply(apply(
                1,
                1,
                1,
                vec![entry1, entry2, entry3],
                vec![
                    cb(1, 1, capture_tx.clone()),
                    cb(2, 1, capture_tx.clone()),
                    cb(3, 1, capture_tx.clone()),
                ],
            )),
        );
        router.schedule_task(
            1,
            Msg::apply(apply(
                1,
                1,
                1,
                vec![entry4, entry5],
                vec![cb(4, 1, capture_tx.clone()), cb(5, 1, capture_tx)],
            )),
        );
        for _ in 0..3 {
            let resp = capture_rx.recv_timeout(Duration::from_secs(3)).unwrap();
            assert!(!resp.get_header().has_error(), "{:?}", resp);
        }
        for _ in 0..2 {
            let resp = capture_rx.recv_timeout(Duration::from_secs(3)).unwrap();
            assert!(!resp.get_header().has_error(), "{:?}", resp);
        }
        let mut res = fetch_apply_res(&rx);
        // There may be one or two ApplyRes which depends on whether these two apply
        // msgs are batched together.
        if res.apply_state.get_applied_index() == 3 {
            res = fetch_apply_res(&rx);
        }
        assert_eq!(res.apply_state.get_applied_index(), 5);

        // Verify the engine keys.
        for i in 1..keys_count {
            let dk = keys::data_key(&keys[i]);
            assert_eq!(engine.get_value(&dk).unwrap().unwrap(), &expected_vals[i]);
        }
    }

    #[test]
    fn test_bucket_version_change_in_try_batch() {
        let (_path, engine) = create_tmp_engine("test-bucket");
        let (_, importer) = create_tmp_importer("test-bucket");
        let obs = ApplyObserver::default();
        let mut host = CoprocessorHost::<KvTestEngine>::default();
        host.registry
            .register_query_observer(1, BoxQueryObserver::new(obs));

        let (tx, rx) = mpsc::channel();
        let (region_scheduler, _) = dummy_scheduler();
        let sender = Box::new(TestNotifier { tx });
        let cfg = {
            let mut cfg = Config::default();
            cfg.apply_batch_system.pool_size = 1;
            cfg.apply_batch_system.low_priority_pool_size = 0;
            Arc::new(VersionTrack::new(cfg))
        };
        let (router, mut system) = create_apply_batch_system(&cfg.value());
        let pending_create_peers = Arc::new(Mutex::new(HashMap::default()));
        let builder = super::Builder::<KvTestEngine> {
            tag: "test-store".to_owned(),
            cfg,
            sender,
            region_scheduler,
            coprocessor_host: host,
            importer,
            engine,
            router: router.clone(),
            store_id: 1,
            pending_create_peers,
        };
        system.spawn("test-bucket".to_owned(), builder);

        let mut reg = Registration {
            id: 1,
            ..Default::default()
        };
        reg.region.set_id(1);
        reg.region.mut_peers().push(new_peer(1, 1));
        reg.region.set_start_key(b"k1".to_vec());
        reg.region.set_end_key(b"k2".to_vec());
        reg.region.mut_region_epoch().set_conf_ver(1);
        reg.region.mut_region_epoch().set_version(3);
        router.schedule_task(1, Msg::Registration(reg));

        let entry1 = {
            let mut entry = EntryBuilder::new(1, 1);
            entry = entry.put(b"key1", b"value1");
            entry.epoch(1, 3).build()
        };

        let entry2 = {
            let mut entry = EntryBuilder::new(2, 1);
            entry = entry.put(b"key2", b"value2");
            entry.epoch(1, 3).build()
        };

        let (capture_tx, _capture_rx) = mpsc::channel();
        let mut apply1 = apply(1, 1, 1, vec![entry1], vec![cb(1, 1, capture_tx.clone())]);
        let bucket_meta = BucketMeta {
            region_id: 1,
            region_epoch: RegionEpoch::default(),
            version: 1,
            keys: vec![b"".to_vec(), b"".to_vec()],
            sizes: vec![0, 0],
        };
        apply1.bucket_meta = Some(Arc::new(bucket_meta));

        let mut apply2 = apply(1, 1, 1, vec![entry2], vec![cb(2, 1, capture_tx)]);
        let mut bucket_meta2 = BucketMeta {
            region_id: 1,
            region_epoch: RegionEpoch::default(),
            version: 2,
            keys: vec![b"".to_vec(), b"".to_vec()],
            sizes: vec![0, 0],
        };
        bucket_meta2.version = 2;
        apply2.bucket_meta = Some(Arc::new(bucket_meta2));

        router.schedule_task(1, Msg::apply(apply1));
        router.schedule_task(1, Msg::apply(apply2));

        let res = fetch_apply_res(&rx);
        let bucket_version = res.bucket_stat.unwrap().as_ref().meta.version;

        assert_eq!(bucket_version, 2);

        validate(&router, 1, |delegate| {
            let bucket_version = delegate.buckets.as_ref().unwrap().meta.version;
            assert_eq!(bucket_version, 2);
        });
    }

    #[test]
    fn test_exec_observer() {
        let (_path, engine) = create_tmp_engine("test-exec-observer");
        let (import_dir, importer) = create_tmp_importer("test-exec-observer");
        let mut host = CoprocessorHost::<KvTestEngine>::default();
        let obs = ApplyObserver::default();
        host.registry
            .register_admin_observer(1, BoxAdminObserver::new(obs.clone()));
        host.registry
            .register_region_change_observer(1, BoxRegionChangeObserver::new(obs.clone()));
        host.registry
            .register_query_observer(1, BoxQueryObserver::new(obs.clone()));

        let (tx, rx) = mpsc::channel();
        let (region_scheduler, _) = dummy_scheduler();
        let sender = Box::new(TestNotifier { tx });
        let cfg = Config::default();
        let (router, mut system) = create_apply_batch_system(&cfg);
        let pending_create_peers = Arc::new(Mutex::new(HashMap::default()));
        let builder = super::Builder::<KvTestEngine> {
            tag: "test-exec-observer".to_owned(),
            cfg: Arc::new(VersionTrack::new(cfg)),
            sender,
            region_scheduler,
            coprocessor_host: host,
            importer: importer.clone(),
            engine: engine.clone(),
            router: router.clone(),
            store_id: 1,
            pending_create_peers,
        };
        system.spawn("test-exec-observer".to_owned(), builder);

        let peer_id = 3;
        let mut reg = Registration {
            id: peer_id,
            ..Default::default()
        };
        reg.region.set_id(1);
        reg.region.mut_peers().push(new_peer(1, peer_id));
        reg.region.set_end_key(b"k5".to_vec());
        reg.region.mut_region_epoch().set_conf_ver(1);
        reg.region.mut_region_epoch().set_version(3);
        router.schedule_task(1, Msg::Registration(reg));

        obs.skip_persist_when_pre_commit
            .store(true, Ordering::SeqCst);
        let mut index_id = 1;
        let put_entry = EntryBuilder::new(index_id, 1)
            .put(b"k1", b"v1")
            .put(b"k2", b"v2")
            .put(b"k3", b"v3")
            .epoch(1, 3)
            .build();
        router.schedule_task(1, Msg::apply(apply(peer_id, 1, 1, vec![put_entry], vec![])));
        let apply_res = fetch_apply_res(&rx);

        // We don't persist at `finish_for`, since we disabled `pre_persist`.
        let state: RaftApplyState = engine
            .get_msg_cf(CF_RAFT, &keys::apply_state_key(1))
            .unwrap()
            .unwrap_or_default();
        assert_eq!(
            apply_res.apply_state.get_applied_index(),
            state.get_applied_index() + 1
        );
        obs.skip_persist_when_pre_commit
            .store(false, Ordering::SeqCst);

        // Phase 1: we test if pre_exec will filter execution of commands correctly.
        index_id += 1;
        let compact_entry = EntryBuilder::new(index_id, 1)
            .compact_log(index_id - 1, 2)
            .epoch(1, 3)
            .build();
        // Filter CompactLog
        obs.filter_compact_log.store(true, Ordering::SeqCst);
        router.schedule_task(
            1,
            Msg::apply(apply(peer_id, 1, 1, vec![compact_entry], vec![])),
        );
        let apply_res = fetch_apply_res(&rx);
        // applied_index can still be advanced.
        assert_eq!(apply_res.apply_state.get_applied_index(), index_id);
        assert_eq!(apply_res.applied_term, 1);
        // Executing CompactLog is filtered and takes no effect.
        assert_eq!(apply_res.exec_res.len(), 0);
        assert_eq!(apply_res.apply_state.get_truncated_state().get_index(), 0);

        // We persist at `finish_for`, since we enabled `pre_persist`.
        let state: RaftApplyState = engine
            .get_msg_cf(CF_RAFT, &keys::apply_state_key(1))
            .unwrap()
            .unwrap_or_default();
        assert_eq!(
            apply_res.apply_state.get_applied_index(),
            state.get_applied_index()
        );

        index_id += 1;
        // Don't filter CompactLog
        obs.filter_compact_log.store(false, Ordering::SeqCst);
        let compact_entry = EntryBuilder::new(index_id, 1)
            .compact_log(index_id - 1, 2)
            .epoch(1, 3)
            .build();
        router.schedule_task(
            1,
            Msg::apply(apply(peer_id, 1, 1, vec![compact_entry], vec![])),
        );
        let apply_res = fetch_apply_res(&rx);
        // applied_index can still be advanced.
        assert_eq!(apply_res.apply_state.get_applied_index(), index_id);
        assert_eq!(apply_res.applied_term, 1);
        // We can get exec result of CompactLog.
        assert_eq!(apply_res.exec_res.len(), 1);
        assert_eq!(
            apply_res.apply_state.get_truncated_state().get_index(),
            index_id - 1
        );

        index_id += 1;
        obs.filter_consistency_check.store(true, Ordering::SeqCst);
        let compute_hash_entry = EntryBuilder::new(index_id, 1).compute_hash(vec![]).build();
        router.schedule_task(
            1,
            Msg::apply(apply(peer_id, 1, 1, vec![compute_hash_entry], vec![])),
        );
        let apply_res = fetch_apply_res(&rx);
        // applied_index can still be advanced.
        assert_eq!(apply_res.apply_state.get_applied_index(), index_id);
        assert_eq!(apply_res.applied_term, 1);
        // We can't get exec result of ComputeHash.
        assert_eq!(apply_res.exec_res.len(), 0);
        obs.filter_consistency_check.store(false, Ordering::SeqCst);

        // Phase 2: we test if post_exec will persist when need.
        // We choose BatchSplit in order to make sure `modified_region` is filled.
        index_id += 1;
        let mut splits = BatchSplitRequest::default();
        splits.set_right_derive(true);
        splits.mut_requests().push(new_split_req(b"k2", 8, vec![7]));
        let split = EntryBuilder::new(index_id, 1)
            .split(splits)
            .epoch(1, 3)
            .build();
        router.schedule_task(1, Msg::apply(apply(peer_id, 1, 1, vec![split], vec![])));
        let apply_res = fetch_apply_res(&rx);
        assert_eq!(apply_res.apply_state.get_applied_index(), index_id);
        assert_eq!(apply_res.applied_term, 1);
        let (r1, r8) = if let ExecResult::SplitRegion {
            regions,
            derived: _,
            new_split_regions: _,
        } = apply_res.exec_res.front().unwrap()
        {
            let r8 = regions.get(0).unwrap();
            let r1 = regions.get(1).unwrap();
            assert_eq!(r8.get_id(), 8);
            assert_eq!(r1.get_id(), 1);
            (r1, r8)
        } else {
            panic!("error split exec_res");
        };

        index_id += 1;
        let merge = EntryBuilder::new(index_id, 1)
            .prepare_merge(r8.clone())
            .epoch(1, 3)
            .build();
        router.schedule_task(1, Msg::apply(apply(peer_id, 1, 1, vec![merge], vec![])));
        let apply_res = fetch_apply_res(&rx);
        assert_eq!(apply_res.apply_state.get_applied_index(), index_id);
        assert_eq!(apply_res.applied_term, 1);
        // PrepareMerge will trigger commit.
        let state: RaftApplyState = engine
            .get_msg_cf(CF_RAFT, &keys::apply_state_key(1))
            .unwrap()
            .unwrap_or_default();
        assert_eq!(apply_res.apply_state, state);

        // Phase 3: we test if we can delay deletion of some sst files.
        let r1_epoch = r1.get_region_epoch();
        index_id += 1;
        let kvs: Vec<(&[u8], &[u8])> = vec![(b"k3", b"2")];
        let sst_path = import_dir.path().join("test.sst");
        let (mut meta, data) = gen_sst_file_with_kvs(&sst_path, &kvs);
        meta.set_region_id(1);
        meta.set_region_epoch(r1_epoch.clone());
        let mut file = importer.create(&meta).unwrap();
        file.append(&data).unwrap();
        file.finish().unwrap();
        let src = sst_path.clone();
        let dst = file.get_import_path().save.to_str().unwrap();
        std::fs::copy(src, dst).unwrap();
        assert!(sst_path.as_path().exists());
        let ingestsst = EntryBuilder::new(index_id, 1)
            .ingest_sst(&meta)
            .epoch(r1_epoch.get_conf_ver(), r1_epoch.get_version())
            .build();

        obs.delay_remove_ssts.store(true, Ordering::SeqCst);
        router.schedule_task(1, Msg::apply(apply(peer_id, 1, 1, vec![ingestsst], vec![])));
        fetch_apply_res(&rx);
        let apply_res = fetch_apply_res(&rx);
        assert_eq!(apply_res.exec_res.len(), 1);
        assert_eq!(obs.last_pending_handle_sst_count.load(Ordering::SeqCst), 0);
        assert_eq!(obs.last_delete_sst_count.load(Ordering::SeqCst), 0);
        assert_eq!(obs.last_pending_delete_sst_count.load(Ordering::SeqCst), 1);

        index_id += 1;
        let ingestsst = EntryBuilder::new(index_id, 1)
            .ingest_sst(&meta)
            .epoch(r1_epoch.get_conf_ver(), r1_epoch.get_version())
            .build();
        obs.delay_remove_ssts.store(false, Ordering::SeqCst);
        router.schedule_task(1, Msg::apply(apply(peer_id, 1, 1, vec![ingestsst], vec![])));
        let apply_res = fetch_apply_res(&rx);
        assert_eq!(apply_res.exec_res.len(), 1);
        assert_eq!(obs.last_pending_handle_sst_count.load(Ordering::SeqCst), 0);
        assert_eq!(obs.last_delete_sst_count.load(Ordering::SeqCst), 1);
        assert_eq!(obs.last_pending_delete_sst_count.load(Ordering::SeqCst), 1);

        system.shutdown();
    }

    #[test]
    fn test_cmd_observer() {
        let (_path, engine) = create_tmp_engine("test-delegate");
        let (_import_dir, importer) = create_tmp_importer("test-delegate");
        let mut host = CoprocessorHost::<KvTestEngine>::default();
        let mut obs = ApplyObserver::default();
        let (sink, cmdbatch_rx) = mpsc::channel();
        obs.cmd_sink = Some(Arc::new(Mutex::new(sink)));
        host.registry
            .register_cmd_observer(1, BoxCmdObserver::new(obs));

        let (tx, rx) = mpsc::channel();
        let (region_scheduler, _) = dummy_scheduler();
        let sender = Box::new(TestNotifier { tx });
        let cfg = Config::default();
        let (router, mut system) = create_apply_batch_system(&cfg);
        let pending_create_peers = Arc::new(Mutex::new(HashMap::default()));
        let builder = super::Builder::<KvTestEngine> {
            tag: "test-store".to_owned(),
            cfg: Arc::new(VersionTrack::new(cfg)),
            sender,
            region_scheduler,
            coprocessor_host: host,
            importer,
            engine,
            router: router.clone(),
            store_id: 1,
            pending_create_peers,
        };
        system.spawn("test-handle-raft".to_owned(), builder);

        let peer_id = 3;
        let mut reg = Registration {
            id: peer_id,
            ..Default::default()
        };
        reg.region.set_id(1);
        reg.region.mut_peers().push(new_peer(2, 3));
        reg.region.set_end_key(b"k5".to_vec());
        reg.region.mut_region_epoch().set_conf_ver(1);
        reg.region.mut_region_epoch().set_version(3);
        let region_epoch = reg.region.get_region_epoch().clone();
        router.schedule_task(1, Msg::Registration(reg));

        let put_entry = EntryBuilder::new(1, 1)
            .put(b"k1", b"v1")
            .put(b"k2", b"v1")
            .put(b"k3", b"v1")
            .epoch(1, 3)
            .build();
        router.schedule_task(1, Msg::apply(apply(peer_id, 1, 1, vec![put_entry], vec![])));
        fetch_apply_res(&rx);
        let cmd_batch = cmdbatch_rx.recv_timeout(Duration::from_secs(3)).unwrap();
        assert_eq!(cmd_batch.len(), 1);
        let (block_tx, block_rx) = mpsc::channel::<()>();
        router.schedule_task(
            1,
            Msg::Validate(
                1,
                Box::new(move |_| {
                    // Block the apply worker
                    block_rx.recv().unwrap();
                }),
            ),
        );
        let put_entry = EntryBuilder::new(2, 2)
            .put(b"k0", b"v0")
            .epoch(1, 3)
            .build();
        router.schedule_task(1, Msg::apply(apply(peer_id, 1, 2, vec![put_entry], vec![])));
        // Register cmd observer to region 1.
        let observe_handle = ObserveHandle::with_id(1);
        router.schedule_task(
            1,
            Msg::Change {
                region_epoch: region_epoch.clone(),
                cmd: ChangeObserver::from_cdc(1, observe_handle.clone()),
                cb: Callback::read(Box::new(|resp: ReadResponse<KvTestSnapshot>| {
                    assert!(!resp.response.get_header().has_error());
                    assert!(resp.snapshot.is_some());
                    let snap = resp.snapshot.unwrap();
                    assert_eq!(snap.get_value(b"k0").unwrap().unwrap(), b"v0");
                })),
            },
        );
        // Unblock the apply worker
        block_tx.send(()).unwrap();
        fetch_apply_res(&rx);
        let cmd_batch = cmdbatch_rx.recv_timeout(Duration::from_secs(3)).unwrap();
        assert_eq!(cmd_batch.cdc_id, ObserveHandle::with_id(0).id);
        assert_eq!(cmd_batch.rts_id, ObserveHandle::with_id(0).id);
        assert_eq!(cmd_batch.pitr_id, ObserveHandle::with_id(0).id);

        let (capture_tx, capture_rx) = mpsc::channel();
        let put_entry = EntryBuilder::new(3, 2)
            .put_cf(CF_LOCK, b"k1", b"v1")
            .epoch(1, 3)
            .build();
        router.schedule_task(
            1,
            Msg::apply(apply(
                peer_id,
                1,
                2,
                vec![put_entry],
                vec![cb(3, 2, capture_tx)],
            )),
        );
        fetch_apply_res(&rx);
        let resp = capture_rx.recv_timeout(Duration::from_secs(3)).unwrap();
        assert!(!resp.get_header().has_error(), "{:?}", resp);
        let cmd_batch = cmdbatch_rx.recv_timeout(Duration::from_secs(3)).unwrap();
        assert_eq!(cmd_batch.cdc_id, observe_handle.id);
        assert_eq!(resp, cmd_batch.into_iter(1).next().unwrap().response);

        let put_entry1 = EntryBuilder::new(4, 2)
            .put(b"k2", b"v2")
            .epoch(1, 3)
            .build();
        let put_entry2 = EntryBuilder::new(5, 2)
            .put(b"k2", b"v2")
            .epoch(1, 3)
            .build();
        router.schedule_task(
            1,
            Msg::apply(apply(peer_id, 1, 2, vec![put_entry1, put_entry2], vec![])),
        );
        let cmd_batch = cmdbatch_rx.recv_timeout(Duration::from_secs(3)).unwrap();
        assert_eq!(2, cmd_batch.len());

        // Stop observer regoin 1.
        observe_handle.stop_observing();

        let observe_handle = ObserveHandle::new();
        let put_entry = EntryBuilder::new(6, 2)
            .put(b"k2", b"v2")
            .epoch(1, 3)
            .build();
        router.schedule_task(1, Msg::apply(apply(peer_id, 1, 2, vec![put_entry], vec![])));

        // Must response a RegionNotFound error.
        router.schedule_task(
            2,
            Msg::Change {
                region_epoch,
                cmd: ChangeObserver::from_cdc(2, observe_handle),
                cb: Callback::read(Box::new(|resp: ReadResponse<_>| {
                    assert!(
                        resp.response
                            .get_header()
                            .get_error()
                            .has_region_not_found()
                    );
                    assert!(resp.snapshot.is_none());
                })),
            },
        );

        system.shutdown();
    }

    #[test]
    fn test_check_sst_for_ingestion() {
        let mut sst = SstMeta::default();
        let mut region = Region::default();

        // Check uuid and cf name
        check_sst_for_ingestion(&sst, &region).unwrap_err();
        sst.set_uuid(Uuid::new_v4().as_bytes().to_vec());
        sst.set_cf_name(CF_DEFAULT.to_owned());
        check_sst_for_ingestion(&sst, &region).unwrap();
        sst.set_cf_name("test".to_owned());
        check_sst_for_ingestion(&sst, &region).unwrap_err();
        sst.set_cf_name(CF_WRITE.to_owned());
        check_sst_for_ingestion(&sst, &region).unwrap();

        // Check region id
        region.set_id(1);
        sst.set_region_id(2);
        check_sst_for_ingestion(&sst, &region).unwrap_err();
        sst.set_region_id(1);
        check_sst_for_ingestion(&sst, &region).unwrap();

        // Check region epoch
        region.mut_region_epoch().set_conf_ver(1);
        check_sst_for_ingestion(&sst, &region).unwrap_err();
        sst.mut_region_epoch().set_conf_ver(1);
        check_sst_for_ingestion(&sst, &region).unwrap();
        region.mut_region_epoch().set_version(1);
        check_sst_for_ingestion(&sst, &region).unwrap_err();
        sst.mut_region_epoch().set_version(1);
        check_sst_for_ingestion(&sst, &region).unwrap();

        // Check region range
        region.set_start_key(vec![2]);
        region.set_end_key(vec![8]);
        sst.mut_range().set_start(vec![1]);
        sst.mut_range().set_end(vec![8]);
        check_sst_for_ingestion(&sst, &region).unwrap_err();
        sst.mut_range().set_start(vec![2]);
        check_sst_for_ingestion(&sst, &region).unwrap_err();
        sst.mut_range().set_end(vec![7]);
        check_sst_for_ingestion(&sst, &region).unwrap();
    }

    fn new_split_req(key: &[u8], id: u64, children: Vec<u64>) -> SplitRequest {
        let mut req = SplitRequest::default();
        req.set_split_key(key.to_vec());
        req.set_new_region_id(id);
        req.set_new_peer_ids(children);
        req
    }

    struct SplitResultChecker<'a, E>
    where
        E: KvEngine,
    {
        engine: E,
        origin_peers: &'a [metapb::Peer],
        epoch: Rc<RefCell<RegionEpoch>>,
    }

    impl<'a, E> SplitResultChecker<'a, E>
    where
        E: KvEngine,
    {
        fn check(&self, start: &[u8], end: &[u8], id: u64, children: &[u64], check_initial: bool) {
            let key = keys::region_state_key(id);
            let state: RegionLocalState = self.engine.get_msg_cf(CF_RAFT, &key).unwrap().unwrap();
            assert_eq!(state.get_state(), PeerState::Normal);
            assert_eq!(state.get_region().get_id(), id);
            assert_eq!(state.get_region().get_start_key(), start);
            assert_eq!(state.get_region().get_end_key(), end);
            let expect_peers: Vec<_> = self
                .origin_peers
                .iter()
                .zip(children)
                .map(|(p, new_id)| {
                    let mut new_peer = metapb::Peer::clone(p);
                    new_peer.set_id(*new_id);
                    new_peer
                })
                .collect();
            assert_eq!(state.get_region().get_peers(), expect_peers.as_slice());
            assert!(!state.has_merge_state(), "{:?}", state);
            let epoch = self.epoch.borrow();
            assert_eq!(*state.get_region().get_region_epoch(), *epoch);
            if !check_initial {
                return;
            }
            let key = keys::apply_state_key(id);
            let initial_state: RaftApplyState =
                self.engine.get_msg_cf(CF_RAFT, &key).unwrap().unwrap();
            assert_eq!(initial_state.get_applied_index(), RAFT_INIT_LOG_INDEX);
            assert_eq!(
                initial_state.get_truncated_state().get_index(),
                RAFT_INIT_LOG_INDEX
            );
            assert_eq!(
                initial_state.get_truncated_state().get_term(),
                RAFT_INIT_LOG_INDEX
            );
        }
    }

    fn error_msg(resp: &RaftCmdResponse) -> &str {
        resp.get_header().get_error().get_message()
    }

    #[test]
    fn test_split() {
        let (_path, engine) = create_tmp_engine("test-delegate");
        let (_import_dir, importer) = create_tmp_importer("test-delegate");
        let peer_id = 3;
        let mut reg = Registration {
            id: peer_id,
            term: 1,
            ..Default::default()
        };
        reg.region.set_id(1);
        reg.region.set_end_key(b"k5".to_vec());
        reg.region.mut_region_epoch().set_version(3);
        let region_epoch = reg.region.get_region_epoch().clone();
        let peers = vec![new_peer(2, 3), new_peer(4, 5), new_learner_peer(6, 7)];
        reg.region.set_peers(peers.clone().into());
        let (tx, _rx) = mpsc::channel();
        let sender = Box::new(TestNotifier { tx });
        let mut host = CoprocessorHost::<KvTestEngine>::default();
        let mut obs = ApplyObserver::default();
        let (sink, cmdbatch_rx) = mpsc::channel();
        obs.cmd_sink = Some(Arc::new(Mutex::new(sink)));
        host.registry
            .register_cmd_observer(1, BoxCmdObserver::new(obs));
        let (region_scheduler, _) = dummy_scheduler();
        let cfg = Arc::new(VersionTrack::new(Config::default()));
        let (router, mut system) = create_apply_batch_system(&cfg.value());
        let pending_create_peers = Arc::new(Mutex::new(HashMap::default()));
        let builder = super::Builder::<KvTestEngine> {
            tag: "test-store".to_owned(),
            cfg,
            sender,
            importer,
            region_scheduler,
            coprocessor_host: host,
            engine: engine.clone(),
            router: router.clone(),
            store_id: 2,
            pending_create_peers,
        };
        system.spawn("test-split".to_owned(), builder);

        router.schedule_task(1, Msg::Registration(reg.dup()));
        let observe_handle = ObserveHandle::new();
        router.schedule_task(
            1,
            Msg::Change {
                region_epoch: region_epoch.clone(),
                cmd: ChangeObserver::from_cdc(1, observe_handle.clone()),
                cb: Callback::read(Box::new(|resp: ReadResponse<_>| {
                    assert!(!resp.response.get_header().has_error(), "{:?}", resp);
                    assert!(resp.snapshot.is_some());
                })),
            },
        );

        let mut index_id = 1;
        let (capture_tx, capture_rx) = mpsc::channel();
        let epoch = Rc::new(RefCell::new(reg.region.get_region_epoch().to_owned()));
        let epoch_ = epoch.clone();
        let mut exec_split = |router: &ApplyRouter<KvTestEngine>, reqs| {
            let epoch = epoch_.borrow();
            let split = EntryBuilder::new(index_id, 1)
                .split(reqs)
                .epoch(epoch.get_conf_ver(), epoch.get_version())
                .build();
            router.schedule_task(
                1,
                Msg::apply(apply(
                    peer_id,
                    1,
                    1,
                    vec![split],
                    vec![cb(index_id, 1, capture_tx.clone())],
                )),
            );
            index_id += 1;
            capture_rx.recv_timeout(Duration::from_secs(3)).unwrap()
        };

        let mut splits = BatchSplitRequest::default();
        splits.set_right_derive(true);
        splits.mut_requests().push(new_split_req(b"k1", 8, vec![]));
        let resp = exec_split(&router, splits.clone());
        // 3 followers are required.
        assert!(error_msg(&resp).contains("id count"), "{:?}", resp);
        cmdbatch_rx.recv_timeout(Duration::from_secs(3)).unwrap();

        splits.mut_requests().clear();
        let resp = exec_split(&router, splits.clone());
        // Empty requests should be rejected.
        assert!(error_msg(&resp).contains("missing"), "{:?}", resp);

        splits
            .mut_requests()
            .push(new_split_req(b"k6", 8, vec![9, 10, 11]));
        let resp = exec_split(&router, splits.clone());
        // Out of range keys should be rejected.
        assert!(
            resp.get_header().get_error().has_key_not_in_region(),
            "{:?}",
            resp
        );

        splits
            .mut_requests()
            .push(new_split_req(b"", 8, vec![9, 10, 11]));
        let resp = exec_split(&router, splits.clone());
        // Empty key should be rejected.
        assert!(error_msg(&resp).contains("missing"), "{:?}", resp);

        splits.mut_requests().clear();
        splits
            .mut_requests()
            .push(new_split_req(b"k2", 8, vec![9, 10, 11]));
        splits
            .mut_requests()
            .push(new_split_req(b"k1", 8, vec![9, 10, 11]));
        let resp = exec_split(&router, splits.clone());
        // keys should be in ascend order.
        assert!(error_msg(&resp).contains("invalid"), "{:?}", resp);

        splits.mut_requests().clear();
        splits
            .mut_requests()
            .push(new_split_req(b"k1", 8, vec![9, 10, 11]));
        splits
            .mut_requests()
            .push(new_split_req(b"k2", 8, vec![9, 10]));
        let resp = exec_split(&router, splits.clone());
        // All requests should be checked.
        assert!(error_msg(&resp).contains("id count"), "{:?}", resp);
        let checker = SplitResultChecker {
            engine,
            origin_peers: &peers,
            epoch: epoch.clone(),
        };

        splits.mut_requests().clear();
        splits
            .mut_requests()
            .push(new_split_req(b"k1", 8, vec![9, 10, 11]));
        let resp = exec_split(&router, splits.clone());
        // Split should succeed.
        assert!(!resp.get_header().has_error(), "{:?}", resp);
        let mut new_version = epoch.borrow().get_version() + 1;
        epoch.borrow_mut().set_version(new_version);
        checker.check(b"", b"k1", 8, &[9, 10, 11], true);
        checker.check(b"k1", b"k5", 1, &[3, 5, 7], false);

        splits.mut_requests().clear();
        splits
            .mut_requests()
            .push(new_split_req(b"k4", 12, vec![13, 14, 15]));
        splits.set_right_derive(false);
        let resp = exec_split(&router, splits.clone());
        // Right derive should be respected.
        assert!(!resp.get_header().has_error(), "{:?}", resp);
        new_version = epoch.borrow().get_version() + 1;
        epoch.borrow_mut().set_version(new_version);
        checker.check(b"k4", b"k5", 12, &[13, 14, 15], true);
        checker.check(b"k1", b"k4", 1, &[3, 5, 7], false);

        splits.mut_requests().clear();
        splits
            .mut_requests()
            .push(new_split_req(b"k2", 16, vec![17, 18, 19]));
        splits
            .mut_requests()
            .push(new_split_req(b"k3", 20, vec![21, 22, 23]));
        splits.set_right_derive(true);
        let resp = exec_split(&router, splits.clone());
        // Right derive should be respected.
        assert!(!resp.get_header().has_error(), "{:?}", resp);
        new_version = epoch.borrow().get_version() + 2;
        epoch.borrow_mut().set_version(new_version);
        checker.check(b"k1", b"k2", 16, &[17, 18, 19], true);
        checker.check(b"k2", b"k3", 20, &[21, 22, 23], true);
        checker.check(b"k3", b"k4", 1, &[3, 5, 7], false);

        splits.mut_requests().clear();
        splits
            .mut_requests()
            .push(new_split_req(b"k31", 24, vec![25, 26, 27]));
        splits
            .mut_requests()
            .push(new_split_req(b"k32", 28, vec![29, 30, 31]));
        splits.set_right_derive(false);
        let resp = exec_split(&router, splits);
        // Right derive should be respected.
        assert!(!resp.get_header().has_error(), "{:?}", resp);
        new_version = epoch.borrow().get_version() + 2;
        epoch.borrow_mut().set_version(new_version);
        checker.check(b"k3", b"k31", 1, &[3, 5, 7], false);
        checker.check(b"k31", b"k32", 24, &[25, 26, 27], true);
        checker.check(b"k32", b"k4", 28, &[29, 30, 31], true);

        let (tx, rx) = mpsc::channel();
        observe_handle.stop_observing();
        router.schedule_task(
            1,
            Msg::Change {
                region_epoch,
                cmd: ChangeObserver::from_cdc(1, observe_handle),
                cb: Callback::read(Box::new(move |resp: ReadResponse<_>| {
                    assert!(
                        resp.response.get_header().get_error().has_epoch_not_match(),
                        "{:?}",
                        resp
                    );
                    assert!(resp.snapshot.is_none());
                    tx.send(()).unwrap();
                })),
            },
        );
        rx.recv_timeout(Duration::from_millis(500)).unwrap();

        system.shutdown();
    }

    #[test]
    fn pending_cmd_leak() {
        let res = panic_hook::recover_safe(|| {
            let _cmd = PendingCmd::new(1, 1, Callback::<KvTestSnapshot>::None);
        });
        res.unwrap_err();
    }

    #[test]
    fn pending_cmd_leak_dtor_not_abort() {
        let res = panic_hook::recover_safe(|| {
            let _cmd = PendingCmd::new(1, 1, Callback::<KvTestSnapshot>::None);
            panic!("Don't abort");
            // It would abort and fail if there was a double-panic in PendingCmd
            // dtor.
        });
        res.unwrap_err();
    }
}<|MERGE_RESOLUTION|>--- conflicted
+++ resolved
@@ -1946,7 +1946,7 @@
         new_split_regions.insert(
             new_region.get_id(),
             NewSplitPeer {
-                peer_id: util::find_peer(&new_region, store_id).unwrap().get_id(),
+                peer_id: find_peer(&new_region, store_id).unwrap().get_id(),
                 result: None,
             },
         );
@@ -2515,49 +2515,6 @@
             "region" => ?derived,
             "keys" => %KeysInfoFormatter(split_keys.iter()),
         );
-<<<<<<< HEAD
-=======
-        let new_version = derived.get_region_epoch().get_version() + new_region_cnt as u64;
-        derived.mut_region_epoch().set_version(new_version);
-        // Note that the split requests only contain ids for new regions, so we need
-        // to handle new regions and old region separately.
-        if right_derive {
-            // So the range of new regions is [old_start_key, split_key1, ...,
-            // last_split_key].
-            keys.push_front(derived.get_start_key().to_vec());
-        } else {
-            // So the range of new regions is [split_key1, ..., last_split_key,
-            // old_end_key].
-            keys.push_back(derived.get_end_key().to_vec());
-            derived.set_end_key(keys.front().unwrap().to_vec());
-            regions.push(derived.clone());
-        }
-
-        let mut new_split_regions: HashMap<u64, NewSplitPeer> = HashMap::default();
-        for req in split_reqs.get_requests() {
-            let mut new_region = Region::default();
-            new_region.set_id(req.get_new_region_id());
-            new_region.set_region_epoch(derived.get_region_epoch().to_owned());
-            new_region.set_start_key(keys.pop_front().unwrap());
-            new_region.set_end_key(keys.front().unwrap().to_vec());
-            new_region.set_peers(derived.get_peers().to_vec().into());
-            for (peer, peer_id) in new_region
-                .mut_peers()
-                .iter_mut()
-                .zip(req.get_new_peer_ids())
-            {
-                peer.set_id(*peer_id);
-            }
-            new_split_regions.insert(
-                new_region.get_id(),
-                NewSplitPeer {
-                    peer_id: find_peer(&new_region, ctx.store_id).unwrap().get_id(),
-                    result: None,
-                },
-            );
-            regions.push(new_region);
-        }
->>>>>>> b1854926
 
         let (regions, mut new_split_regions) =
             init_split_regions(ctx.store_id, split_reqs, &mut derived, &mut split_keys);
