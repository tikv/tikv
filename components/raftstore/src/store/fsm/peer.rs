--- conflicted
+++ resolved
@@ -1207,22 +1207,14 @@
             return Ok(());
         }
 
-<<<<<<< HEAD
         let (msg_type, msg_term) = (
             msg.get_message().get_msg_type(),
             msg.get_message().get_term(),
         );
 
         if util::is_vote_msg(&msg.get_message()) || msg_type == MessageType::MsgTimeoutNow {
-            if self.fsm.group_state != GroupState::Chaos {
-                self.fsm.group_state = GroupState::Chaos;
-=======
-        if util::is_vote_msg(&msg.get_message())
-            || msg.get_message().get_msg_type() == MessageType::MsgTimeoutNow
-        {
             if self.fsm.hibernate_state.group_state() != GroupState::Chaos {
                 self.fsm.hibernate_state.reset(GroupState::Chaos);
->>>>>>> 6cd51f9d
                 self.register_raft_base_tick();
             }
         } else if msg.get_from_peer().get_id() == self.fsm.peer.leader_id() {
@@ -1365,16 +1357,12 @@
                     msg.mut_extra_msg().take_check_peers().into(),
                 );
             }
-<<<<<<< HEAD
-            _ => unreachable!(),
-=======
             ExtraMessageType::MsgHibernateRequest => {
                 self.on_hibernate_request(msg.get_from_peer());
             }
             ExtraMessageType::MsgHibernateResponse => {
                 self.on_hibernate_response(msg.get_from_peer());
             }
->>>>>>> 6cd51f9d
         }
     }
 
@@ -2353,24 +2341,15 @@
 
             new_peer.peer.activate(self.ctx);
             meta.regions.insert(new_region_id, new_region.clone());
-<<<<<<< HEAD
-            if let Some(reader) = meta
-                .readers
-                .insert(new_region_id, ReadDelegate::from_peer(new_peer.get_peer()))
-            {
-                reader.mark_invalid();
-            }
+            meta.readers
+                .insert(new_region_id, ReadDelegate::from_peer(new_peer.get_peer()));
             meta.region_read_progress
                 .insert(new_region_id, new_peer.peer.read_progress.clone());
-=======
             let not_exist = meta
                 .region_ranges
                 .insert(enc_end_key(&new_region), new_region_id)
                 .is_none();
             assert!(not_exist, "[region {}] should not exist", new_region_id);
-            meta.readers
-                .insert(new_region_id, ReadDelegate::from_peer(new_peer.get_peer()));
->>>>>>> 6cd51f9d
             if last_region_id == new_region_id {
                 // To prevent from big region, the right region needs run split
                 // check again after split.
