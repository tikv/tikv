--- conflicted
+++ resolved
@@ -1509,13 +1509,10 @@
                 if self.fsm.peer.is_leader() {
                     self.register_pd_heartbeat_tick();
                     self.register_split_region_check_tick();
-<<<<<<< HEAD
                     if res.metrics.written_keys != 0 || res.metrics.written_bytes != 0 {
                         self.register_report_region_flow_tick();
                     }
-=======
                     self.retry_pending_prepare_merge(applied_index);
->>>>>>> dfc5656a
                 }
             }
             ApplyTaskRes::Destroy {
