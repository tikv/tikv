// Copyright 2018 TiKV Project Authors. Licensed under Apache-2.0.

// #[PerformanceCriticalPath]
use std::{
    borrow::Cow,
    cell::Cell,
    cmp,
    collections::{
        Bound::{Excluded, Unbounded},
        VecDeque,
    },
    iter::{FromIterator, Iterator},
    mem,
    sync::{Arc, Mutex},
    time::{Duration, Instant},
    u64,
};

use batch_system::{BasicMailbox, Fsm};
use collections::{HashMap, HashSet};
use engine_traits::{Engines, KvEngine, RaftEngine, SstMetaInfo, WriteBatchExt, CF_LOCK, CF_RAFT};
use error_code::ErrorCodeExt;
use fail::fail_point;
use futures::channel::mpsc::UnboundedSender;
use keys::{self, enc_end_key, enc_start_key};
use kvproto::{
    brpb::CheckAdminResponse,
    errorpb,
    import_sstpb::SwitchMode,
    kvrpcpb::DiskFullOpt,
    metapb::{self, Region, RegionEpoch},
    pdpb::{self, CheckPolicy},
    raft_cmdpb::{
        AdminCmdType, AdminRequest, CmdType, PutRequest, RaftCmdRequest, RaftCmdResponse, Request,
        StatusCmdType, StatusResponse,
    },
    raft_serverpb::{
        ExtraMessage, ExtraMessageType, MergeState, PeerState, RaftMessage, RaftSnapshotData,
        RaftTruncatedState, RegionLocalState,
    },
    replication_modepb::{DrAutoSyncState, ReplicationMode},
};
use parking_lot::RwLockWriteGuard;
use pd_client::{merge_bucket_stats, new_bucket_stats, BucketMeta, BucketStat};
use protobuf::Message;
use raft::{
    self,
    eraftpb::{self, ConfChangeType, MessageType},
    GetEntriesContext, Progress, ReadState, SnapshotStatus, StateRole, INVALID_INDEX, NO_LIMIT,
};
use smallvec::SmallVec;
use tikv_alloc::trace::TraceEvent;
use tikv_util::{
    box_err, debug, defer, error, escape, info, is_zero_duration,
    mpsc::{self, LooseBoundedSender, Receiver},
<<<<<<< HEAD
    store::{find_peer, find_peer_by_id, is_learner, region_on_same_stores},
    sys::{disk::DiskUsage, memory_usage_reaches_high_water},
=======
    store::{find_peer, is_learner, region_on_same_stores},
    sys::disk::DiskUsage,
>>>>>>> f21361d9
    time::{duration_to_sec, monotonic_raw_now, Instant as TiInstant},
    trace, warn,
    worker::{ScheduleError, Scheduler},
    Either,
};
use tracker::GLOBAL_TRACKERS;
use txn_types::WriteBatchFlags;

use self::memtrace::*;
#[cfg(any(test, feature = "testexport"))]
use crate::store::PeerInternalStat;
use crate::{
    coprocessor::{RegionChangeEvent, RegionChangeReason},
    store::{
        cmd_resp::{bind_term, new_error},
        entry_storage::MAX_WARMED_UP_CACHE_KEEP_TIME,
        fsm::{
            apply,
            store::{PollContext, StoreMeta},
            ApplyMetrics, ApplyTask, ApplyTaskRes, CatchUpLogs, ChangeObserver, ChangePeer,
            ExecResult,
        },
        hibernate_state::{GroupState, HibernateState},
        local_metrics::{RaftMetrics, TimeTracker},
        memory::*,
        metrics::*,
        msg::{Callback, ExtCallback, InspectedRaftMessage},
        peer::{
            ConsistencyState, ForceLeaderState, Peer, PersistSnapshotResult, SnapshotRecoveryState,
            SnapshotRecoveryWaitApplySyncer, StaleState, UnsafeRecoveryExecutePlanSyncer,
            UnsafeRecoveryFillOutReportSyncer, UnsafeRecoveryForceLeaderSyncer,
            UnsafeRecoveryState, UnsafeRecoveryWaitApplySyncer, TRANSFER_LEADER_COMMAND_REPLY_CTX,
        },
        region_meta::RegionMeta,
        transport::Transport,
        util,
        util::{KeysInfoFormatter, LeaseState},
        worker::{
            new_change_peer_v2_request, Bucket, BucketRange, CleanupTask, ConsistencyCheckTask,
            GcSnapshotTask, RaftlogGcTask, ReadDelegate, ReadProgress, RegionTask, SplitCheckTask,
        },
        CasualMessage, Config, LocksStatus, MergeResultKind, PdTask, PeerMsg, PeerTick,
        ProposalContext, RaftCmdExtraOpts, RaftCommand, RaftlogFetchResult, ReadCallback, ReadTask,
        SignificantMsg, SnapKey, StoreMsg, WriteCallback,
    },
    Error, Result,
};

#[derive(Clone, Copy, Debug)]
pub struct DelayDestroy {
    merged_by_target: bool,
    reason: DelayReason,
}

#[derive(Clone, Copy, Debug, PartialEq)]
enum DelayReason {
    UnPersistedReady,
    UnFlushLogGc,
    Shutdown,
}

/// Limits the maximum number of regions returned by error.
///
/// Another choice is using coprocessor batch limit, but 10 should be a good fit
/// in most case.
const MAX_REGIONS_IN_ERROR: usize = 10;
const REGION_SPLIT_SKIP_MAX_COUNT: usize = 3;

pub const MAX_PROPOSAL_SIZE_RATIO: f64 = 0.4;

pub struct DestroyPeerJob {
    pub initialized: bool,
    pub region_id: u64,
    pub peer: metapb::Peer,
}

pub struct PeerFsm<EK, ER>
where
    EK: KvEngine,
    ER: RaftEngine,
{
    pub peer: Peer<EK, ER>,
    /// A registry for all scheduled ticks. This can avoid scheduling ticks
    /// twice accidentally.
    tick_registry: [bool; PeerTick::VARIANT_COUNT],
    /// Ticks for speed up campaign in chaos state.
    ///
    /// Followers will keep ticking in Idle mode to measure how many ticks have
    /// been skipped. Once it becomes chaos, those skipped ticks will be
    /// ticked so that it can campaign quickly instead of waiting an
    /// election timeout.
    ///
    /// This will be reset to 0 once it receives any messages from leader.
    missing_ticks: usize,
    hibernate_state: HibernateState,
    stopped: bool,
    has_ready: bool,
    mailbox: Option<BasicMailbox<PeerFsm<EK, ER>>>,
    pub receiver: Receiver<PeerMsg<EK>>,
    /// when snapshot is generating or sending, skip split check at most
    /// REGION_SPLIT_SKIT_MAX_COUNT times.
    skip_split_count: usize,
    /// Sometimes applied raft logs won't be compacted in time, because less
    /// compact means less sync-log in apply threads. Stale logs will be
    /// deleted if the skip time reaches this `skip_gc_raft_log_ticks`.
    skip_gc_raft_log_ticks: usize,
    reactivate_memory_lock_ticks: usize,

    /// Batch raft command which has the same header into an entry
    batch_req_builder: BatchRaftCmdRequestBuilder<EK>,

    trace: PeerMemoryTrace,

    /// Destroy is delayed because of some unpersisted readies in Peer.
    /// Should call `destroy_peer` again after persisting all readies.
    delayed_destroy: Option<DelayDestroy>,
    /// Before actually destroying a peer, ensure all log gc tasks are finished,
    /// so we can start destroying without seeking.
    logs_gc_flushed: bool,
}

pub struct BatchRaftCmdRequestBuilder<E>
where
    E: KvEngine,
{
    batch_req_size: u64,
    has_proposed_cb: bool,
    propose_checked: Option<bool>,
    request: Option<RaftCmdRequest>,
    callbacks: Vec<Callback<E::Snapshot>>,
}

impl<EK, ER> Drop for PeerFsm<EK, ER>
where
    EK: KvEngine,
    ER: RaftEngine,
{
    fn drop(&mut self) {
        self.peer.stop();
        let mut raft_messages_size = 0;
        while let Ok(msg) = self.receiver.try_recv() {
            let callback = match msg {
                PeerMsg::RaftCommand(cmd) => cmd.callback,
                PeerMsg::CasualMessage(CasualMessage::SplitRegion { callback, .. }) => callback,
                PeerMsg::RaftMessage(im) => {
                    raft_messages_size += im.heap_size;
                    continue;
                }
                _ => continue,
            };

            let mut err = errorpb::Error::default();
            err.set_message("region is not found".to_owned());
            err.mut_region_not_found().set_region_id(self.region_id());
            let mut resp = RaftCmdResponse::default();
            resp.mut_header().set_error(err);
            callback.invoke_with_response(resp);
        }
        (match self.hibernate_state.group_state() {
            GroupState::Idle | GroupState::PreChaos => &HIBERNATED_PEER_STATE_GAUGE.hibernated,
            _ => &HIBERNATED_PEER_STATE_GAUGE.awaken,
        })
        .dec();

        MEMTRACE_RAFT_MESSAGES.trace(TraceEvent::Sub(raft_messages_size));
        MEMTRACE_RAFT_ENTRIES.trace(TraceEvent::Sub(self.peer.memtrace_raft_entries));

        let mut event = TraceEvent::default();
        if let Some(e) = self.trace.reset(PeerMemoryTrace::default()) {
            event = event + e;
        }
        MEMTRACE_PEERS.trace(event);
    }
}

pub type SenderFsmPair<EK, ER> = (LooseBoundedSender<PeerMsg<EK>>, Box<PeerFsm<EK, ER>>);

impl<EK, ER> PeerFsm<EK, ER>
where
    EK: KvEngine,
    ER: RaftEngine,
{
    // If we create the peer actively, like bootstrap/split/merge region, we should
    // use this function to create the peer. The region must contain the peer info
    // for this store.
    pub fn create(
        store_id: u64,
        cfg: &Config,
        region_scheduler: Scheduler<RegionTask<EK::Snapshot>>,
        raftlog_fetch_scheduler: Scheduler<ReadTask<EK>>,
        engines: Engines<EK, ER>,
        region: &metapb::Region,
    ) -> Result<SenderFsmPair<EK, ER>> {
        let meta_peer = match find_peer(region, store_id) {
            None => {
                return Err(box_err!(
                    "find no peer for store {} in region {:?}",
                    store_id,
                    region
                ));
            }
            Some(peer) => peer.clone(),
        };

        info!(
            "create peer";
            "region_id" => region.get_id(),
            "peer_id" => meta_peer.get_id(),
        );
        HIBERNATED_PEER_STATE_GAUGE.awaken.inc();
        let (tx, rx) = mpsc::loose_bounded(cfg.notify_capacity);
        Ok((
            tx,
            Box::new(PeerFsm {
                peer: Peer::new(
                    store_id,
                    cfg,
                    region_scheduler,
                    raftlog_fetch_scheduler,
                    engines,
                    region,
                    meta_peer,
                )?,
                tick_registry: [false; PeerTick::VARIANT_COUNT],
                missing_ticks: 0,
                hibernate_state: HibernateState::ordered(),
                stopped: false,
                has_ready: false,
                mailbox: None,
                receiver: rx,
                skip_split_count: 0,
                skip_gc_raft_log_ticks: 0,
                reactivate_memory_lock_ticks: 0,
                batch_req_builder: BatchRaftCmdRequestBuilder::new(),
                trace: PeerMemoryTrace::default(),
                delayed_destroy: None,
                logs_gc_flushed: false,
            }),
        ))
    }

    // The peer can be created from another node with raft membership changes, and
    // we only know the region_id and peer_id when creating this replicated peer,
    // the region info will be retrieved later after applying snapshot.
    pub fn replicate(
        store_id: u64,
        cfg: &Config,
        region_scheduler: Scheduler<RegionTask<EK::Snapshot>>,
        raftlog_fetch_scheduler: Scheduler<ReadTask<EK>>,
        engines: Engines<EK, ER>,
        region_id: u64,
        peer: metapb::Peer,
    ) -> Result<SenderFsmPair<EK, ER>> {
        // We will remove tombstone key when apply snapshot
        info!(
            "replicate peer";
            "region_id" => region_id,
            "peer_id" => peer.get_id(),
        );

        let mut region = metapb::Region::default();
        region.set_id(region_id);

        HIBERNATED_PEER_STATE_GAUGE.awaken.inc();
        let (tx, rx) = mpsc::loose_bounded(cfg.notify_capacity);
        Ok((
            tx,
            Box::new(PeerFsm {
                peer: Peer::new(
                    store_id,
                    cfg,
                    region_scheduler,
                    raftlog_fetch_scheduler,
                    engines,
                    &region,
                    peer,
                )?,
                tick_registry: [false; PeerTick::VARIANT_COUNT],
                missing_ticks: 0,
                hibernate_state: HibernateState::ordered(),
                stopped: false,
                has_ready: false,
                mailbox: None,
                receiver: rx,
                skip_split_count: 0,
                skip_gc_raft_log_ticks: 0,
                reactivate_memory_lock_ticks: 0,
                batch_req_builder: BatchRaftCmdRequestBuilder::new(),
                trace: PeerMemoryTrace::default(),
                delayed_destroy: None,
                logs_gc_flushed: false,
            }),
        ))
    }

    #[inline]
    pub fn region_id(&self) -> u64 {
        self.peer.region().get_id()
    }

    #[inline]
    pub fn get_peer(&self) -> &Peer<EK, ER> {
        &self.peer
    }

    #[inline]
    pub fn peer_id(&self) -> u64 {
        self.peer.peer_id()
    }

    #[inline]
    pub fn stop(&mut self) {
        self.stopped = true;
    }

    pub fn set_pending_merge_state(&mut self, state: MergeState) {
        self.peer.pending_merge_state = Some(state);
    }

    pub fn schedule_applying_snapshot(&mut self) {
        self.peer.mut_store().schedule_applying_snapshot();
    }

    pub fn reset_hibernate_state(&mut self, state: GroupState) {
        self.hibernate_state.reset(state);
        if state == GroupState::Idle {
            self.peer.raft_group.raft.maybe_free_inflight_buffers();
        }
    }

    pub fn maybe_hibernate(&mut self) -> bool {
        self.hibernate_state
            .maybe_hibernate(self.peer.peer_id(), self.peer.region())
    }

    pub fn update_memory_trace(&mut self, event: &mut TraceEvent) {
        let task = PeerMemoryTrace {
            read_only: self.raft_read_size(),
            progress: self.raft_progress_size(),
            proposals: self.peer.proposal_size(),
            rest: self.peer.rest_size(),
        };
        if let Some(e) = self.trace.reset(task) {
            *event = *event + e;
        }
    }
}

impl<E> BatchRaftCmdRequestBuilder<E>
where
    E: KvEngine,
{
    fn new() -> BatchRaftCmdRequestBuilder<E> {
        BatchRaftCmdRequestBuilder {
            batch_req_size: 0,
            has_proposed_cb: false,
            propose_checked: None,
            request: None,
            callbacks: vec![],
        }
    }

    fn can_batch(&self, cfg: &Config, req: &RaftCmdRequest, req_size: u32) -> bool {
        // No batch request whose size exceed 20% of raft_entry_max_size,
        // so total size of request in batch_raft_request would not exceed
        // (40% + 20%) of raft_entry_max_size
        if req.get_requests().is_empty()
            || req_size as u64 > (cfg.raft_entry_max_size.0 as f64 * 0.2) as u64
        {
            return false;
        }
        for r in req.get_requests() {
            match r.get_cmd_type() {
                CmdType::Delete | CmdType::Put => (),
                _ => {
                    return false;
                }
            }
        }

        if let Some(batch_req) = self.request.as_ref() {
            if batch_req.get_header() != req.get_header() {
                return false;
            }
        }
        true
    }

    fn add(&mut self, cmd: RaftCommand<E::Snapshot>, req_size: u32) {
        let RaftCommand {
            mut request,
            mut callback,
            ..
        } = cmd;
        if let Some(batch_req) = self.request.as_mut() {
            let requests: Vec<_> = request.take_requests().into();
            for q in requests {
                batch_req.mut_requests().push(q);
            }
        } else {
            self.request = Some(request);
        };
        if callback.has_proposed_cb() {
            self.has_proposed_cb = true;
            if self.propose_checked.unwrap_or(false) {
                callback.invoke_proposed();
            }
        }
        self.callbacks.push(callback);
        self.batch_req_size += req_size as u64;
    }

    fn should_finish(&self, cfg: &Config) -> bool {
        if let Some(batch_req) = self.request.as_ref() {
            // Limit the size of batch request so that it will not exceed
            // raft_entry_max_size after adding header.
            if self.batch_req_size
                > (cfg.raft_entry_max_size.0 as f64 * MAX_PROPOSAL_SIZE_RATIO) as u64
            {
                return true;
            }
            if batch_req.get_requests().len() > <E as WriteBatchExt>::WRITE_BATCH_MAX_KEYS {
                return true;
            }
        }
        false
    }

    fn build(
        &mut self,
        metric: &mut RaftMetrics,
    ) -> Option<(RaftCmdRequest, Callback<E::Snapshot>)> {
        if let Some(req) = self.request.take() {
            self.batch_req_size = 0;
            self.has_proposed_cb = false;
            self.propose_checked = None;
            if self.callbacks.len() == 1 {
                let cb = self.callbacks.pop().unwrap();
                return Some((req, cb));
            }
            metric.propose.batch.inc_by(self.callbacks.len() as u64 - 1);
            let mut cbs = std::mem::take(&mut self.callbacks);
            let proposed_cbs: Vec<ExtCallback> = cbs
                .iter_mut()
                .filter_map(|cb| cb.take_proposed_cb())
                .collect();
            let proposed_cb: Option<ExtCallback> = if proposed_cbs.is_empty() {
                None
            } else {
                Some(Box::new(move || {
                    for proposed_cb in proposed_cbs {
                        proposed_cb();
                    }
                }))
            };
            let committed_cbs: Vec<_> = cbs
                .iter_mut()
                .filter_map(|cb| cb.take_committed_cb())
                .collect();
            let committed_cb: Option<ExtCallback> = if committed_cbs.is_empty() {
                None
            } else {
                Some(Box::new(move || {
                    for committed_cb in committed_cbs {
                        committed_cb();
                    }
                }))
            };

            let tokens: SmallVec<[TimeTracker; 4]> = cbs
                .iter_mut()
                .filter_map(|cb| cb.write_trackers().map(|t| t[0]))
                .collect();

            let mut cb = Callback::write_ext(
                Box::new(move |resp| {
                    for cb in cbs {
                        let mut cmd_resp = RaftCmdResponse::default();
                        cmd_resp.set_header(resp.response.get_header().clone());
                        cb.invoke_with_response(cmd_resp);
                    }
                }),
                proposed_cb,
                committed_cb,
            );

            if let Some(trackers) = cb.write_trackers_mut() {
                *trackers = tokens;
            }

            return Some((req, cb));
        }
        None
    }
}

impl<EK, ER> Fsm for PeerFsm<EK, ER>
where
    EK: KvEngine,
    ER: RaftEngine,
{
    type Message = PeerMsg<EK>;

    #[inline]
    fn is_stopped(&self) -> bool {
        self.stopped
    }

    /// Set a mailbox to FSM, which should be used to send message to itself.
    #[inline]
    fn set_mailbox(&mut self, mailbox: Cow<'_, BasicMailbox<Self>>)
    where
        Self: Sized,
    {
        self.mailbox = Some(mailbox.into_owned());
    }

    /// Take the mailbox from FSM. Implementation should ensure there will be
    /// no reference to mailbox after calling this method.
    #[inline]
    fn take_mailbox(&mut self) -> Option<BasicMailbox<Self>>
    where
        Self: Sized,
    {
        self.mailbox.take()
    }
}

pub struct PeerFsmDelegate<'a, EK, ER, T: 'static>
where
    EK: KvEngine,
    ER: RaftEngine,
{
    fsm: &'a mut PeerFsm<EK, ER>,
    ctx: &'a mut PollContext<EK, ER, T>,
}

impl<'a, EK, ER, T: Transport> PeerFsmDelegate<'a, EK, ER, T>
where
    EK: KvEngine,
    ER: RaftEngine,
{
    pub fn new(
        fsm: &'a mut PeerFsm<EK, ER>,
        ctx: &'a mut PollContext<EK, ER, T>,
    ) -> PeerFsmDelegate<'a, EK, ER, T> {
        PeerFsmDelegate { fsm, ctx }
    }

    pub fn handle_msgs(&mut self, msgs: &mut Vec<PeerMsg<EK>>) {
        let timer = TiInstant::now_coarse();
        let count = msgs.len();
        for m in msgs.drain(..) {
            match m {
                PeerMsg::RaftMessage(msg) => {
                    if let Err(e) = self.on_raft_message(msg) {
                        error!(%e;
                            "handle raft message err";
                            "region_id" => self.fsm.region_id(),
                            "peer_id" => self.fsm.peer_id(),
                        );
                    }
                }
                PeerMsg::RaftCommand(cmd) => {
                    let propose_time = cmd.send_time.saturating_elapsed();
                    self.ctx
                        .raft_metrics
                        .propose_wait_time
                        .observe(propose_time.as_secs_f64());
                    cmd.callback.read_tracker().map(|tracker| {
                        GLOBAL_TRACKERS.with_tracker(*tracker, |t| {
                            t.metrics.read_index_propose_wait_nanos =
                                propose_time.as_nanos() as u64;
                        })
                    });

                    if let Some(Err(e)) = cmd.extra_opts.deadline.map(|deadline| deadline.check()) {
                        cmd.callback.invoke_with_response(new_error(e.into()));
                        continue;
                    }

                    let req_size = cmd.request.compute_size();
                    if self.ctx.cfg.cmd_batch
                        && self.fsm.batch_req_builder.can_batch(&self.ctx.cfg, &cmd.request, req_size)
                        // Avoid to merge requests with different `DiskFullOpt`s into one,
                        // so that normal writes can be rejected when proposing if the
                        // store's disk is full.
                        && ((self.ctx.self_disk_usage == DiskUsage::Normal
                        && !self.fsm.peer.disk_full_peers.majority())
                        || cmd.extra_opts.disk_full_opt == DiskFullOpt::NotAllowedOnFull)
                    {
                        self.fsm.batch_req_builder.add(cmd, req_size);
                        if self.fsm.batch_req_builder.should_finish(&self.ctx.cfg) {
                            self.propose_pending_batch_raft_command();
                        }
                    } else {
                        self.propose_raft_command(
                            cmd.request,
                            cmd.callback,
                            cmd.extra_opts.disk_full_opt,
                        );
                    }
                }
                PeerMsg::Tick(tick) => self.on_tick(tick),
                PeerMsg::ApplyRes { res } => {
                    self.on_apply_res(res);
                }
                PeerMsg::SignificantMsg(msg) => self.on_significant_msg(msg),
                PeerMsg::CasualMessage(msg) => self.on_casual_msg(msg),
                PeerMsg::Start => self.start(),
                PeerMsg::HeartbeatPd => {
                    if self.fsm.peer.is_leader() {
                        self.register_pd_heartbeat_tick()
                    }
                }
                PeerMsg::Noop => {}
                PeerMsg::Persisted {
                    peer_id,
                    ready_number,
                } => self.on_persisted_msg(peer_id, ready_number),
                PeerMsg::UpdateReplicationMode => self.on_update_replication_mode(),
                PeerMsg::Destroy(peer_id) => {
                    if self.fsm.peer.peer_id() == peer_id {
                        match self.fsm.peer.maybe_destroy(self.ctx) {
                            None => self.ctx.raft_metrics.message_dropped.applying_snap.inc(),
                            Some(job) => {
                                self.handle_destroy_peer(job);
                            }
                        }
                    }
                }
            }
        }
        self.on_loop_finished();
        self.ctx.raft_metrics.peer_msg_len.observe(count as f64);
        self.ctx
            .raft_metrics
            .event_time
            .peer_msg
            .observe(duration_to_sec(timer.saturating_elapsed()));
    }

    #[inline]
    fn on_loop_finished(&mut self) {
        let ready_concurrency = self.ctx.cfg.cmd_batch_concurrent_ready_max_count;
        let should_propose = self.ctx.sync_write_worker.is_some()
            || ready_concurrency == 0
            || self.fsm.peer.unpersisted_ready_len() < ready_concurrency;
        let force_delay_fp = || {
            fail_point!(
                "force_delay_propose_batch_raft_command",
                self.ctx.sync_write_worker.is_none(),
                |_| true
            );
            false
        };
        // Propose batch request which may be still waiting for more raft-command
        if should_propose && !force_delay_fp() {
            self.propose_pending_batch_raft_command();
        } else if self.fsm.batch_req_builder.has_proposed_cb
            && self.fsm.batch_req_builder.propose_checked.is_none()
            && let Some(cmd) = self.fsm.batch_req_builder.request.take()
        {
            // We are delaying these requests to next loop. Try to fulfill their
            // proposed callback early.
            self.fsm.batch_req_builder.propose_checked = Some(false);
            if let Ok(None) = self.pre_propose_raft_command(&cmd) {
                if self.fsm.peer.will_likely_propose(&cmd) {
                    self.fsm.batch_req_builder.propose_checked = Some(true);
                    for cb in &mut self.fsm.batch_req_builder.callbacks {
                        cb.invoke_proposed();
                    }
                }
            }
            self.fsm.batch_req_builder.request = Some(cmd);
        }
    }

    /// Flushes all pending raft commands for immediate execution.
    #[inline]
    fn propose_pending_batch_raft_command(&mut self) {
        if self.fsm.batch_req_builder.request.is_none() {
            return;
        }
        let (request, callback) = self
            .fsm
            .batch_req_builder
            .build(&mut self.ctx.raft_metrics)
            .unwrap();
        self.propose_raft_command_internal(request, callback, DiskFullOpt::NotAllowedOnFull);
    }

    fn on_update_replication_mode(&mut self) {
        self.fsm
            .peer
            .switch_replication_mode(&self.ctx.global_replication_state);
        if self.fsm.peer.is_leader() {
            self.reset_raft_tick(GroupState::Ordered);
            self.register_pd_heartbeat_tick();
        }
    }

    fn on_unsafe_recovery_pre_demote_failed_voters(
        &mut self,
        syncer: UnsafeRecoveryExecutePlanSyncer,
        failed_voters: Vec<metapb::Peer>,
    ) {
        if self.fsm.peer.unsafe_recovery_state.is_some() {
            warn!(
                "Unsafe recovery, demote failed voters has already been initiated";
                "region_id" => self.region().get_id(),
                "peer_id" => self.fsm.peer.peer.get_id(),
            );
            syncer.abort();
            return;
        }

        if !self.fsm.peer.is_force_leader() {
            error!(
                "Unsafe recovery, demoting failed voters failed, since this peer is not forced leader";
                "region_id" => self.region().get_id(),
                "peer_id" => self.fsm.peer.peer.get_id(),
            );
            return;
        }

        if self.fsm.peer.in_joint_state() {
            info!(
                "Unsafe recovery, already in joint state, exit first";
                "region_id" => self.region().get_id(),
                "peer_id" => self.fsm.peer.peer.get_id(),
            );
            let failed = Arc::new(Mutex::new(false));
            let failed_clone = failed.clone();
            let callback = Callback::<EK::Snapshot>::write(Box::new(move |resp| {
                if resp.response.get_header().has_error() {
                    *failed_clone.lock().unwrap() = true;
                    error!(
                        "Unsafe recovery, fail to exit residual joint state";
                        "err" => ?resp.response.get_header().get_error(),
                    );
                }
            }));
            self.propose_raft_command_internal(
                exit_joint_request(self.region(), &self.fsm.peer.peer),
                callback,
                DiskFullOpt::AllowedOnAlmostFull,
            );

            if !*failed.lock().unwrap() {
                self.fsm.peer.unsafe_recovery_state =
                    Some(UnsafeRecoveryState::DemoteFailedVoters {
                        syncer,
                        failed_voters,
                        target_index: self.fsm.peer.raft_group.raft.raft_log.last_index(),
                        demote_after_exit: true,
                    });
            }
        } else {
            self.unsafe_recovery_demote_failed_voters(syncer, failed_voters);
        }
    }

    fn unsafe_recovery_demote_failed_voters(
        &mut self,
        syncer: UnsafeRecoveryExecutePlanSyncer,
        failed_voters: Vec<metapb::Peer>,
    ) {
        if let Some(req) =
            demote_failed_voters_request(self.region(), &self.fsm.peer.peer, failed_voters)
        {
            info!(
                "Unsafe recovery, demoting failed voters";
                "region_id" => self.region().get_id(),
                "peer_id" => self.fsm.peer.peer.get_id(),
                "req" => ?req);
            let failed = Arc::new(Mutex::new(false));
            let failed_clone = failed.clone();
            let callback = Callback::<EK::Snapshot>::write(Box::new(move |resp| {
                if resp.response.get_header().has_error() {
                    *failed_clone.lock().unwrap() = true;
                    error!(
                        "Unsafe recovery, fail to finish demotion";
                        "err" => ?resp.response.get_header().get_error(),
                    );
                }
            }));
            self.propose_raft_command_internal(req, callback, DiskFullOpt::AllowedOnAlmostFull);
            if !*failed.lock().unwrap() {
                self.fsm.peer.unsafe_recovery_state =
                    Some(UnsafeRecoveryState::DemoteFailedVoters {
                        syncer,
                        failed_voters: vec![], // No longer needed since here.
                        target_index: self.fsm.peer.raft_group.raft.raft_log.last_index(),
                        demote_after_exit: false,
                    });
            }
        } else {
            warn!(
                "Unsafe recovery, no need to demote failed voters";
                "region_id" => self.region().get_id(),
                "peer_id" => self.fsm.peer_id(),
                "region" => ?self.region(),
            );
        }
    }

    fn on_unsafe_recovery_destroy(&mut self, syncer: UnsafeRecoveryExecutePlanSyncer) {
        if self.fsm.peer.unsafe_recovery_state.is_some() {
            warn!(
                "Unsafe recovery, can't destroy, another plan is executing in progress";
                "region_id" => self.region_id(),
                "peer_id" => self.fsm.peer_id(),
            );
            syncer.abort();
            return;
        }
        self.fsm.peer.unsafe_recovery_state = Some(UnsafeRecoveryState::Destroy(syncer));
        self.handle_destroy_peer(DestroyPeerJob {
            initialized: self.fsm.peer.is_initialized(),
            region_id: self.region_id(),
            peer: self.fsm.peer.peer.clone(),
        });
    }

    fn on_unsafe_recovery_wait_apply(&mut self, syncer: UnsafeRecoveryWaitApplySyncer) {
        if self.fsm.peer.unsafe_recovery_state.is_some() {
            warn!(
                "Unsafe recovery, can't wait apply, another plan is executing in progress";
                "region_id" => self.region_id(),
                "peer_id" => self.fsm.peer_id(),
            );
            syncer.abort();
            return;
        }
        let target_index = if self.fsm.peer.force_leader.is_some() {
            // For regions that lose quorum (or regions have force leader), whatever has
            // been proposed will be committed. Based on that fact, we simply use "last
            // index" here to avoid implementing another "wait commit" process.
            self.fsm.peer.raft_group.raft.raft_log.last_index()
        } else {
            self.fsm.peer.raft_group.raft.raft_log.committed
        };

        self.fsm.peer.unsafe_recovery_state = Some(UnsafeRecoveryState::WaitApply {
            target_index,
            syncer,
        });
        self.fsm
            .peer
            .unsafe_recovery_maybe_finish_wait_apply(/* force= */ self.fsm.stopped);
    }

    // func be invoked firstly after assigned leader by BR, wait all leader apply to
    // last log index func be invoked secondly wait follower apply to last
    // index, however the second call is broadcast, it may improve in future
    fn on_snapshot_recovery_wait_apply(&mut self, syncer: SnapshotRecoveryWaitApplySyncer) {
        if self.fsm.peer.snapshot_recovery_state.is_some() {
            warn!(
                "can't wait apply, another recovery in progress";
                "region_id" => self.region_id(),
                "peer_id" => self.fsm.peer_id(),
            );
            syncer.abort();
            return;
        }

        let target_index = self.fsm.peer.raft_group.raft.raft_log.last_index();

        // during the snapshot recovery, broadcast waitapply, some peer may stale
        if !self.fsm.peer.is_leader() {
            info!(
                "snapshot follower recovery started";
                "region_id" => self.region_id(),
                "peer_id" => self.fsm.peer_id(),
                "target_index" => target_index,
                "applied_index" => self.fsm.peer.raft_group.raft.raft_log.applied,
                "pending_remove" => self.fsm.peer.pending_remove,
                "voter" => self.fsm.peer.raft_group.raft.vote,
            );

            // do some sanity check, for follower, leader already apply to last log,
            // case#1 if it is learner during backup and never vote before, vote is 0
            // case#2 if peer is suppose to remove
            if self.fsm.peer.raft_group.raft.vote == 0 || self.fsm.peer.pending_remove {
                info!(
                    "this peer is never vote before or pending remove, it should be skip to wait apply"
                );
                return;
            }
        } else {
            info!(
                "snapshot leader wait apply started";
                "region_id" => self.region_id(),
                "peer_id" => self.fsm.peer_id(),
                "target_index" => target_index,
                "applied_index" => self.fsm.peer.raft_group.raft.raft_log.applied,
            );
        }

        self.fsm.peer.snapshot_recovery_state = Some(SnapshotRecoveryState::WaitLogApplyToLast {
            target_index,
            syncer,
        });
        self.fsm
            .peer
            .snapshot_recovery_maybe_finish_wait_apply(self.fsm.stopped);
    }

    fn on_unsafe_recovery_fill_out_report(&mut self, syncer: UnsafeRecoveryFillOutReportSyncer) {
        if self.fsm.peer.pending_remove || self.fsm.stopped {
            return;
        }
        let mut self_report = pdpb::PeerReport::default();
        self_report.set_raft_state(self.fsm.peer.get_store().raft_state().clone());
        let mut region_local_state = RegionLocalState::default();
        region_local_state.set_region(self.region().clone());
        self_report.set_region_state(region_local_state);
        self_report.set_is_force_leader(self.fsm.peer.force_leader.is_some());
        match self.fsm.peer.get_store().entries(
            self.fsm.peer.raft_group.store().commit_index() + 1,
            self.fsm.peer.get_store().last_index() + 1,
            NO_LIMIT,
            GetEntriesContext::empty(false),
        ) {
            Ok(entries) => {
                for entry in entries {
                    let ctx = ProposalContext::from_bytes(&entry.context);
                    if ctx.contains(ProposalContext::COMMIT_MERGE) {
                        self_report.set_has_commit_merge(true);
                        break;
                    }
                }
            }
            Err(e) => panic!("Unsafe recovery, fail to get uncommitted entries, {:?}", e),
        }
        syncer.report_for_self(self_report);
    }

    fn on_check_pending_admin(&mut self, ch: UnboundedSender<CheckAdminResponse>) {
        if !self.fsm.peer.is_leader() {
            // no need to check non-leader pending conf change.
            // in snapshot recovery after we stopped all conf changes from PD.
            // if the follower slow than leader and has the pending conf change.
            // that's means
            // 1. if the follower didn't finished the conf change
            //    => it cannot be chosen to be leader during recovery.
            // 2. if the follower has been chosen to be leader
            //    => it already apply the pending conf change already.
            return;
        }
        debug!(
            "check pending conf for leader";
            "region_id" => self.region().get_id(),
            "peer_id" => self.fsm.peer.peer_id(),
        );
        let region = self.fsm.peer.region();
        let mut resp = CheckAdminResponse::default();
        resp.set_region(region.clone());
        let pending_admin = self.fsm.peer.raft_group.raft.has_pending_conf()
            || self.fsm.peer.is_merging()
            || self.fsm.peer.is_splitting();
        resp.set_has_pending_admin(pending_admin);
        if let Err(err) = ch.unbounded_send(resp) {
            warn!("failed to send check admin response";
            "err" => ?err,
            "region_id" => self.region().get_id(),
            "peer_id" => self.fsm.peer.peer_id(),
            );
        }
    }

    fn on_casual_msg(&mut self, msg: CasualMessage<EK>) {
        match msg {
            CasualMessage::SplitRegion {
                region_epoch,
                split_keys,
                callback,
                source,
            } => {
                self.on_prepare_split_region(region_epoch, split_keys, callback, &source);
            }
            CasualMessage::ComputeHashResult {
                index,
                context,
                hash,
            } => {
                self.on_hash_computed(index, context, hash);
            }
            CasualMessage::RegionApproximateSize { size } => {
                self.on_approximate_region_size(size);
            }
            CasualMessage::RegionApproximateKeys { keys } => {
                self.on_approximate_region_keys(keys);
            }
            CasualMessage::RefreshRegionBuckets {
                region_epoch,
                buckets,
                bucket_ranges,
                cb,
            } => {
                self.on_refresh_region_buckets(region_epoch, buckets, bucket_ranges, cb);
            }
            CasualMessage::CompactionDeclinedBytes { bytes } => {
                self.on_compaction_declined_bytes(bytes);
            }
            CasualMessage::HalfSplitRegion {
                region_epoch,
                start_key,
                end_key,
                policy,
                source,
                cb,
            } => {
                self.on_schedule_half_split_region(
                    &region_epoch,
                    start_key,
                    end_key,
                    policy,
                    source,
                    cb,
                );
            }
            CasualMessage::GcSnap { snaps } => {
                self.on_gc_snap(snaps);
            }
            CasualMessage::ClearRegionSize => {
                self.on_clear_region_size();
            }
            CasualMessage::RegionOverlapped => {
                debug!("start ticking for overlapped"; "region_id" => self.region_id(), "peer_id" => self.fsm.peer_id());
                // Maybe do some safe check first?
                self.fsm.reset_hibernate_state(GroupState::Chaos);
                self.register_raft_base_tick();

                if is_learner(&self.fsm.peer.peer) {
                    // FIXME: should use `bcast_check_stale_peer_message` instead.
                    // Sending a new enum type msg to a old tikv may cause panic during rolling
                    // update we should change the protobuf behavior and check if properly handled
                    // in all place
                    self.fsm.peer.bcast_wake_up_message(self.ctx);
                }
            }
            CasualMessage::SnapshotGenerated => {
                // Resume snapshot handling again to avoid waiting another heartbeat.
                self.fsm.peer.ping();
                self.fsm.has_ready = true;
            }
            CasualMessage::ForceCompactRaftLogs => {
                self.on_raft_gc_log_tick(true);
            }
            CasualMessage::AccessPeer(cb) => {
                let peer = &self.fsm.peer;
                let store = peer.get_store();
                let mut local_state = RegionLocalState::default();
                local_state.set_region(store.region().clone());
                if let Some(s) = &peer.pending_merge_state {
                    local_state.set_merge_state(s.clone());
                }
                if store.is_applying_snapshot() {
                    local_state.set_state(PeerState::Applying);
                }
                cb(RegionMeta::new(
                    &local_state,
                    store.apply_state(),
                    self.fsm.hibernate_state.group_state(),
                    peer.raft_group.status(),
                    peer.raft_group.raft.raft_log.last_index(),
                    peer.raft_group.raft.raft_log.persisted,
                ))
            }
            CasualMessage::QueryRegionLeaderResp { region, leader } => {
                // the leader already updated
                if self.fsm.peer.raft_group.raft.leader_id != raft::INVALID_ID
                    // the returned region is stale
                    || util::is_epoch_stale(
                        region.get_region_epoch(),
                        self.fsm.peer.region().get_region_epoch(),
                ) {
                    // Stale message
                    return;
                }

                // Wake up the leader if the peer is on the leader's peer list
                if region
                    .get_peers()
                    .iter()
                    .any(|p| p.get_id() == self.fsm.peer_id())
                {
                    self.fsm.peer.send_wake_up_message(self.ctx, &leader);
                }
            }
            CasualMessage::RenewLease => {
                self.try_renew_leader_lease("casual message");
                self.reset_raft_tick(GroupState::Ordered);
            }
            CasualMessage::RejectRaftAppend { peer_id } => {
                let mut msg = raft::eraftpb::Message::new();
                msg.msg_type = MessageType::MsgUnreachable;
                msg.to = peer_id;
                msg.from = self.fsm.peer.peer_id();

                let raft_msg = self.fsm.peer.build_raft_messages(self.ctx, vec![msg]);
                self.fsm.peer.send_raft_messages(self.ctx, raft_msg);
            }
            CasualMessage::SnapshotApplied => {
                self.fsm.has_ready = true;
            }
            CasualMessage::Campaign => {
                let _ = self.fsm.peer.raft_group.campaign();
                self.fsm.has_ready = true;
            }
        }
    }

    fn on_tick(&mut self, tick: PeerTick) {
        if self.fsm.stopped {
            return;
        }
        trace!(
            "tick";
            "tick" => ?tick,
            "peer_id" => self.fsm.peer_id(),
            "region_id" => self.region_id(),
        );
        self.fsm.tick_registry[tick as usize] = false;
        self.fsm.peer.adjust_cfg_if_changed(self.ctx);
        match tick {
            PeerTick::Raft => self.on_raft_base_tick(),
            PeerTick::RaftLogGc => self.on_raft_gc_log_tick(false),
            PeerTick::PdHeartbeat => self.on_pd_heartbeat_tick(),
            PeerTick::SplitRegionCheck => self.on_split_region_check_tick(),
            PeerTick::CheckMerge => self.on_check_merge(),
            PeerTick::CheckPeerStaleState => self.on_check_peer_stale_state_tick(),
            PeerTick::EntryCacheEvict => self.on_entry_cache_evict_tick(),
            PeerTick::CheckLeaderLease => self.on_check_leader_lease_tick(),
            PeerTick::ReactivateMemoryLock => self.on_reactivate_memory_lock_tick(),
            PeerTick::ReportBuckets => self.on_report_region_buckets_tick(),
            PeerTick::CheckLongUncommitted => self.on_check_long_uncommitted_tick(),
            PeerTick::CheckPeersAvailability => self.on_check_peers_availability(),
            PeerTick::RequestVoterReplicatedIndex => self.on_request_voter_replicated_index(),
        }
    }

    fn start(&mut self) {
        self.register_raft_base_tick();
        self.register_raft_gc_log_tick();
        self.register_pd_heartbeat_tick();
        self.register_split_region_check_tick();
        self.register_check_peer_stale_state_tick();
        self.on_check_merge();
        // Apply committed entries more quickly.
        // Or if it's a leader. This implicitly means it's a singleton
        // because it becomes leader in `Peer::new` when it's a
        // singleton. It has a no-op entry that need to be persisted,
        // committed, and then it should apply it.
        if self.fsm.peer.raft_group.store().commit_index()
            > self.fsm.peer.raft_group.store().applied_index()
            || self.fsm.peer.is_leader()
        {
            self.fsm.has_ready = true;
        }
        self.fsm.peer.maybe_gen_approximate_buckets(self.ctx);
        if self.fsm.peer.is_witness() {
            self.register_pull_voter_replicated_index_tick();
        }
    }

    fn on_gc_snap(&mut self, snaps: Vec<(SnapKey, bool)>) {
        let schedule_delete_snapshot_files = |key: SnapKey, snap| {
            if let Err(e) = self.ctx.cleanup_scheduler.schedule(CleanupTask::GcSnapshot(
                GcSnapshotTask::DeleteSnapshotFiles {
                    key: key.clone(),
                    snapshot: snap,
                    check_entry: false,
                },
            )) {
                error!(
                    "failed to schedule task to delete compacted snap file";
                    "key" => %key,
                    "err" => %e,
                )
            }
        };

        let is_applying_snap = self.fsm.peer.is_handling_snapshot();
        let s = self.fsm.peer.get_store();
        let compacted_idx = s.truncated_index();
        let compacted_term = s.truncated_term();
        for (key, is_sending) in snaps {
            if is_sending {
                let s = match self.ctx.snap_mgr.get_snapshot_for_gc(&key, is_sending) {
                    Ok(s) => s,
                    Err(e) => {
                        error!(%e;
                            "failed to load snapshot";
                            "region_id" => self.fsm.region_id(),
                            "peer_id" => self.fsm.peer_id(),
                            "snapshot" => ?key,
                        );
                        continue;
                    }
                };
                if key.term < compacted_term || key.idx < compacted_idx {
                    info!(
                        "deleting compacted snap file";
                        "region_id" => self.fsm.region_id(),
                        "peer_id" => self.fsm.peer_id(),
                        "snap_file" => %key,
                    );
                    schedule_delete_snapshot_files(key, s);
                } else if let Ok(meta) = s.meta() {
                    let modified = match meta.modified() {
                        Ok(m) => m,
                        Err(e) => {
                            error!(
                                "failed to load snapshot";
                                "region_id" => self.fsm.region_id(),
                                "peer_id" => self.fsm.peer_id(),
                                "snapshot" => ?key,
                                "err" => %e,
                            );
                            continue;
                        }
                    };
                    if let Ok(elapsed) = modified.elapsed() {
                        if elapsed > self.ctx.cfg.snap_gc_timeout.0 {
                            info!(
                                "deleting expired snap file";
                                "region_id" => self.fsm.region_id(),
                                "peer_id" => self.fsm.peer_id(),
                                "snap_file" => %key,
                            );
                            schedule_delete_snapshot_files(key, s);
                        }
                    }
                }
            } else if key.term <= compacted_term
                && (key.idx < compacted_idx
                    || key.idx == compacted_idx
                        && !is_applying_snap
                        && !self.fsm.peer.pending_remove)
            {
                info!(
                    "deleting applied snap file";
                    "region_id" => self.fsm.region_id(),
                    "peer_id" => self.fsm.peer_id(),
                    "snap_file" => %key,
                );
                let a = match self.ctx.snap_mgr.get_snapshot_for_gc(&key, is_sending) {
                    Ok(a) => a,
                    Err(e) => {
                        error!(%e;
                            "failed to load snapshot";
                            "region_id" => self.fsm.region_id(),
                            "peer_id" => self.fsm.peer_id(),
                            "snap_file" => %key,
                        );
                        continue;
                    }
                };
                schedule_delete_snapshot_files(key, a);
            }
        }
    }

    fn on_clear_region_size(&mut self) {
        self.fsm.peer.approximate_size = None;
        self.fsm.peer.approximate_keys = None;
        self.fsm.peer.may_skip_split_check = false;
        self.register_split_region_check_tick();
    }

    fn on_capture_change(
        &mut self,
        cmd: ChangeObserver,
        region_epoch: RegionEpoch,
        cb: Callback<EK::Snapshot>,
    ) {
        fail_point!("raft_on_capture_change");
        let region_id = self.region_id();
        let mut msg =
            new_read_index_request(region_id, region_epoch.clone(), self.fsm.peer.peer.clone());
        // Allow to capture change even is in flashback state.
        // TODO: add a test case for this kind of situation.
        if self.region().is_in_flashback {
            let mut flags = WriteBatchFlags::from_bits_check(msg.get_header().get_flags());
            flags.insert(WriteBatchFlags::FLASHBACK);
            msg.mut_header().set_flags(flags.bits());
        }
        let apply_router = self.ctx.apply_router.clone();
        self.propose_raft_command_internal(
            msg,
            Callback::read(Box::new(move |resp| {
                // Return the error
                if resp.response.get_header().has_error() {
                    cb.invoke_read(resp);
                    return;
                }
                apply_router.schedule_task(
                    region_id,
                    ApplyTask::Change {
                        cmd,
                        region_epoch,
                        cb,
                    },
                )
            })),
            DiskFullOpt::NotAllowedOnFull,
        );
    }

    fn on_significant_msg(&mut self, msg: SignificantMsg<EK::Snapshot>) {
        match msg {
            SignificantMsg::SnapshotStatus {
                to_peer_id, status, ..
            } => {
                // Report snapshot status to the corresponding peer.
                self.report_snapshot_status(to_peer_id, status);
            }
            SignificantMsg::Unreachable { to_peer_id, .. } => {
                if self.fsm.peer.is_leader() {
                    self.fsm.peer.raft_group.report_unreachable(to_peer_id);
                } else if to_peer_id == self.fsm.peer.leader_id() {
                    self.fsm.reset_hibernate_state(GroupState::Chaos);
                    self.register_raft_base_tick();
                }
            }
            SignificantMsg::StoreUnreachable { store_id } => {
                if let Some(peer_id) = find_peer(self.region(), store_id).map(|p| p.get_id()) {
                    if self.fsm.peer.is_leader() {
                        self.fsm.peer.raft_group.report_unreachable(peer_id);
                    } else if peer_id == self.fsm.peer.leader_id() {
                        self.fsm.reset_hibernate_state(GroupState::Chaos);
                        self.register_raft_base_tick();
                    }
                }
            }
            SignificantMsg::MergeResult {
                target_region_id,
                target,
                result,
            } => {
                self.on_merge_result(target_region_id, target, result);
            }
            SignificantMsg::CatchUpLogs(catch_up_logs) => {
                self.on_catch_up_logs_for_merge(catch_up_logs);
            }
            SignificantMsg::StoreResolved { group_id, store_id } => {
                let state = self.ctx.global_replication_state.lock().unwrap();
                if state.status().get_mode() != ReplicationMode::DrAutoSync {
                    return;
                }
                if state.status().get_dr_auto_sync().get_state() == DrAutoSyncState::Async {
                    return;
                }
                drop(state);
                if let Some(peer_id) = find_peer(self.region(), store_id).map(|p| p.get_id()) {
                    self.fsm
                        .peer
                        .raft_group
                        .raft
                        .assign_commit_groups(&[(peer_id, group_id)]);
                }
            }
            SignificantMsg::CaptureChange {
                cmd,
                region_epoch,
                callback,
            } => self.on_capture_change(cmd, region_epoch, callback),
            SignificantMsg::LeaderCallback(cb) => {
                self.on_leader_callback(cb);
            }
            SignificantMsg::RaftLogGcFlushed => {
                self.on_raft_log_gc_flushed();
            }
            SignificantMsg::RaftlogFetched(fetched_logs) => {
                self.on_raft_log_fetched(fetched_logs.context, fetched_logs.logs);
            }
            SignificantMsg::EnterForceLeaderState {
                syncer,
                failed_stores,
            } => {
                self.on_enter_pre_force_leader(syncer, failed_stores);
            }
            SignificantMsg::ExitForceLeaderState => self.on_exit_force_leader(),
            SignificantMsg::UnsafeRecoveryDemoteFailedVoters {
                syncer,
                failed_voters,
            } => self.on_unsafe_recovery_pre_demote_failed_voters(syncer, failed_voters),
            SignificantMsg::UnsafeRecoveryDestroy(syncer) => {
                self.on_unsafe_recovery_destroy(syncer)
            }
            SignificantMsg::UnsafeRecoveryWaitApply(syncer) => {
                self.on_unsafe_recovery_wait_apply(syncer)
            }
            SignificantMsg::UnsafeRecoveryFillOutReport(syncer) => {
                self.on_unsafe_recovery_fill_out_report(syncer)
            }
            // for snapshot recovery (safe recovery)
            SignificantMsg::SnapshotRecoveryWaitApply(syncer) => {
                self.on_snapshot_recovery_wait_apply(syncer)
            }
            SignificantMsg::CheckPendingAdmin(ch) => self.on_check_pending_admin(ch),
        }
    }

    fn on_enter_pre_force_leader(
        &mut self,
        syncer: UnsafeRecoveryForceLeaderSyncer,
        failed_stores: HashSet<u64>,
    ) {
        match self.fsm.peer.force_leader {
            Some(ForceLeaderState::PreForceLeader { .. }) => {
                self.on_force_leader_fail();
            }
            Some(ForceLeaderState::ForceLeader { .. }) => {
                // already is a force leader, do nothing
                return;
            }
            Some(ForceLeaderState::WaitTicks { .. }) => {
                self.fsm.peer.force_leader = None;
            }
            None => {}
        }

        if !self.fsm.peer.is_initialized() {
            warn!(
                "Unsafe recovery, cannot force leader since this peer is not initialized";
                "region_id" => self.fsm.region_id(),
                "peer_id" => self.fsm.peer_id(),
            );
            return;
        }

        let ticks = if self.fsm.peer.is_leader() {
            if self.fsm.hibernate_state.group_state() == GroupState::Ordered {
                warn!(
                    "Unsafe recovery, reject pre force leader due to already being leader";
                    "region_id" => self.fsm.region_id(),
                    "peer_id" => self.fsm.peer_id(),
                );
                return;
            }
            // wait two rounds of election timeout to trigger check quorum to step down the
            // leader note: check quorum is triggered every `election_timeout` instead of
            // `randomized_election_timeout`
            Some(
                self.fsm.peer.raft_group.raft.election_timeout() * 2
                    - self.fsm.peer.raft_group.raft.election_elapsed,
            )
        // When election timeout is triggered, leader_id is set to INVALID_ID.
        // But learner(not promotable) is a exception here as it wouldn't tick
        // election.
        } else if self.fsm.peer.raft_group.raft.promotable()
            && self.fsm.peer.leader_id() != raft::INVALID_ID
        {
            if self.fsm.hibernate_state.group_state() == GroupState::Ordered
                || self.fsm.hibernate_state.group_state() == GroupState::Chaos
            {
                warn!(
                    "Unsafe recovery, reject pre force leader due to leader lease may not expired";
                    "region_id" => self.fsm.region_id(),
                    "peer_id" => self.fsm.peer_id(),
                );
                return;
            }
            // wait one round of election timeout to make sure leader_id is invalid
            Some(
                self.fsm.peer.raft_group.raft.randomized_election_timeout()
                    - self.fsm.peer.raft_group.raft.election_elapsed,
            )
        } else {
            None
        };

        if let Some(ticks) = ticks {
            info!(
                "Unsafe recovery, enter wait ticks";
                "region_id" => self.fsm.region_id(),
                "peer_id" => self.fsm.peer_id(),
                "ticks" => ticks,
            );
            self.fsm.peer.force_leader = Some(ForceLeaderState::WaitTicks {
                syncer,
                failed_stores,
                ticks,
            });
            self.reset_raft_tick(if self.fsm.peer.is_leader() {
                GroupState::Ordered
            } else {
                GroupState::Chaos
            });
            self.fsm.has_ready = true;
            return;
        }

        let expected_alive_voter = self.get_force_leader_expected_alive_voter(&failed_stores);
        if !expected_alive_voter.is_empty()
            && self
                .fsm
                .peer
                .raft_group
                .raft
                .prs()
                .has_quorum(&expected_alive_voter)
        {
            warn!(
                "Unsafe recovery, reject pre force leader due to has quorum";
                "region_id" => self.fsm.region_id(),
                "peer_id" => self.fsm.peer_id(),
            );
            return;
        }

        info!(
            "Unsafe recovery, enter pre force leader state";
            "region_id" => self.fsm.region_id(),
            "peer_id" => self.fsm.peer_id(),
            "alive_voter" => ?expected_alive_voter,
        );

        // Do not use prevote as prevote won't set `vote` to itself.
        // When PD issues force leader on two different peer, it may cause
        // two force leader in same term.
        self.fsm.peer.raft_group.raft.pre_vote = false;
        // trigger vote request to all voters, will check the vote result in
        // `check_force_leader`
        if let Err(e) = self.fsm.peer.raft_group.campaign() {
            warn!(
                "Unsafe recovery, campaign failed";
                "region_id" => self.fsm.region_id(),
                "peer_id" => self.fsm.peer_id(),
                "err" => ?e,
            );
        }
        assert_eq!(self.fsm.peer.get_role(), StateRole::Candidate);
        if !self
            .fsm
            .peer
            .raft_group
            .raft
            .prs()
            .votes()
            .get(&self.fsm.peer.peer_id())
            .unwrap()
        {
            warn!(
                "Unsafe recovery, pre force leader failed to campaign";
                "region_id" => self.fsm.region_id(),
                "peer_id" => self.fsm.peer_id(),
            );
            self.on_force_leader_fail();
            return;
        }

        self.fsm.peer.force_leader = Some(ForceLeaderState::PreForceLeader {
            syncer,
            failed_stores,
        });
        self.fsm.has_ready = true;
    }

    fn on_force_leader_fail(&mut self) {
        self.fsm.peer.raft_group.raft.pre_vote = true;
        self.fsm.peer.raft_group.raft.set_check_quorum(true);
        self.fsm.peer.force_leader = None;
    }

    fn on_enter_force_leader(&mut self) {
        info!(
            "Unsafe recovery, enter force leader state";
            "region_id" => self.fsm.region_id(),
            "peer_id" => self.fsm.peer_id(),
        );
        assert_eq!(self.fsm.peer.get_role(), StateRole::Candidate);

        let failed_stores = match self.fsm.peer.force_leader.take() {
            Some(ForceLeaderState::PreForceLeader { failed_stores, .. }) => failed_stores,
            _ => unreachable!(),
        };

        let peer_ids: Vec<_> = self.fsm.peer.voters().iter().collect();
        for peer_id in peer_ids {
            let store_id = self
                .region()
                .get_peers()
                .iter()
                .find(|p| p.get_id() == peer_id)
                .unwrap()
                .get_store_id();
            if !failed_stores.contains(&store_id) {
                continue;
            }

            // make fake vote response
            let mut msg = raft::eraftpb::Message::new();
            msg.msg_type = MessageType::MsgRequestVoteResponse;
            msg.reject = false;
            msg.term = self.fsm.peer.term();
            msg.from = peer_id;
            msg.to = self.fsm.peer.peer_id();
            self.fsm.peer.raft_group.step(msg).unwrap();
        }

        // after receiving all votes, should become leader
        assert!(self.fsm.peer.is_leader());
        self.fsm.peer.raft_group.raft.set_check_quorum(false);

        // make sure it's not hibernated
        self.reset_raft_tick(GroupState::Ordered);

        self.fsm.peer.force_leader = Some(ForceLeaderState::ForceLeader {
            time: TiInstant::now_coarse(),
            failed_stores,
        });
        self.fsm.has_ready = true;
    }

    fn on_exit_force_leader(&mut self) {
        if self.fsm.peer.force_leader.is_none() {
            return;
        }

        info!(
            "exit force leader state";
            "region_id" => self.fsm.region_id(),
            "peer_id" => self.fsm.peer_id(),
        );
        self.fsm.peer.force_leader = None;
        // make sure it's not hibernated
        assert_eq!(self.fsm.hibernate_state.group_state(), GroupState::Ordered);
        // leader lease shouldn't be renewed in force leader state.
        assert_eq!(
            self.fsm.peer.leader_lease().inspect(None),
            LeaseState::Expired
        );
        self.fsm
            .peer
            .raft_group
            .raft
            .become_follower(self.fsm.peer.term(), raft::INVALID_ID);

        self.fsm.peer.raft_group.raft.set_check_quorum(true);
        self.fsm.peer.raft_group.raft.pre_vote = true;
        if self.fsm.peer.raft_group.raft.promotable() {
            // Do not campaign directly here, otherwise on_role_changed() won't called for
            // follower state
            let _ = self.ctx.router.send(
                self.region_id(),
                PeerMsg::CasualMessage(CasualMessage::Campaign),
            );
        }
        self.fsm.has_ready = true;
    }

    #[inline]
    fn get_force_leader_expected_alive_voter(&self, failed_stores: &HashSet<u64>) -> HashSet<u64> {
        let region = self.region();
        self.fsm
            .peer
            .voters()
            .iter()
            .filter(|peer_id| {
                let store_id = region
                    .get_peers()
                    .iter()
                    .find(|p| p.get_id() == *peer_id)
                    .unwrap()
                    .get_store_id();
                !failed_stores.contains(&store_id)
            })
            .collect()
    }

    #[inline]
    fn check_force_leader(&mut self) {
        if let Some(ForceLeaderState::WaitTicks {
            syncer,
            failed_stores,
            ticks,
        }) = &mut self.fsm.peer.force_leader
        {
            if *ticks == 0 {
                let syncer_clone = syncer.clone();
                let s = mem::take(failed_stores);
                self.on_enter_pre_force_leader(syncer_clone, s);
            } else {
                *ticks -= 1;
            }
            return;
        };

        let failed_stores = match &self.fsm.peer.force_leader {
            None => return,
            Some(ForceLeaderState::ForceLeader { .. }) => {
                if self.fsm.peer.maybe_force_forward_commit_index() {
                    self.fsm.has_ready = true;
                }
                return;
            }
            Some(ForceLeaderState::PreForceLeader { failed_stores, .. }) => failed_stores,
            Some(ForceLeaderState::WaitTicks { .. }) => unreachable!(),
        };

        if self.fsm.peer.raft_group.raft.election_elapsed + 1
            < self.ctx.cfg.raft_election_timeout_ticks
        {
            // wait as longer as it can to collect responses of request vote
            return;
        }

        let expected_alive_voter: HashSet<_> =
            self.get_force_leader_expected_alive_voter(failed_stores);
        let check = || {
            if self.fsm.peer.raft_group.raft.state != StateRole::Candidate {
                Err(format!(
                    "unexpected role {:?}",
                    self.fsm.peer.raft_group.raft.state
                ))
            } else {
                let mut granted = 0;
                for (id, vote) in self.fsm.peer.raft_group.raft.prs().votes() {
                    if expected_alive_voter.contains(id) {
                        if *vote {
                            granted += 1;
                        } else {
                            return Err(format!("receive reject response from {}", *id));
                        }
                    } else if *id == self.fsm.peer_id() {
                        // self may be a learner
                        continue;
                    } else {
                        return Err(format!(
                            "receive unexpected vote from {} vote {}",
                            *id, *vote
                        ));
                    }
                }
                Ok(granted)
            }
        };

        match check() {
            Err(err) => {
                warn!(
                    "Unsafe recovery, pre force leader check failed";
                    "region_id" => self.fsm.region_id(),
                    "peer_id" => self.fsm.peer_id(),
                    "alive_voter" => ?expected_alive_voter,
                    "reason" => err,
                );
                self.on_force_leader_fail();
            }
            Ok(granted) => {
                info!(
                    "Unsafe recovery, expected live voters:";
                    "voters" => ?expected_alive_voter,
                    "granted" => granted
                );
                if granted == expected_alive_voter.len() {
                    self.on_enter_force_leader();
                }
            }
        }
    }

    fn on_raft_log_fetched(&mut self, context: GetEntriesContext, res: Box<RaftlogFetchResult>) {
        let low = res.low;
        // If the peer is not the leader anymore and it's not in entry cache warmup
        // state, or it is being destroyed, ignore the result.
        if !self.fsm.peer.is_leader()
            && self
                .fsm
                .peer
                .get_store()
                .entry_cache_warmup_state()
                .is_none()
            || self.fsm.peer.pending_remove
        {
            self.fsm.peer.mut_store().clean_async_fetch_res(low);
            return;
        }

        if self.fsm.peer.term() != res.term {
            // term has changed, the result may be not correct.
            self.fsm.peer.mut_store().clean_async_fetch_res(low);
        } else if self
            .fsm
            .peer
            .get_store()
            .entry_cache_warmup_state()
            .is_some()
        {
            if self.fsm.peer.mut_store().maybe_warm_up_entry_cache(*res) {
                self.fsm.peer.ack_transfer_leader_msg(false);
                self.fsm.has_ready = true;
            }
            self.fsm.peer.mut_store().clean_async_fetch_res(low);
            return;
        } else {
            self.fsm
                .peer
                .mut_store()
                .update_async_fetch_res(low, Some(res));
        }
        self.fsm.peer.raft_group.on_entries_fetched(context);
        // clean the async fetch result immediately if not used to free memory
        self.fsm.peer.mut_store().update_async_fetch_res(low, None);
        self.fsm.has_ready = true;
    }

    fn on_persisted_msg(&mut self, peer_id: u64, ready_number: u64) {
        if peer_id != self.fsm.peer_id() {
            error!(
                "peer id not match";
                "region_id" => self.fsm.region_id(),
                "peer_id" => self.fsm.peer_id(),
                "persisted_peer_id" => peer_id,
                "persisted_number" => ready_number,
            );
            return;
        }
        if let Some(persist_snap_res) = self.fsm.peer.on_persist_ready(self.ctx, ready_number) {
            self.on_ready_persist_snapshot(persist_snap_res);
            if self.fsm.peer.pending_merge_state.is_some() {
                // After applying a snapshot, merge is rollbacked implicitly.
                self.on_ready_rollback_merge(0, None);
            }
            self.register_raft_base_tick();
        }

        self.fsm.has_ready = true;

        if let Some(delay) = self.fsm.delayed_destroy {
            if delay.reason == DelayReason::UnPersistedReady
                && !self.fsm.peer.has_unpersisted_ready()
            {
                self.destroy_peer(delay.merged_by_target);
            }
        }
    }

    pub fn post_raft_ready_append(&mut self) {
        if let Some(persist_snap_res) = self.fsm.peer.handle_raft_ready_advance(self.ctx) {
            self.on_ready_persist_snapshot(persist_snap_res);
            if self.fsm.peer.pending_merge_state.is_some() {
                // After applying a snapshot, merge is rollbacked implicitly.
                self.on_ready_rollback_merge(0, None);
            }
            self.register_raft_base_tick();
        }
    }

    fn report_snapshot_status(&mut self, to_peer_id: u64, status: SnapshotStatus) {
        let to_peer = match self.fsm.peer.get_peer_from_cache(to_peer_id) {
            Some(peer) => peer,
            None => {
                // If to_peer is gone, ignore this snapshot status
                warn!(
                    "peer not found, ignore snapshot status";
                    "region_id" => self.region_id(),
                    "peer_id" => self.fsm.peer_id(),
                    "to_peer_id" => to_peer_id,
                    "status" => ?status,
                );
                return;
            }
        };
        info!(
            "report snapshot status";
            "region_id" => self.fsm.region_id(),
            "peer_id" => self.fsm.peer_id(),
            "to" => ?to_peer,
            "status" => ?status,
        );
        self.fsm.peer.raft_group.report_snapshot(to_peer_id, status)
    }

    fn on_leader_callback(&mut self, cb: Callback<EK::Snapshot>) {
        let msg = new_read_index_request(
            self.region_id(),
            self.region().get_region_epoch().clone(),
            self.fsm.peer.peer.clone(),
        );
        self.propose_raft_command_internal(msg, cb, DiskFullOpt::NotAllowedOnFull);
    }

    fn on_role_changed(&mut self, role: Option<StateRole>) {
        // Update leader lease when the Raft state changes.
        if let Some(r) = role {
            if StateRole::Leader == r {
                self.fsm.missing_ticks = 0;
                self.register_split_region_check_tick();
                self.fsm.peer.heartbeat_pd(self.ctx);
                self.register_pd_heartbeat_tick();
                self.register_raft_gc_log_tick();
                self.register_check_leader_lease_tick();
                self.register_report_region_buckets_tick();
            }

            if let Some(ForceLeaderState::ForceLeader { .. }) = self.fsm.peer.force_leader {
                if r != StateRole::Leader {
                    // for some reason, it's not leader anymore
                    info!(
                        "step down in force leader state";
                        "region_id" => self.fsm.region_id(),
                        "peer_id" => self.fsm.peer_id(),
                        "state" => ?r,
                    );
                    self.on_force_leader_fail();
                }
            }
        }
    }

    /// Collect ready if any.
    ///
    /// Returns false is no readiness is generated.
    pub fn collect_ready(&mut self) -> bool {
        let has_ready = self.fsm.has_ready;
        self.fsm.has_ready = false;
        if !has_ready || self.fsm.stopped {
            return false;
        }
        self.ctx.pending_count += 1;
        self.ctx.has_ready = true;
        let res = self.fsm.peer.handle_raft_ready_append(self.ctx);
        if let Some(r) = res {
            self.on_role_changed(r.state_role);
            if r.has_new_entries {
                self.register_raft_gc_log_tick();
                self.register_entry_cache_evict_tick();
            }
            self.ctx.ready_count += 1;
            self.ctx.raft_metrics.ready.has_ready_region.inc();

            if self.fsm.peer.leader_unreachable {
                self.fsm.reset_hibernate_state(GroupState::Chaos);
                self.register_raft_base_tick();
                self.fsm.peer.leader_unreachable = false;
            }

            return r.has_write_ready;
        }
        false
    }

    #[inline]
    fn region_id(&self) -> u64 {
        self.fsm.peer.region().get_id()
    }

    #[inline]
    fn region(&self) -> &Region {
        self.fsm.peer.region()
    }

    #[inline]
    fn store_id(&self) -> u64 {
        self.fsm.peer.peer.get_store_id()
    }

    #[inline]
    fn schedule_tick(&mut self, tick: PeerTick) {
        let idx = tick as usize;
        if self.fsm.tick_registry[idx] {
            return;
        }
        if is_zero_duration(&self.ctx.tick_batch[idx].wait_duration) {
            return;
        }
        trace!(
            "schedule tick";
            "tick" => ?tick,
            "timeout" => ?self.ctx.tick_batch[idx].wait_duration,
            "region_id" => self.region_id(),
            "peer_id" => self.fsm.peer_id(),
        );
        self.fsm.tick_registry[idx] = true;

        let region_id = self.region_id();
        let mb = match self.ctx.router.mailbox(region_id) {
            Some(mb) => mb,
            None => {
                self.fsm.tick_registry[idx] = false;
                error!(
                    "failed to get mailbox";
                    "region_id" => self.fsm.region_id(),
                    "peer_id" => self.fsm.peer_id(),
                    "tick" => ?tick,
                );
                return;
            }
        };
        let peer_id = self.fsm.peer.peer_id();
        let cb = Box::new(move || {
            // This can happen only when the peer is about to be destroyed
            // or the node is shutting down. So it's OK to not to clean up
            // registry.
            if let Err(e) = mb.force_send(PeerMsg::Tick(tick)) {
                debug!(
                    "failed to schedule peer tick";
                    "region_id" => region_id,
                    "peer_id" => peer_id,
                    "tick" => ?tick,
                    "err" => %e,
                );
            }
        });
        self.ctx.tick_batch[idx].ticks.push(cb);
    }

    fn register_raft_base_tick(&mut self) {
        // If we register raft base tick failed, the whole raft can't run correctly,
        // TODO: shutdown the store?
        self.schedule_tick(PeerTick::Raft)
    }

    fn on_raft_base_tick(&mut self) {
        fail_point!(
            "on_raft_base_tick_idle",
            self.fsm.hibernate_state.group_state() == GroupState::Idle,
            |_| {}
        );

        if self.fsm.peer.pending_remove {
            self.fsm.peer.mut_store().flush_entry_cache_metrics();
            return;
        }
        // When having pending snapshot, if election timeout is met, it can't pass
        // the pending conf change check because first index has been updated to
        // a value that is larger than last index.
        if self.fsm.peer.is_handling_snapshot() || self.fsm.peer.has_pending_snapshot() {
            // need to check if snapshot is applied.
            self.fsm.has_ready = true;
            self.fsm.missing_ticks = 0;
            self.register_raft_base_tick();
            return;
        }

        self.fsm.peer.retry_pending_reads(&self.ctx.cfg);

        self.check_force_leader();

        let mut res = None;
        if self.ctx.cfg.hibernate_regions {
            if self.fsm.hibernate_state.group_state() == GroupState::Idle {
                // missing_ticks should be less than election timeout ticks otherwise
                // follower may tick more than an election timeout in chaos state.
                // Before stopping tick, `missing_tick` should be `raft_election_timeout_ticks`
                // - 2 - `raft_heartbeat_ticks` (default 10 - 2 - 2 = 6) and the follower's
                //   `election_elapsed` in raft-rs is 1.
                // After the group state becomes Chaos, the next tick will call
                // `raft_group.tick` `missing_tick` + 1 times(default 7).
                // Then the follower's `election_elapsed` will be 1 + `missing_tick` + 1
                // (default 1 + 6 + 1 = 8) which is less than the min election timeout.
                // The reason is that we don't want let all followers become (pre)candidate if
                // one follower may receive a request, then becomes (pre)candidate and sends
                // (pre)vote msg to others. As long as the leader can wake up and broadcast
                // heartbeats in one `raft_heartbeat_ticks` time(default 2s), no more followers
                // will wake up and sends vote msg again.
                if self.fsm.missing_ticks + 1 /* for the next tick after the peer isn't Idle */
                    + self.fsm.peer.raft_group.raft.election_elapsed
                    + self.ctx.cfg.raft_heartbeat_ticks
                    < self.ctx.cfg.raft_election_timeout_ticks
                {
                    self.register_raft_base_tick();
                    self.fsm.missing_ticks += 1;
                } else {
                    debug!("follower hibernates";
                        "region_id" => self.region_id(),
                        "peer_id" => self.fsm.peer_id(),
                        "election_elapsed" => self.fsm.peer.raft_group.raft.election_elapsed,
                        "missing_ticks" => self.fsm.missing_ticks);
                }
                return;
            }
            res = Some(self.fsm.peer.check_before_tick(&self.ctx.cfg));
            if self.fsm.missing_ticks > 0 {
                for _ in 0..self.fsm.missing_ticks {
                    if self.fsm.peer.raft_group.tick() {
                        self.fsm.has_ready = true;
                    }
                }
                self.fsm.missing_ticks = 0;
            }
        }

        // Tick the raft peer and update some states which can be changed in `tick`.
        if self.fsm.peer.raft_group.tick() {
            self.fsm.has_ready = true;
        }
        self.fsm.peer.post_raft_group_tick();

        self.fsm.peer.mut_store().flush_entry_cache_metrics();

        // Keep ticking if there are still pending read requests or this node is within
        // hibernate timeout.
        if res.is_none() /* hibernate_region is false */ ||
            !self.fsm.peer.check_after_tick(self.fsm.hibernate_state.group_state(), res.unwrap()) ||
            (self.fsm.peer.is_leader() && !self.all_agree_to_hibernate())
        {
            self.register_raft_base_tick();
            // We need pd heartbeat tick to collect down peers and pending peers.
            self.register_pd_heartbeat_tick();
            return;
        }

        // Keep ticking if there are disk full peers for the Region.
        if !self.fsm.peer.disk_full_peers.is_empty() {
            self.register_raft_base_tick();
            return;
        }

        debug!("stop ticking"; "res" => ?res,
            "region_id" => self.region_id(),
            "peer_id" => self.fsm.peer_id(),
            "election_elapsed" => self.fsm.peer.raft_group.raft.election_elapsed);
        self.fsm.reset_hibernate_state(GroupState::Idle);
        // Followers will stop ticking at L789. Keep ticking for followers
        // to allow it to campaign quickly when abnormal situation is detected.
        if !self.fsm.peer.is_leader() {
            self.register_raft_base_tick();
        } else {
            self.register_pd_heartbeat_tick();
        }
    }

    fn check_unsafe_recovery_state(&mut self) {
        match &self.fsm.peer.unsafe_recovery_state {
            Some(UnsafeRecoveryState::WaitApply { .. }) => self
                .fsm
                .peer
                .unsafe_recovery_maybe_finish_wait_apply(/* force= */ false),
            Some(UnsafeRecoveryState::DemoteFailedVoters {
                syncer,
                failed_voters,
                target_index,
                demote_after_exit,
            }) => {
                if self.fsm.peer.raft_group.raft.raft_log.applied >= *target_index {
                    if *demote_after_exit {
                        let syncer_clone = syncer.clone();
                        let failed_voters_clone = failed_voters.clone();
                        self.fsm.peer.unsafe_recovery_state = None;
                        if !self.fsm.peer.is_force_leader() {
                            error!(
                                "Unsafe recovery, lost forced leadership after exiting joint state";
                                "region_id" => self.region().get_id(),
                                "peer_id" => self.fsm.peer_id(),
                            );
                            return;
                        }
                        self.unsafe_recovery_demote_failed_voters(
                            syncer_clone,
                            failed_voters_clone,
                        );
                    } else {
                        if self.fsm.peer.in_joint_state() {
                            info!(
                                "Unsafe recovery, exiting joint state";
                                "region_id" => self.region().get_id(),
                                "peer_id" => self.fsm.peer_id(),
                            );
                            if self.fsm.peer.is_force_leader() {
                                self.propose_raft_command_internal(
                                    exit_joint_request(self.region(), &self.fsm.peer.peer),
                                    Callback::<EK::Snapshot>::write(Box::new(|resp| {
                                        if resp.response.get_header().has_error() {
                                            error!(
                                                "Unsafe recovery, fail to exit joint state";
                                                "err" => ?resp.response.get_header().get_error(),
                                            );
                                        }
                                    })),
                                    DiskFullOpt::AllowedOnAlmostFull,
                                );
                            } else {
                                error!(
                                    "Unsafe recovery, lost forced leadership while trying to exit joint state";
                                    "region_id" => self.region().get_id(),
                                    "peer_id" => self.fsm.peer_id(),
                                );
                            }
                        }

                        self.fsm.peer.unsafe_recovery_state = None;
                    }
                }
            }
            // Destroy does not need be processed, the state is cleaned up together with peer.
            Some(_) | None => {}
        }
    }

    fn on_apply_res(&mut self, res: ApplyTaskRes<EK::Snapshot>) {
        fail_point!("on_apply_res", |_| {});
        match res {
            ApplyTaskRes::Apply(mut res) => {
                debug!(
                    "async apply finish";
                    "region_id" => self.region_id(),
                    "peer_id" => self.fsm.peer_id(),
                    "res" => ?res,
                );
                self.on_ready_result(&mut res.exec_res, &res.metrics);
                if self.fsm.stopped {
                    return;
                }
                let applied_index = res.apply_state.applied_index;
                let buckets = self.fsm.peer.region_buckets.as_mut();
                if let (Some(delta), Some(buckets)) = (res.bucket_stat, buckets) {
                    merge_bucket_stats(
                        &buckets.meta.keys,
                        &mut buckets.stats,
                        &delta.meta.keys,
                        &delta.stats,
                    );
                }
                self.fsm.has_ready |= self.fsm.peer.post_apply(
                    self.ctx,
                    res.apply_state,
                    res.applied_term,
                    &res.metrics,
                );
                // After applying, several metrics are updated, report it to pd to
                // get fair schedule.
                if self.fsm.peer.is_leader() {
                    self.register_pd_heartbeat_tick();
                    self.register_split_region_check_tick();
                    self.retry_pending_prepare_merge(applied_index);
                }
            }
            ApplyTaskRes::Destroy {
                region_id,
                peer_id,
                merge_from_snapshot,
            } => {
                assert_eq!(peer_id, self.fsm.peer.peer_id());
                if !merge_from_snapshot {
                    self.destroy_peer(false);
                } else {
                    // Wait for its target peer to apply snapshot and then send `MergeResult` back
                    // to destroy itself
                    let mut meta = self.ctx.store_meta.lock().unwrap();
                    // The `need_atomic` flag must be true
                    assert!(*meta.destroyed_region_for_snap.get(&region_id).unwrap());

                    let target_region_id = *meta.targets_map.get(&region_id).unwrap();
                    let is_ready = meta
                        .atomic_snap_regions
                        .get_mut(&target_region_id)
                        .unwrap()
                        .get_mut(&region_id)
                        .unwrap();
                    *is_ready = true;
                }
            }
            ApplyTaskRes::Compact {
                state,
                first_index,
                has_pending,
            } => {
                self.fsm.peer.has_pending_compact_cmd = has_pending;
                // When the witness restarts, the pending compact cmds will be lost. We will try
                // to use `voter_replicated_index` as the `compact index` to avoid log
                // accumulation, but if `voter_replicated_index` is less than `first_index`,
                // then gc is not needed. In this case, the `first_index` we pass back will be
                // 0, and `has_pending` set to false.
                if first_index != 0 {
                    self.on_ready_compact_log(first_index, state);
                }
            }
        }
        if self.fsm.peer.unsafe_recovery_state.is_some() {
            self.check_unsafe_recovery_state();
        }

        if self.fsm.peer.snapshot_recovery_state.is_some() {
            self.fsm
                .peer
                .snapshot_recovery_maybe_finish_wait_apply(false);
        }
    }

    fn retry_pending_prepare_merge(&mut self, applied_index: u64) {
        if self.fsm.peer.prepare_merge_fence > 0
            && applied_index >= self.fsm.peer.prepare_merge_fence
        {
            if let Some(pending_prepare_merge) = self.fsm.peer.pending_prepare_merge.take() {
                self.propose_raft_command_internal(
                    pending_prepare_merge,
                    Callback::None,
                    DiskFullOpt::AllowedOnAlmostFull,
                );
            }
            // When applied index reaches prepare_merge_fence, always clear the fence.
            // So, even if the PrepareMerge fails to propose, we can ensure the region
            // will be able to serve again.
            self.fsm.peer.prepare_merge_fence = 0;
            assert!(self.fsm.peer.pending_prepare_merge.is_none());
        }
    }

    // If lease expired, we will send a noop read index to renew lease.
    fn try_renew_leader_lease(&mut self, reason: &str) {
        debug!(
            "renew lease";
            "region_id" => self.region_id(),
            "peer_id" => self.fsm.peer_id(),
            "reason" => reason,
        );
        if !self.fsm.peer.is_leader() {
            return;
        }
        if let Err(e) = self.fsm.peer.pre_read_index() {
            debug!(
                "prevent unsafe read index to renew leader lease";
                "region_id" => self.region_id(),
                "peer_id" => self.fsm.peer_id(),
                "err" => ?e,
            );
            self.ctx.raft_metrics.propose.unsafe_read_index.inc();
            return;
        }

        let current_time = *self.ctx.current_time.get_or_insert_with(monotonic_raw_now);
        if self.fsm.peer.need_renew_lease_at(self.ctx, current_time) {
            let mut cmd = new_read_index_request(
                self.region_id(),
                self.region().get_region_epoch().clone(),
                self.fsm.peer.peer.clone(),
            );
            cmd.mut_header().set_read_quorum(true);
            self.propose_raft_command_internal(
                cmd,
                Callback::read(Box::new(|_| ())),
                DiskFullOpt::AllowedOnAlmostFull,
            );
        }
    }

    fn handle_reported_disk_usage(&mut self, msg: &RaftMessage) {
        let store_id = msg.get_from_peer().get_store_id();
        let peer_id = msg.get_from_peer().get_id();
        let refill_disk_usages = if matches!(msg.disk_usage, DiskUsage::Normal) {
            self.ctx.store_disk_usages.remove(&store_id);
            if !self.fsm.peer.is_leader() {
                return;
            }
            self.fsm.peer.disk_full_peers.has(peer_id)
        } else {
            self.ctx.store_disk_usages.insert(store_id, msg.disk_usage);
            if !self.fsm.peer.is_leader() {
                return;
            }
            let disk_full_peers = &self.fsm.peer.disk_full_peers;

            disk_full_peers.is_empty()
                || disk_full_peers
                    .get(peer_id)
                    .map_or(true, |x| x != msg.disk_usage)
        };
        if refill_disk_usages || self.fsm.peer.has_region_merge_proposal {
            let prev = self.fsm.peer.disk_full_peers.get(peer_id);
            if Some(msg.disk_usage) != prev {
                info!(
                    "reported disk usage changes {:?} -> {:?}", prev, msg.disk_usage;
                    "region_id" => self.fsm.region_id(),
                    "peer_id" => peer_id,
                );
            }
            self.fsm.peer.refill_disk_full_peers(self.ctx);
            debug!(
                "raft message refills disk full peers to {:?}",
                self.fsm.peer.disk_full_peers;
                "region_id" => self.fsm.region_id(),
            );
        }
    }

    fn on_raft_message(&mut self, msg: InspectedRaftMessage) -> Result<()> {
        let InspectedRaftMessage { heap_size, mut msg } = msg;
        let peer_disk_usage = msg.disk_usage;
        let stepped = Cell::new(false);
        let memtrace_raft_entries = &mut self.fsm.peer.memtrace_raft_entries as *mut usize;
        defer!({
            fail_point!(
                "memtrace_raft_messages_overflow_check_peer_recv",
                MEMTRACE_RAFT_MESSAGES.sum() < heap_size,
                |_| {}
            );
            MEMTRACE_RAFT_MESSAGES.trace(TraceEvent::Sub(heap_size));
            if stepped.get() {
                unsafe {
                    // It could be less than exact for entry overwritting.
                    *memtrace_raft_entries += heap_size;
                    MEMTRACE_RAFT_ENTRIES.trace(TraceEvent::Add(heap_size));
                }
            }
        });

        debug!(
            "handle raft message";
            "region_id" => self.region_id(),
            "peer_id" => self.fsm.peer_id(),
            "message_type" => %util::MsgType(&msg),
            "from_peer_id" => msg.get_from_peer().get_id(),
            "to_peer_id" => msg.get_to_peer().get_id(),
        );

        if self.fsm.peer.pending_remove || self.fsm.stopped {
            return Ok(());
        }

        self.handle_reported_disk_usage(&msg);

        let msg_type = msg.get_message().get_msg_type();
        if matches!(self.ctx.self_disk_usage, DiskUsage::AlreadyFull)
            && MessageType::MsgTimeoutNow == msg_type
        {
            debug!(
                "skip {:?} because of disk full", msg_type;
                "region_id" => self.region_id(), "peer_id" => self.fsm.peer_id()
            );
            self.ctx.raft_metrics.message_dropped.disk_full.inc();
            return Ok(());
        }

        if !self.validate_raft_msg(&msg) {
            return Ok(());
        }

        if msg.get_is_tombstone() {
            // we receive a message tells us to remove ourself.
            self.handle_gc_peer_msg(&msg);
            return Ok(());
        }

        if msg.has_merge_target() {
            fail_point!("on_has_merge_target", |_| Ok(()));
            if self.need_gc_merge(&msg)? {
                self.on_stale_merge(msg.get_merge_target().get_id());
            }
            return Ok(());
        }

        if self.check_msg(&msg) {
            return Ok(());
        }

        if msg.has_extra_msg() {
            self.on_extra_message(msg);
            return Ok(());
        }

        let is_snapshot = msg.get_message().has_snapshot();

        // TODO: spin off the I/O code (delete_snapshot)
        let regions_to_destroy = match self.check_snapshot(&msg)? {
            Either::Left(key) => {
                if let Some(key) = key {
                    // If the snapshot file is not used again, then it's OK to
                    // delete them here. If the snapshot file will be reused when
                    // receiving, then it will fail to pass the check again, so
                    // missing snapshot files should not be noticed.
                    let s = self.ctx.snap_mgr.get_snapshot_for_applying(&key)?;
                    self.ctx.snap_mgr.delete_snapshot(&key, s.as_ref(), false);
                }
                return Ok(());
            }
            Either::Right(v) => v,
        };

        if util::is_vote_msg(msg.get_message()) || msg_type == MessageType::MsgTimeoutNow {
            if self.fsm.hibernate_state.group_state() != GroupState::Chaos {
                self.fsm.reset_hibernate_state(GroupState::Chaos);
                self.register_raft_base_tick();
            }
        } else if msg.get_from_peer().get_id() == self.fsm.peer.leader_id() {
            self.reset_raft_tick(GroupState::Ordered);
        }

        let from_peer_id = msg.get_from_peer().get_id();
        self.fsm.peer.insert_peer_cache(msg.take_from_peer());

        let result = if msg_type == MessageType::MsgTransferLeader {
            self.on_transfer_leader_msg(msg.get_message(), peer_disk_usage);
            Ok(())
        } else {
            // This can be a message that sent when it's still a follower. Nevertheleast,
            // it's meaningless to continue to handle the request as callbacks are cleared.
            if msg.get_message().get_msg_type() == MessageType::MsgReadIndex
                && self.fsm.peer.is_leader()
                && (msg.get_message().get_from() == raft::INVALID_ID
                    || msg.get_message().get_from() == self.fsm.peer_id())
            {
                self.ctx.raft_metrics.message_dropped.stale_msg.inc();
                return Ok(());
            }
            self.fsm.peer.step(self.ctx, msg.take_message())
        };

        stepped.set(result.is_ok());

        if is_snapshot {
            if !self.fsm.peer.has_pending_snapshot() {
                // This snapshot is rejected by raft-rs.
                let mut meta = self.ctx.store_meta.lock().unwrap();
                meta.pending_snapshot_regions
                    .retain(|r| self.fsm.region_id() != r.get_id());
            } else {
                // This snapshot may be accepted by raft-rs.
                // If it's rejected by raft-rs, the snapshot region in
                // `pending_snapshot_regions` will be removed together with the latest snapshot
                // region after applying that snapshot.
                // But if `regions_to_destroy` is not empty, the pending snapshot must be this
                // msg's snapshot because this kind of snapshot is exclusive.
                self.destroy_regions_for_snapshot(regions_to_destroy);
            }
        }

        result?;

        if self.fsm.peer.any_new_peer_catch_up(from_peer_id) {
            self.fsm.peer.heartbeat_pd(self.ctx);
            self.fsm.peer.should_wake_up = true;
        }

        if self.fsm.peer.should_wake_up {
            self.reset_raft_tick(GroupState::Ordered);
        }

        self.fsm.has_ready = true;
        Ok(())
    }

    fn all_agree_to_hibernate(&mut self) -> bool {
        if self.fsm.maybe_hibernate() {
            return true;
        }
        if !self
            .fsm
            .hibernate_state
            .should_bcast(&self.ctx.feature_gate)
        {
            return false;
        }
        for peer in self.fsm.peer.region().get_peers() {
            if peer.get_id() == self.fsm.peer.peer_id() {
                continue;
            }

            let mut extra = ExtraMessage::default();
            extra.set_type(ExtraMessageType::MsgHibernateRequest);
            self.fsm
                .peer
                .send_extra_message(extra, &mut self.ctx.trans, peer);
        }
        false
    }

    fn on_hibernate_request(&mut self, from: &metapb::Peer) {
        if !self.ctx.cfg.hibernate_regions
            || self.fsm.peer.has_uncommitted_log()
            || from.get_id() != self.fsm.peer.leader_id()
        {
            // Ignore the message means rejecting implicitly.
            return;
        }
        let mut extra = ExtraMessage::default();
        extra.set_type(ExtraMessageType::MsgHibernateResponse);
        self.fsm
            .peer
            .send_extra_message(extra, &mut self.ctx.trans, from);
    }

    fn on_hibernate_response(&mut self, from: &metapb::Peer) {
        if !self.fsm.peer.is_leader() {
            return;
        }
        if self
            .fsm
            .peer
            .region()
            .get_peers()
            .iter()
            .all(|p| p.get_id() != from.get_id())
        {
            return;
        }
        self.fsm.hibernate_state.count_vote(from.get_id());
    }

    fn on_availability_response(&mut self, from: &metapb::Peer, msg: &ExtraMessage) {
        if !self.fsm.peer.is_leader() {
            return;
        }
        if !msg.wait_data {
            self.fsm
                .peer
                .wait_data_peers
                .retain(|id| *id != from.get_id());
            debug!(
                "receive peer ready info";
                "peer_id" => self.fsm.peer.peer.get_id(),
            );
            return;
        }
        self.register_check_peers_availability_tick();
    }

    fn on_availability_request(&mut self, from: &metapb::Peer) {
        if self.fsm.peer.is_leader() {
            return;
        }
        let mut resp = ExtraMessage::default();
        resp.set_type(ExtraMessageType::MsgAvailabilityResponse);
        resp.wait_data = self.fsm.peer.wait_data;
        self.fsm
            .peer
            .send_extra_message(resp, &mut self.ctx.trans, from);
        debug!(
            "peer responses availability info to leader";
            "region_id" => self.region().get_id(),
            "peer_id" => self.fsm.peer.peer.get_id(),
            "leader_id" => from.id,
        );
    }

    fn on_voter_replicated_index_request(&mut self, from: &metapb::Peer) {
        if !self.fsm.peer.is_leader() {
            return;
        }
        let mut voter_replicated_idx = self.fsm.peer.get_store().last_index();
        for (peer_id, p) in self.fsm.peer.raft_group.raft.prs().iter() {
            let peer = find_peer_by_id(self.region(), *peer_id).unwrap();
            if voter_replicated_idx > p.matched && !is_learner(peer) {
                voter_replicated_idx = p.matched;
            }
        }
        let first_index = self.fsm.peer.get_store().first_index();
        if voter_replicated_idx > first_index {
            voter_replicated_idx = first_index;
        }
        let mut resp = ExtraMessage::default();
        resp.set_type(ExtraMessageType::MsgVoterReplicatedIndexResponse);
        resp.voter_replicated_index = voter_replicated_idx;
        self.fsm
            .peer
            .send_extra_message(resp, &mut self.ctx.trans, from);
        debug!(
            "leader responses voter_replicated_index to witness";
            "region_id" => self.region().get_id(),
            "witness_id" => from.id,
            "leader_id" => self.fsm.peer.peer.get_id(),
            "voter_replicated_index" => voter_replicated_idx,
        );
    }

    fn on_voter_replicated_index_response(&mut self, msg: &ExtraMessage) {
        if self.fsm.peer.is_leader() || !self.fsm.peer.is_witness() {
            return;
        }
        let voter_replicated_index = msg.voter_replicated_index;
        if let Ok(voter_replicated_term) = self.fsm.peer.get_store().term(voter_replicated_index) {
            self.ctx.apply_router.schedule_task(
                self.region_id(),
                ApplyTask::CheckCompact {
                    region_id: self.region_id(),
                    voter_replicated_index,
                    voter_replicated_term,
                },
            )
        }
    }

    fn on_extra_message(&mut self, mut msg: RaftMessage) {
        match msg.get_extra_msg().get_type() {
            ExtraMessageType::MsgRegionWakeUp | ExtraMessageType::MsgCheckStalePeer => {
                if self.fsm.hibernate_state.group_state() == GroupState::Idle {
                    if msg.get_extra_msg().forcely_awaken {
                        // Forcely awaken this region by manually setting this GroupState
                        // into Chaos to trigger a new voting in this RaftGroup.
                        self.reset_raft_tick(if !self.fsm.peer.is_leader() {
                            GroupState::Chaos
                        } else {
                            GroupState::Ordered
                        });
                    } else {
                        self.reset_raft_tick(GroupState::Ordered);
                    }
                }
                if msg.get_extra_msg().get_type() == ExtraMessageType::MsgRegionWakeUp
                    && self.fsm.peer.is_leader()
                {
                    self.fsm.peer.raft_group.raft.ping();
                }
            }
            ExtraMessageType::MsgWantRollbackMerge => {
                self.fsm.peer.maybe_add_want_rollback_merge_peer(
                    msg.get_from_peer().get_id(),
                    msg.get_extra_msg(),
                );
            }
            ExtraMessageType::MsgCheckStalePeerResponse => {
                self.fsm.peer.on_check_stale_peer_response(
                    msg.get_region_epoch().get_conf_ver(),
                    msg.mut_extra_msg().take_check_peers().into(),
                );
            }
            ExtraMessageType::MsgHibernateRequest => {
                self.on_hibernate_request(msg.get_from_peer());
            }
            ExtraMessageType::MsgHibernateResponse => {
                self.on_hibernate_response(msg.get_from_peer());
            }
            ExtraMessageType::MsgRejectRaftLogCausedByMemoryUsage => {
                unimplemented!()
            }
            ExtraMessageType::MsgAvailabilityRequest => {
                self.on_availability_request(msg.get_from_peer());
            }
            ExtraMessageType::MsgAvailabilityResponse => {
                self.on_availability_response(msg.get_from_peer(), msg.get_extra_msg());
            }
            ExtraMessageType::MsgVoterReplicatedIndexRequest => {
                self.on_voter_replicated_index_request(msg.get_from_peer());
            }
            ExtraMessageType::MsgVoterReplicatedIndexResponse => {
                self.on_voter_replicated_index_response(msg.get_extra_msg());
            }
        }
    }

    fn reset_raft_tick(&mut self, state: GroupState) {
        self.fsm.reset_hibernate_state(state);
        self.fsm.missing_ticks = 0;
        self.fsm.peer.should_wake_up = false;
        self.register_raft_base_tick();
        if self.fsm.peer.is_leader() {
            self.register_check_leader_lease_tick();
            self.register_report_region_buckets_tick();
        }
    }

    // return false means the message is invalid, and can be ignored.
    fn validate_raft_msg(&mut self, msg: &RaftMessage) -> bool {
        let region_id = msg.get_region_id();
        let to = msg.get_to_peer();

        if to.get_store_id() != self.store_id() {
            warn!(
                "store not match, ignore it";
                "region_id" => region_id,
                "to_store_id" => to.get_store_id(),
                "my_store_id" => self.store_id(),
            );
            self.ctx
                .raft_metrics
                .message_dropped
                .mismatch_store_id
                .inc();
            return false;
        }

        if !msg.has_region_epoch() {
            error!(
                "missing epoch in raft message, ignore it";
                "region_id" => region_id,
            );
            self.ctx
                .raft_metrics
                .message_dropped
                .mismatch_region_epoch
                .inc();
            return false;
        }

        true
    }

    /// Checks if the message is sent to the correct peer.
    ///
    /// Returns true means that the message can be dropped silently.
    fn check_msg(&mut self, msg: &RaftMessage) -> bool {
        let from_epoch = msg.get_region_epoch();
        let from_store_id = msg.get_from_peer().get_store_id();

        // Let's consider following cases with three nodes [1, 2, 3] and 1 is leader:
        // - 1 removes 2, 2 may still send MsgAppendResponse to 1.
        //  We should ignore this stale message and let 2 remove itself after
        //  applying the ConfChange log.
        // - 2 is isolated, 1 removes 2. When 2 rejoins the cluster, 2 will
        //  send stale MsgRequestVote to 1 and 3, at this time, we should tell 2 to gc
        // itself.
        // - 2 is isolated but can communicate with 3. 1 removes 3.
        //  2 will send stale MsgRequestVote to 3, 3 should ignore this message.
        // - 2 is isolated but can communicate with 3. 1 removes 2, then adds 4, remove
        //   3.
        //  2 will send stale MsgRequestVote to 3, 3 should tell 2 to gc itself.
        // - 2 is isolated. 1 adds 4, 5, 6, removes 3, 1. Now assume 4 is leader.
        //  After 2 rejoins the cluster, 2 may send stale MsgRequestVote to 1 and 3,
        //  1 and 3 will ignore this message. Later 4 will send messages to 2 and 2 will
        //  rejoin the raft group again.
        // - 2 is isolated. 1 adds 4, 5, 6, removes 3, 1. Now assume 4 is leader, and 4
        //   removes 2.
        //  unlike case e, 2 will be stale forever.
        // TODO: for case f, if 2 is stale for a long time, 2 will communicate with pd
        // and pd will tell 2 is stale, so 2 can remove itself.
        let self_epoch = self.fsm.peer.region().get_region_epoch();
        if util::is_epoch_stale(from_epoch, self_epoch)
            && find_peer(self.fsm.peer.region(), from_store_id).is_none()
        {
            self.ctx.handle_stale_msg(msg, self_epoch.clone(), None);
            return true;
        }

        let target = msg.get_to_peer();
        match target.get_id().cmp(&self.fsm.peer.peer_id()) {
            cmp::Ordering::Less => {
                info!(
                    "target peer id is smaller, msg maybe stale";
                    "region_id" => self.fsm.region_id(),
                    "peer_id" => self.fsm.peer_id(),
                    "target_peer" => ?target,
                );
                self.ctx.raft_metrics.message_dropped.stale_msg.inc();
                true
            }
            cmp::Ordering::Greater => {
                match self.fsm.peer.maybe_destroy(self.ctx) {
                    Some(job) => {
                        info!(
                            "target peer id is larger, destroying self";
                            "region_id" => self.fsm.region_id(),
                            "peer_id" => self.fsm.peer_id(),
                            "target_peer" => ?target,
                        );
                        if self.handle_destroy_peer(job) {
                            // It's not frequent, so use 0 as `heap_size` is ok.
                            let store_msg = StoreMsg::RaftMessage(InspectedRaftMessage {
                                heap_size: 0,
                                msg: msg.clone(),
                            });
                            if let Err(e) = self.ctx.router.send_control(store_msg) {
                                info!(
                                    "failed to send back store message, are we shutting down?";
                                    "region_id" => self.fsm.region_id(),
                                    "peer_id" => self.fsm.peer_id(),
                                    "err" => %e,
                                );
                            }
                        }
                    }
                    None => self.ctx.raft_metrics.message_dropped.applying_snap.inc(),
                }
                true
            }
            cmp::Ordering::Equal => false,
        }
    }

    /// Check if it's necessary to gc the source merge peer.
    ///
    /// If the target merge peer won't be created on this store,
    /// then it's appropriate to destroy it immediately.
    fn need_gc_merge(&mut self, msg: &RaftMessage) -> Result<bool> {
        let merge_target = msg.get_merge_target();
        let target_region_id = merge_target.get_id();
        debug!(
            "receive merge target";
            "region_id" => self.fsm.region_id(),
            "peer_id" => self.fsm.peer_id(),
            "merge_target" => ?merge_target,
        );

        // When receiving message that has a merge target, it indicates that the source
        // peer on this store is stale, the peers on other stores are already merged.
        // The epoch in merge target is the state of target peer at the time when source
        // peer is merged. So here we record the merge target epoch version to let the
        // target peer on this store to decide whether to destroy the source peer.
        let mut meta = self.ctx.store_meta.lock().unwrap();
        meta.targets_map.insert(self.region_id(), target_region_id);
        let v = meta
            .pending_merge_targets
            .entry(target_region_id)
            .or_default();
        let mut no_range_merge_target = merge_target.clone();
        no_range_merge_target.clear_start_key();
        no_range_merge_target.clear_end_key();
        if let Some(pre_merge_target) = v.insert(self.region_id(), no_range_merge_target) {
            // Merge target epoch records the version of target region when source region is
            // merged. So it must be same no matter when receiving merge target.
            if pre_merge_target.get_region_epoch().get_version()
                != merge_target.get_region_epoch().get_version()
            {
                panic!(
                    "conflict merge target epoch version {:?} {:?}",
                    pre_merge_target.get_region_epoch().get_version(),
                    merge_target.get_region_epoch()
                );
            }
        }

        if let Some(r) = meta.regions.get(&target_region_id) {
            // In the case that the source peer's range isn't overlapped with target's
            // anymore:
            //     | region 2 | region 3 | region 1 |
            //                   || merge 3 into 2
            //                   \/
            //     |       region 2      | region 1 |
            //                   || merge 1 into 2
            //                   \/
            //     |            region 2            |
            //                   || split 2 into 4
            //                   \/
            //     |        region 4       |region 2|
            // so the new target peer can't find the source peer.
            // e.g. new region 2 is overlapped with region 1
            //
            // If that, source peer still need to decide whether to destroy itself. When the
            // target peer has already moved on, source peer can destroy itself.
            if util::is_epoch_stale(merge_target.get_region_epoch(), r.get_region_epoch()) {
                return Ok(true);
            }
            return Ok(false);
        }
        drop(meta);

        // All of the target peers must exist before merging which is guaranteed by PD.
        // Now the target peer is not in region map, so if everything is ok, the merge
        // target region should be staler than the local target region
        if self.is_merge_target_region_stale(merge_target)? {
            Ok(true)
        } else {
            if self.ctx.cfg.dev_assert {
                panic!(
                    "something is wrong, maybe PD do not ensure all target peers exist before merging"
                );
            }
            error!(
                "something is wrong, maybe PD do not ensure all target peers exist before merging"
            );
            Ok(false)
        }
    }

    fn handle_gc_peer_msg(&mut self, msg: &RaftMessage) {
        let from_epoch = msg.get_region_epoch();
        if !util::is_epoch_stale(self.fsm.peer.region().get_region_epoch(), from_epoch) {
            return;
        }

        if self.fsm.peer.peer != *msg.get_to_peer() {
            info!(
                "receive stale gc message, ignore.";
                "region_id" => self.fsm.region_id(),
                "peer_id" => self.fsm.peer_id(),
            );
            self.ctx.raft_metrics.message_dropped.stale_msg.inc();
            return;
        }
        // TODO: ask pd to guarantee we are stale now.
        info!(
            "receives gc message, trying to remove";
            "region_id" => self.fsm.region_id(),
            "peer_id" => self.fsm.peer_id(),
            "to_peer" => ?msg.get_to_peer(),
        );

        // Destroy peer in next round in order to apply more committed entries if any.
        // It depends on the implementation that msgs which are handled in this round
        // have already fetched.
        let _ = self
            .ctx
            .router
            .force_send(self.fsm.region_id(), PeerMsg::Destroy(self.fsm.peer_id()));
    }

    // Returns `Vec<(u64, bool)>` indicated (source_region_id, merge_to_this_peer)
    // if the `msg` doesn't contain a snapshot or this snapshot doesn't conflict
    // with any other snapshots or regions. Otherwise a `SnapKey` is returned.
    fn check_snapshot(
        &mut self,
        msg: &RaftMessage,
    ) -> Result<Either<Option<SnapKey>, Vec<(u64, bool)>>> {
        if !msg.get_message().has_snapshot() {
            return Ok(Either::Right(vec![]));
        }

        let region_id = msg.get_region_id();
        let snap = msg.get_message().get_snapshot();
        let mut snap_data = RaftSnapshotData::default();
        snap_data.merge_from_bytes(snap.get_data())?;

        let key = if !snap_data.get_meta().get_for_witness() {
            // Check if snapshot file exists.
            // No need to get snapshot for witness, as witness's empty snapshot bypass
            // snapshot manager.
            let key = SnapKey::from_region_snap(region_id, snap);
            self.ctx.snap_mgr.get_snapshot_for_applying(&key)?;
            Some(key)
        } else {
            None
        };

        // If the index of snapshot is not newer than peer's apply index, it
        // is possibly because there is witness -> non-witness switch, and the peer
        // requests snapshot from leader but leader doesn't applies the switch yet.
        // In that case, the snapshot is a witness snapshot whereas non-witness snapshot
        // is expected.
        if snap.get_metadata().get_index() < self.fsm.peer.get_store().applied_index()
            && snap_data.get_meta().get_for_witness() != self.fsm.peer.is_witness()
        {
            info!(
                "mismatch witness snapshot";
                "region_id" => region_id,
                "peer_id" => self.fsm.peer_id(),
                "for_witness" => snap_data.get_meta().get_for_witness(),
                "is_witness" => self.fsm.peer.is_witness(),
                "index" => snap.get_metadata().get_index(),
                "applied_index" => self.fsm.peer.get_store().applied_index(),
            );
            self.ctx
                .raft_metrics
                .message_dropped
                .mismatch_witness_snapshot
                .inc();
            return Ok(Either::Left(key));
        }

        let snap_region = snap_data.take_region();
        let peer_id = msg.get_to_peer().get_id();
        let snap_enc_start_key = enc_start_key(&snap_region);
        let snap_enc_end_key = enc_end_key(&snap_region);

        let before_check_snapshot_1_2_fp = || -> bool {
            fail_point!(
                "before_check_snapshot_1_2",
                self.fsm.region_id() == 1 && self.store_id() == 2,
                |_| true
            );
            false
        };
        let before_check_snapshot_1000_2_fp = || -> bool {
            fail_point!(
                "before_check_snapshot_1000_2",
                self.fsm.region_id() == 1000 && self.store_id() == 2,
                |_| true
            );
            false
        };
        if before_check_snapshot_1_2_fp() || before_check_snapshot_1000_2_fp() {
            return Ok(Either::Left(key));
        }

        if snap_region
            .get_peers()
            .iter()
            .all(|p| p.get_id() != peer_id)
        {
            info!(
                "snapshot doesn't contain to peer, skip";
                "region_id" => self.fsm.region_id(),
                "peer_id" => self.fsm.peer_id(),
                "snap" => ?snap_region,
                "to_peer" => ?msg.get_to_peer(),
            );
            self.ctx.raft_metrics.message_dropped.region_no_peer.inc();
            return Ok(Either::Left(key));
        }

        let mut meta = self.ctx.store_meta.lock().unwrap();
        if meta.regions[&self.region_id()] != *self.region() {
            if !self.fsm.peer.is_initialized() {
                info!(
                    "stale delegate detected, skip";
                    "region_id" => self.fsm.region_id(),
                    "peer_id" => self.fsm.peer_id(),
                );
                self.ctx.raft_metrics.message_dropped.stale_msg.inc();
                return Ok(Either::Left(key));
            } else {
                panic!(
                    "{} meta corrupted: {:?} != {:?}",
                    self.fsm.peer.tag,
                    meta.regions[&self.region_id()],
                    self.region()
                );
            }
        }

        if meta.atomic_snap_regions.contains_key(&region_id) {
            info!(
                "atomic snapshot is applying, skip";
                "region_id" => self.fsm.region_id(),
                "peer_id" => self.fsm.peer_id(),
            );
            return Ok(Either::Left(key));
        }

        for region in &meta.pending_snapshot_regions {
            if enc_start_key(region) < snap_enc_end_key &&
               enc_end_key(region) > snap_enc_start_key &&
               // Same region can overlap, we will apply the latest version of snapshot.
               region.get_id() != snap_region.get_id()
            {
                info!(
                    "pending region overlapped";
                    "region_id" => self.fsm.region_id(),
                    "peer_id" => self.fsm.peer_id(),
                    "region" => ?region,
                    "snap" => ?snap_region,
                );
                self.ctx.raft_metrics.message_dropped.region_overlap.inc();
                return Ok(Either::Left(key));
            }
        }

        let mut is_overlapped = false;
        let mut regions_to_destroy = vec![];
        // In some extreme cases, it may cause source peer destroyed improperly so that
        // a later CommitMerge may panic because source is already destroyed, so just
        // drop the message:
        // - A new snapshot is received whereas a snapshot is still in applying, and the
        //   snapshot under applying is generated before merge and the new snapshot is
        //   generated after merge. After the applying snapshot is finished, the log may
        //   able to catch up and so a CommitMerge will be applied.
        // - There is a CommitMerge pending in apply thread.
        let ready = !self.fsm.peer.is_handling_snapshot()
            && !self.fsm.peer.has_pending_snapshot()
            // It must be ensured that all logs have been applied.
            // Suppose apply fsm is applying a `CommitMerge` log and this snapshot is generated after
            // merge, its corresponding source peer can not be destroy by this snapshot.
            && self.fsm.peer.ready_to_handle_pending_snap();
        for exist_region in meta
            .region_ranges
            .range((Excluded(snap_enc_start_key), Unbounded::<Vec<u8>>))
            .map(|(_, &region_id)| &meta.regions[&region_id])
            .take_while(|r| enc_start_key(r) < snap_enc_end_key)
            .filter(|r| r.get_id() != region_id)
        {
            info!(
                "region overlapped";
                "region_id" => self.fsm.region_id(),
                "peer_id" => self.fsm.peer_id(),
                "exist" => ?exist_region,
                "snap" => ?snap_region,
            );
            let (can_destroy, merge_to_this_peer) = maybe_destroy_source(
                &meta,
                self.fsm.region_id(),
                self.fsm.peer_id(),
                exist_region.get_id(),
                snap_region.get_region_epoch().to_owned(),
            );
            if ready && can_destroy {
                // The snapshot that we decide to whether destroy peer based on must can be
                // applied. So here not to destroy peer immediately, or the snapshot maybe
                // dropped in later check but the peer is already destroyed.
                regions_to_destroy.push((exist_region.get_id(), merge_to_this_peer));
                continue;
            }
            is_overlapped = true;
            if !can_destroy
                && snap_region.get_region_epoch().get_version()
                    > exist_region.get_region_epoch().get_version()
            {
                // If snapshot's epoch version is greater than exist region's, the exist region
                // may has been merged/splitted already.
                let _ = self.ctx.router.force_send(
                    exist_region.get_id(),
                    PeerMsg::CasualMessage(CasualMessage::RegionOverlapped),
                );
            }
        }
        if is_overlapped {
            self.ctx.raft_metrics.message_dropped.region_overlap.inc();
            return Ok(Either::Left(key));
        }

        // WARNING: The checking code must be above this line.
        // Now all checking passed.

        if self.fsm.peer.local_first_replicate && !self.fsm.peer.is_initialized() {
            // If the peer is not initialized and passes the snapshot range check,
            // `is_splitting` flag must be false.
            // - If `is_splitting` is set to true, then the uninitialized peer is created
            //   before split is applied and the peer id is the same as split one. So there
            //   should be no initialized peer before.
            // - If the peer is also created by splitting, then the snapshot range is not
            //   overlapped with parent peer. It means leader has applied merge and split at
            //   least one time. However, the prerequisite of merge includes the
            //   initialization of all target peers and source peers, which is conflict with
            //   1.
            let pending_create_peers = self.ctx.pending_create_peers.lock().unwrap();
            let status = pending_create_peers.get(&region_id).cloned();
            if status != Some((self.fsm.peer_id(), false)) {
                drop(pending_create_peers);
                panic!("{} status {:?} is not expected", self.fsm.peer.tag, status);
            }
        }
        meta.pending_snapshot_regions.push(snap_region);

        Ok(Either::Right(regions_to_destroy))
    }

    fn destroy_regions_for_snapshot(&mut self, regions_to_destroy: Vec<(u64, bool)>) {
        if regions_to_destroy.is_empty() {
            return;
        }
        let mut meta = self.ctx.store_meta.lock().unwrap();
        assert!(!meta.atomic_snap_regions.contains_key(&self.fsm.region_id()));
        for (source_region_id, merge_to_this_peer) in regions_to_destroy {
            if !meta.regions.contains_key(&source_region_id) {
                if merge_to_this_peer {
                    drop(meta);
                    panic!(
                        "{}'s source region {} has been destroyed",
                        self.fsm.peer.tag, source_region_id
                    );
                }
                continue;
            }
            info!(
                "source region destroy due to target region's snapshot";
                "region_id" => self.fsm.region_id(),
                "peer_id" => self.fsm.peer_id(),
                "source_region_id" => source_region_id,
                "need_atomic" => merge_to_this_peer,
            );
            meta.atomic_snap_regions
                .entry(self.fsm.region_id())
                .or_default()
                .insert(source_region_id, false);
            meta.destroyed_region_for_snap
                .insert(source_region_id, merge_to_this_peer);

            let result = if merge_to_this_peer {
                MergeResultKind::FromTargetSnapshotStep1
            } else {
                MergeResultKind::Stale
            };
            // Use `unwrap` is ok because the StoreMeta lock is held and these source peers
            // still exist in regions and region_ranges map.
            // It depends on the implementation of `destroy_peer`.
            self.ctx
                .router
                .force_send(
                    source_region_id,
                    PeerMsg::SignificantMsg(SignificantMsg::MergeResult {
                        target_region_id: self.fsm.region_id(),
                        target: self.fsm.peer.peer.clone(),
                        result,
                    }),
                )
                .unwrap();
        }
    }

    fn on_transfer_leader_msg(&mut self, msg: &eraftpb::Message, peer_disk_usage: DiskUsage) {
        // log_term is set by original leader, represents the term last log is written
        // in, which should be equal to the original leader's term.
        if msg.get_log_term() != self.fsm.peer.term() {
            return;
        }
        if self.fsm.peer.is_leader() {
            let from = match self.fsm.peer.get_peer_from_cache(msg.get_from()) {
                Some(p) => p,
                None => return,
            };
            match self
                .fsm
                .peer
                .ready_to_transfer_leader(self.ctx, msg.get_index(), &from)
            {
                Some(reason) => {
                    info!(
                        "reject to transfer leader";
                        "region_id" => self.fsm.region_id(),
                        "peer_id" => self.fsm.peer_id(),
                        "to" => ?from,
                        "reason" => reason,
                        "index" => msg.get_index(),
                        "last_index" => self.fsm.peer.get_store().last_index(),
                    );
                }
                None => {
                    self.propose_pending_batch_raft_command();
                    if self.propose_locks_before_transfer_leader(msg) {
                        // If some pessimistic locks are just proposed, we propose another
                        // TransferLeader command instead of transferring leader immediately.
                        info!("propose transfer leader command";
                            "region_id" => self.fsm.region_id(),
                            "peer_id" => self.fsm.peer_id(),
                            "to" => ?from,
                        );
                        let mut cmd = new_admin_request(
                            self.fsm.peer.region().get_id(),
                            self.fsm.peer.peer.clone(),
                        );
                        cmd.mut_header()
                            .set_region_epoch(self.region().get_region_epoch().clone());
                        // Set this flag to propose this command like a normal proposal.
                        cmd.mut_header()
                            .set_flags(WriteBatchFlags::TRANSFER_LEADER_PROPOSAL.bits());
                        cmd.mut_admin_request()
                            .set_cmd_type(AdminCmdType::TransferLeader);
                        cmd.mut_admin_request().mut_transfer_leader().set_peer(from);
                        self.propose_raft_command(
                            cmd,
                            Callback::None,
                            DiskFullOpt::AllowedOnAlmostFull,
                        );
                    } else {
                        self.fsm.peer.transfer_leader(&from);
                        self.fsm.peer.wait_data_peers.clear();
                    }
                }
            }
        } else if !self
            .fsm
            .peer
            .maybe_reject_transfer_leader_msg(self.ctx, msg, peer_disk_usage)
            && self.fsm.peer.pre_ack_transfer_leader_msg(self.ctx, msg)
        {
            self.fsm.peer.ack_transfer_leader_msg(false);
        }
    }

    // Returns whether we should propose another TransferLeader command. This is
    // for:
    // - Considering the amount of pessimistic locks can be big, it can reduce
    //   unavailable time caused by waiting for the transferee catching up logs.
    // - Make transferring leader strictly after write commands that executes before
    //   proposing the locks, preventing unexpected lock loss.
    fn propose_locks_before_transfer_leader(&mut self, msg: &eraftpb::Message) -> bool {
        // 1. Disable in-memory pessimistic locks.

        // Clone to make borrow checker happy when registering ticks.
        let txn_ext = self.fsm.peer.txn_ext.clone();
        let mut pessimistic_locks = txn_ext.pessimistic_locks.write();

        // If the message context == TRANSFER_LEADER_COMMAND_REPLY_CTX, the message
        // is a reply to a transfer leader command before. If the locks status remain
        // in the TransferringLeader status, we can safely initiate transferring leader
        // now.
        // If it's not in TransferringLeader status now, it is probably because several
        // ticks have passed after proposing the locks in the last time and we
        // reactivate the memory locks. Then, we should propose the locks again.
        if msg.get_context() == TRANSFER_LEADER_COMMAND_REPLY_CTX
            && pessimistic_locks.status == LocksStatus::TransferringLeader
        {
            return false;
        }

        // If it is not writable, it's probably because it's a retried TransferLeader
        // and the locks have been proposed. But we still need to return true to
        // propose another TransferLeader command. Otherwise, some write requests that
        // have marked some locks as deleted will fail because raft rejects more
        // proposals.
        // It is OK to return true here if it's in other states like MergingRegion or
        // NotLeader. In those cases, the locks will fail to propose and nothing will
        // happen.
        if !pessimistic_locks.is_writable() {
            return true;
        }
        pessimistic_locks.status = LocksStatus::TransferringLeader;
        self.fsm.reactivate_memory_lock_ticks = 0;
        self.register_reactivate_memory_lock_tick();

        // 2. Propose pessimistic locks
        if pessimistic_locks.is_empty() {
            return false;
        }
        // FIXME: Raft command has size limit. Either limit the total size of
        // pessimistic locks in a region, or split commands here.
        let mut cmd = RaftCmdRequest::default();
        {
            // Downgrade to a read guard, do not block readers in the scheduler as far as
            // possible.
            let pessimistic_locks = RwLockWriteGuard::downgrade(pessimistic_locks);
            fail_point!("invalidate_locks_before_transfer_leader");
            for (key, (lock, deleted)) in &*pessimistic_locks {
                if *deleted {
                    continue;
                }
                let mut put = PutRequest::default();
                put.set_cf(CF_LOCK.to_string());
                put.set_key(key.as_encoded().to_owned());
                put.set_value(lock.to_lock().to_bytes());
                let mut req = Request::default();
                req.set_cmd_type(CmdType::Put);
                req.set_put(put);
                cmd.mut_requests().push(req);
            }
        }
        if cmd.get_requests().is_empty() {
            // If the map is not empty but all locks are deleted, it is possible that a
            // write command has just marked locks deleted but not proposed yet.
            // It might cause that command to fail if we skip proposing the
            // extra TransferLeader command here.
            return true;
        }
        cmd.mut_header().set_region_id(self.fsm.region_id());
        cmd.mut_header()
            .set_region_epoch(self.region().get_region_epoch().clone());
        cmd.mut_header().set_peer(self.fsm.peer.peer.clone());
        info!("propose {} locks before transferring leader", cmd.get_requests().len(); "region_id" => self.fsm.region_id());
        self.propose_raft_command(cmd, Callback::None, DiskFullOpt::AllowedOnAlmostFull);
        true
    }

    fn handle_destroy_peer(&mut self, job: DestroyPeerJob) -> bool {
        // The initialized flag implicitly means whether apply fsm exists or not.
        if job.initialized {
            // Destroy the apply fsm first, wait for the reply msg from apply fsm
            self.ctx
                .apply_router
                .schedule_task(job.region_id, ApplyTask::destroy(job.region_id, false));
            false
        } else {
            // Destroy the peer fsm directly
            self.destroy_peer(false)
        }
    }

    /// Check if destroy can be executed immediately. If it can't, the reason is
    /// returned.
    fn maybe_delay_destroy(&mut self) -> Option<DelayReason> {
        if self.fsm.peer.has_unpersisted_ready() {
            assert!(self.ctx.sync_write_worker.is_none());
            // The destroy must be delayed if there are some unpersisted readies.
            // Otherwise there is a race of writting kv db and raft db between here
            // and write worker.
            return Some(DelayReason::UnPersistedReady);
        }

        let is_initialized = self.fsm.peer.is_initialized();
        if !is_initialized {
            // If the peer is uninitialized, then it can't receive any logs from leader. So
            // no need to gc. If there was a peer with same region id on the store, and it
            // had logs written, then it must be initialized, hence its log should be gc
            // either before it's destroyed or during node restarts.
            self.fsm.logs_gc_flushed = true;
        }
        if !self.fsm.logs_gc_flushed {
            let start_index = self.fsm.peer.last_compacted_idx;
            let mut end_index = start_index;
            if end_index == 0 {
                // Technically, all logs between first index and last index should be accessible
                // before being destroyed.
                end_index = self.fsm.peer.get_store().first_index();
                self.fsm.peer.last_compacted_idx = end_index;
            }
            let region_id = self.region_id();
            let peer_id = self.fsm.peer.peer_id();
            let mb = match self.ctx.router.mailbox(region_id) {
                Some(mb) => mb,
                None => {
                    if tikv_util::thread_group::is_shutdown(!cfg!(test)) {
                        // It's shutting down, nothing we can do.
                        return Some(DelayReason::Shutdown);
                    }
                    panic!("{} failed to get mailbox", self.fsm.peer.tag);
                }
            };
            let task = RaftlogGcTask::gc(
                self.fsm.peer.get_store().get_region_id(),
                start_index,
                end_index,
            )
            .flush()
            .when_done(move || {
                if let Err(e) =
                    mb.force_send(PeerMsg::SignificantMsg(SignificantMsg::RaftLogGcFlushed))
                {
                    if tikv_util::thread_group::is_shutdown(!cfg!(test)) {
                        return;
                    }
                    panic!(
                        "[region {}] {} failed to respond flush message {:?}",
                        region_id, peer_id, e
                    );
                }
            });
            if let Err(e) = self.ctx.raftlog_gc_scheduler.schedule(task) {
                if tikv_util::thread_group::is_shutdown(!cfg!(test)) {
                    // It's shutting down, nothing we can do.
                    return Some(DelayReason::Shutdown);
                }
                panic!(
                    "{} failed to schedule raft log task {:?}",
                    self.fsm.peer.tag, e
                );
            }
            // We need to delete all logs entries to avoid introducing race between
            // new peers and old peers. Flushing gc logs allow last_compact_index be
            // used directly without seeking.
            return Some(DelayReason::UnFlushLogGc);
        }
        None
    }

    fn on_raft_log_gc_flushed(&mut self) {
        self.fsm.logs_gc_flushed = true;
        let delay = match self.fsm.delayed_destroy {
            Some(delay) => delay,
            None => panic!("{} a delayed destroy should not recover", self.fsm.peer.tag),
        };
        self.destroy_peer(delay.merged_by_target);
    }

    // [PerformanceCriticalPath] TODO: spin off the I/O code (self.fsm.peer.destroy)
    fn destroy_peer(&mut self, merged_by_target: bool) -> bool {
        fail_point!("destroy_peer");
        // Mark itself as pending_remove
        self.fsm.peer.pending_remove = true;

        fail_point!("destroy_peer_after_pending_move", |_| { true });

        if let Some(reason) = self.maybe_delay_destroy() {
            if self
                .fsm
                .delayed_destroy
                .map_or(false, |delay| delay.reason == reason)
            {
                panic!(
                    "{} destroy peer twice with same delay reason, original {:?}, now {}",
                    self.fsm.peer.tag, self.fsm.delayed_destroy, merged_by_target
                );
            }
            self.fsm.delayed_destroy = Some(DelayDestroy {
                merged_by_target,
                reason,
            });
            // TODO: The destroy process can also be asynchronous as snapshot process,
            // if so, all write db operations are removed in store thread.
            info!(
                "delays destroy";
                "region_id" => self.fsm.region_id(),
                "peer_id" => self.fsm.peer_id(),
                "merged_by_target" => merged_by_target,
                "reason" => ?reason,
            );
            return false;
        }

        info!(
            "starts destroy";
            "region_id" => self.fsm.region_id(),
            "peer_id" => self.fsm.peer_id(),
            "merged_by_target" => merged_by_target,
        );
        let region_id = self.region_id();
        // We can't destroy a peer which is handling snapshot.
        assert!(!self.fsm.peer.is_handling_snapshot());

        // No need to wait for the apply anymore.
        if self.fsm.peer.unsafe_recovery_state.is_some() {
            self.fsm
                .peer
                .unsafe_recovery_maybe_finish_wait_apply(/* force= */ true);
        }

        if self.fsm.peer.snapshot_recovery_state.is_some() {
            self.fsm
                .peer
                .snapshot_recovery_maybe_finish_wait_apply(/* force= */ true);
        }

        let mut meta = self.ctx.store_meta.lock().unwrap();

        if meta.atomic_snap_regions.contains_key(&self.region_id()) {
            drop(meta);
            panic!(
                "{} is applying atomic snapshot during destroying",
                self.fsm.peer.tag
            );
        }

        // It's possible that this region gets a snapshot then gets a stale peer msg.
        // So the data in `pending_snapshot_regions` should be removed here.
        meta.pending_snapshot_regions
            .retain(|r| self.fsm.region_id() != r.get_id());

        // Remove `read_progress` and reset the `safe_ts` to zero to reject
        // incoming stale read request
        meta.region_read_progress.remove(&region_id);
        self.fsm.peer.read_progress.pause();

        // Destroy read delegates.
        meta.readers.remove(&region_id);

        // Trigger region change observer
        self.ctx.coprocessor_host.on_region_changed(
            self.fsm.peer.region(),
            RegionChangeEvent::Destroy,
            self.fsm.peer.get_role(),
        );
        let task = PdTask::DestroyPeer { region_id };
        if let Err(e) = self.ctx.pd_scheduler.schedule(task) {
            error!(
                "failed to notify pd";
                "region_id" => self.fsm.region_id(),
                "peer_id" => self.fsm.peer_id(),
                "err" => %e,
            );
        }
        let is_initialized = self.fsm.peer.is_initialized();
        if let Err(e) = self.fsm.peer.destroy(
            &self.ctx.engines,
            &mut self.ctx.raft_perf_context,
            merged_by_target,
            &self.ctx.pending_create_peers,
        ) {
            // If not panic here, the peer will be recreated in the next restart,
            // then it will be gc again. But if some overlap region is created
            // before restarting, the gc action will delete the overlap region's
            // data too.
            panic!("{} destroy err {:?}", self.fsm.peer.tag, e);
        }

        // Some places use `force_send().unwrap()` if the StoreMeta lock is held.
        // So in here, it's necessary to held the StoreMeta lock when closing the
        // router.
        self.ctx.router.close(region_id);
        self.fsm.stop();

        if is_initialized
            && !merged_by_target
            && meta
                .region_ranges
                .remove(&enc_end_key(self.fsm.peer.region()))
                .is_none()
        {
            panic!("{} meta corruption detected", self.fsm.peer.tag);
        }
        if meta.regions.remove(&region_id).is_none() && !merged_by_target {
            panic!("{} meta corruption detected", self.fsm.peer.tag)
        }

        // Clear merge related structures.
        if let Some(&need_atomic) = meta.destroyed_region_for_snap.get(&region_id) {
            if need_atomic {
                panic!(
                    "{} should destroy with target region atomically",
                    self.fsm.peer.tag
                );
            } else {
                let target_region_id = *meta.targets_map.get(&region_id).unwrap();
                let is_ready = meta
                    .atomic_snap_regions
                    .get_mut(&target_region_id)
                    .unwrap()
                    .get_mut(&region_id)
                    .unwrap();
                *is_ready = true;
            }
        }

        meta.pending_merge_targets.remove(&region_id);
        if let Some(target) = meta.targets_map.remove(&region_id) {
            if meta.pending_merge_targets.contains_key(&target) {
                meta.pending_merge_targets
                    .get_mut(&target)
                    .unwrap()
                    .remove(&region_id);
                // When the target doesn't exist(add peer but the store is isolated), source
                // peer decide to destroy by itself. Without target, the
                // `pending_merge_targets` for target won't be removed, so here source peer help
                // target to clear.
                if meta.regions.get(&target).is_none()
                    && meta.pending_merge_targets.get(&target).unwrap().is_empty()
                {
                    meta.pending_merge_targets.remove(&target);
                }
            }
        }

        fail_point!("raft_store_finish_destroy_peer");

        true
    }

    // Update some region infos
    fn update_region(&mut self, mut region: metapb::Region) {
        {
            let mut meta = self.ctx.store_meta.lock().unwrap();
            meta.set_region(
                &self.ctx.coprocessor_host,
                region.clone(),
                &mut self.fsm.peer,
                RegionChangeReason::ChangePeer,
            );
        }
        for peer in region.take_peers().into_iter() {
            if self.fsm.peer.peer_id() == peer.get_id() {
                self.fsm.peer.peer = peer.clone();
            }
            self.fsm.peer.insert_peer_cache(peer);
        }
    }

    fn on_ready_change_peer(&mut self, cp: ChangePeer) {
        if cp.index == raft::INVALID_INDEX {
            // Apply failed, skip.
            return;
        }

        self.fsm.peer.mut_store().cancel_generating_snap(None);

        if cp.index >= self.fsm.peer.raft_group.raft.raft_log.first_index() {
            match self.fsm.peer.raft_group.apply_conf_change(&cp.conf_change) {
                Ok(_) => {}
                // PD could dispatch redundant conf changes.
                Err(raft::Error::NotExists { .. }) | Err(raft::Error::Exists { .. }) => {}
                _ => unreachable!(),
            }
        } else {
            // Please take a look at test case
            // test_redundant_conf_change_by_snapshot.
        }

        self.update_region(cp.region);

        fail_point!("change_peer_after_update_region");
        fail_point!(
            "change_peer_after_update_region_store_3",
            self.store_id() == 3,
            |_| panic!("should not use return")
        );

        let now = Instant::now();
        let (mut remove_self, mut need_ping) = (false, false);
        for mut change in cp.changes {
            let (change_type, peer) = (change.get_change_type(), change.take_peer());
            let (store_id, peer_id) = (peer.get_store_id(), peer.get_id());
            match change_type {
                ConfChangeType::AddNode | ConfChangeType::AddLearnerNode => {
                    let group_id = self
                        .ctx
                        .global_replication_state
                        .lock()
                        .unwrap()
                        .group
                        .group_id(self.fsm.peer.replication_mode_version, store_id);
                    if group_id.unwrap_or(0) != 0 {
                        info!("updating group"; "peer_id" => peer_id, "group_id" => group_id.unwrap());
                        self.fsm
                            .peer
                            .raft_group
                            .raft
                            .assign_commit_groups(&[(peer_id, group_id.unwrap())]);
                    }
                    // Add this peer to peer_heartbeats.
                    self.fsm.peer.peer_heartbeats.insert(peer_id, now);
                    if self.fsm.peer.is_leader() {
                        need_ping = true;
                        self.fsm.peer.peers_start_pending_time.push((peer_id, now));
                        // As `raft_max_inflight_msgs` may have been updated via online config
                        self.fsm
                            .peer
                            .raft_group
                            .raft
                            .adjust_max_inflight_msgs(peer_id, self.ctx.cfg.raft_max_inflight_msgs);
                    }
                }
                ConfChangeType::RemoveNode => {
                    // Remove this peer from cache.
                    self.fsm.peer.peer_heartbeats.remove(&peer_id);
                    if self.fsm.peer.is_leader() {
                        self.fsm
                            .peer
                            .peers_start_pending_time
                            .retain(|&(p, _)| p != peer_id);
                        self.fsm.peer.wait_data_peers.retain(|id| *id != peer_id);
                    }
                    self.fsm.peer.remove_peer_from_cache(peer_id);
                    // We only care remove itself now.
                    if self.store_id() == store_id {
                        if self.fsm.peer.peer_id() == peer_id {
                            remove_self = true;
                        } else {
                            panic!(
                                "{} trying to remove unknown peer {:?}",
                                self.fsm.peer.tag, peer
                            );
                        }
                    }
                }
            }
        }

        // In pattern matching above, if the peer is the leader,
        // it will push the change peer into `peers_start_pending_time`
        // without checking if it is duplicated. We move `heartbeat_pd` here
        // to utilize `collect_pending_peers` in `heartbeat_pd` to avoid
        // adding the redundant peer.
        if self.fsm.peer.is_leader() {
            // Notify pd immediately.
            info!(
                "notify pd with change peer region";
                "region_id" => self.fsm.region_id(),
                "peer_id" => self.fsm.peer_id(),
                "region" => ?self.fsm.peer.region(),
            );
            self.fsm.peer.heartbeat_pd(self.ctx);

            if !self.fsm.peer.disk_full_peers.is_empty() {
                self.fsm.peer.refill_disk_full_peers(self.ctx);
                debug!(
                    "conf change refills disk full peers to {:?}",
                    self.fsm.peer.disk_full_peers;
                    "region_id" => self.fsm.region_id(),
                );
            }

            // Remove or demote leader will cause this raft group unavailable
            // until new leader elected, but we can't revert this operation
            // because its result is already persisted in apply worker
            // TODO: should we transfer leader here?
            let demote_self = is_learner(&self.fsm.peer.peer) && !self.fsm.peer.is_force_leader();
            if remove_self || demote_self {
                warn!(
                    "Removing or demoting leader";
                    "region_id" => self.fsm.region_id(),
                    "peer_id" => self.fsm.peer_id(),
                    "remove" => remove_self,
                    "demote" => demote_self,
                );
                // If demote_self is true, there is no doubt to become follower.
                // If remove_self is true, we also choose to become follower for the
                // following reasons.
                // There are some functions in raft-rs using `unwrap` to get itself
                // progress which will panic when calling them.
                // Before introduing async io, this peer will destroy immediately so
                // there is no chance to call these functions.
                // But maybe it's not true due to delay destroy.
                // Most of these functions are only called when the peer is a leader.
                // (it's pretty reasonable because progress is used to track others' status)
                // The only exception is `Raft::restore` at the time of writing, which is ok
                // because the raft msgs(including snapshot) don't be handled when
                // `pending_remove` is true(it will be set in `destroy_peer`).
                // TODO: totally avoid calling these raft-rs functions when `pending_remove` is
                // true.
                self.fsm
                    .peer
                    .raft_group
                    .raft
                    .become_follower(self.fsm.peer.term(), raft::INVALID_ID);
                // Don't ping to speed up leader election
                need_ping = false;
            }
        } else if !self.fsm.peer.has_valid_leader() {
            self.fsm.reset_hibernate_state(GroupState::Chaos);
            self.register_raft_base_tick();
        }
        if need_ping {
            // Speed up snapshot instead of waiting another heartbeat.
            self.fsm.peer.ping();
            self.fsm.has_ready = true;
        }
        if remove_self {
            self.destroy_peer(false);
        }
    }

    fn on_ready_compact_log(&mut self, first_index: u64, state: RaftTruncatedState) {
        // Since this peer may be warming up the entry cache, log compaction should be
        // temporarily skipped. Otherwise, the warmup task may fail.
        if let Some(state) = self.fsm.peer.mut_store().entry_cache_warmup_state_mut() {
            if !state.check_stale(MAX_WARMED_UP_CACHE_KEEP_TIME) {
                return;
            }
        }

        let total_cnt = self.fsm.peer.last_applying_idx - first_index;
        // the size of current CompactLog command can be ignored.
        let remain_cnt = self.fsm.peer.last_applying_idx - state.get_index() - 1;
        self.fsm.peer.raft_log_size_hint =
            self.fsm.peer.raft_log_size_hint * remain_cnt / total_cnt;
        let compact_to = state.get_index() + 1;
        self.fsm.peer.schedule_raftlog_gc(self.ctx, compact_to);
        self.fsm.peer.last_compacted_idx = compact_to;
        self.fsm.peer.mut_store().on_compact_raftlog(compact_to);
        if self.fsm.peer.is_witness() {
            self.fsm.peer.last_compacted_time = Instant::now();
        }
    }

    fn on_ready_split_region(
        &mut self,
        derived: metapb::Region,
        regions: Vec<metapb::Region>,
        new_split_regions: HashMap<u64, apply::NewSplitPeer>,
    ) {
        fail_point!("on_split", self.ctx.store_id() == 3, |_| {});

        let region_id = derived.get_id();

        // Group in-memory pessimistic locks in the original region into new regions.
        // The locks of new regions will be put into the corresponding new regions
        // later. And the locks belonging to the old region will stay in the original
        // map.
        let region_locks = {
            let mut pessimistic_locks = self.fsm.peer.txn_ext.pessimistic_locks.write();
            info!("moving {} locks to new regions", pessimistic_locks.len(); "region_id" => region_id);
            // Update the version so the concurrent reader will fail due to EpochNotMatch
            // instead of PessimisticLockNotFound.
            pessimistic_locks.version = derived.get_region_epoch().get_version();
            pessimistic_locks.group_by_regions(&regions, &derived)
        };
        fail_point!("on_split_invalidate_locks");

        // Roughly estimate the size and keys for new regions.
        let new_region_count = regions.len() as u64;
        let estimated_size = self.fsm.peer.approximate_size.map(|v| v / new_region_count);
        let estimated_keys = self.fsm.peer.approximate_keys.map(|v| v / new_region_count);
        let mut meta = self.ctx.store_meta.lock().unwrap();
        meta.set_region(
            &self.ctx.coprocessor_host,
            derived,
            &mut self.fsm.peer,
            RegionChangeReason::Split,
        );
        self.fsm.peer.post_split();

        // It's not correct anymore, so set it to false to schedule a split check task.
        self.fsm.peer.may_skip_split_check = false;

        let is_leader = self.fsm.peer.is_leader();
        if is_leader {
            self.fsm.peer.approximate_size = estimated_size;
            self.fsm.peer.approximate_keys = estimated_keys;
            self.fsm.peer.heartbeat_pd(self.ctx);
            // Notify pd immediately to let it update the region meta.
            info!(
                "notify pd with split";
                "region_id" => self.fsm.region_id(),
                "peer_id" => self.fsm.peer_id(),
                "split_count" => regions.len(),
            );
            // Now pd only uses ReportBatchSplit for history operation show,
            // so we send it independently here.
            let task = PdTask::ReportBatchSplit {
                regions: regions.to_vec(),
            };
            if let Err(e) = self.ctx.pd_scheduler.schedule(task) {
                error!(
                    "failed to notify pd";
                    "region_id" => self.fsm.region_id(),
                    "peer_id" => self.fsm.peer_id(),
                    "err" => %e,
                );
            }
        }

        let last_key = enc_end_key(regions.last().unwrap());
        if meta.region_ranges.remove(&last_key).is_none() {
            panic!("{} original region should exist", self.fsm.peer.tag);
        }
        let last_region_id = regions.last().unwrap().get_id();
        for (new_region, locks) in regions.into_iter().zip(region_locks) {
            let new_region_id = new_region.get_id();

            if new_region_id == region_id {
                let not_exist = meta
                    .region_ranges
                    .insert(enc_end_key(&new_region), new_region_id)
                    .is_none();
                assert!(not_exist, "[region {}] should not exist", new_region_id);
                continue;
            }

            // Check if this new region should be splitted
            let new_split_peer = new_split_regions.get(&new_region.get_id()).unwrap();
            if new_split_peer.result.is_some() {
                if let Err(e) = self
                    .fsm
                    .peer
                    .mut_store()
                    .clear_extra_split_data(enc_start_key(&new_region), enc_end_key(&new_region))
                {
                    error!(?e;
                        "failed to cleanup extra split data, may leave some dirty data";
                        "region_id" => new_region.get_id(),
                    );
                }
                continue;
            }

            // Now all checking passed.
            {
                let mut pending_create_peers = self.ctx.pending_create_peers.lock().unwrap();
                assert_eq!(
                    pending_create_peers.remove(&new_region_id),
                    Some((new_split_peer.peer_id, true))
                );
            }

            // Insert new regions and validation
            info!(
                "insert new region";
                "region_id" => new_region_id,
                "region" => ?new_region,
            );
            if let Some(r) = meta.regions.get(&new_region_id) {
                // Suppose a new node is added by conf change and the snapshot comes slowly.
                // Then, the region splits and the first vote message comes to the new node
                // before the old snapshot, which will create an uninitialized peer on the
                // store. After that, the old snapshot comes, followed with the last split
                // proposal. After it's applied, the uninitialized peer will be met.
                // We can remove this uninitialized peer directly.
                if util::is_region_initialized(r) {
                    panic!(
                        "[region {}] duplicated region {:?} for split region {:?}",
                        new_region_id, r, new_region
                    );
                }
                self.ctx.router.close(new_region_id);
            }

            let (sender, mut new_peer) = match PeerFsm::create(
                self.ctx.store_id(),
                &self.ctx.cfg,
                self.ctx.region_scheduler.clone(),
                self.ctx.raftlog_fetch_scheduler.clone(),
                self.ctx.engines.clone(),
                &new_region,
            ) {
                Ok((sender, new_peer)) => (sender, new_peer),
                Err(e) => {
                    // peer information is already written into db, can't recover.
                    // there is probably a bug.
                    panic!("create new split region {:?} err {:?}", new_region, e);
                }
            };
            let mut replication_state = self.ctx.global_replication_state.lock().unwrap();
            new_peer.peer.init_replication_mode(&mut replication_state);
            drop(replication_state);

            let meta_peer = new_peer.peer.peer.clone();

            for p in new_region.get_peers() {
                // Add this peer to cache.
                new_peer.peer.insert_peer_cache(p.clone());
            }

            // New peer derive write flow from parent region,
            // this will be used by balance write flow.
            new_peer.peer.peer_stat = self.fsm.peer.peer_stat.clone();
            new_peer.peer.last_compacted_idx = new_peer
                .peer
                .get_store()
                .apply_state()
                .get_truncated_state()
                .get_index()
                + 1;
            let campaigned = new_peer.peer.maybe_campaign(is_leader);
            new_peer.has_ready |= campaigned;

            if is_leader {
                new_peer.peer.approximate_size = estimated_size;
                new_peer.peer.approximate_keys = estimated_keys;
                *new_peer.peer.txn_ext.pessimistic_locks.write() = locks;
                // The new peer is likely to become leader, send a heartbeat immediately to
                // reduce client query miss.
                new_peer.peer.heartbeat_pd(self.ctx);
            }

            new_peer.peer.activate(self.ctx);
            meta.regions.insert(new_region_id, new_region.clone());
            let not_exist = meta
                .region_ranges
                .insert(enc_end_key(&new_region), new_region_id)
                .is_none();
            assert!(not_exist, "[region {}] should not exist", new_region_id);
            meta.readers
                .insert(new_region_id, ReadDelegate::from_peer(new_peer.get_peer()));
            meta.region_read_progress
                .insert(new_region_id, new_peer.peer.read_progress.clone());
            if last_region_id == new_region_id {
                // To prevent from big region, the right region needs run split
                // check again after split.
                new_peer.peer.size_diff_hint = self.ctx.cfg.region_split_check_diff().0;
            }
            let mailbox = BasicMailbox::new(sender, new_peer, self.ctx.router.state_cnt().clone());
            self.ctx.router.register(new_region_id, mailbox);
            self.ctx
                .router
                .force_send(new_region_id, PeerMsg::Start)
                .unwrap();

            if !campaigned {
                if let Some(msg) = meta
                    .pending_msgs
                    .swap_remove_front(|m| m.get_to_peer() == &meta_peer)
                {
                    let peer_msg = PeerMsg::RaftMessage(InspectedRaftMessage { heap_size: 0, msg });
                    if let Err(e) = self.ctx.router.force_send(new_region_id, peer_msg) {
                        warn!("handle first requset failed"; "region_id" => region_id, "error" => ?e);
                    }
                }
            }
        }
        drop(meta);
        if is_leader {
            self.on_split_region_check_tick();
        }
        fail_point!("after_split", self.ctx.store_id() == 3, |_| {});
    }

    fn register_merge_check_tick(&mut self) {
        self.schedule_tick(PeerTick::CheckMerge)
    }

    /// Check if merge target region is staler than the local one in kv engine.
    /// It should be called when target region is not in region map in memory.
    /// If everything is ok, the answer should always be true because PD should
    /// ensure all target peers exist. So if not, error log will be printed
    /// and return false.
    fn is_merge_target_region_stale(&self, target_region: &metapb::Region) -> Result<bool> {
        let target_region_id = target_region.get_id();
        let target_peer_id = find_peer(target_region, self.ctx.store_id())
            .unwrap()
            .get_id();

        let state_key = keys::region_state_key(target_region_id);
        if let Some(target_state) = self
            .ctx
            .engines
            .kv
            .get_msg_cf::<RegionLocalState>(CF_RAFT, &state_key)?
        {
            let state_epoch = target_state.get_region().get_region_epoch();
            if util::is_epoch_stale(target_region.get_region_epoch(), state_epoch) {
                return Ok(true);
            }
            // The local target region epoch is staler than target region's.
            // In the case where the peer is destroyed by receiving gc msg rather than
            // applying conf change, the epoch may staler but it's legal, so check peer id
            // to assure that.
            if let Some(local_target_peer_id) =
                find_peer(target_state.get_region(), self.ctx.store_id()).map(|r| r.get_id())
            {
                match local_target_peer_id.cmp(&target_peer_id) {
                    cmp::Ordering::Equal => {
                        if target_state.get_state() == PeerState::Tombstone {
                            // The local target peer has already been destroyed.
                            return Ok(true);
                        }
                        error!(
                            "the local target peer state is not tombstone in kv engine";
                            "target_peer_id" => target_peer_id,
                            "target_peer_state" => ?target_state.get_state(),
                            "target_region" => ?target_region,
                            "region_id" => self.fsm.region_id(),
                            "peer_id" => self.fsm.peer_id(),
                        );
                    }
                    cmp::Ordering::Greater => {
                        if state_epoch.get_version() == 0 && state_epoch.get_conf_ver() == 0 {
                            // There is a new peer and it's destroyed without being initialised.
                            return Ok(true);
                        }
                        // The local target peer id is greater than the one in target region, but
                        // its epoch is staler than target_region's. That is contradictory.
                        panic!("{} local target peer id {} is greater than the one in target region {}, but its epoch is staler, local target region {:?},
                                    target region {:?}", self.fsm.peer.tag, local_target_peer_id, target_peer_id, target_state.get_region(), target_region);
                    }
                    cmp::Ordering::Less => {
                        error!(
                            "the local target peer id in kv engine is less than the one in target region";
                            "local_target_peer_id" => local_target_peer_id,
                            "target_peer_id" => target_peer_id,
                            "target_region" => ?target_region,
                            "region_id" => self.fsm.region_id(),
                            "peer_id" => self.fsm.peer_id(),
                        );
                    }
                }
            } else {
                // Can't get local target peer id probably because this target peer is removed
                // by applying conf change
                error!(
                    "the local target peer does not exist in target region state";
                    "target_region" => ?target_region,
                    "local_target" => ?target_state.get_region(),
                    "region_id" => self.fsm.region_id(),
                    "peer_id" => self.fsm.peer_id(),
                );
            }
        } else {
            error!(
                "failed to load target peer's RegionLocalState from kv engine";
                "target_peer_id" => target_peer_id,
                "target_region" => ?target_region,
                "region_id" => self.fsm.region_id(),
                "peer_id" => self.fsm.peer_id(),
            );
        }
        Ok(false)
    }

    fn validate_merge_peer(&self, target_region: &metapb::Region) -> Result<bool> {
        let target_region_id = target_region.get_id();
        let exist_region = {
            let meta = self.ctx.store_meta.lock().unwrap();
            meta.regions.get(&target_region_id).cloned()
        };
        if let Some(r) = exist_region {
            let exist_epoch = r.get_region_epoch();
            let expect_epoch = target_region.get_region_epoch();
            // exist_epoch > expect_epoch
            if util::is_epoch_stale(expect_epoch, exist_epoch) {
                return Err(box_err!(
                    "target region changed {:?} -> {:?}",
                    target_region,
                    r
                ));
            }
            // exist_epoch < expect_epoch
            if util::is_epoch_stale(exist_epoch, expect_epoch) {
                info!(
                    "target region still not catch up, skip.";
                    "region_id" => self.fsm.region_id(),
                    "peer_id" => self.fsm.peer_id(),
                    "target_region" => ?target_region,
                    "exist_region" => ?r,
                );
                return Ok(false);
            }
            return Ok(true);
        }

        // All of the target peers must exist before merging which is guaranteed by PD.
        // Now the target peer is not in region map.
        match self.is_merge_target_region_stale(target_region) {
            Err(e) => {
                error!(%e;
                    "failed to load region state, ignore";
                    "region_id" => self.fsm.region_id(),
                    "peer_id" => self.fsm.peer_id(),
                    "target_region_id" => target_region_id,
                );
                Ok(false)
            }
            Ok(true) => Err(box_err!("region {} is destroyed", target_region_id)),
            Ok(false) => {
                if self.ctx.cfg.dev_assert {
                    panic!(
                        "something is wrong, maybe PD do not ensure all target peers exist before merging"
                    );
                }
                error!(
                    "something is wrong, maybe PD do not ensure all target peers exist before merging"
                );
                Ok(false)
            }
        }
    }

    fn schedule_merge(&mut self) -> Result<()> {
        fail_point!("on_schedule_merge", |_| Ok(()));
        let (request, target_id) = {
            let state = self.fsm.peer.pending_merge_state.as_ref().unwrap();
            let expect_region = state.get_target();

            if !self.validate_merge_peer(expect_region)? {
                // Wait till next round.
                return Ok(());
            }
            let target_id = expect_region.get_id();
            let sibling_region = expect_region;

            let (min_index, _) = self.fsm.peer.get_min_progress()?;
            let low = cmp::max(min_index + 1, state.get_min_index());
            // TODO: move this into raft module.
            // > over >= to include the PrepareMerge proposal.
            let entries = if low > state.get_commit() {
                vec![]
            } else {
                // TODO: fetch entries in async way
                match self.fsm.peer.get_store().entries(
                    low,
                    state.get_commit() + 1,
                    NO_LIMIT,
                    GetEntriesContext::empty(false),
                ) {
                    Ok(ents) => ents,
                    Err(e) => panic!(
                        "[region {}] {} failed to get merge entires: {:?}, low:{}, commit: {}",
                        self.fsm.region_id(),
                        self.fsm.peer_id(),
                        e,
                        low,
                        state.get_commit()
                    ),
                }
            };

            let sibling_peer = find_peer(sibling_region, self.store_id()).unwrap();
            let mut request = new_admin_request(sibling_region.get_id(), sibling_peer.clone());
            request
                .mut_header()
                .set_region_epoch(sibling_region.get_region_epoch().clone());
            let mut admin = AdminRequest::default();
            admin.set_cmd_type(AdminCmdType::CommitMerge);
            admin
                .mut_commit_merge()
                .set_source(self.fsm.peer.region().clone());
            admin.mut_commit_merge().set_commit(state.get_commit());
            admin.mut_commit_merge().set_entries(entries.into());
            request.set_admin_request(admin);
            (request, target_id)
        };
        // Please note that, here assumes that the unit of network isolation is store
        // rather than peer. So a quorum stores of source region should also be the
        // quorum stores of target region. Otherwise we need to enable proposal
        // forwarding.
        self.ctx
            .router
            .force_send(
                target_id,
                PeerMsg::RaftCommand(RaftCommand::new_ext(
                    request,
                    Callback::None,
                    RaftCmdExtraOpts {
                        deadline: None,
                        disk_full_opt: DiskFullOpt::AllowedOnAlmostFull,
                    },
                )),
            )
            .map_err(|_| Error::RegionNotFound(target_id))
    }

    fn rollback_merge(&mut self) {
        let req = {
            let state = self.fsm.peer.pending_merge_state.as_ref().unwrap();
            let mut request =
                new_admin_request(self.fsm.peer.region().get_id(), self.fsm.peer.peer.clone());
            request
                .mut_header()
                .set_region_epoch(self.fsm.peer.region().get_region_epoch().clone());
            let mut admin = AdminRequest::default();
            admin.set_cmd_type(AdminCmdType::RollbackMerge);
            admin.mut_rollback_merge().set_commit(state.get_commit());
            request.set_admin_request(admin);
            request
        };
        self.propose_raft_command(req, Callback::None, DiskFullOpt::AllowedOnAlmostFull);
    }

    fn on_check_merge(&mut self) {
        if self.fsm.stopped
            || self.fsm.peer.pending_remove
            || self.fsm.peer.pending_merge_state.is_none()
        {
            return;
        }
        self.register_merge_check_tick();
        fail_point!(
            "on_check_merge_not_1001",
            self.fsm.peer_id() != 1001,
            |_| {}
        );
        if let Err(e) = self.schedule_merge() {
            if self.fsm.peer.is_leader() {
                self.fsm
                    .peer
                    .add_want_rollback_merge_peer(self.fsm.peer_id());
                if self
                    .fsm
                    .peer
                    .raft_group
                    .raft
                    .prs()
                    .has_quorum(&self.fsm.peer.want_rollback_merge_peers)
                {
                    info!(
                        "failed to schedule merge, rollback";
                        "region_id" => self.fsm.region_id(),
                        "peer_id" => self.fsm.peer_id(),
                        "err" => %e,
                        "error_code" => %e.error_code(),
                    );
                    self.rollback_merge();
                }
            } else if !is_learner(&self.fsm.peer.peer) {
                info!(
                    "want to rollback merge";
                    "region_id" => self.fsm.region_id(),
                    "peer_id" => self.fsm.peer_id(),
                    "leader_id" => self.fsm.peer.leader_id(),
                    "err" => %e,
                    "error_code" => %e.error_code(),
                );
                if self.fsm.peer.leader_id() != raft::INVALID_ID {
                    self.fsm.peer.send_want_rollback_merge(
                        self.fsm
                            .peer
                            .pending_merge_state
                            .as_ref()
                            .unwrap()
                            .get_commit(),
                        self.ctx,
                    );
                }
            }
        }
    }

    fn on_ready_prepare_merge(&mut self, region: metapb::Region, state: MergeState) {
        {
            let mut meta = self.ctx.store_meta.lock().unwrap();
            meta.set_region(
                &self.ctx.coprocessor_host,
                region,
                &mut self.fsm.peer,
                RegionChangeReason::PrepareMerge,
            );
        }

        self.fsm.peer.pending_merge_state = Some(state);
        let state = self.fsm.peer.pending_merge_state.as_ref().unwrap();

        if let Some(ref catch_up_logs) = self.fsm.peer.catch_up_logs {
            if state.get_commit() == catch_up_logs.merge.get_commit() {
                assert_eq!(state.get_target().get_id(), catch_up_logs.target_region_id);
                // Indicate that `on_catch_up_logs_for_merge` has already executed.
                // Mark pending_remove because its apply fsm will be destroyed.
                self.fsm.peer.pending_remove = true;
                // Send CatchUpLogs back to destroy source apply fsm,
                // then it will send `Noop` to trigger target apply fsm.
                self.ctx.apply_router.schedule_task(
                    self.fsm.region_id(),
                    ApplyTask::LogsUpToDate(self.fsm.peer.catch_up_logs.take().unwrap()),
                );
                return;
            }
        }

        self.on_check_merge();
    }

    fn on_catch_up_logs_for_merge(&mut self, mut catch_up_logs: CatchUpLogs) {
        let region_id = self.fsm.region_id();
        assert_eq!(region_id, catch_up_logs.merge.get_source().get_id());

        if let Some(ref cul) = self.fsm.peer.catch_up_logs {
            panic!(
                "{} get catch_up_logs from {} but has already got from {}",
                self.fsm.peer.tag, catch_up_logs.target_region_id, cul.target_region_id
            )
        }

        if let Some(ref pending_merge_state) = self.fsm.peer.pending_merge_state {
            if pending_merge_state.get_commit() == catch_up_logs.merge.get_commit() {
                assert_eq!(
                    pending_merge_state.get_target().get_id(),
                    catch_up_logs.target_region_id
                );
                // Indicate that `on_ready_prepare_merge` has already executed.
                // Mark pending_remove because its apply fsm will be destroyed.
                self.fsm.peer.pending_remove = true;
                // Just for saving memory.
                catch_up_logs.merge.clear_entries();
                // Send CatchUpLogs back to destroy source apply fsm,
                // then it will send `Noop` to trigger target apply fsm.
                self.ctx
                    .apply_router
                    .schedule_task(region_id, ApplyTask::LogsUpToDate(catch_up_logs));
                return;
            }
        }

        // Directly append these logs to raft log and then commit them.
        match self
            .fsm
            .peer
            .maybe_append_merge_entries(&catch_up_logs.merge)
        {
            Some(last_index) => {
                info!(
                    "append and commit entries to source region";
                    "region_id" => region_id,
                    "peer_id" => self.fsm.peer.peer_id(),
                    "last_index" => last_index,
                );
                // Now it has some committed entries, so mark it to take `Ready` in next round.
                self.fsm.has_ready = true;
            }
            None => {
                info!(
                    "no need to catch up logs";
                    "region_id" => region_id,
                    "peer_id" => self.fsm.peer.peer_id(),
                );
            }
        }
        // Just for saving memory.
        catch_up_logs.merge.clear_entries();
        self.fsm.peer.catch_up_logs = Some(catch_up_logs);
    }

    fn on_ready_commit_merge(
        &mut self,
        merge_index: u64,
        region: metapb::Region,
        source: metapb::Region,
    ) {
        self.register_split_region_check_tick();
        let mut meta = self.ctx.store_meta.lock().unwrap();

        let prev = meta.region_ranges.remove(&enc_end_key(&source));
        assert_eq!(prev, Some(source.get_id()));
        let prev = if region.get_end_key() == source.get_end_key() {
            meta.region_ranges.remove(&enc_start_key(&source))
        } else {
            meta.region_ranges.remove(&enc_end_key(&region))
        };
        if prev != Some(region.get_id()) {
            panic!(
                "{} meta corrupted: prev: {:?}, ranges: {:?}",
                self.fsm.peer.tag, prev, meta.region_ranges
            );
        }

        meta.region_ranges
            .insert(enc_end_key(&region), region.get_id());
        assert!(meta.regions.remove(&source.get_id()).is_some());
        meta.set_region(
            &self.ctx.coprocessor_host,
            region,
            &mut self.fsm.peer,
            RegionChangeReason::CommitMerge,
        );
        if let Some(d) = meta.readers.get_mut(&source.get_id()) {
            d.mark_pending_remove();
        }

        // After the region commit merged, the region's key range is extended and the
        // region's `safe_ts` should reset to `min(source_safe_ts, target_safe_ts)`
        let source_read_progress = meta.region_read_progress.remove(&source.get_id()).unwrap();
        self.fsm.peer.read_progress.merge_safe_ts(
            source_read_progress.safe_ts(),
            merge_index,
            &self.ctx.coprocessor_host,
        );

        // If a follower merges into a leader, a more recent read may happen
        // on the leader of the follower. So max ts should be updated after
        // a region merge.
        self.fsm
            .peer
            .require_updating_max_ts(&self.ctx.pd_scheduler);

        drop(meta);

        // make approximate size and keys updated in time.
        // the reason why follower need to update is that there is a issue that after
        // merge and then transfer leader, the new leader may have stale size and keys.
        self.fsm.peer.size_diff_hint = self.ctx.cfg.region_split_check_diff().0;
        self.fsm.peer.reset_region_buckets();
        if self.fsm.peer.is_leader() {
            info!(
                "notify pd with merge";
                "region_id" => self.fsm.region_id(),
                "peer_id" => self.fsm.peer_id(),
                "source_region" => ?source,
                "target_region" => ?self.fsm.peer.region(),
            );
            self.fsm.peer.heartbeat_pd(self.ctx);
        }
        if let Err(e) = self.ctx.router.force_send(
            source.get_id(),
            PeerMsg::SignificantMsg(SignificantMsg::MergeResult {
                target_region_id: self.fsm.region_id(),
                target: self.fsm.peer.peer.clone(),
                result: MergeResultKind::FromTargetLog,
            }),
        ) {
            panic!(
                "{} failed to send merge result(FromTargetLog) to source region {}, err {}",
                self.fsm.peer.tag,
                source.get_id(),
                e
            );
        }
    }

    /// Handle rollbacking Merge result.
    ///
    /// If commit is 0, it means that Merge is rollbacked by a snapshot;
    /// otherwise it's rollbacked by a proposal, and its value should be
    /// equal to the commit index of previous PrepareMerge.
    fn on_ready_rollback_merge(&mut self, commit: u64, region: Option<metapb::Region>) {
        let pending_commit = self
            .fsm
            .peer
            .pending_merge_state
            .as_ref()
            .unwrap()
            .get_commit();
        if commit != 0 && pending_commit != commit {
            panic!(
                "{} rollbacks a wrong merge: {} != {}",
                self.fsm.peer.tag, pending_commit, commit
            );
        }
        // Clear merge releted data
        self.fsm.peer.pending_merge_state = None;
        self.fsm.peer.want_rollback_merge_peers.clear();

        // Resume updating `safe_ts`
        self.fsm.peer.read_progress.resume();

        if let Some(r) = region {
            let mut meta = self.ctx.store_meta.lock().unwrap();
            meta.set_region(
                &self.ctx.coprocessor_host,
                r,
                &mut self.fsm.peer,
                RegionChangeReason::RollbackMerge,
            );
        }
        if self.fsm.peer.is_leader() {
            info!(
                "notify pd with rollback merge";
                "region_id" => self.fsm.region_id(),
                "peer_id" => self.fsm.peer_id(),
                "commit_index" => commit,
            );
            {
                let mut pessimistic_locks = self.fsm.peer.txn_ext.pessimistic_locks.write();
                if pessimistic_locks.status == LocksStatus::MergingRegion {
                    pessimistic_locks.status = LocksStatus::Normal;
                }
            }
            self.fsm.peer.heartbeat_pd(self.ctx);
        }
    }

    fn on_merge_result(
        &mut self,
        target_region_id: u64,
        target: metapb::Peer,
        result: MergeResultKind,
    ) {
        let exists = self
            .fsm
            .peer
            .pending_merge_state
            .as_ref()
            .map_or(true, |s| {
                s.get_target().get_peers().iter().any(|p| {
                    p.get_store_id() == target.get_store_id() && p.get_id() <= target.get_id()
                })
            });
        if !exists {
            panic!(
                "{} unexpected merge result: {:?} {:?} {:?}",
                self.fsm.peer.tag, self.fsm.peer.pending_merge_state, target, result
            );
        }
        // Because of the checking before proposing `PrepareMerge`, which is
        // no `CompactLog` proposal between the smallest commit index and the latest
        // index. If the merge succeed, all source peers are impossible in apply
        // snapshot state and must be initialized.
        {
            let meta = self.ctx.store_meta.lock().unwrap();
            if meta.atomic_snap_regions.contains_key(&self.region_id()) {
                panic!(
                    "{} is applying atomic snapshot on getting merge result, target region id {}, target peer {:?}, merge result type {:?}",
                    self.fsm.peer.tag, target_region_id, target, result
                );
            }
        }
        if self.fsm.peer.is_handling_snapshot() {
            panic!(
                "{} is applying snapshot on getting merge result, target region id {}, target peer {:?}, merge result type {:?}",
                self.fsm.peer.tag, target_region_id, target, result
            );
        }
        if !self.fsm.peer.is_initialized() {
            panic!(
                "{} is not initialized on getting merge result, target region id {}, target peer {:?}, merge result type {:?}",
                self.fsm.peer.tag, target_region_id, target, result
            );
        }
        match result {
            MergeResultKind::FromTargetLog => {
                info!(
                    "merge finished";
                    "region_id" => self.fsm.region_id(),
                    "peer_id" => self.fsm.peer_id(),
                    "target_region" => ?self.fsm.peer.pending_merge_state.as_ref().unwrap().target,
                );
                self.destroy_peer(true);
            }
            MergeResultKind::FromTargetSnapshotStep1 => {
                info!(
                    "merge finished with target snapshot";
                    "region_id" => self.fsm.region_id(),
                    "peer_id" => self.fsm.peer_id(),
                    "target_region_id" => target_region_id,
                );
                self.fsm.peer.pending_remove = true;
                // Destroy apply fsm at first
                self.ctx.apply_router.schedule_task(
                    self.fsm.region_id(),
                    ApplyTask::destroy(self.fsm.region_id(), true),
                );
            }
            MergeResultKind::FromTargetSnapshotStep2 => {
                // `merged_by_target` is true because this region's range already belongs to
                // its target region so we must not clear data otherwise its target region's
                // data will corrupt.
                self.destroy_peer(true);
            }
            MergeResultKind::Stale => {
                self.on_stale_merge(target_region_id);
            }
        };
    }

    fn on_stale_merge(&mut self, target_region_id: u64) {
        if self.fsm.peer.pending_remove {
            return;
        }
        info!(
            "successful merge can't be continued, try to gc stale peer";
            "region_id" => self.fsm.region_id(),
            "peer_id" => self.fsm.peer_id(),
            "target_region_id" => target_region_id,
            "merge_state" => ?self.fsm.peer.pending_merge_state,
        );
        // Because of the checking before proposing `PrepareMerge`, which is
        // no `CompactLog` proposal between the smallest commit index and the latest
        // index. If the merge succeed, all source peers are impossible in apply
        // snapshot state and must be initialized.
        // So `maybe_destroy` must succeed here.
        let job = self.fsm.peer.maybe_destroy(self.ctx).unwrap();
        self.handle_destroy_peer(job);
    }

    fn on_ready_persist_snapshot(&mut self, persist_res: PersistSnapshotResult) {
        let prev_region = persist_res.prev_region;
        let region = persist_res.region;

        info!(
            "snapshot is persisted";
            "region_id" => self.fsm.region_id(),
            "peer_id" => self.fsm.peer_id(),
            "region" => ?region,
        );

        let mut state = self.ctx.global_replication_state.lock().unwrap();
        let gb = state
            .calculate_commit_group(self.fsm.peer.replication_mode_version, region.get_peers());
        self.fsm.peer.raft_group.raft.clear_commit_group();
        self.fsm.peer.raft_group.raft.assign_commit_groups(gb);
        fail_point!("after_assign_commit_groups_on_apply_snapshot");
        // drop it before access `store_meta`.
        drop(state);

        let mut meta = self.ctx.store_meta.lock().unwrap();
        debug!(
            "check snapshot range";
            "region_id" => self.fsm.region_id(),
            "peer_id" => self.fsm.peer_id(),
            "prev_region" => ?prev_region,
        );

        meta.readers.insert(
            self.fsm.region_id(),
            ReadDelegate::from_peer(&self.fsm.peer),
        );

        // Remove this region's snapshot region from the `pending_snapshot_regions`
        // The `pending_snapshot_regions` is only used to occupy the key range, so if
        // this peer is added to `region_ranges`, it can be remove from
        // `pending_snapshot_regions`
        meta.pending_snapshot_regions
            .retain(|r| self.fsm.region_id() != r.get_id());

        // Remove its source peers' metadata
        for r in &persist_res.destroy_regions {
            let prev = meta.region_ranges.remove(&enc_end_key(r));
            assert_eq!(prev, Some(r.get_id()));
            assert!(meta.regions.remove(&r.get_id()).is_some());
            if let Some(d) = meta.readers.get_mut(&r.get_id()) {
                d.mark_pending_remove();
            }
        }
        // Remove the data from `atomic_snap_regions` and `destroyed_region_for_snap`
        // which are added before applying snapshot
        if let Some(wait_destroy_regions) = meta.atomic_snap_regions.remove(&self.fsm.region_id()) {
            for (source_region_id, _) in wait_destroy_regions {
                assert_eq!(
                    meta.destroyed_region_for_snap
                        .remove(&source_region_id)
                        .is_some(),
                    true
                );
            }
        }

        if util::is_region_initialized(&prev_region) {
            info!(
                "region changed after persisting snapshot";
                "region_id" => self.fsm.region_id(),
                "peer_id" => self.fsm.peer_id(),
                "prev_region" => ?prev_region,
                "region" => ?region,
            );
            let prev = meta.region_ranges.remove(&enc_end_key(&prev_region));
            if prev != Some(region.get_id()) {
                panic!(
                    "{} meta corrupted, expect {:?} got {:?}",
                    self.fsm.peer.tag, prev_region, prev,
                );
            }
        } else if self.fsm.peer.local_first_replicate {
            // This peer is uninitialized previously.
            // More accurately, the `RegionLocalState` has been persisted so the data can be
            // removed from `pending_create_peers`.
            let mut pending_create_peers = self.ctx.pending_create_peers.lock().unwrap();
            assert_eq!(
                pending_create_peers.remove(&self.fsm.region_id()),
                Some((self.fsm.peer_id(), false))
            );
        }

        if let Some(r) = meta
            .region_ranges
            .insert(enc_end_key(&region), region.get_id())
        {
            panic!("{} unexpected region {:?}", self.fsm.peer.tag, r);
        }
        let prev = meta.regions.insert(region.get_id(), region.clone());
        assert_eq!(prev, Some(prev_region));
        drop(meta);

        self.fsm.peer.read_progress.update_leader_info(
            self.fsm.peer.leader_id(),
            self.fsm.peer.term(),
            &region,
        );

        for r in &persist_res.destroy_regions {
            if let Err(e) = self.ctx.router.force_send(
                r.get_id(),
                PeerMsg::SignificantMsg(SignificantMsg::MergeResult {
                    target_region_id: self.fsm.region_id(),
                    target: self.fsm.peer.peer.clone(),
                    result: MergeResultKind::FromTargetSnapshotStep2,
                }),
            ) {
                panic!(
                    "{} failed to send merge result(FromTargetSnapshotStep2) to source region {}, err {}",
                    self.fsm.peer.tag,
                    r.get_id(),
                    e
                );
            }
        }
    }

    fn on_ready_result(
        &mut self,
        exec_results: &mut VecDeque<ExecResult<EK::Snapshot>>,
        metrics: &ApplyMetrics,
    ) {
        // handle executing committed log results
        while let Some(result) = exec_results.pop_front() {
            match result {
                ExecResult::ChangePeer(cp) => self.on_ready_change_peer(cp),
                ExecResult::CompactLog { first_index, state } => {
                    self.on_ready_compact_log(first_index, state)
                }
                ExecResult::SplitRegion {
                    derived,
                    regions,
                    new_split_regions,
                } => self.on_ready_split_region(derived, regions, new_split_regions),
                ExecResult::PrepareMerge { region, state } => {
                    self.on_ready_prepare_merge(region, state)
                }
                ExecResult::CommitMerge {
                    index,
                    region,
                    source,
                } => self.on_ready_commit_merge(index, region, source),
                ExecResult::RollbackMerge { region, commit } => {
                    self.on_ready_rollback_merge(commit, Some(region))
                }
                ExecResult::ComputeHash {
                    region,
                    index,
                    context,
                    snap,
                } => self.on_ready_compute_hash(region, index, context, snap),
                ExecResult::VerifyHash {
                    index,
                    context,
                    hash,
                } => self.on_ready_verify_hash(index, context, hash),
                ExecResult::DeleteRange { .. } => {
                    // TODO: clean user properties?
                }
                ExecResult::IngestSst { ssts } => self.on_ingest_sst_result(ssts),
                ExecResult::TransferLeader { term } => self.on_transfer_leader(term),
                ExecResult::SetFlashbackState { region } => self.on_set_flashback_state(region),
                ExecResult::PendingCompactCmd => {
                    self.fsm.peer.has_pending_compact_cmd = true;
                    self.register_pull_voter_replicated_index_tick();
                }
            }
        }

        // Update metrics only when all exec_results are finished in case the metrics is
        // counted multiple times when waiting for commit merge
        self.ctx.store_stat.lock_cf_bytes_written += metrics.lock_cf_written_bytes;
        self.ctx.store_stat.engine_total_bytes_written += metrics.written_bytes;
        self.ctx.store_stat.engine_total_keys_written += metrics.written_keys;
    }

    /// Check if a request is valid if it has valid prepare_merge/commit_merge
    /// proposal.
    fn check_merge_proposal(&self, msg: &mut RaftCmdRequest) -> Result<()> {
        if !msg.get_admin_request().has_prepare_merge()
            && !msg.get_admin_request().has_commit_merge()
        {
            return Ok(());
        }

        let region = self.fsm.peer.region();
        if msg.get_admin_request().has_prepare_merge() {
            // Just for simplicity, do not start region merge while in joint state
            if self.fsm.peer.in_joint_state() {
                return Err(box_err!(
                    "{} region in joint state, can not propose merge command, command: {:?}",
                    self.fsm.peer.tag,
                    msg.get_admin_request()
                ));
            }
            let target_region = msg.get_admin_request().get_prepare_merge().get_target();
            {
                let meta = self.ctx.store_meta.lock().unwrap();
                match meta.regions.get(&target_region.get_id()) {
                    Some(r) => {
                        if r != target_region {
                            return Err(box_err!(
                                "target region not matched, skip proposing: {:?} != {:?}",
                                r,
                                target_region
                            ));
                        }
                    }
                    None => {
                        return Err(box_err!(
                            "target region {} doesn't exist.",
                            target_region.get_id()
                        ));
                    }
                }
            }
            if !util::is_sibling_regions(target_region, region) {
                return Err(box_err!(
                    "{:?} and {:?} are not sibling, skip proposing.",
                    target_region,
                    region
                ));
            }
            if !region_on_same_stores(target_region, region) {
                return Err(box_err!(
                    "peers doesn't match {:?} != {:?}, reject merge",
                    region.get_peers(),
                    target_region.get_peers()
                ));
            }
        } else {
            let source_region = msg.get_admin_request().get_commit_merge().get_source();
            if !util::is_sibling_regions(source_region, region) {
                return Err(box_err!(
                    "{:?} and {:?} should be sibling",
                    source_region,
                    region
                ));
            }
            if !region_on_same_stores(source_region, region) {
                return Err(box_err!(
                    "peers not matched: {:?} {:?}",
                    source_region,
                    region
                ));
            }
        }

        Ok(())
    }

    fn pre_propose_raft_command(
        &mut self,
        msg: &RaftCmdRequest,
    ) -> Result<Option<RaftCmdResponse>> {
        // Check store_id, make sure that the msg is dispatched to the right place.
        if let Err(e) = util::check_store_id(msg.get_header(), self.store_id()) {
            self.ctx
                .raft_metrics
                .invalid_proposal
                .mismatch_store_id
                .inc();
            return Err(e);
        }
        if msg.has_status_request() {
            // For status commands, we handle it here directly.
            let resp = self.execute_status_command(msg)?;
            return Ok(Some(resp));
        }

        // Check whether the store has the right peer to handle the request.
        let leader_id = self.fsm.peer.leader_id();
        let request = msg.get_requests();

        // peer_id must be the same as peer's.
        if let Err(e) = util::check_peer_id(msg.get_header(), self.fsm.peer.peer_id()) {
            self.ctx
                .raft_metrics
                .invalid_proposal
                .mismatch_peer_id
                .inc();
            return Err(e);
        }

        if self.fsm.peer.force_leader.is_some() {
            self.ctx.raft_metrics.invalid_proposal.force_leader.inc();
            // in force leader state, forbid requests to make the recovery progress less
            // error-prone
            if !(msg.has_admin_request()
                && (msg.get_admin_request().get_cmd_type() == AdminCmdType::ChangePeer
                    || msg.get_admin_request().get_cmd_type() == AdminCmdType::ChangePeerV2))
            {
                return Err(Error::RecoveryInProgress(self.region_id()));
            }
        }

        // ReadIndex can be processed on the replicas.
        let is_read_index_request =
            request.len() == 1 && request[0].get_cmd_type() == CmdType::ReadIndex;
        let read_only = msg.get_requests().iter().all(|r| {
            matches!(
                r.get_cmd_type(),
                CmdType::Get | CmdType::Snap | CmdType::ReadIndex,
            )
        });
        let region_id = self.region_id();
        let allow_replica_read = read_only && msg.get_header().get_replica_read();
        let flags = WriteBatchFlags::from_bits_check(msg.get_header().get_flags());
        let allow_stale_read = read_only && flags.contains(WriteBatchFlags::STALE_READ);
        if !self.fsm.peer.is_leader()
            && !is_read_index_request
            && !allow_replica_read
            && !allow_stale_read
        {
            self.ctx.raft_metrics.invalid_proposal.not_leader.inc();
            let leader = self.fsm.peer.get_peer_from_cache(leader_id);
            self.fsm.reset_hibernate_state(GroupState::Chaos);
            self.register_raft_base_tick();
            return Err(Error::NotLeader(region_id, leader));
        }

        // Forbid requests when it's a witness unless it's transfer leader
        if self.fsm.peer.is_witness()
            && !(msg.has_admin_request()
                && msg.get_admin_request().get_cmd_type() == AdminCmdType::TransferLeader)
        {
            self.ctx.raft_metrics.invalid_proposal.witness.inc();
            // TODO: use a dedicated error type
            return Err(Error::RecoveryInProgress(self.region_id()));
        }

        // check whether the peer is initialized.
        if !self.fsm.peer.is_initialized() {
            self.ctx
                .raft_metrics
                .invalid_proposal
                .region_not_initialized
                .inc();
            return Err(Error::RegionNotInitialized(region_id));
        }
        // If the peer is applying snapshot, it may drop some sending messages, that
        // could make clients wait for response until timeout.
        if self.fsm.peer.is_handling_snapshot() {
            self.ctx
                .raft_metrics
                .invalid_proposal
                .is_applying_snapshot
                .inc();
            // TODO: replace to a more suitable error.
            return Err(Error::Other(box_err!(
                "{} peer is applying snapshot",
                self.fsm.peer.tag
            )));
        }
        // Check whether the term is stale.
        if let Err(e) = util::check_term(msg.get_header(), self.fsm.peer.term()) {
            self.ctx.raft_metrics.invalid_proposal.stale_command.inc();
            return Err(e);
        }

        match util::check_req_region_epoch(msg, self.fsm.peer.region(), true) {
            Err(Error::EpochNotMatch(m, mut new_regions)) => {
                // Attach the region which might be split from the current region. But it
                // doesn't matter if the region is not split from the current region. If the
                // region meta received by the TiKV driver is newer than the meta cached in the
                // driver, the meta is updated.
                let requested_version = msg.get_header().get_region_epoch().version;
                self.collect_sibling_region(requested_version, &mut new_regions);
                self.ctx.raft_metrics.invalid_proposal.epoch_not_match.inc();
                return Err(Error::EpochNotMatch(m, new_regions));
            }
            Err(e) => return Err(e),
            _ => {}
        };
        // Check whether the region is in the flashback state and the request could be
        // proposed. Skip the not prepared error because the
        // `self.region().is_in_flashback` may not be the latest right after applying
        // the `PrepareFlashback` admin command, we will let it pass here and check in
        // the apply phase and because a read-only request doesn't need to be applied,
        // so it will be allowed during the flashback progress, for example, a snapshot
        // request.
        if let Err(e) =
            util::check_flashback_state(self.region().is_in_flashback, msg, region_id, true)
        {
            match e {
                Error::FlashbackInProgress(_) => self
                    .ctx
                    .raft_metrics
                    .invalid_proposal
                    .flashback_in_progress
                    .inc(),
                Error::FlashbackNotPrepared(_) => self
                    .ctx
                    .raft_metrics
                    .invalid_proposal
                    .flashback_not_prepared
                    .inc(),
                _ => unreachable!(),
            }
            return Err(e);
        }

        Ok(None)
    }

    /// Proposes pending batch raft commands (if any), then proposes the
    /// provided raft command.
    #[inline]
    fn propose_raft_command(
        &mut self,
        msg: RaftCmdRequest,
        cb: Callback<EK::Snapshot>,
        diskfullopt: DiskFullOpt,
    ) {
        // Propose pending commands before processing new one.
        self.propose_pending_batch_raft_command();
        self.propose_raft_command_internal(msg, cb, diskfullopt);
    }

    /// Propose the raft command directly.
    /// Note that this function introduces a reorder between this command and
    /// batched commands.
    fn propose_raft_command_internal(
        &mut self,
        mut msg: RaftCmdRequest,
        cb: Callback<EK::Snapshot>,
        diskfullopt: DiskFullOpt,
    ) {
        if self.fsm.peer.pending_remove {
            apply::notify_req_region_removed(self.region_id(), cb);
            return;
        }

        if self.ctx.raft_metrics.waterfall_metrics {
            let now = Instant::now();
            for tracker in cb.write_trackers().iter().flat_map(|v| *v) {
                tracker.observe(now, &self.ctx.raft_metrics.wf_batch_wait, |t| {
                    &mut t.metrics.wf_batch_wait_nanos
                });
            }
        }

        match self.pre_propose_raft_command(&msg) {
            Ok(Some(resp)) => {
                cb.invoke_with_response(resp);
                return;
            }
            Err(e) => {
                debug!(
                    "failed to propose";
                    "region_id" => self.region_id(),
                    "peer_id" => self.fsm.peer_id(),
                    "message" => ?msg,
                    "err" => %e,
                );
                cb.invoke_with_response(new_error(e));
                return;
            }
            _ => (),
        }

        if let Err(e) = self.check_merge_proposal(&mut msg) {
            warn!(
                "failed to propose merge";
                "region_id" => self.region_id(),
                "peer_id" => self.fsm.peer_id(),
                "message" => ?msg,
                "err" => %e,
                "error_code" => %e.error_code(),
            );
            cb.invoke_with_response(new_error(e));
            return;
        }

        // Note:
        // The peer that is being checked is a leader. It might step down to be a
        // follower later. It doesn't matter whether the peer is a leader or not. If
        // it's not a leader, the proposing command log entry can't be committed.

        let mut resp = RaftCmdResponse::default();
        let term = self.fsm.peer.term();
        bind_term(&mut resp, term);
        if self.fsm.peer.propose(self.ctx, cb, msg, resp, diskfullopt) {
            self.fsm.has_ready = true;
        }

        if self.fsm.peer.should_wake_up {
            self.reset_raft_tick(GroupState::Ordered);
        }

        self.register_pd_heartbeat_tick();

        // TODO: add timeout, if the command is not applied after timeout,
        // we will call the callback with timeout error.
    }

    fn collect_sibling_region(&self, requested_version: u64, regions: &mut Vec<Region>) {
        let mut max_version = self.fsm.peer.region().get_region_epoch().version;
        if requested_version >= max_version {
            // Our information is stale.
            return;
        }
        // Current region is included in the vec.
        let mut collect_cnt = max_version - requested_version;
        let anchor = Excluded(enc_end_key(self.fsm.peer.region()));
        let meta = self.ctx.store_meta.lock().unwrap();
        let mut ranges = if self.ctx.cfg.right_derive_when_split {
            meta.region_ranges.range((Unbounded::<Vec<u8>>, anchor))
        } else {
            meta.region_ranges.range((anchor, Unbounded::<Vec<u8>>))
        };

        for _ in 0..MAX_REGIONS_IN_ERROR {
            let res = if self.ctx.cfg.right_derive_when_split {
                ranges.next_back()
            } else {
                ranges.next()
            };
            if let Some((_, id)) = res {
                let r = &meta.regions[id];
                collect_cnt -= 1;
                // For example, A is split into B, A, and then B is split into C, B.
                if r.get_region_epoch().version >= max_version {
                    // It doesn't matter if it's a false positive, as it's limited by
                    // MAX_REGIONS_IN_ERROR.
                    collect_cnt += r.get_region_epoch().version - max_version;
                    max_version = r.get_region_epoch().version;
                }
                regions.push(r.to_owned());
                if collect_cnt == 0 {
                    return;
                }
            } else {
                return;
            }
        }
    }

    fn register_raft_gc_log_tick(&mut self) {
        self.schedule_tick(PeerTick::RaftLogGc)
    }

    #[allow(clippy::if_same_then_else)]
    fn on_raft_gc_log_tick(&mut self, force_compact: bool) {
        if !self.fsm.peer.is_leader() {
            // `compact_cache_to` is called when apply, there is no need to call
            // `compact_to` here, snapshot generating has already been cancelled
            // when the role becomes follower.
            return;
        }
        if !self.fsm.peer.get_store().is_entry_cache_empty() || !self.ctx.cfg.hibernate_regions {
            self.register_raft_gc_log_tick();
        }
        fail_point!("on_raft_log_gc_tick_1", self.fsm.peer_id() == 1, |_| {});
        fail_point!("on_raft_gc_log_tick", |_| {});
        debug_assert!(!self.fsm.stopped);

        // As leader, we would not keep caches for the peers that didn't response
        // heartbeat in the last few seconds. That happens probably because
        // another TiKV is down. In this case if we do not clean up the cache,
        // it may keep growing.
        let drop_cache_duration =
            self.ctx.cfg.raft_heartbeat_interval() + self.ctx.cfg.raft_entry_cache_life_time.0;
        let cache_alive_limit = Instant::now() - drop_cache_duration;

        // Leader will replicate the compact log command to followers,
        // If we use current replicated_index (like 10) as the compact index,
        // when we replicate this log, the newest replicated_index will be 11,
        // but we only compact the log to 10, not 11, at that time,
        // the first index is 10, and replicated_index is 11, with an extra log,
        // and we will do compact again with compact index 11, in cycles...
        // So we introduce a threshold, if replicated index - first index > threshold,
        // we will try to compact log.
        // raft log entries[..............................................]
        //                  ^                                       ^
        //                  |-----------------threshold------------ |
        //              first_index                         replicated_index
        // `alive_cache_idx` is the smallest `replicated_index` of healthy up nodes.
        // `alive_cache_idx` is only used to gc cache.
        let applied_idx = self.fsm.peer.get_store().applied_index();
        let truncated_idx = self.fsm.peer.get_store().truncated_index();
        let first_idx = self.fsm.peer.get_store().first_index();
        let last_idx = self.fsm.peer.get_store().last_index();

        let mut voter_replicated_idx = last_idx;
        let (mut replicated_idx, mut alive_cache_idx) = (last_idx, last_idx);
        for (peer_id, p) in self.fsm.peer.raft_group.raft.prs().iter() {
            let peer = find_peer_by_id(self.region(), *peer_id).unwrap();
            if !is_learner(peer) && voter_replicated_idx > p.matched {
                voter_replicated_idx = p.matched;
            }
            if replicated_idx > p.matched {
                replicated_idx = p.matched;
            }
            if let Some(last_heartbeat) = self.fsm.peer.peer_heartbeats.get(peer_id) {
                if *last_heartbeat > cache_alive_limit {
                    if alive_cache_idx > p.matched && p.matched >= truncated_idx {
                        alive_cache_idx = p.matched;
                    } else if p.matched == 0 {
                        // the new peer is still applying snapshot, do not compact cache now
                        alive_cache_idx = 0;
                    }
                }
            }
        }

        // When an election happened or a new peer is added, replicated_idx can be 0.
        if replicated_idx > 0 {
            assert!(
                last_idx >= replicated_idx,
                "expect last index {} >= replicated index {}",
                last_idx,
                replicated_idx
            );
            REGION_MAX_LOG_LAG.observe((last_idx - replicated_idx) as f64);
        }

        // leader may call `get_term()` on the latest replicated index, so compact
        // entries before `alive_cache_idx` instead of `alive_cache_idx + 1`.
        self.fsm
            .peer
            .mut_store()
            .compact_entry_cache(std::cmp::min(alive_cache_idx, applied_idx + 1));
        if needs_evict_entry_cache(self.ctx.cfg.evict_cache_on_memory_ratio) {
            self.fsm.peer.mut_store().evict_entry_cache(true);
            if !self.fsm.peer.get_store().is_entry_cache_empty() {
                self.register_entry_cache_evict_tick();
            }
        }

        let mut compact_idx = if force_compact && replicated_idx > first_idx {
            replicated_idx
        } else if (applied_idx > first_idx
            && applied_idx - first_idx >= self.ctx.cfg.raft_log_gc_count_limit())
            || (self.fsm.peer.raft_log_size_hint >= self.ctx.cfg.raft_log_gc_size_limit().0)
        {
            std::cmp::max(first_idx + (last_idx - first_idx) / 2, replicated_idx)
        } else if replicated_idx < first_idx || last_idx - first_idx < 3 {
            // In the current implementation one compaction can't delete all stale Raft
            // logs. There will be at least 3 entries left after one compaction:
            // ```
            // |------------- entries needs to be compacted ----------|
            // [entries...][the entry at `compact_idx`][the last entry][new compaction entry]
            //             |-------------------- entries will be left ----------------------|
            // ```
            self.ctx.raft_metrics.raft_log_gc_skipped.reserve_log.inc();
            return;
        } else if replicated_idx - first_idx < self.ctx.cfg.raft_log_gc_threshold
            && self.fsm.skip_gc_raft_log_ticks < self.ctx.cfg.raft_log_reserve_max_ticks
        {
            self.ctx
                .raft_metrics
                .raft_log_gc_skipped
                .threshold_limit
                .inc();
            // Logs will only be kept `max_ticks` * `raft_log_gc_tick_interval`.
            self.fsm.skip_gc_raft_log_ticks += 1;
            self.register_raft_gc_log_tick();
            return;
        } else {
            replicated_idx
        };
        assert!(compact_idx >= first_idx);
        // Have no idea why subtract 1 here, but original code did this by magic.
        compact_idx -= 1;
        if compact_idx < first_idx {
            // In case compact_idx == first_idx before subtraction.
            self.ctx
                .raft_metrics
                .raft_log_gc_skipped
                .compact_idx_too_small
                .inc();
            return;
        }

        // Create a compact log request and notify directly.
        let region_id = self.fsm.peer.region().get_id();
        let peer = self.fsm.peer.peer.clone();
        let term = self.fsm.peer.get_index_term(compact_idx);
        let request =
            new_compact_log_request(region_id, peer, compact_idx, term, voter_replicated_idx);
        self.propose_raft_command_internal(
            request,
            Callback::None,
            DiskFullOpt::AllowedOnAlmostFull,
        );

        self.fsm.skip_gc_raft_log_ticks = 0;
        self.register_raft_gc_log_tick();
        PEER_GC_RAFT_LOG_COUNTER.inc_by(compact_idx - first_idx);
    }

    fn register_entry_cache_evict_tick(&mut self) {
        self.schedule_tick(PeerTick::EntryCacheEvict)
    }

    fn on_entry_cache_evict_tick(&mut self) {
        fail_point!("on_entry_cache_evict_tick", |_| {});
        if needs_evict_entry_cache(self.ctx.cfg.evict_cache_on_memory_ratio) {
            self.fsm.peer.mut_store().evict_entry_cache(true);
            if !self.fsm.peer.get_store().is_entry_cache_empty() {
                self.register_entry_cache_evict_tick();
            }
        }
    }

    fn register_check_long_uncommitted_tick(&mut self) {
        self.schedule_tick(PeerTick::CheckLongUncommitted)
    }

    fn on_check_long_uncommitted_tick(&mut self) {
        if !self.fsm.peer.is_leader() || self.fsm.hibernate_state.group_state() == GroupState::Idle
        {
            return;
        }
        self.fsm.peer.check_long_uncommitted_proposals(self.ctx);
        self.register_check_long_uncommitted_tick();
    }

    fn on_request_voter_replicated_index(&mut self) {
        if !self.fsm.peer.is_witness() || !self.fsm.peer.has_pending_compact_cmd {
            return;
        }
        // TODO: make it configurable
        if self.fsm.peer.last_compacted_time.elapsed()
            > self.ctx.cfg.raft_log_gc_tick_interval.0 * 2
        {
            let mut msg = ExtraMessage::default();
            msg.set_type(ExtraMessageType::MsgVoterReplicatedIndexRequest);
            let leader_id = self.fsm.peer.leader_id();
            let leader = self.fsm.peer.get_peer_from_cache(leader_id);
            if let Some(leader) = leader {
                self.fsm
                    .peer
                    .send_extra_message(msg, &mut self.ctx.trans, &leader);
            }
        }
        self.register_pull_voter_replicated_index_tick();
    }

    fn register_check_leader_lease_tick(&mut self) {
        self.schedule_tick(PeerTick::CheckLeaderLease)
    }

    fn on_check_leader_lease_tick(&mut self) {
        if !self.fsm.peer.is_leader() || self.fsm.hibernate_state.group_state() == GroupState::Idle
        {
            return;
        }
        self.try_renew_leader_lease("tick");
        self.register_check_leader_lease_tick();
    }

    fn register_split_region_check_tick(&mut self) {
        self.schedule_tick(PeerTick::SplitRegionCheck)
    }

    #[inline]
    fn region_split_skip_max_count(&self) -> usize {
        fail_point!("region_split_skip_max_count", |_| { usize::max_value() });
        REGION_SPLIT_SKIP_MAX_COUNT
    }

    fn on_split_region_check_tick(&mut self) {
        if !self.fsm.peer.is_leader() {
            return;
        }

        // When restart, the may_skip_split_check will be false. The split check will
        // first check the region size, and then check whether the region should split.
        // This should work even if we change the region max size.
        // If peer says should update approximate size, update region size and check
        // whether the region should split.
        // We assume that `may_skip_split_check` is only set true after the split check
        // task is scheduled.
        if self.fsm.peer.may_skip_split_check
            && self.fsm.peer.compaction_declined_bytes < self.ctx.cfg.region_split_check_diff().0
            && self.fsm.peer.size_diff_hint < self.ctx.cfg.region_split_check_diff().0
        {
            return;
        }

        fail_point!("on_split_region_check_tick");
        self.register_split_region_check_tick();

        // To avoid frequent scan, we only add new scan tasks if all previous tasks
        // have finished.
        // TODO: check whether a gc progress has been started.
        if self.ctx.split_check_scheduler.is_busy() {
            return;
        }

        // When Lightning or BR is importing data to TiKV, their ingest-request may fail
        // because of region-epoch not matched. So we hope TiKV do not check region size
        // and split region during importing.
        if self.ctx.importer.get_mode() == SwitchMode::Import {
            return;
        }

        // bulk insert too fast may cause snapshot stale very soon, worst case it stale
        // before sending. so when snapshot is generating or sending, skip split check
        // at most 3 times. There is a trade off between region size and snapshot
        // success rate. Split check is triggered every 10 seconds. If a snapshot can't
        // be generated in 30 seconds, it might be just too large to be generated. Split
        // it into smaller size can help generation. check issue 330 for more
        // info.
        if self.fsm.peer.get_store().is_generating_snapshot()
            && self.fsm.skip_split_count < self.region_split_skip_max_count()
        {
            self.fsm.skip_split_count += 1;
            return;
        }
        self.fsm.skip_split_count = 0;
        let task = SplitCheckTask::split_check(
            self.region().clone(),
            true,
            CheckPolicy::Scan,
            self.gen_bucket_range_for_update(),
        );
        if let Err(e) = self.ctx.split_check_scheduler.schedule(task) {
            error!(
                "failed to schedule split check";
                "region_id" => self.fsm.region_id(),
                "peer_id" => self.fsm.peer_id(),
                "err" => %e,
            );
            return;
        }
        self.fsm.peer.size_diff_hint = 0;
        self.fsm.peer.compaction_declined_bytes = 0;
        // the task is scheduled, next tick may skip it.
        self.fsm.peer.may_skip_split_check = true;
    }

    fn on_prepare_split_region(
        &mut self,
        region_epoch: metapb::RegionEpoch,
        split_keys: Vec<Vec<u8>>,
        cb: Callback<EK::Snapshot>,
        source: &str,
    ) {
        info!(
            "on split";
            "region_id" => self.fsm.region_id(),
            "peer_id" => self.fsm.peer_id(),
            "split_keys" => %KeysInfoFormatter(split_keys.iter()),
            "source" => source,
        );

        if !self.fsm.peer.is_leader() {
            // region on this store is no longer leader, skipped.
            info!(
                "not leader, skip proposing split";
                "region_id" => self.fsm.region_id(),
                "peer_id" => self.fsm.peer_id(),
            );
            cb.invoke_with_response(new_error(Error::NotLeader(
                self.region_id(),
                self.fsm.peer.get_peer_from_cache(self.fsm.peer.leader_id()),
            )));
            return;
        }
        if let Err(e) = util::validate_split_region(
            self.fsm.region_id(),
            self.fsm.peer_id(),
            self.region(),
            &region_epoch,
            &split_keys,
        ) {
            info!(
                "invalid split request";
                "err" => ?e,
                "region_id" => self.fsm.region_id(),
                "peer_id" => self.fsm.peer_id(),
                "source" => %source
            );
            cb.invoke_with_response(new_error(e));
            return;
        }
        let region = self.fsm.peer.region();
        let task = PdTask::AskBatchSplit {
            region: region.clone(),
            split_keys,
            peer: self.fsm.peer.peer.clone(),
            right_derive: self.ctx.cfg.right_derive_when_split,
            callback: cb,
        };
        if let Err(ScheduleError::Stopped(t)) = self.ctx.pd_scheduler.schedule(task) {
            error!(
                "failed to notify pd to split: Stopped";
                "region_id" => self.fsm.region_id(),
                "peer_id" => self.fsm.peer_id(),
            );
            match t {
                PdTask::AskBatchSplit { callback, .. } => {
                    callback.invoke_with_response(new_error(box_err!(
                        "{} failed to split: Stopped",
                        self.fsm.peer.tag
                    )));
                }
                _ => unreachable!(),
            }
        }
    }

    fn on_approximate_region_size(&mut self, size: u64) {
        self.fsm.peer.approximate_size = Some(size);
        self.register_split_region_check_tick();
        self.register_pd_heartbeat_tick();
        fail_point!("on_approximate_region_size");
    }

    fn on_approximate_region_keys(&mut self, keys: u64) {
        self.fsm.peer.approximate_keys = Some(keys);
        self.register_split_region_check_tick();
        self.register_pd_heartbeat_tick();
    }

    fn on_refresh_region_buckets(
        &mut self,
        region_epoch: RegionEpoch,
        mut buckets: Vec<Bucket>,
        bucket_ranges: Option<Vec<BucketRange>>,
        _cb: Callback<EK::Snapshot>,
    ) {
        #[cfg(any(test, feature = "testexport"))]
        let test_only_callback = |_callback, region_buckets| {
            if let Callback::Test { cb } = _callback {
                let peer_stat = PeerInternalStat {
                    buckets: region_buckets,
                    bucket_ranges: None,
                };
                cb(peer_stat);
            }
        };

        // bucket version layout
        //   term       logical counter
        // |-----------|-----------|
        //  high bits     low bits
        // term: given 10s election timeout, the 32 bit means 1362 year running time
        let gen_bucket_version = |term, current_version| {
            let current_version_term = current_version >> 32;
            let bucket_version: u64 = if current_version_term == term {
                current_version + 1
            } else {
                if term > u32::MAX.into() {
                    error!(
                        "unexpected term {} more than u32::MAX. Bucket version will be backward.",
                        term
                    );
                }
                term << 32
            };
            bucket_version
        };

        let region = self.fsm.peer.region();
        if util::is_epoch_stale(&region_epoch, region.get_region_epoch()) {
            info!(
                "receive a stale refresh region bucket message";
                "region_id" => self.fsm.region_id(),
                "peer_id" => self.fsm.peer_id(),
                "epoch" => ?region_epoch,
                "current_epoch" => ?region.get_region_epoch(),
            );

            // test purpose
            #[cfg(any(test, feature = "testexport"))]
            {
                let default_buckets = BucketStat::default();
                test_only_callback(
                    _cb,
                    self.fsm
                        .peer
                        .region_buckets
                        .as_ref()
                        .unwrap_or(&default_buckets)
                        .meta
                        .clone(),
                );
            }
            return;
        }

        let mut current_version = self
            .fsm
            .peer
            .region_buckets
            .as_ref()
            .map(|b| b.meta.version)
            .unwrap_or_default();
        if current_version == 0 {
            current_version = self
                .fsm
                .peer
                .last_region_buckets
                .as_ref()
                .map(|b| b.meta.version)
                .unwrap_or_default();
        }
        let mut region_buckets: BucketStat;
        if let Some(bucket_ranges) = bucket_ranges {
            assert_eq!(buckets.len(), bucket_ranges.len());
            let mut i = 0;
            region_buckets = self.fsm.peer.region_buckets.clone().unwrap();
            let mut meta = (*region_buckets.meta).clone();
            if !buckets.is_empty() {
                meta.version = gen_bucket_version(self.fsm.peer.term(), current_version);
            }
            meta.region_epoch = region_epoch;
            for (bucket, bucket_range) in buckets.into_iter().zip(bucket_ranges) {
                while i < meta.keys.len() && meta.keys[i] != bucket_range.0 {
                    i += 1;
                }
                assert!(i != meta.keys.len());
                // the bucket size is small and does not have split keys,
                // then it should be merged with its left neighbor
                let region_bucket_merge_size =
                    self.ctx.coprocessor_host.cfg.region_bucket_merge_size_ratio
                        * (self.ctx.coprocessor_host.cfg.region_bucket_size.0 as f64);
                if bucket.keys.is_empty() && bucket.size <= (region_bucket_merge_size as u64) {
                    meta.sizes[i] = bucket.size;
                    // i is not the last entry (which is end key)
                    assert!(i < meta.keys.len() - 1);
                    // the region has more than one bucket
                    // and the left neighbor + current bucket size is not very big
                    if meta.keys.len() > 2
                        && i != 0
                        && meta.sizes[i - 1] + bucket.size
                            < self.ctx.coprocessor_host.cfg.region_bucket_size.0 * 2
                    {
                        // bucket is too small
                        region_buckets.left_merge(i);
                        meta.left_merge(i);
                        continue;
                    }
                } else {
                    // update size
                    meta.sizes[i] = bucket.size / (bucket.keys.len() + 1) as u64;
                    // insert new bucket keys (split the original bucket)
                    for bucket_key in bucket.keys {
                        i += 1;
                        region_buckets.split(i);
                        meta.split(i, bucket_key);
                    }
                }
                i += 1;
            }
            region_buckets.meta = Arc::new(meta);
        } else {
            debug!(
                "refresh_region_buckets re-generates buckets";
                "region_id" => self.fsm.region_id(),
            );
            assert_eq!(buckets.len(), 1);
            let bucket_keys = buckets.pop().unwrap().keys;
            let bucket_count = bucket_keys.len() + 1;

            let mut meta = BucketMeta {
                region_id: self.fsm.region_id(),
                region_epoch,
                version: gen_bucket_version(self.fsm.peer.term(), current_version),
                keys: bucket_keys,
                sizes: vec![self.ctx.coprocessor_host.cfg.region_bucket_size.0; bucket_count],
            };
            meta.keys.insert(0, region.get_start_key().to_vec());
            meta.keys.push(region.get_end_key().to_vec());

            let stats = new_bucket_stats(&meta);
            region_buckets = BucketStat::new(Arc::new(meta), stats);
        }

        let buckets_count = region_buckets.meta.keys.len() - 1;
        self.ctx.coprocessor_host.on_region_changed(
            region,
            RegionChangeEvent::UpdateBuckets(buckets_count),
            self.fsm.peer.get_role(),
        );
        let old_region_buckets = self.fsm.peer.region_buckets.replace(region_buckets);
        self.fsm.peer.last_region_buckets = old_region_buckets;
        let mut store_meta = self.ctx.store_meta.lock().unwrap();
        if let Some(reader) = store_meta.readers.get_mut(&self.fsm.region_id()) {
            reader.update(ReadProgress::region_buckets(
                self.fsm.peer.region_buckets.as_ref().unwrap().meta.clone(),
            ));
        }
        debug!(
            "finished on_refresh_region_buckets";
            "region_id" => self.fsm.region_id(),
            "buckets count" => buckets_count,
            "buckets size" => ?self.fsm.peer.region_buckets.as_ref().unwrap().meta.sizes,
        );
        // test purpose
        #[cfg(any(test, feature = "testexport"))]
        test_only_callback(
            _cb,
            self.fsm.peer.region_buckets.as_ref().unwrap().meta.clone(),
        );
    }

    fn on_compaction_declined_bytes(&mut self, declined_bytes: u64) {
        self.fsm.peer.compaction_declined_bytes += declined_bytes;
        if self.fsm.peer.compaction_declined_bytes >= self.ctx.cfg.region_split_check_diff().0 {
            UPDATE_REGION_SIZE_BY_COMPACTION_COUNTER.inc();
        }
        self.register_split_region_check_tick();
    }

    // generate bucket range list to run split-check (to further split buckets)
    fn gen_bucket_range_for_update(&self) -> Option<Vec<BucketRange>> {
        if !self.ctx.coprocessor_host.cfg.enable_region_bucket {
            return None;
        }
        let region_buckets = self.fsm.peer.region_buckets.as_ref()?;
        let stats = &region_buckets.stats;
        let keys = &region_buckets.meta.keys;

        let empty_last_keys = vec![];
        let empty_last_stats = metapb::BucketStats::default();
        let (last_keys, last_stats, stats_reset) = self
            .fsm
            .peer
            .last_region_buckets
            .as_ref()
            .map(|b| {
                (
                    &b.meta.keys,
                    &b.stats,
                    region_buckets.create_time != b.create_time,
                )
            })
            .unwrap_or((&empty_last_keys, &empty_last_stats, false));

        let mut bucket_ranges = vec![];
        let mut j = 0;
        assert_eq!(keys.len(), stats.write_bytes.len() + 1);
        for i in 0..stats.write_bytes.len() {
            let mut diff_in_bytes = stats.write_bytes[i];
            while j < last_keys.len() && keys[i] > last_keys[j] {
                j += 1;
            }
            if j < last_keys.len() && keys[i] == last_keys[j] {
                if !stats_reset {
                    diff_in_bytes -= last_stats.write_bytes[j];
                }
                j += 1;
            }

            // if the bucket's write_bytes exceed half of the configured region_bucket_size,
            // add it to the bucket_ranges for checking update
            let bucket_update_diff_size_threshold =
                self.ctx.coprocessor_host.cfg.region_bucket_size.0 / 2;
            if diff_in_bytes >= bucket_update_diff_size_threshold {
                bucket_ranges.push(BucketRange(keys[i].clone(), keys[i + 1].clone()));
            }
        }
        Some(bucket_ranges)
    }

    fn on_schedule_half_split_region(
        &mut self,
        region_epoch: &metapb::RegionEpoch,
        start_key: Option<Vec<u8>>,
        end_key: Option<Vec<u8>>,
        policy: CheckPolicy,
        source: &str,
        _cb: Callback<EK::Snapshot>,
    ) {
        let is_key_range = start_key.is_some() && end_key.is_some();
        info!(
            "on half split";
            "region_id" => self.fsm.region_id(),
            "peer_id" => self.fsm.peer_id(),
            "is_key_range" => is_key_range,
            "policy" => ?policy,
            "source" => source,
        );
        if !self.fsm.peer.is_leader() {
            // region on this store is no longer leader, skipped.
            warn!(
                "not leader, skip";
                "region_id" => self.fsm.region_id(),
                "peer_id" => self.fsm.peer_id(),
                "is_key_range" => is_key_range,
            );
            return;
        }

        let region = self.fsm.peer.region();
        if util::is_epoch_stale(region_epoch, region.get_region_epoch()) {
            warn!(
                "receive a stale halfsplit message";
                "region_id" => self.fsm.region_id(),
                "peer_id" => self.fsm.peer_id(),
                "is_key_range" => is_key_range,
            );
            return;
        }

        // Do not check the bucket ranges if we want to split the region with a given
        // key range, this is to avoid compatibility issues.
        let split_check_bucket_ranges = if !is_key_range {
            self.gen_bucket_range_for_update()
        } else {
            None
        };
        #[cfg(any(test, feature = "testexport"))]
        {
            if let Callback::Test { cb } = _cb {
                let peer_stat = PeerInternalStat {
                    buckets: Arc::default(),
                    bucket_ranges: split_check_bucket_ranges.clone(),
                };
                cb(peer_stat);
            }
        }
        let task = SplitCheckTask::split_check_key_range(
            region.clone(),
            start_key,
            end_key,
            false,
            policy,
            split_check_bucket_ranges,
        );
        if let Err(e) = self.ctx.split_check_scheduler.schedule(task) {
            error!(
                "failed to schedule split check";
                "region_id" => self.fsm.region_id(),
                "peer_id" => self.fsm.peer_id(),
                "is_key_range" => is_key_range,
                "err" => %e,
            );
        }
    }

    fn on_pd_heartbeat_tick(&mut self) {
        if !self.ctx.cfg.hibernate_regions {
            self.register_pd_heartbeat_tick();
        }
        self.fsm.peer.check_peers();

        if !self.fsm.peer.is_leader() {
            return;
        }
        self.fsm.peer.heartbeat_pd(self.ctx);
        if self.ctx.cfg.hibernate_regions && self.fsm.peer.replication_mode_need_catch_up() {
            self.register_pd_heartbeat_tick();
        }
    }

    fn register_pd_heartbeat_tick(&mut self) {
        self.schedule_tick(PeerTick::PdHeartbeat)
    }

    fn register_check_peers_availability_tick(&mut self) {
        fail_point!("ignore schedule check peers availability tick", |_| {});
        self.schedule_tick(PeerTick::CheckPeersAvailability)
    }

    fn on_check_peers_availability(&mut self) {
        for peer_id in self.fsm.peer.wait_data_peers.iter() {
            let peer = self.fsm.peer.get_peer_from_cache(*peer_id).unwrap();
            let mut msg = ExtraMessage::default();
            msg.set_type(ExtraMessageType::MsgAvailabilityRequest);
            self.fsm
                .peer
                .send_extra_message(msg, &mut self.ctx.trans, &peer);
            debug!(
                "check peer availability";
                "target peer id" => *peer_id,
            );
        }
    }

    fn register_pull_voter_replicated_index_tick(&mut self) {
        self.schedule_tick(PeerTick::RequestVoterReplicatedIndex);
    }

    fn on_check_peer_stale_state_tick(&mut self) {
        if self.fsm.peer.pending_remove {
            return;
        }

        self.register_check_peer_stale_state_tick();

        if self.fsm.peer.is_handling_snapshot() || self.fsm.peer.has_pending_snapshot() {
            return;
        }

        if let Some(ForceLeaderState::ForceLeader { time, .. }) = self.fsm.peer.force_leader {
            // Clean up the force leader state after a timeout, since the PD recovery
            // process may have been aborted for some reasons.
            if time.saturating_elapsed()
                > cmp::max(
                    self.ctx.cfg.peer_stale_state_check_interval.0,
                    Duration::from_secs(60),
                )
            {
                self.on_exit_force_leader();
            }
        }

        if self.ctx.cfg.hibernate_regions {
            let group_state = self.fsm.hibernate_state.group_state();
            if group_state == GroupState::Idle {
                self.fsm.peer.ping();
                if !self.fsm.peer.is_leader() {
                    // The peer will keep tick some times after its state becomes
                    // GroupState::Idle, in which case its state shouldn't be changed.
                    if !self.fsm.tick_registry[PeerTick::Raft as usize] {
                        // If leader is able to receive message but can't send out any,
                        // follower should be able to start an election.
                        self.fsm.reset_hibernate_state(GroupState::PreChaos);
                    }
                } else {
                    self.fsm.has_ready = true;
                    // Schedule a pd heartbeat to discover down and pending peer when
                    // hibernate_regions is enabled.
                    self.register_pd_heartbeat_tick();
                }
            } else if group_state == GroupState::PreChaos {
                self.fsm.reset_hibernate_state(GroupState::Chaos);
            } else if group_state == GroupState::Chaos {
                // Register tick if it's not yet. Only when it fails to receive ping from leader
                // after two stale check can a follower actually tick.
                self.register_raft_base_tick();
            }
        }

        // If this peer detects the leader is missing for a long long time,
        // it should consider itself as a stale peer which is removed from
        // the original cluster.
        // This most likely happens in the following scenario:
        // At first, there are three peer A, B, C in the cluster, and A is leader.
        // Peer B gets down. And then A adds D, E, F into the cluster.
        // Peer D becomes leader of the new cluster, and then removes peer A, B, C.
        // After all these peer in and out, now the cluster has peer D, E, F.
        // If peer B goes up at this moment, it still thinks it is one of the cluster
        // and has peers A, C. However, it could not reach A, C since they are removed
        // from the cluster or probably destroyed.
        // Meantime, D, E, F would not reach B, since it's not in the cluster anymore.
        // In this case, peer B would notice that the leader is missing for a long time,
        // and it would check with pd to confirm whether it's still a member of the
        // cluster. If not, it destroys itself as a stale peer which is removed out
        // already.
        let state = self.fsm.peer.check_stale_state(self.ctx);
        fail_point!("peer_check_stale_state", state != StaleState::Valid, |_| {});
        match state {
            StaleState::Valid => (),
            StaleState::LeaderMissing => {
                warn!(
                    "leader missing longer than abnormal_leader_missing_duration";
                    "region_id" => self.fsm.region_id(),
                    "peer_id" => self.fsm.peer_id(),
                    "expect" => %self.ctx.cfg.abnormal_leader_missing_duration,
                );
                self.ctx
                    .raft_metrics
                    .leader_missing
                    .lock()
                    .unwrap()
                    .insert(self.region_id());
            }
            StaleState::ToValidate => {
                // for peer B in case 1 above
                warn!(
                    "leader missing longer than max_leader_missing_duration. \
                     To check with pd and other peers whether it's still valid";
                    "region_id" => self.fsm.region_id(),
                    "peer_id" => self.fsm.peer_id(),
                    "expect" => %self.ctx.cfg.max_leader_missing_duration,
                );

                self.fsm.peer.bcast_check_stale_peer_message(self.ctx);

                let task = PdTask::ValidatePeer {
                    peer: self.fsm.peer.peer.clone(),
                    region: self.fsm.peer.region().clone(),
                };
                if let Err(e) = self.ctx.pd_scheduler.schedule(task) {
                    error!(
                        "failed to notify pd";
                        "region_id" => self.fsm.region_id(),
                        "peer_id" => self.fsm.peer_id(),
                        "err" => %e,
                    )
                }
            }
        }
    }

    fn register_check_peer_stale_state_tick(&mut self) {
        self.schedule_tick(PeerTick::CheckPeerStaleState)
    }

    fn register_reactivate_memory_lock_tick(&mut self) {
        self.schedule_tick(PeerTick::ReactivateMemoryLock)
    }

    fn on_reactivate_memory_lock_tick(&mut self) {
        let mut pessimistic_locks = self.fsm.peer.txn_ext.pessimistic_locks.write();

        // If it is not leader, we needn't reactivate by tick. In-memory pessimistic
        // lock will be enabled when this region becomes leader again.
        // And this tick is currently only used for the leader transfer failure case.
        if !self.fsm.peer.is_leader() || pessimistic_locks.status != LocksStatus::TransferringLeader
        {
            return;
        }

        self.fsm.reactivate_memory_lock_ticks += 1;
        let transferring_leader = self.fsm.peer.raft_group.raft.lead_transferee.is_some();
        // `lead_transferee` is not set immediately after the lock status changes. So,
        // we need the tick count condition to avoid reactivating too early.
        if !transferring_leader
            && self.fsm.reactivate_memory_lock_ticks
                >= self.ctx.cfg.reactive_memory_lock_timeout_tick
        {
            pessimistic_locks.status = LocksStatus::Normal;
            self.fsm.reactivate_memory_lock_ticks = 0;
        } else {
            drop(pessimistic_locks);
            self.register_reactivate_memory_lock_tick();
        }
    }

    fn on_report_region_buckets_tick(&mut self) {
        if !self.fsm.peer.is_leader()
            || self.fsm.peer.region_buckets.is_none()
            || self.fsm.hibernate_state.group_state() == GroupState::Idle
        {
            return;
        }

        let region_id = self.region_id();
        let peer_id = self.fsm.peer_id();
        let region_buckets = self.fsm.peer.region_buckets.as_mut().unwrap();
        if let Err(e) = self
            .ctx
            .pd_scheduler
            .schedule(PdTask::ReportBuckets(region_buckets.clone()))
        {
            error!(
                "failed to report region buckets";
                "region_id" => region_id,
                "peer_id" => peer_id,
                "err" => ?e,
            );
        }
        region_buckets.stats = new_bucket_stats(&region_buckets.meta);

        self.register_report_region_buckets_tick();
    }

    fn register_report_region_buckets_tick(&mut self) {
        self.schedule_tick(PeerTick::ReportBuckets)
    }
}

impl<'a, EK, ER, T: Transport> PeerFsmDelegate<'a, EK, ER, T>
where
    EK: KvEngine,
    ER: RaftEngine,
{
    fn on_ready_compute_hash(
        &mut self,
        region: metapb::Region,
        index: u64,
        context: Vec<u8>,
        snap: EK::Snapshot,
    ) {
        self.fsm.peer.consistency_state.last_check_time = Instant::now();
        let task = ConsistencyCheckTask::compute_hash(region, index, context, snap);
        info!(
            "schedule compute hash task";
            "region_id" => self.fsm.region_id(),
            "peer_id" => self.fsm.peer_id(),
            "task" => %task,
        );
        if let Err(e) = self.ctx.consistency_check_scheduler.schedule(task) {
            error!(
                "schedule failed";
                "region_id" => self.fsm.region_id(),
                "peer_id" => self.fsm.peer_id(),
                "err" => %e,
            );
        }
    }

    fn on_ready_verify_hash(
        &mut self,
        expected_index: u64,
        context: Vec<u8>,
        expected_hash: Vec<u8>,
    ) {
        self.verify_and_store_hash(expected_index, context, expected_hash);
    }

    fn on_hash_computed(&mut self, index: u64, context: Vec<u8>, hash: Vec<u8>) {
        if !self.verify_and_store_hash(index, context, hash) {
            return;
        }

        let req = new_verify_hash_request(
            self.region_id(),
            self.fsm.peer.peer.clone(),
            &self.fsm.peer.consistency_state,
        );
        self.propose_raft_command_internal(req, Callback::None, DiskFullOpt::NotAllowedOnFull);
    }

    fn on_ingest_sst_result(&mut self, ssts: Vec<SstMetaInfo>) {
        let mut size = 0;
        let mut keys = 0;
        for sst in &ssts {
            size += sst.total_bytes;
            keys += sst.total_kvs;
        }
        self.fsm.peer.approximate_size =
            Some(self.fsm.peer.approximate_size.unwrap_or_default() + size);
        self.fsm.peer.approximate_keys =
            Some(self.fsm.peer.approximate_keys.unwrap_or_default() + keys);
        // The ingested file may be overlapped with the data in engine, so we need to
        // check it again to get the accurate value.
        self.fsm.peer.may_skip_split_check = false;
        if self.fsm.peer.is_leader() {
            self.on_pd_heartbeat_tick();
            self.register_split_region_check_tick();
        }
    }

    fn on_transfer_leader(&mut self, term: u64) {
        // If the term has changed between proposing and executing the TransferLeader
        // request, ignore it because this request may be stale.
        if term != self.fsm.peer.term() {
            return;
        }
        self.fsm.peer.ack_transfer_leader_msg(true);
        self.fsm.has_ready = true;
    }

    fn on_set_flashback_state(&mut self, region: metapb::Region) {
        // Update the region meta.
        self.update_region((|| {
            #[cfg(feature = "failpoints")]
            fail_point!("keep_peer_fsm_flashback_state_false", |_| {
                let mut region = region.clone();
                region.is_in_flashback = false;
                region
            });
            region
        })());
        // Let the leader lease to None to ensure that local reads are not executed.
        self.fsm.peer.leader_lease_mut().expire_remote_lease();
    }

    /// Verify and store the hash to state. return true means the hash has been
    /// stored successfully.
    // TODO: Consider context in the function.
    fn verify_and_store_hash(
        &mut self,
        expected_index: u64,
        _context: Vec<u8>,
        expected_hash: Vec<u8>,
    ) -> bool {
        if expected_index < self.fsm.peer.consistency_state.index {
            REGION_HASH_COUNTER.verify.miss.inc();
            warn!(
                "has scheduled a new hash, skip.";
                "region_id" => self.fsm.region_id(),
                "peer_id" => self.fsm.peer_id(),
                "index" => self.fsm.peer.consistency_state.index,
                "expected_index" => expected_index,
            );
            return false;
        }
        if self.fsm.peer.consistency_state.index == expected_index {
            if self.fsm.peer.consistency_state.hash.is_empty() {
                warn!(
                    "duplicated consistency check detected, skip.";
                    "region_id" => self.fsm.region_id(),
                    "peer_id" => self.fsm.peer_id(),
                );
                return false;
            }
            if self.fsm.peer.consistency_state.hash != expected_hash {
                panic!(
                    "{} hash at {} not correct, want \"{}\", got \"{}\"!!!",
                    self.fsm.peer.tag,
                    self.fsm.peer.consistency_state.index,
                    escape(&expected_hash),
                    escape(&self.fsm.peer.consistency_state.hash)
                );
            }
            info!(
                "consistency check pass.";
                "region_id" => self.fsm.region_id(),
                "peer_id" => self.fsm.peer_id(),
                "index" => self.fsm.peer.consistency_state.index
            );
            REGION_HASH_COUNTER.verify.matched.inc();
            self.fsm.peer.consistency_state.hash = vec![];
            return false;
        }
        if self.fsm.peer.consistency_state.index != INVALID_INDEX
            && !self.fsm.peer.consistency_state.hash.is_empty()
        {
            // Maybe computing is too slow or computed result is dropped due to channel
            // full. If computing is too slow, miss count will be increased
            // twice.
            REGION_HASH_COUNTER.verify.miss.inc();
            warn!(
                "hash belongs to wrong index, skip.";
                "region_id" => self.fsm.region_id(),
                "peer_id" => self.fsm.peer_id(),
                "index" => self.fsm.peer.consistency_state.index,
                "expected_index" => expected_index,
            );
        }

        info!(
            "save hash for consistency check later.";
            "region_id" => self.fsm.region_id(),
            "peer_id" => self.fsm.peer_id(),
            "index" => expected_index,
        );
        self.fsm.peer.consistency_state.index = expected_index;
        self.fsm.peer.consistency_state.hash = expected_hash;
        true
    }
}

/// Checks merge target, returns whether the source peer should be destroyed and
/// whether the source peer is merged to this target peer.
///
/// It returns (`can_destroy`, `merge_to_this_peer`).
///
/// `can_destroy` is true when there is a network isolation which leads to a
/// follower of a merge target Region's log falls behind and then receive a
/// snapshot with epoch version after merge.
///
/// `merge_to_this_peer` is true when `can_destroy` is true and the source peer
/// is merged to this target peer.
pub fn maybe_destroy_source(
    meta: &StoreMeta,
    target_region_id: u64,
    target_peer_id: u64,
    source_region_id: u64,
    region_epoch: RegionEpoch,
) -> (bool, bool) {
    if let Some(merge_targets) = meta.pending_merge_targets.get(&target_region_id) {
        if let Some(target_region) = merge_targets.get(&source_region_id) {
            info!(
                "[region {}] checking source {} epoch: {:?}, merge target epoch: {:?}",
                target_region_id,
                source_region_id,
                region_epoch,
                target_region.get_region_epoch(),
            );
            // The target peer will move on, namely, it will apply a snapshot generated
            // after merge, so destroy source peer.
            if region_epoch.get_version() > target_region.get_region_epoch().get_version() {
                return (
                    true,
                    target_peer_id
                        == find_peer(target_region, meta.store_id.unwrap())
                            .unwrap()
                            .get_id(),
                );
            }
            // Wait till the target peer has caught up logs and source peer will be
            // destroyed at that time.
            return (false, false);
        }
    }
    (false, false)
}

pub fn new_read_index_request(
    region_id: u64,
    region_epoch: RegionEpoch,
    peer: metapb::Peer,
) -> RaftCmdRequest {
    let mut request = RaftCmdRequest::default();
    request.mut_header().set_region_id(region_id);
    request.mut_header().set_region_epoch(region_epoch);
    request.mut_header().set_peer(peer);
    let mut cmd = Request::default();
    cmd.set_cmd_type(CmdType::ReadIndex);
    request
}

pub fn new_admin_request(region_id: u64, peer: metapb::Peer) -> RaftCmdRequest {
    let mut request = RaftCmdRequest::default();
    request.mut_header().set_region_id(region_id);
    request.mut_header().set_peer(peer);
    request
}

fn new_verify_hash_request(
    region_id: u64,
    peer: metapb::Peer,
    state: &ConsistencyState,
) -> RaftCmdRequest {
    let mut request = new_admin_request(region_id, peer);

    let mut admin = AdminRequest::default();
    admin.set_cmd_type(AdminCmdType::VerifyHash);
    admin.mut_verify_hash().set_index(state.index);
    admin.mut_verify_hash().set_context(state.context.clone());
    admin.mut_verify_hash().set_hash(state.hash.clone());
    request.set_admin_request(admin);
    request
}

fn new_compact_log_request(
    region_id: u64,
    peer: metapb::Peer,
    compact_index: u64,
    compact_term: u64,
    voter_replicated_index: u64,
) -> RaftCmdRequest {
    let mut request = new_admin_request(region_id, peer);

    let mut admin = AdminRequest::default();
    admin.set_cmd_type(AdminCmdType::CompactLog);
    admin.mut_compact_log().set_compact_index(compact_index);
    admin.mut_compact_log().set_compact_term(compact_term);
    admin
        .mut_compact_log()
        .set_voter_replicated_index(voter_replicated_index);
    request.set_admin_request(admin);
    request
}

fn demote_failed_voters_request(
    region: &metapb::Region,
    peer: &metapb::Peer,
    failed_voters: Vec<metapb::Peer>,
) -> Option<RaftCmdRequest> {
    let failed_voter_ids = HashSet::from_iter(failed_voters.iter().map(|voter| voter.get_id()));
    let mut req = new_admin_request(region.get_id(), peer.clone());
    req.mut_header()
        .set_region_epoch(region.get_region_epoch().clone());
    let mut change_peer_reqs: Vec<pdpb::ChangePeer> = region
        .get_peers()
        .iter()
        .filter_map(|peer| {
            if failed_voter_ids.contains(&peer.get_id())
                && peer.get_role() == metapb::PeerRole::Voter
            {
                let mut peer_clone = peer.clone();
                peer_clone.set_role(metapb::PeerRole::Learner);
                let mut cp = pdpb::ChangePeer::default();
                cp.set_change_type(ConfChangeType::AddLearnerNode);
                cp.set_peer(peer_clone);
                return Some(cp);
            }
            None
        })
        .collect();

    // Promote self if it is a learner.
    if peer.get_role() == metapb::PeerRole::Learner {
        let mut cp = pdpb::ChangePeer::default();
        cp.set_change_type(ConfChangeType::AddNode);
        let mut promote = peer.clone();
        promote.set_role(metapb::PeerRole::Voter);
        cp.set_peer(promote);
        change_peer_reqs.push(cp);
    }
    if change_peer_reqs.is_empty() {
        return None;
    }
    req.set_admin_request(new_change_peer_v2_request(change_peer_reqs));
    Some(req)
}

fn exit_joint_request(region: &metapb::Region, peer: &metapb::Peer) -> RaftCmdRequest {
    let mut req = new_admin_request(region.get_id(), peer.clone());
    req.mut_header()
        .set_region_epoch(region.get_region_epoch().clone());
    req.set_admin_request(new_change_peer_v2_request(vec![]));
    req
}

impl<'a, EK, ER, T: Transport> PeerFsmDelegate<'a, EK, ER, T>
where
    EK: KvEngine,
    ER: RaftEngine,
{
    // Handle status commands here, separate the logic, maybe we can move it
    // to another file later.
    // Unlike other commands (write or admin), status commands only show current
    // store status, so no need to handle it in raft group.
    fn execute_status_command(&mut self, request: &RaftCmdRequest) -> Result<RaftCmdResponse> {
        let cmd_type = request.get_status_request().get_cmd_type();

        let mut response = match cmd_type {
            StatusCmdType::RegionLeader => self.execute_region_leader(),
            StatusCmdType::RegionDetail => self.execute_region_detail(request),
            StatusCmdType::InvalidStatus => {
                Err(box_err!("{} invalid status command!", self.fsm.peer.tag))
            }
        }?;
        response.set_cmd_type(cmd_type);

        let mut resp = RaftCmdResponse::default();
        resp.set_status_response(response);
        // Bind peer current term here.
        bind_term(&mut resp, self.fsm.peer.term());
        Ok(resp)
    }

    fn execute_region_leader(&mut self) -> Result<StatusResponse> {
        let mut resp = StatusResponse::default();
        if let Some(leader) = self.fsm.peer.get_peer_from_cache(self.fsm.peer.leader_id()) {
            resp.mut_region_leader().set_leader(leader);
        }

        Ok(resp)
    }

    fn execute_region_detail(&mut self, request: &RaftCmdRequest) -> Result<StatusResponse> {
        if !self.fsm.peer.get_store().is_initialized() {
            let region_id = request.get_header().get_region_id();
            return Err(Error::RegionNotInitialized(region_id));
        }
        let mut resp = StatusResponse::default();
        resp.mut_region_detail()
            .set_region(self.fsm.peer.region().clone());
        if let Some(leader) = self.fsm.peer.get_peer_from_cache(self.fsm.peer.leader_id()) {
            resp.mut_region_detail().set_leader(leader);
        }

        Ok(resp)
    }
}

mod memtrace {
    use memory_trace_macros::MemoryTraceHelper;

    use super::*;

    /// Heap size for Raft internal `ReadOnly`.
    #[derive(MemoryTraceHelper, Default, Debug)]
    pub struct PeerMemoryTrace {
        /// `ReadOnly` memory usage in Raft groups.
        pub read_only: usize,
        /// `Progress` memory usage in Raft groups.
        pub progress: usize,
        /// `Proposal` memory usage for peers.
        pub proposals: usize,
        pub rest: usize,
    }

    impl<EK, ER> PeerFsm<EK, ER>
    where
        EK: KvEngine,
        ER: RaftEngine,
    {
        pub fn raft_read_size(&self) -> usize {
            let msg_size = mem::size_of::<raft::eraftpb::Message>();
            let raft = &self.peer.raft_group.raft;

            // We use Uuid for read request.
            let mut size = raft.read_states.len() * (mem::size_of::<ReadState>() + 16);
            size += raft.read_only.read_index_queue.len() * 16;

            // Every requests have at least header, which should be at least 8 bytes.
            size + raft.read_only.pending_read_index.len() * (16 + msg_size)
        }

        pub fn raft_progress_size(&self) -> usize {
            let peer_cnt = self.peer.region().get_peers().len();
            mem::size_of::<Progress>() * peer_cnt * 6 / 5
                + self.peer.raft_group.raft.inflight_buffers_size()
        }
    }
}

#[cfg(test)]
mod tests {
    use std::sync::{
        atomic::{AtomicBool, Ordering},
        Arc,
    };

    use engine_test::kv::KvTestEngine;
    use kvproto::raft_cmdpb::{
        AdminRequest, CmdType, PutRequest, RaftCmdRequest, RaftCmdResponse, Request, Response,
        StatusRequest,
    };
    use protobuf::Message;
    use tikv_util::config::ReadableSize;

    use super::*;
    use crate::store::{
        local_metrics::RaftMetrics,
        msg::{Callback, ExtCallback, RaftCommand},
    };

    #[test]
    fn test_batch_raft_cmd_request_builder() {
        let mut cfg = Config::default();
        cfg.raft_entry_max_size = ReadableSize(1000);
        let mut builder = BatchRaftCmdRequestBuilder::<KvTestEngine>::new();
        let mut q = Request::default();
        let mut metric = RaftMetrics::new(true);

        let mut req = RaftCmdRequest::default();
        req.set_admin_request(AdminRequest::default());
        assert!(!builder.can_batch(&cfg, &req, 0));

        let mut req = RaftCmdRequest::default();
        req.set_status_request(StatusRequest::default());
        assert!(!builder.can_batch(&cfg, &req, 0));

        let mut req = RaftCmdRequest::default();
        let mut put = PutRequest::default();
        put.set_key(b"aaaa".to_vec());
        put.set_value(b"bbbb".to_vec());
        q.set_cmd_type(CmdType::Put);
        q.set_put(put);
        req.mut_requests().push(q.clone());
        let _ = q.take_put();
        let req_size = req.compute_size();
        assert!(builder.can_batch(&cfg, &req, req_size));

        let mut req = RaftCmdRequest::default();
        q.set_cmd_type(CmdType::Snap);
        req.mut_requests().push(q.clone());
        let mut put = PutRequest::default();
        put.set_key(b"aaaa".to_vec());
        put.set_value(b"bbbb".to_vec());
        q.set_cmd_type(CmdType::Put);
        q.set_put(put);
        req.mut_requests().push(q.clone());
        let req_size = req.compute_size();
        assert!(!builder.can_batch(&cfg, &req, req_size));

        let mut req = RaftCmdRequest::default();
        let mut put = PutRequest::default();
        put.set_key(b"aaaa".to_vec());
        put.set_value(vec![8_u8; 2000]);
        q.set_cmd_type(CmdType::Put);
        q.set_put(put);
        req.mut_requests().push(q.clone());
        let req_size = req.compute_size();
        assert!(!builder.can_batch(&cfg, &req, req_size));

        // Check batch callback
        let mut req = RaftCmdRequest::default();
        let mut put = PutRequest::default();
        put.set_key(b"aaaa".to_vec());
        put.set_value(vec![8_u8; 20]);
        q.set_cmd_type(CmdType::Put);
        q.set_put(put);
        req.mut_requests().push(q);
        let mut cbs_flags = vec![];
        let mut proposed_cbs_flags = vec![];
        let mut committed_cbs_flags = vec![];
        let mut response = RaftCmdResponse::default();
        for i in 0..10 {
            let flag = Arc::new(AtomicBool::new(false));
            cbs_flags.push(flag.clone());
            // Some commands don't have proposed_cb.
            let proposed_cb: Option<ExtCallback> = if i % 2 == 0 {
                let proposed_flag = Arc::new(AtomicBool::new(false));
                proposed_cbs_flags.push(proposed_flag.clone());
                Some(Box::new(move || {
                    proposed_flag.store(true, Ordering::Release);
                }))
            } else {
                None
            };
            let committed_cb: Option<ExtCallback> = if i % 3 == 0 {
                let committed_flag = Arc::new(AtomicBool::new(false));
                committed_cbs_flags.push(committed_flag.clone());
                Some(Box::new(move || {
                    committed_flag.store(true, Ordering::Release);
                }))
            } else {
                None
            };
            let cb = Callback::write_ext(
                Box::new(move |_resp| {
                    flag.store(true, Ordering::Release);
                }),
                proposed_cb,
                committed_cb,
            );
            response.mut_responses().push(Response::default());
            let cmd = RaftCommand::new(req.clone(), cb);
            builder.add(cmd, 100);
        }
        let (request, mut callback) = builder.build(&mut metric).unwrap();
        callback.invoke_proposed();
        for flag in proposed_cbs_flags {
            assert!(flag.load(Ordering::Acquire));
        }
        callback.invoke_committed();
        for flag in committed_cbs_flags {
            assert!(flag.load(Ordering::Acquire));
        }
        assert_eq!(10, request.get_requests().len());
        callback.invoke_with_response(response);
        for flag in cbs_flags {
            assert!(flag.load(Ordering::Acquire));
        }
    }
}<|MERGE_RESOLUTION|>--- conflicted
+++ resolved
@@ -53,13 +53,8 @@
 use tikv_util::{
     box_err, debug, defer, error, escape, info, is_zero_duration,
     mpsc::{self, LooseBoundedSender, Receiver},
-<<<<<<< HEAD
     store::{find_peer, find_peer_by_id, is_learner, region_on_same_stores},
-    sys::{disk::DiskUsage, memory_usage_reaches_high_water},
-=======
-    store::{find_peer, is_learner, region_on_same_stores},
     sys::disk::DiskUsage,
->>>>>>> f21361d9
     time::{duration_to_sec, monotonic_raw_now, Instant as TiInstant},
     trace, warn,
     worker::{ScheduleError, Scheduler},
