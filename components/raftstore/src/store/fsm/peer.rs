--- conflicted
+++ resolved
@@ -1725,15 +1725,12 @@
             // data too.
             panic!("{} destroy err {:?}", self.fsm.peer.tag, e);
         }
-<<<<<<< HEAD
         self.ctx
             .sync_policy
             .metrics
             .sync_events
             .on_peer_destroy_sync();
 
-=======
->>>>>>> 0aff9366
         // Some places use `force_send().unwrap()` if the StoreMeta lock is held.
         // So in here, it's necessary to held the StoreMeta lock when closing the router.
         self.ctx.router.close(region_id);
