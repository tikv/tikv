--- conflicted
+++ resolved
@@ -1265,7 +1265,6 @@
         }
     }
 
-<<<<<<< HEAD
     fn on_enter_force_leader(&mut self) {
         info!(
             "enter force leader state";
@@ -1310,7 +1309,9 @@
         // let it trigger election immediately.
         let _ = self.fsm.peer.raft_group.campaign();
         self.fsm.peer.raft_group.raft.set_check_quorum(true);
-=======
+        self.fsm.has_ready = true;
+    }
+    
     fn on_raft_log_fetched(&mut self, context: GetEntriesContext, res: Box<RaftlogFetchResult>) {
         let low = res.low;
         // if the peer is not the leader anymore or being destroyed, ignore the result.
@@ -1331,7 +1332,6 @@
         self.fsm.peer.raft_group.on_entries_fetched(context);
         // clean the async fetch result immediately if not used to free memory
         self.fsm.peer.mut_store().update_async_fetch_res(low, None);
->>>>>>> c3c8c7b1
         self.fsm.has_ready = true;
     }
 
