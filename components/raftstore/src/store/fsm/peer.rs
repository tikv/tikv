--- conflicted
+++ resolved
@@ -421,22 +421,12 @@
             self.batch_req_size = 0;
             if self.callbacks.len() == 1 {
                 let (mut cb, _, send_time) = self.callbacks.pop().unwrap();
-<<<<<<< HEAD
-                if metric.waterfall_metrics {
-                    metric
-                        .batch_wait
-                        .observe(send_time.saturating_elapsed_secs());
-                }
-                // Fill the request times
-                if let Callback::Write { request_times, .. } = &mut cb {
-=======
                 if let Callback::Write { request_times, .. } = &mut cb {
                     if metric.waterfall_metrics {
                         metric
                             .batch_wait
                             .observe(send_time.saturating_elapsed_secs());
                     }
->>>>>>> 5b7a1d18
                     *request_times = vec![send_time];
                 }
                 return Some(RaftCommand::new(req, cb));
