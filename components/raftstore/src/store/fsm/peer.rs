// Copyright 2018 TiKV Project Authors. Licensed under Apache-2.0.

use std::borrow::Cow;
use std::collections::Bound::{Excluded, Included, Unbounded};
use std::collections::VecDeque;
use std::time::{Duration, Instant};
use std::{cmp, u64};

use batch_system::{BasicMailbox, Fsm};
use engine::Engines;
use engine::Peekable;
use engine_rocks::{Compat, RocksEngine, RocksSnapshot};
use engine_traits::KvEngine;
use engine_traits::CF_RAFT;
use futures::Future;
use kvproto::errorpb;
use kvproto::import_sstpb::SstMeta;
use kvproto::metapb::{self, Region, RegionEpoch};
use kvproto::pdpb::CheckPolicy;
use kvproto::raft_cmdpb::{
    AdminCmdType, AdminRequest, CmdType, RaftCmdRequest, RaftCmdResponse, StatusCmdType,
    StatusResponse,
};
use kvproto::raft_serverpb::{
    ExtraMessageType, MergeState, PeerState, RaftMessage, RaftSnapshotData, RaftTruncatedState,
    RegionLocalState,
};
use pd_client::PdClient;
use protobuf::Message;
use raft::eraftpb::{ConfChangeType, MessageType};
use raft::{self, SnapshotStatus, INVALID_INDEX, NO_LIMIT};
use raft::{Ready, StateRole};
use tikv_util::mpsc::{self, LooseBoundedSender, Receiver};
use tikv_util::time::duration_to_sec;
use tikv_util::worker::{Scheduler, Stopped};
use tikv_util::{escape, is_zero_duration};

use crate::coprocessor::RegionChangeEvent;
use crate::store::cmd_resp::{bind_term, new_error};
use crate::store::fsm::store::{PollContext, StoreMeta};
use crate::store::fsm::{
    apply, ApplyMetrics, ApplyTask, ApplyTaskRes, CatchUpLogs, ChangeCmd, ChangePeer, ExecResult,
    RegionProposal,
};
use crate::store::metrics::*;
use crate::store::msg::Callback;
use crate::store::peer::{ConsistencyState, Peer, StaleState};
use crate::store::peer_storage::{ApplySnapResult, InvokeContext};
use crate::store::transport::Transport;
use crate::store::util::KeysInfoFormatter;
use crate::store::worker::{
    CleanupSSTTask, CleanupTask, ConsistencyCheckTask, RaftlogGcTask, ReadDelegate, RegionTask,
    SplitCheckTask,
};
use crate::store::PdTask;
use crate::store::{
    util, CasualMessage, Config, PeerMsg, PeerTicks, RaftCommand, SignificantMsg, SnapKey,
    SnapshotDeleter, StoreMsg,
};
use crate::{Error, Result};
use keys::{self, enc_end_key, enc_start_key};

pub struct DestroyPeerJob {
    pub initialized: bool,
    pub async_remove: bool,
    pub region_id: u64,
    pub peer: metapb::Peer,
}

/// Represents state of the group.
#[derive(Clone, Copy, PartialEq, Debug)]
pub enum GroupState {
    /// The group is working generally, leader keeps
    /// replicating data to followers.
    Ordered,
    /// The group is out of order. Leadership may not be hold.
    Chaos,
    /// The group is about to be out of order. It leave some
    /// safe space to avoid stepping chaos too often.
    PreChaos,
    /// The group is hibernated.
    Idle,
}

pub struct PeerFsm<E: KvEngine> {
    pub peer: Peer,
    /// A registry for all scheduled ticks. This can avoid scheduling ticks twice accidentally.
    tick_registry: PeerTicks,
    /// Ticks for speed up campaign in chaos state.
    ///
    /// Followers will keep ticking in Idle mode to measure how many ticks have been skipped.
    /// Once it becomes chaos, those skipped ticks will be ticked so that it can campaign
    /// quickly instead of waiting an election timeout.
    ///
    /// This will be reset to 0 once it receives any messages from leader.
    missing_ticks: usize,
    group_state: GroupState,
    stopped: bool,
    has_ready: bool,
<<<<<<< HEAD
    early_apply: bool,
    mailbox: Option<BasicMailbox<PeerFsm>>,
    pub receiver: Receiver<PeerMsg>,
=======
    mailbox: Option<BasicMailbox<PeerFsm<E>>>,
    pub receiver: Receiver<PeerMsg<E>>,
>>>>>>> 649e038f
}

impl<E: KvEngine> Drop for PeerFsm<E> {
    fn drop(&mut self) {
        self.peer.stop();
        while let Ok(msg) = self.receiver.try_recv() {
            let callback = match msg {
                PeerMsg::RaftCommand(cmd) => cmd.callback,
                PeerMsg::CasualMessage(CasualMessage::SplitRegion { callback, .. }) => callback,
                _ => continue,
            };

            let mut err = errorpb::Error::default();
            err.set_message("region is not found".to_owned());
            err.mut_region_not_found().set_region_id(self.region_id());
            let mut resp = RaftCmdResponse::default();
            resp.mut_header().set_error(err);
            callback.invoke_with_response(resp);
        }
    }
}

pub type SenderFsmPair<E> = (LooseBoundedSender<PeerMsg<E>>, Box<PeerFsm<E>>);

impl<E: KvEngine> PeerFsm<E> {
    // If we create the peer actively, like bootstrap/split/merge region, we should
    // use this function to create the peer. The region must contain the peer info
    // for this store.
    pub fn create(
        store_id: u64,
        cfg: &Config,
        sched: Scheduler<RegionTask>,
        engines: Engines,
        region: &metapb::Region,
    ) -> Result<SenderFsmPair<E>> {
        let meta_peer = match util::find_peer(region, store_id) {
            None => {
                return Err(box_err!(
                    "find no peer for store {} in region {:?}",
                    store_id,
                    region
                ));
            }
            Some(peer) => peer.clone(),
        };

        info!(
            "create peer";
            "region_id" => region.get_id(),
            "peer_id" => meta_peer.get_id(),
        );
        let (tx, rx) = mpsc::loose_bounded(cfg.notify_capacity);
        Ok((
            tx,
            Box::new(PeerFsm {
                early_apply: cfg.early_apply,
                peer: Peer::new(store_id, cfg, sched, engines, region, meta_peer)?,
                tick_registry: PeerTicks::empty(),
                missing_ticks: 0,
                group_state: GroupState::Ordered,
                stopped: false,
                has_ready: false,
                mailbox: None,
                receiver: rx,
            }),
        ))
    }

    // The peer can be created from another node with raft membership changes, and we only
    // know the region_id and peer_id when creating this replicated peer, the region info
    // will be retrieved later after applying snapshot.
    pub fn replicate(
        store_id: u64,
        cfg: &Config,
        sched: Scheduler<RegionTask>,
        engines: Engines,
        region_id: u64,
        peer: metapb::Peer,
    ) -> Result<SenderFsmPair<E>> {
        // We will remove tombstone key when apply snapshot
        info!(
            "replicate peer";
            "region_id" => region_id,
            "peer_id" => peer.get_id(),
        );

        let mut region = metapb::Region::default();
        region.set_id(region_id);

        let (tx, rx) = mpsc::loose_bounded(cfg.notify_capacity);
        Ok((
            tx,
            Box::new(PeerFsm {
                early_apply: cfg.early_apply,
                peer: Peer::new(store_id, cfg, sched, engines, &region, peer)?,
                tick_registry: PeerTicks::empty(),
                missing_ticks: 0,
                group_state: GroupState::Ordered,
                stopped: false,
                has_ready: false,
                mailbox: None,
                receiver: rx,
            }),
        ))
    }

    #[inline]
    pub fn region_id(&self) -> u64 {
        self.peer.region().get_id()
    }

    #[inline]
    pub fn get_peer(&self) -> &Peer {
        &self.peer
    }

    #[inline]
    pub fn peer_id(&self) -> u64 {
        self.peer.peer_id()
    }

    #[inline]
    pub fn stop(&mut self) {
        self.stopped = true;
    }

    pub fn set_pending_merge_state(&mut self, state: MergeState) {
        self.peer.pending_merge_state = Some(state);
    }

    pub fn schedule_applying_snapshot(&mut self) {
        self.peer.mut_store().schedule_applying_snapshot();
    }
}

impl<E: KvEngine> Fsm for PeerFsm<E> {
    type Message = PeerMsg<E>;

    #[inline]
    fn is_stopped(&self) -> bool {
        self.stopped
    }

    /// Set a mailbox to Fsm, which should be used to send message to itself.
    #[inline]
    fn set_mailbox(&mut self, mailbox: Cow<'_, BasicMailbox<Self>>)
    where
        Self: Sized,
    {
        self.mailbox = Some(mailbox.into_owned());
    }

    /// Take the mailbox from Fsm. Implementation should ensure there will be
    /// no reference to mailbox after calling this method.
    #[inline]
    fn take_mailbox(&mut self) -> Option<BasicMailbox<Self>>
    where
        Self: Sized,
    {
        self.mailbox.take()
    }
}

pub struct PeerFsmDelegate<'a, T: 'static, C: 'static> {
    fsm: &'a mut PeerFsm<RocksEngine>,
    ctx: &'a mut PollContext<T, C>,
}

impl<'a, T: Transport, C: PdClient> PeerFsmDelegate<'a, T, C> {
    pub fn new(
        fsm: &'a mut PeerFsm<RocksEngine>,
        ctx: &'a mut PollContext<T, C>,
    ) -> PeerFsmDelegate<'a, T, C> {
        PeerFsmDelegate { fsm, ctx }
    }

    pub fn handle_msgs(&mut self, msgs: &mut Vec<PeerMsg<RocksEngine>>) {
        for m in msgs.drain(..) {
            match m {
                PeerMsg::RaftMessage(msg) => {
                    if let Err(e) = self.on_raft_message(msg) {
                        error!(
                            "handle raft message err";
                            "region_id" => self.fsm.region_id(),
                            "peer_id" => self.fsm.peer_id(),
                            "err" => %e,
                        );
                    }
                }
                PeerMsg::RaftCommand(cmd) => {
                    self.ctx
                        .raft_metrics
                        .propose
                        .request_wait_time
                        .observe(duration_to_sec(cmd.send_time.elapsed()) as f64);
                    self.propose_raft_command(cmd.request, cmd.callback)
                }
                PeerMsg::Tick(tick) => self.on_tick(tick),
                PeerMsg::ApplyRes { res } => {
                    self.on_apply_res(res);
                }
                PeerMsg::SignificantMsg(msg) => self.on_significant_msg(msg),
                PeerMsg::CasualMessage(msg) => self.on_casual_msg(msg),
                PeerMsg::Start => self.start(),
                PeerMsg::HeartbeatPd => {
                    if self.fsm.peer.is_leader() {
                        self.register_pd_heartbeat_tick()
                    }
                }
                PeerMsg::Noop => {}
            }
        }
    }

    fn on_casual_msg(&mut self, msg: CasualMessage<RocksEngine>) {
        match msg {
            CasualMessage::SplitRegion {
                region_epoch,
                split_keys,
                callback,
            } => {
                info!(
                    "on split";
                    "region_id" => self.fsm.region_id(),
                    "peer_id" => self.fsm.peer_id(),
                    "split_keys" => %KeysInfoFormatter(split_keys.iter()),
                );
                self.on_prepare_split_region(region_epoch, split_keys, callback);
            }
            CasualMessage::ComputeHashResult { index, hash } => {
                self.on_hash_computed(index, hash);
            }
            CasualMessage::RegionApproximateSize { size } => {
                self.on_approximate_region_size(size);
            }
            CasualMessage::RegionApproximateKeys { keys } => {
                self.on_approximate_region_keys(keys);
            }
            CasualMessage::CompactionDeclinedBytes { bytes } => {
                self.on_compaction_declined_bytes(bytes);
            }
            CasualMessage::HalfSplitRegion {
                region_epoch,
                policy,
            } => {
                self.on_schedule_half_split_region(&region_epoch, policy);
            }
            CasualMessage::GcSnap { snaps } => {
                self.on_gc_snap(snaps);
            }
            CasualMessage::ClearRegionSize => {
                self.on_clear_region_size();
            }
            CasualMessage::RegionOverlapped => {
                debug!("start ticking for overlapped"; "region_id" => self.region_id(), "peer_id" => self.fsm.peer_id());
                // Maybe do some safe check first?
                self.fsm.group_state = GroupState::Chaos;
                self.register_raft_base_tick();

                if self.fsm.peer.peer.get_is_learner() {
                    self.fsm.peer.bcast_wake_up_message(&mut self.ctx.trans);
                }
            }
            CasualMessage::SnapshotGenerated => {
                // Resume snapshot handling again to avoid waiting another heartbeat.
                self.fsm.peer.ping();
                self.fsm.has_ready = true;
            }
            CasualMessage::CaptureChange { cmd, callback } => self.on_capture_change(cmd, callback),
            CasualMessage::Test(cb) => cb(self.fsm),
        }
    }

    fn on_tick(&mut self, tick: PeerTicks) {
        if self.fsm.stopped {
            return;
        }
        trace!(
            "tick";
            "tick" => ?tick,
            "peer_id" => self.fsm.peer_id(),
            "region_id" => self.region_id(),
        );
        self.fsm.tick_registry.remove(tick);
        match tick {
            PeerTicks::RAFT => self.on_raft_base_tick(),
            PeerTicks::RAFT_LOG_GC => self.on_raft_gc_log_tick(),
            PeerTicks::PD_HEARTBEAT => self.on_pd_heartbeat_tick(),
            PeerTicks::SPLIT_REGION_CHECK => self.on_split_region_check_tick(),
            PeerTicks::CHECK_MERGE => self.on_check_merge(),
            PeerTicks::CHECK_PEER_STALE_STATE => self.on_check_peer_stale_state_tick(),
            _ => unreachable!(),
        }
    }

    fn start(&mut self) {
        self.register_raft_base_tick();
        self.register_raft_gc_log_tick();
        self.register_pd_heartbeat_tick();
        self.register_split_region_check_tick();
        self.register_check_peer_stale_state_tick();
        self.on_check_merge();
        // Apply committed entries more quickly.
        if self.fsm.peer.raft_group.get_store().committed_index()
            > self.fsm.peer.raft_group.get_store().applied_index()
        {
            self.fsm.has_ready = true;
        }
    }

    fn on_gc_snap(&mut self, snaps: Vec<(SnapKey, bool)>) {
        let s = self.fsm.peer.get_store();
        let compacted_idx = s.truncated_index();
        let compacted_term = s.truncated_term();
        let is_applying_snap = s.is_applying_snapshot();
        for (key, is_sending) in snaps {
            if is_sending {
                let s = match self.ctx.snap_mgr.get_snapshot_for_sending(&key) {
                    Ok(s) => s,
                    Err(e) => {
                        error!(
                            "failed to load snapshot";
                            "region_id" => self.fsm.region_id(),
                            "peer_id" => self.fsm.peer_id(),
                            "snapshot" => ?key,
                            "err" => %e,
                        );
                        continue;
                    }
                };
                if key.term < compacted_term || key.idx < compacted_idx {
                    info!(
                        "deleting compacted snap file";
                        "region_id" => self.fsm.region_id(),
                        "peer_id" => self.fsm.peer_id(),
                        "snap_file" => %key,
                    );
                    self.ctx.snap_mgr.delete_snapshot(&key, s.as_ref(), false);
                } else if let Ok(meta) = s.meta() {
                    let modified = match meta.modified() {
                        Ok(m) => m,
                        Err(e) => {
                            error!(
                                "failed to load snapshot";
                                "region_id" => self.fsm.region_id(),
                                "peer_id" => self.fsm.peer_id(),
                                "snapshot" => ?key,
                                "err" => %e,
                            );
                            continue;
                        }
                    };
                    if let Ok(elapsed) = modified.elapsed() {
                        if elapsed > self.ctx.cfg.snap_gc_timeout.0 {
                            info!(
                                "deleting expired snap file";
                                "region_id" => self.fsm.region_id(),
                                "peer_id" => self.fsm.peer_id(),
                                "snap_file" => %key,
                            );
                            self.ctx.snap_mgr.delete_snapshot(&key, s.as_ref(), false);
                        }
                    }
                }
            } else if key.term <= compacted_term
                && (key.idx < compacted_idx || key.idx == compacted_idx && !is_applying_snap)
            {
                info!(
                    "deleting applied snap file";
                    "region_id" => self.fsm.region_id(),
                    "peer_id" => self.fsm.peer_id(),
                    "snap_file" => %key,
                );
                let a = match self.ctx.snap_mgr.get_snapshot_for_applying(&key) {
                    Ok(a) => a,
                    Err(e) => {
                        error!(
                            "failed to load snapshot";
                            "region_id" => self.fsm.region_id(),
                            "peer_id" => self.fsm.peer_id(),
                            "snap_file" => %key,
                            "err" => %e,
                        );
                        continue;
                    }
                };
                self.ctx.snap_mgr.delete_snapshot(&key, a.as_ref(), false);
            }
        }
    }

    fn on_clear_region_size(&mut self) {
        self.fsm.peer.approximate_size = None;
        self.fsm.peer.approximate_keys = None;
        self.register_split_region_check_tick();
    }

    fn on_capture_change(&mut self, cmd: ChangeCmd, cb: Callback<RocksEngine>) {
        if !self.fsm.peer.is_leader() {
            cb.invoke_with_response(new_error(Error::NotLeader(
                self.region_id(),
                self.fsm.peer.get_peer_from_cache(self.fsm.peer.leader_id()),
            )));
            return;
        }
        self.ctx
            .apply_router
            .schedule_task(self.region_id(), ApplyTask::Change { cmd, cb })
    }

    fn on_significant_msg(&mut self, msg: SignificantMsg) {
        match msg {
            SignificantMsg::SnapshotStatus {
                to_peer_id, status, ..
            } => {
                // Report snapshot status to the corresponding peer.
                self.report_snapshot_status(to_peer_id, status);
            }
            SignificantMsg::Unreachable { to_peer_id, .. } => {
                if self.fsm.peer.is_leader() {
                    self.fsm.peer.raft_group.report_unreachable(to_peer_id);
                } else if to_peer_id == self.fsm.peer.leader_id() {
                    self.fsm.group_state = GroupState::Chaos;
                    self.register_raft_base_tick();
                }
            }
            SignificantMsg::StoreUnreachable { store_id } => {
                if let Some(peer_id) = util::find_peer(self.region(), store_id).map(|p| p.get_id())
                {
                    if self.fsm.peer.is_leader() {
                        self.fsm.peer.raft_group.report_unreachable(peer_id);
                    } else if peer_id == self.fsm.peer.leader_id() {
                        self.fsm.group_state = GroupState::Chaos;
                        self.register_raft_base_tick();
                    }
                }
            }
            SignificantMsg::MergeResult { target, stale } => {
                self.on_merge_result(target, stale);
            }
            SignificantMsg::CatchUpLogs(catch_up_logs) => {
                self.on_catch_up_logs_for_merge(catch_up_logs);
            }
        }
    }

    fn report_snapshot_status(&mut self, to_peer_id: u64, status: SnapshotStatus) {
        let to_peer = match self.fsm.peer.get_peer_from_cache(to_peer_id) {
            Some(peer) => peer,
            None => {
                // If to_peer is gone, ignore this snapshot status
                warn!(
                    "peer not found, ignore snapshot status";
                    "region_id" => self.region_id(),
                    "peer_id" => self.fsm.peer_id(),
                    "to_peer_id" => to_peer_id,
                    "status" => ?status,
                );
                return;
            }
        };
        info!(
            "report snapshot status";
            "region_id" => self.fsm.region_id(),
            "peer_id" => self.fsm.peer_id(),
            "to" => ?to_peer,
            "status" => ?status,
        );
        self.fsm.peer.raft_group.report_snapshot(to_peer_id, status)
    }

    fn on_role_changed(&mut self, ready: &Ready) {
        // Update leader lease when the Raft state changes.
        if let Some(ss) = ready.ss() {
            if StateRole::Leader == ss.raft_state {
                self.fsm.missing_ticks = 0;
                self.register_split_region_check_tick();
                self.fsm.peer.heartbeat_pd(&self.ctx);
                self.register_pd_heartbeat_tick();
            }
        }
    }

    pub fn collect_ready(&mut self, proposals: &mut Vec<RegionProposal>) {
        let has_ready = self.fsm.has_ready;
        self.fsm.has_ready = false;
        if !has_ready || self.fsm.stopped {
            return;
        }
        self.ctx.pending_count += 1;
        self.ctx.has_ready = true;
        if let Some(p) = self.fsm.peer.take_apply_proposals() {
            proposals.push(p);
        }
        let res = self.fsm.peer.handle_raft_ready_append(self.ctx);
        if let Some(r) = res {
            self.on_role_changed(&r.0);
            if !r.0.entries().is_empty() {
                self.register_raft_gc_log_tick();
                self.register_split_region_check_tick();
            }
            self.ctx.ready_res.push(r);
        }
    }

    #[inline]
    pub fn handle_raft_ready_apply(&mut self, ready: &mut Ready, invoke_ctx: &InvokeContext) {
        self.fsm.early_apply = ready
            .committed_entries
            .as_ref()
            .and_then(|e| e.last())
            .map_or(false, |e| {
                self.fsm.peer.can_early_apply(e.get_term(), e.get_index())
            });
        if !self.fsm.early_apply {
            return;
        }
        self.fsm
            .peer
            .handle_raft_ready_apply(self.ctx, ready, invoke_ctx);
    }

    pub fn post_raft_ready_append(&mut self, mut ready: Ready, invoke_ctx: InvokeContext) {
        let is_merging = self.fsm.peer.pending_merge_state.is_some();
        if !self.fsm.early_apply {
            self.fsm
                .peer
                .handle_raft_ready_apply(self.ctx, &mut ready, &invoke_ctx);
        }
        let res = self
            .fsm
            .peer
            .post_raft_ready_append(self.ctx, &mut ready, invoke_ctx);
        self.fsm.peer.handle_raft_ready_advance(ready);
        let mut has_snapshot = false;
        if let Some(apply_res) = res {
            self.on_ready_apply_snapshot(apply_res);
            has_snapshot = true;
            self.register_raft_base_tick();
        }
        if self.fsm.peer.leader_unreachable {
            self.fsm.group_state = GroupState::Chaos;
            self.register_raft_base_tick();
            self.fsm.peer.leader_unreachable = false;
        }
        if is_merging && has_snapshot {
            // After applying a snapshot, merge is rollbacked implicitly.
            self.on_ready_rollback_merge(0, None);
        }
    }

    #[inline]
    fn region_id(&self) -> u64 {
        self.fsm.peer.region().get_id()
    }

    #[inline]
    fn region(&self) -> &Region {
        self.fsm.peer.region()
    }

    #[inline]
    fn store_id(&self) -> u64 {
        self.fsm.peer.peer.get_store_id()
    }

    #[inline]
    fn schedule_tick(&mut self, tick: PeerTicks, timeout: Duration) {
        if self.fsm.tick_registry.contains(tick) {
            return;
        }
        if is_zero_duration(&timeout) {
            return;
        }
        trace!(
            "schedule tick";
            "tick" => ?tick,
            "timeout" => ?timeout,
            "region_id" => self.region_id(),
            "peer_id" => self.fsm.peer_id(),
        );
        self.fsm.tick_registry.insert(tick);

        let region_id = self.region_id();
        let mb = match self.ctx.router.mailbox(region_id) {
            Some(mb) => mb,
            None => {
                self.fsm.tick_registry.remove(tick);
                error!(
                    "failed to get mailbox";
                    "region_id" => self.fsm.region_id(),
                    "peer_id" => self.fsm.peer_id(),
                    "tick" => ?tick,
                );
                return;
            }
        };
        let peer_id = self.fsm.peer.peer_id();
        let f = self
            .ctx
            .timer
            .delay(timeout)
            .map(move |_| {
                fail_point!(
                    "on_raft_log_gc_tick_1",
                    peer_id == 1 && tick == PeerTicks::RAFT_LOG_GC,
                    |_| unreachable!()
                );
                // This can happen only when the peer is about to be destroyed
                // or the node is shutting down. So it's OK to not to clean up
                // registry.
                if let Err(e) = mb.force_send(PeerMsg::Tick(tick)) {
                    info!(
                        "failed to schedule peer tick";
                        "region_id" => region_id,
                        "peer_id" => peer_id,
                        "tick" => ?tick,
                        "err" => %e,
                    );
                }
            })
            .map_err(move |e| {
                panic!(
                    "[region {}] {} tick {:?} is lost due to timeout error: {:?}",
                    region_id, peer_id, tick, e
                );
            });
        self.ctx.future_poller.spawn(f).unwrap();
    }

    fn register_raft_base_tick(&mut self) {
        // If we register raft base tick failed, the whole raft can't run correctly,
        // TODO: shutdown the store?
        self.schedule_tick(PeerTicks::RAFT, self.ctx.cfg.raft_base_tick_interval.0)
    }

    fn on_raft_base_tick(&mut self) {
        if self.fsm.peer.pending_remove {
            self.fsm.peer.mut_store().flush_cache_metrics();
            return;
        }
        // When having pending snapshot, if election timeout is met, it can't pass
        // the pending conf change check because first index has been updated to
        // a value that is larger than last index.
        if self.fsm.peer.is_applying_snapshot() || self.fsm.peer.has_pending_snapshot() {
            // need to check if snapshot is applied.
            self.fsm.has_ready = true;
            self.fsm.missing_ticks = 0;
            self.register_raft_base_tick();
            return;
        }

        self.fsm.peer.retry_pending_reads(&self.ctx.cfg);

        let mut res = None;
        if self.ctx.cfg.hibernate_regions {
            if self.fsm.group_state == GroupState::Idle {
                // missing_ticks should be less than election timeout ticks otherwise
                // follower may tick more than an election timeout in chaos state.
                if self.fsm.missing_ticks + 1 < self.ctx.cfg.raft_election_timeout_ticks {
                    self.register_raft_base_tick();
                    self.fsm.missing_ticks += 1;
                }
                return;
            }
            res = Some(self.fsm.peer.check_before_tick(&self.ctx.cfg));
            if self.fsm.missing_ticks > 0 {
                for _ in 0..self.fsm.missing_ticks {
                    if self.fsm.peer.raft_group.tick() {
                        self.fsm.has_ready = true;
                    }
                }
                self.fsm.missing_ticks = 0;
            }
        }
        if self.fsm.peer.raft_group.tick() {
            self.fsm.has_ready = true;
        }

        self.fsm.peer.mut_store().flush_cache_metrics();

        // Keep ticking if there are still pending read requests.
        if res.is_none() /* hibernate_region is false */ ||
            !self.fsm.peer.check_after_tick(self.fsm.group_state, res.unwrap())
        {
            self.register_raft_base_tick();
            return;
        }

        debug!("stop ticking"; "region_id" => self.region_id(), "peer_id" => self.fsm.peer_id(), "res" => ?res);
        self.fsm.group_state = GroupState::Idle;
        // Followers will stop ticking at L789. Keep ticking for followers
        // to allow it to campaign quickly when abnormal situation is detected.
        if !self.fsm.peer.is_leader() {
            self.register_raft_base_tick();
        }
    }

    fn on_apply_res(&mut self, res: ApplyTaskRes) {
        fail_point!("on_apply_res", |_| {});
        match res {
            ApplyTaskRes::Apply(mut res) => {
                debug!(
                    "async apply finish";
                    "region_id" => self.region_id(),
                    "peer_id" => self.fsm.peer_id(),
                    "res" => ?res,
                );
                self.on_ready_result(&mut res.exec_res, &res.metrics);
                if self.fsm.stopped {
                    return;
                }
                self.fsm.has_ready |= self.fsm.peer.post_apply(
                    self.ctx,
                    res.apply_state,
                    res.applied_index_term,
                    &res.metrics,
                );
                // After applying, several metrics are updated, report it to pd to
                // get fair schedule.
                self.register_pd_heartbeat_tick();
            }
            ApplyTaskRes::Destroy { peer_id, .. } => {
                assert_eq!(peer_id, self.fsm.peer.peer_id());
                self.destroy_peer(false);
            }
        }
    }

    fn on_raft_message(&mut self, mut msg: RaftMessage) -> Result<()> {
        debug!(
            "handle raft message";
            "region_id" => self.region_id(),
            "peer_id" => self.fsm.peer_id(),
            "message_type" => ?msg.get_message().get_msg_type(),
            "from_peer_id" => msg.get_from_peer().get_id(),
            "to_peer_id" => msg.get_to_peer().get_id(),
        );

        if !self.validate_raft_msg(&msg) {
            return Ok(());
        }
        if self.fsm.peer.pending_remove || self.fsm.stopped {
            return Ok(());
        }

        if msg.get_is_tombstone() {
            // we receive a message tells us to remove ourself.
            self.handle_gc_peer_msg(&msg);
            return Ok(());
        }

        if msg.has_merge_target() {
            if self.need_gc_merge(&msg)? {
                self.on_stale_merge();
            }
            return Ok(());
        }

        if msg.has_extra_msg() {
            self.on_extra_message(&msg);
            return Ok(());
        }

        if self.check_msg(&msg) {
            return Ok(());
        }

        if let Some(key) = self.check_snapshot(&msg)? {
            // If the snapshot file is not used again, then it's OK to
            // delete them here. If the snapshot file will be reused when
            // receiving, then it will fail to pass the check again, so
            // missing snapshot files should not be noticed.
            let s = self.ctx.snap_mgr.get_snapshot_for_applying(&key)?;
            self.ctx.snap_mgr.delete_snapshot(&key, s.as_ref(), false);
            return Ok(());
        }

        if !self.check_request_snapshot(&msg) {
            return Ok(());
        }

        if util::is_vote_msg(&msg.get_message())
            || msg.get_message().get_msg_type() == MessageType::MsgTimeoutNow
        {
            self.reset_raft_tick(GroupState::Chaos);
        } else if msg.get_from_peer().get_id() == self.fsm.peer.leader_id() {
            self.reset_raft_tick(GroupState::Ordered);
        }

        let from_peer_id = msg.get_from_peer().get_id();
        self.fsm.peer.insert_peer_cache(msg.take_from_peer());
        self.fsm.peer.step(self.ctx, msg.take_message())?;

        if self.fsm.peer.any_new_peer_catch_up(from_peer_id) {
            self.fsm.peer.heartbeat_pd(self.ctx);
            self.fsm.peer.should_wake_up = true;
        }

        if self.fsm.peer.should_wake_up {
            self.reset_raft_tick(GroupState::Ordered);
        }

        self.fsm.has_ready = true;
        Ok(())
    }

    fn on_extra_message(&mut self, msg: &RaftMessage) {
        let extra_msg = msg.get_extra_msg();
        match extra_msg.get_type() {
            ExtraMessageType::MsgRegionWakeUp => {
                self.reset_raft_tick(GroupState::Ordered);
            }
<<<<<<< HEAD
            ExtraMessageType::MsgWantRollbackMerge => unimplemented!(),
=======
            ExtraMessageType::MsgWantRollbackMerge => {
                unimplemented!("remove this after #6584 merged")
            }
>>>>>>> 649e038f
        }
    }

    fn reset_raft_tick(&mut self, state: GroupState) {
        self.fsm.group_state = state;
        self.fsm.missing_ticks = 0;
        self.fsm.peer.should_wake_up = false;
        self.register_raft_base_tick();
    }

    // return false means the message is invalid, and can be ignored.
    fn validate_raft_msg(&mut self, msg: &RaftMessage) -> bool {
        let region_id = msg.get_region_id();
        let to = msg.get_to_peer();

        if to.get_store_id() != self.store_id() {
            warn!(
                "store not match, ignore it";
                "region_id" => region_id,
                "to_store_id" => to.get_store_id(),
                "my_store_id" => self.store_id(),
            );
            self.ctx.raft_metrics.message_dropped.mismatch_store_id += 1;
            return false;
        }

        if !msg.has_region_epoch() {
            error!(
                "missing epoch in raft message, ignore it";
                "region_id" => region_id,
            );
            self.ctx.raft_metrics.message_dropped.mismatch_region_epoch += 1;
            return false;
        }

        true
    }

    /// Checks if the message is sent to the correct peer.
    ///
    /// Returns true means that the message can be dropped silently.
    fn check_msg(&mut self, msg: &RaftMessage) -> bool {
        let from_epoch = msg.get_region_epoch();
        let is_vote_msg = util::is_vote_msg(msg.get_message());
        let from_store_id = msg.get_from_peer().get_store_id();

        // Let's consider following cases with three nodes [1, 2, 3] and 1 is leader:
        // a. 1 removes 2, 2 may still send MsgAppendResponse to 1.
        //  We should ignore this stale message and let 2 remove itself after
        //  applying the ConfChange log.
        // b. 2 is isolated, 1 removes 2. When 2 rejoins the cluster, 2 will
        //  send stale MsgRequestVote to 1 and 3, at this time, we should tell 2 to gc itself.
        // c. 2 is isolated but can communicate with 3. 1 removes 3.
        //  2 will send stale MsgRequestVote to 3, 3 should ignore this message.
        // d. 2 is isolated but can communicate with 3. 1 removes 2, then adds 4, remove 3.
        //  2 will send stale MsgRequestVote to 3, 3 should tell 2 to gc itself.
        // e. 2 is isolated. 1 adds 4, 5, 6, removes 3, 1. Now assume 4 is leader.
        //  After 2 rejoins the cluster, 2 may send stale MsgRequestVote to 1 and 3,
        //  1 and 3 will ignore this message. Later 4 will send messages to 2 and 2 will
        //  rejoin the raft group again.
        // f. 2 is isolated. 1 adds 4, 5, 6, removes 3, 1. Now assume 4 is leader, and 4 removes 2.
        //  unlike case e, 2 will be stale forever.
        // TODO: for case f, if 2 is stale for a long time, 2 will communicate with pd and pd will
        // tell 2 is stale, so 2 can remove itself.
        if util::is_epoch_stale(from_epoch, self.fsm.peer.region().get_region_epoch())
            && util::find_peer(self.fsm.peer.region(), from_store_id).is_none()
        {
            // The message is stale and not in current region.
            self.ctx.handle_stale_msg(
                msg,
                self.fsm.peer.region().get_region_epoch().clone(),
                is_vote_msg,
                None,
            );
            return true;
        }

        let target = msg.get_to_peer();
        match target.get_id().cmp(&self.fsm.peer.peer_id()) {
            cmp::Ordering::Less => {
                info!(
                    "target peer id is smaller, msg maybe stale";
                    "region_id" => self.fsm.region_id(),
                    "peer_id" => self.fsm.peer_id(),
                    "target_peer" => ?target,
                );
                self.ctx.raft_metrics.message_dropped.stale_msg += 1;
                true
            }
            cmp::Ordering::Greater => {
                match self.fsm.peer.maybe_destroy() {
                    Some(job) => {
                        info!(
                            "target peer id is larger, destroying self";
                            "region_id" => self.fsm.region_id(),
                            "peer_id" => self.fsm.peer_id(),
                            "target_peer" => ?target,
                        );
                        if self.handle_destroy_peer(job) {
                            if let Err(e) = self
                                .ctx
                                .router
                                .send_control(StoreMsg::RaftMessage(msg.clone()))
                            {
                                info!(
                                    "failed to send back store message, are we shutting down?";
                                    "region_id" => self.fsm.region_id(),
                                    "peer_id" => self.fsm.peer_id(),
                                    "err" => %e,
                                );
                            }
                        }
                    }
                    None => self.ctx.raft_metrics.message_dropped.applying_snap += 1,
                }
                true
            }
            cmp::Ordering::Equal => false,
        }
    }

    /// Check if it's necessary to gc the source merge peer.
    ///
    /// If the target merge peer won't be created on this store,
    /// then it's appropriate to destroy it immediately.
    fn need_gc_merge(&mut self, msg: &RaftMessage) -> Result<bool> {
        let merge_target = msg.get_merge_target();
        let target_region_id = merge_target.get_id();
        debug!(
            "receive merge target";
            "region_id" => self.fsm.region_id(),
            "peer_id" => self.fsm.peer_id(),
            "merge_target" => ?merge_target,
        );

        // When receiving message that has a merge target, it indicates that the source peer on this
        // store is stale, the peers on other stores are already merged. The epoch in merge target
        // is the state of target peer at the time when source peer is merged. So here we record the
        // merge target epoch version to let the target peer on this store to decide whether to
        // destroy the source peer.
        let mut meta = self.ctx.store_meta.lock().unwrap();
        meta.targets_map.insert(self.region_id(), target_region_id);
        let v = meta
            .pending_merge_targets
            .entry(target_region_id)
            .or_default();
        if let Some(epoch) = (*v).insert(self.region_id(), merge_target.get_region_epoch().clone())
        {
            // Merge target epoch records the version of target region when source region is merged.
            // So it must be same no matter when receiving merge target.
            if epoch.get_version() != merge_target.get_region_epoch().get_version() {
                panic!(
                    "conflict merge target epoch version {:?} {:?}",
                    epoch,
                    merge_target.get_region_epoch()
                );
            }
        }
        if let Some(epoch) = meta
            .regions
            .get(&target_region_id)
            .map(|r| r.get_region_epoch())
        {
            // In the case that the source peer's range isn't overlapped with target's anymore:
            //     | region 2 | region 3 | region 1 |
            //                   || merge 3 into 2
            //                   \/
            //     |       region 2      | region 1 |
            //                   || merge 1 into 2
            //                   \/
            //     |            region 2            |
            //                   || split 2 into 4
            //                   \/
            //     |        region 4       |region 2|
            // so the new target peer can't find the source peer.
            // e.g. new region 2 is overlapped with region 1
            //
            // If that, source peer still need to decide whether to destroy itself. When the target
            // peer has already moved on, source peer can destroy itself.
            if epoch.get_version() > merge_target.get_region_epoch().get_version() {
                return Ok(true);
            }
            return Ok(false);
        }

        // Check whether target peer is set to tombstone already.
        let state_key = keys::region_state_key(target_region_id);
        if let Some(state) = self
            .ctx
            .engines
            .kv
            .get_msg_cf::<RegionLocalState>(CF_RAFT, &state_key)?
        {
            debug!(
                "check target region local state";
                "region_id" => self.region_id(),
                "peer_id" => self.fsm.peer_id(),
                "target_region_id" => target_region_id,
                "state" => ?state,
            );
            if state.get_state() == PeerState::Tombstone
                && state.get_region().get_region_epoch().get_conf_ver()
                    >= merge_target.get_region_epoch().get_conf_ver()
            {
                // Replica was destroyed.
                return Ok(true);
            }
        }

        info!(
            "no replica of target region exist, check pd.";
            "region_id" => self.fsm.region_id(),
            "peer_id" => self.fsm.peer_id(),
            "target_region_id" => target_region_id,
        );
        // We can't know whether the peer is destroyed or not for sure locally, ask
        // pd for help.
        let target_peer = merge_target
            .get_peers()
            .iter()
            .find(|p| p.get_store_id() == self.store_id())
            .unwrap();
        let task = PdTask::ValidatePeer {
            peer: target_peer.to_owned(),
            region: merge_target.to_owned(),
            merge_source: Some(self.region_id()),
        };
        if let Err(e) = self.ctx.pd_scheduler.schedule(task) {
            error!(
                "failed to validate target peer";
                "region_id" => self.fsm.region_id(),
                "peer_id" => self.fsm.peer_id(),
                "target_peer" => ?target_peer,
                "err" => %e,
            );
        }
        Ok(false)
    }

    fn handle_gc_peer_msg(&mut self, msg: &RaftMessage) {
        let from_epoch = msg.get_region_epoch();
        if !util::is_epoch_stale(self.fsm.peer.region().get_region_epoch(), from_epoch) {
            return;
        }

        if self.fsm.peer.peer != *msg.get_to_peer() {
            info!(
                "receive stale gc message, ignore.";
                "region_id" => self.fsm.region_id(),
                "peer_id" => self.fsm.peer_id(),
            );
            self.ctx.raft_metrics.message_dropped.stale_msg += 1;
            return;
        }
        // TODO: ask pd to guarantee we are stale now.
        info!(
            "receives gc message, trying to remove";
            "region_id" => self.fsm.region_id(),
            "peer_id" => self.fsm.peer_id(),
            "to_peer" => ?msg.get_to_peer(),
        );
        match self.fsm.peer.maybe_destroy() {
            None => self.ctx.raft_metrics.message_dropped.applying_snap += 1,
            Some(job) => {
                self.handle_destroy_peer(job);
            }
        }
    }

    // Returns `None` if the `msg` doesn't contain a snapshot or it contains a snapshot which
    // doesn't conflict with any other snapshots or regions. Otherwise a `SnapKey` is returned.
    fn check_snapshot(&mut self, msg: &RaftMessage) -> Result<Option<SnapKey>> {
        if !msg.get_message().has_snapshot() {
            return Ok(None);
        }

        let region_id = msg.get_region_id();
        let snap = msg.get_message().get_snapshot();
        let key = SnapKey::from_region_snap(region_id, snap);
        let mut snap_data = RaftSnapshotData::default();
        snap_data.merge_from_bytes(snap.get_data())?;
        let snap_region = snap_data.take_region();
        let peer_id = msg.get_to_peer().get_id();
        let snap_enc_start_key = enc_start_key(&snap_region);
        let snap_enc_end_key = enc_end_key(&snap_region);

        if snap_region
            .get_peers()
            .iter()
            .all(|p| p.get_id() != peer_id)
        {
            info!(
                "snapshot doesn't contain to peer, skip";
                "region_id" => self.fsm.region_id(),
                "peer_id" => self.fsm.peer_id(),
                "snap" => ?snap_region,
                "to_peer" => ?msg.get_to_peer(),
            );
            self.ctx.raft_metrics.message_dropped.region_no_peer += 1;
            return Ok(Some(key));
        }

        let mut meta = self.ctx.store_meta.lock().unwrap();
        if meta.regions[&self.region_id()] != *self.region() {
            if !self.fsm.peer.is_initialized() {
                info!(
                    "stale delegate detected, skip";
                    "region_id" => self.fsm.region_id(),
                    "peer_id" => self.fsm.peer_id(),
                );
                self.ctx.raft_metrics.message_dropped.stale_msg += 1;
                return Ok(Some(key));
            } else {
                panic!(
                    "{} meta corrupted: {:?} != {:?}",
                    self.fsm.peer.tag,
                    meta.regions[&self.region_id()],
                    self.region()
                );
            }
        }
        for region in &meta.pending_snapshot_regions {
            if enc_start_key(region) < snap_enc_end_key &&
               enc_end_key(region) > snap_enc_start_key &&
               // Same region can overlap, we will apply the latest version of snapshot.
               region.get_id() != snap_region.get_id()
            {
                info!(
                    "pending region overlapped";
                    "region_id" => self.fsm.region_id(),
                    "peer_id" => self.fsm.peer_id(),
                    "region" => ?region,
                    "snap" => ?snap_region,
                );
                self.ctx.raft_metrics.message_dropped.region_overlap += 1;
                return Ok(Some(key));
            }
        }

        let mut is_overlapped = false;
        let mut regions_to_destroy = vec![];
        // In some extreme cases, it may cause source peer destroyed improperly so that a later
        // CommitMerge may panic because source is already destroyed, so just drop the message:
        // 1. A new snapshot is received whereas a snapshot is still in applying, and the snapshot
        // under applying is generated before merge and the new snapshot is generated after merge.
        // After the applying snapshot is finished, the log may able to catch up and so a
        // CommitMerge will be applied.
        // 2. There is a CommitMerge pending in apply thread.
        let ready = !self.fsm.peer.is_applying_snapshot()
            && !self.fsm.peer.has_pending_snapshot()
            && self.fsm.peer.ready_to_handle_pending_snap();
        for exist_region in meta
            .region_ranges
            .range((Excluded(snap_enc_start_key), Unbounded::<Vec<u8>>))
            .map(|(_, &region_id)| &meta.regions[&region_id])
            .take_while(|r| enc_start_key(r) < snap_enc_end_key)
            .filter(|r| r.get_id() != region_id)
        {
            info!(
                "region overlapped";
                "region_id" => self.fsm.region_id(),
                "peer_id" => self.fsm.peer_id(),
                "exist" => ?exist_region,
                "snap" => ?snap_region,
            );
            if ready
                && maybe_destroy_source(
                    &meta,
                    self.region_id(),
                    exist_region.get_id(),
                    snap_region.get_region_epoch().to_owned(),
                )
            {
                // The snapshot that we decide to whether destroy peer based on must can be applied.
                // So here not to destroy peer immediately, or the snapshot maybe dropped in later
                // check but the peer is already destroyed.
                regions_to_destroy.push(exist_region.get_id());
                continue;
            }
            is_overlapped = true;
            if snap_region.get_region_epoch().get_version()
                > exist_region.get_region_epoch().get_version()
            {
                // If snapshot's epoch version is greater than exist region's, the exist region
                // may has been merged already.
                let _ = self.ctx.router.force_send(
                    exist_region.get_id(),
                    PeerMsg::CasualMessage(CasualMessage::RegionOverlapped),
                );
            }
        }
        if is_overlapped {
            self.ctx.raft_metrics.message_dropped.region_overlap += 1;
            return Ok(Some(key));
        }

        // Check if snapshot file exists.
        self.ctx.snap_mgr.get_snapshot_for_applying(&key)?;

        meta.pending_snapshot_regions.push(snap_region);
        self.ctx.queued_snapshot.insert(region_id);
        for region_id in regions_to_destroy {
            self.ctx
                .router
                .force_send(
                    region_id,
                    PeerMsg::SignificantMsg(SignificantMsg::MergeResult {
                        target: self.fsm.peer.peer.clone(),
                        stale: true,
                    }),
                )
                .unwrap();
        }

        Ok(None)
    }

    // Check if this peer can handle request_snapshot.
    fn check_request_snapshot(&mut self, msg: &RaftMessage) -> bool {
        let m = msg.get_message();
        let request_index = m.get_request_snapshot();
        if request_index == raft::INVALID_INDEX {
            // If it's not a request snapshot, then go on.
            return true;
        }
        self.fsm
            .peer
            .ready_to_handle_request_snapshot(request_index)
    }

    fn handle_destroy_peer(&mut self, job: DestroyPeerJob) -> bool {
        if job.initialized {
            // When initialized is true and async_remove is false, apply fsm doesn't need to
            // send destroy msg to peer fsm because peer fsm has already destroyed.
            // In this case, if apply fsm sends destroy msg, peer fsm may be destroyed twice
            // because there are some msgs in channel so peer fsm still need to handle them (e.g. callback)
            self.ctx.apply_router.schedule_task(
                job.region_id,
                ApplyTask::destroy(job.region_id, job.async_remove),
            );
        }
        if job.async_remove {
            info!(
                "peer is destroyed asynchronously";
                "region_id" => job.region_id,
                "peer_id" => job.peer.get_id(),
            );
            false
        } else {
            self.destroy_peer(false);
            true
        }
    }

    fn destroy_peer(&mut self, merged_by_target: bool) {
        fail_point!("destroy_peer");
        info!(
            "starts destroy";
            "region_id" => self.fsm.region_id(),
            "peer_id" => self.fsm.peer_id(),
            "merged_by_target" => merged_by_target,
        );
        let region_id = self.region_id();
        // We can't destroy a peer which is applying snapshot.
        assert!(!self.fsm.peer.is_applying_snapshot());

        // Clear merge related structures.
        let mut meta = self.ctx.store_meta.lock().unwrap();
        meta.pending_merge_targets.remove(&region_id);
        if let Some(target) = meta.targets_map.remove(&region_id) {
            if meta.pending_merge_targets.contains_key(&target) {
                meta.pending_merge_targets
                    .get_mut(&target)
                    .unwrap()
                    .remove(&region_id);
                // When the target doesn't exist(add peer but the store is isolated), source peer decide to destroy by itself.
                // Without target, the `pending_merge_targets` for target won't be removed, so here source peer help target to clear.
                if meta.regions.get(&target).is_none()
                    && meta.pending_merge_targets.get(&target).unwrap().is_empty()
                {
                    meta.pending_merge_targets.remove(&target);
                }
            }
        }

        // Destroy read delegates.
        if let Some(reader) = meta.readers.remove(&region_id) {
            reader.mark_invalid();
        }

        // Trigger region change observer
        self.ctx.coprocessor_host.on_region_changed(
            self.fsm.peer.region(),
            RegionChangeEvent::Destroy,
            self.fsm.peer.get_role(),
        );
        let task = PdTask::DestroyPeer { region_id };
        if let Err(e) = self.ctx.pd_scheduler.schedule(task) {
            error!(
                "failed to notify pd";
                "region_id" => self.fsm.region_id(),
                "peer_id" => self.fsm.peer_id(),
                "err" => %e,
            );
        }
        let is_initialized = self.fsm.peer.is_initialized();
        if let Err(e) = self.fsm.peer.destroy(self.ctx, merged_by_target) {
            // If not panic here, the peer will be recreated in the next restart,
            // then it will be gc again. But if some overlap region is created
            // before restarting, the gc action will delete the overlap region's
            // data too.
            panic!("{} destroy err {:?}", self.fsm.peer.tag, e);
        }
        self.ctx.router.close(region_id);
        self.fsm.stop();

        if is_initialized
            && !merged_by_target
            && meta
                .region_ranges
                .remove(&enc_end_key(self.fsm.peer.region()))
                .is_none()
        {
            panic!("{} meta corruption detected", self.fsm.peer.tag);
        }
        if meta.regions.remove(&region_id).is_none() && !merged_by_target {
            panic!("{} meta corruption detected", self.fsm.peer.tag)
        }
    }

    fn on_ready_change_peer(&mut self, cp: ChangePeer) {
        if cp.conf_change.get_node_id() == raft::INVALID_ID {
            // Apply failed, skip.
            return;
        }

        let change_type = cp.conf_change.get_change_type();
        if cp.index >= self.fsm.peer.raft_group.raft.raft_log.first_index() {
            match self.fsm.peer.raft_group.apply_conf_change(&cp.conf_change) {
                Ok(_) => {}
                // PD could dispatch redundant conf changes.
                Err(raft::Error::NotExists(_, _)) | Err(raft::Error::Exists(_, _)) => {}
                _ => unreachable!(),
            }
        } else {
            // Please take a look at test case test_redundant_conf_change_by_snapshot.
        }

        {
            let mut meta = self.ctx.store_meta.lock().unwrap();
            meta.set_region(&self.ctx.coprocessor_host, cp.region, &mut self.fsm.peer);
        }

        let peer_id = cp.peer.get_id();
        let now = Instant::now();
        match change_type {
            ConfChangeType::AddNode | ConfChangeType::AddLearnerNode => {
                let peer = cp.peer.clone();
                if self.fsm.peer.peer_id() == peer_id && self.fsm.peer.peer.get_is_learner() {
                    self.fsm.peer.peer = peer.clone();
                }

                // Add this peer to cache and heartbeats.
                let id = peer.get_id();
                self.fsm.peer.peer_heartbeats.insert(id, now);
                if self.fsm.peer.is_leader() {
                    // Speed up snapshot instead of waiting another heartbeat.
                    self.fsm.peer.ping();
                    self.fsm.has_ready = true;
                    self.fsm.peer.peers_start_pending_time.push((id, now));
                }
                self.fsm.peer.insert_peer_cache(peer);
            }
            ConfChangeType::RemoveNode => {
                // Remove this peer from cache.
                self.fsm.peer.peer_heartbeats.remove(&peer_id);
                if self.fsm.peer.is_leader() {
                    self.fsm
                        .peer
                        .peers_start_pending_time
                        .retain(|&(p, _)| p != peer_id);
                }
                self.fsm.peer.remove_peer_from_cache(peer_id);
            }
            ConfChangeType::BeginMembershipChange | ConfChangeType::FinalizeMembershipChange => {
                unimplemented!()
            }
        }

        // In pattern matching above, if the peer is the leader,
        // it will push the change peer into `peers_start_pending_time`
        // without checking if it is duplicated. We move `heartbeat_pd` here
        // to utilize `collect_pending_peers` in `heartbeat_pd` to avoid
        // adding the redundant peer.
        if self.fsm.peer.is_leader() {
            // Notify pd immediately.
            info!(
                "notify pd with change peer region";
                "region_id" => self.fsm.region_id(),
                "peer_id" => self.fsm.peer_id(),
                "region" => ?self.fsm.peer.region(),
            );
            self.fsm.peer.heartbeat_pd(self.ctx);
        }
        let my_peer_id = self.fsm.peer.peer_id();

        let peer = cp.peer;

        // We only care remove itself now.
        if change_type == ConfChangeType::RemoveNode && peer.get_store_id() == self.store_id() {
            if my_peer_id == peer.get_id() {
                self.destroy_peer(false);
            } else {
                panic!(
                    "{} trying to remove unknown peer {:?}",
                    self.fsm.peer.tag, peer
                );
            }
        }
    }

    fn on_ready_compact_log(&mut self, first_index: u64, state: RaftTruncatedState) {
        let total_cnt = self.fsm.peer.last_applying_idx - first_index;
        // the size of current CompactLog command can be ignored.
        let remain_cnt = self.fsm.peer.last_applying_idx - state.get_index() - 1;
        self.fsm.peer.raft_log_size_hint =
            self.fsm.peer.raft_log_size_hint * remain_cnt / total_cnt;
        let task = RaftlogGcTask {
            raft_engine: self.fsm.peer.get_store().get_raft_engine().c().clone(),
            region_id: self.fsm.peer.get_store().get_region_id(),
            start_idx: self.fsm.peer.last_compacted_idx,
            end_idx: state.get_index() + 1,
        };
        self.fsm.peer.last_compacted_idx = task.end_idx;
        self.fsm.peer.mut_store().compact_to(task.end_idx);
        if let Err(e) = self.ctx.raftlog_gc_scheduler.schedule(task) {
            error!(
                "failed to schedule compact task";
                "region_id" => self.fsm.region_id(),
                "peer_id" => self.fsm.peer_id(),
                "err" => %e,
            );
        }
    }

    fn on_ready_split_region(&mut self, derived: metapb::Region, regions: Vec<metapb::Region>) {
        self.register_split_region_check_tick();
        let mut guard = self.ctx.store_meta.lock().unwrap();
        let meta: &mut StoreMeta = &mut *guard;
        let region_id = derived.get_id();
        meta.set_region(&self.ctx.coprocessor_host, derived, &mut self.fsm.peer);
        self.fsm.peer.post_split();
        let is_leader = self.fsm.peer.is_leader();
        if is_leader {
            self.fsm.peer.heartbeat_pd(self.ctx);
            // Notify pd immediately to let it update the region meta.
            info!(
                "notify pd with split";
                "region_id" => self.fsm.region_id(),
                "peer_id" => self.fsm.peer_id(),
                "split_count" => regions.len(),
            );
            // Now pd only uses ReportBatchSplit for history operation show,
            // so we send it independently here.
            let task = PdTask::ReportBatchSplit {
                regions: regions.to_vec(),
            };
            if let Err(e) = self.ctx.pd_scheduler.schedule(task) {
                error!(
                    "failed to notify pd";
                    "region_id" => self.fsm.region_id(),
                    "peer_id" => self.fsm.peer_id(),
                    "err" => %e,
                );
            }
        }

        let last_key = enc_end_key(regions.last().unwrap());
        if meta.region_ranges.remove(&last_key).is_none() {
            panic!("{} original region should exists", self.fsm.peer.tag);
        }
        // It's not correct anymore, so set it to None to let split checker update it.
        self.fsm.peer.approximate_size = None;
        let last_region_id = regions.last().unwrap().get_id();
        for new_region in regions {
            let new_region_id = new_region.get_id();

            let not_exist = meta
                .region_ranges
                .insert(enc_end_key(&new_region), new_region_id)
                .is_none();
            assert!(not_exist, "[region {}] should not exists", new_region_id);

            if new_region_id == region_id {
                continue;
            }

            // Insert new regions and validation
            info!(
                "insert new region";
                "region_id" => new_region_id,
                "region" => ?new_region,
            );
            if let Some(r) = meta.regions.get(&new_region_id) {
                // Suppose a new node is added by conf change and the snapshot comes slowly.
                // Then, the region splits and the first vote message comes to the new node
                // before the old snapshot, which will create an uninitialized peer on the
                // store. After that, the old snapshot comes, followed with the last split
                // proposal. After it's applied, the uninitialized peer will be met.
                // We can remove this uninitialized peer directly.
                if !r.get_peers().is_empty() {
                    panic!(
                        "[region {}] duplicated region {:?} for split region {:?}",
                        new_region_id, r, new_region
                    );
                }
                self.ctx.router.close(new_region_id);
            }

            let (sender, mut new_peer) = match PeerFsm::create(
                self.ctx.store_id(),
                &self.ctx.cfg,
                self.ctx.region_scheduler.clone(),
                self.ctx.engines.clone(),
                &new_region,
            ) {
                Ok((sender, new_peer)) => (sender, new_peer),
                Err(e) => {
                    // peer information is already written into db, can't recover.
                    // there is probably a bug.
                    panic!("create new split region {:?} err {:?}", new_region, e);
                }
            };
            let meta_peer = new_peer.peer.peer.clone();

            for p in new_region.get_peers() {
                // Add this peer to cache.
                new_peer.peer.insert_peer_cache(p.clone());
            }

            // New peer derive write flow from parent region,
            // this will be used by balance write flow.
            new_peer.peer.peer_stat = self.fsm.peer.peer_stat.clone();
            let campaigned = new_peer.peer.maybe_campaign(is_leader);
            new_peer.has_ready |= campaigned;

            if is_leader {
                // The new peer is likely to become leader, send a heartbeat immediately to reduce
                // client query miss.
                new_peer.peer.heartbeat_pd(self.ctx);
            }

            new_peer.peer.activate(self.ctx);
            meta.regions.insert(new_region_id, new_region);
            meta.readers
                .insert(new_region_id, ReadDelegate::from_peer(new_peer.get_peer()));
            if last_region_id == new_region_id {
                // To prevent from big region, the right region needs run split
                // check again after split.
                new_peer.peer.size_diff_hint = self.ctx.cfg.region_split_check_diff.0;
            }
            let mailbox = BasicMailbox::new(sender, new_peer);
            self.ctx.router.register(new_region_id, mailbox);
            self.ctx
                .router
                .force_send(new_region_id, PeerMsg::Start)
                .unwrap();

            if !campaigned {
                if let Some(msg) = meta
                    .pending_votes
                    .swap_remove_front(|m| m.get_to_peer() == &meta_peer)
                {
                    let _ = self
                        .ctx
                        .router
                        .send(new_region_id, PeerMsg::RaftMessage(msg));
                }
            }
        }
    }

    fn register_merge_check_tick(&mut self) {
        self.schedule_tick(
            PeerTicks::CHECK_MERGE,
            self.ctx.cfg.merge_check_tick_interval.0,
        )
    }

    fn validate_merge_peer(&self, target_region: &metapb::Region) -> Result<bool> {
        let region_id = target_region.get_id();
        let exist_region = {
            let meta = self.ctx.store_meta.lock().unwrap();
            meta.regions.get(&region_id).cloned()
        };
        if let Some(r) = exist_region {
            let exist_epoch = r.get_region_epoch();
            let expect_epoch = target_region.get_region_epoch();
            // exist_epoch > expect_epoch
            if util::is_epoch_stale(expect_epoch, exist_epoch) {
                return Err(box_err!(
                    "target region changed {:?} -> {:?}",
                    target_region,
                    r
                ));
            }
            // exist_epoch < expect_epoch
            if util::is_epoch_stale(exist_epoch, expect_epoch) {
                info!(
                    "target region still not catch up, skip.";
                    "region_id" => self.fsm.region_id(),
                    "peer_id" => self.fsm.peer_id(),
                    "target_region" => ?target_region,
                    "exist_region" => ?r,
                );
                return Ok(false);
            }
            return Ok(true);
        }

        let state_key = keys::region_state_key(region_id);
        let state: RegionLocalState = match self.ctx.engines.kv.get_msg_cf(CF_RAFT, &state_key) {
            Err(e) => {
                error!(
                    "failed to load region state, ignore";
                    "region_id" => self.fsm.region_id(),
                    "peer_id" => self.fsm.peer_id(),
                    "err" => %e,
                    "target_region_id" => region_id,
                );
                return Ok(false);
            }
            Ok(None) => {
                info!(
                    "seems to merge into a new replica of region, let's wait.";
                    "region_id" => self.fsm.region_id(),
                    "peer_id" => self.fsm.peer_id(),
                    "target_region_id" => region_id,
                );
                return Ok(false);
            }
            Ok(Some(state)) => state,
        };
        if state.get_state() != PeerState::Tombstone {
            info!(
                "wait for region split";
                "region_id" => self.fsm.region_id(),
                "peer_id" => self.fsm.peer_id(),
                "target_region_id" => region_id,
            );
            return Ok(false);
        }

        let tombstone_region = state.get_region();
        if tombstone_region.get_region_epoch().get_conf_ver()
            < target_region.get_region_epoch().get_conf_ver()
        {
            info!(
                "seems to merge into a new replica of region, let's wait.";
                "region_id" => self.fsm.region_id(),
                "peer_id" => self.fsm.peer_id(),
                "target_region_id" => region_id,
            );
            return Ok(false);
        }

        Err(box_err!("region {} is destroyed", region_id))
    }

    fn schedule_merge(&mut self) -> Result<()> {
        fail_point!("on_schedule_merge", |_| Ok(()));
        let (request, target_id) = {
            let state = self.fsm.peer.pending_merge_state.as_ref().unwrap();
            let expect_region = state.get_target();
            if !self.validate_merge_peer(expect_region)? {
                // Wait till next round.
                return Ok(());
            }
            let target_id = expect_region.get_id();
            let sibling_region = expect_region;

            let min_index = self.fsm.peer.get_min_progress()? + 1;
            let low = cmp::max(min_index, state.get_min_index());
            // TODO: move this into raft module.
            // > over >= to include the PrepareMerge proposal.
            let entries = if low > state.get_commit() {
                vec![]
            } else {
                match self
                    .fsm
                    .peer
                    .get_store()
                    .entries(low, state.get_commit() + 1, NO_LIMIT)
                {
                    Ok(ents) => ents,
                    Err(e) => panic!(
                        "[region {}] {} failed to get merge entires: {:?}, low:{}, commit: {}",
                        self.fsm.region_id(),
                        self.fsm.peer_id(),
                        e,
                        low,
                        state.get_commit()
                    ),
                }
            };

            let sibling_peer = util::find_peer(&sibling_region, self.store_id()).unwrap();
            let mut request = new_admin_request(sibling_region.get_id(), sibling_peer.clone());
            request
                .mut_header()
                .set_region_epoch(sibling_region.get_region_epoch().clone());
            let mut admin = AdminRequest::default();
            admin.set_cmd_type(AdminCmdType::CommitMerge);
            admin
                .mut_commit_merge()
                .set_source(self.fsm.peer.region().clone());
            admin.mut_commit_merge().set_commit(state.get_commit());
            admin.mut_commit_merge().set_entries(entries.into());
            request.set_admin_request(admin);
            (request, target_id)
        };
        // Please note that, here assumes that the unit of network isolation is store rather than
        // peer. So a quorum stores of source region should also be the quorum stores of target
        // region. Otherwise we need to enable proposal forwarding.
        self.ctx
            .router
            .force_send(
                target_id,
                PeerMsg::RaftCommand(RaftCommand::new(request, Callback::None)),
            )
            .map_err(|_| Error::RegionNotFound(target_id))
    }

    fn rollback_merge(&mut self) {
        let req = {
            let state = self.fsm.peer.pending_merge_state.as_ref().unwrap();
            let mut request =
                new_admin_request(self.fsm.peer.region().get_id(), self.fsm.peer.peer.clone());
            request
                .mut_header()
                .set_region_epoch(self.fsm.peer.region().get_region_epoch().clone());
            let mut admin = AdminRequest::default();
            admin.set_cmd_type(AdminCmdType::RollbackMerge);
            admin.mut_rollback_merge().set_commit(state.get_commit());
            request.set_admin_request(admin);
            request
        };
        self.propose_raft_command(req, Callback::None);
    }

    fn on_check_merge(&mut self) {
        if self.fsm.stopped || self.fsm.peer.pending_merge_state.is_none() {
            return;
        }
        self.register_merge_check_tick();
        if let Err(e) = self.schedule_merge() {
            info!(
                "failed to schedule merge, rollback";
                "region_id" => self.fsm.region_id(),
                "peer_id" => self.fsm.peer_id(),
                "err" => %e,
            );
            self.rollback_merge();
        }
    }

    fn on_ready_prepare_merge(&mut self, region: metapb::Region, state: MergeState) {
        {
            let mut meta = self.ctx.store_meta.lock().unwrap();
            meta.set_region(&self.ctx.coprocessor_host, region, &mut self.fsm.peer);
        }

        self.fsm.peer.pending_merge_state = Some(state);
        let state = self.fsm.peer.pending_merge_state.as_ref().unwrap();

        if let Some(ref catch_up_logs) = self.fsm.peer.catch_up_logs {
            if state.get_commit() == catch_up_logs.merge.get_commit() {
                assert_eq!(state.get_target().get_id(), catch_up_logs.target_region_id);
                // Indicate that `on_catch_up_logs_for_merge` has already executed.
                // Mark pending_remove because its apply fsm will be destroyed.
                self.fsm.peer.pending_remove = true;
                // Send CatchUpLogs back to destroy source apply fsm,
                // then it will send `Noop` to trigger target apply fsm.
                self.ctx.apply_router.schedule_task(
                    self.fsm.region_id(),
                    ApplyTask::LogsUpToDate(self.fsm.peer.catch_up_logs.take().unwrap()),
                );
                return;
            }
        }

        self.on_check_merge();
    }

    fn on_catch_up_logs_for_merge(&mut self, mut catch_up_logs: CatchUpLogs) {
        let region_id = self.fsm.region_id();
        assert_eq!(region_id, catch_up_logs.merge.get_source().get_id());

        if let Some(ref cul) = self.fsm.peer.catch_up_logs {
            panic!(
                "{} get catch_up_logs from {} but has already got from {}",
                self.fsm.peer.tag, catch_up_logs.target_region_id, cul.target_region_id
            )
        }

        if let Some(ref pending_merge_state) = self.fsm.peer.pending_merge_state {
            if pending_merge_state.get_commit() == catch_up_logs.merge.get_commit() {
                assert_eq!(
                    pending_merge_state.get_target().get_id(),
                    catch_up_logs.target_region_id
                );
                // Indicate that `on_ready_prepare_merge` has already executed.
                // Mark pending_remove because its apply fsm will be destroyed.
                self.fsm.peer.pending_remove = true;
                // Just for saving memory.
                catch_up_logs.merge.clear_entries();
                // Send CatchUpLogs back to destroy source apply fsm,
                // then it will send `Noop` to trigger target apply fsm.
                self.ctx
                    .apply_router
                    .schedule_task(region_id, ApplyTask::LogsUpToDate(catch_up_logs));
                return;
            }
        }

        // Directly append these logs to raft log and then commit them.
        match self
            .fsm
            .peer
            .maybe_append_merge_entries(&catch_up_logs.merge)
        {
            Some(last_index) => {
                info!(
                    "append and commit entries to source region";
                    "region_id" => region_id,
                    "peer_id" => self.fsm.peer.peer_id(),
                    "last_index" => last_index,
                );
                // Now it has some committed entries, so mark it to take `Ready` in next round.
                self.fsm.has_ready = true;
            }
            None => {
                info!(
                    "no need to catch up logs";
                    "region_id" => region_id,
                    "peer_id" => self.fsm.peer.peer_id(),
                );
            }
        }
        // Just for saving memory.
        catch_up_logs.merge.clear_entries();
        self.fsm.peer.catch_up_logs = Some(catch_up_logs);
    }

    fn on_ready_commit_merge(&mut self, region: metapb::Region, source: metapb::Region) {
        self.register_split_region_check_tick();
        let mut meta = self.ctx.store_meta.lock().unwrap();

        let prev = meta.region_ranges.remove(&enc_end_key(&source));
        assert_eq!(prev, Some(source.get_id()));
        let prev = if region.get_end_key() == source.get_end_key() {
            meta.region_ranges.remove(&enc_start_key(&source))
        } else {
            meta.region_ranges.remove(&enc_end_key(&region))
        };
        if prev != Some(region.get_id()) {
            panic!(
                "{} meta corrupted: prev: {:?}, ranges: {:?}",
                self.fsm.peer.tag, prev, meta.region_ranges
            );
        }
        meta.region_ranges
            .insert(enc_end_key(&region), region.get_id());
        assert!(meta.regions.remove(&source.get_id()).is_some());
        meta.set_region(&self.ctx.coprocessor_host, region, &mut self.fsm.peer);
        let reader = meta.readers.remove(&source.get_id()).unwrap();
        reader.mark_invalid();

        drop(meta);
        // make approximate size and keys updated in time.
        // the reason why follower need to update is that there is a issue that after merge
        // and then transfer leader, the new leader may have stale size and keys.
        self.fsm.peer.size_diff_hint = self.ctx.cfg.region_split_check_diff.0;
        if self.fsm.peer.is_leader() {
            info!(
                "notify pd with merge";
                "region_id" => self.fsm.region_id(),
                "peer_id" => self.fsm.peer_id(),
                "source_region" => ?source,
                "target_region" => ?self.fsm.peer.region(),
            );
            self.fsm.peer.heartbeat_pd(self.ctx);
        }
        if let Err(e) = self.ctx.router.force_send(
            source.get_id(),
            PeerMsg::SignificantMsg(SignificantMsg::MergeResult {
                target: self.fsm.peer.peer.clone(),
                stale: false,
            }),
        ) {
            // TODO: need to remove "are we shutting down", it should panic
            // if we are not in shut-down state
            info!(
                "failed to send merge result, are we shutting down?";
                "region_id" => self.fsm.region_id(),
                "peer_id" => self.fsm.peer_id(),
                "err" => %e,
            );
        }
    }

    /// Handle rollbacking Merge result.
    ///
    /// If commit is 0, it means that Merge is rollbacked by a snapshot; otherwise
    /// it's rollbacked by a proposal, and its value should be equal to the commit
    /// index of previous PrepareMerge.
    fn on_ready_rollback_merge(&mut self, commit: u64, region: Option<metapb::Region>) {
        let pending_commit = self
            .fsm
            .peer
            .pending_merge_state
            .as_ref()
            .unwrap()
            .get_commit();
        if commit != 0 && pending_commit != commit {
            panic!(
                "{} rollbacks a wrong merge: {} != {}",
                self.fsm.peer.tag, pending_commit, commit
            );
        }
        self.fsm.peer.pending_merge_state = None;
        if let Some(r) = region {
            let mut meta = self.ctx.store_meta.lock().unwrap();
            meta.set_region(&self.ctx.coprocessor_host, r, &mut self.fsm.peer);
        }
        if self.fsm.peer.is_leader() {
            info!(
                "notify pd with rollback merge";
                "region_id" => self.fsm.region_id(),
                "peer_id" => self.fsm.peer_id(),
                "commit_index" => commit,
            );
            self.fsm.peer.heartbeat_pd(self.ctx);
        }
    }

    fn on_merge_result(&mut self, target: metapb::Peer, stale: bool) {
        let exists = self
            .fsm
            .peer
            .pending_merge_state
            .as_ref()
            .map_or(true, |s| s.get_target().get_peers().contains(&target));
        if !exists {
            panic!(
                "{} unexpected merge result: {:?} {:?} {}",
                self.fsm.peer.tag, self.fsm.peer.pending_merge_state, target, stale
            );
        }
        if !stale {
            info!(
                "merge finished";
                "region_id" => self.fsm.region_id(),
                "peer_id" => self.fsm.peer_id(),
                "target_region" => ?self.fsm.peer.pending_merge_state.as_ref().unwrap().target,
            );
            self.destroy_peer(true);
        } else {
            self.on_stale_merge();
        }
    }

    fn on_stale_merge(&mut self) {
        info!(
            "successful merge can't be continued, try to gc stale peer.";
            "region_id" => self.fsm.region_id(),
            "peer_id" => self.fsm.peer_id(),
            "merge_state" => ?self.fsm.peer.pending_merge_state,
        );
        match self.fsm.peer.maybe_destroy() {
            None => self.ctx.raft_metrics.message_dropped.applying_snap += 1,
            Some(job) => {
                self.handle_destroy_peer(job);
            }
        }
    }

    fn on_ready_apply_snapshot(&mut self, apply_result: ApplySnapResult) {
        let prev_region = apply_result.prev_region;
        let region = apply_result.region;

        info!(
            "snapshot is applied";
            "region_id" => self.fsm.region_id(),
            "peer_id" => self.fsm.peer_id(),
            "region" => ?region,
        );

        let mut meta = self.ctx.store_meta.lock().unwrap();
        debug!(
            "check snapshot range";
            "region_id" => self.region_id(),
            "peer_id" => self.fsm.peer_id(),
            "prev_region" => ?prev_region,
        );
        let initialized = !prev_region.get_peers().is_empty();
        if initialized {
            info!(
                "region changed after applying snapshot";
                "region_id" => self.fsm.region_id(),
                "peer_id" => self.fsm.peer_id(),
                "prev_region" => ?prev_region,
                "region" => ?region,
            );
            let prev = meta.region_ranges.remove(&enc_end_key(&prev_region));
            if prev != Some(region.get_id()) {
                panic!(
                    "{} meta corrupted, expect {:?} got {:?}",
                    self.fsm.peer.tag, prev_region, prev
                );
            }
        }
        if let Some(r) = meta
            .region_ranges
            .insert(enc_end_key(&region), region.get_id())
        {
            panic!("{} unexpected region {:?}", self.fsm.peer.tag, r);
        }
        let prev = meta.regions.insert(region.get_id(), region);
        assert_eq!(prev, Some(prev_region));
    }

    fn on_ready_result(&mut self, exec_results: &mut VecDeque<ExecResult>, metrics: &ApplyMetrics) {
        // handle executing committed log results
        while let Some(result) = exec_results.pop_front() {
            match result {
                ExecResult::ChangePeer(cp) => self.on_ready_change_peer(cp),
                ExecResult::CompactLog { first_index, state } => {
                    self.on_ready_compact_log(first_index, state)
                }
                ExecResult::SplitRegion { derived, regions } => {
                    self.on_ready_split_region(derived, regions)
                }
                ExecResult::PrepareMerge { region, state } => {
                    self.on_ready_prepare_merge(region, state)
                }
                ExecResult::CommitMerge { region, source } => {
                    self.on_ready_commit_merge(region.clone(), source.clone())
                }
                ExecResult::RollbackMerge { region, commit } => {
                    self.on_ready_rollback_merge(commit, Some(region))
                }
                ExecResult::ComputeHash {
                    region,
                    index,
                    snap,
                } => self.on_ready_compute_hash(region, index, snap),
                ExecResult::VerifyHash { index, hash } => self.on_ready_verify_hash(index, hash),
                ExecResult::DeleteRange { .. } => {
                    // TODO: clean user properties?
                }
                ExecResult::IngestSst { ssts } => self.on_ingest_sst_result(ssts),
            }
        }

        // Update metrics only when all exec_results are finished in case the metrics is counted multiple times
        // when waiting for commit merge
        self.ctx.store_stat.lock_cf_bytes_written += metrics.lock_cf_written_bytes;
        self.ctx.store_stat.engine_total_bytes_written += metrics.written_bytes;
        self.ctx.store_stat.engine_total_keys_written += metrics.written_keys;
    }

    /// Check if a request is valid if it has valid prepare_merge/commit_merge proposal.
    fn check_merge_proposal(&self, msg: &mut RaftCmdRequest) -> Result<()> {
        if !msg.get_admin_request().has_prepare_merge()
            && !msg.get_admin_request().has_commit_merge()
        {
            return Ok(());
        }

        let region = self.fsm.peer.region();
        if msg.get_admin_request().has_prepare_merge() {
            let target_region = msg.get_admin_request().get_prepare_merge().get_target();
            {
                let meta = self.ctx.store_meta.lock().unwrap();
                match meta.regions.get(&target_region.get_id()) {
                    Some(r) => {
                        if r != target_region {
                            return Err(box_err!(
                                "target region not matched, skip proposing: {:?} != {:?}",
                                r,
                                target_region
                            ));
                        }
                    }
                    None => {
                        return Err(box_err!(
                            "target region {} doesn't exist.",
                            target_region.get_id()
                        ));
                    }
                }
            }
            if !util::is_sibling_regions(target_region, region) {
                return Err(box_err!(
                    "{:?} and {:?} are not sibling, skip proposing.",
                    target_region,
                    region
                ));
            }
            if !util::region_on_same_stores(target_region, region) {
                return Err(box_err!(
                    "peers doesn't match {:?} != {:?}, reject merge",
                    region.get_peers(),
                    target_region.get_peers()
                ));
            }
        } else {
            let source_region = msg.get_admin_request().get_commit_merge().get_source();
            if !util::is_sibling_regions(source_region, region) {
                return Err(box_err!(
                    "{:?} and {:?} should be sibling",
                    source_region,
                    region
                ));
            }
            if !util::region_on_same_stores(source_region, region) {
                return Err(box_err!(
                    "peers not matched: {:?} {:?}",
                    source_region,
                    region
                ));
            }
        }

        Ok(())
    }

    fn pre_propose_raft_command(
        &mut self,
        msg: &RaftCmdRequest,
    ) -> Result<Option<RaftCmdResponse>> {
        // Check store_id, make sure that the msg is dispatched to the right place.
        if let Err(e) = util::check_store_id(msg, self.store_id()) {
            self.ctx.raft_metrics.invalid_proposal.mismatch_store_id += 1;
            return Err(e);
        }
        if msg.has_status_request() {
            // For status commands, we handle it here directly.
            let resp = self.execute_status_command(msg)?;
            return Ok(Some(resp));
        }

        // Check whether the store has the right peer to handle the request.
        let region_id = self.region_id();
        let leader_id = self.fsm.peer.leader_id();
        let request = msg.get_requests();

        // ReadIndex can be processed on the replicas.
        let is_read_index_request =
            request.len() == 1 && request[0].get_cmd_type() == CmdType::ReadIndex;
        let mut read_only = true;
        for r in msg.get_requests() {
            match r.get_cmd_type() {
                CmdType::Get | CmdType::Snap | CmdType::ReadIndex => (),
                _ => read_only = false,
            }
        }
        let allow_replica_read = read_only && msg.get_header().get_replica_read();
        if !(self.fsm.peer.is_leader() || is_read_index_request || allow_replica_read) {
            self.ctx.raft_metrics.invalid_proposal.not_leader += 1;
            let leader = self.fsm.peer.get_peer_from_cache(leader_id);
            self.fsm.group_state = GroupState::Chaos;
            self.register_raft_base_tick();
            return Err(Error::NotLeader(region_id, leader));
        }
        // peer_id must be the same as peer's.
        if let Err(e) = util::check_peer_id(msg, self.fsm.peer.peer_id()) {
            self.ctx.raft_metrics.invalid_proposal.mismatch_peer_id += 1;
            return Err(e);
        }
        // check whether the peer is initialized.
        if !self.fsm.peer.is_initialized() {
            self.ctx
                .raft_metrics
                .invalid_proposal
                .region_not_initialized += 1;
            return Err(Error::RegionNotInitialized(region_id));
        }
        // If the peer is applying snapshot, it may drop some sending messages, that could
        // make clients wait for response until timeout.
        if self.fsm.peer.mut_store().check_applying_snap() {
            self.ctx.raft_metrics.invalid_proposal.is_applying_snapshot += 1;
            // TODO: replace to a more suitable error.
            return Err(Error::Other(box_err!(
                "{} peer is applying snapshot",
                self.fsm.peer.tag
            )));
        }
        // Check whether the term is stale.
        if let Err(e) = util::check_term(msg, self.fsm.peer.term()) {
            self.ctx.raft_metrics.invalid_proposal.stale_command += 1;
            return Err(e);
        }

        match util::check_region_epoch(msg, self.fsm.peer.region(), true) {
            Err(Error::EpochNotMatch(msg, mut new_regions)) => {
                // Attach the region which might be split from the current region. But it doesn't
                // matter if the region is not split from the current region. If the region meta
                // received by the TiKV driver is newer than the meta cached in the driver, the meta is
                // updated.
                let sibling_region = self.find_sibling_region();
                if let Some(sibling_region) = sibling_region {
                    new_regions.push(sibling_region);
                }
                self.ctx.raft_metrics.invalid_proposal.epoch_not_match += 1;
                Err(Error::EpochNotMatch(msg, new_regions))
            }
            Err(e) => Err(e),
            Ok(()) => Ok(None),
        }
    }

    fn propose_raft_command(&mut self, mut msg: RaftCmdRequest, cb: Callback<RocksEngine>) {
        match self.pre_propose_raft_command(&msg) {
            Ok(Some(resp)) => {
                cb.invoke_with_response(resp);
                return;
            }
            Err(e) => {
                debug!(
                    "failed to propose";
                    "region_id" => self.region_id(),
                    "peer_id" => self.fsm.peer_id(),
                    "message" => ?msg,
                    "err" => %e,
                );
                cb.invoke_with_response(new_error(e));
                return;
            }
            _ => (),
        }

        if self.fsm.peer.pending_remove {
            apply::notify_req_region_removed(self.region_id(), cb);
            return;
        }

        if let Err(e) = self.check_merge_proposal(&mut msg) {
            warn!(
                "failed to propose merge";
                "region_id" => self.region_id(),
                "peer_id" => self.fsm.peer_id(),
                "message" => ?msg,
                "err" => %e,
            );
            cb.invoke_with_response(new_error(e));
            return;
        }

        // Note:
        // The peer that is being checked is a leader. It might step down to be a follower later. It
        // doesn't matter whether the peer is a leader or not. If it's not a leader, the proposing
        // command log entry can't be committed.

        let mut resp = RaftCmdResponse::default();
        let term = self.fsm.peer.term();
        bind_term(&mut resp, term);
        if self.fsm.peer.propose(self.ctx, cb, msg, resp) {
            self.fsm.has_ready = true;
        }

        if self.fsm.peer.should_wake_up {
            self.reset_raft_tick(GroupState::Ordered);
        }

        self.register_pd_heartbeat_tick();

        // TODO: add timeout, if the command is not applied after timeout,
        // we will call the callback with timeout error.
    }

    fn find_sibling_region(&self) -> Option<Region> {
        let start = if self.ctx.cfg.right_derive_when_split {
            Included(enc_start_key(self.fsm.peer.region()))
        } else {
            Excluded(enc_end_key(self.fsm.peer.region()))
        };
        let meta = self.ctx.store_meta.lock().unwrap();
        meta.region_ranges
            .range((start, Unbounded::<Vec<u8>>))
            .next()
            .map(|(_, region_id)| meta.regions[region_id].to_owned())
    }

    fn register_raft_gc_log_tick(&mut self) {
        self.schedule_tick(
            PeerTicks::RAFT_LOG_GC,
            self.ctx.cfg.raft_log_gc_tick_interval.0,
        )
    }

    #[allow(clippy::if_same_then_else)]
    fn on_raft_gc_log_tick(&mut self) {
        if !self.fsm.peer.get_store().is_cache_empty() || !self.ctx.cfg.hibernate_regions {
            self.register_raft_gc_log_tick();
        }
        debug_assert!(!self.fsm.stopped);
        fail_point!("on_raft_gc_log_tick", |_| {});

        // As leader, we would not keep caches for the peers that didn't response heartbeat in the
        // last few seconds. That happens probably because another TiKV is down. In this case if we
        // do not clean up the cache, it may keep growing.
        let drop_cache_duration =
            self.ctx.cfg.raft_heartbeat_interval() + self.ctx.cfg.raft_entry_cache_life_time.0;
        let cache_alive_limit = Instant::now() - drop_cache_duration;

        let mut total_gc_logs = 0;

        let applied_idx = self.fsm.peer.get_store().applied_index();
        if !self.fsm.peer.is_leader() {
            self.fsm.peer.mut_store().compact_to(applied_idx + 1);
            return;
        }

        // Leader will replicate the compact log command to followers,
        // If we use current replicated_index (like 10) as the compact index,
        // when we replicate this log, the newest replicated_index will be 11,
        // but we only compact the log to 10, not 11, at that time,
        // the first index is 10, and replicated_index is 11, with an extra log,
        // and we will do compact again with compact index 11, in cycles...
        // So we introduce a threshold, if replicated index - first index > threshold,
        // we will try to compact log.
        // raft log entries[..............................................]
        //                  ^                                       ^
        //                  |-----------------threshold------------ |
        //              first_index                         replicated_index
        // `alive_cache_idx` is the smallest `replicated_index` of healthy up nodes.
        // `alive_cache_idx` is only used to gc cache.
        let truncated_idx = self.fsm.peer.get_store().truncated_index();
        let last_idx = self.fsm.peer.get_store().last_index();
        let (mut replicated_idx, mut alive_cache_idx) = (last_idx, last_idx);
        for (peer_id, p) in self.fsm.peer.raft_group.raft.prs().iter() {
            if replicated_idx > p.matched {
                replicated_idx = p.matched;
            }
            if let Some(last_heartbeat) = self.fsm.peer.peer_heartbeats.get(peer_id) {
                if alive_cache_idx > p.matched
                    && p.matched >= truncated_idx
                    && *last_heartbeat > cache_alive_limit
                {
                    alive_cache_idx = p.matched;
                }
            }
        }
        // When an election happened or a new peer is added, replicated_idx can be 0.
        if replicated_idx > 0 {
            assert!(
                last_idx >= replicated_idx,
                "expect last index {} >= replicated index {}",
                last_idx,
                replicated_idx
            );
            REGION_MAX_LOG_LAG.observe((last_idx - replicated_idx) as f64);
        }
        self.fsm
            .peer
            .mut_store()
            .maybe_gc_cache(alive_cache_idx, applied_idx);
        let first_idx = self.fsm.peer.get_store().first_index();
        let mut compact_idx;
        if applied_idx > first_idx
            && applied_idx - first_idx >= self.ctx.cfg.raft_log_gc_count_limit
        {
            compact_idx = applied_idx;
        } else if self.fsm.peer.raft_log_size_hint >= self.ctx.cfg.raft_log_gc_size_limit.0 {
            compact_idx = applied_idx;
        } else if replicated_idx < first_idx
            || replicated_idx - first_idx <= self.ctx.cfg.raft_log_gc_threshold
        {
            return;
        } else {
            compact_idx = replicated_idx;
        }

        // Have no idea why subtract 1 here, but original code did this by magic.
        assert!(compact_idx > 0);
        compact_idx -= 1;
        if compact_idx < first_idx {
            // In case compact_idx == first_idx before subtraction.
            return;
        }

        total_gc_logs += compact_idx - first_idx;

        let term = self.fsm.peer.get_index_term(compact_idx);

        // Create a compact log request and notify directly.
        let region_id = self.fsm.peer.region().get_id();
        let request =
            new_compact_log_request(region_id, self.fsm.peer.peer.clone(), compact_idx, term);
        self.propose_raft_command(request, Callback::None);

        self.register_raft_gc_log_tick();
        PEER_GC_RAFT_LOG_COUNTER.inc_by(total_gc_logs as i64);
    }

    fn register_split_region_check_tick(&mut self) {
        self.schedule_tick(
            PeerTicks::SPLIT_REGION_CHECK,
            self.ctx.cfg.split_region_check_tick_interval.0,
        )
    }

    fn on_split_region_check_tick(&mut self) {
        if !self.ctx.cfg.hibernate_regions {
            self.register_split_region_check_tick();
        }
        if !self.fsm.peer.is_leader() {
            return;
        }

        // To avoid frequent scan, we only add new scan tasks if all previous tasks
        // have finished.
        // TODO: check whether a gc progress has been started.
        if self.ctx.split_check_scheduler.is_busy() {
            self.register_split_region_check_tick();
            return;
        }

        // When restart, the approximate size will be None. The split check will first
        // check the region size, and then check whether the region should split. This
        // should work even if we change the region max size.
        // If peer says should update approximate size, update region size and check
        // whether the region should split.
        if self.fsm.peer.approximate_size.is_some()
            && self.fsm.peer.compaction_declined_bytes < self.ctx.cfg.region_split_check_diff.0
            && self.fsm.peer.size_diff_hint < self.ctx.cfg.region_split_check_diff.0
        {
            return;
        }
        let task =
            SplitCheckTask::split_check(self.fsm.peer.region().clone(), true, CheckPolicy::Scan);
        if let Err(e) = self.ctx.split_check_scheduler.schedule(task) {
            error!(
                "failed to schedule split check";
                "region_id" => self.fsm.region_id(),
                "peer_id" => self.fsm.peer_id(),
                "err" => %e,
            );
        }
        self.fsm.peer.size_diff_hint = 0;
        self.fsm.peer.compaction_declined_bytes = 0;
        self.register_split_region_check_tick();
    }

    fn on_prepare_split_region(
        &mut self,
        region_epoch: metapb::RegionEpoch,
        split_keys: Vec<Vec<u8>>,
        cb: Callback<RocksEngine>,
    ) {
        if let Err(e) = self.validate_split_region(&region_epoch, &split_keys) {
            cb.invoke_with_response(new_error(e));
            return;
        }
        let region = self.fsm.peer.region();
        let task = PdTask::AskBatchSplit {
            region: region.clone(),
            split_keys,
            peer: self.fsm.peer.peer.clone(),
            right_derive: self.ctx.cfg.right_derive_when_split,
            callback: cb,
        };
        if let Err(Stopped(t)) = self.ctx.pd_scheduler.schedule(task) {
            error!(
                "failed to notify pd to split: Stopped";
                "region_id" => self.fsm.region_id(),
                "peer_id" => self.fsm.peer_id(),
            );
            match t {
                PdTask::AskBatchSplit { callback, .. } => {
                    callback.invoke_with_response(new_error(box_err!(
                        "{} failed to split: Stopped",
                        self.fsm.peer.tag
                    )));
                }
                _ => unreachable!(),
            }
        }
    }

    fn validate_split_region(
        &mut self,
        epoch: &metapb::RegionEpoch,
        split_keys: &[Vec<u8>],
    ) -> Result<()> {
        if split_keys.is_empty() {
            error!(
                "no split key is specified.";
                "region_id" => self.fsm.region_id(),
                "peer_id" => self.fsm.peer_id(),
            );
            return Err(box_err!("{} no split key is specified.", self.fsm.peer.tag));
        }
        for key in split_keys {
            if key.is_empty() {
                error!(
                    "split key should not be empty!!!";
                    "region_id" => self.fsm.region_id(),
                    "peer_id" => self.fsm.peer_id(),
                );
                return Err(box_err!(
                    "{} split key should not be empty",
                    self.fsm.peer.tag
                ));
            }
        }
        if !self.fsm.peer.is_leader() {
            // region on this store is no longer leader, skipped.
            info!(
                "not leader, skip.";
                "region_id" => self.fsm.region_id(),
                "peer_id" => self.fsm.peer_id(),
            );
            return Err(Error::NotLeader(
                self.region_id(),
                self.fsm.peer.get_peer_from_cache(self.fsm.peer.leader_id()),
            ));
        }

        let region = self.fsm.peer.region();
        let latest_epoch = region.get_region_epoch();

        // This is a little difference for `check_region_epoch` in region split case.
        // Here we just need to check `version` because `conf_ver` will be update
        // to the latest value of the peer, and then send to PD.
        if latest_epoch.get_version() != epoch.get_version() {
            info!(
                "epoch changed, retry later";
                "region_id" => self.fsm.region_id(),
                "peer_id" => self.fsm.peer_id(),
                "prev_epoch" => ?region.get_region_epoch(),
                "epoch" => ?epoch,
            );
            return Err(Error::EpochNotMatch(
                format!(
                    "{} epoch changed {:?} != {:?}, retry later",
                    self.fsm.peer.tag, latest_epoch, epoch
                ),
                vec![region.to_owned()],
            ));
        }
        Ok(())
    }

    fn on_approximate_region_size(&mut self, size: u64) {
        self.fsm.peer.approximate_size = Some(size);
        self.register_split_region_check_tick();
        self.register_pd_heartbeat_tick();
    }

    fn on_approximate_region_keys(&mut self, keys: u64) {
        self.fsm.peer.approximate_keys = Some(keys);
        self.register_split_region_check_tick();
        self.register_pd_heartbeat_tick();
    }

    fn on_compaction_declined_bytes(&mut self, declined_bytes: u64) {
        self.fsm.peer.compaction_declined_bytes += declined_bytes;
        if self.fsm.peer.compaction_declined_bytes >= self.ctx.cfg.region_split_check_diff.0 {
            UPDATE_REGION_SIZE_BY_COMPACTION_COUNTER.inc();
        }
        self.register_split_region_check_tick();
    }

    fn on_schedule_half_split_region(
        &mut self,
        region_epoch: &metapb::RegionEpoch,
        policy: CheckPolicy,
    ) {
        if !self.fsm.peer.is_leader() {
            // region on this store is no longer leader, skipped.
            warn!(
                "not leader, skip";
                "region_id" => self.fsm.region_id(),
                "peer_id" => self.fsm.peer_id(),
            );
            return;
        }

        let region = self.fsm.peer.region();
        if util::is_epoch_stale(region_epoch, region.get_region_epoch()) {
            warn!(
                "receive a stale halfsplit message";
                "region_id" => self.fsm.region_id(),
                "peer_id" => self.fsm.peer_id(),
            );
            return;
        }

        let task = SplitCheckTask::split_check(region.clone(), false, policy);
        if let Err(e) = self.ctx.split_check_scheduler.schedule(task) {
            error!(
                "failed to schedule split check";
                "region_id" => self.fsm.region_id(),
                "peer_id" => self.fsm.peer_id(),
                "err" => %e,
            );
        }
    }

    fn on_pd_heartbeat_tick(&mut self) {
        if !self.ctx.cfg.hibernate_regions {
            self.register_pd_heartbeat_tick();
        }
        self.fsm.peer.check_peers();

        if !self.fsm.peer.is_leader() {
            return;
        }
        self.fsm.peer.heartbeat_pd(self.ctx);
    }

    fn register_pd_heartbeat_tick(&mut self) {
        self.schedule_tick(
            PeerTicks::PD_HEARTBEAT,
            self.ctx.cfg.pd_heartbeat_tick_interval.0,
        )
    }

    fn on_check_peer_stale_state_tick(&mut self) {
        if self.fsm.peer.pending_remove {
            return;
        }

        self.register_check_peer_stale_state_tick();

        if self.fsm.peer.is_applying_snapshot() || self.fsm.peer.has_pending_snapshot() {
            return;
        }

        if self.ctx.cfg.hibernate_regions {
            if self.fsm.group_state == GroupState::Idle {
                self.fsm.peer.ping();
                if !self.fsm.peer.is_leader() {
                    // If leader is able to receive messge but can't send out any,
                    // follower should be able to start an election.
                    self.fsm.group_state = GroupState::PreChaos;
                } else {
                    self.fsm.has_ready = true;
                    // Schedule a pd heartbeat to discover down and pending peer when
                    // hibernate_regions is enabled.
                    self.register_pd_heartbeat_tick();
                }
            } else if self.fsm.group_state == GroupState::PreChaos {
                self.fsm.group_state = GroupState::Chaos;
            } else if self.fsm.group_state == GroupState::Chaos {
                // Register tick if it's not yet. Only when it fails to receive ping from leader
                // after two stale check can a follower actually tick.
                self.register_raft_base_tick();
            }
        }

        // If this peer detects the leader is missing for a long long time,
        // it should consider itself as a stale peer which is removed from
        // the original cluster.
        // This most likely happens in the following scenario:
        // At first, there are three peer A, B, C in the cluster, and A is leader.
        // Peer B gets down. And then A adds D, E, F into the cluster.
        // Peer D becomes leader of the new cluster, and then removes peer A, B, C.
        // After all these peer in and out, now the cluster has peer D, E, F.
        // If peer B goes up at this moment, it still thinks it is one of the cluster
        // and has peers A, C. However, it could not reach A, C since they are removed
        // from the cluster or probably destroyed.
        // Meantime, D, E, F would not reach B, since it's not in the cluster anymore.
        // In this case, peer B would notice that the leader is missing for a long time,
        // and it would check with pd to confirm whether it's still a member of the cluster.
        // If not, it destroys itself as a stale peer which is removed out already.
        let state = self.fsm.peer.check_stale_state(self.ctx);
        fail_point!("peer_check_stale_state", state != StaleState::Valid, |_| {});
        match state {
            StaleState::Valid => (),
            StaleState::LeaderMissing => {
                warn!(
                    "leader missing longer than abnormal_leader_missing_duration";
                    "region_id" => self.fsm.region_id(),
                    "peer_id" => self.fsm.peer_id(),
                    "expect" => %self.ctx.cfg.abnormal_leader_missing_duration,
                );
                self.ctx
                    .raft_metrics
                    .leader_missing
                    .lock()
                    .unwrap()
                    .insert(self.region_id());
            }
            StaleState::ToValidate => {
                // for peer B in case 1 above
                warn!(
                    "leader missing longer than max_leader_missing_duration. \
                     To check with pd whether it's still valid";
                    "region_id" => self.fsm.region_id(),
                    "peer_id" => self.fsm.peer_id(),
                    "expect" => %self.ctx.cfg.max_leader_missing_duration,
                );
                let task = PdTask::ValidatePeer {
                    peer: self.fsm.peer.peer.clone(),
                    region: self.fsm.peer.region().clone(),
                    merge_source: None,
                };
                if let Err(e) = self.ctx.pd_scheduler.schedule(task) {
                    error!(
                        "failed to notify pd";
                        "region_id" => self.fsm.region_id(),
                        "peer_id" => self.fsm.peer_id(),
                        "err" => %e,
                    )
                }
            }
        }
    }

    fn register_check_peer_stale_state_tick(&mut self) {
        self.schedule_tick(
            PeerTicks::CHECK_PEER_STALE_STATE,
            self.ctx.cfg.peer_stale_state_check_interval.0,
        )
    }
}

impl<'a, T: Transport, C: PdClient> PeerFsmDelegate<'a, T, C> {
    fn on_ready_compute_hash(&mut self, region: metapb::Region, index: u64, snap: RocksSnapshot) {
        self.fsm.peer.consistency_state.last_check_time = Instant::now();
        let task = ConsistencyCheckTask::compute_hash(region, index, snap);
        info!(
            "schedule compute hash task";
            "region_id" => self.fsm.region_id(),
            "peer_id" => self.fsm.peer_id(),
            "task" => %task,
        );
        if let Err(e) = self.ctx.consistency_check_scheduler.schedule(task) {
            error!(
                "schedule failed";
                "region_id" => self.fsm.region_id(),
                "peer_id" => self.fsm.peer_id(),
                "err" => %e,
            );
        }
    }

    fn on_ready_verify_hash(&mut self, expected_index: u64, expected_hash: Vec<u8>) {
        self.verify_and_store_hash(expected_index, expected_hash);
    }

    fn on_hash_computed(&mut self, index: u64, hash: Vec<u8>) {
        if !self.verify_and_store_hash(index, hash) {
            return;
        }

        let req = new_verify_hash_request(
            self.region_id(),
            self.fsm.peer.peer.clone(),
            &self.fsm.peer.consistency_state,
        );
        self.propose_raft_command(req, Callback::None);
    }

    fn on_ingest_sst_result(&mut self, ssts: Vec<SstMeta>) {
        for sst in &ssts {
            self.fsm.peer.size_diff_hint += sst.get_length();
        }
        self.register_split_region_check_tick();

        let task = CleanupSSTTask::DeleteSST { ssts };
        if let Err(e) = self
            .ctx
            .cleanup_scheduler
            .schedule(CleanupTask::CleanupSST(task))
        {
            error!(
                "schedule to delete ssts";
                "region_id" => self.fsm.region_id(),
                "peer_id" => self.fsm.peer_id(),
                "err" => %e,
            );
        }
    }

    /// Verify and store the hash to state. return true means the hash has been stored successfully.
    fn verify_and_store_hash(&mut self, expected_index: u64, expected_hash: Vec<u8>) -> bool {
        if expected_index < self.fsm.peer.consistency_state.index {
            REGION_HASH_COUNTER_VEC
                .with_label_values(&["verify", "miss"])
                .inc();
            warn!(
                "has scheduled a new hash, skip.";
                "region_id" => self.fsm.region_id(),
                "peer_id" => self.fsm.peer_id(),
                "index" => self.fsm.peer.consistency_state.index,
                "expected_index" => expected_index,
            );
            return false;
        }
        if self.fsm.peer.consistency_state.index == expected_index {
            if self.fsm.peer.consistency_state.hash.is_empty() {
                warn!(
                    "duplicated consistency check detected, skip.";
                    "region_id" => self.fsm.region_id(),
                    "peer_id" => self.fsm.peer_id(),
                );
                return false;
            }
            if self.fsm.peer.consistency_state.hash != expected_hash {
                panic!(
                    "{} hash at {} not correct, want \"{}\", got \"{}\"!!!",
                    self.fsm.peer.tag,
                    self.fsm.peer.consistency_state.index,
                    escape(&expected_hash),
                    escape(&self.fsm.peer.consistency_state.hash)
                );
            }
            info!(
                "consistency check pass.";
                "region_id" => self.fsm.region_id(),
                "peer_id" => self.fsm.peer_id(),
                "index" => self.fsm.peer.consistency_state.index
            );
            REGION_HASH_COUNTER_VEC
                .with_label_values(&["verify", "matched"])
                .inc();
            self.fsm.peer.consistency_state.hash = vec![];
            return false;
        }
        if self.fsm.peer.consistency_state.index != INVALID_INDEX
            && !self.fsm.peer.consistency_state.hash.is_empty()
        {
            // Maybe computing is too slow or computed result is dropped due to channel full.
            // If computing is too slow, miss count will be increased twice.
            REGION_HASH_COUNTER_VEC
                .with_label_values(&["verify", "miss"])
                .inc();
            warn!(
                "hash belongs to wrong index, skip.";
                "region_id" => self.fsm.region_id(),
                "peer_id" => self.fsm.peer_id(),
                "index" => self.fsm.peer.consistency_state.index,
                "expected_index" => expected_index,
            );
        }

        info!(
            "save hash for consistency check later.";
            "region_id" => self.fsm.region_id(),
            "peer_id" => self.fsm.peer_id(),
            "index" => expected_index,
        );
        self.fsm.peer.consistency_state.index = expected_index;
        self.fsm.peer.consistency_state.hash = expected_hash;
        true
    }
}

/// Checks merge target, returns whether the source peer should be destroyed.
/// It returns true when there is a network isolation which leads to a follower of a merge target
/// Region's log falls behind and then receive a snapshot with epoch version after merge.
pub fn maybe_destroy_source(
    meta: &StoreMeta,
    target_region_id: u64,
    source_region_id: u64,
    region_epoch: RegionEpoch,
) -> bool {
    if let Some(merge_targets) = meta.pending_merge_targets.get(&target_region_id) {
        if let Some(target_epoch) = merge_targets.get(&source_region_id) {
            info!(
                "[region {}] checking source {} epoch: {:?}, merge target epoch: {:?}",
                target_region_id, source_region_id, region_epoch, target_epoch,
            );
            // The target peer will move on, namely, it will apply a snapshot generated after merge,
            // so destroy source peer.
            if region_epoch.get_version() > target_epoch.get_version() {
                return true;
            }
            // Wait till the target peer has caught up logs and source peer will be destroyed at that time.
            return false;
        }
    }
    false
}

pub fn new_admin_request(region_id: u64, peer: metapb::Peer) -> RaftCmdRequest {
    let mut request = RaftCmdRequest::default();
    request.mut_header().set_region_id(region_id);
    request.mut_header().set_peer(peer);
    request
}

fn new_verify_hash_request(
    region_id: u64,
    peer: metapb::Peer,
    state: &ConsistencyState,
) -> RaftCmdRequest {
    let mut request = new_admin_request(region_id, peer);

    let mut admin = AdminRequest::default();
    admin.set_cmd_type(AdminCmdType::VerifyHash);
    admin.mut_verify_hash().set_index(state.index);
    admin.mut_verify_hash().set_hash(state.hash.clone());
    request.set_admin_request(admin);
    request
}

fn new_compact_log_request(
    region_id: u64,
    peer: metapb::Peer,
    compact_index: u64,
    compact_term: u64,
) -> RaftCmdRequest {
    let mut request = new_admin_request(region_id, peer);

    let mut admin = AdminRequest::default();
    admin.set_cmd_type(AdminCmdType::CompactLog);
    admin.mut_compact_log().set_compact_index(compact_index);
    admin.mut_compact_log().set_compact_term(compact_term);
    request.set_admin_request(admin);
    request
}

impl<'a, T: Transport, C: PdClient> PeerFsmDelegate<'a, T, C> {
    // Handle status commands here, separate the logic, maybe we can move it
    // to another file later.
    // Unlike other commands (write or admin), status commands only show current
    // store status, so no need to handle it in raft group.
    fn execute_status_command(&mut self, request: &RaftCmdRequest) -> Result<RaftCmdResponse> {
        let cmd_type = request.get_status_request().get_cmd_type();

        let mut response = match cmd_type {
            StatusCmdType::RegionLeader => self.execute_region_leader(),
            StatusCmdType::RegionDetail => self.execute_region_detail(request),
            StatusCmdType::InvalidStatus => {
                Err(box_err!("{} invalid status command!", self.fsm.peer.tag))
            }
        }?;
        response.set_cmd_type(cmd_type);

        let mut resp = RaftCmdResponse::default();
        resp.set_status_response(response);
        // Bind peer current term here.
        bind_term(&mut resp, self.fsm.peer.term());
        Ok(resp)
    }

    fn execute_region_leader(&mut self) -> Result<StatusResponse> {
        let mut resp = StatusResponse::default();
        if let Some(leader) = self.fsm.peer.get_peer_from_cache(self.fsm.peer.leader_id()) {
            resp.mut_region_leader().set_leader(leader);
        }

        Ok(resp)
    }

    fn execute_region_detail(&mut self, request: &RaftCmdRequest) -> Result<StatusResponse> {
        if !self.fsm.peer.get_store().is_initialized() {
            let region_id = request.get_header().get_region_id();
            return Err(Error::RegionNotInitialized(region_id));
        }
        let mut resp = StatusResponse::default();
        resp.mut_region_detail()
            .set_region(self.fsm.peer.region().clone());
        if let Some(leader) = self.fsm.peer.get_peer_from_cache(self.fsm.peer.leader_id()) {
            resp.mut_region_detail().set_leader(leader);
        }

        Ok(resp)
    }
}<|MERGE_RESOLUTION|>--- conflicted
+++ resolved
@@ -97,14 +97,9 @@
     group_state: GroupState,
     stopped: bool,
     has_ready: bool,
-<<<<<<< HEAD
     early_apply: bool,
-    mailbox: Option<BasicMailbox<PeerFsm>>,
-    pub receiver: Receiver<PeerMsg>,
-=======
     mailbox: Option<BasicMailbox<PeerFsm<E>>>,
     pub receiver: Receiver<PeerMsg<E>>,
->>>>>>> 649e038f
 }
 
 impl<E: KvEngine> Drop for PeerFsm<E> {
@@ -918,13 +913,9 @@
             ExtraMessageType::MsgRegionWakeUp => {
                 self.reset_raft_tick(GroupState::Ordered);
             }
-<<<<<<< HEAD
-            ExtraMessageType::MsgWantRollbackMerge => unimplemented!(),
-=======
             ExtraMessageType::MsgWantRollbackMerge => {
                 unimplemented!("remove this after #6584 merged")
             }
->>>>>>> 649e038f
         }
     }
 
