--- conflicted
+++ resolved
@@ -3049,9 +3049,6 @@
             // It's v2 only message and ignore does no harm.
             ExtraMessageType::MsgGcPeerResponse | ExtraMessageType::MsgFlushMemtable => (),
             ExtraMessageType::MsgRefreshBuckets => self.on_msg_refresh_buckets(msg),
-<<<<<<< HEAD
-            _ => unimplemented!(),
-=======
             ExtraMessageType::MsgSnapGenPrecheckRequest => {
                 let passed = self.ctx.snap_mgr.recv_snap_precheck(msg.region_id);
                 self.fsm.peer.send_snap_gen_precheck_response(
@@ -3084,7 +3081,6 @@
                     }
                 }
             }
->>>>>>> 0b97a39d
         }
     }
 
