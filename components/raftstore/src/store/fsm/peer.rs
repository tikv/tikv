// Copyright 2018 TiKV Project Authors. Licensed under Apache-2.0.

use std::borrow::Cow;
use std::collections::Bound::{Excluded, Unbounded};
use std::collections::VecDeque;
use std::iter::Iterator;
use std::time::Instant;
use std::{cmp, u64};

use batch_system::{BasicMailbox, Fsm};
use collections::HashMap;
use engine_traits::CF_RAFT;
use engine_traits::{Engines, KvEngine, RaftEngine, SSTMetaInfo, WriteBatchExt};
use error_code::ErrorCodeExt;
use fail::fail_point;
use kvproto::errorpb;
use kvproto::import_sstpb::SwitchMode;
use kvproto::metapb::{self, Region, RegionEpoch};
use kvproto::pdpb::CheckPolicy;
use kvproto::raft_cmdpb::{
    AdminCmdType, AdminRequest, CmdType, RaftCmdRequest, RaftCmdResponse, Request, StatusCmdType,
    StatusResponse,
};
use kvproto::raft_serverpb::{
    ExtraMessage, ExtraMessageType, MergeState, PeerState, RaftApplyState, RaftMessage,
    RaftSnapshotData, RaftTruncatedState, RegionLocalState,
};
use kvproto::replication_modepb::{DrAutoSyncState, ReplicationMode};
use protobuf::Message;
use raft::eraftpb::{ConfChangeType, MessageType};
use raft::{self, SnapshotStatus, INVALID_INDEX, NO_LIMIT};
use raft::{Ready, StateRole};
use tikv_util::mpsc::{self, LooseBoundedSender, Receiver};
use tikv_util::time::duration_to_sec;
use tikv_util::worker::{Scheduler, Stopped};
use tikv_util::{box_err, debug, error, info, trace, warn};
use tikv_util::{escape, is_zero_duration, Either};
use txn_types::WriteBatchFlags;

use crate::coprocessor::RegionChangeEvent;
use crate::store::cmd_resp::{bind_term, new_error};
use crate::store::fsm::store::{PollContext, StoreMeta};
use crate::store::fsm::{
    apply, ApplyMetrics, ApplyTask, ApplyTaskRes, CatchUpLogs, ChangeObserver, ChangePeer,
    ExecResult,
};
use crate::store::hibernate_state::{GroupState, HibernateState};
use crate::store::local_metrics::RaftProposeMetrics;
use crate::store::metrics::*;
use crate::store::msg::{Callback, ExtCallback};
use crate::store::peer::{ConsistencyState, Peer, StaleState};
use crate::store::peer_storage::{ApplySnapResult, InvokeContext};
use crate::store::transport::Transport;
use crate::store::util::{is_learner, KeysInfoFormatter};
use crate::store::worker::{
    ConsistencyCheckTask, RaftlogGcTask, ReadDelegate, RegionTask, SplitCheckTask,
};
use crate::store::PdTask;
use crate::store::{
    util, AbstractPeer, CasualMessage, Config, MergeResultKind, PeerMsg, PeerTicks, RaftCommand,
    SignificantMsg, SnapKey, StoreMsg,
};
use crate::{Error, Result};
use keys::{self, enc_end_key, enc_start_key};

/// Limits the maximum number of regions returned by error.
///
/// Another choice is using coprocessor batch limit, but 10 should be a good fit in most case.
const MAX_REGIONS_IN_ERROR: usize = 10;
const REGION_SPLIT_SKIP_MAX_COUNT: usize = 3;

pub struct DestroyPeerJob {
    pub initialized: bool,
    pub region_id: u64,
    pub peer: metapb::Peer,
}

pub struct CollectedReady {
    /// The offset of source peer in the batch system.
    pub batch_offset: usize,
    pub ctx: InvokeContext,
    pub ready: Ready,
}

impl CollectedReady {
    pub fn new(ctx: InvokeContext, ready: Ready) -> CollectedReady {
        CollectedReady {
            batch_offset: 0,
            ctx,
            ready,
        }
    }
}

pub struct PeerFsm<EK, ER>
where
    EK: KvEngine,
    ER: RaftEngine,
{
    pub peer: Peer<EK, ER>,
    /// A registry for all scheduled ticks. This can avoid scheduling ticks twice accidentally.
    tick_registry: PeerTicks,
    /// Ticks for speed up campaign in chaos state.
    ///
    /// Followers will keep ticking in Idle mode to measure how many ticks have been skipped.
    /// Once it becomes chaos, those skipped ticks will be ticked so that it can campaign
    /// quickly instead of waiting an election timeout.
    ///
    /// This will be reset to 0 once it receives any messages from leader.
    missing_ticks: usize,
    hibernate_state: HibernateState,
    stopped: bool,
    has_ready: bool,
    mailbox: Option<BasicMailbox<PeerFsm<EK, ER>>>,
    pub receiver: Receiver<PeerMsg<EK>>,
    /// when snapshot is generating or sending, skip split check at most REGION_SPLIT_SKIT_MAX_COUNT times.
    skip_split_count: usize,
    /// Sometimes applied raft logs won't be compacted in time, because less compact means less
    /// sync-log in apply threads. Stale logs will be deleted if the skip time reaches this
    /// `skip_gc_raft_log_ticks`.
    skip_gc_raft_log_ticks: usize,

    // Batch raft command which has the same header into an entry
    batch_req_builder: BatchRaftCmdRequestBuilder<EK>,
}

pub struct BatchRaftCmdRequestBuilder<E>
where
    E: KvEngine,
{
    raft_entry_max_size: f64,
    batch_req_size: u32,
    request: Option<RaftCmdRequest>,
    callbacks: Vec<(Callback<E::Snapshot>, usize)>,
}

impl<EK, ER> Drop for PeerFsm<EK, ER>
where
    EK: KvEngine,
    ER: RaftEngine,
{
    fn drop(&mut self) {
        self.peer.stop();
        while let Ok(msg) = self.receiver.try_recv() {
            let callback = match msg {
                PeerMsg::RaftCommand(cmd) => cmd.callback,
                PeerMsg::CasualMessage(CasualMessage::SplitRegion { callback, .. }) => callback,
                _ => continue,
            };

            let mut err = errorpb::Error::default();
            err.set_message("region is not found".to_owned());
            err.mut_region_not_found().set_region_id(self.region_id());
            let mut resp = RaftCmdResponse::default();
            resp.mut_header().set_error(err);
            callback.invoke_with_response(resp);
        }
    }
}

pub type SenderFsmPair<EK, ER> = (LooseBoundedSender<PeerMsg<EK>>, Box<PeerFsm<EK, ER>>);

impl<EK, ER> PeerFsm<EK, ER>
where
    EK: KvEngine,
    ER: RaftEngine,
{
    // If we create the peer actively, like bootstrap/split/merge region, we should
    // use this function to create the peer. The region must contain the peer info
    // for this store.
    pub fn create(
        store_id: u64,
        cfg: &Config,
        sched: Scheduler<RegionTask<EK::Snapshot>>,
        engines: Engines<EK, ER>,
        region: &metapb::Region,
    ) -> Result<SenderFsmPair<EK, ER>> {
        let meta_peer = match util::find_peer(region, store_id) {
            None => {
                return Err(box_err!(
                    "find no peer for store {} in region {:?}",
                    store_id,
                    region
                ));
            }
            Some(peer) => peer.clone(),
        };

        info!(
            "create peer";
            "region_id" => region.get_id(),
            "peer_id" => meta_peer.get_id(),
        );
        let (tx, rx) = mpsc::loose_bounded(cfg.notify_capacity);
        Ok((
            tx,
            Box::new(PeerFsm {
                peer: Peer::new(store_id, cfg, sched, engines, region, meta_peer)?,
                tick_registry: PeerTicks::empty(),
                missing_ticks: 0,
                hibernate_state: HibernateState::ordered(),
                stopped: false,
                has_ready: false,
                mailbox: None,
                receiver: rx,
                skip_split_count: 0,
                skip_gc_raft_log_ticks: 0,
                batch_req_builder: BatchRaftCmdRequestBuilder::new(
                    cfg.raft_entry_max_size.0 as f64,
                ),
            }),
        ))
    }

    // The peer can be created from another node with raft membership changes, and we only
    // know the region_id and peer_id when creating this replicated peer, the region info
    // will be retrieved later after applying snapshot.
    pub fn replicate(
        store_id: u64,
        cfg: &Config,
        sched: Scheduler<RegionTask<EK::Snapshot>>,
        engines: Engines<EK, ER>,
        region_id: u64,
        peer: metapb::Peer,
    ) -> Result<SenderFsmPair<EK, ER>> {
        // We will remove tombstone key when apply snapshot
        info!(
            "replicate peer";
            "region_id" => region_id,
            "peer_id" => peer.get_id(),
        );

        let mut region = metapb::Region::default();
        region.set_id(region_id);

        let (tx, rx) = mpsc::loose_bounded(cfg.notify_capacity);
        Ok((
            tx,
            Box::new(PeerFsm {
                peer: Peer::new(store_id, cfg, sched, engines, &region, peer)?,
                tick_registry: PeerTicks::empty(),
                missing_ticks: 0,
                hibernate_state: HibernateState::ordered(),
                stopped: false,
                has_ready: false,
                mailbox: None,
                receiver: rx,
                skip_split_count: 0,
                skip_gc_raft_log_ticks: 0,
                batch_req_builder: BatchRaftCmdRequestBuilder::new(
                    cfg.raft_entry_max_size.0 as f64,
                ),
            }),
        ))
    }

    #[inline]
    pub fn region_id(&self) -> u64 {
        self.peer.region().get_id()
    }

    #[inline]
    pub fn get_peer(&self) -> &Peer<EK, ER> {
        &self.peer
    }

    #[inline]
    pub fn peer_id(&self) -> u64 {
        self.peer.peer_id()
    }

    #[inline]
    pub fn stop(&mut self) {
        self.stopped = true;
    }

    pub fn set_pending_merge_state(&mut self, state: MergeState) {
        self.peer.pending_merge_state = Some(state);
    }

    pub fn schedule_applying_snapshot(&mut self) {
        self.peer.mut_store().schedule_applying_snapshot();
    }
}

impl<E> BatchRaftCmdRequestBuilder<E>
where
    E: KvEngine,
{
    fn new(raft_entry_max_size: f64) -> BatchRaftCmdRequestBuilder<E> {
        BatchRaftCmdRequestBuilder {
            raft_entry_max_size,
            request: None,
            batch_req_size: 0,
            callbacks: vec![],
        }
    }

    fn can_batch(&self, req: &RaftCmdRequest, req_size: u32) -> bool {
        // No batch request whose size exceed 20% of raft_entry_max_size,
        // so total size of request in batch_raft_request would not exceed
        // (40% + 20%) of raft_entry_max_size
        if req.get_requests().is_empty() || f64::from(req_size) > self.raft_entry_max_size * 0.2 {
            return false;
        }
        for r in req.get_requests() {
            match r.get_cmd_type() {
                CmdType::Delete | CmdType::Put => (),
                _ => {
                    return false;
                }
            }
        }

        if let Some(batch_req) = self.request.as_ref() {
            if batch_req.get_header() != req.get_header() {
                return false;
            }
        }
        true
    }

    fn add(&mut self, cmd: RaftCommand<E::Snapshot>, req_size: u32) {
        let req_num = cmd.request.get_requests().len();
        let RaftCommand {
            mut request,
            callback,
            ..
        } = cmd;
        if let Some(batch_req) = self.request.as_mut() {
            let requests: Vec<_> = request.take_requests().into();
            for q in requests {
                batch_req.mut_requests().push(q);
            }
        } else {
            self.request = Some(request);
        };
        self.callbacks.push((callback, req_num));
        self.batch_req_size += req_size;
    }

    fn should_finish(&self) -> bool {
        if let Some(batch_req) = self.request.as_ref() {
            // Limit the size of batch request so that it will not exceed raft_entry_max_size after
            // adding header.
            if f64::from(self.batch_req_size) > self.raft_entry_max_size * 0.4 {
                return true;
            }
            if batch_req.get_requests().len() > <E as WriteBatchExt>::WRITE_BATCH_MAX_KEYS {
                return true;
            }
        }
        false
    }

    fn build(&mut self, metric: &mut RaftProposeMetrics) -> Option<RaftCommand<E::Snapshot>> {
        if let Some(req) = self.request.take() {
            self.batch_req_size = 0;
            if self.callbacks.len() == 1 {
                let (cb, _) = self.callbacks.pop().unwrap();
                return Some(RaftCommand::new(req, cb));
            }
            metric.batch += self.callbacks.len() - 1;
            let mut cbs = std::mem::take(&mut self.callbacks);
            let proposed_cbs: Vec<ExtCallback> = cbs
                .iter_mut()
                .filter_map(|cb| {
                    if let Callback::Write { proposed_cb, .. } = &mut cb.0 {
                        proposed_cb.take()
                    } else {
                        None
                    }
                })
                .collect();
            let proposed_cb: Option<ExtCallback> = if proposed_cbs.is_empty() {
                None
            } else {
                Some(Box::new(move || {
                    for proposed_cb in proposed_cbs {
                        proposed_cb();
                    }
                }))
            };
            let committed_cbs: Vec<_> = cbs
                .iter_mut()
                .filter_map(|cb| {
                    if let Callback::Write { committed_cb, .. } = &mut cb.0 {
                        committed_cb.take()
                    } else {
                        None
                    }
                })
                .collect();
            let committed_cb: Option<ExtCallback> = if committed_cbs.is_empty() {
                None
            } else {
                Some(Box::new(move || {
                    for committed_cb in committed_cbs {
                        committed_cb();
                    }
                }))
            };
            let cb = Callback::write_ext(
                Box::new(move |resp| {
                    let mut last_index = 0;
                    let has_error = resp.response.get_header().has_error();
                    for (cb, req_num) in cbs {
                        let next_index = last_index + req_num;
                        let mut cmd_resp = RaftCmdResponse::default();
                        cmd_resp.set_header(resp.response.get_header().clone());
                        if !has_error {
                            cmd_resp.set_responses(
                                resp.response.get_responses()[last_index..next_index].into(),
                            );
                        }
                        cb.invoke_with_response(cmd_resp);
                        last_index = next_index;
                    }
                }),
                proposed_cb,
                committed_cb,
            );
            return Some(RaftCommand::new(req, cb));
        }
        None
    }
}

impl<EK, ER> Fsm for PeerFsm<EK, ER>
where
    EK: KvEngine,
    ER: RaftEngine,
{
    type Message = PeerMsg<EK>;

    #[inline]
    fn is_stopped(&self) -> bool {
        self.stopped
    }

    /// Set a mailbox to Fsm, which should be used to send message to itself.
    #[inline]
    fn set_mailbox(&mut self, mailbox: Cow<'_, BasicMailbox<Self>>)
    where
        Self: Sized,
    {
        self.mailbox = Some(mailbox.into_owned());
    }

    /// Take the mailbox from Fsm. Implementation should ensure there will be
    /// no reference to mailbox after calling this method.
    #[inline]
    fn take_mailbox(&mut self) -> Option<BasicMailbox<Self>>
    where
        Self: Sized,
    {
        self.mailbox.take()
    }
}

pub struct PeerFsmDelegate<'a, EK, ER, T: 'static>
where
    EK: KvEngine,
    ER: RaftEngine,
{
    fsm: &'a mut PeerFsm<EK, ER>,
    ctx: &'a mut PollContext<EK, ER, T>,
}

impl<'a, EK, ER, T: Transport> PeerFsmDelegate<'a, EK, ER, T>
where
    EK: KvEngine,
    ER: RaftEngine,
{
    pub fn new(
        fsm: &'a mut PeerFsm<EK, ER>,
        ctx: &'a mut PollContext<EK, ER, T>,
    ) -> PeerFsmDelegate<'a, EK, ER, T> {
        PeerFsmDelegate { fsm, ctx }
    }

    pub fn handle_msgs(&mut self, msgs: &mut Vec<PeerMsg<EK>>) {
        for m in msgs.drain(..) {
            match m {
                PeerMsg::RaftMessage(msg) => {
                    if let Err(e) = self.on_raft_message(msg) {
                        error!(%e;
                            "handle raft message err";
                            "region_id" => self.fsm.region_id(),
                            "peer_id" => self.fsm.peer_id(),
                        );
                    }
                }
                PeerMsg::RaftCommand(cmd) => {
                    self.ctx
                        .raft_metrics
                        .propose
                        .request_wait_time
                        .observe(duration_to_sec(cmd.send_time.elapsed()) as f64);
                    let req_size = cmd.request.compute_size();
                    if self.fsm.batch_req_builder.can_batch(&cmd.request, req_size) {
                        self.fsm.batch_req_builder.add(cmd, req_size);
                        if self.fsm.batch_req_builder.should_finish() {
                            self.propose_batch_raft_command();
                        }
                    } else {
                        self.propose_batch_raft_command();
                        self.propose_raft_command(cmd.request, cmd.callback)
                    }
                }
                PeerMsg::Tick(tick) => self.on_tick(tick),
                PeerMsg::ApplyRes { res } => {
                    self.on_apply_res(res);
                }
                PeerMsg::SignificantMsg(msg) => self.on_significant_msg(msg),
                PeerMsg::CasualMessage(msg) => self.on_casual_msg(msg),
                PeerMsg::Start => self.start(),
                PeerMsg::HeartbeatPd => {
                    if self.fsm.peer.is_leader() {
                        self.register_pd_heartbeat_tick()
                    }
                }
                PeerMsg::Noop => {}
                PeerMsg::UpdateReplicationMode => self.on_update_replication_mode(),
                PeerMsg::SplitCheck => {
                    // If the current `approximate_size` is larger than `region_max_size`, this region
                    // may ingest a large file which is imported by `BR` or `lightning`, we shall check it
                    let check_size = self.fsm.peer.approximate_size.map_or(true, |size| {
                        size > self.ctx.coprocessor_host.cfg.region_max_size.0
                    });
                    let check_keys = self.fsm.peer.approximate_keys.map_or(true, |keys| {
                        keys > self.ctx.coprocessor_host.cfg.region_max_keys
                    });
                    if self.fsm.peer.is_leader() && (check_size || check_keys) {
                        self.schedule_check_split();
                    }
                }
            }
        }
        // Propose batch request which may be still waiting for more raft-command
        self.propose_batch_raft_command();
    }

    fn propose_batch_raft_command(&mut self) {
        if let Some(cmd) = self
            .fsm
            .batch_req_builder
            .build(&mut self.ctx.raft_metrics.propose)
        {
            self.propose_raft_command(cmd.request, cmd.callback)
        }
    }

    fn on_update_replication_mode(&mut self) {
        self.fsm
            .peer
            .switch_replication_mode(&self.ctx.global_replication_state);
        if self.fsm.peer.is_leader() {
            self.reset_raft_tick(GroupState::Ordered);
            self.register_pd_heartbeat_tick();
        }
    }

    fn on_casual_msg(&mut self, msg: CasualMessage<EK>) {
        match msg {
            CasualMessage::SplitRegion {
                region_epoch,
                split_keys,
                callback,
                source,
            } => {
                self.on_prepare_split_region(region_epoch, split_keys, callback, &source);
            }
            CasualMessage::ComputeHashResult {
                index,
                context,
                hash,
            } => {
                self.on_hash_computed(index, context, hash);
            }
            CasualMessage::RegionApproximateSize { size } => {
                self.on_approximate_region_size(size);
            }
            CasualMessage::RegionApproximateKeys { keys } => {
                self.on_approximate_region_keys(keys);
            }
            CasualMessage::CompactionDeclinedBytes { bytes } => {
                self.on_compaction_declined_bytes(bytes);
            }
            CasualMessage::HalfSplitRegion {
                region_epoch,
                policy,
                source,
            } => {
                self.on_schedule_half_split_region(&region_epoch, policy, source);
            }
            CasualMessage::GcSnap { snaps } => {
                self.on_gc_snap(snaps);
            }
            CasualMessage::ClearRegionSize => {
                self.on_clear_region_size();
            }
            CasualMessage::RegionOverlapped => {
                debug!("start ticking for overlapped"; "region_id" => self.region_id(), "peer_id" => self.fsm.peer_id());
                // Maybe do some safe check first?
                self.fsm.hibernate_state.reset(GroupState::Chaos);
                self.register_raft_base_tick();

                if is_learner(&self.fsm.peer.peer) {
                    // FIXME: should use `bcast_check_stale_peer_message` instead.
                    // Sending a new enum type msg to a old tikv may cause panic during rolling update
                    // we should change the protobuf behavior and check if properly handled in all place
                    self.fsm.peer.bcast_wake_up_message(&mut self.ctx);
                }
            }
            CasualMessage::SnapshotGenerated => {
                // Resume snapshot handling again to avoid waiting another heartbeat.
                self.fsm.peer.ping();
                self.fsm.has_ready = true;
            }
            CasualMessage::ForceCompactRaftLogs => {
                self.on_raft_gc_log_tick(true);
            }
            CasualMessage::AccessPeer(cb) => cb(self.fsm as &mut dyn AbstractPeer),
            CasualMessage::QueryRegionLeaderResp { region, leader } => {
                // the leader already updated
                if self.fsm.peer.raft_group.raft.leader_id != raft::INVALID_ID
                    // the returned region is stale
                    || util::is_epoch_stale(
                        region.get_region_epoch(),
                        self.fsm.peer.region().get_region_epoch(),
                    )
                {
                    // Stale message
                    return;
                }

                // Wake up the leader if the peer is on the leader's peer list
                if region
                    .get_peers()
                    .iter()
                    .any(|p| p.get_id() == self.fsm.peer_id())
                {
                    self.fsm.peer.send_wake_up_message(&mut self.ctx, &leader);
                }
            }
        }
    }

    fn on_tick(&mut self, tick: PeerTicks) {
        if self.fsm.stopped {
            return;
        }
        trace!(
            "tick";
            "tick" => ?tick,
            "peer_id" => self.fsm.peer_id(),
            "region_id" => self.region_id(),
        );
        self.fsm.tick_registry.remove(tick);
        match tick {
            PeerTicks::RAFT => self.on_raft_base_tick(),
            PeerTicks::RAFT_LOG_GC => self.on_raft_gc_log_tick(false),
            PeerTicks::PD_HEARTBEAT => self.on_pd_heartbeat_tick(),
            PeerTicks::SPLIT_REGION_CHECK => self.on_split_region_check_tick(),
            PeerTicks::CHECK_MERGE => self.on_check_merge(),
            PeerTicks::CHECK_PEER_STALE_STATE => self.on_check_peer_stale_state_tick(),
            _ => unreachable!(),
        }
    }

    fn start(&mut self) {
        self.register_raft_base_tick();
        self.register_raft_gc_log_tick();
        self.register_pd_heartbeat_tick();
        self.register_split_region_check_tick();
        self.register_check_peer_stale_state_tick();
        self.on_check_merge();
        // Apply committed entries more quickly.
        // Or if it's a leader. This implicitly means it's a singleton
        // because it becomes leader in `Peer::new` when it's a
        // singleton. It has a no-op entry that need to be persisted,
        // committed, and then it should apply it.
        if self.fsm.peer.raft_group.store().commit_index()
            > self.fsm.peer.raft_group.store().applied_index()
            || self.fsm.peer.is_leader()
        {
            self.fsm.has_ready = true;
        }
    }

    fn on_gc_snap(&mut self, snaps: Vec<(SnapKey, bool)>) {
        let s = self.fsm.peer.get_store();
        let compacted_idx = s.truncated_index();
        let compacted_term = s.truncated_term();
        let is_applying_snap = s.is_applying_snapshot();
        for (key, is_sending) in snaps {
            if is_sending {
                let s = match self.ctx.snap_mgr.get_snapshot_for_gc(&key, is_sending) {
                    Ok(s) => s,
                    Err(e) => {
                        error!(%e;
                            "failed to load snapshot";
                            "region_id" => self.fsm.region_id(),
                            "peer_id" => self.fsm.peer_id(),
                            "snapshot" => ?key,
                        );
                        continue;
                    }
                };
                if key.term < compacted_term || key.idx < compacted_idx {
                    info!(
                        "deleting compacted snap file";
                        "region_id" => self.fsm.region_id(),
                        "peer_id" => self.fsm.peer_id(),
                        "snap_file" => %key,
                    );
                    self.ctx.snap_mgr.delete_snapshot(&key, s.as_ref(), false);
                } else if let Ok(meta) = s.meta() {
                    let modified = match meta.modified() {
                        Ok(m) => m,
                        Err(e) => {
                            error!(
                                "failed to load snapshot";
                                "region_id" => self.fsm.region_id(),
                                "peer_id" => self.fsm.peer_id(),
                                "snapshot" => ?key,
                                "err" => %e,
                            );
                            continue;
                        }
                    };
                    if let Ok(elapsed) = modified.elapsed() {
                        if elapsed > self.ctx.cfg.snap_gc_timeout.0 {
                            info!(
                                "deleting expired snap file";
                                "region_id" => self.fsm.region_id(),
                                "peer_id" => self.fsm.peer_id(),
                                "snap_file" => %key,
                            );
                            self.ctx.snap_mgr.delete_snapshot(&key, s.as_ref(), false);
                        }
                    }
                }
            } else if key.term <= compacted_term
                && (key.idx < compacted_idx || key.idx == compacted_idx && !is_applying_snap)
            {
                info!(
                    "deleting applied snap file";
                    "region_id" => self.fsm.region_id(),
                    "peer_id" => self.fsm.peer_id(),
                    "snap_file" => %key,
                );
                let a = match self.ctx.snap_mgr.get_snapshot_for_gc(&key, is_sending) {
                    Ok(a) => a,
                    Err(e) => {
                        error!(%e;
                            "failed to load snapshot";
                            "region_id" => self.fsm.region_id(),
                            "peer_id" => self.fsm.peer_id(),
                            "snap_file" => %key,
                        );
                        continue;
                    }
                };
                self.ctx.snap_mgr.delete_snapshot(&key, a.as_ref(), false);
            }
        }
    }

    fn on_clear_region_size(&mut self) {
        self.fsm.peer.approximate_size = None;
        self.fsm.peer.approximate_keys = None;
        self.register_split_region_check_tick();
    }

    fn on_capture_change(
        &mut self,
        cmd: ChangeObserver,
        region_epoch: RegionEpoch,
        cb: Callback<EK::Snapshot>,
    ) {
        fail_point!("raft_on_capture_change");
        let region_id = self.region_id();
        let msg =
            new_read_index_request(region_id, region_epoch.clone(), self.fsm.peer.peer.clone());
        let apply_router = self.ctx.apply_router.clone();
        self.propose_raft_command(
            msg,
            Callback::Read(Box::new(move |resp| {
                // Return the error
                if resp.response.get_header().has_error() {
                    cb.invoke_read(resp);
                    return;
                }
                apply_router.schedule_task(
                    region_id,
                    ApplyTask::Change {
                        cmd,
                        region_epoch,
                        cb,
                    },
                )
            })),
        );
    }

    fn on_significant_msg(&mut self, msg: SignificantMsg<EK::Snapshot>) {
        match msg {
            SignificantMsg::SnapshotStatus {
                to_peer_id, status, ..
            } => {
                // Report snapshot status to the corresponding peer.
                self.report_snapshot_status(to_peer_id, status);
            }
            SignificantMsg::Unreachable { to_peer_id, .. } => {
                if self.fsm.peer.is_leader() {
                    self.fsm.peer.raft_group.report_unreachable(to_peer_id);
                } else if to_peer_id == self.fsm.peer.leader_id() {
                    self.fsm.hibernate_state.reset(GroupState::Chaos);
                    self.register_raft_base_tick();
                }
            }
            SignificantMsg::StoreUnreachable { store_id } => {
                if let Some(peer_id) = util::find_peer(self.region(), store_id).map(|p| p.get_id())
                {
                    if self.fsm.peer.is_leader() {
                        self.fsm.peer.raft_group.report_unreachable(peer_id);
                    } else if peer_id == self.fsm.peer.leader_id() {
                        self.fsm.hibernate_state.reset(GroupState::Chaos);
                        self.register_raft_base_tick();
                    }
                }
            }
            SignificantMsg::MergeResult {
                target_region_id,
                target,
                result,
            } => {
                self.on_merge_result(target_region_id, target, result);
            }
            SignificantMsg::CatchUpLogs(catch_up_logs) => {
                self.on_catch_up_logs_for_merge(catch_up_logs);
            }
            SignificantMsg::StoreResolved { store_id, group_id } => {
                let state = self.ctx.global_replication_state.lock().unwrap();
                if state.status().get_mode() != ReplicationMode::DrAutoSync {
                    return;
                }
                if state.status().get_dr_auto_sync().get_state() == DrAutoSyncState::Async {
                    return;
                }
                drop(state);
                self.fsm
                    .peer
                    .raft_group
                    .raft
                    .assign_commit_groups(&[(store_id, group_id)]);
            }
            SignificantMsg::CaptureChange {
                cmd,
                region_epoch,
                callback,
            } => self.on_capture_change(cmd, region_epoch, callback),
            SignificantMsg::LeaderCallback(cb) => {
                self.on_leader_callback(cb);
            }
        }
    }

    fn report_snapshot_status(&mut self, to_peer_id: u64, status: SnapshotStatus) {
        let to_peer = match self.fsm.peer.get_peer_from_cache(to_peer_id) {
            Some(peer) => peer,
            None => {
                // If to_peer is gone, ignore this snapshot status
                warn!(
                    "peer not found, ignore snapshot status";
                    "region_id" => self.region_id(),
                    "peer_id" => self.fsm.peer_id(),
                    "to_peer_id" => to_peer_id,
                    "status" => ?status,
                );
                return;
            }
        };
        info!(
            "report snapshot status";
            "region_id" => self.fsm.region_id(),
            "peer_id" => self.fsm.peer_id(),
            "to" => ?to_peer,
            "status" => ?status,
        );
        self.fsm.peer.raft_group.report_snapshot(to_peer_id, status)
    }

    fn on_leader_callback(&mut self, cb: Callback<EK::Snapshot>) {
        let msg = new_read_index_request(
            self.region_id(),
            self.region().get_region_epoch().clone(),
            self.fsm.peer.peer.clone(),
        );
        self.propose_raft_command(msg, cb);
    }

    fn on_role_changed(&mut self, ready: &Ready) {
        // Update leader lease when the Raft state changes.
        if let Some(ss) = ready.ss() {
            if StateRole::Leader == ss.raft_state {
                self.fsm.missing_ticks = 0;
                self.register_split_region_check_tick();
                self.fsm.peer.heartbeat_pd(&self.ctx);
                self.register_pd_heartbeat_tick();
            }
        }
    }

    pub fn collect_ready(&mut self) {
        let has_ready = self.fsm.has_ready;
        self.fsm.has_ready = false;
        if !has_ready || self.fsm.stopped {
            return;
        }
        self.ctx.pending_count += 1;
        self.ctx.has_ready = true;
        let res = self.fsm.peer.handle_raft_ready_append(self.ctx);
        if let Some(mut r) = res {
            // This bases on an assumption that fsm array passed in `end` method will have
            // the same order of processing.
            r.batch_offset = self.ctx.processed_fsm_count;
            self.on_role_changed(&r.ready);
            if r.ctx.has_new_entries {
                self.register_raft_gc_log_tick();
                self.register_split_region_check_tick();
            }
            self.ctx.ready_res.push(r);
        }
    }

    pub fn post_raft_ready_append(&mut self, ready: CollectedReady) {
        if ready.ctx.region_id != self.fsm.region_id() {
            panic!(
                "{} region id not matched: {} # {}",
                self.fsm.peer.tag,
                ready.ctx.region_id,
                self.fsm.region_id()
            );
        }
        let is_merging = self.fsm.peer.pending_merge_state.is_some();
        let res = self.fsm.peer.post_raft_ready_append(self.ctx, ready.ctx);
        self.fsm
            .peer
            .handle_raft_ready_advance(self.ctx, ready.ready);
        if let Some(apply_res) = res {
            self.on_ready_apply_snapshot(apply_res);
            if is_merging {
                // After applying a snapshot, merge is rollbacked implicitly.
                self.on_ready_rollback_merge(0, None);
            }
            self.register_raft_base_tick();
        }
        if self.fsm.peer.leader_unreachable {
            self.fsm.hibernate_state.reset(GroupState::Chaos);
            self.register_raft_base_tick();
            self.fsm.peer.leader_unreachable = false;
        }
    }

    #[inline]
    fn region_id(&self) -> u64 {
        self.fsm.peer.region().get_id()
    }

    #[inline]
    fn region(&self) -> &Region {
        self.fsm.peer.region()
    }

    #[inline]
    fn store_id(&self) -> u64 {
        self.fsm.peer.peer.get_store_id()
    }

    #[inline]
    fn schedule_tick(&mut self, tick: PeerTicks) {
        if self.fsm.tick_registry.contains(tick) {
            return;
        }
        let idx = tick.bits() as usize;
        if is_zero_duration(&self.ctx.tick_batch[idx].wait_duration) {
            return;
        }
        trace!(
            "schedule tick";
            "tick" => ?tick,
            "timeout" => ?self.ctx.tick_batch[idx].wait_duration,
            "region_id" => self.region_id(),
            "peer_id" => self.fsm.peer_id(),
        );
        self.fsm.tick_registry.insert(tick);

        let region_id = self.region_id();
        let mb = match self.ctx.router.mailbox(region_id) {
            Some(mb) => mb,
            None => {
                self.fsm.tick_registry.remove(tick);
                error!(
                    "failed to get mailbox";
                    "region_id" => self.fsm.region_id(),
                    "peer_id" => self.fsm.peer_id(),
                    "tick" => ?tick,
                );
                return;
            }
        };
        let peer_id = self.fsm.peer.peer_id();
        let cb = Box::new(move || {
            // This can happen only when the peer is about to be destroyed
            // or the node is shutting down. So it's OK to not to clean up
            // registry.
            if let Err(e) = mb.force_send(PeerMsg::Tick(tick)) {
                debug!(
                    "failed to schedule peer tick";
                    "region_id" => region_id,
                    "peer_id" => peer_id,
                    "tick" => ?tick,
                    "err" => %e,
                );
            }
        });
        self.ctx.tick_batch[idx].ticks.push(cb);
    }

    fn register_raft_base_tick(&mut self) {
        // If we register raft base tick failed, the whole raft can't run correctly,
        // TODO: shutdown the store?
        self.schedule_tick(PeerTicks::RAFT)
    }

    fn on_raft_base_tick(&mut self) {
        if self.fsm.peer.pending_remove {
            self.fsm.peer.mut_store().flush_cache_metrics();
            return;
        }
        // When having pending snapshot, if election timeout is met, it can't pass
        // the pending conf change check because first index has been updated to
        // a value that is larger than last index.
        if self.fsm.peer.is_applying_snapshot() || self.fsm.peer.has_pending_snapshot() {
            // need to check if snapshot is applied.
            self.fsm.has_ready = true;
            self.fsm.missing_ticks = 0;
            self.register_raft_base_tick();
            return;
        }

        self.fsm.peer.retry_pending_reads(&self.ctx.cfg);

        let mut res = None;
        if self.ctx.cfg.hibernate_regions {
            if self.fsm.hibernate_state.group_state() == GroupState::Idle {
                // missing_ticks should be less than election timeout ticks otherwise
                // follower may tick more than an election timeout in chaos state.
                // Before stopping tick, `missing_tick` should be `raft_election_timeout_ticks` - 2
                // - `raft_heartbeat_ticks` (default 10 - 2 - 2 = 6)
                // and the follwer's `election_elapsed` in raft-rs is 1.
                // After the group state becomes Chaos, the next tick will call `raft_group.tick`
                // `missing_tick` + 1 times(default 7).
                // Then the follower's `election_elapsed` will be 1 + `missing_tick` + 1
                // (default 1 + 6 + 1 = 8) which is less than the min election timeout.
                // The reason is that we don't want let all followers become (pre)candidate if one
                // follower may receive a request, then becomes (pre)candidate and sends (pre)vote msg
                // to others. As long as the leader can wake up and broadcast hearbeats in one `raft_heartbeat_ticks`
                // time(default 2s), no more followers will wake up and sends vote msg again.
                if self.fsm.missing_ticks + 2 + self.ctx.cfg.raft_heartbeat_ticks
                    < self.ctx.cfg.raft_election_timeout_ticks
                {
                    self.register_raft_base_tick();
                    self.fsm.missing_ticks += 1;
                }
                return;
            }
            res = Some(self.fsm.peer.check_before_tick(&self.ctx.cfg));
            if self.fsm.missing_ticks > 0 {
                for _ in 0..self.fsm.missing_ticks {
                    if self.fsm.peer.raft_group.tick() {
                        self.fsm.has_ready = true;
                    }
                }
                self.fsm.missing_ticks = 0;
            }
        }
        if self.fsm.peer.raft_group.tick() {
            self.fsm.has_ready = true;
        }

        self.fsm.peer.mut_store().flush_cache_metrics();

        // Keep ticking if there are still pending read requests or this node is within hibernate timeout.
        if res.is_none() /* hibernate_region is false */ ||
            !self.fsm.peer.check_after_tick(self.fsm.hibernate_state.group_state(), res.unwrap()) ||
            (self.fsm.peer.is_leader() && !self.all_agree_to_hibernate())
        {
            self.register_raft_base_tick();
            // We need pd heartbeat tick to collect down peers and pending peers.
            self.register_pd_heartbeat_tick();
            return;
        }

        debug!("stop ticking"; "region_id" => self.region_id(), "peer_id" => self.fsm.peer_id(), "res" => ?res);
        self.fsm.hibernate_state.reset(GroupState::Idle);
        // Followers will stop ticking at L789. Keep ticking for followers
        // to allow it to campaign quickly when abnormal situation is detected.
        if !self.fsm.peer.is_leader() {
            self.register_raft_base_tick();
        } else {
            self.register_pd_heartbeat_tick();
        }
    }

    fn on_apply_res(&mut self, res: ApplyTaskRes<EK::Snapshot>) {
        fail_point!("on_apply_res", |_| {});
        match res {
            ApplyTaskRes::Apply(mut res) => {
                debug!(
                    "async apply finish";
                    "region_id" => self.region_id(),
                    "peer_id" => self.fsm.peer_id(),
                    "res" => ?res,
                );
                self.on_ready_result(&mut res.exec_res, &res.metrics);
                if self.fsm.stopped {
                    return;
                }
                self.fsm.has_ready |= self.fsm.peer.post_apply(
                    self.ctx,
                    res.apply_state,
                    res.applied_index_term,
                    &res.metrics,
                );
                // After applying, several metrics are updated, report it to pd to
                // get fair schedule.
                self.register_pd_heartbeat_tick();
            }
            ApplyTaskRes::Destroy {
                region_id,
                peer_id,
                merge_from_snapshot,
            } => {
                assert_eq!(peer_id, self.fsm.peer.peer_id());
                if !merge_from_snapshot {
                    self.destroy_peer(false);
                } else {
                    // Wait for its target peer to apply snapshot and then send `MergeResult` back
                    // to destroy itself
                    let mut meta = self.ctx.store_meta.lock().unwrap();
                    // The `need_atomic` flag must be true
                    assert!(*meta.destroyed_region_for_snap.get(&region_id).unwrap());

                    let target_region_id = *meta.targets_map.get(&region_id).unwrap();
                    let is_ready = meta
                        .atomic_snap_regions
                        .get_mut(&target_region_id)
                        .unwrap()
                        .get_mut(&region_id)
                        .unwrap();
                    *is_ready = true;
                }
            }
        }
    }

    fn on_raft_message(&mut self, mut msg: RaftMessage) -> Result<()> {
        debug!(
            "handle raft message";
            "region_id" => self.region_id(),
            "peer_id" => self.fsm.peer_id(),
            "message_type" => %util::MsgType(&msg),
            "from_peer_id" => msg.get_from_peer().get_id(),
            "to_peer_id" => msg.get_to_peer().get_id(),
        );

        if !self.validate_raft_msg(&msg) {
            return Ok(());
        }
        if self.fsm.peer.pending_remove || self.fsm.stopped {
            return Ok(());
        }

        if msg.get_is_tombstone() {
            // we receive a message tells us to remove ourself.
            self.handle_gc_peer_msg(&msg);
            return Ok(());
        }

        if msg.has_merge_target() {
            fail_point!("on_has_merge_target", |_| Ok(()));
            if self.need_gc_merge(&msg)? {
                self.on_stale_merge(msg.get_merge_target().get_id());
            }
            return Ok(());
        }

        if self.check_msg(&msg) {
            return Ok(());
        }

        if msg.has_extra_msg() {
            self.on_extra_message(msg);
            return Ok(());
        }

        let is_snapshot = msg.get_message().has_snapshot();
        let regions_to_destroy = match self.check_snapshot(&msg)? {
            Either::Left(key) => {
                // If the snapshot file is not used again, then it's OK to
                // delete them here. If the snapshot file will be reused when
                // receiving, then it will fail to pass the check again, so
                // missing snapshot files should not be noticed.
                let s = self.ctx.snap_mgr.get_snapshot_for_applying(&key)?;
                self.ctx.snap_mgr.delete_snapshot(&key, s.as_ref(), false);
                return Ok(());
            }
            Either::Right(v) => v,
        };

        if !self.check_request_snapshot(&msg) {
            return Ok(());
        }

        if util::is_vote_msg(&msg.get_message())
            || msg.get_message().get_msg_type() == MessageType::MsgTimeoutNow
        {
            if self.fsm.hibernate_state.group_state() != GroupState::Chaos {
                self.fsm.hibernate_state.reset(GroupState::Chaos);
                self.register_raft_base_tick();
            }
        } else if msg.get_from_peer().get_id() == self.fsm.peer.leader_id() {
            self.reset_raft_tick(GroupState::Ordered);
        }

        let from_peer_id = msg.get_from_peer().get_id();
        self.fsm.peer.insert_peer_cache(msg.take_from_peer());

        let result = self.fsm.peer.step(self.ctx, msg.take_message());

        if is_snapshot {
            if !self.fsm.peer.has_pending_snapshot() {
                // This snapshot is rejected by raft-rs.
                let mut meta = self.ctx.store_meta.lock().unwrap();
                meta.pending_snapshot_regions
                    .retain(|r| self.fsm.region_id() != r.get_id());
            } else {
                // This snapshot may be accepted by raft-rs.
                // If it's rejected by raft-rs, the snapshot region in `pending_snapshot_regions`
                // will be removed together with the latest snapshot region after applying that snapshot.
                // But if `regions_to_destroy` is not empty, the pending snapshot must be this msg's snapshot
                // because this kind of snapshot is exclusive.
                self.destroy_regions_for_snapshot(regions_to_destroy);
            }
        }

        if result.is_err() {
            return result;
        }

        if self.fsm.peer.any_new_peer_catch_up(from_peer_id) {
            self.fsm.peer.heartbeat_pd(self.ctx);
            self.fsm.peer.should_wake_up = true;
        }

        if self.fsm.peer.should_wake_up {
            self.reset_raft_tick(GroupState::Ordered);
        }

        self.fsm.has_ready = true;
        Ok(())
    }

    fn all_agree_to_hibernate(&mut self) -> bool {
        if self
            .fsm
            .hibernate_state
            .maybe_hibernate(self.fsm.peer_id(), self.fsm.peer.region())
        {
            return true;
        }
        if !self
            .fsm
            .hibernate_state
            .should_bcast(&self.ctx.feature_gate)
        {
            return false;
        }
        for peer in self.fsm.peer.region().get_peers() {
            if peer.get_id() == self.fsm.peer.peer_id() {
                continue;
            }

            let mut extra = ExtraMessage::default();
            extra.set_type(ExtraMessageType::MsgHibernateRequest);
            self.fsm
                .peer
                .send_extra_message(extra, &mut self.ctx.trans, peer);
        }
        false
    }

    fn on_hibernate_request(&mut self, from: &metapb::Peer) {
        if !self.ctx.cfg.hibernate_regions
            || self.fsm.peer.has_uncommitted_log()
            || from.get_id() != self.fsm.peer.leader_id()
        {
            // Ignore the message means rejecting implicitly.
            return;
        }
        let mut extra = ExtraMessage::default();
        extra.set_type(ExtraMessageType::MsgHibernateResponse);
        self.fsm
            .peer
            .send_extra_message(extra, &mut self.ctx.trans, from);
    }

    fn on_hibernate_response(&mut self, from: &metapb::Peer) {
        if !self.fsm.peer.is_leader() {
            return;
        }
        if self
            .fsm
            .peer
            .region()
            .get_peers()
            .iter()
            .all(|p| p.get_id() != from.get_id())
        {
            return;
        }
        self.fsm.hibernate_state.count_vote(from.get_id());
    }

    fn on_extra_message(&mut self, mut msg: RaftMessage) {
        match msg.get_extra_msg().get_type() {
            ExtraMessageType::MsgRegionWakeUp | ExtraMessageType::MsgCheckStalePeer => {
                if self.fsm.hibernate_state.group_state() == GroupState::Idle {
                    self.reset_raft_tick(GroupState::Ordered);
                }
                if msg.get_extra_msg().get_type() == ExtraMessageType::MsgRegionWakeUp
                    && self.fsm.peer.is_leader()
                {
                    self.fsm.peer.raft_group.raft.ping();
                }
            }
            ExtraMessageType::MsgWantRollbackMerge => {
                self.fsm.peer.maybe_add_want_rollback_merge_peer(
                    msg.get_from_peer().get_id(),
                    msg.get_extra_msg(),
                );
            }
            ExtraMessageType::MsgCheckStalePeerResponse => {
                self.fsm.peer.on_check_stale_peer_response(
                    msg.get_region_epoch().get_conf_ver(),
                    msg.mut_extra_msg().take_check_peers().into(),
                );
            }
            ExtraMessageType::MsgHibernateRequest => {
                self.on_hibernate_request(msg.get_from_peer());
            }
            ExtraMessageType::MsgHibernateResponse => {
                self.on_hibernate_response(msg.get_from_peer());
            }
        }
    }

    fn reset_raft_tick(&mut self, state: GroupState) {
        self.fsm.hibernate_state.reset(state);
        self.fsm.missing_ticks = 0;
        self.fsm.peer.should_wake_up = false;
        self.register_raft_base_tick();
    }

    // return false means the message is invalid, and can be ignored.
    fn validate_raft_msg(&mut self, msg: &RaftMessage) -> bool {
        let region_id = msg.get_region_id();
        let to = msg.get_to_peer();

        if to.get_store_id() != self.store_id() {
            warn!(
                "store not match, ignore it";
                "region_id" => region_id,
                "to_store_id" => to.get_store_id(),
                "my_store_id" => self.store_id(),
            );
            self.ctx.raft_metrics.message_dropped.mismatch_store_id += 1;
            return false;
        }

        if !msg.has_region_epoch() {
            error!(
                "missing epoch in raft message, ignore it";
                "region_id" => region_id,
            );
            self.ctx.raft_metrics.message_dropped.mismatch_region_epoch += 1;
            return false;
        }

        true
    }

    /// Checks if the message is sent to the correct peer.
    ///
    /// Returns true means that the message can be dropped silently.
    fn check_msg(&mut self, msg: &RaftMessage) -> bool {
        let from_epoch = msg.get_region_epoch();
        let from_store_id = msg.get_from_peer().get_store_id();

        // Let's consider following cases with three nodes [1, 2, 3] and 1 is leader:
        // a. 1 removes 2, 2 may still send MsgAppendResponse to 1.
        //  We should ignore this stale message and let 2 remove itself after
        //  applying the ConfChange log.
        // b. 2 is isolated, 1 removes 2. When 2 rejoins the cluster, 2 will
        //  send stale MsgRequestVote to 1 and 3, at this time, we should tell 2 to gc itself.
        // c. 2 is isolated but can communicate with 3. 1 removes 3.
        //  2 will send stale MsgRequestVote to 3, 3 should ignore this message.
        // d. 2 is isolated but can communicate with 3. 1 removes 2, then adds 4, remove 3.
        //  2 will send stale MsgRequestVote to 3, 3 should tell 2 to gc itself.
        // e. 2 is isolated. 1 adds 4, 5, 6, removes 3, 1. Now assume 4 is leader.
        //  After 2 rejoins the cluster, 2 may send stale MsgRequestVote to 1 and 3,
        //  1 and 3 will ignore this message. Later 4 will send messages to 2 and 2 will
        //  rejoin the raft group again.
        // f. 2 is isolated. 1 adds 4, 5, 6, removes 3, 1. Now assume 4 is leader, and 4 removes 2.
        //  unlike case e, 2 will be stale forever.
        // TODO: for case f, if 2 is stale for a long time, 2 will communicate with pd and pd will
        // tell 2 is stale, so 2 can remove itself.
        if util::is_epoch_stale(from_epoch, self.fsm.peer.region().get_region_epoch())
            && util::find_peer(self.fsm.peer.region(), from_store_id).is_none()
        {
            let mut need_gc_msg = util::is_vote_msg(msg.get_message());
            if msg.has_extra_msg() {
                // A learner can't vote so it sends the check-stale-peer msg to others to find out whether
                // it is removed due to conf change or merge.
                need_gc_msg |=
                    msg.get_extra_msg().get_type() == ExtraMessageType::MsgCheckStalePeer;
                // For backward compatibility
                need_gc_msg |= msg.get_extra_msg().get_type() == ExtraMessageType::MsgRegionWakeUp;
            }
            // The message is stale and not in current region.
            self.ctx.handle_stale_msg(
                msg,
                self.fsm.peer.region().get_region_epoch().clone(),
                need_gc_msg,
                None,
            );
            return true;
        }

        let target = msg.get_to_peer();
        match target.get_id().cmp(&self.fsm.peer.peer_id()) {
            cmp::Ordering::Less => {
                info!(
                    "target peer id is smaller, msg maybe stale";
                    "region_id" => self.fsm.region_id(),
                    "peer_id" => self.fsm.peer_id(),
                    "target_peer" => ?target,
                );
                self.ctx.raft_metrics.message_dropped.stale_msg += 1;
                true
            }
            cmp::Ordering::Greater => {
                match self.fsm.peer.maybe_destroy(&self.ctx) {
                    Some(job) => {
                        info!(
                            "target peer id is larger, destroying self";
                            "region_id" => self.fsm.region_id(),
                            "peer_id" => self.fsm.peer_id(),
                            "target_peer" => ?target,
                        );
                        if self.handle_destroy_peer(job) {
                            if let Err(e) = self
                                .ctx
                                .router
                                .send_control(StoreMsg::RaftMessage(msg.clone()))
                            {
                                info!(
                                    "failed to send back store message, are we shutting down?";
                                    "region_id" => self.fsm.region_id(),
                                    "peer_id" => self.fsm.peer_id(),
                                    "err" => %e,
                                );
                            }
                        }
                    }
                    None => self.ctx.raft_metrics.message_dropped.applying_snap += 1,
                }
                true
            }
            cmp::Ordering::Equal => false,
        }
    }

    /// Check if it's necessary to gc the source merge peer.
    ///
    /// If the target merge peer won't be created on this store,
    /// then it's appropriate to destroy it immediately.
    fn need_gc_merge(&mut self, msg: &RaftMessage) -> Result<bool> {
        let merge_target = msg.get_merge_target();
        let target_region_id = merge_target.get_id();
        debug!(
            "receive merge target";
            "region_id" => self.fsm.region_id(),
            "peer_id" => self.fsm.peer_id(),
            "merge_target" => ?merge_target,
        );

        // When receiving message that has a merge target, it indicates that the source peer on this
        // store is stale, the peers on other stores are already merged. The epoch in merge target
        // is the state of target peer at the time when source peer is merged. So here we record the
        // merge target epoch version to let the target peer on this store to decide whether to
        // destroy the source peer.
        let mut meta = self.ctx.store_meta.lock().unwrap();
        meta.targets_map.insert(self.region_id(), target_region_id);
        let v = meta
            .pending_merge_targets
            .entry(target_region_id)
            .or_default();
        let mut no_range_merge_target = merge_target.clone();
        no_range_merge_target.clear_start_key();
        no_range_merge_target.clear_end_key();
        if let Some(pre_merge_target) = v.insert(self.region_id(), no_range_merge_target) {
            // Merge target epoch records the version of target region when source region is merged.
            // So it must be same no matter when receiving merge target.
            if pre_merge_target.get_region_epoch().get_version()
                != merge_target.get_region_epoch().get_version()
            {
                panic!(
                    "conflict merge target epoch version {:?} {:?}",
                    pre_merge_target.get_region_epoch().get_version(),
                    merge_target.get_region_epoch()
                );
            }
        }

        if let Some(r) = meta.regions.get(&target_region_id) {
            // In the case that the source peer's range isn't overlapped with target's anymore:
            //     | region 2 | region 3 | region 1 |
            //                   || merge 3 into 2
            //                   \/
            //     |       region 2      | region 1 |
            //                   || merge 1 into 2
            //                   \/
            //     |            region 2            |
            //                   || split 2 into 4
            //                   \/
            //     |        region 4       |region 2|
            // so the new target peer can't find the source peer.
            // e.g. new region 2 is overlapped with region 1
            //
            // If that, source peer still need to decide whether to destroy itself. When the target
            // peer has already moved on, source peer can destroy itself.
            if util::is_epoch_stale(merge_target.get_region_epoch(), r.get_region_epoch()) {
                return Ok(true);
            }
            return Ok(false);
        }
        drop(meta);

        // All of the target peers must exist before merging which is guaranteed by PD.
        // Now the target peer is not in region map, so if everything is ok, the merge target
        // region should be staler than the local target region
        if self.is_merge_target_region_stale(merge_target)? {
            Ok(true)
        } else {
            if self.ctx.cfg.dev_assert {
                panic!(
                    "something is wrong, maybe PD do not ensure all target peers exist before merging"
                );
            }
            error!(
                "something is wrong, maybe PD do not ensure all target peers exist before merging"
            );
            Ok(false)
        }
    }

    fn handle_gc_peer_msg(&mut self, msg: &RaftMessage) {
        let from_epoch = msg.get_region_epoch();
        if !util::is_epoch_stale(self.fsm.peer.region().get_region_epoch(), from_epoch) {
            return;
        }

        if self.fsm.peer.peer != *msg.get_to_peer() {
            info!(
                "receive stale gc message, ignore.";
                "region_id" => self.fsm.region_id(),
                "peer_id" => self.fsm.peer_id(),
            );
            self.ctx.raft_metrics.message_dropped.stale_msg += 1;
            return;
        }
        // TODO: ask pd to guarantee we are stale now.
        info!(
            "receives gc message, trying to remove";
            "region_id" => self.fsm.region_id(),
            "peer_id" => self.fsm.peer_id(),
            "to_peer" => ?msg.get_to_peer(),
        );
        match self.fsm.peer.maybe_destroy(&self.ctx) {
            None => self.ctx.raft_metrics.message_dropped.applying_snap += 1,
            Some(job) => {
                self.handle_destroy_peer(job);
            }
        }
    }

    // Returns `Vec<(u64, bool)>` indicated (source_region_id, merge_to_this_peer) if the `msg`
    // doesn't contain a snapshot or this snapshot doesn't conflict with any other snapshots or regions.
    // Otherwise a `SnapKey` is returned.
    fn check_snapshot(&mut self, msg: &RaftMessage) -> Result<Either<SnapKey, Vec<(u64, bool)>>> {
        if !msg.get_message().has_snapshot() {
            return Ok(Either::Right(vec![]));
        }

        let region_id = msg.get_region_id();
        let snap = msg.get_message().get_snapshot();
        let key = SnapKey::from_region_snap(region_id, snap);
        let mut snap_data = RaftSnapshotData::default();
        snap_data.merge_from_bytes(snap.get_data())?;
        let snap_region = snap_data.take_region();
        let peer_id = msg.get_to_peer().get_id();
        let snap_enc_start_key = enc_start_key(&snap_region);
        let snap_enc_end_key = enc_end_key(&snap_region);

        let before_check_snapshot_1_2_fp = || -> bool {
            fail_point!(
                "before_check_snapshot_1_2",
                self.fsm.region_id() == 1 && self.store_id() == 2,
                |_| true
            );
            false
        };
        let before_check_snapshot_1000_2_fp = || -> bool {
            fail_point!(
                "before_check_snapshot_1000_2",
                self.fsm.region_id() == 1000 && self.store_id() == 2,
                |_| true
            );
            false
        };
        if before_check_snapshot_1_2_fp() || before_check_snapshot_1000_2_fp() {
            return Ok(Either::Left(key));
        }

        if snap_region
            .get_peers()
            .iter()
            .all(|p| p.get_id() != peer_id)
        {
            info!(
                "snapshot doesn't contain to peer, skip";
                "region_id" => self.fsm.region_id(),
                "peer_id" => self.fsm.peer_id(),
                "snap" => ?snap_region,
                "to_peer" => ?msg.get_to_peer(),
            );
            self.ctx.raft_metrics.message_dropped.region_no_peer += 1;
            return Ok(Either::Left(key));
        }

        let mut meta = self.ctx.store_meta.lock().unwrap();
        if meta.regions[&self.region_id()] != *self.region() {
            if !self.fsm.peer.is_initialized() {
                info!(
                    "stale delegate detected, skip";
                    "region_id" => self.fsm.region_id(),
                    "peer_id" => self.fsm.peer_id(),
                );
                self.ctx.raft_metrics.message_dropped.stale_msg += 1;
                return Ok(Either::Left(key));
            } else {
                panic!(
                    "{} meta corrupted: {:?} != {:?}",
                    self.fsm.peer.tag,
                    meta.regions[&self.region_id()],
                    self.region()
                );
            }
        }

        if meta.atomic_snap_regions.contains_key(&region_id) {
            info!(
                "atomic snapshot is applying, skip";
                "region_id" => self.fsm.region_id(),
                "peer_id" => self.fsm.peer_id(),
            );
            return Ok(Either::Left(key));
        }

        for region in &meta.pending_snapshot_regions {
            if enc_start_key(region) < snap_enc_end_key &&
               enc_end_key(region) > snap_enc_start_key &&
               // Same region can overlap, we will apply the latest version of snapshot.
               region.get_id() != snap_region.get_id()
            {
                info!(
                    "pending region overlapped";
                    "region_id" => self.fsm.region_id(),
                    "peer_id" => self.fsm.peer_id(),
                    "region" => ?region,
                    "snap" => ?snap_region,
                );
                self.ctx.raft_metrics.message_dropped.region_overlap += 1;
                return Ok(Either::Left(key));
            }
        }

        let mut is_overlapped = false;
        let mut regions_to_destroy = vec![];
        // In some extreme cases, it may cause source peer destroyed improperly so that a later
        // CommitMerge may panic because source is already destroyed, so just drop the message:
        // 1. A new snapshot is received whereas a snapshot is still in applying, and the snapshot
        // under applying is generated before merge and the new snapshot is generated after merge.
        // After the applying snapshot is finished, the log may able to catch up and so a
        // CommitMerge will be applied.
        // 2. There is a CommitMerge pending in apply thread.
        let ready = !self.fsm.peer.is_applying_snapshot()
            && !self.fsm.peer.has_pending_snapshot()
            // It must be ensured that all logs have been applied.
            // Suppose apply fsm is applying a `CommitMerge` log and this snapshot is generated after
            // merge, its corresponding source peer can not be destroy by this snapshot.
            && self.fsm.peer.ready_to_handle_pending_snap();
        for exist_region in meta
            .region_ranges
            .range((Excluded(snap_enc_start_key), Unbounded::<Vec<u8>>))
            .map(|(_, &region_id)| &meta.regions[&region_id])
            .take_while(|r| enc_start_key(r) < snap_enc_end_key)
            .filter(|r| r.get_id() != region_id)
        {
            info!(
                "region overlapped";
                "region_id" => self.fsm.region_id(),
                "peer_id" => self.fsm.peer_id(),
                "exist" => ?exist_region,
                "snap" => ?snap_region,
            );
            let (can_destroy, merge_to_this_peer) = maybe_destroy_source(
                &meta,
                self.fsm.region_id(),
                self.fsm.peer_id(),
                exist_region.get_id(),
                snap_region.get_region_epoch().to_owned(),
            );
            if ready && can_destroy {
                // The snapshot that we decide to whether destroy peer based on must can be applied.
                // So here not to destroy peer immediately, or the snapshot maybe dropped in later
                // check but the peer is already destroyed.
                regions_to_destroy.push((exist_region.get_id(), merge_to_this_peer));
                continue;
            }
            is_overlapped = true;
            if !can_destroy
                && snap_region.get_region_epoch().get_version()
                    > exist_region.get_region_epoch().get_version()
            {
                // If snapshot's epoch version is greater than exist region's, the exist region
                // may has been merged/splitted already.
                let _ = self.ctx.router.force_send(
                    exist_region.get_id(),
                    PeerMsg::CasualMessage(CasualMessage::RegionOverlapped),
                );
            }
        }
        if is_overlapped {
            self.ctx.raft_metrics.message_dropped.region_overlap += 1;
            return Ok(Either::Left(key));
        }

        // Check if snapshot file exists.
        self.ctx.snap_mgr.get_snapshot_for_applying(&key)?;

        // WARNING: The checking code must be above this line.
        // Now all checking passed.

        if self.fsm.peer.local_first_replicate && !self.fsm.peer.is_initialized() {
            // If the peer is not initialized and passes the snapshot range check, `is_splitting` flag must
            // be false.
            // 1. If `is_splitting` is set to true, then the uninitialized peer is created before split is applied
            //    and the peer id is the same as split one. So there should be no initialized peer before.
            // 2. If the peer is also created by splitting, then the snapshot range is not overlapped with
            //    parent peer. It means leader has applied merge and split at least one time. However,
            //    the prerequisite of merge includes the initialization of all target peers and source peers,
            //    which is conflict with 1.
            let pending_create_peers = self.ctx.pending_create_peers.lock().unwrap();
            let status = pending_create_peers.get(&region_id).cloned();
            if status != Some((self.fsm.peer_id(), false)) {
                drop(pending_create_peers);
                panic!("{} status {:?} is not expected", self.fsm.peer.tag, status);
            }
        }
        meta.pending_snapshot_regions.push(snap_region);

        Ok(Either::Right(regions_to_destroy))
    }

    fn destroy_regions_for_snapshot(&mut self, regions_to_destroy: Vec<(u64, bool)>) {
        if regions_to_destroy.is_empty() {
            return;
        }
        let mut meta = self.ctx.store_meta.lock().unwrap();
        assert!(!meta.atomic_snap_regions.contains_key(&self.fsm.region_id()));
        for (source_region_id, merge_to_this_peer) in regions_to_destroy {
            if !meta.regions.contains_key(&source_region_id) {
                if merge_to_this_peer {
                    drop(meta);
                    panic!(
                        "{}'s source region {} has been destroyed",
                        self.fsm.peer.tag, source_region_id
                    );
                }
                continue;
            }
            info!(
                "source region destroy due to target region's snapshot";
                "region_id" => self.fsm.region_id(),
                "peer_id" => self.fsm.peer_id(),
                "source_region_id" => source_region_id,
                "need_atomic" => merge_to_this_peer,
            );
            meta.atomic_snap_regions
                .entry(self.fsm.region_id())
                .or_default()
                .insert(source_region_id, false);
            meta.destroyed_region_for_snap
                .insert(source_region_id, merge_to_this_peer);

            let result = if merge_to_this_peer {
                MergeResultKind::FromTargetSnapshotStep1
            } else {
                MergeResultKind::Stale
            };
            // Use `unwrap` is ok because the StoreMeta lock is held and these source peers still
            // exist in regions and region_ranges map.
            // It depends on the implementation of `destroy_peer`.
            self.ctx
                .router
                .force_send(
                    source_region_id,
                    PeerMsg::SignificantMsg(SignificantMsg::MergeResult {
                        target_region_id: self.fsm.region_id(),
                        target: self.fsm.peer.peer.clone(),
                        result,
                    }),
                )
                .unwrap();
        }
    }

    // Check if this peer can handle request_snapshot.
    fn check_request_snapshot(&mut self, msg: &RaftMessage) -> bool {
        let m = msg.get_message();
        let request_index = m.get_request_snapshot();
        if request_index == raft::INVALID_INDEX {
            // If it's not a request snapshot, then go on.
            return true;
        }
        self.fsm
            .peer
            .ready_to_handle_request_snapshot(request_index)
    }

    fn handle_destroy_peer(&mut self, job: DestroyPeerJob) -> bool {
        // The initialized flag implicitly means whether apply fsm exists or not.
        if job.initialized {
            // Destroy the apply fsm first, wait for the reply msg from apply fsm
            self.ctx
                .apply_router
                .schedule_task(job.region_id, ApplyTask::destroy(job.region_id, false));
            false
        } else {
            // Destroy the peer fsm directly
            self.destroy_peer(false);
            true
        }
    }

    fn destroy_peer(&mut self, merged_by_target: bool) {
        fail_point!("destroy_peer");
        info!(
            "starts destroy";
            "region_id" => self.fsm.region_id(),
            "peer_id" => self.fsm.peer_id(),
            "merged_by_target" => merged_by_target,
        );
        let region_id = self.region_id();
        // We can't destroy a peer which is applying snapshot.
        assert!(!self.fsm.peer.is_applying_snapshot());

        // Mark itself as pending_remove
        self.fsm.peer.pending_remove = true;

        let mut meta = self.ctx.store_meta.lock().unwrap();

        if meta.atomic_snap_regions.contains_key(&self.region_id()) {
            drop(meta);
            panic!(
                "{} is applying atomic snapshot during destroying",
                self.fsm.peer.tag
            );
        }

        // It's possible that this region gets a snapshot then gets a stale peer msg.
        // So the data in `pending_snapshot_regions` should be removed here.
        meta.pending_snapshot_regions
            .retain(|r| self.fsm.region_id() != r.get_id());

        // Remove `read_progress` and call `clear` to set the `safe_ts` to zero to reject
        // incoming stale read request
        meta.region_read_progress.remove(&region_id);
        self.fsm.peer.read_progress.clear();

        // Destroy read delegates.
        meta.readers.remove(&region_id);

        // Trigger region change observer
        self.ctx.coprocessor_host.on_region_changed(
            self.fsm.peer.region(),
            RegionChangeEvent::Destroy,
            self.fsm.peer.get_role(),
        );
        let task = PdTask::DestroyPeer { region_id };
        if let Err(e) = self.ctx.pd_scheduler.schedule(task) {
            error!(
                "failed to notify pd";
                "region_id" => self.fsm.region_id(),
                "peer_id" => self.fsm.peer_id(),
                "err" => %e,
            );
        }
        let is_initialized = self.fsm.peer.is_initialized();
        if let Err(e) = self.fsm.peer.destroy(self.ctx, merged_by_target) {
            // If not panic here, the peer will be recreated in the next restart,
            // then it will be gc again. But if some overlap region is created
            // before restarting, the gc action will delete the overlap region's
            // data too.
            panic!("{} destroy err {:?}", self.fsm.peer.tag, e);
        }
        // Some places use `force_send().unwrap()` if the StoreMeta lock is held.
        // So in here, it's necessary to held the StoreMeta lock when closing the router.
        self.ctx.router.close(region_id);
        self.fsm.stop();

        if is_initialized
            && !merged_by_target
            && meta
                .region_ranges
                .remove(&enc_end_key(self.fsm.peer.region()))
                .is_none()
        {
            panic!("{} meta corruption detected", self.fsm.peer.tag);
        }
        if meta.regions.remove(&region_id).is_none() && !merged_by_target {
            panic!("{} meta corruption detected", self.fsm.peer.tag)
        }

        if self.fsm.peer.local_first_replicate {
            let mut pending_create_peers = self.ctx.pending_create_peers.lock().unwrap();
            if is_initialized {
                assert!(pending_create_peers.get(&region_id).is_none());
            } else {
                // If this region's data in `pending_create_peers` is not equal to `(peer_id, false)`,
                // it means this peer will be replaced by the split one.
                if let Some(status) = pending_create_peers.get(&region_id) {
                    if *status == (self.fsm.peer_id(), false) {
                        pending_create_peers.remove(&region_id);
                    }
                }
            }
        }

        // Clear merge related structures.
        if let Some(&need_atomic) = meta.destroyed_region_for_snap.get(&region_id) {
            if need_atomic {
                panic!(
                    "{} should destroy with target region atomically",
                    self.fsm.peer.tag
                );
            } else {
                let target_region_id = *meta.targets_map.get(&region_id).unwrap();
                let is_ready = meta
                    .atomic_snap_regions
                    .get_mut(&target_region_id)
                    .unwrap()
                    .get_mut(&region_id)
                    .unwrap();
                *is_ready = true;
            }
        }

        meta.pending_merge_targets.remove(&region_id);
        if let Some(target) = meta.targets_map.remove(&region_id) {
            if meta.pending_merge_targets.contains_key(&target) {
                meta.pending_merge_targets
                    .get_mut(&target)
                    .unwrap()
                    .remove(&region_id);
                // When the target doesn't exist(add peer but the store is isolated), source peer decide to destroy by itself.
                // Without target, the `pending_merge_targets` for target won't be removed, so here source peer help target to clear.
                if meta.regions.get(&target).is_none()
                    && meta.pending_merge_targets.get(&target).unwrap().is_empty()
                {
                    meta.pending_merge_targets.remove(&target);
                }
            }
        }
        meta.leaders.remove(&region_id);
    }

    // Update some region infos
    fn update_region(&mut self, mut region: metapb::Region) {
        {
            let mut meta = self.ctx.store_meta.lock().unwrap();
            meta.set_region(
                &self.ctx.coprocessor_host,
                region.clone(),
                &mut self.fsm.peer,
            );
        }
        for peer in region.take_peers().into_iter() {
            if self.fsm.peer.peer_id() == peer.get_id() {
                self.fsm.peer.peer = peer.clone();
            }
            self.fsm.peer.insert_peer_cache(peer);
        }
    }

    fn on_ready_change_peer(&mut self, cp: ChangePeer) {
        if cp.index == raft::INVALID_INDEX {
            // Apply failed, skip.
            return;
        }

        if cp.index >= self.fsm.peer.raft_group.raft.raft_log.first_index() {
            match self.fsm.peer.raft_group.apply_conf_change(&cp.conf_change) {
                Ok(_) => {}
                // PD could dispatch redundant conf changes.
                Err(raft::Error::NotExists(..)) | Err(raft::Error::Exists(..)) => {}
                _ => unreachable!(),
            }
        } else {
            // Please take a look at test case test_redundant_conf_change_by_snapshot.
        }

        self.update_region(cp.region);

        fail_point!("change_peer_after_update_region");

        let now = Instant::now();
        let (mut remove_self, mut need_ping) = (false, false);
        for mut change in cp.changes {
            let (change_type, peer) = (change.get_change_type(), change.take_peer());
            let (store_id, peer_id) = (peer.get_store_id(), peer.get_id());
            match change_type {
                ConfChangeType::AddNode | ConfChangeType::AddLearnerNode => {
                    let group_id = self
                        .ctx
                        .global_replication_state
                        .lock()
                        .unwrap()
                        .group
                        .group_id(self.fsm.peer.replication_mode_version, store_id);
                    if group_id.unwrap_or(0) != 0 {
                        info!("updating group"; "peer_id" => peer_id, "group_id" => group_id.unwrap());
                        self.fsm
                            .peer
                            .raft_group
                            .raft
                            .assign_commit_groups(&[(peer_id, group_id.unwrap())]);
                    }
                    // Add this peer to peer_heartbeats.
                    self.fsm.peer.peer_heartbeats.insert(peer_id, now);
                    if self.fsm.peer.is_leader() {
                        need_ping = true;
                        self.fsm.peer.peers_start_pending_time.push((peer_id, now));
                    }
                }
                ConfChangeType::RemoveNode => {
                    // Remove this peer from cache.
                    self.fsm.peer.peer_heartbeats.remove(&peer_id);
                    if self.fsm.peer.is_leader() {
                        self.fsm
                            .peer
                            .peers_start_pending_time
                            .retain(|&(p, _)| p != peer_id);
                    }
                    self.fsm.peer.remove_peer_from_cache(peer_id);
                    // We only care remove itself now.
                    if self.store_id() == store_id {
                        if self.fsm.peer.peer_id() == peer_id {
                            remove_self = true;
                        } else {
                            panic!(
                                "{} trying to remove unknown peer {:?}",
                                self.fsm.peer.tag, peer
                            );
                        }
                    }
                }
            }
        }

        // In pattern matching above, if the peer is the leader,
        // it will push the change peer into `peers_start_pending_time`
        // without checking if it is duplicated. We move `heartbeat_pd` here
        // to utilize `collect_pending_peers` in `heartbeat_pd` to avoid
        // adding the redundant peer.
        if self.fsm.peer.is_leader() {
            // Notify pd immediately.
            info!(
                "notify pd with change peer region";
                "region_id" => self.fsm.region_id(),
                "peer_id" => self.fsm.peer_id(),
                "region" => ?self.fsm.peer.region(),
            );
            self.fsm.peer.heartbeat_pd(self.ctx);

            // Remove or demote leader will cause this raft group unavailable
            // until new leader elected, but we can't revert this operation
            // because its result is already persisted in apply worker
            // TODO: should we transfer leader here?
            let demote_self = is_learner(&self.fsm.peer.peer);
            if remove_self || demote_self {
                warn!(
                    "Removing or demoting leader";
                    "region_id" => self.fsm.region_id(),
                    "peer_id" => self.fsm.peer_id(),
                    "remove" => remove_self,
                    "demote" => demote_self,
                );
                if demote_self {
                    self.fsm
                        .peer
                        .raft_group
                        .raft
                        .become_follower(self.fsm.peer.term(), raft::INVALID_ID);
                }
                // Don't ping to speed up leader election
                need_ping = false;
            }
        } else if !self.fsm.peer.has_valid_leader() {
            self.fsm.hibernate_state.reset(GroupState::Chaos);
            self.register_raft_base_tick();
        }
        if need_ping {
            // Speed up snapshot instead of waiting another heartbeat.
            self.fsm.peer.ping();
            self.fsm.has_ready = true;
        }
        if remove_self {
            self.destroy_peer(false);
        }
    }

    fn on_ready_compact_log(&mut self, first_index: u64, state: RaftTruncatedState) {
        let total_cnt = self.fsm.peer.last_applying_idx - first_index;
        // the size of current CompactLog command can be ignored.
        let remain_cnt = self.fsm.peer.last_applying_idx - state.get_index() - 1;
        self.fsm.peer.raft_log_size_hint =
            self.fsm.peer.raft_log_size_hint * remain_cnt / total_cnt;
        let compact_to = state.get_index() + 1;
        let task = RaftlogGcTask::gc(
            self.fsm.peer.get_store().get_region_id(),
            self.fsm.peer.last_compacted_idx,
            compact_to,
        );
        self.fsm.peer.last_compacted_idx = compact_to;
        self.fsm.peer.mut_store().compact_to(compact_to);
        if let Err(e) = self.ctx.raftlog_gc_scheduler.schedule(task) {
            error!(
                "failed to schedule compact task";
                "region_id" => self.fsm.region_id(),
                "peer_id" => self.fsm.peer_id(),
                "err" => %e,
            );
        }
    }

    fn on_ready_split_region(
        &mut self,
        derived: metapb::Region,
        regions: Vec<metapb::Region>,
        new_split_regions: HashMap<u64, apply::NewSplitPeer>,
    ) {
        fail_point!("on_split", self.ctx.store_id() == 3, |_| {});

        let region_id = derived.get_id();
        // Roughly estimate the size and keys for new regions.
        let new_region_count = regions.len() as u64;
        let estimated_size = self.fsm.peer.approximate_size.map(|x| x / new_region_count);
        let estimated_keys = self.fsm.peer.approximate_keys.map(|x| x / new_region_count);
        // It's not correct anymore, so set it to None to let split checker update it.
        self.fsm.peer.approximate_size = None;
        self.fsm.peer.approximate_keys = None;
        let mut meta = self.ctx.store_meta.lock().unwrap();
        meta.set_region(&self.ctx.coprocessor_host, derived, &mut self.fsm.peer);
        self.fsm.peer.post_split();

        // If `estimated_size` or `estimated_keys` equals none, the leader will schedule a
        // split-check task in
        let need_check_split = estimated_size.is_some() && estimated_keys.is_some();

        let is_leader = self.fsm.peer.is_leader();
        if is_leader {
            self.fsm.peer.approximate_size = estimated_size;
            self.fsm.peer.approximate_keys = estimated_keys;
            self.fsm.peer.heartbeat_pd(self.ctx);
            // Notify pd immediately to let it update the region meta.
            info!(
                "notify pd with split";
                "region_id" => self.fsm.region_id(),
                "peer_id" => self.fsm.peer_id(),
                "split_count" => regions.len(),
            );
            if need_check_split {
                self.fsm.peer.schedule_check_split(self.ctx);
            }
            // Now pd only uses ReportBatchSplit for history operation show,
            // so we send it independently here.
            let task = PdTask::ReportBatchSplit {
                regions: regions.to_vec(),
            };
            if let Err(e) = self.ctx.pd_scheduler.schedule(task) {
                error!(
                    "failed to notify pd";
                    "region_id" => self.fsm.region_id(),
                    "peer_id" => self.fsm.peer_id(),
                    "err" => %e,
                );
            }
        }

        let last_key = enc_end_key(regions.last().unwrap());
        if meta.region_ranges.remove(&last_key).is_none() {
            panic!("{} original region should exist", self.fsm.peer.tag);
        }
        let last_region_id = regions.last().unwrap().get_id();
        for new_region in regions {
            let new_region_id = new_region.get_id();

            if new_region_id == region_id {
                let not_exist = meta
                    .region_ranges
                    .insert(enc_end_key(&new_region), new_region_id)
                    .is_none();
                assert!(not_exist, "[region {}] should not exist", new_region_id);
                continue;
            }

            // Check if this new region should be splitted
            let new_split_peer = new_split_regions.get(&new_region.get_id()).unwrap();
            if new_split_peer.result.is_some() {
                if let Err(e) = self
                    .fsm
                    .peer
                    .mut_store()
                    .clear_extra_split_data(enc_start_key(&new_region), enc_end_key(&new_region))
                {
                    error!(?e;
                        "failed to cleanup extra split data, may leave some dirty data";
                        "region_id" => new_region.get_id(),
                    );
                }
                continue;
            }

            // Now all checking passed.
            {
                let mut pending_create_peers = self.ctx.pending_create_peers.lock().unwrap();
                assert_eq!(
                    pending_create_peers.remove(&new_region_id),
                    Some((new_split_peer.peer_id, true))
                );
            }

            // Insert new regions and validation
            info!(
                "insert new region";
                "region_id" => new_region_id,
                "region" => ?new_region,
            );
            if let Some(r) = meta.regions.get(&new_region_id) {
                // Suppose a new node is added by conf change and the snapshot comes slowly.
                // Then, the region splits and the first vote message comes to the new node
                // before the old snapshot, which will create an uninitialized peer on the
                // store. After that, the old snapshot comes, followed with the last split
                // proposal. After it's applied, the uninitialized peer will be met.
                // We can remove this uninitialized peer directly.
                if util::is_region_initialized(r) {
                    panic!(
                        "[region {}] duplicated region {:?} for split region {:?}",
                        new_region_id, r, new_region
                    );
                }
                self.ctx.router.close(new_region_id);
            }

            let (sender, mut new_peer) = match PeerFsm::create(
                self.ctx.store_id(),
                &self.ctx.cfg,
                self.ctx.region_scheduler.clone(),
                self.ctx.engines.clone(),
                &new_region,
            ) {
                Ok((sender, new_peer)) => (sender, new_peer),
                Err(e) => {
                    // peer information is already written into db, can't recover.
                    // there is probably a bug.
                    panic!("create new split region {:?} err {:?}", new_region, e);
                }
            };
            let mut replication_state = self.ctx.global_replication_state.lock().unwrap();
            new_peer.peer.init_replication_mode(&mut *replication_state);
            drop(replication_state);

            let meta_peer = new_peer.peer.peer.clone();

            for p in new_region.get_peers() {
                // Add this peer to cache.
                new_peer.peer.insert_peer_cache(p.clone());
            }

            // New peer derive write flow from parent region,
            // this will be used by balance write flow.
            new_peer.peer.peer_stat = self.fsm.peer.peer_stat.clone();
            let campaigned = new_peer.peer.maybe_campaign(is_leader);
            new_peer.has_ready |= campaigned;

            if is_leader {
                new_peer.peer.approximate_size = estimated_size;
                new_peer.peer.approximate_keys = estimated_keys;
                // The new peer is likely to become leader, send a heartbeat immediately to reduce
                // client query miss.
                new_peer.peer.heartbeat_pd(self.ctx);
                if need_check_split {
                    new_peer.peer.schedule_check_split(self.ctx);
                }
            }

            new_peer.peer.activate(self.ctx);
            meta.regions.insert(new_region_id, new_region.clone());
            let not_exist = meta
                .region_ranges
                .insert(enc_end_key(&new_region), new_region_id)
                .is_none();
            assert!(not_exist, "[region {}] should not exist", new_region_id);
            meta.readers
                .insert(new_region_id, ReadDelegate::from_peer(new_peer.get_peer()));
            meta.region_read_progress
                .insert(new_region_id, new_peer.peer.read_progress.clone());
            if last_region_id == new_region_id {
                // To prevent from big region, the right region needs run split
                // check again after split.
                new_peer.peer.size_diff_hint = self.ctx.cfg.region_split_check_diff.0;
            }
            let mailbox = BasicMailbox::new(sender, new_peer);
            self.ctx.router.register(new_region_id, mailbox);
            self.ctx
                .router
                .force_send(new_region_id, PeerMsg::Start)
                .unwrap();

            if !campaigned {
                if let Some(msg) = meta
                    .pending_msgs
                    .swap_remove_front(|m| m.get_to_peer() == &meta_peer)
                {
                    if let Err(e) = self
                        .ctx
                        .router
                        .force_send(new_region_id, PeerMsg::RaftMessage(msg))
                    {
                        warn!("handle first requset failed"; "region_id" => region_id, "error" => ?e);
                    }
                }
            }
        }
        fail_point!("after_split", self.ctx.store_id() == 3, |_| {});
    }

    fn register_merge_check_tick(&mut self) {
        self.schedule_tick(PeerTicks::CHECK_MERGE)
    }

    /// Check if merge target region is staler than the local one in kv engine.
    /// It should be called when target region is not in region map in memory.
    /// If everything is ok, the answer should always be true because PD should ensure all target peers exist.
    /// So if not, error log will be printed and return false.
    fn is_merge_target_region_stale(&self, target_region: &metapb::Region) -> Result<bool> {
        let target_region_id = target_region.get_id();
        let target_peer_id = util::find_peer(target_region, self.ctx.store_id())
            .unwrap()
            .get_id();

        let state_key = keys::region_state_key(target_region_id);
        if let Some(target_state) = self
            .ctx
            .engines
            .kv
            .get_msg_cf::<RegionLocalState>(CF_RAFT, &state_key)?
        {
            if util::is_epoch_stale(
                target_region.get_region_epoch(),
                target_state.get_region().get_region_epoch(),
            ) {
                return Ok(true);
            }
            // The local target region epoch is staler than target region's.
            // In the case where the peer is destroyed by receiving gc msg rather than applying conf change,
            // the epoch may staler but it's legal, so check peer id to assure that.
            if let Some(local_target_peer_id) =
                util::find_peer(target_state.get_region(), self.ctx.store_id()).map(|r| r.get_id())
            {
                match local_target_peer_id.cmp(&target_peer_id) {
                    cmp::Ordering::Equal => {
                        if target_state.get_state() == PeerState::Tombstone {
                            // The local target peer has already been destroyed.
                            return Ok(true);
                        }
                        error!(
                            "the local target peer state is not tombstone in kv engine";
                            "target_peer_id" => target_peer_id,
                            "target_peer_state" => ?target_state.get_state(),
                            "target_region" => ?target_region,
                            "region_id" => self.fsm.region_id(),
                            "peer_id" => self.fsm.peer_id(),
                        );
                    }
                    cmp::Ordering::Greater => {
                        // The local target peer id is greater than the one in target region, but its epoch
                        // is staler than target_region's. That is contradictory.
                        panic!("{} local target peer id {} is greater than the one in target region {}, but its epoch is staler, local target region {:?},
                                    target region {:?}", self.fsm.peer.tag, local_target_peer_id, target_peer_id, target_state.get_region(), target_region);
                    }
                    cmp::Ordering::Less => {
                        error!(
                            "the local target peer id in kv engine is less than the one in target region";
                            "local_target_peer_id" => local_target_peer_id,
                            "target_peer_id" => target_peer_id,
                            "target_region" => ?target_region,
                            "region_id" => self.fsm.region_id(),
                            "peer_id" => self.fsm.peer_id(),
                        );
                    }
                }
            } else {
                // Can't get local target peer id probably because this target peer is removed by applying conf change
                error!(
                    "the local target peer does not exist in target region state";
                    "target_region" => ?target_region,
                    "local_target" => ?target_state.get_region(),
                    "region_id" => self.fsm.region_id(),
                    "peer_id" => self.fsm.peer_id(),
                );
            }
        } else {
            error!(
                "failed to load target peer's RegionLocalState from kv engine";
                "target_peer_id" => target_peer_id,
                "target_region" => ?target_region,
                "region_id" => self.fsm.region_id(),
                "peer_id" => self.fsm.peer_id(),
            );
        }
        Ok(false)
    }

    fn validate_merge_peer(&self, target_region: &metapb::Region) -> Result<bool> {
        let target_region_id = target_region.get_id();
        let exist_region = {
            let meta = self.ctx.store_meta.lock().unwrap();
            meta.regions.get(&target_region_id).cloned()
        };
        if let Some(r) = exist_region {
            let exist_epoch = r.get_region_epoch();
            let expect_epoch = target_region.get_region_epoch();
            // exist_epoch > expect_epoch
            if util::is_epoch_stale(expect_epoch, exist_epoch) {
                return Err(box_err!(
                    "target region changed {:?} -> {:?}",
                    target_region,
                    r
                ));
            }
            // exist_epoch < expect_epoch
            if util::is_epoch_stale(exist_epoch, expect_epoch) {
                info!(
                    "target region still not catch up, skip.";
                    "region_id" => self.fsm.region_id(),
                    "peer_id" => self.fsm.peer_id(),
                    "target_region" => ?target_region,
                    "exist_region" => ?r,
                );
                return Ok(false);
            }
            return Ok(true);
        }

        // All of the target peers must exist before merging which is guaranteed by PD.
        // Now the target peer is not in region map.
        match self.is_merge_target_region_stale(target_region) {
            Err(e) => {
                error!(%e;
                    "failed to load region state, ignore";
                    "region_id" => self.fsm.region_id(),
                    "peer_id" => self.fsm.peer_id(),
                    "target_region_id" => target_region_id,
                );
                Ok(false)
            }
            Ok(true) => Err(box_err!("region {} is destroyed", target_region_id)),
            Ok(false) => {
                if self.ctx.cfg.dev_assert {
                    panic!(
                        "something is wrong, maybe PD do not ensure all target peers exist before merging"
                    );
                }
                error!(
                    "something is wrong, maybe PD do not ensure all target peers exist before merging"
                );
                Ok(false)
            }
        }
    }

    fn schedule_merge(&mut self) -> Result<()> {
        fail_point!("on_schedule_merge", |_| Ok(()));
        let (request, target_id) = {
            let state = self.fsm.peer.pending_merge_state.as_ref().unwrap();
            let expect_region = state.get_target();
            if !self.validate_merge_peer(expect_region)? {
                // Wait till next round.
                return Ok(());
            }
            let target_id = expect_region.get_id();
            let sibling_region = expect_region;

            let (min_index, _) = self.fsm.peer.get_min_progress()?;
            let low = cmp::max(min_index + 1, state.get_min_index());
            // TODO: move this into raft module.
            // > over >= to include the PrepareMerge proposal.
            let entries = if low > state.get_commit() {
                vec![]
            } else {
                match self
                    .fsm
                    .peer
                    .get_store()
                    .entries(low, state.get_commit() + 1, NO_LIMIT)
                {
                    Ok(ents) => ents,
                    Err(e) => panic!(
                        "[region {}] {} failed to get merge entires: {:?}, low:{}, commit: {}",
                        self.fsm.region_id(),
                        self.fsm.peer_id(),
                        e,
                        low,
                        state.get_commit()
                    ),
                }
            };

            let sibling_peer = util::find_peer(&sibling_region, self.store_id()).unwrap();
            let mut request = new_admin_request(sibling_region.get_id(), sibling_peer.clone());
            request
                .mut_header()
                .set_region_epoch(sibling_region.get_region_epoch().clone());
            let mut admin = AdminRequest::default();
            admin.set_cmd_type(AdminCmdType::CommitMerge);
            admin
                .mut_commit_merge()
                .set_source(self.fsm.peer.region().clone());
            admin.mut_commit_merge().set_commit(state.get_commit());
            admin.mut_commit_merge().set_entries(entries.into());
            request.set_admin_request(admin);
            (request, target_id)
        };
        // Please note that, here assumes that the unit of network isolation is store rather than
        // peer. So a quorum stores of source region should also be the quorum stores of target
        // region. Otherwise we need to enable proposal forwarding.
        self.ctx
            .router
            .force_send(
                target_id,
                PeerMsg::RaftCommand(RaftCommand::new(request, Callback::None)),
            )
            .map_err(|_| Error::RegionNotFound(target_id))
    }

    fn rollback_merge(&mut self) {
        let req = {
            let state = self.fsm.peer.pending_merge_state.as_ref().unwrap();
            let mut request =
                new_admin_request(self.fsm.peer.region().get_id(), self.fsm.peer.peer.clone());
            request
                .mut_header()
                .set_region_epoch(self.fsm.peer.region().get_region_epoch().clone());
            let mut admin = AdminRequest::default();
            admin.set_cmd_type(AdminCmdType::RollbackMerge);
            admin.mut_rollback_merge().set_commit(state.get_commit());
            request.set_admin_request(admin);
            request
        };
        self.propose_raft_command(req, Callback::None);
    }

    fn on_check_merge(&mut self) {
        if self.fsm.stopped
            || self.fsm.peer.pending_remove
            || self.fsm.peer.pending_merge_state.is_none()
        {
            return;
        }
        self.register_merge_check_tick();
        fail_point!(
            "on_check_merge_not_1001",
            self.fsm.peer_id() != 1001,
            |_| {}
        );
        if let Err(e) = self.schedule_merge() {
            if self.fsm.peer.is_leader() {
                self.fsm
                    .peer
                    .add_want_rollback_merge_peer(self.fsm.peer_id());
                if self
                    .fsm
                    .peer
                    .raft_group
                    .raft
                    .prs()
                    .has_quorum(&self.fsm.peer.want_rollback_merge_peers)
                {
                    info!(
                        "failed to schedule merge, rollback";
                        "region_id" => self.fsm.region_id(),
                        "peer_id" => self.fsm.peer_id(),
                        "err" => %e,
                        "error_code" => %e.error_code(),
                    );
                    self.rollback_merge();
                }
            } else if !is_learner(&self.fsm.peer.peer) {
                info!(
                    "want to rollback merge";
                    "region_id" => self.fsm.region_id(),
                    "peer_id" => self.fsm.peer_id(),
                    "leader_id" => self.fsm.peer.leader_id(),
                    "err" => %e,
                    "error_code" => %e.error_code(),
                );
                if self.fsm.peer.leader_id() != raft::INVALID_ID {
                    self.fsm.peer.send_want_rollback_merge(
                        self.fsm
                            .peer
                            .pending_merge_state
                            .as_ref()
                            .unwrap()
                            .get_commit(),
                        &mut self.ctx,
                    );
                }
            }
        }
    }

    fn on_ready_prepare_merge(&mut self, region: metapb::Region, state: MergeState) {
        {
            let mut meta = self.ctx.store_meta.lock().unwrap();
            meta.set_region(&self.ctx.coprocessor_host, region, &mut self.fsm.peer);
        }

        self.fsm.peer.pending_merge_state = Some(state);
        let state = self.fsm.peer.pending_merge_state.as_ref().unwrap();

        if let Some(ref catch_up_logs) = self.fsm.peer.catch_up_logs {
            if state.get_commit() == catch_up_logs.merge.get_commit() {
                assert_eq!(state.get_target().get_id(), catch_up_logs.target_region_id);
                // Indicate that `on_catch_up_logs_for_merge` has already executed.
                // Mark pending_remove because its apply fsm will be destroyed.
                self.fsm.peer.pending_remove = true;
                // Send CatchUpLogs back to destroy source apply fsm,
                // then it will send `Noop` to trigger target apply fsm.
                self.ctx.apply_router.schedule_task(
                    self.fsm.region_id(),
                    ApplyTask::LogsUpToDate(self.fsm.peer.catch_up_logs.take().unwrap()),
                );
                return;
            }
        }

        self.on_check_merge();
    }

    fn on_catch_up_logs_for_merge(&mut self, mut catch_up_logs: CatchUpLogs) {
        let region_id = self.fsm.region_id();
        assert_eq!(region_id, catch_up_logs.merge.get_source().get_id());

        if let Some(ref cul) = self.fsm.peer.catch_up_logs {
            panic!(
                "{} get catch_up_logs from {} but has already got from {}",
                self.fsm.peer.tag, catch_up_logs.target_region_id, cul.target_region_id
            )
        }

        if let Some(ref pending_merge_state) = self.fsm.peer.pending_merge_state {
            if pending_merge_state.get_commit() == catch_up_logs.merge.get_commit() {
                assert_eq!(
                    pending_merge_state.get_target().get_id(),
                    catch_up_logs.target_region_id
                );
                // Indicate that `on_ready_prepare_merge` has already executed.
                // Mark pending_remove because its apply fsm will be destroyed.
                self.fsm.peer.pending_remove = true;
                // Just for saving memory.
                catch_up_logs.merge.clear_entries();
                // Send CatchUpLogs back to destroy source apply fsm,
                // then it will send `Noop` to trigger target apply fsm.
                self.ctx
                    .apply_router
                    .schedule_task(region_id, ApplyTask::LogsUpToDate(catch_up_logs));
                return;
            }
        }

        // Directly append these logs to raft log and then commit them.
        match self
            .fsm
            .peer
            .maybe_append_merge_entries(&catch_up_logs.merge)
        {
            Some(last_index) => {
                info!(
                    "append and commit entries to source region";
                    "region_id" => region_id,
                    "peer_id" => self.fsm.peer.peer_id(),
                    "last_index" => last_index,
                );
                // Now it has some committed entries, so mark it to take `Ready` in next round.
                self.fsm.has_ready = true;
            }
            None => {
                info!(
                    "no need to catch up logs";
                    "region_id" => region_id,
                    "peer_id" => self.fsm.peer.peer_id(),
                );
            }
        }
        // Just for saving memory.
        catch_up_logs.merge.clear_entries();
        self.fsm.peer.catch_up_logs = Some(catch_up_logs);
    }

    fn on_ready_commit_merge(&mut self, region: metapb::Region, source: metapb::Region) {
        self.register_split_region_check_tick();
        let mut meta = self.ctx.store_meta.lock().unwrap();

        let prev = meta.region_ranges.remove(&enc_end_key(&source));
        assert_eq!(prev, Some(source.get_id()));
        let prev = if region.get_end_key() == source.get_end_key() {
            meta.region_ranges.remove(&enc_start_key(&source))
        } else {
            meta.region_ranges.remove(&enc_end_key(&region))
        };
        if prev != Some(region.get_id()) {
            panic!(
                "{} meta corrupted: prev: {:?}, ranges: {:?}",
                self.fsm.peer.tag, prev, meta.region_ranges
            );
        }
        meta.region_ranges
            .insert(enc_end_key(&region), region.get_id());
        assert!(meta.regions.remove(&source.get_id()).is_some());
        meta.set_region(&self.ctx.coprocessor_host, region, &mut self.fsm.peer);
        meta.readers.remove(&source.get_id());

        // If a follower merges into a leader, a more recent read may happen
        // on the leader of the follower. So max ts should be updated after
        // a region merge.
        self.fsm
            .peer
            .require_updating_max_ts(&self.ctx.pd_scheduler);

        drop(meta);

        // make approximate size and keys updated in time.
        // the reason why follower need to update is that there is a issue that after merge
        // and then transfer leader, the new leader may have stale size and keys.
        self.fsm.peer.size_diff_hint = self.ctx.cfg.region_split_check_diff.0;
        if self.fsm.peer.is_leader() {
            info!(
                "notify pd with merge";
                "region_id" => self.fsm.region_id(),
                "peer_id" => self.fsm.peer_id(),
                "source_region" => ?source,
                "target_region" => ?self.fsm.peer.region(),
            );
            self.fsm.peer.heartbeat_pd(self.ctx);
        }
        if let Err(e) = self.ctx.router.force_send(
            source.get_id(),
            PeerMsg::SignificantMsg(SignificantMsg::MergeResult {
                target_region_id: self.fsm.region_id(),
                target: self.fsm.peer.peer.clone(),
                result: MergeResultKind::FromTargetLog,
            }),
        ) {
            panic!(
                "{} failed to send merge result(FromTargetLog) to source region {}, err {}",
                self.fsm.peer.tag,
                source.get_id(),
                e
            );
        }
    }

    /// Handle rollbacking Merge result.
    ///
    /// If commit is 0, it means that Merge is rollbacked by a snapshot; otherwise
    /// it's rollbacked by a proposal, and its value should be equal to the commit
    /// index of previous PrepareMerge.
    fn on_ready_rollback_merge(&mut self, commit: u64, region: Option<metapb::Region>) {
        let pending_commit = self
            .fsm
            .peer
            .pending_merge_state
            .as_ref()
            .unwrap()
            .get_commit();
        if commit != 0 && pending_commit != commit {
            panic!(
                "{} rollbacks a wrong merge: {} != {}",
                self.fsm.peer.tag, pending_commit, commit
            );
        }
        // Clear merge releted data
        self.fsm.peer.pending_merge_state = None;
        self.fsm.peer.want_rollback_merge_peers.clear();

        if let Some(r) = region {
            let mut meta = self.ctx.store_meta.lock().unwrap();
            meta.set_region(&self.ctx.coprocessor_host, r, &mut self.fsm.peer);
        }
        if self.fsm.peer.is_leader() {
            info!(
                "notify pd with rollback merge";
                "region_id" => self.fsm.region_id(),
                "peer_id" => self.fsm.peer_id(),
                "commit_index" => commit,
            );
            self.fsm.peer.heartbeat_pd(self.ctx);
        }
    }

    fn on_merge_result(
        &mut self,
        target_region_id: u64,
        target: metapb::Peer,
        result: MergeResultKind,
    ) {
        let exists = self
            .fsm
            .peer
            .pending_merge_state
            .as_ref()
            .map_or(true, |s| s.get_target().get_peers().contains(&target));
        if !exists {
            panic!(
                "{} unexpected merge result: {:?} {:?} {:?}",
                self.fsm.peer.tag, self.fsm.peer.pending_merge_state, target, result
            );
        }
        // Because of the checking before proposing `PrepareMerge`, which is
        // no `CompactLog` proposal between the smallest commit index and the latest index.
        // If the merge succeed, all source peers are impossible in apply snapshot state
        // and must be initialized.
        {
            let meta = self.ctx.store_meta.lock().unwrap();
            if meta.atomic_snap_regions.contains_key(&self.region_id()) {
                panic!(
                    "{} is applying atomic snapshot on getting merge result, target region id {}, target peer {:?}, merge result type {:?}",
                    self.fsm.peer.tag, target_region_id, target, result
                );
            }
        }
        if self.fsm.peer.is_applying_snapshot() {
            panic!(
                "{} is applying snapshot on getting merge result, target region id {}, target peer {:?}, merge result type {:?}",
                self.fsm.peer.tag, target_region_id, target, result
            );
        }
        if !self.fsm.peer.is_initialized() {
            panic!(
                "{} is not initialized on getting merge result, target region id {}, target peer {:?}, merge result type {:?}",
                self.fsm.peer.tag, target_region_id, target, result
            );
        }
        match result {
            MergeResultKind::FromTargetLog => {
                info!(
                    "merge finished";
                    "region_id" => self.fsm.region_id(),
                    "peer_id" => self.fsm.peer_id(),
                    "target_region" => ?self.fsm.peer.pending_merge_state.as_ref().unwrap().target,
                );
                self.destroy_peer(true);
            }
            MergeResultKind::FromTargetSnapshotStep1 => {
                info!(
                    "merge finished with target snapshot";
                    "region_id" => self.fsm.region_id(),
                    "peer_id" => self.fsm.peer_id(),
                    "target_region_id" => target_region_id,
                );
                self.fsm.peer.pending_remove = true;
                // Destroy apply fsm at first
                self.ctx.apply_router.schedule_task(
                    self.fsm.region_id(),
                    ApplyTask::destroy(self.fsm.region_id(), true),
                );
            }
            MergeResultKind::FromTargetSnapshotStep2 => {
                // `merge_by_target` is true because this region's range already belongs to
                // its target region so we must not clear data otherwise its target region's
                // data will corrupt.
                self.destroy_peer(true);
            }
            MergeResultKind::Stale => {
                self.on_stale_merge(target_region_id);
            }
        };
    }

    fn on_stale_merge(&mut self, target_region_id: u64) {
        if self.fsm.peer.pending_remove {
            return;
        }
        info!(
            "successful merge can't be continued, try to gc stale peer";
            "region_id" => self.fsm.region_id(),
            "peer_id" => self.fsm.peer_id(),
            "target_region_id" => target_region_id,
            "merge_state" => ?self.fsm.peer.pending_merge_state,
        );
        // Because of the checking before proposing `PrepareMerge`, which is
        // no `CompactLog` proposal between the smallest commit index and the latest index.
        // If the merge succeed, all source peers are impossible in apply snapshot state
        // and must be initialized.
        // So `maybe_destroy` must succeed here.
        let job = self.fsm.peer.maybe_destroy(&self.ctx).unwrap();
        self.handle_destroy_peer(job);
    }

    fn on_ready_apply_snapshot(&mut self, apply_result: ApplySnapResult) {
        let prev_region = apply_result.prev_region;
        let region = apply_result.region;

        info!(
            "snapshot is applied";
            "region_id" => self.fsm.region_id(),
            "peer_id" => self.fsm.peer_id(),
            "region" => ?region,
        );

        if prev_region.get_peers() != region.get_peers() {
            let mut state = self.ctx.global_replication_state.lock().unwrap();
            let gb = state
                .calculate_commit_group(self.fsm.peer.replication_mode_version, region.get_peers());
            self.fsm.peer.raft_group.raft.clear_commit_group();
            self.fsm.peer.raft_group.raft.assign_commit_groups(gb);
        }

        let mut meta = self.ctx.store_meta.lock().unwrap();
        debug!(
            "check snapshot range";
            "region_id" => self.fsm.region_id(),
            "peer_id" => self.fsm.peer_id(),
            "prev_region" => ?prev_region,
        );

        // Remove this region's snapshot region from the `pending_snapshot_regions`
        // The `pending_snapshot_regions` is only used to occupy the key range, so if this
        // peer is added to `region_ranges`, it can be remove from `pending_snapshot_regions`
        meta.pending_snapshot_regions
            .retain(|r| self.fsm.region_id() != r.get_id());

        // Remove its source peers' metadata
        for r in &apply_result.destroyed_regions {
            let prev = meta.region_ranges.remove(&enc_end_key(&r));
            assert_eq!(prev, Some(r.get_id()));
            assert!(meta.regions.remove(&r.get_id()).is_some());
            meta.readers.remove(&r.get_id());
        }
        // Remove the data from `atomic_snap_regions` and `destroyed_region_for_snap`
        // which are added before applying snapshot
        if let Some(wait_destroy_regions) = meta.atomic_snap_regions.remove(&self.fsm.region_id()) {
            for (source_region_id, _) in wait_destroy_regions {
                assert_eq!(
                    meta.destroyed_region_for_snap
                        .remove(&source_region_id)
                        .is_some(),
                    true
                );
            }
        }

        if util::is_region_initialized(&prev_region) {
            info!(
                "region changed after applying snapshot";
                "region_id" => self.fsm.region_id(),
                "peer_id" => self.fsm.peer_id(),
                "prev_region" => ?prev_region,
                "region" => ?region,
            );
            let prev = meta.region_ranges.remove(&enc_end_key(&prev_region));
            if prev != Some(region.get_id()) {
                panic!(
                    "{} meta corrupted, expect {:?} got {:?}",
                    self.fsm.peer.tag, prev_region, prev,
                );
            }
        } else if self.fsm.peer.local_first_replicate {
            // This peer is uninitialized previously.
            // More accurately, the `RegionLocalState` has been persisted so the data can be removed from `pending_create_peers`.
            let mut pending_create_peers = self.ctx.pending_create_peers.lock().unwrap();
            assert_eq!(
                pending_create_peers.remove(&self.fsm.region_id()),
                Some((self.fsm.peer_id(), false))
            );
        }

        if let Some(r) = meta
            .region_ranges
            .insert(enc_end_key(&region), region.get_id())
        {
            panic!("{} unexpected region {:?}", self.fsm.peer.tag, r);
        }
        let prev = meta.regions.insert(region.get_id(), region);
        assert_eq!(prev, Some(prev_region));

        drop(meta);

        for r in &apply_result.destroyed_regions {
            if let Err(e) = self.ctx.router.force_send(
                r.get_id(),
                PeerMsg::SignificantMsg(SignificantMsg::MergeResult {
                    target_region_id: self.fsm.region_id(),
                    target: self.fsm.peer.peer.clone(),
                    result: MergeResultKind::FromTargetSnapshotStep2,
                }),
            ) {
                panic!(
                    "{} failed to send merge result(FromTargetSnapshotStep2) to source region {}, err {}",
                    self.fsm.peer.tag,
                    r.get_id(),
                    e
                );
            }
        }
    }

    fn on_ready_result(
        &mut self,
        exec_results: &mut VecDeque<ExecResult<EK::Snapshot>>,
        metrics: &ApplyMetrics,
    ) {
        // handle executing committed log results
        while let Some(result) = exec_results.pop_front() {
            match result {
                ExecResult::ChangePeer(cp) => self.on_ready_change_peer(cp),
                ExecResult::CompactLog { first_index, state } => {
                    self.on_ready_compact_log(first_index, state)
                }
                ExecResult::SplitRegion {
                    derived,
                    regions,
                    new_split_regions,
                } => self.on_ready_split_region(derived, regions, new_split_regions),
                ExecResult::PrepareMerge { region, state } => {
                    self.on_ready_prepare_merge(region, state)
                }
                ExecResult::CommitMerge { region, source } => {
                    self.on_ready_commit_merge(region.clone(), source.clone())
                }
                ExecResult::RollbackMerge { region, commit } => {
                    self.on_ready_rollback_merge(commit, Some(region))
                }
                ExecResult::ComputeHash {
                    region,
                    index,
                    context,
                    snap,
                } => self.on_ready_compute_hash(region, index, context, snap),
                ExecResult::VerifyHash {
                    index,
                    context,
                    hash,
                } => self.on_ready_verify_hash(index, context, hash),
                ExecResult::DeleteRange { .. } => {
                    // TODO: clean user properties?
                }
                ExecResult::IngestSst { ssts } => self.on_ingest_sst_result(ssts),
            }
        }

        // Update metrics only when all exec_results are finished in case the metrics is counted multiple times
        // when waiting for commit merge
        self.ctx.store_stat.lock_cf_bytes_written += metrics.lock_cf_written_bytes;
        self.ctx.store_stat.engine_total_bytes_written += metrics.written_bytes;
        self.ctx.store_stat.engine_total_keys_written += metrics.written_keys;
    }

    /// Check if a request is valid if it has valid prepare_merge/commit_merge proposal.
    fn check_merge_proposal(&self, msg: &mut RaftCmdRequest) -> Result<()> {
        if !msg.get_admin_request().has_prepare_merge()
            && !msg.get_admin_request().has_commit_merge()
        {
            return Ok(());
        }

        let region = self.fsm.peer.region();
        if msg.get_admin_request().has_prepare_merge() {
            // Just for simplicity, do not start region merge while in joint state
            if self.fsm.peer.in_joint_state() {
                return Err(box_err!(
                    "{} region in joint state, can not propose merge command, command: {:?}",
                    self.fsm.peer.tag,
                    msg.get_admin_request()
                ));
            }
            let target_region = msg.get_admin_request().get_prepare_merge().get_target();
            {
                let meta = self.ctx.store_meta.lock().unwrap();
                match meta.regions.get(&target_region.get_id()) {
                    Some(r) => {
                        if r != target_region {
                            return Err(box_err!(
                                "target region not matched, skip proposing: {:?} != {:?}",
                                r,
                                target_region
                            ));
                        }
                    }
                    None => {
                        return Err(box_err!(
                            "target region {} doesn't exist.",
                            target_region.get_id()
                        ));
                    }
                }
            }
            if !util::is_sibling_regions(target_region, region) {
                return Err(box_err!(
                    "{:?} and {:?} are not sibling, skip proposing.",
                    target_region,
                    region
                ));
            }
            if !util::region_on_same_stores(target_region, region) {
                return Err(box_err!(
                    "peers doesn't match {:?} != {:?}, reject merge",
                    region.get_peers(),
                    target_region.get_peers()
                ));
            }
        } else {
            let source_region = msg.get_admin_request().get_commit_merge().get_source();
            if !util::is_sibling_regions(source_region, region) {
                return Err(box_err!(
                    "{:?} and {:?} should be sibling",
                    source_region,
                    region
                ));
            }
            if !util::region_on_same_stores(source_region, region) {
                return Err(box_err!(
                    "peers not matched: {:?} {:?}",
                    source_region,
                    region
                ));
            }
        }

        Ok(())
    }

    fn pre_propose_raft_command(
        &mut self,
        msg: &RaftCmdRequest,
    ) -> Result<Option<RaftCmdResponse>> {
        // Check store_id, make sure that the msg is dispatched to the right place.
        if let Err(e) = util::check_store_id(msg, self.store_id()) {
            self.ctx.raft_metrics.invalid_proposal.mismatch_store_id += 1;
            return Err(e);
        }
        if msg.has_status_request() {
            // For status commands, we handle it here directly.
            let resp = self.execute_status_command(msg)?;
            return Ok(Some(resp));
        }

        // Check whether the store has the right peer to handle the request.
        let region_id = self.region_id();
        let leader_id = self.fsm.peer.leader_id();
        let request = msg.get_requests();

        // ReadIndex can be processed on the replicas.
        let is_read_index_request =
            request.len() == 1 && request[0].get_cmd_type() == CmdType::ReadIndex;
        let mut read_only = true;
        for r in msg.get_requests() {
            match r.get_cmd_type() {
                CmdType::Get | CmdType::Snap | CmdType::ReadIndex => (),
                _ => read_only = false,
            }
        }
        let allow_replica_read = read_only && msg.get_header().get_replica_read();
        let flags = WriteBatchFlags::from_bits_check(msg.get_header().get_flags());
        let allow_stale_read = read_only && flags.contains(WriteBatchFlags::STALE_READ);
        if !self.fsm.peer.is_leader()
            && !is_read_index_request
            && !allow_replica_read
            && !allow_stale_read
        {
            self.ctx.raft_metrics.invalid_proposal.not_leader += 1;
            let leader = self.fsm.peer.get_peer_from_cache(leader_id);
            self.fsm.hibernate_state.reset(GroupState::Chaos);
            self.register_raft_base_tick();
            return Err(Error::NotLeader(region_id, leader));
        }
        // peer_id must be the same as peer's.
        if let Err(e) = util::check_peer_id(msg, self.fsm.peer.peer_id()) {
            self.ctx.raft_metrics.invalid_proposal.mismatch_peer_id += 1;
            return Err(e);
        }
        // check whether the peer is initialized.
        if !self.fsm.peer.is_initialized() {
            self.ctx
                .raft_metrics
                .invalid_proposal
                .region_not_initialized += 1;
            return Err(Error::RegionNotInitialized(region_id));
        }
        // If the peer is applying snapshot, it may drop some sending messages, that could
        // make clients wait for response until timeout.
        if self.fsm.peer.is_applying_snapshot() {
            self.ctx.raft_metrics.invalid_proposal.is_applying_snapshot += 1;
            // TODO: replace to a more suitable error.
            return Err(Error::Other(box_err!(
                "{} peer is applying snapshot",
                self.fsm.peer.tag
            )));
        }
        // Check whether the term is stale.
        if let Err(e) = util::check_term(msg, self.fsm.peer.term()) {
            self.ctx.raft_metrics.invalid_proposal.stale_command += 1;
            return Err(e);
        }

        match util::check_region_epoch(msg, self.fsm.peer.region(), true) {
            Err(Error::EpochNotMatch(m, mut new_regions)) => {
                // Attach the region which might be split from the current region. But it doesn't
                // matter if the region is not split from the current region. If the region meta
                // received by the TiKV driver is newer than the meta cached in the driver, the meta is
                // updated.
                let requested_version = msg.get_header().get_region_epoch().version;
                self.collect_sibling_region(requested_version, &mut new_regions);
                self.ctx.raft_metrics.invalid_proposal.epoch_not_match += 1;
                Err(Error::EpochNotMatch(m, new_regions))
            }
            Err(e) => Err(e),
            Ok(()) => Ok(None),
        }
    }

    fn propose_raft_command(&mut self, mut msg: RaftCmdRequest, cb: Callback<EK::Snapshot>) {
        match self.pre_propose_raft_command(&msg) {
            Ok(Some(resp)) => {
                cb.invoke_with_response(resp);
                return;
            }
            Err(e) => {
                debug!(
                    "failed to propose";
                    "region_id" => self.region_id(),
                    "peer_id" => self.fsm.peer_id(),
                    "message" => ?msg,
                    "err" => %e,
                );
                cb.invoke_with_response(new_error(e));
                return;
            }
            _ => (),
        }

        if self.fsm.peer.pending_remove {
            apply::notify_req_region_removed(self.region_id(), cb);
            return;
        }

        if let Err(e) = self.check_merge_proposal(&mut msg) {
            warn!(
                "failed to propose merge";
                "region_id" => self.region_id(),
                "peer_id" => self.fsm.peer_id(),
                "message" => ?msg,
                "err" => %e,
                "error_code" => %e.error_code(),
            );
            cb.invoke_with_response(new_error(e));
            return;
        }

        // Note:
        // The peer that is being checked is a leader. It might step down to be a follower later. It
        // doesn't matter whether the peer is a leader or not. If it's not a leader, the proposing
        // command log entry can't be committed.

        let mut resp = RaftCmdResponse::default();
        let term = self.fsm.peer.term();
        bind_term(&mut resp, term);
        if self.fsm.peer.propose(self.ctx, cb, msg, resp) {
            self.fsm.has_ready = true;
        }

        if self.fsm.peer.should_wake_up {
            self.reset_raft_tick(GroupState::Ordered);
        }

        self.register_pd_heartbeat_tick();

        // TODO: add timeout, if the command is not applied after timeout,
        // we will call the callback with timeout error.
    }

    fn collect_sibling_region(&self, requested_version: u64, regions: &mut Vec<Region>) {
        let mut max_version = self.fsm.peer.region().get_region_epoch().version;
        if requested_version >= max_version {
            // Our information is stale.
            return;
        }
        // Current region is included in the vec.
        let mut collect_cnt = max_version - requested_version;
        let anchor = Excluded(enc_end_key(self.fsm.peer.region()));
        let meta = self.ctx.store_meta.lock().unwrap();
        let mut ranges = if self.ctx.cfg.right_derive_when_split {
            meta.region_ranges.range((Unbounded::<Vec<u8>>, anchor))
        } else {
            meta.region_ranges.range((anchor, Unbounded::<Vec<u8>>))
        };

        for _ in 0..MAX_REGIONS_IN_ERROR {
            let res = if self.ctx.cfg.right_derive_when_split {
                ranges.next_back()
            } else {
                ranges.next()
            };
            if let Some((_, id)) = res {
                let r = &meta.regions[id];
                collect_cnt -= 1;
                // For example, A is split into B, A, and then B is split into C, B.
                if r.get_region_epoch().version >= max_version {
                    // It doesn't matter if it's a false positive, as it's limited by MAX_REGIONS_IN_ERROR.
                    collect_cnt += r.get_region_epoch().version - max_version;
                    max_version = r.get_region_epoch().version;
                }
                regions.push(r.to_owned());
                if collect_cnt == 0 {
                    return;
                }
            } else {
                return;
            }
        }
    }

    fn register_raft_gc_log_tick(&mut self) {
        self.schedule_tick(PeerTicks::RAFT_LOG_GC)
    }

    #[allow(clippy::if_same_then_else)]
    fn on_raft_gc_log_tick(&mut self, force_compact: bool) {
        if !self.fsm.peer.get_store().is_cache_empty() || !self.ctx.cfg.hibernate_regions {
            self.register_raft_gc_log_tick();
        }
        fail_point!("on_raft_log_gc_tick_1", self.fsm.peer_id() == 1, |_| {});
        fail_point!("on_raft_gc_log_tick", |_| {});
        debug_assert!(!self.fsm.stopped);

        // As leader, we would not keep caches for the peers that didn't response heartbeat in the
        // last few seconds. That happens probably because another TiKV is down. In this case if we
        // do not clean up the cache, it may keep growing.
        let drop_cache_duration =
            self.ctx.cfg.raft_heartbeat_interval() + self.ctx.cfg.raft_entry_cache_life_time.0;
        let cache_alive_limit = Instant::now() - drop_cache_duration;

        let mut total_gc_logs = 0;

        let applied_idx = self.fsm.peer.get_store().applied_index();
        if !self.fsm.peer.is_leader() {
            self.fsm.peer.mut_store().compact_to(applied_idx + 1);
            return;
        }

        // Leader will replicate the compact log command to followers,
        // If we use current replicated_index (like 10) as the compact index,
        // when we replicate this log, the newest replicated_index will be 11,
        // but we only compact the log to 10, not 11, at that time,
        // the first index is 10, and replicated_index is 11, with an extra log,
        // and we will do compact again with compact index 11, in cycles...
        // So we introduce a threshold, if replicated index - first index > threshold,
        // we will try to compact log.
        // raft log entries[..............................................]
        //                  ^                                       ^
        //                  |-----------------threshold------------ |
        //              first_index                         replicated_index
        // `alive_cache_idx` is the smallest `replicated_index` of healthy up nodes.
        // `alive_cache_idx` is only used to gc cache.
        let truncated_idx = self.fsm.peer.get_store().truncated_index();
        let last_idx = self.fsm.peer.get_store().last_index();
        let (mut replicated_idx, mut alive_cache_idx) = (last_idx, last_idx);
        for (peer_id, p) in self.fsm.peer.raft_group.raft.prs().iter() {
            if replicated_idx > p.matched {
                replicated_idx = p.matched;
            }
            if let Some(last_heartbeat) = self.fsm.peer.peer_heartbeats.get(peer_id) {
                if alive_cache_idx > p.matched
                    && p.matched >= truncated_idx
                    && *last_heartbeat > cache_alive_limit
                {
                    alive_cache_idx = p.matched;
                }
            }
        }
        // When an election happened or a new peer is added, replicated_idx can be 0.
        if replicated_idx > 0 {
            assert!(
                last_idx >= replicated_idx,
                "expect last index {} >= replicated index {}",
                last_idx,
                replicated_idx
            );
            REGION_MAX_LOG_LAG.observe((last_idx - replicated_idx) as f64);
        }
        self.fsm
            .peer
            .mut_store()
            .maybe_gc_cache(alive_cache_idx, applied_idx);

        let first_idx = self.fsm.peer.get_store().first_index();

        let mut compact_idx = if force_compact
            // Too many logs between applied index and first index.
            || (applied_idx > first_idx && applied_idx - first_idx >= self.ctx.cfg.raft_log_gc_count_limit)
            // Raft log size ecceeds the limit.
            || (self.fsm.peer.raft_log_size_hint >= self.ctx.cfg.raft_log_gc_size_limit.0)
        {
            applied_idx
        } else if replicated_idx < first_idx || last_idx - first_idx < 3 {
            // In the current implementation one compaction can't delete all stale Raft logs.
            // There will be at least 3 entries left after one compaction:
            // |------------- entries needs to be compacted ----------|
            // [entries...][the entry at `compact_idx`][the last entry][new compaction entry]
            //             |-------------------- entries will be left ----------------------|
            return;
        } else if replicated_idx - first_idx < self.ctx.cfg.raft_log_gc_threshold
            && self.fsm.skip_gc_raft_log_ticks < self.ctx.cfg.raft_log_reserve_max_ticks
        {
            // Logs will only be kept `max_ticks` * `raft_log_gc_tick_interval`.
            self.fsm.skip_gc_raft_log_ticks += 1;
            self.register_raft_gc_log_tick();
            return;
        } else {
            replicated_idx
        };
        assert!(compact_idx >= first_idx);
        // Have no idea why subtract 1 here, but original code did this by magic.
        compact_idx -= 1;
        if compact_idx < first_idx {
            // In case compact_idx == first_idx before subtraction.
            return;
        }
        total_gc_logs += compact_idx - first_idx;

        // Create a compact log request and notify directly.
        let region_id = self.fsm.peer.region().get_id();
        let peer = self.fsm.peer.peer.clone();
        let term = self.fsm.peer.get_index_term(compact_idx);
        let request = new_compact_log_request(region_id, peer, compact_idx, term);
        self.propose_raft_command(request, Callback::None);

        self.fsm.skip_gc_raft_log_ticks = 0;
        self.register_raft_gc_log_tick();
        PEER_GC_RAFT_LOG_COUNTER.inc_by(total_gc_logs as i64);
    }

    fn register_split_region_check_tick(&mut self) {
        self.schedule_tick(PeerTicks::SPLIT_REGION_CHECK)
    }

    #[inline]
    fn region_split_skip_max_count(&self) -> usize {
        fail_point!("region_split_skip_max_count", |_| { usize::max_value() });
        REGION_SPLIT_SKIP_MAX_COUNT
    }

    fn on_split_region_check_tick(&mut self) {
        if !self.ctx.cfg.hibernate_regions {
            self.register_split_region_check_tick();
        }
        if !self.fsm.peer.is_leader() {
            return;
        }

        // To avoid frequent scan, we only add new scan tasks if all previous tasks
        // have finished.
        // TODO: check whether a gc progress has been started.
        if self.ctx.split_check_scheduler.is_busy() {
            self.register_split_region_check_tick();
            return;
        }

        // When restart, the approximate size will be None. The split check will first
        // check the region size, and then check whether the region should split. This
        // should work even if we change the region max size.
        // If peer says should update approximate size, update region size and check
        // whether the region should split.
        if self.fsm.peer.approximate_size.is_some()
            && self.fsm.peer.compaction_declined_bytes < self.ctx.cfg.region_split_check_diff.0
            && self.fsm.peer.size_diff_hint < self.ctx.cfg.region_split_check_diff.0
        {
            return;
        }

        // When Lightning or BR is importing data to TiKV, their ingest-request may fail because of
        // region-epoch not matched. So we hope TiKV do not check region size and split region during
        // importing.
        if self.ctx.importer.get_mode() == SwitchMode::Import {
            return;
        }

        if self.schedule_check_split() {
            self.register_split_region_check_tick();
        }
    }

    fn schedule_check_split(&mut self) -> bool {
        // bulk insert too fast may cause snapshot stale very soon, worst case it stale before
        // sending. so when snapshot is generating or sending, skip split check at most 3 times.
        // There is a trade off between region size and snapshot success rate. Split check is
        // triggered every 10 seconds. If a snapshot can't be generated in 30 seconds, it might be
        // just too large to be generated. Split it into smaller size can help generation. check
        // issue 330 for more info.
        if self.fsm.peer.get_store().is_generating_snapshot()
            && self.fsm.skip_split_count < self.region_split_skip_max_count()
        {
            self.fsm.skip_split_count += 1;
            return false;
        }
        self.fsm.skip_split_count = 0;

<<<<<<< HEAD
        self.fsm.peer.schedule_check_split(self.ctx);
        self.register_split_region_check_tick();
=======
        let task =
            SplitCheckTask::split_check(self.fsm.peer.region().clone(), true, CheckPolicy::Scan);
        if let Err(e) = self.ctx.split_check_scheduler.schedule(task) {
            error!(
                "failed to schedule split check";
                "region_id" => self.fsm.region_id(),
                "peer_id" => self.fsm.peer_id(),
                "err" => %e,
            );
        }
        self.fsm.peer.size_diff_hint = 0;
        self.fsm.peer.compaction_declined_bytes = 0;
        true
>>>>>>> a52d25a2
    }

    fn on_prepare_split_region(
        &mut self,
        region_epoch: metapb::RegionEpoch,
        split_keys: Vec<Vec<u8>>,
        cb: Callback<EK::Snapshot>,
        source: &str,
    ) {
        info!(
            "on split";
            "region_id" => self.fsm.region_id(),
            "peer_id" => self.fsm.peer_id(),
            "split_keys" => %KeysInfoFormatter(split_keys.iter()),
            "source" => source,
        );
        if let Err(e) = self.validate_split_region(&region_epoch, &split_keys) {
            cb.invoke_with_response(new_error(e));
            return;
        }
        let region = self.fsm.peer.region();
        let task = PdTask::AskBatchSplit {
            region: region.clone(),
            split_keys,
            peer: self.fsm.peer.peer.clone(),
            right_derive: self.ctx.cfg.right_derive_when_split,
            callback: cb,
        };
        if let Err(Stopped(t)) = self.ctx.pd_scheduler.schedule(task) {
            error!(
                "failed to notify pd to split: Stopped";
                "region_id" => self.fsm.region_id(),
                "peer_id" => self.fsm.peer_id(),
            );
            match t {
                PdTask::AskBatchSplit { callback, .. } => {
                    callback.invoke_with_response(new_error(box_err!(
                        "{} failed to split: Stopped",
                        self.fsm.peer.tag
                    )));
                }
                _ => unreachable!(),
            }
        }
    }

    fn validate_split_region(
        &mut self,
        epoch: &metapb::RegionEpoch,
        split_keys: &[Vec<u8>],
    ) -> Result<()> {
        if split_keys.is_empty() {
            error!(
                "no split key is specified.";
                "region_id" => self.fsm.region_id(),
                "peer_id" => self.fsm.peer_id(),
            );
            return Err(box_err!("{} no split key is specified.", self.fsm.peer.tag));
        }
        for key in split_keys {
            if key.is_empty() {
                error!(
                    "split key should not be empty!!!";
                    "region_id" => self.fsm.region_id(),
                    "peer_id" => self.fsm.peer_id(),
                );
                return Err(box_err!(
                    "{} split key should not be empty",
                    self.fsm.peer.tag
                ));
            }
        }
        if !self.fsm.peer.is_leader() {
            // region on this store is no longer leader, skipped.
            info!(
                "not leader, skip.";
                "region_id" => self.fsm.region_id(),
                "peer_id" => self.fsm.peer_id(),
            );
            return Err(Error::NotLeader(
                self.region_id(),
                self.fsm.peer.get_peer_from_cache(self.fsm.peer.leader_id()),
            ));
        }

        let region = self.fsm.peer.region();
        let latest_epoch = region.get_region_epoch();

        // This is a little difference for `check_region_epoch` in region split case.
        // Here we just need to check `version` because `conf_ver` will be update
        // to the latest value of the peer, and then send to PD.
        if latest_epoch.get_version() != epoch.get_version() {
            info!(
                "epoch changed, retry later";
                "region_id" => self.fsm.region_id(),
                "peer_id" => self.fsm.peer_id(),
                "prev_epoch" => ?region.get_region_epoch(),
                "epoch" => ?epoch,
            );
            return Err(Error::EpochNotMatch(
                format!(
                    "{} epoch changed {:?} != {:?}, retry later",
                    self.fsm.peer.tag, latest_epoch, epoch
                ),
                vec![region.to_owned()],
            ));
        }
        Ok(())
    }

    fn on_approximate_region_size(&mut self, size: u64) {
        self.fsm.peer.approximate_size = Some(size);
        if self.fsm.peer.pending_pd_heartbeat_tasks && self.fsm.peer.approximate_keys.is_some() {
            self.fsm.peer.heartbeat_pd(self.ctx);
        }
        self.register_split_region_check_tick();
        self.register_pd_heartbeat_tick();
    }

    fn on_approximate_region_keys(&mut self, keys: u64) {
        self.fsm.peer.approximate_keys = Some(keys);
        if self.fsm.peer.pending_pd_heartbeat_tasks && self.fsm.peer.approximate_size.is_some() {
            self.fsm.peer.heartbeat_pd(self.ctx);
        }

        self.register_split_region_check_tick();
        self.register_pd_heartbeat_tick();
    }

    fn on_compaction_declined_bytes(&mut self, declined_bytes: u64) {
        self.fsm.peer.compaction_declined_bytes += declined_bytes;
        if self.fsm.peer.compaction_declined_bytes >= self.ctx.cfg.region_split_check_diff.0 {
            UPDATE_REGION_SIZE_BY_COMPACTION_COUNTER.inc();
        }
        self.register_split_region_check_tick();
    }

    fn on_schedule_half_split_region(
        &mut self,
        region_epoch: &metapb::RegionEpoch,
        policy: CheckPolicy,
        source: &str,
    ) {
        info!(
            "on half split";
            "region_id" => self.fsm.region_id(),
            "peer_id" => self.fsm.peer_id(),
            "policy" => ?policy,
            "source" => source,
        );
        if !self.fsm.peer.is_leader() {
            // region on this store is no longer leader, skipped.
            warn!(
                "not leader, skip";
                "region_id" => self.fsm.region_id(),
                "peer_id" => self.fsm.peer_id(),
            );
            return;
        }

        let region = self.fsm.peer.region();
        if util::is_epoch_stale(region_epoch, region.get_region_epoch()) {
            warn!(
                "receive a stale halfsplit message";
                "region_id" => self.fsm.region_id(),
                "peer_id" => self.fsm.peer_id(),
            );
            return;
        }

        let task = SplitCheckTask::split_check(region.clone(), false, policy);
        if let Err(e) = self.ctx.split_check_scheduler.schedule(task) {
            error!(
                "failed to schedule split check";
                "region_id" => self.fsm.region_id(),
                "peer_id" => self.fsm.peer_id(),
                "err" => %e,
            );
        }
    }

    fn on_pd_heartbeat_tick(&mut self) {
        if !self.ctx.cfg.hibernate_regions {
            self.register_pd_heartbeat_tick();
        }
        self.fsm.peer.check_peers();

        if !self.fsm.peer.is_leader() {
            return;
        }
        self.fsm.peer.heartbeat_pd(self.ctx);
        if self.ctx.cfg.hibernate_regions && self.fsm.peer.replication_mode_need_catch_up() {
            self.register_pd_heartbeat_tick();
        }
    }

    fn register_pd_heartbeat_tick(&mut self) {
        self.schedule_tick(PeerTicks::PD_HEARTBEAT)
    }

    fn on_check_peer_stale_state_tick(&mut self) {
        if self.fsm.peer.pending_remove {
            return;
        }

        self.register_check_peer_stale_state_tick();

        if self.fsm.peer.is_applying_snapshot() || self.fsm.peer.has_pending_snapshot() {
            return;
        }

        if self.ctx.cfg.hibernate_regions {
            let group_state = self.fsm.hibernate_state.group_state();
            if group_state == GroupState::Idle {
                self.fsm.peer.ping();
                if !self.fsm.peer.is_leader() {
                    // If leader is able to receive messge but can't send out any,
                    // follower should be able to start an election.
                    self.fsm.hibernate_state.reset(GroupState::PreChaos);
                } else {
                    self.fsm.has_ready = true;
                    // Schedule a pd heartbeat to discover down and pending peer when
                    // hibernate_regions is enabled.
                    self.register_pd_heartbeat_tick();
                }
            } else if group_state == GroupState::PreChaos {
                self.fsm.hibernate_state.reset(GroupState::Chaos);
            } else if group_state == GroupState::Chaos {
                // Register tick if it's not yet. Only when it fails to receive ping from leader
                // after two stale check can a follower actually tick.
                self.register_raft_base_tick();
            }
        }

        // If this peer detects the leader is missing for a long long time,
        // it should consider itself as a stale peer which is removed from
        // the original cluster.
        // This most likely happens in the following scenario:
        // At first, there are three peer A, B, C in the cluster, and A is leader.
        // Peer B gets down. And then A adds D, E, F into the cluster.
        // Peer D becomes leader of the new cluster, and then removes peer A, B, C.
        // After all these peer in and out, now the cluster has peer D, E, F.
        // If peer B goes up at this moment, it still thinks it is one of the cluster
        // and has peers A, C. However, it could not reach A, C since they are removed
        // from the cluster or probably destroyed.
        // Meantime, D, E, F would not reach B, since it's not in the cluster anymore.
        // In this case, peer B would notice that the leader is missing for a long time,
        // and it would check with pd to confirm whether it's still a member of the cluster.
        // If not, it destroys itself as a stale peer which is removed out already.
        let state = self.fsm.peer.check_stale_state(self.ctx);
        fail_point!("peer_check_stale_state", state != StaleState::Valid, |_| {});
        match state {
            StaleState::Valid => (),
            StaleState::LeaderMissing => {
                warn!(
                    "leader missing longer than abnormal_leader_missing_duration";
                    "region_id" => self.fsm.region_id(),
                    "peer_id" => self.fsm.peer_id(),
                    "expect" => %self.ctx.cfg.abnormal_leader_missing_duration,
                );
                self.ctx
                    .raft_metrics
                    .leader_missing
                    .lock()
                    .unwrap()
                    .insert(self.region_id());
            }
            StaleState::ToValidate => {
                // for peer B in case 1 above
                warn!(
                    "leader missing longer than max_leader_missing_duration. \
                     To check with pd and other peers whether it's still valid";
                    "region_id" => self.fsm.region_id(),
                    "peer_id" => self.fsm.peer_id(),
                    "expect" => %self.ctx.cfg.max_leader_missing_duration,
                );

                self.fsm.peer.bcast_check_stale_peer_message(&mut self.ctx);

                let task = PdTask::ValidatePeer {
                    peer: self.fsm.peer.peer.clone(),
                    region: self.fsm.peer.region().clone(),
                };
                if let Err(e) = self.ctx.pd_scheduler.schedule(task) {
                    error!(
                        "failed to notify pd";
                        "region_id" => self.fsm.region_id(),
                        "peer_id" => self.fsm.peer_id(),
                        "err" => %e,
                    )
                }
            }
        }
    }

    fn register_check_peer_stale_state_tick(&mut self) {
        self.schedule_tick(PeerTicks::CHECK_PEER_STALE_STATE)
    }
}

impl<'a, EK, ER, T: Transport> PeerFsmDelegate<'a, EK, ER, T>
where
    EK: KvEngine,
    ER: RaftEngine,
{
    fn on_ready_compute_hash(
        &mut self,
        region: metapb::Region,
        index: u64,
        context: Vec<u8>,
        snap: EK::Snapshot,
    ) {
        self.fsm.peer.consistency_state.last_check_time = Instant::now();
        let task = ConsistencyCheckTask::compute_hash(region, index, context, snap);
        info!(
            "schedule compute hash task";
            "region_id" => self.fsm.region_id(),
            "peer_id" => self.fsm.peer_id(),
            "task" => %task,
        );
        if let Err(e) = self.ctx.consistency_check_scheduler.schedule(task) {
            error!(
                "schedule failed";
                "region_id" => self.fsm.region_id(),
                "peer_id" => self.fsm.peer_id(),
                "err" => %e,
            );
        }
    }

    fn on_ready_verify_hash(
        &mut self,
        expected_index: u64,
        context: Vec<u8>,
        expected_hash: Vec<u8>,
    ) {
        self.verify_and_store_hash(expected_index, context, expected_hash);
    }

    fn on_hash_computed(&mut self, index: u64, context: Vec<u8>, hash: Vec<u8>) {
        if !self.verify_and_store_hash(index, context, hash) {
            return;
        }

        let req = new_verify_hash_request(
            self.region_id(),
            self.fsm.peer.peer.clone(),
            &self.fsm.peer.consistency_state,
        );
        self.propose_raft_command(req, Callback::None);
    }

    fn on_ingest_sst_result(&mut self, ssts: Vec<SSTMetaInfo>) {
        let mut size = 0;
        let mut keys = 0;
        for sst in &ssts {
            size += sst.total_bytes;
            keys += sst.total_kvs;
        }
        self.fsm.peer.approximate_size = Some(self.fsm.peer.approximate_size.unwrap_or(0) + size);
        self.fsm.peer.approximate_keys = Some(self.fsm.peer.approximate_keys.unwrap_or(0) + keys);
        if self.fsm.peer.is_leader() {
            self.on_pd_heartbeat_tick();
        }
    }

    /// Verify and store the hash to state. return true means the hash has been stored successfully.
    // TODO: Consider context in the function.
    fn verify_and_store_hash(
        &mut self,
        expected_index: u64,
        _context: Vec<u8>,
        expected_hash: Vec<u8>,
    ) -> bool {
        if expected_index < self.fsm.peer.consistency_state.index {
            REGION_HASH_COUNTER.verify.miss.inc();
            warn!(
                "has scheduled a new hash, skip.";
                "region_id" => self.fsm.region_id(),
                "peer_id" => self.fsm.peer_id(),
                "index" => self.fsm.peer.consistency_state.index,
                "expected_index" => expected_index,
            );
            return false;
        }
        if self.fsm.peer.consistency_state.index == expected_index {
            if self.fsm.peer.consistency_state.hash.is_empty() {
                warn!(
                    "duplicated consistency check detected, skip.";
                    "region_id" => self.fsm.region_id(),
                    "peer_id" => self.fsm.peer_id(),
                );
                return false;
            }
            if self.fsm.peer.consistency_state.hash != expected_hash {
                panic!(
                    "{} hash at {} not correct, want \"{}\", got \"{}\"!!!",
                    self.fsm.peer.tag,
                    self.fsm.peer.consistency_state.index,
                    escape(&expected_hash),
                    escape(&self.fsm.peer.consistency_state.hash)
                );
            }
            info!(
                "consistency check pass.";
                "region_id" => self.fsm.region_id(),
                "peer_id" => self.fsm.peer_id(),
                "index" => self.fsm.peer.consistency_state.index
            );
            REGION_HASH_COUNTER.verify.matched.inc();
            self.fsm.peer.consistency_state.hash = vec![];
            return false;
        }
        if self.fsm.peer.consistency_state.index != INVALID_INDEX
            && !self.fsm.peer.consistency_state.hash.is_empty()
        {
            // Maybe computing is too slow or computed result is dropped due to channel full.
            // If computing is too slow, miss count will be increased twice.
            REGION_HASH_COUNTER.verify.miss.inc();
            warn!(
                "hash belongs to wrong index, skip.";
                "region_id" => self.fsm.region_id(),
                "peer_id" => self.fsm.peer_id(),
                "index" => self.fsm.peer.consistency_state.index,
                "expected_index" => expected_index,
            );
        }

        info!(
            "save hash for consistency check later.";
            "region_id" => self.fsm.region_id(),
            "peer_id" => self.fsm.peer_id(),
            "index" => expected_index,
        );
        self.fsm.peer.consistency_state.index = expected_index;
        self.fsm.peer.consistency_state.hash = expected_hash;
        true
    }
}

/// Checks merge target, returns whether the source peer should be destroyed and whether the source peer is
/// merged to this target peer.
///
/// It returns (`can_destroy`, `merge_to_this_peer`).
///
/// `can_destroy` is true when there is a network isolation which leads to a follower of a merge target
/// Region's log falls behind and then receive a snapshot with epoch version after merge.
///
/// `merge_to_this_peer` is true when `can_destroy` is true and the source peer is merged to this target peer.
pub fn maybe_destroy_source(
    meta: &StoreMeta,
    target_region_id: u64,
    target_peer_id: u64,
    source_region_id: u64,
    region_epoch: RegionEpoch,
) -> (bool, bool) {
    if let Some(merge_targets) = meta.pending_merge_targets.get(&target_region_id) {
        if let Some(target_region) = merge_targets.get(&source_region_id) {
            info!(
                "[region {}] checking source {} epoch: {:?}, merge target epoch: {:?}",
                target_region_id,
                source_region_id,
                region_epoch,
                target_region.get_region_epoch(),
            );
            // The target peer will move on, namely, it will apply a snapshot generated after merge,
            // so destroy source peer.
            if region_epoch.get_version() > target_region.get_region_epoch().get_version() {
                return (
                    true,
                    target_peer_id
                        == util::find_peer(target_region, meta.store_id.unwrap())
                            .unwrap()
                            .get_id(),
                );
            }
            // Wait till the target peer has caught up logs and source peer will be destroyed at that time.
            return (false, false);
        }
    }
    (false, false)
}

pub fn new_read_index_request(
    region_id: u64,
    region_epoch: RegionEpoch,
    peer: metapb::Peer,
) -> RaftCmdRequest {
    let mut request = RaftCmdRequest::default();
    request.mut_header().set_region_id(region_id);
    request.mut_header().set_region_epoch(region_epoch);
    request.mut_header().set_peer(peer);
    let mut cmd = Request::default();
    cmd.set_cmd_type(CmdType::ReadIndex);
    request
}

pub fn new_admin_request(region_id: u64, peer: metapb::Peer) -> RaftCmdRequest {
    let mut request = RaftCmdRequest::default();
    request.mut_header().set_region_id(region_id);
    request.mut_header().set_peer(peer);
    request
}

fn new_verify_hash_request(
    region_id: u64,
    peer: metapb::Peer,
    state: &ConsistencyState,
) -> RaftCmdRequest {
    let mut request = new_admin_request(region_id, peer);

    let mut admin = AdminRequest::default();
    admin.set_cmd_type(AdminCmdType::VerifyHash);
    admin.mut_verify_hash().set_index(state.index);
    admin.mut_verify_hash().set_context(state.context.clone());
    admin.mut_verify_hash().set_hash(state.hash.clone());
    request.set_admin_request(admin);
    request
}

fn new_compact_log_request(
    region_id: u64,
    peer: metapb::Peer,
    compact_index: u64,
    compact_term: u64,
) -> RaftCmdRequest {
    let mut request = new_admin_request(region_id, peer);

    let mut admin = AdminRequest::default();
    admin.set_cmd_type(AdminCmdType::CompactLog);
    admin.mut_compact_log().set_compact_index(compact_index);
    admin.mut_compact_log().set_compact_term(compact_term);
    request.set_admin_request(admin);
    request
}

impl<'a, EK, ER, T: Transport> PeerFsmDelegate<'a, EK, ER, T>
where
    EK: KvEngine,
    ER: RaftEngine,
{
    // Handle status commands here, separate the logic, maybe we can move it
    // to another file later.
    // Unlike other commands (write or admin), status commands only show current
    // store status, so no need to handle it in raft group.
    fn execute_status_command(&mut self, request: &RaftCmdRequest) -> Result<RaftCmdResponse> {
        let cmd_type = request.get_status_request().get_cmd_type();

        let mut response = match cmd_type {
            StatusCmdType::RegionLeader => self.execute_region_leader(),
            StatusCmdType::RegionDetail => self.execute_region_detail(request),
            StatusCmdType::InvalidStatus => {
                Err(box_err!("{} invalid status command!", self.fsm.peer.tag))
            }
        }?;
        response.set_cmd_type(cmd_type);

        let mut resp = RaftCmdResponse::default();
        resp.set_status_response(response);
        // Bind peer current term here.
        bind_term(&mut resp, self.fsm.peer.term());
        Ok(resp)
    }

    fn execute_region_leader(&mut self) -> Result<StatusResponse> {
        let mut resp = StatusResponse::default();
        if let Some(leader) = self.fsm.peer.get_peer_from_cache(self.fsm.peer.leader_id()) {
            resp.mut_region_leader().set_leader(leader);
        }

        Ok(resp)
    }

    fn execute_region_detail(&mut self, request: &RaftCmdRequest) -> Result<StatusResponse> {
        if !self.fsm.peer.get_store().is_initialized() {
            let region_id = request.get_header().get_region_id();
            return Err(Error::RegionNotInitialized(region_id));
        }
        let mut resp = StatusResponse::default();
        resp.mut_region_detail()
            .set_region(self.fsm.peer.region().clone());
        if let Some(leader) = self.fsm.peer.get_peer_from_cache(self.fsm.peer.leader_id()) {
            resp.mut_region_detail().set_leader(leader);
        }

        Ok(resp)
    }
}

impl<EK: KvEngine, ER: RaftEngine> AbstractPeer for PeerFsm<EK, ER> {
    fn meta_peer(&self) -> &metapb::Peer {
        &self.peer.peer
    }
    fn group_state(&self) -> GroupState {
        self.hibernate_state.group_state()
    }
    fn region(&self) -> &metapb::Region {
        self.peer.raft_group.store().region()
    }
    fn apply_state(&self) -> &RaftApplyState {
        self.peer.raft_group.store().apply_state()
    }
    fn raft_status(&self) -> raft::Status {
        self.peer.raft_group.status()
    }
    fn raft_commit_index(&self) -> u64 {
        self.peer.raft_group.store().commit_index()
    }
    fn raft_request_snapshot(&mut self, index: u64) {
        self.peer.raft_group.request_snapshot(index).unwrap();
    }
    fn pending_merge_state(&self) -> Option<&MergeState> {
        self.peer.pending_merge_state.as_ref()
    }
}

#[cfg(test)]
mod tests {
    use super::BatchRaftCmdRequestBuilder;
    use crate::store::local_metrics::RaftProposeMetrics;
    use crate::store::msg::{Callback, ExtCallback, RaftCommand};

    use engine_test::kv::KvTestEngine;
    use kvproto::raft_cmdpb::{
        AdminRequest, CmdType, PutRequest, RaftCmdRequest, RaftCmdResponse, Request, Response,
        StatusRequest,
    };
    use protobuf::Message;
    use std::sync::atomic::{AtomicBool, Ordering};
    use std::sync::Arc;

    #[test]
    fn test_batch_raft_cmd_request_builder() {
        let max_batch_size = 1000.0;
        let mut builder = BatchRaftCmdRequestBuilder::<KvTestEngine>::new(max_batch_size);
        let mut q = Request::default();
        let mut metric = RaftProposeMetrics::default();

        let mut req = RaftCmdRequest::default();
        req.set_admin_request(AdminRequest::default());
        assert!(!builder.can_batch(&req, 0));

        let mut req = RaftCmdRequest::default();
        req.set_status_request(StatusRequest::default());
        assert!(!builder.can_batch(&req, 0));

        let mut req = RaftCmdRequest::default();
        let mut put = PutRequest::default();
        put.set_key(b"aaaa".to_vec());
        put.set_value(b"bbbb".to_vec());
        q.set_cmd_type(CmdType::Put);
        q.set_put(put);
        req.mut_requests().push(q.clone());
        let _ = q.take_put();
        let req_size = req.compute_size();
        assert!(builder.can_batch(&req, req_size));

        let mut req = RaftCmdRequest::default();
        q.set_cmd_type(CmdType::Snap);
        req.mut_requests().push(q.clone());
        let mut put = PutRequest::default();
        put.set_key(b"aaaa".to_vec());
        put.set_value(b"bbbb".to_vec());
        q.set_cmd_type(CmdType::Put);
        q.set_put(put);
        req.mut_requests().push(q.clone());
        let req_size = req.compute_size();
        assert!(!builder.can_batch(&req, req_size));

        let mut req = RaftCmdRequest::default();
        let mut put = PutRequest::default();
        put.set_key(b"aaaa".to_vec());
        put.set_value(vec![8_u8; 2000]);
        q.set_cmd_type(CmdType::Put);
        q.set_put(put);
        req.mut_requests().push(q.clone());
        let req_size = req.compute_size();
        assert!(!builder.can_batch(&req, req_size));

        // Check batch callback
        let mut req = RaftCmdRequest::default();
        let mut put = PutRequest::default();
        put.set_key(b"aaaa".to_vec());
        put.set_value(vec![8_u8; 20]);
        q.set_cmd_type(CmdType::Put);
        q.set_put(put);
        req.mut_requests().push(q);
        let mut cbs_flags = vec![];
        let mut proposed_cbs_flags = vec![];
        let mut committed_cbs_flags = vec![];
        let mut response = RaftCmdResponse::default();
        for i in 0..10 {
            let flag = Arc::new(AtomicBool::new(false));
            cbs_flags.push(flag.clone());
            // Some commands don't have proposed_cb.
            let proposed_cb: Option<ExtCallback> = if i % 2 == 0 {
                let proposed_flag = Arc::new(AtomicBool::new(false));
                proposed_cbs_flags.push(proposed_flag.clone());
                Some(Box::new(move || {
                    proposed_flag.store(true, Ordering::Release);
                }))
            } else {
                None
            };
            let committed_cb: Option<ExtCallback> = if i % 3 == 0 {
                let committed_flag = Arc::new(AtomicBool::new(false));
                committed_cbs_flags.push(committed_flag.clone());
                Some(Box::new(move || {
                    committed_flag.store(true, Ordering::Release);
                }))
            } else {
                None
            };
            let cb = Callback::write_ext(
                Box::new(move |_resp| {
                    flag.store(true, Ordering::Release);
                }),
                proposed_cb,
                committed_cb,
            );
            response.mut_responses().push(Response::default());
            let cmd = RaftCommand::new(req.clone(), cb);
            builder.add(cmd, 100);
        }
        let mut cmd = builder.build(&mut metric).unwrap();
        cmd.callback.invoke_proposed();
        for flag in proposed_cbs_flags {
            assert!(flag.load(Ordering::Acquire));
        }
        cmd.callback.invoke_committed();
        for flag in committed_cbs_flags {
            assert!(flag.load(Ordering::Acquire));
        }
        assert_eq!(10, cmd.request.get_requests().len());
        cmd.callback.invoke_with_response(response);
        for flag in cbs_flags {
            assert!(flag.load(Ordering::Acquire));
        }
    }
}<|MERGE_RESOLUTION|>--- conflicted
+++ resolved
@@ -3563,24 +3563,8 @@
         }
         self.fsm.skip_split_count = 0;
 
-<<<<<<< HEAD
         self.fsm.peer.schedule_check_split(self.ctx);
         self.register_split_region_check_tick();
-=======
-        let task =
-            SplitCheckTask::split_check(self.fsm.peer.region().clone(), true, CheckPolicy::Scan);
-        if let Err(e) = self.ctx.split_check_scheduler.schedule(task) {
-            error!(
-                "failed to schedule split check";
-                "region_id" => self.fsm.region_id(),
-                "peer_id" => self.fsm.peer_id(),
-                "err" => %e,
-            );
-        }
-        self.fsm.peer.size_diff_hint = 0;
-        self.fsm.peer.compaction_declined_bytes = 0;
-        true
->>>>>>> a52d25a2
     }
 
     fn on_prepare_split_region(
