// Copyright 2018 TiKV Project Authors. Licensed under Apache-2.0.

use std::borrow::Cow;
use std::collections::Bound::{Excluded, Included, Unbounded};
use std::collections::VecDeque;
use std::time::{Duration, Instant};
use std::{cmp, u64};

use batch_system::{BasicMailbox, Fsm};
use engine_rocks::{RocksEngine, RocksSnapshot};
use engine_traits::CF_RAFT;
use engine_traits::{KvEngine, KvEngines, Peekable};
use futures::Future;
use kvproto::errorpb;
use kvproto::import_sstpb::SstMeta;
use kvproto::metapb::{self, Region, RegionEpoch};
use kvproto::pdpb::CheckPolicy;
use kvproto::raft_cmdpb::{
    AdminCmdType, AdminRequest, CmdType, RaftCmdRequest, RaftCmdResponse, Request, StatusCmdType,
    StatusResponse,
};
use kvproto::raft_serverpb::{
    ExtraMessageType, MergeState, PeerState, RaftMessage, RaftSnapshotData, RaftTruncatedState,
    RegionLocalState,
};
use kvproto::replicate_mode::{DrAutoSyncState, ReplicateStatusMode};
use pd_client::PdClient;
use protobuf::Message;
use raft::eraftpb::{ConfChangeType, MessageType};
use raft::{self, SnapshotStatus, INVALID_INDEX, NO_LIMIT};
use raft::{Ready, StateRole};
use tikv_util::mpsc::{self, LooseBoundedSender, Receiver};
use tikv_util::time::duration_to_sec;
use tikv_util::worker::{Scheduler, Stopped};
use tikv_util::{escape, is_zero_duration};

use crate::coprocessor::RegionChangeEvent;
use crate::store::cmd_resp::{bind_term, new_error};
use crate::store::fsm::store::{PollContext, StoreMeta};
use crate::store::fsm::{
    apply, ApplyMetrics, ApplyTask, ApplyTaskRes, CatchUpLogs, ChangeCmd, ChangePeer, ExecResult,
    RegionProposal,
};
use crate::store::metrics::*;
use crate::store::msg::Callback;
use crate::store::peer::{ConsistencyState, Peer, StaleState};
use crate::store::peer_storage::{ApplySnapResult, InvokeContext};
use crate::store::transport::Transport;
use crate::store::util::KeysInfoFormatter;
use crate::store::worker::{
    CleanupSSTTask, CleanupTask, ConsistencyCheckTask, RaftlogGcTask, ReadDelegate, RegionTask,
    SplitCheckTask,
};
use crate::store::PdTask;
use crate::store::{
    util, CasualMessage, Config, PeerMsg, PeerTicks, RaftCommand, SignificantMsg, SnapKey,
    SnapshotDeleter, StoreMsg,
};
use crate::{Error, Result};
use keys::{self, enc_end_key, enc_start_key};

const REGION_SPLIT_SKIP_MAX_COUNT: u8 = 3;

pub struct DestroyPeerJob {
    pub initialized: bool,
    pub async_remove: bool,
    pub region_id: u64,
    pub peer: metapb::Peer,
}

/// Represents state of the group.
#[derive(Clone, Copy, PartialEq, Debug)]
pub enum GroupState {
    /// The group is working generally, leader keeps
    /// replicating data to followers.
    Ordered,
    /// The group is out of order. Leadership may not be hold.
    Chaos,
    /// The group is about to be out of order. It leave some
    /// safe space to avoid stepping chaos too often.
    PreChaos,
    /// The group is hibernated.
    Idle,
}

pub struct PeerFsm<E: KvEngine> {
    pub peer: Peer,
    /// A registry for all scheduled ticks. This can avoid scheduling ticks twice accidentally.
    tick_registry: PeerTicks,
    /// Ticks for speed up campaign in chaos state.
    ///
    /// Followers will keep ticking in Idle mode to measure how many ticks have been skipped.
    /// Once it becomes chaos, those skipped ticks will be ticked so that it can campaign
    /// quickly instead of waiting an election timeout.
    ///
    /// This will be reset to 0 once it receives any messages from leader.
    missing_ticks: usize,
    group_state: GroupState,
    stopped: bool,
    has_ready: bool,
    early_apply: bool,
    mailbox: Option<BasicMailbox<PeerFsm<E>>>,
    pub receiver: Receiver<PeerMsg<E>>,
    /// when snapshot is generating or sending, skip split check at most REGION_SPLIT_SKIT_MAX_COUNT times.
    skip_split_count: u8,
}

impl<E: KvEngine> Drop for PeerFsm<E> {
    fn drop(&mut self) {
        self.peer.stop();
        while let Ok(msg) = self.receiver.try_recv() {
            let callback = match msg {
                PeerMsg::RaftCommand(cmd) => cmd.callback,
                PeerMsg::CasualMessage(CasualMessage::SplitRegion { callback, .. }) => callback,
                _ => continue,
            };

            let mut err = errorpb::Error::default();
            err.set_message("region is not found".to_owned());
            err.mut_region_not_found().set_region_id(self.region_id());
            let mut resp = RaftCmdResponse::default();
            resp.mut_header().set_error(err);
            callback.invoke_with_response(resp);
        }
    }
}

pub type SenderFsmPair<E> = (LooseBoundedSender<PeerMsg<E>>, Box<PeerFsm<E>>);

impl<E: KvEngine> PeerFsm<E> {
    // If we create the peer actively, like bootstrap/split/merge region, we should
    // use this function to create the peer. The region must contain the peer info
    // for this store.
    pub fn create(
        store_id: u64,
        cfg: &Config,
        sched: Scheduler<RegionTask<RocksEngine>>,
        engines: KvEngines<RocksEngine, RocksEngine>,
        region: &metapb::Region,
    ) -> Result<SenderFsmPair<E>> {
        let meta_peer = match util::find_peer(region, store_id) {
            None => {
                return Err(box_err!(
                    "find no peer for store {} in region {:?}",
                    store_id,
                    region
                ));
            }
            Some(peer) => peer.clone(),
        };

        info!(
            "create peer";
            "region_id" => region.get_id(),
            "peer_id" => meta_peer.get_id(),
        );
        let (tx, rx) = mpsc::loose_bounded(cfg.notify_capacity);
        Ok((
            tx,
            Box::new(PeerFsm {
                early_apply: cfg.early_apply,
                peer: Peer::new(store_id, cfg, sched, engines, region, meta_peer)?,
                tick_registry: PeerTicks::empty(),
                missing_ticks: 0,
                group_state: GroupState::Ordered,
                stopped: false,
                has_ready: false,
                mailbox: None,
                receiver: rx,
                skip_split_count: 0,
            }),
        ))
    }

    // The peer can be created from another node with raft membership changes, and we only
    // know the region_id and peer_id when creating this replicated peer, the region info
    // will be retrieved later after applying snapshot.
    pub fn replicate(
        store_id: u64,
        cfg: &Config,
        sched: Scheduler<RegionTask<RocksEngine>>,
        engines: KvEngines<RocksEngine, RocksEngine>,
        region_id: u64,
        peer: metapb::Peer,
    ) -> Result<SenderFsmPair<E>> {
        // We will remove tombstone key when apply snapshot
        info!(
            "replicate peer";
            "region_id" => region_id,
            "peer_id" => peer.get_id(),
        );

        let mut region = metapb::Region::default();
        region.set_id(region_id);

        let (tx, rx) = mpsc::loose_bounded(cfg.notify_capacity);
        Ok((
            tx,
            Box::new(PeerFsm {
                early_apply: cfg.early_apply,
                peer: Peer::new(store_id, cfg, sched, engines, &region, peer)?,
                tick_registry: PeerTicks::empty(),
                missing_ticks: 0,
                group_state: GroupState::Ordered,
                stopped: false,
                has_ready: false,
                mailbox: None,
                receiver: rx,
                skip_split_count: 0,
            }),
        ))
    }

    #[inline]
    pub fn region_id(&self) -> u64 {
        self.peer.region().get_id()
    }

    #[inline]
    pub fn get_peer(&self) -> &Peer {
        &self.peer
    }

    #[inline]
    pub fn peer_id(&self) -> u64 {
        self.peer.peer_id()
    }

    #[inline]
    pub fn stop(&mut self) {
        self.stopped = true;
    }

    pub fn set_pending_merge_state(&mut self, state: MergeState) {
        self.peer.pending_merge_state = Some(state);
    }

    pub fn schedule_applying_snapshot(&mut self) {
        self.peer.mut_store().schedule_applying_snapshot();
    }
}

impl<E: KvEngine> Fsm for PeerFsm<E> {
    type Message = PeerMsg<E>;

    #[inline]
    fn is_stopped(&self) -> bool {
        self.stopped
    }

    /// Set a mailbox to Fsm, which should be used to send message to itself.
    #[inline]
    fn set_mailbox(&mut self, mailbox: Cow<'_, BasicMailbox<Self>>)
    where
        Self: Sized,
    {
        self.mailbox = Some(mailbox.into_owned());
    }

    /// Take the mailbox from Fsm. Implementation should ensure there will be
    /// no reference to mailbox after calling this method.
    #[inline]
    fn take_mailbox(&mut self) -> Option<BasicMailbox<Self>>
    where
        Self: Sized,
    {
        self.mailbox.take()
    }
}

pub struct PeerFsmDelegate<'a, T: 'static, C: 'static> {
    fsm: &'a mut PeerFsm<RocksEngine>,
    ctx: &'a mut PollContext<T, C>,
}

impl<'a, T: Transport, C: PdClient> PeerFsmDelegate<'a, T, C> {
    pub fn new(
        fsm: &'a mut PeerFsm<RocksEngine>,
        ctx: &'a mut PollContext<T, C>,
    ) -> PeerFsmDelegate<'a, T, C> {
        PeerFsmDelegate { fsm, ctx }
    }

    pub fn handle_msgs(&mut self, msgs: &mut Vec<PeerMsg<RocksEngine>>) {
        for m in msgs.drain(..) {
            match m {
                PeerMsg::RaftMessage(msg) => {
                    if let Err(e) = self.on_raft_message(msg) {
                        error!(
                            "handle raft message err";
                            "region_id" => self.fsm.region_id(),
                            "peer_id" => self.fsm.peer_id(),
                            "err" => %e,
                        );
                    }
                }
                PeerMsg::RaftCommand(cmd) => {
                    self.ctx
                        .raft_metrics
                        .propose
                        .request_wait_time
                        .observe(duration_to_sec(cmd.send_time.elapsed()) as f64);
                    self.propose_raft_command(cmd.request, cmd.callback)
                }
                PeerMsg::Tick(tick) => self.on_tick(tick),
                PeerMsg::ApplyRes { res } => {
                    self.on_apply_res(res);
                }
                PeerMsg::SignificantMsg(msg) => self.on_significant_msg(msg),
                PeerMsg::CasualMessage(msg) => self.on_casual_msg(msg),
                PeerMsg::Start => self.start(),
                PeerMsg::HeartbeatPd => {
                    if self.fsm.peer.is_leader() {
                        self.register_pd_heartbeat_tick()
                    }
                }
                PeerMsg::Noop => {}
                PeerMsg::ReplicateModeUpdate => self.on_replicate_mode_update(),
            }
        }
    }

    fn on_replicate_mode_update(&mut self) {
        self.fsm
            .peer
            .switch_commit_group(&self.ctx.replication_mode);
        if self.fsm.peer.is_leader() {
            self.reset_raft_tick(GroupState::Ordered);
            self.register_pd_heartbeat_tick();
        }
    }

    fn on_casual_msg(&mut self, msg: CasualMessage<RocksEngine>) {
        match msg {
            CasualMessage::SplitRegion {
                region_epoch,
                split_keys,
                callback,
            } => {
                info!(
                    "on split";
                    "region_id" => self.fsm.region_id(),
                    "peer_id" => self.fsm.peer_id(),
                    "split_keys" => %KeysInfoFormatter(split_keys.iter()),
                );
                self.on_prepare_split_region(region_epoch, split_keys, callback);
            }
            CasualMessage::ComputeHashResult { index, hash } => {
                self.on_hash_computed(index, hash);
            }
            CasualMessage::RegionApproximateSize { size } => {
                self.on_approximate_region_size(size);
            }
            CasualMessage::RegionApproximateKeys { keys } => {
                self.on_approximate_region_keys(keys);
            }
            CasualMessage::CompactionDeclinedBytes { bytes } => {
                self.on_compaction_declined_bytes(bytes);
            }
            CasualMessage::HalfSplitRegion {
                region_epoch,
                policy,
            } => {
                self.on_schedule_half_split_region(&region_epoch, policy);
            }
            CasualMessage::GcSnap { snaps } => {
                self.on_gc_snap(snaps);
            }
            CasualMessage::ClearRegionSize => {
                self.on_clear_region_size();
            }
            CasualMessage::RegionOverlapped => {
                debug!("start ticking for overlapped"; "region_id" => self.region_id(), "peer_id" => self.fsm.peer_id());
                // Maybe do some safe check first?
                self.fsm.group_state = GroupState::Chaos;
                self.register_raft_base_tick();

                if self.fsm.peer.peer.get_is_learner() {
                    self.fsm.peer.bcast_wake_up_message(&mut self.ctx.trans);
                }
            }
            CasualMessage::SnapshotGenerated => {
                // Resume snapshot handling again to avoid waiting another heartbeat.
                self.fsm.peer.ping();
                self.fsm.has_ready = true;
            }
            CasualMessage::Test(cb) => cb(self.fsm),
        }
    }

    fn on_tick(&mut self, tick: PeerTicks) {
        if self.fsm.stopped {
            return;
        }
        trace!(
            "tick";
            "tick" => ?tick,
            "peer_id" => self.fsm.peer_id(),
            "region_id" => self.region_id(),
        );
        self.fsm.tick_registry.remove(tick);
        match tick {
            PeerTicks::RAFT => self.on_raft_base_tick(),
            PeerTicks::RAFT_LOG_GC => self.on_raft_gc_log_tick(),
            PeerTicks::PD_HEARTBEAT => self.on_pd_heartbeat_tick(),
            PeerTicks::SPLIT_REGION_CHECK => self.on_split_region_check_tick(),
            PeerTicks::CHECK_MERGE => self.on_check_merge(),
            PeerTicks::CHECK_PEER_STALE_STATE => self.on_check_peer_stale_state_tick(),
            _ => unreachable!(),
        }
    }

    fn start(&mut self) {
        self.register_raft_base_tick();
        self.register_raft_gc_log_tick();
        self.register_pd_heartbeat_tick();
        self.register_split_region_check_tick();
        self.register_check_peer_stale_state_tick();
        self.on_check_merge();
        // Apply committed entries more quickly.
        if self.fsm.peer.raft_group.store().committed_index()
            > self.fsm.peer.raft_group.store().applied_index()
        {
            self.fsm.has_ready = true;
        }
    }

    fn on_gc_snap(&mut self, snaps: Vec<(SnapKey, bool)>) {
        let s = self.fsm.peer.get_store();
        let compacted_idx = s.truncated_index();
        let compacted_term = s.truncated_term();
        let is_applying_snap = s.is_applying_snapshot();
        for (key, is_sending) in snaps {
            if is_sending {
                let s = match self.ctx.snap_mgr.get_snapshot_for_sending(&key) {
                    Ok(s) => s,
                    Err(e) => {
                        error!(
                            "failed to load snapshot";
                            "region_id" => self.fsm.region_id(),
                            "peer_id" => self.fsm.peer_id(),
                            "snapshot" => ?key,
                            "err" => %e,
                        );
                        continue;
                    }
                };
                if key.term < compacted_term || key.idx < compacted_idx {
                    info!(
                        "deleting compacted snap file";
                        "region_id" => self.fsm.region_id(),
                        "peer_id" => self.fsm.peer_id(),
                        "snap_file" => %key,
                    );
                    self.ctx.snap_mgr.delete_snapshot(&key, s.as_ref(), false);
                } else if let Ok(meta) = s.meta() {
                    let modified = match meta.modified() {
                        Ok(m) => m,
                        Err(e) => {
                            error!(
                                "failed to load snapshot";
                                "region_id" => self.fsm.region_id(),
                                "peer_id" => self.fsm.peer_id(),
                                "snapshot" => ?key,
                                "err" => %e,
                            );
                            continue;
                        }
                    };
                    if let Ok(elapsed) = modified.elapsed() {
                        if elapsed > self.ctx.cfg.snap_gc_timeout.0 {
                            info!(
                                "deleting expired snap file";
                                "region_id" => self.fsm.region_id(),
                                "peer_id" => self.fsm.peer_id(),
                                "snap_file" => %key,
                            );
                            self.ctx.snap_mgr.delete_snapshot(&key, s.as_ref(), false);
                        }
                    }
                }
            } else if key.term <= compacted_term
                && (key.idx < compacted_idx || key.idx == compacted_idx && !is_applying_snap)
            {
                info!(
                    "deleting applied snap file";
                    "region_id" => self.fsm.region_id(),
                    "peer_id" => self.fsm.peer_id(),
                    "snap_file" => %key,
                );
                let a = match self.ctx.snap_mgr.get_snapshot_for_applying(&key) {
                    Ok(a) => a,
                    Err(e) => {
                        error!(
                            "failed to load snapshot";
                            "region_id" => self.fsm.region_id(),
                            "peer_id" => self.fsm.peer_id(),
                            "snap_file" => %key,
                            "err" => %e,
                        );
                        continue;
                    }
                };
                self.ctx.snap_mgr.delete_snapshot(&key, a.as_ref(), false);
            }
        }
    }

    fn on_clear_region_size(&mut self) {
        self.fsm.peer.approximate_size = None;
        self.fsm.peer.approximate_keys = None;
        self.register_split_region_check_tick();
    }

    fn on_capture_change(
        &mut self,
        cmd: ChangeCmd,
        region_epoch: RegionEpoch,
        cb: Callback<RocksEngine>,
    ) {
        let region_id = self.region_id();
        let msg =
            new_read_index_request(region_id, region_epoch.clone(), self.fsm.peer.peer.clone());
        let apply_router = self.ctx.apply_router.clone();
        self.propose_raft_command(
            msg,
            Callback::Read(Box::new(move |resp| {
                // Return the error
                if resp.response.get_header().has_error() {
                    cb.invoke_read(resp);
                    return;
                }
                apply_router.schedule_task(
                    region_id,
                    ApplyTask::Change {
                        cmd,
                        region_epoch,
                        cb,
                    },
                )
            })),
        );
    }

    fn on_significant_msg(&mut self, msg: SignificantMsg) {
        match msg {
            SignificantMsg::SnapshotStatus {
                to_peer_id, status, ..
            } => {
                // Report snapshot status to the corresponding peer.
                self.report_snapshot_status(to_peer_id, status);
            }
            SignificantMsg::Unreachable { to_peer_id, .. } => {
                if self.fsm.peer.is_leader() {
                    self.fsm.peer.raft_group.report_unreachable(to_peer_id);
                } else if to_peer_id == self.fsm.peer.leader_id() {
                    self.fsm.group_state = GroupState::Chaos;
                    self.register_raft_base_tick();
                }
            }
            SignificantMsg::StoreUnreachable { store_id } => {
                if let Some(peer_id) = util::find_peer(self.region(), store_id).map(|p| p.get_id())
                {
                    if self.fsm.peer.is_leader() {
                        self.fsm.peer.raft_group.report_unreachable(peer_id);
                    } else if peer_id == self.fsm.peer.leader_id() {
                        self.fsm.group_state = GroupState::Chaos;
                        self.register_raft_base_tick();
                    }
                }
            }
            SignificantMsg::MergeResult { target, stale } => {
                self.on_merge_result(target, stale);
            }
            SignificantMsg::CatchUpLogs(catch_up_logs) => {
                self.on_catch_up_logs_for_merge(catch_up_logs);
            }
<<<<<<< HEAD
            SignificantMsg::StoreResolved { store_id, label_id } => {
                let mode = self.ctx.replication_mode.lock().unwrap();
                if mode.status.mode != ReplicateStatusMode::DrAutosync {
                    return;
                }
                if mode.status.get_dr_autosync().state == DrAutoSyncState::Async {
                    return;
                }
                drop(mode);
                self.fsm
                    .peer
                    .raft_group
                    .raft
                    .assign_commit_groups(&[(store_id, label_id)]);
=======
            SignificantMsg::CaptureChange {
                cmd,
                region_epoch,
                callback,
            } => self.on_capture_change(cmd, region_epoch, callback),
            SignificantMsg::LeaderCallback(cb) => {
                self.on_leader_callback(cb);
>>>>>>> bd21a5b5
            }
        }
    }

    fn report_snapshot_status(&mut self, to_peer_id: u64, status: SnapshotStatus) {
        let to_peer = match self.fsm.peer.get_peer_from_cache(to_peer_id) {
            Some(peer) => peer,
            None => {
                // If to_peer is gone, ignore this snapshot status
                warn!(
                    "peer not found, ignore snapshot status";
                    "region_id" => self.region_id(),
                    "peer_id" => self.fsm.peer_id(),
                    "to_peer_id" => to_peer_id,
                    "status" => ?status,
                );
                return;
            }
        };
        info!(
            "report snapshot status";
            "region_id" => self.fsm.region_id(),
            "peer_id" => self.fsm.peer_id(),
            "to" => ?to_peer,
            "status" => ?status,
        );
        self.fsm.peer.raft_group.report_snapshot(to_peer_id, status)
    }

    fn on_leader_callback(&mut self, cb: Callback<RocksEngine>) {
        let msg = new_read_index_request(
            self.region_id(),
            self.region().get_region_epoch().clone(),
            self.fsm.peer.peer.clone(),
        );
        self.propose_raft_command(msg, cb);
    }

    fn on_role_changed(&mut self, ready: &Ready) {
        // Update leader lease when the Raft state changes.
        if let Some(ss) = ready.ss() {
            if StateRole::Leader == ss.raft_state {
                self.fsm.missing_ticks = 0;
                self.register_split_region_check_tick();
                self.fsm.peer.heartbeat_pd(&self.ctx);
                self.register_pd_heartbeat_tick();
            }
        }
    }

    pub fn collect_ready(&mut self, proposals: &mut Vec<RegionProposal<RocksEngine>>) {
        let has_ready = self.fsm.has_ready;
        self.fsm.has_ready = false;
        if !has_ready || self.fsm.stopped {
            return;
        }
        self.ctx.pending_count += 1;
        self.ctx.has_ready = true;
        if let Some(p) = self.fsm.peer.take_apply_proposals() {
            proposals.push(p);
        }
        let res = self.fsm.peer.handle_raft_ready_append(self.ctx);
        if let Some(r) = res {
            self.on_role_changed(&r.0);
            if !r.0.entries().is_empty() {
                self.register_raft_gc_log_tick();
                self.register_split_region_check_tick();
            }
            self.ctx.ready_res.push(r);
        }
    }

    #[inline]
    pub fn handle_raft_ready_apply(&mut self, ready: &mut Ready, invoke_ctx: &InvokeContext) {
        self.fsm.early_apply = ready
            .committed_entries
            .as_ref()
            .and_then(|e| e.last())
            .map_or(false, |e| {
                self.fsm.peer.can_early_apply(e.get_term(), e.get_index())
            });
        if !self.fsm.early_apply {
            return;
        }
        self.fsm
            .peer
            .handle_raft_ready_apply(self.ctx, ready, invoke_ctx);
    }

    pub fn post_raft_ready_append(&mut self, mut ready: Ready, invoke_ctx: InvokeContext) {
        let is_merging = self.fsm.peer.pending_merge_state.is_some();
        if !self.fsm.early_apply {
            self.fsm
                .peer
                .handle_raft_ready_apply(self.ctx, &mut ready, &invoke_ctx);
        }
        let res = self
            .fsm
            .peer
            .post_raft_ready_append(self.ctx, &mut ready, invoke_ctx);
        self.fsm.peer.handle_raft_ready_advance(ready);
        let mut has_snapshot = false;
        if let Some(apply_res) = res {
            self.on_ready_apply_snapshot(apply_res);
            has_snapshot = true;
            self.register_raft_base_tick();
        }
        if self.fsm.peer.leader_unreachable {
            self.fsm.group_state = GroupState::Chaos;
            self.register_raft_base_tick();
            self.fsm.peer.leader_unreachable = false;
        }
        if is_merging && has_snapshot {
            // After applying a snapshot, merge is rollbacked implicitly.
            self.on_ready_rollback_merge(0, None);
        }
    }

    #[inline]
    fn region_id(&self) -> u64 {
        self.fsm.peer.region().get_id()
    }

    #[inline]
    fn region(&self) -> &Region {
        self.fsm.peer.region()
    }

    #[inline]
    fn store_id(&self) -> u64 {
        self.fsm.peer.peer.get_store_id()
    }

    #[inline]
    fn schedule_tick(&mut self, tick: PeerTicks, timeout: Duration) {
        if self.fsm.tick_registry.contains(tick) {
            return;
        }
        if is_zero_duration(&timeout) {
            return;
        }
        trace!(
            "schedule tick";
            "tick" => ?tick,
            "timeout" => ?timeout,
            "region_id" => self.region_id(),
            "peer_id" => self.fsm.peer_id(),
        );
        self.fsm.tick_registry.insert(tick);

        let region_id = self.region_id();
        let mb = match self.ctx.router.mailbox(region_id) {
            Some(mb) => mb,
            None => {
                self.fsm.tick_registry.remove(tick);
                error!(
                    "failed to get mailbox";
                    "region_id" => self.fsm.region_id(),
                    "peer_id" => self.fsm.peer_id(),
                    "tick" => ?tick,
                );
                return;
            }
        };
        let peer_id = self.fsm.peer.peer_id();
        let f = self
            .ctx
            .timer
            .delay(timeout)
            .map(move |_| {
                fail_point!(
                    "on_raft_log_gc_tick_1",
                    peer_id == 1 && tick == PeerTicks::RAFT_LOG_GC,
                    |_| unreachable!()
                );
                // This can happen only when the peer is about to be destroyed
                // or the node is shutting down. So it's OK to not to clean up
                // registry.
                if let Err(e) = mb.force_send(PeerMsg::Tick(tick)) {
                    info!(
                        "failed to schedule peer tick";
                        "region_id" => region_id,
                        "peer_id" => peer_id,
                        "tick" => ?tick,
                        "err" => %e,
                    );
                }
            })
            .map_err(move |e| {
                panic!(
                    "[region {}] {} tick {:?} is lost due to timeout error: {:?}",
                    region_id, peer_id, tick, e
                );
            });
        self.ctx.future_poller.spawn(f).unwrap();
    }

    fn register_raft_base_tick(&mut self) {
        // If we register raft base tick failed, the whole raft can't run correctly,
        // TODO: shutdown the store?
        self.schedule_tick(PeerTicks::RAFT, self.ctx.cfg.raft_base_tick_interval.0)
    }

    fn on_raft_base_tick(&mut self) {
        if self.fsm.peer.pending_remove {
            self.fsm.peer.mut_store().flush_cache_metrics();
            return;
        }
        // When having pending snapshot, if election timeout is met, it can't pass
        // the pending conf change check because first index has been updated to
        // a value that is larger than last index.
        if self.fsm.peer.is_applying_snapshot() || self.fsm.peer.has_pending_snapshot() {
            // need to check if snapshot is applied.
            self.fsm.has_ready = true;
            self.fsm.missing_ticks = 0;
            self.register_raft_base_tick();
            return;
        }

        self.fsm.peer.retry_pending_reads(&self.ctx.cfg);

        let mut res = None;
        if self.ctx.cfg.hibernate_regions {
            if self.fsm.group_state == GroupState::Idle {
                // missing_ticks should be less than election timeout ticks otherwise
                // follower may tick more than an election timeout in chaos state.
                if self.fsm.missing_ticks + 1 < self.ctx.cfg.raft_election_timeout_ticks {
                    self.register_raft_base_tick();
                    self.fsm.missing_ticks += 1;
                }
                return;
            }
            res = Some(self.fsm.peer.check_before_tick(&self.ctx.cfg));
            if self.fsm.missing_ticks > 0 {
                for _ in 0..self.fsm.missing_ticks {
                    if self.fsm.peer.raft_group.tick() {
                        self.fsm.has_ready = true;
                    }
                }
                self.fsm.missing_ticks = 0;
            }
        }
        if self.fsm.peer.raft_group.tick() {
            self.fsm.has_ready = true;
        }

        self.fsm.peer.mut_store().flush_cache_metrics();

        // Keep ticking if there are still pending read requests.
        if res.is_none() /* hibernate_region is false */ ||
            !self.fsm.peer.check_after_tick(self.fsm.group_state, res.unwrap())
        {
            self.register_raft_base_tick();
            return;
        }

        debug!("stop ticking"; "region_id" => self.region_id(), "peer_id" => self.fsm.peer_id(), "res" => ?res);
        self.fsm.group_state = GroupState::Idle;
        // Followers will stop ticking at L789. Keep ticking for followers
        // to allow it to campaign quickly when abnormal situation is detected.
        if !self.fsm.peer.is_leader() {
            self.register_raft_base_tick();
        } else {
            self.register_pd_heartbeat_tick();
        }
    }

    fn on_apply_res(&mut self, res: ApplyTaskRes<RocksEngine>) {
        fail_point!("on_apply_res", |_| {});
        match res {
            ApplyTaskRes::Apply(mut res) => {
                debug!(
                    "async apply finish";
                    "region_id" => self.region_id(),
                    "peer_id" => self.fsm.peer_id(),
                    "res" => ?res,
                );
                self.on_ready_result(&mut res.exec_res, &res.metrics);
                if self.fsm.stopped {
                    return;
                }
                self.fsm.has_ready |= self.fsm.peer.post_apply(
                    self.ctx,
                    res.apply_state,
                    res.applied_index_term,
                    &res.metrics,
                );
                // After applying, several metrics are updated, report it to pd to
                // get fair schedule.
                self.register_pd_heartbeat_tick();
            }
            ApplyTaskRes::Destroy { peer_id, .. } => {
                assert_eq!(peer_id, self.fsm.peer.peer_id());
                self.destroy_peer(false);
            }
        }
    }

    fn on_raft_message(&mut self, mut msg: RaftMessage) -> Result<()> {
        debug!(
            "handle raft message";
            "region_id" => self.region_id(),
            "peer_id" => self.fsm.peer_id(),
            "message_type" => ?msg.get_message().get_msg_type(),
            "from_peer_id" => msg.get_from_peer().get_id(),
            "to_peer_id" => msg.get_to_peer().get_id(),
        );

        if !self.validate_raft_msg(&msg) {
            return Ok(());
        }
        if self.fsm.peer.pending_remove || self.fsm.stopped {
            return Ok(());
        }

        if msg.get_is_tombstone() {
            // we receive a message tells us to remove ourself.
            self.handle_gc_peer_msg(&msg);
            return Ok(());
        }

        if msg.has_merge_target() {
            if self.need_gc_merge(&msg)? {
                self.on_stale_merge();
            }
            return Ok(());
        }

        if msg.has_extra_msg() {
            self.on_extra_message(&msg);
            return Ok(());
        }

        if self.check_msg(&msg) {
            return Ok(());
        }

        if let Some(key) = self.check_snapshot(&msg)? {
            // If the snapshot file is not used again, then it's OK to
            // delete them here. If the snapshot file will be reused when
            // receiving, then it will fail to pass the check again, so
            // missing snapshot files should not be noticed.
            let s = self.ctx.snap_mgr.get_snapshot_for_applying(&key)?;
            self.ctx.snap_mgr.delete_snapshot(&key, s.as_ref(), false);
            return Ok(());
        }

        if !self.check_request_snapshot(&msg) {
            return Ok(());
        }

        if util::is_vote_msg(&msg.get_message())
            || msg.get_message().get_msg_type() == MessageType::MsgTimeoutNow
        {
            self.reset_raft_tick(GroupState::Chaos);
        } else if msg.get_from_peer().get_id() == self.fsm.peer.leader_id() {
            self.reset_raft_tick(GroupState::Ordered);
        }

        let from_peer_id = msg.get_from_peer().get_id();
        self.fsm.peer.insert_peer_cache(msg.take_from_peer());
        self.fsm.peer.step(self.ctx, msg.take_message())?;

        if self.fsm.peer.any_new_peer_catch_up(from_peer_id) {
            self.fsm.peer.heartbeat_pd(self.ctx);
            self.fsm.peer.should_wake_up = true;
        }

        if self.fsm.peer.should_wake_up {
            self.reset_raft_tick(GroupState::Ordered);
        }

        self.fsm.has_ready = true;
        Ok(())
    }

    fn on_extra_message(&mut self, msg: &RaftMessage) {
        let extra_msg = msg.get_extra_msg();
        match extra_msg.get_type() {
            ExtraMessageType::MsgRegionWakeUp => {
                self.reset_raft_tick(GroupState::Ordered);
            }
            ExtraMessageType::MsgWantRollbackMerge => {
                unimplemented!("remove this after #6584 merged")
            }
        }
    }

    fn reset_raft_tick(&mut self, state: GroupState) {
        self.fsm.group_state = state;
        self.fsm.missing_ticks = 0;
        self.fsm.peer.should_wake_up = false;
        self.register_raft_base_tick();
    }

    // return false means the message is invalid, and can be ignored.
    fn validate_raft_msg(&mut self, msg: &RaftMessage) -> bool {
        let region_id = msg.get_region_id();
        let to = msg.get_to_peer();

        if to.get_store_id() != self.store_id() {
            warn!(
                "store not match, ignore it";
                "region_id" => region_id,
                "to_store_id" => to.get_store_id(),
                "my_store_id" => self.store_id(),
            );
            self.ctx.raft_metrics.message_dropped.mismatch_store_id += 1;
            return false;
        }

        if !msg.has_region_epoch() {
            error!(
                "missing epoch in raft message, ignore it";
                "region_id" => region_id,
            );
            self.ctx.raft_metrics.message_dropped.mismatch_region_epoch += 1;
            return false;
        }

        true
    }

    /// Checks if the message is sent to the correct peer.
    ///
    /// Returns true means that the message can be dropped silently.
    fn check_msg(&mut self, msg: &RaftMessage) -> bool {
        let from_epoch = msg.get_region_epoch();
        let is_vote_msg = util::is_vote_msg(msg.get_message());
        let from_store_id = msg.get_from_peer().get_store_id();

        // Let's consider following cases with three nodes [1, 2, 3] and 1 is leader:
        // a. 1 removes 2, 2 may still send MsgAppendResponse to 1.
        //  We should ignore this stale message and let 2 remove itself after
        //  applying the ConfChange log.
        // b. 2 is isolated, 1 removes 2. When 2 rejoins the cluster, 2 will
        //  send stale MsgRequestVote to 1 and 3, at this time, we should tell 2 to gc itself.
        // c. 2 is isolated but can communicate with 3. 1 removes 3.
        //  2 will send stale MsgRequestVote to 3, 3 should ignore this message.
        // d. 2 is isolated but can communicate with 3. 1 removes 2, then adds 4, remove 3.
        //  2 will send stale MsgRequestVote to 3, 3 should tell 2 to gc itself.
        // e. 2 is isolated. 1 adds 4, 5, 6, removes 3, 1. Now assume 4 is leader.
        //  After 2 rejoins the cluster, 2 may send stale MsgRequestVote to 1 and 3,
        //  1 and 3 will ignore this message. Later 4 will send messages to 2 and 2 will
        //  rejoin the raft group again.
        // f. 2 is isolated. 1 adds 4, 5, 6, removes 3, 1. Now assume 4 is leader, and 4 removes 2.
        //  unlike case e, 2 will be stale forever.
        // TODO: for case f, if 2 is stale for a long time, 2 will communicate with pd and pd will
        // tell 2 is stale, so 2 can remove itself.
        if util::is_epoch_stale(from_epoch, self.fsm.peer.region().get_region_epoch())
            && util::find_peer(self.fsm.peer.region(), from_store_id).is_none()
        {
            // The message is stale and not in current region.
            self.ctx.handle_stale_msg(
                msg,
                self.fsm.peer.region().get_region_epoch().clone(),
                is_vote_msg,
                None,
            );
            return true;
        }

        let target = msg.get_to_peer();
        match target.get_id().cmp(&self.fsm.peer.peer_id()) {
            cmp::Ordering::Less => {
                info!(
                    "target peer id is smaller, msg maybe stale";
                    "region_id" => self.fsm.region_id(),
                    "peer_id" => self.fsm.peer_id(),
                    "target_peer" => ?target,
                );
                self.ctx.raft_metrics.message_dropped.stale_msg += 1;
                true
            }
            cmp::Ordering::Greater => {
                match self.fsm.peer.maybe_destroy() {
                    Some(job) => {
                        info!(
                            "target peer id is larger, destroying self";
                            "region_id" => self.fsm.region_id(),
                            "peer_id" => self.fsm.peer_id(),
                            "target_peer" => ?target,
                        );
                        if self.handle_destroy_peer(job) {
                            if let Err(e) = self
                                .ctx
                                .router
                                .send_control(StoreMsg::RaftMessage(msg.clone()))
                            {
                                info!(
                                    "failed to send back store message, are we shutting down?";
                                    "region_id" => self.fsm.region_id(),
                                    "peer_id" => self.fsm.peer_id(),
                                    "err" => %e,
                                );
                            }
                        }
                    }
                    None => self.ctx.raft_metrics.message_dropped.applying_snap += 1,
                }
                true
            }
            cmp::Ordering::Equal => false,
        }
    }

    /// Check if it's necessary to gc the source merge peer.
    ///
    /// If the target merge peer won't be created on this store,
    /// then it's appropriate to destroy it immediately.
    fn need_gc_merge(&mut self, msg: &RaftMessage) -> Result<bool> {
        let merge_target = msg.get_merge_target();
        let target_region_id = merge_target.get_id();
        debug!(
            "receive merge target";
            "region_id" => self.fsm.region_id(),
            "peer_id" => self.fsm.peer_id(),
            "merge_target" => ?merge_target,
        );

        // When receiving message that has a merge target, it indicates that the source peer on this
        // store is stale, the peers on other stores are already merged. The epoch in merge target
        // is the state of target peer at the time when source peer is merged. So here we record the
        // merge target epoch version to let the target peer on this store to decide whether to
        // destroy the source peer.
        let mut meta = self.ctx.store_meta.lock().unwrap();
        meta.targets_map.insert(self.region_id(), target_region_id);
        let v = meta
            .pending_merge_targets
            .entry(target_region_id)
            .or_default();
        if let Some(epoch) = (*v).insert(self.region_id(), merge_target.get_region_epoch().clone())
        {
            // Merge target epoch records the version of target region when source region is merged.
            // So it must be same no matter when receiving merge target.
            if epoch.get_version() != merge_target.get_region_epoch().get_version() {
                panic!(
                    "conflict merge target epoch version {:?} {:?}",
                    epoch,
                    merge_target.get_region_epoch()
                );
            }
        }
        if let Some(epoch) = meta
            .regions
            .get(&target_region_id)
            .map(|r| r.get_region_epoch())
        {
            // In the case that the source peer's range isn't overlapped with target's anymore:
            //     | region 2 | region 3 | region 1 |
            //                   || merge 3 into 2
            //                   \/
            //     |       region 2      | region 1 |
            //                   || merge 1 into 2
            //                   \/
            //     |            region 2            |
            //                   || split 2 into 4
            //                   \/
            //     |        region 4       |region 2|
            // so the new target peer can't find the source peer.
            // e.g. new region 2 is overlapped with region 1
            //
            // If that, source peer still need to decide whether to destroy itself. When the target
            // peer has already moved on, source peer can destroy itself.
            if epoch.get_version() > merge_target.get_region_epoch().get_version() {
                return Ok(true);
            }
            return Ok(false);
        }

        // Check whether target peer is set to tombstone already.
        let state_key = keys::region_state_key(target_region_id);
        if let Some(state) = self
            .ctx
            .engines
            .kv
            .get_msg_cf::<RegionLocalState>(CF_RAFT, &state_key)?
        {
            debug!(
                "check target region local state";
                "region_id" => self.region_id(),
                "peer_id" => self.fsm.peer_id(),
                "target_region_id" => target_region_id,
                "state" => ?state,
            );
            if state.get_state() == PeerState::Tombstone
                && state.get_region().get_region_epoch().get_conf_ver()
                    >= merge_target.get_region_epoch().get_conf_ver()
            {
                // Replica was destroyed.
                return Ok(true);
            }
        }

        info!(
            "no replica of target region exist, check pd.";
            "region_id" => self.fsm.region_id(),
            "peer_id" => self.fsm.peer_id(),
            "target_region_id" => target_region_id,
        );
        // We can't know whether the peer is destroyed or not for sure locally, ask
        // pd for help.
        let target_peer = merge_target
            .get_peers()
            .iter()
            .find(|p| p.get_store_id() == self.store_id())
            .unwrap();
        let task = PdTask::ValidatePeer {
            peer: target_peer.to_owned(),
            region: merge_target.to_owned(),
            merge_source: Some(self.region_id()),
        };
        if let Err(e) = self.ctx.pd_scheduler.schedule(task) {
            error!(
                "failed to validate target peer";
                "region_id" => self.fsm.region_id(),
                "peer_id" => self.fsm.peer_id(),
                "target_peer" => ?target_peer,
                "err" => %e,
            );
        }
        Ok(false)
    }

    fn handle_gc_peer_msg(&mut self, msg: &RaftMessage) {
        let from_epoch = msg.get_region_epoch();
        if !util::is_epoch_stale(self.fsm.peer.region().get_region_epoch(), from_epoch) {
            return;
        }

        if self.fsm.peer.peer != *msg.get_to_peer() {
            info!(
                "receive stale gc message, ignore.";
                "region_id" => self.fsm.region_id(),
                "peer_id" => self.fsm.peer_id(),
            );
            self.ctx.raft_metrics.message_dropped.stale_msg += 1;
            return;
        }
        // TODO: ask pd to guarantee we are stale now.
        info!(
            "receives gc message, trying to remove";
            "region_id" => self.fsm.region_id(),
            "peer_id" => self.fsm.peer_id(),
            "to_peer" => ?msg.get_to_peer(),
        );
        match self.fsm.peer.maybe_destroy() {
            None => self.ctx.raft_metrics.message_dropped.applying_snap += 1,
            Some(job) => {
                self.handle_destroy_peer(job);
            }
        }
    }

    // Returns `None` if the `msg` doesn't contain a snapshot or it contains a snapshot which
    // doesn't conflict with any other snapshots or regions. Otherwise a `SnapKey` is returned.
    fn check_snapshot(&mut self, msg: &RaftMessage) -> Result<Option<SnapKey>> {
        if !msg.get_message().has_snapshot() {
            return Ok(None);
        }

        let region_id = msg.get_region_id();
        let snap = msg.get_message().get_snapshot();
        let key = SnapKey::from_region_snap(region_id, snap);
        let mut snap_data = RaftSnapshotData::default();
        snap_data.merge_from_bytes(snap.get_data())?;
        let snap_region = snap_data.take_region();
        let peer_id = msg.get_to_peer().get_id();
        let snap_enc_start_key = enc_start_key(&snap_region);
        let snap_enc_end_key = enc_end_key(&snap_region);

        if snap_region
            .get_peers()
            .iter()
            .all(|p| p.get_id() != peer_id)
        {
            info!(
                "snapshot doesn't contain to peer, skip";
                "region_id" => self.fsm.region_id(),
                "peer_id" => self.fsm.peer_id(),
                "snap" => ?snap_region,
                "to_peer" => ?msg.get_to_peer(),
            );
            self.ctx.raft_metrics.message_dropped.region_no_peer += 1;
            return Ok(Some(key));
        }

        let mut meta = self.ctx.store_meta.lock().unwrap();
        if meta.regions[&self.region_id()] != *self.region() {
            if !self.fsm.peer.is_initialized() {
                info!(
                    "stale delegate detected, skip";
                    "region_id" => self.fsm.region_id(),
                    "peer_id" => self.fsm.peer_id(),
                );
                self.ctx.raft_metrics.message_dropped.stale_msg += 1;
                return Ok(Some(key));
            } else {
                panic!(
                    "{} meta corrupted: {:?} != {:?}",
                    self.fsm.peer.tag,
                    meta.regions[&self.region_id()],
                    self.region()
                );
            }
        }
        for region in &meta.pending_snapshot_regions {
            if enc_start_key(region) < snap_enc_end_key &&
               enc_end_key(region) > snap_enc_start_key &&
               // Same region can overlap, we will apply the latest version of snapshot.
               region.get_id() != snap_region.get_id()
            {
                info!(
                    "pending region overlapped";
                    "region_id" => self.fsm.region_id(),
                    "peer_id" => self.fsm.peer_id(),
                    "region" => ?region,
                    "snap" => ?snap_region,
                );
                self.ctx.raft_metrics.message_dropped.region_overlap += 1;
                return Ok(Some(key));
            }
        }

        let mut is_overlapped = false;
        let mut regions_to_destroy = vec![];
        // In some extreme cases, it may cause source peer destroyed improperly so that a later
        // CommitMerge may panic because source is already destroyed, so just drop the message:
        // 1. A new snapshot is received whereas a snapshot is still in applying, and the snapshot
        // under applying is generated before merge and the new snapshot is generated after merge.
        // After the applying snapshot is finished, the log may able to catch up and so a
        // CommitMerge will be applied.
        // 2. There is a CommitMerge pending in apply thread.
        let ready = !self.fsm.peer.is_applying_snapshot()
            && !self.fsm.peer.has_pending_snapshot()
            && self.fsm.peer.ready_to_handle_pending_snap();
        for exist_region in meta
            .region_ranges
            .range((Excluded(snap_enc_start_key), Unbounded::<Vec<u8>>))
            .map(|(_, &region_id)| &meta.regions[&region_id])
            .take_while(|r| enc_start_key(r) < snap_enc_end_key)
            .filter(|r| r.get_id() != region_id)
        {
            info!(
                "region overlapped";
                "region_id" => self.fsm.region_id(),
                "peer_id" => self.fsm.peer_id(),
                "exist" => ?exist_region,
                "snap" => ?snap_region,
            );
            if ready
                && maybe_destroy_source(
                    &meta,
                    self.region_id(),
                    exist_region.get_id(),
                    snap_region.get_region_epoch().to_owned(),
                )
            {
                // The snapshot that we decide to whether destroy peer based on must can be applied.
                // So here not to destroy peer immediately, or the snapshot maybe dropped in later
                // check but the peer is already destroyed.
                regions_to_destroy.push(exist_region.get_id());
                continue;
            }
            is_overlapped = true;
            if snap_region.get_region_epoch().get_version()
                > exist_region.get_region_epoch().get_version()
            {
                // If snapshot's epoch version is greater than exist region's, the exist region
                // may has been merged already.
                let _ = self.ctx.router.force_send(
                    exist_region.get_id(),
                    PeerMsg::CasualMessage(CasualMessage::RegionOverlapped),
                );
            }
        }
        if is_overlapped {
            self.ctx.raft_metrics.message_dropped.region_overlap += 1;
            return Ok(Some(key));
        }

        // Check if snapshot file exists.
        self.ctx.snap_mgr.get_snapshot_for_applying(&key)?;

        meta.pending_snapshot_regions.push(snap_region);
        self.ctx.queued_snapshot.insert(region_id);
        for region_id in regions_to_destroy {
            self.ctx
                .router
                .force_send(
                    region_id,
                    PeerMsg::SignificantMsg(SignificantMsg::MergeResult {
                        target: self.fsm.peer.peer.clone(),
                        stale: true,
                    }),
                )
                .unwrap();
        }

        Ok(None)
    }

    // Check if this peer can handle request_snapshot.
    fn check_request_snapshot(&mut self, msg: &RaftMessage) -> bool {
        let m = msg.get_message();
        let request_index = m.get_request_snapshot();
        if request_index == raft::INVALID_INDEX {
            // If it's not a request snapshot, then go on.
            return true;
        }
        self.fsm
            .peer
            .ready_to_handle_request_snapshot(request_index)
    }

    fn handle_destroy_peer(&mut self, job: DestroyPeerJob) -> bool {
        if job.initialized {
            // When initialized is true and async_remove is false, apply fsm doesn't need to
            // send destroy msg to peer fsm because peer fsm has already destroyed.
            // In this case, if apply fsm sends destroy msg, peer fsm may be destroyed twice
            // because there are some msgs in channel so peer fsm still need to handle them (e.g. callback)
            self.ctx.apply_router.schedule_task(
                job.region_id,
                ApplyTask::destroy(job.region_id, job.async_remove),
            );
        }
        if job.async_remove {
            info!(
                "peer is destroyed asynchronously";
                "region_id" => job.region_id,
                "peer_id" => job.peer.get_id(),
            );
            false
        } else {
            self.destroy_peer(false);
            true
        }
    }

    fn destroy_peer(&mut self, merged_by_target: bool) {
        fail_point!("destroy_peer");
        info!(
            "starts destroy";
            "region_id" => self.fsm.region_id(),
            "peer_id" => self.fsm.peer_id(),
            "merged_by_target" => merged_by_target,
        );
        let region_id = self.region_id();
        // We can't destroy a peer which is applying snapshot.
        assert!(!self.fsm.peer.is_applying_snapshot());

        // Clear merge related structures.
        let mut meta = self.ctx.store_meta.lock().unwrap();
        meta.pending_merge_targets.remove(&region_id);
        if let Some(target) = meta.targets_map.remove(&region_id) {
            if meta.pending_merge_targets.contains_key(&target) {
                meta.pending_merge_targets
                    .get_mut(&target)
                    .unwrap()
                    .remove(&region_id);
                // When the target doesn't exist(add peer but the store is isolated), source peer decide to destroy by itself.
                // Without target, the `pending_merge_targets` for target won't be removed, so here source peer help target to clear.
                if meta.regions.get(&target).is_none()
                    && meta.pending_merge_targets.get(&target).unwrap().is_empty()
                {
                    meta.pending_merge_targets.remove(&target);
                }
            }
        }

        // Destroy read delegates.
        if let Some(reader) = meta.readers.remove(&region_id) {
            reader.mark_invalid();
        }

        // Trigger region change observer
        self.ctx.coprocessor_host.on_region_changed(
            self.fsm.peer.region(),
            RegionChangeEvent::Destroy,
            self.fsm.peer.get_role(),
        );
        let task = PdTask::DestroyPeer { region_id };
        if let Err(e) = self.ctx.pd_scheduler.schedule(task) {
            error!(
                "failed to notify pd";
                "region_id" => self.fsm.region_id(),
                "peer_id" => self.fsm.peer_id(),
                "err" => %e,
            );
        }
        let is_initialized = self.fsm.peer.is_initialized();
        if let Err(e) = self.fsm.peer.destroy(self.ctx, merged_by_target) {
            // If not panic here, the peer will be recreated in the next restart,
            // then it will be gc again. But if some overlap region is created
            // before restarting, the gc action will delete the overlap region's
            // data too.
            panic!("{} destroy err {:?}", self.fsm.peer.tag, e);
        }
        self.ctx.router.close(region_id);
        self.fsm.stop();

        if is_initialized
            && !merged_by_target
            && meta
                .region_ranges
                .remove(&enc_end_key(self.fsm.peer.region()))
                .is_none()
        {
            panic!("{} meta corruption detected", self.fsm.peer.tag);
        }
        if meta.regions.remove(&region_id).is_none() && !merged_by_target {
            panic!("{} meta corruption detected", self.fsm.peer.tag)
        }
    }

    fn on_ready_change_peer(&mut self, cp: ChangePeer) {
        if cp.conf_change.get_node_id() == raft::INVALID_ID {
            // Apply failed, skip.
            return;
        }

        let change_type = cp.conf_change.get_change_type();
        if cp.index >= self.fsm.peer.raft_group.raft.raft_log.first_index() {
            match self.fsm.peer.raft_group.apply_conf_change(&cp.conf_change) {
                Ok(_) => {}
                // PD could dispatch redundant conf changes.
                Err(raft::Error::NotExists(_, _)) | Err(raft::Error::Exists(_, _)) => {}
                _ => unreachable!(),
            }
        } else {
            // Please take a look at test case test_redundant_conf_change_by_snapshot.
        }

        {
            let mut meta = self.ctx.store_meta.lock().unwrap();
            meta.set_region(&self.ctx.coprocessor_host, cp.region, &mut self.fsm.peer);
        }

        let peer_id = cp.peer.get_id();
        let now = Instant::now();
        match change_type {
            ConfChangeType::AddNode | ConfChangeType::AddLearnerNode => {
                let peer = cp.peer.clone();
                let label_id = self
                    .ctx
                    .replication_mode
                    .lock()
                    .unwrap()
                    .group
                    .label_id(peer.store_id);
                if let Some(label_id) = label_id {
                    self.fsm
                        .peer
                        .raft_group
                        .raft
                        .assign_commit_groups(&[(peer.id, label_id)]);
                }
                if self.fsm.peer.peer_id() == peer_id && self.fsm.peer.peer.get_is_learner() {
                    self.fsm.peer.peer = peer.clone();
                }

                // Add this peer to cache and heartbeats.
                let id = peer.get_id();
                self.fsm.peer.peer_heartbeats.insert(id, now);
                if self.fsm.peer.is_leader() {
                    // Speed up snapshot instead of waiting another heartbeat.
                    self.fsm.peer.ping();
                    self.fsm.has_ready = true;
                    self.fsm.peer.peers_start_pending_time.push((id, now));
                }
                self.fsm.peer.insert_peer_cache(peer);
            }
            ConfChangeType::RemoveNode => {
                // Remove this peer from cache.
                self.fsm.peer.peer_heartbeats.remove(&peer_id);
                if self.fsm.peer.is_leader() {
                    self.fsm
                        .peer
                        .peers_start_pending_time
                        .retain(|&(p, _)| p != peer_id);
                }
                self.fsm.peer.remove_peer_from_cache(peer_id);
            }
        }

        // In pattern matching above, if the peer is the leader,
        // it will push the change peer into `peers_start_pending_time`
        // without checking if it is duplicated. We move `heartbeat_pd` here
        // to utilize `collect_pending_peers` in `heartbeat_pd` to avoid
        // adding the redundant peer.
        if self.fsm.peer.is_leader() {
            // Notify pd immediately.
            info!(
                "notify pd with change peer region";
                "region_id" => self.fsm.region_id(),
                "peer_id" => self.fsm.peer_id(),
                "region" => ?self.fsm.peer.region(),
            );
            self.fsm.peer.heartbeat_pd(self.ctx);
        }
        let my_peer_id = self.fsm.peer.peer_id();

        let peer = cp.peer;

        // We only care remove itself now.
        if change_type == ConfChangeType::RemoveNode && peer.get_store_id() == self.store_id() {
            if my_peer_id == peer.get_id() {
                self.destroy_peer(false);
            } else {
                panic!(
                    "{} trying to remove unknown peer {:?}",
                    self.fsm.peer.tag, peer
                );
            }
        }
    }

    fn on_ready_compact_log(&mut self, first_index: u64, state: RaftTruncatedState) {
        let total_cnt = self.fsm.peer.last_applying_idx - first_index;
        // the size of current CompactLog command can be ignored.
        let remain_cnt = self.fsm.peer.last_applying_idx - state.get_index() - 1;
        self.fsm.peer.raft_log_size_hint =
            self.fsm.peer.raft_log_size_hint * remain_cnt / total_cnt;
        let task = RaftlogGcTask {
            raft_engine: self.fsm.peer.get_store().get_raft_engine(),
            region_id: self.fsm.peer.get_store().get_region_id(),
            start_idx: self.fsm.peer.last_compacted_idx,
            end_idx: state.get_index() + 1,
        };
        self.fsm.peer.last_compacted_idx = task.end_idx;
        self.fsm.peer.mut_store().compact_to(task.end_idx);
        if let Err(e) = self.ctx.raftlog_gc_scheduler.schedule(task) {
            error!(
                "failed to schedule compact task";
                "region_id" => self.fsm.region_id(),
                "peer_id" => self.fsm.peer_id(),
                "err" => %e,
            );
        }
    }

    fn on_ready_split_region(&mut self, derived: metapb::Region, regions: Vec<metapb::Region>) {
        self.register_split_region_check_tick();
        let mut guard = self.ctx.store_meta.lock().unwrap();
        let meta: &mut StoreMeta = &mut *guard;
        let region_id = derived.get_id();
        meta.set_region(&self.ctx.coprocessor_host, derived, &mut self.fsm.peer);
        self.fsm.peer.post_split();
        let is_leader = self.fsm.peer.is_leader();
        if is_leader {
            self.fsm.peer.heartbeat_pd(self.ctx);
            // Notify pd immediately to let it update the region meta.
            info!(
                "notify pd with split";
                "region_id" => self.fsm.region_id(),
                "peer_id" => self.fsm.peer_id(),
                "split_count" => regions.len(),
            );
            // Now pd only uses ReportBatchSplit for history operation show,
            // so we send it independently here.
            let task = PdTask::ReportBatchSplit {
                regions: regions.to_vec(),
            };
            if let Err(e) = self.ctx.pd_scheduler.schedule(task) {
                error!(
                    "failed to notify pd";
                    "region_id" => self.fsm.region_id(),
                    "peer_id" => self.fsm.peer_id(),
                    "err" => %e,
                );
            }
        }

        let last_key = enc_end_key(regions.last().unwrap());
        if meta.region_ranges.remove(&last_key).is_none() {
            panic!("{} original region should exists", self.fsm.peer.tag);
        }
        // It's not correct anymore, so set it to None to let split checker update it.
        self.fsm.peer.approximate_size = None;
        let last_region_id = regions.last().unwrap().get_id();
        for new_region in regions {
            let new_region_id = new_region.get_id();

            let not_exist = meta
                .region_ranges
                .insert(enc_end_key(&new_region), new_region_id)
                .is_none();
            assert!(not_exist, "[region {}] should not exists", new_region_id);

            if new_region_id == region_id {
                continue;
            }

            // Insert new regions and validation
            info!(
                "insert new region";
                "region_id" => new_region_id,
                "region" => ?new_region,
            );
            if let Some(r) = meta.regions.get(&new_region_id) {
                // Suppose a new node is added by conf change and the snapshot comes slowly.
                // Then, the region splits and the first vote message comes to the new node
                // before the old snapshot, which will create an uninitialized peer on the
                // store. After that, the old snapshot comes, followed with the last split
                // proposal. After it's applied, the uninitialized peer will be met.
                // We can remove this uninitialized peer directly.
                if !r.get_peers().is_empty() {
                    panic!(
                        "[region {}] duplicated region {:?} for split region {:?}",
                        new_region_id, r, new_region
                    );
                }
                self.ctx.router.close(new_region_id);
            }

            let (sender, mut new_peer) = match PeerFsm::create(
                self.ctx.store_id(),
                &self.ctx.cfg,
                self.ctx.region_scheduler.clone(),
                self.ctx.engines.clone(),
                &new_region,
            ) {
                Ok((sender, new_peer)) => (sender, new_peer),
                Err(e) => {
                    // peer information is already written into db, can't recover.
                    // there is probably a bug.
                    panic!("create new split region {:?} err {:?}", new_region, e);
                }
            };
            let mut mode = self.ctx.replication_mode.lock().unwrap();
            new_peer.peer.init_commit_group(&mut *mode);
            drop(mode);
            let meta_peer = new_peer.peer.peer.clone();

            for p in new_region.get_peers() {
                // Add this peer to cache.
                new_peer.peer.insert_peer_cache(p.clone());
            }

            // New peer derive write flow from parent region,
            // this will be used by balance write flow.
            new_peer.peer.peer_stat = self.fsm.peer.peer_stat.clone();
            let campaigned = new_peer.peer.maybe_campaign(is_leader);
            new_peer.has_ready |= campaigned;

            if is_leader {
                // The new peer is likely to become leader, send a heartbeat immediately to reduce
                // client query miss.
                new_peer.peer.heartbeat_pd(self.ctx);
            }

            new_peer.peer.activate(self.ctx);
            meta.regions.insert(new_region_id, new_region);
            meta.readers
                .insert(new_region_id, ReadDelegate::from_peer(new_peer.get_peer()));
            if last_region_id == new_region_id {
                // To prevent from big region, the right region needs run split
                // check again after split.
                new_peer.peer.size_diff_hint = self.ctx.cfg.region_split_check_diff.0;
            }
            let mailbox = BasicMailbox::new(sender, new_peer);
            self.ctx.router.register(new_region_id, mailbox);
            self.ctx
                .router
                .force_send(new_region_id, PeerMsg::Start)
                .unwrap();

            if !campaigned {
                if let Some(msg) = meta
                    .pending_votes
                    .swap_remove_front(|m| m.get_to_peer() == &meta_peer)
                {
                    let _ = self
                        .ctx
                        .router
                        .send(new_region_id, PeerMsg::RaftMessage(msg));
                }
            }
        }
    }

    fn register_merge_check_tick(&mut self) {
        self.schedule_tick(
            PeerTicks::CHECK_MERGE,
            self.ctx.cfg.merge_check_tick_interval.0,
        )
    }

    fn validate_merge_peer(&self, target_region: &metapb::Region) -> Result<bool> {
        let region_id = target_region.get_id();
        let exist_region = {
            let meta = self.ctx.store_meta.lock().unwrap();
            meta.regions.get(&region_id).cloned()
        };
        if let Some(r) = exist_region {
            let exist_epoch = r.get_region_epoch();
            let expect_epoch = target_region.get_region_epoch();
            // exist_epoch > expect_epoch
            if util::is_epoch_stale(expect_epoch, exist_epoch) {
                return Err(box_err!(
                    "target region changed {:?} -> {:?}",
                    target_region,
                    r
                ));
            }
            // exist_epoch < expect_epoch
            if util::is_epoch_stale(exist_epoch, expect_epoch) {
                info!(
                    "target region still not catch up, skip.";
                    "region_id" => self.fsm.region_id(),
                    "peer_id" => self.fsm.peer_id(),
                    "target_region" => ?target_region,
                    "exist_region" => ?r,
                );
                return Ok(false);
            }
            return Ok(true);
        }

        let state_key = keys::region_state_key(region_id);
        let state: RegionLocalState = match self.ctx.engines.kv.get_msg_cf(CF_RAFT, &state_key) {
            Err(e) => {
                error!(
                    "failed to load region state, ignore";
                    "region_id" => self.fsm.region_id(),
                    "peer_id" => self.fsm.peer_id(),
                    "err" => %e,
                    "target_region_id" => region_id,
                );
                return Ok(false);
            }
            Ok(None) => {
                info!(
                    "seems to merge into a new replica of region, let's wait.";
                    "region_id" => self.fsm.region_id(),
                    "peer_id" => self.fsm.peer_id(),
                    "target_region_id" => region_id,
                );
                return Ok(false);
            }
            Ok(Some(state)) => state,
        };
        if state.get_state() != PeerState::Tombstone {
            info!(
                "wait for region split";
                "region_id" => self.fsm.region_id(),
                "peer_id" => self.fsm.peer_id(),
                "target_region_id" => region_id,
            );
            return Ok(false);
        }

        let tombstone_region = state.get_region();
        if tombstone_region.get_region_epoch().get_conf_ver()
            < target_region.get_region_epoch().get_conf_ver()
        {
            info!(
                "seems to merge into a new replica of region, let's wait.";
                "region_id" => self.fsm.region_id(),
                "peer_id" => self.fsm.peer_id(),
                "target_region_id" => region_id,
            );
            return Ok(false);
        }

        Err(box_err!("region {} is destroyed", region_id))
    }

    fn schedule_merge(&mut self) -> Result<()> {
        fail_point!("on_schedule_merge", |_| Ok(()));
        let (request, target_id) = {
            let state = self.fsm.peer.pending_merge_state.as_ref().unwrap();
            let expect_region = state.get_target();
            if !self.validate_merge_peer(expect_region)? {
                // Wait till next round.
                return Ok(());
            }
            let target_id = expect_region.get_id();
            let sibling_region = expect_region;

            let min_index = self.fsm.peer.get_min_progress()? + 1;
            let low = cmp::max(min_index, state.get_min_index());
            // TODO: move this into raft module.
            // > over >= to include the PrepareMerge proposal.
            let entries = if low > state.get_commit() {
                vec![]
            } else {
                match self
                    .fsm
                    .peer
                    .get_store()
                    .entries(low, state.get_commit() + 1, NO_LIMIT)
                {
                    Ok(ents) => ents,
                    Err(e) => panic!(
                        "[region {}] {} failed to get merge entires: {:?}, low:{}, commit: {}",
                        self.fsm.region_id(),
                        self.fsm.peer_id(),
                        e,
                        low,
                        state.get_commit()
                    ),
                }
            };

            let sibling_peer = util::find_peer(&sibling_region, self.store_id()).unwrap();
            let mut request = new_admin_request(sibling_region.get_id(), sibling_peer.clone());
            request
                .mut_header()
                .set_region_epoch(sibling_region.get_region_epoch().clone());
            let mut admin = AdminRequest::default();
            admin.set_cmd_type(AdminCmdType::CommitMerge);
            admin
                .mut_commit_merge()
                .set_source(self.fsm.peer.region().clone());
            admin.mut_commit_merge().set_commit(state.get_commit());
            admin.mut_commit_merge().set_entries(entries.into());
            request.set_admin_request(admin);
            (request, target_id)
        };
        // Please note that, here assumes that the unit of network isolation is store rather than
        // peer. So a quorum stores of source region should also be the quorum stores of target
        // region. Otherwise we need to enable proposal forwarding.
        self.ctx
            .router
            .force_send(
                target_id,
                PeerMsg::RaftCommand(RaftCommand::new(request, Callback::None)),
            )
            .map_err(|_| Error::RegionNotFound(target_id))
    }

    fn rollback_merge(&mut self) {
        let req = {
            let state = self.fsm.peer.pending_merge_state.as_ref().unwrap();
            let mut request =
                new_admin_request(self.fsm.peer.region().get_id(), self.fsm.peer.peer.clone());
            request
                .mut_header()
                .set_region_epoch(self.fsm.peer.region().get_region_epoch().clone());
            let mut admin = AdminRequest::default();
            admin.set_cmd_type(AdminCmdType::RollbackMerge);
            admin.mut_rollback_merge().set_commit(state.get_commit());
            request.set_admin_request(admin);
            request
        };
        self.propose_raft_command(req, Callback::None);
    }

    fn on_check_merge(&mut self) {
        if self.fsm.stopped || self.fsm.peer.pending_merge_state.is_none() {
            return;
        }
        self.register_merge_check_tick();
        if let Err(e) = self.schedule_merge() {
            info!(
                "failed to schedule merge, rollback";
                "region_id" => self.fsm.region_id(),
                "peer_id" => self.fsm.peer_id(),
                "err" => %e,
            );
            self.rollback_merge();
        }
    }

    fn on_ready_prepare_merge(&mut self, region: metapb::Region, state: MergeState) {
        {
            let mut meta = self.ctx.store_meta.lock().unwrap();
            meta.set_region(&self.ctx.coprocessor_host, region, &mut self.fsm.peer);
        }

        self.fsm.peer.pending_merge_state = Some(state);
        let state = self.fsm.peer.pending_merge_state.as_ref().unwrap();

        if let Some(ref catch_up_logs) = self.fsm.peer.catch_up_logs {
            if state.get_commit() == catch_up_logs.merge.get_commit() {
                assert_eq!(state.get_target().get_id(), catch_up_logs.target_region_id);
                // Indicate that `on_catch_up_logs_for_merge` has already executed.
                // Mark pending_remove because its apply fsm will be destroyed.
                self.fsm.peer.pending_remove = true;
                // Send CatchUpLogs back to destroy source apply fsm,
                // then it will send `Noop` to trigger target apply fsm.
                self.ctx.apply_router.schedule_task(
                    self.fsm.region_id(),
                    ApplyTask::LogsUpToDate(self.fsm.peer.catch_up_logs.take().unwrap()),
                );
                return;
            }
        }

        self.on_check_merge();
    }

    fn on_catch_up_logs_for_merge(&mut self, mut catch_up_logs: CatchUpLogs) {
        let region_id = self.fsm.region_id();
        assert_eq!(region_id, catch_up_logs.merge.get_source().get_id());

        if let Some(ref cul) = self.fsm.peer.catch_up_logs {
            panic!(
                "{} get catch_up_logs from {} but has already got from {}",
                self.fsm.peer.tag, catch_up_logs.target_region_id, cul.target_region_id
            )
        }

        if let Some(ref pending_merge_state) = self.fsm.peer.pending_merge_state {
            if pending_merge_state.get_commit() == catch_up_logs.merge.get_commit() {
                assert_eq!(
                    pending_merge_state.get_target().get_id(),
                    catch_up_logs.target_region_id
                );
                // Indicate that `on_ready_prepare_merge` has already executed.
                // Mark pending_remove because its apply fsm will be destroyed.
                self.fsm.peer.pending_remove = true;
                // Just for saving memory.
                catch_up_logs.merge.clear_entries();
                // Send CatchUpLogs back to destroy source apply fsm,
                // then it will send `Noop` to trigger target apply fsm.
                self.ctx
                    .apply_router
                    .schedule_task(region_id, ApplyTask::LogsUpToDate(catch_up_logs));
                return;
            }
        }

        // Directly append these logs to raft log and then commit them.
        match self
            .fsm
            .peer
            .maybe_append_merge_entries(&catch_up_logs.merge)
        {
            Some(last_index) => {
                info!(
                    "append and commit entries to source region";
                    "region_id" => region_id,
                    "peer_id" => self.fsm.peer.peer_id(),
                    "last_index" => last_index,
                );
                // Now it has some committed entries, so mark it to take `Ready` in next round.
                self.fsm.has_ready = true;
            }
            None => {
                info!(
                    "no need to catch up logs";
                    "region_id" => region_id,
                    "peer_id" => self.fsm.peer.peer_id(),
                );
            }
        }
        // Just for saving memory.
        catch_up_logs.merge.clear_entries();
        self.fsm.peer.catch_up_logs = Some(catch_up_logs);
    }

    fn on_ready_commit_merge(&mut self, region: metapb::Region, source: metapb::Region) {
        self.register_split_region_check_tick();
        let mut meta = self.ctx.store_meta.lock().unwrap();

        let prev = meta.region_ranges.remove(&enc_end_key(&source));
        assert_eq!(prev, Some(source.get_id()));
        let prev = if region.get_end_key() == source.get_end_key() {
            meta.region_ranges.remove(&enc_start_key(&source))
        } else {
            meta.region_ranges.remove(&enc_end_key(&region))
        };
        if prev != Some(region.get_id()) {
            panic!(
                "{} meta corrupted: prev: {:?}, ranges: {:?}",
                self.fsm.peer.tag, prev, meta.region_ranges
            );
        }
        meta.region_ranges
            .insert(enc_end_key(&region), region.get_id());
        assert!(meta.regions.remove(&source.get_id()).is_some());
        meta.set_region(&self.ctx.coprocessor_host, region, &mut self.fsm.peer);
        let reader = meta.readers.remove(&source.get_id()).unwrap();
        reader.mark_invalid();

        drop(meta);
        // make approximate size and keys updated in time.
        // the reason why follower need to update is that there is a issue that after merge
        // and then transfer leader, the new leader may have stale size and keys.
        self.fsm.peer.size_diff_hint = self.ctx.cfg.region_split_check_diff.0;
        if self.fsm.peer.is_leader() {
            info!(
                "notify pd with merge";
                "region_id" => self.fsm.region_id(),
                "peer_id" => self.fsm.peer_id(),
                "source_region" => ?source,
                "target_region" => ?self.fsm.peer.region(),
            );
            self.fsm.peer.heartbeat_pd(self.ctx);
        }
        if let Err(e) = self.ctx.router.force_send(
            source.get_id(),
            PeerMsg::SignificantMsg(SignificantMsg::MergeResult {
                target: self.fsm.peer.peer.clone(),
                stale: false,
            }),
        ) {
            // TODO: need to remove "are we shutting down", it should panic
            // if we are not in shut-down state
            info!(
                "failed to send merge result, are we shutting down?";
                "region_id" => self.fsm.region_id(),
                "peer_id" => self.fsm.peer_id(),
                "err" => %e,
            );
        }
    }

    /// Handle rollbacking Merge result.
    ///
    /// If commit is 0, it means that Merge is rollbacked by a snapshot; otherwise
    /// it's rollbacked by a proposal, and its value should be equal to the commit
    /// index of previous PrepareMerge.
    fn on_ready_rollback_merge(&mut self, commit: u64, region: Option<metapb::Region>) {
        let pending_commit = self
            .fsm
            .peer
            .pending_merge_state
            .as_ref()
            .unwrap()
            .get_commit();
        if commit != 0 && pending_commit != commit {
            panic!(
                "{} rollbacks a wrong merge: {} != {}",
                self.fsm.peer.tag, pending_commit, commit
            );
        }
        self.fsm.peer.pending_merge_state = None;
        if let Some(r) = region {
            let mut meta = self.ctx.store_meta.lock().unwrap();
            meta.set_region(&self.ctx.coprocessor_host, r, &mut self.fsm.peer);
        }
        if self.fsm.peer.is_leader() {
            info!(
                "notify pd with rollback merge";
                "region_id" => self.fsm.region_id(),
                "peer_id" => self.fsm.peer_id(),
                "commit_index" => commit,
            );
            self.fsm.peer.heartbeat_pd(self.ctx);
        }
    }

    fn on_merge_result(&mut self, target: metapb::Peer, stale: bool) {
        let exists = self
            .fsm
            .peer
            .pending_merge_state
            .as_ref()
            .map_or(true, |s| s.get_target().get_peers().contains(&target));
        if !exists {
            panic!(
                "{} unexpected merge result: {:?} {:?} {}",
                self.fsm.peer.tag, self.fsm.peer.pending_merge_state, target, stale
            );
        }
        if !stale {
            info!(
                "merge finished";
                "region_id" => self.fsm.region_id(),
                "peer_id" => self.fsm.peer_id(),
                "target_region" => ?self.fsm.peer.pending_merge_state.as_ref().unwrap().target,
            );
            self.destroy_peer(true);
        } else {
            self.on_stale_merge();
        }
    }

    fn on_stale_merge(&mut self) {
        info!(
            "successful merge can't be continued, try to gc stale peer.";
            "region_id" => self.fsm.region_id(),
            "peer_id" => self.fsm.peer_id(),
            "merge_state" => ?self.fsm.peer.pending_merge_state,
        );
        match self.fsm.peer.maybe_destroy() {
            None => self.ctx.raft_metrics.message_dropped.applying_snap += 1,
            Some(job) => {
                self.handle_destroy_peer(job);
            }
        }
    }

    fn on_ready_apply_snapshot(&mut self, apply_result: ApplySnapResult) {
        let prev_region = apply_result.prev_region;
        let region = apply_result.region;

        info!(
            "snapshot is applied";
            "region_id" => self.fsm.region_id(),
            "peer_id" => self.fsm.peer_id(),
            "region" => ?region,
        );

        if prev_region.get_peers() != region.get_peers() {
            self.fsm
                .peer
                .switch_commit_group(&self.ctx.replication_mode);
        }

        let mut meta = self.ctx.store_meta.lock().unwrap();
        debug!(
            "check snapshot range";
            "region_id" => self.region_id(),
            "peer_id" => self.fsm.peer_id(),
            "prev_region" => ?prev_region,
        );
        let initialized = !prev_region.get_peers().is_empty();
        if initialized {
            info!(
                "region changed after applying snapshot";
                "region_id" => self.fsm.region_id(),
                "peer_id" => self.fsm.peer_id(),
                "prev_region" => ?prev_region,
                "region" => ?region,
            );
            let prev = meta.region_ranges.remove(&enc_end_key(&prev_region));
            if prev != Some(region.get_id()) {
                panic!(
                    "{} meta corrupted, expect {:?} got {:?}",
                    self.fsm.peer.tag, prev_region, prev
                );
            }
        }
        if let Some(r) = meta
            .region_ranges
            .insert(enc_end_key(&region), region.get_id())
        {
            panic!("{} unexpected region {:?}", self.fsm.peer.tag, r);
        }
        let prev = meta.regions.insert(region.get_id(), region);
        assert_eq!(prev, Some(prev_region));
    }

    fn on_ready_result(
        &mut self,
        exec_results: &mut VecDeque<ExecResult<RocksEngine>>,
        metrics: &ApplyMetrics,
    ) {
        // handle executing committed log results
        while let Some(result) = exec_results.pop_front() {
            match result {
                ExecResult::ChangePeer(cp) => self.on_ready_change_peer(cp),
                ExecResult::CompactLog { first_index, state } => {
                    self.on_ready_compact_log(first_index, state)
                }
                ExecResult::SplitRegion { derived, regions } => {
                    self.on_ready_split_region(derived, regions)
                }
                ExecResult::PrepareMerge { region, state } => {
                    self.on_ready_prepare_merge(region, state)
                }
                ExecResult::CommitMerge { region, source } => {
                    self.on_ready_commit_merge(region.clone(), source.clone())
                }
                ExecResult::RollbackMerge { region, commit } => {
                    self.on_ready_rollback_merge(commit, Some(region))
                }
                ExecResult::ComputeHash {
                    region,
                    index,
                    snap,
                    _phantom,
                } => self.on_ready_compute_hash(region, index, snap),
                ExecResult::VerifyHash { index, hash } => self.on_ready_verify_hash(index, hash),
                ExecResult::DeleteRange { .. } => {
                    // TODO: clean user properties?
                }
                ExecResult::IngestSst { ssts } => self.on_ingest_sst_result(ssts),
            }
        }

        // Update metrics only when all exec_results are finished in case the metrics is counted multiple times
        // when waiting for commit merge
        self.ctx.store_stat.lock_cf_bytes_written += metrics.lock_cf_written_bytes;
        self.ctx.store_stat.engine_total_bytes_written += metrics.written_bytes;
        self.ctx.store_stat.engine_total_keys_written += metrics.written_keys;
    }

    /// Check if a request is valid if it has valid prepare_merge/commit_merge proposal.
    fn check_merge_proposal(&self, msg: &mut RaftCmdRequest) -> Result<()> {
        if !msg.get_admin_request().has_prepare_merge()
            && !msg.get_admin_request().has_commit_merge()
        {
            return Ok(());
        }

        let region = self.fsm.peer.region();
        if msg.get_admin_request().has_prepare_merge() {
            let target_region = msg.get_admin_request().get_prepare_merge().get_target();
            {
                let meta = self.ctx.store_meta.lock().unwrap();
                match meta.regions.get(&target_region.get_id()) {
                    Some(r) => {
                        if r != target_region {
                            return Err(box_err!(
                                "target region not matched, skip proposing: {:?} != {:?}",
                                r,
                                target_region
                            ));
                        }
                    }
                    None => {
                        return Err(box_err!(
                            "target region {} doesn't exist.",
                            target_region.get_id()
                        ));
                    }
                }
            }
            if !util::is_sibling_regions(target_region, region) {
                return Err(box_err!(
                    "{:?} and {:?} are not sibling, skip proposing.",
                    target_region,
                    region
                ));
            }
            if !util::region_on_same_stores(target_region, region) {
                return Err(box_err!(
                    "peers doesn't match {:?} != {:?}, reject merge",
                    region.get_peers(),
                    target_region.get_peers()
                ));
            }
        } else {
            let source_region = msg.get_admin_request().get_commit_merge().get_source();
            if !util::is_sibling_regions(source_region, region) {
                return Err(box_err!(
                    "{:?} and {:?} should be sibling",
                    source_region,
                    region
                ));
            }
            if !util::region_on_same_stores(source_region, region) {
                return Err(box_err!(
                    "peers not matched: {:?} {:?}",
                    source_region,
                    region
                ));
            }
        }

        Ok(())
    }

    fn pre_propose_raft_command(
        &mut self,
        msg: &RaftCmdRequest,
    ) -> Result<Option<RaftCmdResponse>> {
        // Check store_id, make sure that the msg is dispatched to the right place.
        if let Err(e) = util::check_store_id(msg, self.store_id()) {
            self.ctx.raft_metrics.invalid_proposal.mismatch_store_id += 1;
            return Err(e);
        }
        if msg.has_status_request() {
            // For status commands, we handle it here directly.
            let resp = self.execute_status_command(msg)?;
            return Ok(Some(resp));
        }

        // Check whether the store has the right peer to handle the request.
        let region_id = self.region_id();
        let leader_id = self.fsm.peer.leader_id();
        let request = msg.get_requests();

        // ReadIndex can be processed on the replicas.
        let is_read_index_request =
            request.len() == 1 && request[0].get_cmd_type() == CmdType::ReadIndex;
        let mut read_only = true;
        for r in msg.get_requests() {
            match r.get_cmd_type() {
                CmdType::Get | CmdType::Snap | CmdType::ReadIndex => (),
                _ => read_only = false,
            }
        }
        let allow_replica_read = read_only && msg.get_header().get_replica_read();
        if !(self.fsm.peer.is_leader() || is_read_index_request || allow_replica_read) {
            self.ctx.raft_metrics.invalid_proposal.not_leader += 1;
            let leader = self.fsm.peer.get_peer_from_cache(leader_id);
            self.fsm.group_state = GroupState::Chaos;
            self.register_raft_base_tick();
            return Err(Error::NotLeader(region_id, leader));
        }
        // peer_id must be the same as peer's.
        if let Err(e) = util::check_peer_id(msg, self.fsm.peer.peer_id()) {
            self.ctx.raft_metrics.invalid_proposal.mismatch_peer_id += 1;
            return Err(e);
        }
        // check whether the peer is initialized.
        if !self.fsm.peer.is_initialized() {
            self.ctx
                .raft_metrics
                .invalid_proposal
                .region_not_initialized += 1;
            return Err(Error::RegionNotInitialized(region_id));
        }
        // If the peer is applying snapshot, it may drop some sending messages, that could
        // make clients wait for response until timeout.
        if self.fsm.peer.is_applying_snapshot() {
            self.ctx.raft_metrics.invalid_proposal.is_applying_snapshot += 1;
            // TODO: replace to a more suitable error.
            return Err(Error::Other(box_err!(
                "{} peer is applying snapshot",
                self.fsm.peer.tag
            )));
        }
        // Check whether the term is stale.
        if let Err(e) = util::check_term(msg, self.fsm.peer.term()) {
            self.ctx.raft_metrics.invalid_proposal.stale_command += 1;
            return Err(e);
        }

        match util::check_region_epoch(msg, self.fsm.peer.region(), true) {
            Err(Error::EpochNotMatch(msg, mut new_regions)) => {
                // Attach the region which might be split from the current region. But it doesn't
                // matter if the region is not split from the current region. If the region meta
                // received by the TiKV driver is newer than the meta cached in the driver, the meta is
                // updated.
                let sibling_region = self.find_sibling_region();
                if let Some(sibling_region) = sibling_region {
                    new_regions.push(sibling_region);
                }
                self.ctx.raft_metrics.invalid_proposal.epoch_not_match += 1;
                Err(Error::EpochNotMatch(msg, new_regions))
            }
            Err(e) => Err(e),
            Ok(()) => Ok(None),
        }
    }

    fn propose_raft_command(&mut self, mut msg: RaftCmdRequest, cb: Callback<RocksEngine>) {
        match self.pre_propose_raft_command(&msg) {
            Ok(Some(resp)) => {
                cb.invoke_with_response(resp);
                return;
            }
            Err(e) => {
                debug!(
                    "failed to propose";
                    "region_id" => self.region_id(),
                    "peer_id" => self.fsm.peer_id(),
                    "message" => ?msg,
                    "err" => %e,
                );
                cb.invoke_with_response(new_error(e));
                return;
            }
            _ => (),
        }

        if self.fsm.peer.pending_remove {
            apply::notify_req_region_removed(self.region_id(), cb);
            return;
        }

        if let Err(e) = self.check_merge_proposal(&mut msg) {
            warn!(
                "failed to propose merge";
                "region_id" => self.region_id(),
                "peer_id" => self.fsm.peer_id(),
                "message" => ?msg,
                "err" => %e,
            );
            cb.invoke_with_response(new_error(e));
            return;
        }

        // Note:
        // The peer that is being checked is a leader. It might step down to be a follower later. It
        // doesn't matter whether the peer is a leader or not. If it's not a leader, the proposing
        // command log entry can't be committed.

        let mut resp = RaftCmdResponse::default();
        let term = self.fsm.peer.term();
        bind_term(&mut resp, term);
        if self.fsm.peer.propose(self.ctx, cb, msg, resp) {
            self.fsm.has_ready = true;
        }

        if self.fsm.peer.should_wake_up {
            self.reset_raft_tick(GroupState::Ordered);
        }

        self.register_pd_heartbeat_tick();

        // TODO: add timeout, if the command is not applied after timeout,
        // we will call the callback with timeout error.
    }

    fn find_sibling_region(&self) -> Option<Region> {
        let start = if self.ctx.cfg.right_derive_when_split {
            Included(enc_start_key(self.fsm.peer.region()))
        } else {
            Excluded(enc_end_key(self.fsm.peer.region()))
        };
        let meta = self.ctx.store_meta.lock().unwrap();
        meta.region_ranges
            .range((start, Unbounded::<Vec<u8>>))
            .next()
            .map(|(_, region_id)| meta.regions[region_id].to_owned())
    }

    fn register_raft_gc_log_tick(&mut self) {
        self.schedule_tick(
            PeerTicks::RAFT_LOG_GC,
            self.ctx.cfg.raft_log_gc_tick_interval.0,
        )
    }

    #[allow(clippy::if_same_then_else)]
    fn on_raft_gc_log_tick(&mut self) {
        if !self.fsm.peer.get_store().is_cache_empty() || !self.ctx.cfg.hibernate_regions {
            self.register_raft_gc_log_tick();
        }
        debug_assert!(!self.fsm.stopped);
        fail_point!("on_raft_gc_log_tick", |_| {});

        // As leader, we would not keep caches for the peers that didn't response heartbeat in the
        // last few seconds. That happens probably because another TiKV is down. In this case if we
        // do not clean up the cache, it may keep growing.
        let drop_cache_duration =
            self.ctx.cfg.raft_heartbeat_interval() + self.ctx.cfg.raft_entry_cache_life_time.0;
        let cache_alive_limit = Instant::now() - drop_cache_duration;

        let mut total_gc_logs = 0;

        let applied_idx = self.fsm.peer.get_store().applied_index();
        if !self.fsm.peer.is_leader() {
            self.fsm.peer.mut_store().compact_to(applied_idx + 1);
            return;
        }

        // Leader will replicate the compact log command to followers,
        // If we use current replicated_index (like 10) as the compact index,
        // when we replicate this log, the newest replicated_index will be 11,
        // but we only compact the log to 10, not 11, at that time,
        // the first index is 10, and replicated_index is 11, with an extra log,
        // and we will do compact again with compact index 11, in cycles...
        // So we introduce a threshold, if replicated index - first index > threshold,
        // we will try to compact log.
        // raft log entries[..............................................]
        //                  ^                                       ^
        //                  |-----------------threshold------------ |
        //              first_index                         replicated_index
        // `alive_cache_idx` is the smallest `replicated_index` of healthy up nodes.
        // `alive_cache_idx` is only used to gc cache.
        let truncated_idx = self.fsm.peer.get_store().truncated_index();
        let last_idx = self.fsm.peer.get_store().last_index();
        let (mut replicated_idx, mut alive_cache_idx) = (last_idx, last_idx);
        for (peer_id, p) in self.fsm.peer.raft_group.raft.prs().iter() {
            if replicated_idx > p.matched {
                replicated_idx = p.matched;
            }
            if let Some(last_heartbeat) = self.fsm.peer.peer_heartbeats.get(peer_id) {
                if alive_cache_idx > p.matched
                    && p.matched >= truncated_idx
                    && *last_heartbeat > cache_alive_limit
                {
                    alive_cache_idx = p.matched;
                }
            }
        }
        // When an election happened or a new peer is added, replicated_idx can be 0.
        if replicated_idx > 0 {
            assert!(
                last_idx >= replicated_idx,
                "expect last index {} >= replicated index {}",
                last_idx,
                replicated_idx
            );
            REGION_MAX_LOG_LAG.observe((last_idx - replicated_idx) as f64);
        }
        self.fsm
            .peer
            .mut_store()
            .maybe_gc_cache(alive_cache_idx, applied_idx);
        let first_idx = self.fsm.peer.get_store().first_index();
        let mut compact_idx;
        if applied_idx > first_idx
            && applied_idx - first_idx >= self.ctx.cfg.raft_log_gc_count_limit
        {
            compact_idx = applied_idx;
        } else if self.fsm.peer.raft_log_size_hint >= self.ctx.cfg.raft_log_gc_size_limit.0 {
            compact_idx = applied_idx;
        } else if replicated_idx < first_idx
            || replicated_idx - first_idx <= self.ctx.cfg.raft_log_gc_threshold
        {
            return;
        } else {
            compact_idx = replicated_idx;
        }

        // Have no idea why subtract 1 here, but original code did this by magic.
        assert!(compact_idx > 0);
        compact_idx -= 1;
        if compact_idx < first_idx {
            // In case compact_idx == first_idx before subtraction.
            return;
        }

        total_gc_logs += compact_idx - first_idx;

        let term = self.fsm.peer.get_index_term(compact_idx);

        // Create a compact log request and notify directly.
        let region_id = self.fsm.peer.region().get_id();
        let request =
            new_compact_log_request(region_id, self.fsm.peer.peer.clone(), compact_idx, term);
        self.propose_raft_command(request, Callback::None);

        self.register_raft_gc_log_tick();
        PEER_GC_RAFT_LOG_COUNTER.inc_by(total_gc_logs as i64);
    }

    fn register_split_region_check_tick(&mut self) {
        self.schedule_tick(
            PeerTicks::SPLIT_REGION_CHECK,
            self.ctx.cfg.split_region_check_tick_interval.0,
        )
    }

    #[inline]
    fn region_split_skip_max_count(&self) -> u8 {
        fail_point!("region_split_skip_max_count", |_| { u8::max_value() });
        REGION_SPLIT_SKIP_MAX_COUNT
    }

    fn on_split_region_check_tick(&mut self) {
        if !self.ctx.cfg.hibernate_regions {
            self.register_split_region_check_tick();
        }
        if !self.fsm.peer.is_leader() {
            return;
        }

        // To avoid frequent scan, we only add new scan tasks if all previous tasks
        // have finished.
        // TODO: check whether a gc progress has been started.
        if self.ctx.split_check_scheduler.is_busy() {
            self.register_split_region_check_tick();
            return;
        }

        // When restart, the approximate size will be None. The split check will first
        // check the region size, and then check whether the region should split. This
        // should work even if we change the region max size.
        // If peer says should update approximate size, update region size and check
        // whether the region should split.
        if self.fsm.peer.approximate_size.is_some()
            && self.fsm.peer.compaction_declined_bytes < self.ctx.cfg.region_split_check_diff.0
            && self.fsm.peer.size_diff_hint < self.ctx.cfg.region_split_check_diff.0
        {
            return;
        }

        // bulk insert too fast may cause snapshot stale very soon, worst case it stale before
        // sending. so when snapshot is generating or sending, skip split check at most 3 times.
        // There is a trade off between region size and snapshot success rate. Split check is
        // triggered every 10 seconds. If a snapshot can't be generated in 30 seconds, it might be
        // just too large to be generated. Split it into smaller size can help generation. check
        // issue 330 for more info.
        if self.fsm.peer.get_store().is_generating_snapshot()
            && self.fsm.skip_split_count < self.region_split_skip_max_count()
        {
            self.fsm.skip_split_count += 1;
            return;
        }
        self.fsm.skip_split_count = 0;

        let task =
            SplitCheckTask::split_check(self.fsm.peer.region().clone(), true, CheckPolicy::Scan);
        if let Err(e) = self.ctx.split_check_scheduler.schedule(task) {
            error!(
                "failed to schedule split check";
                "region_id" => self.fsm.region_id(),
                "peer_id" => self.fsm.peer_id(),
                "err" => %e,
            );
        }
        self.fsm.peer.size_diff_hint = 0;
        self.fsm.peer.compaction_declined_bytes = 0;
        self.register_split_region_check_tick();
    }

    fn on_prepare_split_region(
        &mut self,
        region_epoch: metapb::RegionEpoch,
        split_keys: Vec<Vec<u8>>,
        cb: Callback<RocksEngine>,
    ) {
        if let Err(e) = self.validate_split_region(&region_epoch, &split_keys) {
            cb.invoke_with_response(new_error(e));
            return;
        }
        let region = self.fsm.peer.region();
        let task = PdTask::AskBatchSplit {
            region: region.clone(),
            split_keys,
            peer: self.fsm.peer.peer.clone(),
            right_derive: self.ctx.cfg.right_derive_when_split,
            callback: cb,
        };
        if let Err(Stopped(t)) = self.ctx.pd_scheduler.schedule(task) {
            error!(
                "failed to notify pd to split: Stopped";
                "region_id" => self.fsm.region_id(),
                "peer_id" => self.fsm.peer_id(),
            );
            match t {
                PdTask::AskBatchSplit { callback, .. } => {
                    callback.invoke_with_response(new_error(box_err!(
                        "{} failed to split: Stopped",
                        self.fsm.peer.tag
                    )));
                }
                _ => unreachable!(),
            }
        }
    }

    fn validate_split_region(
        &mut self,
        epoch: &metapb::RegionEpoch,
        split_keys: &[Vec<u8>],
    ) -> Result<()> {
        if split_keys.is_empty() {
            error!(
                "no split key is specified.";
                "region_id" => self.fsm.region_id(),
                "peer_id" => self.fsm.peer_id(),
            );
            return Err(box_err!("{} no split key is specified.", self.fsm.peer.tag));
        }
        for key in split_keys {
            if key.is_empty() {
                error!(
                    "split key should not be empty!!!";
                    "region_id" => self.fsm.region_id(),
                    "peer_id" => self.fsm.peer_id(),
                );
                return Err(box_err!(
                    "{} split key should not be empty",
                    self.fsm.peer.tag
                ));
            }
        }
        if !self.fsm.peer.is_leader() {
            // region on this store is no longer leader, skipped.
            info!(
                "not leader, skip.";
                "region_id" => self.fsm.region_id(),
                "peer_id" => self.fsm.peer_id(),
            );
            return Err(Error::NotLeader(
                self.region_id(),
                self.fsm.peer.get_peer_from_cache(self.fsm.peer.leader_id()),
            ));
        }

        let region = self.fsm.peer.region();
        let latest_epoch = region.get_region_epoch();

        // This is a little difference for `check_region_epoch` in region split case.
        // Here we just need to check `version` because `conf_ver` will be update
        // to the latest value of the peer, and then send to PD.
        if latest_epoch.get_version() != epoch.get_version() {
            info!(
                "epoch changed, retry later";
                "region_id" => self.fsm.region_id(),
                "peer_id" => self.fsm.peer_id(),
                "prev_epoch" => ?region.get_region_epoch(),
                "epoch" => ?epoch,
            );
            return Err(Error::EpochNotMatch(
                format!(
                    "{} epoch changed {:?} != {:?}, retry later",
                    self.fsm.peer.tag, latest_epoch, epoch
                ),
                vec![region.to_owned()],
            ));
        }
        Ok(())
    }

    fn on_approximate_region_size(&mut self, size: u64) {
        self.fsm.peer.approximate_size = Some(size);
        self.register_split_region_check_tick();
        self.register_pd_heartbeat_tick();
    }

    fn on_approximate_region_keys(&mut self, keys: u64) {
        self.fsm.peer.approximate_keys = Some(keys);
        self.register_split_region_check_tick();
        self.register_pd_heartbeat_tick();
    }

    fn on_compaction_declined_bytes(&mut self, declined_bytes: u64) {
        self.fsm.peer.compaction_declined_bytes += declined_bytes;
        if self.fsm.peer.compaction_declined_bytes >= self.ctx.cfg.region_split_check_diff.0 {
            UPDATE_REGION_SIZE_BY_COMPACTION_COUNTER.inc();
        }
        self.register_split_region_check_tick();
    }

    fn on_schedule_half_split_region(
        &mut self,
        region_epoch: &metapb::RegionEpoch,
        policy: CheckPolicy,
    ) {
        if !self.fsm.peer.is_leader() {
            // region on this store is no longer leader, skipped.
            warn!(
                "not leader, skip";
                "region_id" => self.fsm.region_id(),
                "peer_id" => self.fsm.peer_id(),
            );
            return;
        }

        let region = self.fsm.peer.region();
        if util::is_epoch_stale(region_epoch, region.get_region_epoch()) {
            warn!(
                "receive a stale halfsplit message";
                "region_id" => self.fsm.region_id(),
                "peer_id" => self.fsm.peer_id(),
            );
            return;
        }

        let task = SplitCheckTask::split_check(region.clone(), false, policy);
        if let Err(e) = self.ctx.split_check_scheduler.schedule(task) {
            error!(
                "failed to schedule split check";
                "region_id" => self.fsm.region_id(),
                "peer_id" => self.fsm.peer_id(),
                "err" => %e,
            );
        }
    }

    fn on_pd_heartbeat_tick(&mut self) {
        if !self.ctx.cfg.hibernate_regions {
            self.register_pd_heartbeat_tick();
        }
        self.fsm.peer.check_peers();

        if !self.fsm.peer.is_leader() {
            return;
        }
        self.fsm.peer.heartbeat_pd(self.ctx);
    }

    fn register_pd_heartbeat_tick(&mut self) {
        self.schedule_tick(
            PeerTicks::PD_HEARTBEAT,
            self.ctx.cfg.pd_heartbeat_tick_interval.0,
        )
    }

    fn on_check_peer_stale_state_tick(&mut self) {
        if self.fsm.peer.pending_remove {
            return;
        }

        self.register_check_peer_stale_state_tick();

        if self.fsm.peer.is_applying_snapshot() || self.fsm.peer.has_pending_snapshot() {
            return;
        }

        if self.ctx.cfg.hibernate_regions {
            if self.fsm.group_state == GroupState::Idle {
                self.fsm.peer.ping();
                if !self.fsm.peer.is_leader() {
                    // If leader is able to receive messge but can't send out any,
                    // follower should be able to start an election.
                    self.fsm.group_state = GroupState::PreChaos;
                } else {
                    self.fsm.has_ready = true;
                    // Schedule a pd heartbeat to discover down and pending peer when
                    // hibernate_regions is enabled.
                    self.register_pd_heartbeat_tick();
                }
            } else if self.fsm.group_state == GroupState::PreChaos {
                self.fsm.group_state = GroupState::Chaos;
            } else if self.fsm.group_state == GroupState::Chaos {
                // Register tick if it's not yet. Only when it fails to receive ping from leader
                // after two stale check can a follower actually tick.
                self.register_raft_base_tick();
            }
        }

        // If this peer detects the leader is missing for a long long time,
        // it should consider itself as a stale peer which is removed from
        // the original cluster.
        // This most likely happens in the following scenario:
        // At first, there are three peer A, B, C in the cluster, and A is leader.
        // Peer B gets down. And then A adds D, E, F into the cluster.
        // Peer D becomes leader of the new cluster, and then removes peer A, B, C.
        // After all these peer in and out, now the cluster has peer D, E, F.
        // If peer B goes up at this moment, it still thinks it is one of the cluster
        // and has peers A, C. However, it could not reach A, C since they are removed
        // from the cluster or probably destroyed.
        // Meantime, D, E, F would not reach B, since it's not in the cluster anymore.
        // In this case, peer B would notice that the leader is missing for a long time,
        // and it would check with pd to confirm whether it's still a member of the cluster.
        // If not, it destroys itself as a stale peer which is removed out already.
        let state = self.fsm.peer.check_stale_state(self.ctx);
        fail_point!("peer_check_stale_state", state != StaleState::Valid, |_| {});
        match state {
            StaleState::Valid => (),
            StaleState::LeaderMissing => {
                warn!(
                    "leader missing longer than abnormal_leader_missing_duration";
                    "region_id" => self.fsm.region_id(),
                    "peer_id" => self.fsm.peer_id(),
                    "expect" => %self.ctx.cfg.abnormal_leader_missing_duration,
                );
                self.ctx
                    .raft_metrics
                    .leader_missing
                    .lock()
                    .unwrap()
                    .insert(self.region_id());
            }
            StaleState::ToValidate => {
                // for peer B in case 1 above
                warn!(
                    "leader missing longer than max_leader_missing_duration. \
                     To check with pd whether it's still valid";
                    "region_id" => self.fsm.region_id(),
                    "peer_id" => self.fsm.peer_id(),
                    "expect" => %self.ctx.cfg.max_leader_missing_duration,
                );
                let task = PdTask::ValidatePeer {
                    peer: self.fsm.peer.peer.clone(),
                    region: self.fsm.peer.region().clone(),
                    merge_source: None,
                };
                if let Err(e) = self.ctx.pd_scheduler.schedule(task) {
                    error!(
                        "failed to notify pd";
                        "region_id" => self.fsm.region_id(),
                        "peer_id" => self.fsm.peer_id(),
                        "err" => %e,
                    )
                }
            }
        }
    }

    fn register_check_peer_stale_state_tick(&mut self) {
        self.schedule_tick(
            PeerTicks::CHECK_PEER_STALE_STATE,
            self.ctx.cfg.peer_stale_state_check_interval.0,
        )
    }
}

impl<'a, T: Transport, C: PdClient> PeerFsmDelegate<'a, T, C> {
    fn on_ready_compute_hash(&mut self, region: metapb::Region, index: u64, snap: RocksSnapshot) {
        self.fsm.peer.consistency_state.last_check_time = Instant::now();
        let task = ConsistencyCheckTask::compute_hash(region, index, snap);
        info!(
            "schedule compute hash task";
            "region_id" => self.fsm.region_id(),
            "peer_id" => self.fsm.peer_id(),
            "task" => %task,
        );
        if let Err(e) = self.ctx.consistency_check_scheduler.schedule(task) {
            error!(
                "schedule failed";
                "region_id" => self.fsm.region_id(),
                "peer_id" => self.fsm.peer_id(),
                "err" => %e,
            );
        }
    }

    fn on_ready_verify_hash(&mut self, expected_index: u64, expected_hash: Vec<u8>) {
        self.verify_and_store_hash(expected_index, expected_hash);
    }

    fn on_hash_computed(&mut self, index: u64, hash: Vec<u8>) {
        if !self.verify_and_store_hash(index, hash) {
            return;
        }

        let req = new_verify_hash_request(
            self.region_id(),
            self.fsm.peer.peer.clone(),
            &self.fsm.peer.consistency_state,
        );
        self.propose_raft_command(req, Callback::None);
    }

    fn on_ingest_sst_result(&mut self, ssts: Vec<SstMeta>) {
        for sst in &ssts {
            self.fsm.peer.size_diff_hint += sst.get_length();
        }
        self.register_split_region_check_tick();

        let task = CleanupSSTTask::DeleteSST { ssts };
        if let Err(e) = self
            .ctx
            .cleanup_scheduler
            .schedule(CleanupTask::CleanupSST(task))
        {
            error!(
                "schedule to delete ssts";
                "region_id" => self.fsm.region_id(),
                "peer_id" => self.fsm.peer_id(),
                "err" => %e,
            );
        }
    }

    /// Verify and store the hash to state. return true means the hash has been stored successfully.
    fn verify_and_store_hash(&mut self, expected_index: u64, expected_hash: Vec<u8>) -> bool {
        if expected_index < self.fsm.peer.consistency_state.index {
            REGION_HASH_COUNTER.verify.miss.inc();
            warn!(
                "has scheduled a new hash, skip.";
                "region_id" => self.fsm.region_id(),
                "peer_id" => self.fsm.peer_id(),
                "index" => self.fsm.peer.consistency_state.index,
                "expected_index" => expected_index,
            );
            return false;
        }
        if self.fsm.peer.consistency_state.index == expected_index {
            if self.fsm.peer.consistency_state.hash.is_empty() {
                warn!(
                    "duplicated consistency check detected, skip.";
                    "region_id" => self.fsm.region_id(),
                    "peer_id" => self.fsm.peer_id(),
                );
                return false;
            }
            if self.fsm.peer.consistency_state.hash != expected_hash {
                panic!(
                    "{} hash at {} not correct, want \"{}\", got \"{}\"!!!",
                    self.fsm.peer.tag,
                    self.fsm.peer.consistency_state.index,
                    escape(&expected_hash),
                    escape(&self.fsm.peer.consistency_state.hash)
                );
            }
            info!(
                "consistency check pass.";
                "region_id" => self.fsm.region_id(),
                "peer_id" => self.fsm.peer_id(),
                "index" => self.fsm.peer.consistency_state.index
            );
            REGION_HASH_COUNTER.verify.matched.inc();
            self.fsm.peer.consistency_state.hash = vec![];
            return false;
        }
        if self.fsm.peer.consistency_state.index != INVALID_INDEX
            && !self.fsm.peer.consistency_state.hash.is_empty()
        {
            // Maybe computing is too slow or computed result is dropped due to channel full.
            // If computing is too slow, miss count will be increased twice.
            REGION_HASH_COUNTER.verify.miss.inc();
            warn!(
                "hash belongs to wrong index, skip.";
                "region_id" => self.fsm.region_id(),
                "peer_id" => self.fsm.peer_id(),
                "index" => self.fsm.peer.consistency_state.index,
                "expected_index" => expected_index,
            );
        }

        info!(
            "save hash for consistency check later.";
            "region_id" => self.fsm.region_id(),
            "peer_id" => self.fsm.peer_id(),
            "index" => expected_index,
        );
        self.fsm.peer.consistency_state.index = expected_index;
        self.fsm.peer.consistency_state.hash = expected_hash;
        true
    }
}

/// Checks merge target, returns whether the source peer should be destroyed.
/// It returns true when there is a network isolation which leads to a follower of a merge target
/// Region's log falls behind and then receive a snapshot with epoch version after merge.
pub fn maybe_destroy_source(
    meta: &StoreMeta,
    target_region_id: u64,
    source_region_id: u64,
    region_epoch: RegionEpoch,
) -> bool {
    if let Some(merge_targets) = meta.pending_merge_targets.get(&target_region_id) {
        if let Some(target_epoch) = merge_targets.get(&source_region_id) {
            info!(
                "[region {}] checking source {} epoch: {:?}, merge target epoch: {:?}",
                target_region_id, source_region_id, region_epoch, target_epoch,
            );
            // The target peer will move on, namely, it will apply a snapshot generated after merge,
            // so destroy source peer.
            if region_epoch.get_version() > target_epoch.get_version() {
                return true;
            }
            // Wait till the target peer has caught up logs and source peer will be destroyed at that time.
            return false;
        }
    }
    false
}

pub fn new_read_index_request(
    region_id: u64,
    region_epoch: RegionEpoch,
    peer: metapb::Peer,
) -> RaftCmdRequest {
    let mut request = RaftCmdRequest::default();
    request.mut_header().set_region_id(region_id);
    request.mut_header().set_region_epoch(region_epoch);
    request.mut_header().set_peer(peer);
    let mut cmd = Request::default();
    cmd.set_cmd_type(CmdType::ReadIndex);
    request
}

pub fn new_admin_request(region_id: u64, peer: metapb::Peer) -> RaftCmdRequest {
    let mut request = RaftCmdRequest::default();
    request.mut_header().set_region_id(region_id);
    request.mut_header().set_peer(peer);
    request
}

fn new_verify_hash_request(
    region_id: u64,
    peer: metapb::Peer,
    state: &ConsistencyState,
) -> RaftCmdRequest {
    let mut request = new_admin_request(region_id, peer);

    let mut admin = AdminRequest::default();
    admin.set_cmd_type(AdminCmdType::VerifyHash);
    admin.mut_verify_hash().set_index(state.index);
    admin.mut_verify_hash().set_hash(state.hash.clone());
    request.set_admin_request(admin);
    request
}

fn new_compact_log_request(
    region_id: u64,
    peer: metapb::Peer,
    compact_index: u64,
    compact_term: u64,
) -> RaftCmdRequest {
    let mut request = new_admin_request(region_id, peer);

    let mut admin = AdminRequest::default();
    admin.set_cmd_type(AdminCmdType::CompactLog);
    admin.mut_compact_log().set_compact_index(compact_index);
    admin.mut_compact_log().set_compact_term(compact_term);
    request.set_admin_request(admin);
    request
}

impl<'a, T: Transport, C: PdClient> PeerFsmDelegate<'a, T, C> {
    // Handle status commands here, separate the logic, maybe we can move it
    // to another file later.
    // Unlike other commands (write or admin), status commands only show current
    // store status, so no need to handle it in raft group.
    fn execute_status_command(&mut self, request: &RaftCmdRequest) -> Result<RaftCmdResponse> {
        let cmd_type = request.get_status_request().get_cmd_type();

        let mut response = match cmd_type {
            StatusCmdType::RegionLeader => self.execute_region_leader(),
            StatusCmdType::RegionDetail => self.execute_region_detail(request),
            StatusCmdType::InvalidStatus => {
                Err(box_err!("{} invalid status command!", self.fsm.peer.tag))
            }
        }?;
        response.set_cmd_type(cmd_type);

        let mut resp = RaftCmdResponse::default();
        resp.set_status_response(response);
        // Bind peer current term here.
        bind_term(&mut resp, self.fsm.peer.term());
        Ok(resp)
    }

    fn execute_region_leader(&mut self) -> Result<StatusResponse> {
        let mut resp = StatusResponse::default();
        if let Some(leader) = self.fsm.peer.get_peer_from_cache(self.fsm.peer.leader_id()) {
            resp.mut_region_leader().set_leader(leader);
        }

        Ok(resp)
    }

    fn execute_region_detail(&mut self, request: &RaftCmdRequest) -> Result<StatusResponse> {
        if !self.fsm.peer.get_store().is_initialized() {
            let region_id = request.get_header().get_region_id();
            return Err(Error::RegionNotInitialized(region_id));
        }
        let mut resp = StatusResponse::default();
        resp.mut_region_detail()
            .set_region(self.fsm.peer.region().clone());
        if let Some(leader) = self.fsm.peer.get_peer_from_cache(self.fsm.peer.leader_id()) {
            resp.mut_region_detail().set_leader(leader);
        }

        Ok(resp)
    }
}<|MERGE_RESOLUTION|>--- conflicted
+++ resolved
@@ -575,7 +575,6 @@
             SignificantMsg::CatchUpLogs(catch_up_logs) => {
                 self.on_catch_up_logs_for_merge(catch_up_logs);
             }
-<<<<<<< HEAD
             SignificantMsg::StoreResolved { store_id, label_id } => {
                 let mode = self.ctx.replication_mode.lock().unwrap();
                 if mode.status.mode != ReplicateStatusMode::DrAutosync {
@@ -590,7 +589,7 @@
                     .raft_group
                     .raft
                     .assign_commit_groups(&[(store_id, label_id)]);
-=======
+            }
             SignificantMsg::CaptureChange {
                 cmd,
                 region_epoch,
@@ -598,7 +597,6 @@
             } => self.on_capture_change(cmd, region_epoch, callback),
             SignificantMsg::LeaderCallback(cb) => {
                 self.on_leader_callback(cb);
->>>>>>> bd21a5b5
             }
         }
     }
