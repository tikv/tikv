// Copyright 2018 TiKV Project Authors. Licensed under Apache-2.0.

// #[PerformanceCriticalPath]
use std::{
    borrow::Cow,
    cell::Cell,
    cmp,
    collections::{
        Bound::{Excluded, Unbounded},
        VecDeque,
    },
    iter::{FromIterator, Iterator},
    mem,
    sync::{Arc, Mutex},
    time::Instant,
    u64,
};

use batch_system::{BasicMailbox, Fsm};
use collections::{HashMap, HashSet};
use engine_traits::{Engines, KvEngine, RaftEngine, SstMetaInfo, WriteBatchExt, CF_LOCK, CF_RAFT};
use error_code::ErrorCodeExt;
use fail::fail_point;
use keys::{self, enc_end_key, enc_start_key};
use kvproto::{
    errorpb,
    import_sstpb::SwitchMode,
    kvrpcpb::DiskFullOpt,
    metapb::{self, Region, RegionEpoch},
    pdpb::{self, CheckPolicy},
    raft_cmdpb::{
        AdminCmdType, AdminRequest, CmdType, PutRequest, RaftCmdRequest, RaftCmdResponse, Request,
        StatusCmdType, StatusResponse,
    },
    raft_serverpb::{
        ExtraMessage, ExtraMessageType, MergeState, PeerState, RaftApplyState, RaftMessage,
        RaftSnapshotData, RaftTruncatedState, RegionLocalState,
    },
    replication_modepb::{DrAutoSyncState, ReplicationMode},
};
use parking_lot::RwLockWriteGuard;
use pd_client::{merge_bucket_stats, new_bucket_stats, BucketMeta, BucketStat};
use protobuf::Message;
use raft::{
    self,
    eraftpb::{self, ConfChangeType, MessageType},
    GetEntriesContext, Progress, ReadState, SnapshotStatus, StateRole, INVALID_INDEX, NO_LIMIT,
};
use smallvec::SmallVec;
use tikv_alloc::trace::TraceEvent;
use tikv_util::{
    box_err, debug, defer, error, escape, info, is_zero_duration,
    mpsc::{self, LooseBoundedSender, Receiver},
    sys::{disk::DiskUsage, memory_usage_reaches_high_water},
    time::{duration_to_sec, monotonic_raw_now, Instant as TiInstant},
    trace, warn,
    worker::{ScheduleError, Scheduler},
    Either,
};
use txn_types::WriteBatchFlags;

use self::memtrace::*;
#[cfg(any(test, feature = "testexport"))]
use crate::store::PeerInternalStat;
use crate::{
    coprocessor::RegionChangeEvent,
    store::{
        cmd_resp::{bind_term, new_error},
        fsm::{
            apply,
            store::{PollContext, StoreMeta},
            ApplyMetrics, ApplyTask, ApplyTaskRes, CatchUpLogs, ChangeObserver, ChangePeer,
            ExecResult,
        },
        hibernate_state::{GroupState, HibernateState},
        local_metrics::RaftMetrics,
        memory::*,
        metrics::*,
        msg::{Callback, ExtCallback, InspectedRaftMessage},
        peer::{
            ConsistencyState, ForceLeaderState, Peer, PersistSnapshotResult, StaleState,
            UnsafeRecoveryExecutePlanSyncer, UnsafeRecoveryFillOutReportSyncer,
            UnsafeRecoveryForceLeaderSyncer, UnsafeRecoveryState, UnsafeRecoveryWaitApplySyncer,
            TRANSFER_LEADER_COMMAND_REPLY_CTX,
        },
        transport::Transport,
        util,
        util::{is_learner, KeysInfoFormatter, LeaseState},
        worker::{
<<<<<<< HEAD
            new_change_peer_v2_request, Bucket, BucketRange, ConsistencyCheckTask,
=======
            Bucket, BucketRange, CleanupTask, ConsistencyCheckTask, GcSnapshotTask,
>>>>>>> 5d14f767
            RaftlogFetchTask, RaftlogGcTask, ReadDelegate, ReadProgress, RegionTask,
            SplitCheckTask,
        },
        AbstractPeer, CasualMessage, Config, LocksStatus, MergeResultKind, PdTask, PeerMsg,
        PeerTick, RaftCmdExtraOpts, RaftCommand, RaftlogFetchResult, SignificantMsg, SnapKey,
        StoreMsg,
    },
    Error, Result,
};

#[derive(Clone, Copy, Debug)]
pub struct DelayDestroy {
    merged_by_target: bool,
    reason: DelayReason,
}

#[derive(Clone, Copy, Debug, PartialEq)]
enum DelayReason {
    UnPersistedReady,
    UnFlushLogGc,
    Shutdown,
}

/// Limits the maximum number of regions returned by error.
///
/// Another choice is using coprocessor batch limit, but 10 should be a good fit in most case.
const MAX_REGIONS_IN_ERROR: usize = 10;
const REGION_SPLIT_SKIP_MAX_COUNT: usize = 3;

pub struct DestroyPeerJob {
    pub initialized: bool,
    pub region_id: u64,
    pub peer: metapb::Peer,
}

pub struct PeerFsm<EK, ER>
where
    EK: KvEngine,
    ER: RaftEngine,
{
    pub peer: Peer<EK, ER>,
    /// A registry for all scheduled ticks. This can avoid scheduling ticks twice accidentally.
    tick_registry: [bool; PeerTick::VARIANT_COUNT],
    /// Ticks for speed up campaign in chaos state.
    ///
    /// Followers will keep ticking in Idle mode to measure how many ticks have been skipped.
    /// Once it becomes chaos, those skipped ticks will be ticked so that it can campaign
    /// quickly instead of waiting an election timeout.
    ///
    /// This will be reset to 0 once it receives any messages from leader.
    missing_ticks: usize,
    hibernate_state: HibernateState,
    stopped: bool,
    has_ready: bool,
    mailbox: Option<BasicMailbox<PeerFsm<EK, ER>>>,
    pub receiver: Receiver<PeerMsg<EK>>,
    /// when snapshot is generating or sending, skip split check at most REGION_SPLIT_SKIT_MAX_COUNT times.
    skip_split_count: usize,
    /// Sometimes applied raft logs won't be compacted in time, because less compact means less
    /// sync-log in apply threads. Stale logs will be deleted if the skip time reaches this
    /// `skip_gc_raft_log_ticks`.
    skip_gc_raft_log_ticks: usize,
    reactivate_memory_lock_ticks: usize,

    /// Batch raft command which has the same header into an entry
    batch_req_builder: BatchRaftCmdRequestBuilder<EK>,

    trace: PeerMemoryTrace,

    /// Destroy is delayed because of some unpersisted readies in Peer.
    /// Should call `destroy_peer` again after persisting all readies.
    delayed_destroy: Option<DelayDestroy>,
    /// Before actually destroying a peer, ensure all log gc tasks are finished, so we
    /// can start destroying without seeking.
    logs_gc_flushed: bool,
}

pub struct BatchRaftCmdRequestBuilder<E>
where
    E: KvEngine,
{
    batch_req_size: u64,
    has_proposed_cb: bool,
    propose_checked: Option<bool>,
    request: Option<RaftCmdRequest>,
    callbacks: Vec<Callback<E::Snapshot>>,
}

impl<EK, ER> Drop for PeerFsm<EK, ER>
where
    EK: KvEngine,
    ER: RaftEngine,
{
    fn drop(&mut self) {
        self.peer.stop();
        let mut raft_messages_size = 0;
        while let Ok(msg) = self.receiver.try_recv() {
            let callback = match msg {
                PeerMsg::RaftCommand(cmd) => cmd.callback,
                PeerMsg::CasualMessage(CasualMessage::SplitRegion { callback, .. }) => callback,
                PeerMsg::RaftMessage(im) => {
                    raft_messages_size += im.heap_size;
                    continue;
                }
                _ => continue,
            };

            let mut err = errorpb::Error::default();
            err.set_message("region is not found".to_owned());
            err.mut_region_not_found().set_region_id(self.region_id());
            let mut resp = RaftCmdResponse::default();
            resp.mut_header().set_error(err);
            callback.invoke_with_response(resp);
        }
        (match self.hibernate_state.group_state() {
            GroupState::Idle | GroupState::PreChaos => &HIBERNATED_PEER_STATE_GAUGE.hibernated,
            _ => &HIBERNATED_PEER_STATE_GAUGE.awaken,
        })
        .dec();

        MEMTRACE_RAFT_MESSAGES.trace(TraceEvent::Sub(raft_messages_size));
        MEMTRACE_RAFT_ENTRIES.trace(TraceEvent::Sub(self.peer.memtrace_raft_entries));

        let mut event = TraceEvent::default();
        if let Some(e) = self.trace.reset(PeerMemoryTrace::default()) {
            event = event + e;
        }
        MEMTRACE_PEERS.trace(event);
    }
}

pub type SenderFsmPair<EK, ER> = (LooseBoundedSender<PeerMsg<EK>>, Box<PeerFsm<EK, ER>>);

impl<EK, ER> PeerFsm<EK, ER>
where
    EK: KvEngine,
    ER: RaftEngine,
{
    // If we create the peer actively, like bootstrap/split/merge region, we should
    // use this function to create the peer. The region must contain the peer info
    // for this store.
    pub fn create(
        store_id: u64,
        cfg: &Config,
        region_scheduler: Scheduler<RegionTask<EK::Snapshot>>,
        raftlog_fetch_scheduler: Scheduler<RaftlogFetchTask>,
        engines: Engines<EK, ER>,
        region: &metapb::Region,
    ) -> Result<SenderFsmPair<EK, ER>> {
        let meta_peer = match util::find_peer(region, store_id) {
            None => {
                return Err(box_err!(
                    "find no peer for store {} in region {:?}",
                    store_id,
                    region
                ));
            }
            Some(peer) => peer.clone(),
        };

        info!(
            "create peer";
            "region_id" => region.get_id(),
            "peer_id" => meta_peer.get_id(),
        );
        HIBERNATED_PEER_STATE_GAUGE.awaken.inc();
        let (tx, rx) = mpsc::loose_bounded(cfg.notify_capacity);
        Ok((
            tx,
            Box::new(PeerFsm {
                peer: Peer::new(
                    store_id,
                    cfg,
                    region_scheduler,
                    raftlog_fetch_scheduler,
                    engines,
                    region,
                    meta_peer,
                )?,
                tick_registry: [false; PeerTick::VARIANT_COUNT],
                missing_ticks: 0,
                hibernate_state: HibernateState::ordered(),
                stopped: false,
                has_ready: false,
                mailbox: None,
                receiver: rx,
                skip_split_count: 0,
                skip_gc_raft_log_ticks: 0,
                reactivate_memory_lock_ticks: 0,
                batch_req_builder: BatchRaftCmdRequestBuilder::new(),
                trace: PeerMemoryTrace::default(),
                delayed_destroy: None,
                logs_gc_flushed: false,
            }),
        ))
    }

    // The peer can be created from another node with raft membership changes, and we only
    // know the region_id and peer_id when creating this replicated peer, the region info
    // will be retrieved later after applying snapshot.
    pub fn replicate(
        store_id: u64,
        cfg: &Config,
        region_scheduler: Scheduler<RegionTask<EK::Snapshot>>,
        raftlog_fetch_scheduler: Scheduler<RaftlogFetchTask>,
        engines: Engines<EK, ER>,
        region_id: u64,
        peer: metapb::Peer,
    ) -> Result<SenderFsmPair<EK, ER>> {
        // We will remove tombstone key when apply snapshot
        info!(
            "replicate peer";
            "region_id" => region_id,
            "peer_id" => peer.get_id(),
        );

        let mut region = metapb::Region::default();
        region.set_id(region_id);

        HIBERNATED_PEER_STATE_GAUGE.awaken.inc();
        let (tx, rx) = mpsc::loose_bounded(cfg.notify_capacity);
        Ok((
            tx,
            Box::new(PeerFsm {
                peer: Peer::new(
                    store_id,
                    cfg,
                    region_scheduler,
                    raftlog_fetch_scheduler,
                    engines,
                    &region,
                    peer,
                )?,
                tick_registry: [false; PeerTick::VARIANT_COUNT],
                missing_ticks: 0,
                hibernate_state: HibernateState::ordered(),
                stopped: false,
                has_ready: false,
                mailbox: None,
                receiver: rx,
                skip_split_count: 0,
                skip_gc_raft_log_ticks: 0,
                reactivate_memory_lock_ticks: 0,
                batch_req_builder: BatchRaftCmdRequestBuilder::new(),
                trace: PeerMemoryTrace::default(),
                delayed_destroy: None,
                logs_gc_flushed: false,
            }),
        ))
    }

    #[inline]
    pub fn region_id(&self) -> u64 {
        self.peer.region().get_id()
    }

    #[inline]
    pub fn get_peer(&self) -> &Peer<EK, ER> {
        &self.peer
    }

    #[inline]
    pub fn peer_id(&self) -> u64 {
        self.peer.peer_id()
    }

    #[inline]
    pub fn stop(&mut self) {
        self.stopped = true;
    }

    pub fn set_pending_merge_state(&mut self, state: MergeState) {
        self.peer.pending_merge_state = Some(state);
    }

    pub fn schedule_applying_snapshot(&mut self) {
        self.peer.mut_store().schedule_applying_snapshot();
    }

    pub fn reset_hibernate_state(&mut self, state: GroupState) {
        self.hibernate_state.reset(state);
        if state == GroupState::Idle {
            self.peer.raft_group.raft.maybe_free_inflight_buffers();
        }
    }

    pub fn maybe_hibernate(&mut self) -> bool {
        self.hibernate_state
            .maybe_hibernate(self.peer.peer_id(), self.peer.region())
    }

    pub fn update_memory_trace(&mut self, event: &mut TraceEvent) {
        let task = PeerMemoryTrace {
            read_only: self.raft_read_size(),
            progress: self.raft_progress_size(),
            proposals: self.peer.proposal_size(),
            rest: self.peer.rest_size(),
        };
        if let Some(e) = self.trace.reset(task) {
            *event = *event + e;
        }
    }
}

impl<E> BatchRaftCmdRequestBuilder<E>
where
    E: KvEngine,
{
    fn new() -> BatchRaftCmdRequestBuilder<E> {
        BatchRaftCmdRequestBuilder {
            batch_req_size: 0,
            has_proposed_cb: false,
            propose_checked: None,
            request: None,
            callbacks: vec![],
        }
    }

    fn can_batch(&self, cfg: &Config, req: &RaftCmdRequest, req_size: u32) -> bool {
        // No batch request whose size exceed 20% of raft_entry_max_size,
        // so total size of request in batch_raft_request would not exceed
        // (40% + 20%) of raft_entry_max_size
        if req.get_requests().is_empty()
            || req_size as u64 > (cfg.raft_entry_max_size.0 as f64 * 0.2) as u64
        {
            return false;
        }
        for r in req.get_requests() {
            match r.get_cmd_type() {
                CmdType::Delete | CmdType::Put => (),
                _ => {
                    return false;
                }
            }
        }

        if let Some(batch_req) = self.request.as_ref() {
            if batch_req.get_header() != req.get_header() {
                return false;
            }
        }
        true
    }

    fn add(&mut self, cmd: RaftCommand<E::Snapshot>, req_size: u32) {
        let RaftCommand {
            mut request,
            mut callback,
            ..
        } = cmd;
        if let Some(batch_req) = self.request.as_mut() {
            let requests: Vec<_> = request.take_requests().into();
            for q in requests {
                batch_req.mut_requests().push(q);
            }
        } else {
            self.request = Some(request);
        };
        if callback.has_proposed_cb() {
            self.has_proposed_cb = true;
            if self.propose_checked.unwrap_or(false) {
                callback.invoke_proposed();
            }
        }
        self.callbacks.push(callback);
        self.batch_req_size += req_size as u64;
    }

    fn should_finish(&self, cfg: &Config) -> bool {
        if let Some(batch_req) = self.request.as_ref() {
            // Limit the size of batch request so that it will not exceed raft_entry_max_size after
            // adding header.
            if self.batch_req_size > (cfg.raft_entry_max_size.0 as f64 * 0.4) as u64 {
                return true;
            }
            if batch_req.get_requests().len() > <E as WriteBatchExt>::WRITE_BATCH_MAX_KEYS {
                return true;
            }
        }
        false
    }

    fn build(
        &mut self,
        metric: &mut RaftMetrics,
    ) -> Option<(RaftCmdRequest, Callback<E::Snapshot>)> {
        if let Some(req) = self.request.take() {
            self.batch_req_size = 0;
            self.has_proposed_cb = false;
            self.propose_checked = None;
            if self.callbacks.len() == 1 {
                let cb = self.callbacks.pop().unwrap();
                return Some((req, cb));
            }
            metric.propose.batch += self.callbacks.len() - 1;
            let mut cbs = std::mem::take(&mut self.callbacks);
            let proposed_cbs: Vec<ExtCallback> = cbs
                .iter_mut()
                .filter_map(|cb| {
                    if let Callback::Write { proposed_cb, .. } = cb {
                        proposed_cb.take()
                    } else {
                        None
                    }
                })
                .collect();
            let proposed_cb: Option<ExtCallback> = if proposed_cbs.is_empty() {
                None
            } else {
                Some(Box::new(move || {
                    for proposed_cb in proposed_cbs {
                        proposed_cb();
                    }
                }))
            };
            let committed_cbs: Vec<_> = cbs
                .iter_mut()
                .filter_map(|cb| {
                    if let Callback::Write { committed_cb, .. } = cb {
                        committed_cb.take()
                    } else {
                        None
                    }
                })
                .collect();
            let committed_cb: Option<ExtCallback> = if committed_cbs.is_empty() {
                None
            } else {
                Some(Box::new(move || {
                    for committed_cb in committed_cbs {
                        committed_cb();
                    }
                }))
            };

            let times: SmallVec<[TiInstant; 4]> = cbs
                .iter_mut()
                .filter_map(|cb| {
                    if let Callback::Write { request_times, .. } = cb {
                        Some(request_times[0])
                    } else {
                        None
                    }
                })
                .collect();

            let mut cb = Callback::write_ext(
                Box::new(move |resp| {
                    for cb in cbs {
                        let mut cmd_resp = RaftCmdResponse::default();
                        cmd_resp.set_header(resp.response.get_header().clone());
                        cb.invoke_with_response(cmd_resp);
                    }
                }),
                proposed_cb,
                committed_cb,
            );

            if let Callback::Write { request_times, .. } = &mut cb {
                *request_times = times;
            }

            return Some((req, cb));
        }
        None
    }
}

impl<EK, ER> Fsm for PeerFsm<EK, ER>
where
    EK: KvEngine,
    ER: RaftEngine,
{
    type Message = PeerMsg<EK>;

    #[inline]
    fn is_stopped(&self) -> bool {
        self.stopped
    }

    /// Set a mailbox to Fsm, which should be used to send message to itself.
    #[inline]
    fn set_mailbox(&mut self, mailbox: Cow<'_, BasicMailbox<Self>>)
    where
        Self: Sized,
    {
        self.mailbox = Some(mailbox.into_owned());
    }

    /// Take the mailbox from Fsm. Implementation should ensure there will be
    /// no reference to mailbox after calling this method.
    #[inline]
    fn take_mailbox(&mut self) -> Option<BasicMailbox<Self>>
    where
        Self: Sized,
    {
        self.mailbox.take()
    }
}

pub struct PeerFsmDelegate<'a, EK, ER, T: 'static>
where
    EK: KvEngine,
    ER: RaftEngine,
{
    fsm: &'a mut PeerFsm<EK, ER>,
    ctx: &'a mut PollContext<EK, ER, T>,
}

impl<'a, EK, ER, T: Transport> PeerFsmDelegate<'a, EK, ER, T>
where
    EK: KvEngine,
    ER: RaftEngine,
{
    pub fn new(
        fsm: &'a mut PeerFsm<EK, ER>,
        ctx: &'a mut PollContext<EK, ER, T>,
    ) -> PeerFsmDelegate<'a, EK, ER, T> {
        PeerFsmDelegate { fsm, ctx }
    }

    pub fn handle_msgs(&mut self, msgs: &mut Vec<PeerMsg<EK>>) {
        for m in msgs.drain(..) {
            match m {
                PeerMsg::RaftMessage(msg) => {
                    if let Err(e) = self.on_raft_message(msg) {
                        error!(%e;
                            "handle raft message err";
                            "region_id" => self.fsm.region_id(),
                            "peer_id" => self.fsm.peer_id(),
                        );
                    }
                }
                PeerMsg::RaftCommand(cmd) => {
                    self.ctx
                        .raft_metrics
                        .propose
                        .request_wait_time
                        .observe(duration_to_sec(cmd.send_time.saturating_elapsed()) as f64);
                    if let Some(Err(e)) = cmd.extra_opts.deadline.map(|deadline| deadline.check()) {
                        cmd.callback.invoke_with_response(new_error(e.into()));
                        continue;
                    }

                    let req_size = cmd.request.compute_size();
                    if self.ctx.cfg.cmd_batch
                        && self.fsm.batch_req_builder.can_batch(&self.ctx.cfg, &cmd.request, req_size)
                        // Avoid to merge requests with different `DiskFullOpt`s into one,
                        // so that normal writes can be rejected when proposing if the
                        // store's disk is full.
                        && ((self.ctx.self_disk_usage == DiskUsage::Normal
                            && !self.fsm.peer.disk_full_peers.majority())
                            || cmd.extra_opts.disk_full_opt == DiskFullOpt::NotAllowedOnFull)
                    {
                        self.fsm.batch_req_builder.add(cmd, req_size);
                        if self.fsm.batch_req_builder.should_finish(&self.ctx.cfg) {
                            self.propose_batch_raft_command(true);
                        }
                    } else {
                        self.propose_raft_command(
                            cmd.request,
                            cmd.callback,
                            cmd.extra_opts.disk_full_opt,
                        )
                    }
                }
                PeerMsg::Tick(tick) => self.on_tick(tick),
                PeerMsg::ApplyRes { res } => {
                    self.on_apply_res(res);
                }
                PeerMsg::SignificantMsg(msg) => self.on_significant_msg(msg),
                PeerMsg::CasualMessage(msg) => self.on_casual_msg(msg),
                PeerMsg::Start => self.start(),
                PeerMsg::HeartbeatPd => {
                    if self.fsm.peer.is_leader() {
                        self.register_pd_heartbeat_tick()
                    }
                }
                PeerMsg::Noop => {}
                PeerMsg::Persisted {
                    peer_id,
                    ready_number,
                } => self.on_persisted_msg(peer_id, ready_number),
                PeerMsg::UpdateReplicationMode => self.on_update_replication_mode(),
                PeerMsg::Destroy(peer_id) => {
                    if self.fsm.peer.peer_id() == peer_id {
                        match self.fsm.peer.maybe_destroy(self.ctx) {
                            None => self.ctx.raft_metrics.message_dropped.applying_snap += 1,
                            Some(job) => {
                                self.handle_destroy_peer(job);
                            }
                        }
                    }
                }
            }
        }
        // Propose batch request which may be still waiting for more raft-command
        if self.ctx.sync_write_worker.is_some() {
            self.propose_batch_raft_command(true);
        } else {
            self.propose_batch_raft_command(false);
            self.check_batch_cmd_and_proposed_cb();
        }
    }

    fn propose_batch_raft_command(&mut self, force: bool) {
        if self.fsm.batch_req_builder.request.is_none() {
            return;
        }
        if !force
            && self.ctx.cfg.cmd_batch_concurrent_ready_max_count != 0
            && self.fsm.peer.unpersisted_ready_len()
                >= self.ctx.cfg.cmd_batch_concurrent_ready_max_count
        {
            return;
        }
        fail_point!("propose_batch_raft_command", !force, |_| {});
        let (request, callback) = self
            .fsm
            .batch_req_builder
            .build(&mut self.ctx.raft_metrics)
            .unwrap();
        self.propose_raft_command_internal(request, callback, DiskFullOpt::NotAllowedOnFull)
    }

    fn check_batch_cmd_and_proposed_cb(&mut self) {
        if self.fsm.batch_req_builder.request.is_none()
            || !self.fsm.batch_req_builder.has_proposed_cb
            || self.fsm.batch_req_builder.propose_checked.is_some()
        {
            return;
        }
        let cmd = self.fsm.batch_req_builder.request.take().unwrap();
        self.fsm.batch_req_builder.propose_checked = Some(false);
        if let Ok(None) = self.pre_propose_raft_command(&cmd) {
            if self.fsm.peer.will_likely_propose(&cmd) {
                self.fsm.batch_req_builder.propose_checked = Some(true);
                for cb in &mut self.fsm.batch_req_builder.callbacks {
                    cb.invoke_proposed();
                }
            }
        }
        self.fsm.batch_req_builder.request = Some(cmd);
    }

    fn on_update_replication_mode(&mut self) {
        self.fsm
            .peer
            .switch_replication_mode(&self.ctx.global_replication_state);
        if self.fsm.peer.is_leader() {
            self.reset_raft_tick(GroupState::Ordered);
            self.register_pd_heartbeat_tick();
        }
    }

    fn on_unsafe_recovery_pre_demote_failed_voters(
        &mut self,
        syncer: UnsafeRecoveryExecutePlanSyncer,
        failed_voters: Vec<metapb::Peer>,
    ) {
        if self.fsm.peer.unsafe_recovery_state.is_some() {
            warn!(
                "Unsafe recovery, demote failed voters has already been initiated";
                "region_id" => self.region().get_id(),
                "peer_id" => self.fsm.peer.peer.get_id(),
            );
            syncer.abort();
            return;
        }

        if !self.fsm.peer.is_force_leader() {
            error!(
                "Unsafe recovery, demoting failed voters failed, since this peer is not forced leader";
                "region_id" => self.region().get_id(),
                "peer_id" => self.fsm.peer.peer.get_id(),
            );
            return;
        }

        if self.fsm.peer.in_joint_state() {
            info!(
                "Unsafe recovery, already in joint state, exit first";
                "region_id" => self.region().get_id(),
                "peer_id" => self.fsm.peer.peer.get_id(),
            );
            let failed = Arc::new(Mutex::new(false));
            let failed_clone = failed.clone();
            let callback = Callback::<EK::Snapshot>::write(Box::new(move |resp| {
                if resp.response.get_header().has_error() {
                    *failed_clone.lock().unwrap() = true;
                    error!(
                        "Unsafe recovery, fail to exit residual joint state";
                        "err" => ?resp.response.get_header().get_error(),
                    );
                }
            }));
            self.propose_raft_command_internal(
                exit_joint_request(self.region(), &self.fsm.peer.peer),
                callback,
                DiskFullOpt::AllowedOnAlmostFull,
            );

            if !*failed.lock().unwrap() {
                self.fsm.peer.unsafe_recovery_state =
                    Some(UnsafeRecoveryState::DemoteFailedVoters {
                        syncer,
                        failed_voters,
                        target_index: self.fsm.peer.raft_group.raft.raft_log.last_index(),
                        demote_after_exit: true,
                    });
            }
        } else {
            self.unsafe_recovery_demote_failed_voters(syncer, failed_voters);
        }
    }

    fn unsafe_recovery_demote_failed_voters(
        &mut self,
        syncer: UnsafeRecoveryExecutePlanSyncer,
        failed_voters: Vec<metapb::Peer>,
    ) {
        if let Some(req) =
            demote_failed_voters_request(self.region(), &self.fsm.peer.peer, failed_voters)
        {
            info!(
                "Unsafe recovery, demoting failed voters";
                "region_id" => self.region().get_id(),
                "peer_id" => self.fsm.peer.peer.get_id(),
                "req" => ?req);
            let failed = Arc::new(Mutex::new(false));
            let failed_clone = failed.clone();
            let callback = Callback::<EK::Snapshot>::write(Box::new(move |resp| {
                if resp.response.get_header().has_error() {
                    *failed_clone.lock().unwrap() = true;
                    error!(
                        "Unsafe recovery, fail to finish demotion";
                        "err" => ?resp.response.get_header().get_error(),
                    );
                }
            }));
            self.propose_raft_command_internal(req, callback, DiskFullOpt::AllowedOnAlmostFull);
            if !*failed.lock().unwrap() {
                self.fsm.peer.unsafe_recovery_state =
                    Some(UnsafeRecoveryState::DemoteFailedVoters {
                        syncer,
                        failed_voters: vec![], // No longer needed since here.
                        target_index: self.fsm.peer.raft_group.raft.raft_log.last_index(),
                        demote_after_exit: false,
                    });
            }
        } else {
            warn!(
                "Unsafe recovery, no need to demote failed voters";
                "region" => ?self.region(),
            );
        }
    }

    fn on_unsafe_recovery_destroy(&mut self, syncer: UnsafeRecoveryExecutePlanSyncer) {
        if self.fsm.peer.unsafe_recovery_state.is_some() {
            warn!(
                "Unsafe recovery, can't destroy, another plan is executing in progress";
                "region_id" => self.region_id(),
                "peer_id" => self.fsm.peer_id(),
            );
            syncer.abort();
            return;
        }
        self.fsm.peer.unsafe_recovery_state = Some(UnsafeRecoveryState::Destroy(syncer));
        self.handle_destroy_peer(DestroyPeerJob {
            initialized: self.fsm.peer.is_initialized(),
            region_id: self.region_id(),
            peer: self.fsm.peer.peer.clone(),
        });
    }

    fn on_unsafe_recovery_wait_apply(&mut self, syncer: UnsafeRecoveryWaitApplySyncer) {
        if self.fsm.peer.unsafe_recovery_state.is_some() {
            warn!(
                "Unsafe recovery, can't wait apply, another plan is executing in progress";
                "region_id" => self.region_id(),
                "peer_id" => self.fsm.peer_id(),
            );
            syncer.abort();
            return;
        }
        let target_index = if self.fsm.peer.force_leader.is_some() {
            // For regions that lose quorum (or regions have force leader), whatever has been
            // proposed will be committed. Based on that fact, we simply use "last index" here to
            // avoid implementing another "wait commit" process.
            self.fsm.peer.raft_group.raft.raft_log.last_index()
        } else {
            self.fsm.peer.raft_group.raft.raft_log.committed
        };

        self.fsm.peer.unsafe_recovery_state = Some(UnsafeRecoveryState::WaitApply {
            target_index,
            syncer,
        });
        self.fsm
            .peer
            .unsafe_recovery_maybe_finish_wait_apply(/*force=*/ self.fsm.stopped);
    }

    fn on_unsafe_recovery_fill_out_report(&mut self, syncer: UnsafeRecoveryFillOutReportSyncer) {
        let mut self_report = pdpb::PeerReport::default();
        self_report.set_raft_state(self.fsm.peer.get_store().raft_state().clone());
        let mut region_local_state = RegionLocalState::default();
        region_local_state.set_region(self.region().clone());
        self_report.set_region_state(region_local_state);
        self_report.set_is_force_leader(self.fsm.peer.force_leader.is_some());
        syncer.report_for_self(self_report);
    }

    fn on_casual_msg(&mut self, msg: CasualMessage<EK>) {
        match msg {
            CasualMessage::SplitRegion {
                region_epoch,
                split_keys,
                callback,
                source,
            } => {
                self.on_prepare_split_region(region_epoch, split_keys, callback, &source);
            }
            CasualMessage::ComputeHashResult {
                index,
                context,
                hash,
            } => {
                self.on_hash_computed(index, context, hash);
            }
            CasualMessage::RegionApproximateSize { size } => {
                self.on_approximate_region_size(size);
            }
            CasualMessage::RegionApproximateKeys { keys } => {
                self.on_approximate_region_keys(keys);
            }
            CasualMessage::RefreshRegionBuckets {
                region_epoch,
                buckets,
                bucket_ranges,
                cb,
            } => {
                self.on_refresh_region_buckets(region_epoch, buckets, bucket_ranges, cb);
            }
            CasualMessage::CompactionDeclinedBytes { bytes } => {
                self.on_compaction_declined_bytes(bytes);
            }
            CasualMessage::HalfSplitRegion {
                region_epoch,
                policy,
                source,
                cb,
            } => {
                self.on_schedule_half_split_region(&region_epoch, policy, source, cb);
            }
            CasualMessage::GcSnap { snaps } => {
                self.on_gc_snap(snaps);
            }
            CasualMessage::ClearRegionSize => {
                self.on_clear_region_size();
            }
            CasualMessage::RegionOverlapped => {
                debug!("start ticking for overlapped"; "region_id" => self.region_id(), "peer_id" => self.fsm.peer_id());
                // Maybe do some safe check first?
                self.fsm.reset_hibernate_state(GroupState::Chaos);
                self.register_raft_base_tick();

                if is_learner(&self.fsm.peer.peer) {
                    // FIXME: should use `bcast_check_stale_peer_message` instead.
                    // Sending a new enum type msg to a old tikv may cause panic during rolling update
                    // we should change the protobuf behavior and check if properly handled in all place
                    self.fsm.peer.bcast_wake_up_message(self.ctx);
                }
            }
            CasualMessage::SnapshotGenerated => {
                // Resume snapshot handling again to avoid waiting another heartbeat.
                self.fsm.peer.ping();
                self.fsm.has_ready = true;
            }
            CasualMessage::ForceCompactRaftLogs => {
                self.on_raft_gc_log_tick(true);
            }
            CasualMessage::AccessPeer(cb) => cb(self.fsm as &mut dyn AbstractPeer),
            CasualMessage::QueryRegionLeaderResp { region, leader } => {
                // the leader already updated
                if self.fsm.peer.raft_group.raft.leader_id != raft::INVALID_ID
                    // the returned region is stale
                    || util::is_epoch_stale(
                        region.get_region_epoch(),
                        self.fsm.peer.region().get_region_epoch(),
                    )
                {
                    // Stale message
                    return;
                }

                // Wake up the leader if the peer is on the leader's peer list
                if region
                    .get_peers()
                    .iter()
                    .any(|p| p.get_id() == self.fsm.peer_id())
                {
                    self.fsm.peer.send_wake_up_message(self.ctx, &leader);
                }
            }
            CasualMessage::RenewLease => {
                self.try_renew_leader_lease("casual message");
                self.reset_raft_tick(GroupState::Ordered);
            }
            CasualMessage::RejectRaftAppend { peer_id } => {
                let mut msg = raft::eraftpb::Message::new();
                msg.msg_type = MessageType::MsgUnreachable;
                msg.to = peer_id;
                msg.from = self.fsm.peer.peer_id();

                let raft_msg = self.fsm.peer.build_raft_messages(self.ctx, vec![msg]);
                self.fsm.peer.send_raft_messages(self.ctx, raft_msg);
            }
            CasualMessage::SnapshotApplied => {
                self.fsm.has_ready = true;
            }
            CasualMessage::Campaign => {
                let _ = self.fsm.peer.raft_group.campaign();
                self.fsm.has_ready = true;
            }
        }
    }

    fn on_tick(&mut self, tick: PeerTick) {
        if self.fsm.stopped {
            return;
        }
        trace!(
            "tick";
            "tick" => ?tick,
            "peer_id" => self.fsm.peer_id(),
            "region_id" => self.region_id(),
        );
        self.fsm.tick_registry[tick as usize] = false;
        self.fsm.peer.adjust_cfg_if_changed(self.ctx);
        match tick {
            PeerTick::Raft => self.on_raft_base_tick(),
            PeerTick::RaftLogGc => self.on_raft_gc_log_tick(false),
            PeerTick::PdHeartbeat => self.on_pd_heartbeat_tick(),
            PeerTick::SplitRegionCheck => self.on_split_region_check_tick(),
            PeerTick::CheckMerge => self.on_check_merge(),
            PeerTick::CheckPeerStaleState => self.on_check_peer_stale_state_tick(),
            PeerTick::EntryCacheEvict => self.on_entry_cache_evict_tick(),
            PeerTick::CheckLeaderLease => self.on_check_leader_lease_tick(),
            PeerTick::ReactivateMemoryLock => self.on_reactivate_memory_lock_tick(),
            PeerTick::ReportBuckets => self.on_report_region_buckets_tick(),
        }
    }

    fn start(&mut self) {
        self.register_raft_base_tick();
        self.register_raft_gc_log_tick();
        self.register_pd_heartbeat_tick();
        self.register_split_region_check_tick();
        self.register_check_peer_stale_state_tick();
        self.on_check_merge();
        // Apply committed entries more quickly.
        // Or if it's a leader. This implicitly means it's a singleton
        // because it becomes leader in `Peer::new` when it's a
        // singleton. It has a no-op entry that need to be persisted,
        // committed, and then it should apply it.
        if self.fsm.peer.raft_group.store().commit_index()
            > self.fsm.peer.raft_group.store().applied_index()
            || self.fsm.peer.is_leader()
        {
            self.fsm.has_ready = true;
        }
        self.fsm.peer.maybe_gen_approximate_buckets(self.ctx);
    }

    fn on_gc_snap(&mut self, snaps: Vec<(SnapKey, bool)>) {
        let schedule_delete_snapshot_files = |key: SnapKey, snap| {
            if let Err(e) = self.ctx.cleanup_scheduler.schedule(CleanupTask::GcSnapshot(
                GcSnapshotTask::DeleteSnapshotFiles {
                    key: key.clone(),
                    snapshot: snap,
                    check_entry: false,
                },
            )) {
                error!(
                    "failed to schedule task to delete compacted snap file";
                    "key" => %key,
                    "err" => %e,
                )
            }
        };

        let is_applying_snap = self.fsm.peer.is_handling_snapshot();
        let s = self.fsm.peer.get_store();
        let compacted_idx = s.truncated_index();
        let compacted_term = s.truncated_term();
        for (key, is_sending) in snaps {
            if is_sending {
                let s = match self.ctx.snap_mgr.get_snapshot_for_gc(&key, is_sending) {
                    Ok(s) => s,
                    Err(e) => {
                        error!(%e;
                            "failed to load snapshot";
                            "region_id" => self.fsm.region_id(),
                            "peer_id" => self.fsm.peer_id(),
                            "snapshot" => ?key,
                        );
                        continue;
                    }
                };
                if key.term < compacted_term || key.idx < compacted_idx {
                    info!(
                        "deleting compacted snap file";
                        "region_id" => self.fsm.region_id(),
                        "peer_id" => self.fsm.peer_id(),
                        "snap_file" => %key,
                    );
                    schedule_delete_snapshot_files(key, s);
                } else if let Ok(meta) = s.meta() {
                    let modified = match meta.modified() {
                        Ok(m) => m,
                        Err(e) => {
                            error!(
                                "failed to load snapshot";
                                "region_id" => self.fsm.region_id(),
                                "peer_id" => self.fsm.peer_id(),
                                "snapshot" => ?key,
                                "err" => %e,
                            );
                            continue;
                        }
                    };
                    if let Ok(elapsed) = modified.elapsed() {
                        if elapsed > self.ctx.cfg.snap_gc_timeout.0 {
                            info!(
                                "deleting expired snap file";
                                "region_id" => self.fsm.region_id(),
                                "peer_id" => self.fsm.peer_id(),
                                "snap_file" => %key,
                            );
                            schedule_delete_snapshot_files(key, s);
                        }
                    }
                }
            } else if key.term <= compacted_term
                && (key.idx < compacted_idx
                    || key.idx == compacted_idx
                        && !is_applying_snap
                        && !self.fsm.peer.pending_remove)
            {
                info!(
                    "deleting applied snap file";
                    "region_id" => self.fsm.region_id(),
                    "peer_id" => self.fsm.peer_id(),
                    "snap_file" => %key,
                );
                let a = match self.ctx.snap_mgr.get_snapshot_for_gc(&key, is_sending) {
                    Ok(a) => a,
                    Err(e) => {
                        error!(%e;
                            "failed to load snapshot";
                            "region_id" => self.fsm.region_id(),
                            "peer_id" => self.fsm.peer_id(),
                            "snap_file" => %key,
                        );
                        continue;
                    }
                };
                schedule_delete_snapshot_files(key, a);
            }
        }
    }

    fn on_clear_region_size(&mut self) {
        self.fsm.peer.approximate_size = None;
        self.fsm.peer.approximate_keys = None;
        self.fsm.peer.may_skip_split_check = false;
        self.register_split_region_check_tick();
    }

    fn on_capture_change(
        &mut self,
        cmd: ChangeObserver,
        region_epoch: RegionEpoch,
        cb: Callback<EK::Snapshot>,
    ) {
        fail_point!("raft_on_capture_change");
        let region_id = self.region_id();
        let msg =
            new_read_index_request(region_id, region_epoch.clone(), self.fsm.peer.peer.clone());
        let apply_router = self.ctx.apply_router.clone();
        self.propose_raft_command_internal(
            msg,
            Callback::Read(Box::new(move |resp| {
                // Return the error
                if resp.response.get_header().has_error() {
                    cb.invoke_read(resp);
                    return;
                }
                apply_router.schedule_task(
                    region_id,
                    ApplyTask::Change {
                        cmd,
                        region_epoch,
                        cb,
                    },
                )
            })),
            DiskFullOpt::NotAllowedOnFull,
        );
    }

    fn on_significant_msg(&mut self, msg: SignificantMsg<EK::Snapshot>) {
        match msg {
            SignificantMsg::SnapshotStatus {
                to_peer_id, status, ..
            } => {
                // Report snapshot status to the corresponding peer.
                self.report_snapshot_status(to_peer_id, status);
            }
            SignificantMsg::Unreachable { to_peer_id, .. } => {
                if self.fsm.peer.is_leader() {
                    self.fsm.peer.raft_group.report_unreachable(to_peer_id);
                } else if to_peer_id == self.fsm.peer.leader_id() {
                    self.fsm.reset_hibernate_state(GroupState::Chaos);
                    self.register_raft_base_tick();
                }
            }
            SignificantMsg::StoreUnreachable { store_id } => {
                if let Some(peer_id) = util::find_peer(self.region(), store_id).map(|p| p.get_id())
                {
                    if self.fsm.peer.is_leader() {
                        self.fsm.peer.raft_group.report_unreachable(peer_id);
                    } else if peer_id == self.fsm.peer.leader_id() {
                        self.fsm.reset_hibernate_state(GroupState::Chaos);
                        self.register_raft_base_tick();
                    }
                }
            }
            SignificantMsg::MergeResult {
                target_region_id,
                target,
                result,
            } => {
                self.on_merge_result(target_region_id, target, result);
            }
            SignificantMsg::CatchUpLogs(catch_up_logs) => {
                self.on_catch_up_logs_for_merge(catch_up_logs);
            }
            SignificantMsg::StoreResolved { group_id, .. } => {
                let state = self.ctx.global_replication_state.lock().unwrap();
                if state.status().get_mode() != ReplicationMode::DrAutoSync {
                    return;
                }
                if state.status().get_dr_auto_sync().get_state() == DrAutoSyncState::Async {
                    return;
                }
                drop(state);
                self.fsm
                    .peer
                    .raft_group
                    .raft
                    .assign_commit_groups(&[(self.fsm.peer_id(), group_id)]);
            }
            SignificantMsg::CaptureChange {
                cmd,
                region_epoch,
                callback,
            } => self.on_capture_change(cmd, region_epoch, callback),
            SignificantMsg::LeaderCallback(cb) => {
                self.on_leader_callback(cb);
            }
            SignificantMsg::RaftLogGcFlushed => {
                self.on_raft_log_gc_flushed();
            }
            SignificantMsg::RaftlogFetched { context, res } => {
                self.on_raft_log_fetched(context, res);
            }
            SignificantMsg::EnterForceLeaderState {
                syncer,
                failed_stores,
            } => {
                self.on_enter_pre_force_leader(syncer, failed_stores);
            }
            SignificantMsg::ExitForceLeaderState => self.on_exit_force_leader(),
            SignificantMsg::UnsafeRecoveryDemoteFailedVoters {
                syncer,
                failed_voters,
            } => self.on_unsafe_recovery_pre_demote_failed_voters(syncer, failed_voters),
            SignificantMsg::UnsafeRecoveryDestroy(syncer) => {
                self.on_unsafe_recovery_destroy(syncer)
            }
            SignificantMsg::UnsafeRecoveryWaitApply(syncer) => {
                self.on_unsafe_recovery_wait_apply(syncer)
            }
            SignificantMsg::UnsafeRecoveryFillOutReport(syncer) => {
                self.on_unsafe_recovery_fill_out_report(syncer)
            }
        }
    }

    fn on_enter_pre_force_leader(
        &mut self,
        syncer: UnsafeRecoveryForceLeaderSyncer,
        failed_stores: HashSet<u64>,
    ) {
        match self.fsm.peer.force_leader {
            Some(ForceLeaderState::PreForceLeader { .. }) => {
                self.on_force_leader_fail();
            }
            Some(ForceLeaderState::ForceLeader { .. }) => {
                // already is a force leader, do nothing
                return;
            }
            Some(ForceLeaderState::WaitTicks { .. }) => {
                self.fsm.peer.force_leader = None;
            }
            None => {}
        }

        if !self.fsm.peer.is_initialized() {
            warn!(
                "Unsafe recovery, cannot force leader since this peer is not initialized";
                "region_id" => self.fsm.region_id(),
                "peer_id" => self.fsm.peer_id(),
            );
            return;
        }

        let ticks = if self.fsm.peer.is_leader() {
            if self.fsm.hibernate_state.group_state() == GroupState::Ordered {
                warn!(
                    "Unsafe recovery, reject pre force leader due to already being leader";
                    "region_id" => self.fsm.region_id(),
                    "peer_id" => self.fsm.peer_id(),
                );
                return;
            }
            // wait two rounds of election timeout to trigger check quorum to step down the leader
            // note: check quorum is triggered every `election_timeout` instead of `randomized_election_timeout`
            Some(
                self.fsm.peer.raft_group.raft.election_timeout() * 2
                    - self.fsm.peer.raft_group.raft.election_elapsed,
            )
        // When election timeout is triggered, leader_id is set to INVALID_ID.
        // But learner(not promotable) is a exception here as it wouldn't tick
        // election.
        } else if self.fsm.peer.raft_group.raft.promotable()
            && self.fsm.peer.leader_id() != raft::INVALID_ID
        {
            if self.fsm.hibernate_state.group_state() == GroupState::Ordered
                || self.fsm.hibernate_state.group_state() == GroupState::Chaos
            {
                warn!(
                    "Unsafe recovery, reject pre force leader due to leader lease may not expired";
                    "region_id" => self.fsm.region_id(),
                    "peer_id" => self.fsm.peer_id(),
                );
                return;
            }
            // wait one round of election timeout to make sure leader_id is invalid
            Some(
                self.fsm.peer.raft_group.raft.randomized_election_timeout()
                    - self.fsm.peer.raft_group.raft.election_elapsed,
            )
        } else {
            None
        };

        if let Some(ticks) = ticks {
            info!(
                "Unsafe recovery, enter wait ticks";
                "region_id" => self.fsm.region_id(),
                "peer_id" => self.fsm.peer_id(),
                "ticks" => ticks,
            );
            self.fsm.peer.force_leader = Some(ForceLeaderState::WaitTicks {
                syncer,
                failed_stores,
                ticks,
            });
            self.reset_raft_tick(if self.fsm.peer.is_leader() {
                GroupState::Ordered
            } else {
                GroupState::Chaos
            });
            self.fsm.has_ready = true;
            return;
        }

        let expected_alive_voter = self.get_force_leader_expected_alive_voter(&failed_stores);
        if !expected_alive_voter.is_empty()
            && self
                .fsm
                .peer
                .raft_group
                .raft
                .prs()
                .has_quorum(&expected_alive_voter)
        {
            warn!(
                "Unsafe recovery, reject pre force leader due to has quorum";
                "region_id" => self.fsm.region_id(),
                "peer_id" => self.fsm.peer_id(),
            );
            return;
        }

        info!(
            "Unsafe recovery, enter pre force leader state";
            "region_id" => self.fsm.region_id(),
            "peer_id" => self.fsm.peer_id(),
            "alive_voter" => ?expected_alive_voter,
        );

        // Do not use prevote as prevote won't set `vote` to itself.
        // When PD issues force leader on two different peer, it may cause
        // two force leader in same term.
        self.fsm.peer.raft_group.raft.pre_vote = false;
        // trigger vote request to all voters, will check the vote result in `check_force_leader`
        if let Err(e) = self.fsm.peer.raft_group.campaign() {
            warn!(
                "Unsafe recovery, campaign failed";
                "region_id" => self.fsm.region_id(),
                "peer_id" => self.fsm.peer_id(),
                "err" => ?e,
            );
        }
        assert_eq!(self.fsm.peer.get_role(), StateRole::Candidate);
        if !self
            .fsm
            .peer
            .raft_group
            .raft
            .prs()
            .votes()
            .get(&self.fsm.peer.peer_id())
            .unwrap()
        {
            warn!(
                "Unsafe recovery, pre force leader failed to campaign";
                "region_id" => self.fsm.region_id(),
                "peer_id" => self.fsm.peer_id(),
            );
            self.on_force_leader_fail();
            return;
        }

        self.fsm.peer.force_leader = Some(ForceLeaderState::PreForceLeader {
            syncer,
            failed_stores,
        });
        self.fsm.has_ready = true;
    }

    fn on_force_leader_fail(&mut self) {
        self.fsm.peer.raft_group.raft.pre_vote = true;
        self.fsm.peer.raft_group.raft.set_check_quorum(true);
        self.fsm.peer.force_leader = None;
    }

    fn on_enter_force_leader(&mut self) {
        info!(
            "Unsafe recovery, enter force leader state";
            "region_id" => self.fsm.region_id(),
            "peer_id" => self.fsm.peer_id(),
        );
        assert_eq!(self.fsm.peer.get_role(), StateRole::Candidate);

        let failed_stores = match self.fsm.peer.force_leader.take() {
            Some(ForceLeaderState::PreForceLeader { failed_stores, .. }) => failed_stores,
            _ => unreachable!(),
        };

        let peer_ids: Vec<_> = self.fsm.peer.voters().iter().collect();
        for peer_id in peer_ids {
            let store_id = self
                .region()
                .get_peers()
                .iter()
                .find(|p| p.get_id() == peer_id)
                .unwrap()
                .get_store_id();
            if !failed_stores.contains(&store_id) {
                continue;
            }

            // make fake vote response
            let mut msg = raft::eraftpb::Message::new();
            msg.msg_type = MessageType::MsgRequestVoteResponse;
            msg.reject = false;
            msg.term = self.fsm.peer.term();
            msg.from = peer_id;
            msg.to = self.fsm.peer.peer_id();
            self.fsm.peer.raft_group.step(msg).unwrap();
        }

        // after receiving all votes, should become leader
        assert!(self.fsm.peer.is_leader());
        self.fsm.peer.raft_group.raft.set_check_quorum(false);

        // make sure it's not hibernated
        self.reset_raft_tick(GroupState::Ordered);

        self.fsm.peer.force_leader = Some(ForceLeaderState::ForceLeader {
            time: TiInstant::now_coarse(),
            failed_stores,
        });
        self.fsm.has_ready = true;
    }

    fn on_exit_force_leader(&mut self) {
        if self.fsm.peer.force_leader.is_none() {
            return;
        }

        info!(
            "exit force leader state";
            "region_id" => self.fsm.region_id(),
            "peer_id" => self.fsm.peer_id(),
        );
        self.fsm.peer.force_leader = None;
        // make sure it's not hibernated
        assert_eq!(self.fsm.hibernate_state.group_state(), GroupState::Ordered);
        // leader lease shouldn't be renewed in force leader state.
        assert_eq!(
            self.fsm.peer.leader_lease().inspect(None),
            LeaseState::Expired
        );
        self.fsm
            .peer
            .raft_group
            .raft
            .become_follower(self.fsm.peer.term(), raft::INVALID_ID);

        self.fsm.peer.raft_group.raft.set_check_quorum(true);
        self.fsm.peer.raft_group.raft.pre_vote = true;
        if self.fsm.peer.raft_group.raft.promotable() {
            // Do not campaign directly here, otherwise on_role_changed() won't called for follower state
            let _ = self.ctx.router.send(
                self.region_id(),
                PeerMsg::CasualMessage(CasualMessage::Campaign),
            );
        }
        self.fsm.has_ready = true;
    }

    #[inline]
    fn get_force_leader_expected_alive_voter(&self, failed_stores: &HashSet<u64>) -> HashSet<u64> {
        let region = self.region();
        self.fsm
            .peer
            .voters()
            .iter()
            .filter(|peer_id| {
                let store_id = region
                    .get_peers()
                    .iter()
                    .find(|p| p.get_id() == *peer_id)
                    .unwrap()
                    .get_store_id();
                !failed_stores.contains(&store_id)
            })
            .collect()
    }

    #[inline]
    fn check_force_leader(&mut self) {
        if let Some(ForceLeaderState::WaitTicks {
            syncer,
            failed_stores,
            ticks,
        }) = &mut self.fsm.peer.force_leader
        {
            if *ticks == 0 {
                let syncer_clone = syncer.clone();
                let s = mem::take(failed_stores);
                self.on_enter_pre_force_leader(syncer_clone, s);
            } else {
                *ticks -= 1;
            }
            return;
        };

        let failed_stores = match &self.fsm.peer.force_leader {
            None => return,
            Some(ForceLeaderState::ForceLeader { .. }) => {
                if self.fsm.peer.maybe_force_forward_commit_index() {
                    self.fsm.has_ready = true;
                }
                return;
            }
            Some(ForceLeaderState::PreForceLeader { failed_stores, .. }) => failed_stores,
            Some(ForceLeaderState::WaitTicks { .. }) => unreachable!(),
        };

        if self.fsm.peer.raft_group.raft.election_elapsed + 1
            < self.ctx.cfg.raft_election_timeout_ticks
        {
            // wait as longer as it can to collect responses of request vote
            return;
        }

        let expected_alive_voter: HashSet<_> =
            self.get_force_leader_expected_alive_voter(failed_stores);
        let check = || {
            if self.fsm.peer.raft_group.raft.state != StateRole::Candidate {
                Err(format!(
                    "unexpected role {:?}",
                    self.fsm.peer.raft_group.raft.state
                ))
            } else {
                let mut granted = 0;
                for (id, vote) in self.fsm.peer.raft_group.raft.prs().votes() {
                    if expected_alive_voter.contains(id) {
                        if *vote {
                            granted += 1;
                        } else {
                            return Err(format!("receive reject response from {}", *id));
                        }
                    } else if *id == self.fsm.peer_id() {
                        // self may be a learner
                        continue;
                    } else {
                        return Err(format!(
                            "receive unexpected vote from {} vote {}",
                            *id, *vote
                        ));
                    }
                }
                Ok(granted)
            }
        };

        match check() {
            Err(err) => {
                warn!(
                    "Unsafe recovery, pre force leader check failed";
                    "region_id" => self.fsm.region_id(),
                    "peer_id" => self.fsm.peer_id(),
                    "alive_voter" => ?expected_alive_voter,
                    "reason" => err,
                );
                self.on_force_leader_fail();
            }
            Ok(granted) => {
                info!(
                    "Unsafe recovery, expected live voters:";
                    "voters" => ?expected_alive_voter,
                    "granted" => granted
                );
                if granted == expected_alive_voter.len() {
                    self.on_enter_force_leader();
                }
            }
        }
    }

    fn on_raft_log_fetched(&mut self, context: GetEntriesContext, res: Box<RaftlogFetchResult>) {
        let low = res.low;
        // if the peer is not the leader anymore or being destroyed, ignore the result.
        if !self.fsm.peer.is_leader() || self.fsm.peer.pending_remove {
            self.fsm.peer.mut_store().clean_async_fetch_res(low);
            return;
        }

        if self.fsm.peer.term() != res.term {
            // term has changed, the result may be not correct.
            self.fsm.peer.mut_store().clean_async_fetch_res(low);
        } else {
            self.fsm
                .peer
                .mut_store()
                .update_async_fetch_res(low, Some(res));
        }
        self.fsm.peer.raft_group.on_entries_fetched(context);
        // clean the async fetch result immediately if not used to free memory
        self.fsm.peer.mut_store().update_async_fetch_res(low, None);
        self.fsm.has_ready = true;
    }

    fn on_persisted_msg(&mut self, peer_id: u64, ready_number: u64) {
        if peer_id != self.fsm.peer_id() {
            error!(
                "peer id not match";
                "region_id" => self.fsm.region_id(),
                "peer_id" => self.fsm.peer_id(),
                "persisted_peer_id" => peer_id,
                "persisted_number" => ready_number,
            );
            return;
        }
        if let Some(persist_snap_res) = self.fsm.peer.on_persist_ready(self.ctx, ready_number) {
            self.on_ready_persist_snapshot(persist_snap_res);
            if self.fsm.peer.pending_merge_state.is_some() {
                // After applying a snapshot, merge is rollbacked implicitly.
                self.on_ready_rollback_merge(0, None);
            }
            self.register_raft_base_tick();
        }

        self.fsm.has_ready = true;

        if let Some(delay) = self.fsm.delayed_destroy {
            if delay.reason == DelayReason::UnPersistedReady
                && !self.fsm.peer.has_unpersisted_ready()
            {
                self.destroy_peer(delay.merged_by_target);
            }
        }
    }

    pub fn post_raft_ready_append(&mut self) {
        if let Some(persist_snap_res) = self.fsm.peer.handle_raft_ready_advance(self.ctx) {
            self.on_ready_persist_snapshot(persist_snap_res);
            if self.fsm.peer.pending_merge_state.is_some() {
                // After applying a snapshot, merge is rollbacked implicitly.
                self.on_ready_rollback_merge(0, None);
            }
            self.register_raft_base_tick();
        }
    }

    fn report_snapshot_status(&mut self, to_peer_id: u64, status: SnapshotStatus) {
        let to_peer = match self.fsm.peer.get_peer_from_cache(to_peer_id) {
            Some(peer) => peer,
            None => {
                // If to_peer is gone, ignore this snapshot status
                warn!(
                    "peer not found, ignore snapshot status";
                    "region_id" => self.region_id(),
                    "peer_id" => self.fsm.peer_id(),
                    "to_peer_id" => to_peer_id,
                    "status" => ?status,
                );
                return;
            }
        };
        info!(
            "report snapshot status";
            "region_id" => self.fsm.region_id(),
            "peer_id" => self.fsm.peer_id(),
            "to" => ?to_peer,
            "status" => ?status,
        );
        self.fsm.peer.raft_group.report_snapshot(to_peer_id, status)
    }

    fn on_leader_callback(&mut self, cb: Callback<EK::Snapshot>) {
        let msg = new_read_index_request(
            self.region_id(),
            self.region().get_region_epoch().clone(),
            self.fsm.peer.peer.clone(),
        );
        self.propose_raft_command_internal(msg, cb, DiskFullOpt::NotAllowedOnFull);
    }

    fn on_role_changed(&mut self, role: Option<StateRole>) {
        // Update leader lease when the Raft state changes.
        if let Some(r) = role {
            if StateRole::Leader == r {
                self.fsm.missing_ticks = 0;
                self.register_split_region_check_tick();
                self.fsm.peer.heartbeat_pd(self.ctx);
                self.register_pd_heartbeat_tick();
                self.register_raft_gc_log_tick();
                self.register_check_leader_lease_tick();
                self.register_report_region_buckets_tick();
            }

            if let Some(ForceLeaderState::ForceLeader { .. }) = self.fsm.peer.force_leader {
                if r != StateRole::Leader {
                    // for some reason, it's not leader anymore
                    info!(
                        "step down in force leader state";
                        "region_id" => self.fsm.region_id(),
                        "peer_id" => self.fsm.peer_id(),
                        "state" => ?r,
                    );
                    self.on_force_leader_fail();
                }
            }
        }
    }

    /// Collect ready if any.
    ///
    /// Returns false is no readiness is generated.
    pub fn collect_ready(&mut self) -> bool {
        let has_ready = self.fsm.has_ready;
        self.fsm.has_ready = false;
        if !has_ready || self.fsm.stopped {
            return false;
        }
        self.ctx.pending_count += 1;
        self.ctx.has_ready = true;
        let res = self.fsm.peer.handle_raft_ready_append(self.ctx);
        if let Some(r) = res {
            self.on_role_changed(r.state_role);
            if r.has_new_entries {
                self.register_raft_gc_log_tick();
                self.register_entry_cache_evict_tick();
            }
            self.ctx.ready_count += 1;
            self.ctx.raft_metrics.ready.has_ready_region += 1;

            if self.fsm.peer.leader_unreachable {
                self.fsm.reset_hibernate_state(GroupState::Chaos);
                self.register_raft_base_tick();
                self.fsm.peer.leader_unreachable = false;
            }

            return r.has_write_ready;
        }
        false
    }

    #[inline]
    fn region_id(&self) -> u64 {
        self.fsm.peer.region().get_id()
    }

    #[inline]
    fn region(&self) -> &Region {
        self.fsm.peer.region()
    }

    #[inline]
    fn store_id(&self) -> u64 {
        self.fsm.peer.peer.get_store_id()
    }

    #[inline]
    fn schedule_tick(&mut self, tick: PeerTick) {
        let idx = tick as usize;
        if self.fsm.tick_registry[idx] {
            return;
        }
        if is_zero_duration(&self.ctx.tick_batch[idx].wait_duration) {
            return;
        }
        trace!(
            "schedule tick";
            "tick" => ?tick,
            "timeout" => ?self.ctx.tick_batch[idx].wait_duration,
            "region_id" => self.region_id(),
            "peer_id" => self.fsm.peer_id(),
        );
        self.fsm.tick_registry[idx] = true;

        let region_id = self.region_id();
        let mb = match self.ctx.router.mailbox(region_id) {
            Some(mb) => mb,
            None => {
                self.fsm.tick_registry[idx] = false;
                error!(
                    "failed to get mailbox";
                    "region_id" => self.fsm.region_id(),
                    "peer_id" => self.fsm.peer_id(),
                    "tick" => ?tick,
                );
                return;
            }
        };
        let peer_id = self.fsm.peer.peer_id();
        let cb = Box::new(move || {
            // This can happen only when the peer is about to be destroyed
            // or the node is shutting down. So it's OK to not to clean up
            // registry.
            if let Err(e) = mb.force_send(PeerMsg::Tick(tick)) {
                debug!(
                    "failed to schedule peer tick";
                    "region_id" => region_id,
                    "peer_id" => peer_id,
                    "tick" => ?tick,
                    "err" => %e,
                );
            }
        });
        self.ctx.tick_batch[idx].ticks.push(cb);
    }

    fn register_raft_base_tick(&mut self) {
        // If we register raft base tick failed, the whole raft can't run correctly,
        // TODO: shutdown the store?
        self.schedule_tick(PeerTick::Raft)
    }

    fn on_raft_base_tick(&mut self) {
        fail_point!(
            "on_raft_base_tick_idle",
            self.fsm.hibernate_state.group_state() == GroupState::Idle,
            |_| {}
        );

        if self.fsm.peer.pending_remove {
            self.fsm.peer.mut_store().flush_cache_metrics();
            return;
        }
        // When having pending snapshot, if election timeout is met, it can't pass
        // the pending conf change check because first index has been updated to
        // a value that is larger than last index.
        if self.fsm.peer.is_handling_snapshot() || self.fsm.peer.has_pending_snapshot() {
            // need to check if snapshot is applied.
            self.fsm.has_ready = true;
            self.fsm.missing_ticks = 0;
            self.register_raft_base_tick();
            return;
        }

        self.fsm.peer.retry_pending_reads(&self.ctx.cfg);

        self.check_force_leader();

        let mut res = None;
        if self.ctx.cfg.hibernate_regions {
            if self.fsm.hibernate_state.group_state() == GroupState::Idle {
                // missing_ticks should be less than election timeout ticks otherwise
                // follower may tick more than an election timeout in chaos state.
                // Before stopping tick, `missing_tick` should be `raft_election_timeout_ticks` - 2
                // - `raft_heartbeat_ticks` (default 10 - 2 - 2 = 6)
                // and the follower's `election_elapsed` in raft-rs is 1.
                // After the group state becomes Chaos, the next tick will call `raft_group.tick`
                // `missing_tick` + 1 times(default 7).
                // Then the follower's `election_elapsed` will be 1 + `missing_tick` + 1
                // (default 1 + 6 + 1 = 8) which is less than the min election timeout.
                // The reason is that we don't want let all followers become (pre)candidate if one
                // follower may receive a request, then becomes (pre)candidate and sends (pre)vote msg
                // to others. As long as the leader can wake up and broadcast heartbeats in one `raft_heartbeat_ticks`
                // time(default 2s), no more followers will wake up and sends vote msg again.
                if self.fsm.missing_ticks + 1 /* for the next tick after the peer isn't Idle */
                    + self.fsm.peer.raft_group.raft.election_elapsed
                    + self.ctx.cfg.raft_heartbeat_ticks
                    < self.ctx.cfg.raft_election_timeout_ticks
                {
                    self.register_raft_base_tick();
                    self.fsm.missing_ticks += 1;
                } else {
                    debug!("follower hibernates";
                        "region_id" => self.region_id(),
                        "peer_id" => self.fsm.peer_id(),
                        "election_elapsed" => self.fsm.peer.raft_group.raft.election_elapsed,
                        "missing_ticks" => self.fsm.missing_ticks);
                }
                return;
            }
            res = Some(self.fsm.peer.check_before_tick(&self.ctx.cfg));
            if self.fsm.missing_ticks > 0 {
                for _ in 0..self.fsm.missing_ticks {
                    if self.fsm.peer.raft_group.tick() {
                        self.fsm.has_ready = true;
                    }
                }
                self.fsm.missing_ticks = 0;
            }
        }

        // Tick the raft peer and update some states which can be changed in `tick`.
        if self.fsm.peer.raft_group.tick() {
            self.fsm.has_ready = true;
        }
        self.fsm.peer.post_raft_group_tick();

        self.fsm.peer.mut_store().flush_cache_metrics();

        // Keep ticking if there are still pending read requests or this node is within hibernate timeout.
        if res.is_none() /* hibernate_region is false */ ||
            !self.fsm.peer.check_after_tick(self.fsm.hibernate_state.group_state(), res.unwrap()) ||
            (self.fsm.peer.is_leader() && !self.all_agree_to_hibernate())
        {
            self.register_raft_base_tick();
            // We need pd heartbeat tick to collect down peers and pending peers.
            self.register_pd_heartbeat_tick();
            return;
        }

        // Keep ticking if there are disk full peers for the Region.
        if !self.fsm.peer.disk_full_peers.is_empty() {
            self.register_raft_base_tick();
            return;
        }

        debug!("stop ticking"; "res" => ?res,
            "region_id" => self.region_id(),
            "peer_id" => self.fsm.peer_id(),
            "election_elapsed" => self.fsm.peer.raft_group.raft.election_elapsed);
        self.fsm.reset_hibernate_state(GroupState::Idle);
        // Followers will stop ticking at L789. Keep ticking for followers
        // to allow it to campaign quickly when abnormal situation is detected.
        if !self.fsm.peer.is_leader() {
            self.register_raft_base_tick();
        } else {
            self.register_pd_heartbeat_tick();
        }
    }

    fn check_unsafe_recovery_state(&mut self) {
        match &self.fsm.peer.unsafe_recovery_state {
            Some(UnsafeRecoveryState::WaitApply { .. }) => self
                .fsm
                .peer
                .unsafe_recovery_maybe_finish_wait_apply(/*force=*/ false),
            Some(UnsafeRecoveryState::DemoteFailedVoters {
                syncer,
                failed_voters,
                target_index,
                demote_after_exit,
            }) => {
                if self.fsm.peer.raft_group.raft.raft_log.applied >= *target_index {
                    if *demote_after_exit {
                        if !self.fsm.peer.is_force_leader() {
                            error!(
                                "Unsafe recovery, lost forced leadership after exiting joint state";
                                "region_id" => self.region().get_id(),
                            );
                            return;
                        }
                        let syncer_clone = syncer.clone();
                        let failed_voters_clone = failed_voters.clone();
                        self.unsafe_recovery_demote_failed_voters(
                            syncer_clone,
                            failed_voters_clone,
                        );
                    } else {
                        if self.fsm.peer.in_joint_state() {
                            info!(
                                "Unsafe recovery, exiting joint state";
                                "region_id" => self.region().get_id()
                            );
                            self.propose_raft_command_internal(
                                exit_joint_request(self.region(), &self.fsm.peer.peer),
                                Callback::<EK::Snapshot>::write(Box::new(|resp| {
                                    if resp.response.get_header().has_error() {
                                        error!(
                                            "Unsafe recovery, fail to exit joint state";
                                            "err" => ?resp.response.get_header().get_error(),
                                        );
                                    }
                                })),
                                DiskFullOpt::AllowedOnAlmostFull,
                            );
                        }

                        self.fsm.peer.unsafe_recovery_state = None;
                    }
                }
            }
            // Destroy does not need be processed, the state is cleaned up together with peer.
            Some(_) | None => {}
        }
    }

    fn on_apply_res(&mut self, res: ApplyTaskRes<EK::Snapshot>) {
        fail_point!("on_apply_res", |_| {});
        match res {
            ApplyTaskRes::Apply(mut res) => {
                debug!(
                    "async apply finish";
                    "region_id" => self.region_id(),
                    "peer_id" => self.fsm.peer_id(),
                    "res" => ?res,
                );
                self.on_ready_result(&mut res.exec_res, &res.metrics);
                if self.fsm.stopped {
                    return;
                }
                let applied_index = res.apply_state.applied_index;
                let buckets = self.fsm.peer.region_buckets.as_mut();
                if let (Some(delta), Some(buckets)) = (res.bucket_stat, buckets) {
                    merge_bucket_stats(
                        &buckets.meta.keys,
                        &mut buckets.stats,
                        &delta.meta.keys,
                        &delta.stats,
                    );
                }
                self.fsm.has_ready |= self.fsm.peer.post_apply(
                    self.ctx,
                    res.apply_state,
                    res.applied_index_term,
                    &res.metrics,
                );
                // After applying, several metrics are updated, report it to pd to
                // get fair schedule.
                if self.fsm.peer.is_leader() {
                    self.register_pd_heartbeat_tick();
                    self.register_split_region_check_tick();
                    self.retry_pending_prepare_merge(applied_index);
                }
            }
            ApplyTaskRes::Destroy {
                region_id,
                peer_id,
                merge_from_snapshot,
            } => {
                assert_eq!(peer_id, self.fsm.peer.peer_id());
                if !merge_from_snapshot {
                    self.destroy_peer(false);
                } else {
                    // Wait for its target peer to apply snapshot and then send `MergeResult` back
                    // to destroy itself
                    let mut meta = self.ctx.store_meta.lock().unwrap();
                    // The `need_atomic` flag must be true
                    assert!(*meta.destroyed_region_for_snap.get(&region_id).unwrap());

                    let target_region_id = *meta.targets_map.get(&region_id).unwrap();
                    let is_ready = meta
                        .atomic_snap_regions
                        .get_mut(&target_region_id)
                        .unwrap()
                        .get_mut(&region_id)
                        .unwrap();
                    *is_ready = true;
                }
            }
        }
        if self.fsm.peer.unsafe_recovery_state.is_some() {
            self.check_unsafe_recovery_state();
        }
    }

    fn retry_pending_prepare_merge(&mut self, applied_index: u64) {
        if self.fsm.peer.prepare_merge_fence > 0
            && applied_index >= self.fsm.peer.prepare_merge_fence
        {
            if let Some(pending_prepare_merge) = self.fsm.peer.pending_prepare_merge.take() {
                self.propose_raft_command_internal(
                    pending_prepare_merge,
                    Callback::None,
                    DiskFullOpt::AllowedOnAlmostFull,
                );
            }
            // When applied index reaches prepare_merge_fence, always clear the fence.
            // So, even if the PrepareMerge fails to propose, we can ensure the region
            // will be able to serve again.
            self.fsm.peer.prepare_merge_fence = 0;
            assert!(self.fsm.peer.pending_prepare_merge.is_none());
        }
    }

    // If lease expired, we will send a noop read index to renew lease.
    fn try_renew_leader_lease(&mut self, reason: &str) {
        debug!(
            "renew lease";
            "region_id" => self.region_id(),
            "peer_id" => self.fsm.peer_id(),
            "reason" => reason,
        );
        if !self.fsm.peer.is_leader() {
            return;
        }
        if let Err(e) = self.fsm.peer.pre_read_index() {
            debug!(
                "prevent unsafe read index to renew leader lease";
                "region_id" => self.region_id(),
                "peer_id" => self.fsm.peer_id(),
                "err" => ?e,
            );
            self.ctx.raft_metrics.propose.unsafe_read_index += 1;
            return;
        }

        let current_time = *self.ctx.current_time.get_or_insert_with(monotonic_raw_now);
        if self.fsm.peer.need_renew_lease_at(self.ctx, current_time) {
            let mut cmd = new_read_index_request(
                self.region_id(),
                self.region().get_region_epoch().clone(),
                self.fsm.peer.peer.clone(),
            );
            cmd.mut_header().set_read_quorum(true);
            self.propose_raft_command_internal(
                cmd,
                Callback::Read(Box::new(|_| ())),
                DiskFullOpt::AllowedOnAlmostFull,
            );
        }
    }

    fn handle_reported_disk_usage(&mut self, msg: &RaftMessage) {
        let store_id = msg.get_from_peer().get_store_id();
        let peer_id = msg.get_from_peer().get_id();
        let refill_disk_usages = if matches!(msg.disk_usage, DiskUsage::Normal) {
            self.ctx.store_disk_usages.remove(&store_id);
            if !self.fsm.peer.is_leader() {
                return;
            }
            self.fsm.peer.disk_full_peers.has(peer_id)
        } else {
            self.ctx.store_disk_usages.insert(store_id, msg.disk_usage);
            if !self.fsm.peer.is_leader() {
                return;
            }
            let disk_full_peers = &self.fsm.peer.disk_full_peers;

            disk_full_peers.is_empty()
                || disk_full_peers
                    .get(peer_id)
                    .map_or(true, |x| x != msg.disk_usage)
        };
        if refill_disk_usages || self.fsm.peer.has_region_merge_proposal {
            let prev = self.fsm.peer.disk_full_peers.get(peer_id);
            if Some(msg.disk_usage) != prev {
                info!(
                    "reported disk usage changes {:?} -> {:?}", prev, msg.disk_usage;
                    "region_id" => self.fsm.region_id(),
                    "peer_id" => peer_id,
                );
            }
            self.fsm.peer.refill_disk_full_peers(self.ctx);
            debug!(
                "raft message refills disk full peers to {:?}",
                self.fsm.peer.disk_full_peers;
                "region_id" => self.fsm.region_id(),
            );
        }
    }

    fn on_raft_message(&mut self, msg: InspectedRaftMessage) -> Result<()> {
        let InspectedRaftMessage { heap_size, mut msg } = msg;
        let peer_disk_usage = msg.disk_usage;
        let stepped = Cell::new(false);
        let memtrace_raft_entries = &mut self.fsm.peer.memtrace_raft_entries as *mut usize;
        defer!({
            fail_point!(
                "memtrace_raft_messages_overflow_check_peer_recv",
                MEMTRACE_RAFT_MESSAGES.sum() < heap_size,
                |_| {}
            );
            MEMTRACE_RAFT_MESSAGES.trace(TraceEvent::Sub(heap_size));
            if stepped.get() {
                unsafe {
                    // It could be less than exact for entry overwritting.
                    *memtrace_raft_entries += heap_size;
                    MEMTRACE_RAFT_ENTRIES.trace(TraceEvent::Add(heap_size));
                }
            }
        });

        debug!(
            "handle raft message";
            "region_id" => self.region_id(),
            "peer_id" => self.fsm.peer_id(),
            "message_type" => %util::MsgType(&msg),
            "from_peer_id" => msg.get_from_peer().get_id(),
            "to_peer_id" => msg.get_to_peer().get_id(),
        );

        if self.fsm.peer.pending_remove || self.fsm.stopped {
            return Ok(());
        }

        self.handle_reported_disk_usage(&msg);

        let msg_type = msg.get_message().get_msg_type();
        if matches!(self.ctx.self_disk_usage, DiskUsage::AlreadyFull)
            && MessageType::MsgTimeoutNow == msg_type
        {
            debug!(
                "skip {:?} because of disk full", msg_type;
                "region_id" => self.region_id(), "peer_id" => self.fsm.peer_id()
            );
            self.ctx.raft_metrics.message_dropped.disk_full += 1;
            return Ok(());
        }

        if !self.validate_raft_msg(&msg) {
            return Ok(());
        }

        if msg.get_is_tombstone() {
            // we receive a message tells us to remove ourself.
            self.handle_gc_peer_msg(&msg);
            return Ok(());
        }

        if msg.has_merge_target() {
            fail_point!("on_has_merge_target", |_| Ok(()));
            if self.need_gc_merge(&msg)? {
                self.on_stale_merge(msg.get_merge_target().get_id());
            }
            return Ok(());
        }

        if self.check_msg(&msg) {
            return Ok(());
        }

        if msg.has_extra_msg() {
            self.on_extra_message(msg);
            return Ok(());
        }

        let is_snapshot = msg.get_message().has_snapshot();

        // TODO: spin off the I/O code (delete_snapshot)
        let regions_to_destroy = match self.check_snapshot(&msg)? {
            Either::Left(key) => {
                // If the snapshot file is not used again, then it's OK to
                // delete them here. If the snapshot file will be reused when
                // receiving, then it will fail to pass the check again, so
                // missing snapshot files should not be noticed.
                let s = self.ctx.snap_mgr.get_snapshot_for_applying(&key)?;
                self.ctx.snap_mgr.delete_snapshot(&key, s.as_ref(), false);
                return Ok(());
            }
            Either::Right(v) => v,
        };

        if util::is_vote_msg(msg.get_message()) || msg_type == MessageType::MsgTimeoutNow {
            if self.fsm.hibernate_state.group_state() != GroupState::Chaos {
                self.fsm.reset_hibernate_state(GroupState::Chaos);
                self.register_raft_base_tick();
            }
        } else if msg.get_from_peer().get_id() == self.fsm.peer.leader_id() {
            self.reset_raft_tick(GroupState::Ordered);
        }

        let from_peer_id = msg.get_from_peer().get_id();
        self.fsm.peer.insert_peer_cache(msg.take_from_peer());

        let result = if msg_type == MessageType::MsgTransferLeader {
            self.on_transfer_leader_msg(msg.get_message(), peer_disk_usage);
            Ok(())
        } else {
            // This can be a message that sent when it's still a follower. Nevertheleast,
            // it's meaningless to continue to handle the request as callbacks are cleared.
            if msg.get_message().get_msg_type() == MessageType::MsgReadIndex
                && self.fsm.peer.is_leader()
                && (msg.get_message().get_from() == raft::INVALID_ID
                    || msg.get_message().get_from() == self.fsm.peer_id())
            {
                self.ctx.raft_metrics.message_dropped.stale_msg += 1;
                return Ok(());
            }
            self.fsm.peer.step(self.ctx, msg.take_message())
        };

        stepped.set(result.is_ok());

        if is_snapshot {
            if !self.fsm.peer.has_pending_snapshot() {
                // This snapshot is rejected by raft-rs.
                let mut meta = self.ctx.store_meta.lock().unwrap();
                meta.pending_snapshot_regions
                    .retain(|r| self.fsm.region_id() != r.get_id());
            } else {
                // This snapshot may be accepted by raft-rs.
                // If it's rejected by raft-rs, the snapshot region in `pending_snapshot_regions`
                // will be removed together with the latest snapshot region after applying that snapshot.
                // But if `regions_to_destroy` is not empty, the pending snapshot must be this msg's snapshot
                // because this kind of snapshot is exclusive.
                self.destroy_regions_for_snapshot(regions_to_destroy);
            }
        }

        result?;

        if self.fsm.peer.any_new_peer_catch_up(from_peer_id) {
            self.fsm.peer.heartbeat_pd(self.ctx);
            self.fsm.peer.should_wake_up = true;
        }

        if self.fsm.peer.should_wake_up {
            self.reset_raft_tick(GroupState::Ordered);
        }

        self.fsm.has_ready = true;
        Ok(())
    }

    fn all_agree_to_hibernate(&mut self) -> bool {
        if self.fsm.maybe_hibernate() {
            return true;
        }
        if !self
            .fsm
            .hibernate_state
            .should_bcast(&self.ctx.feature_gate)
        {
            return false;
        }
        for peer in self.fsm.peer.region().get_peers() {
            if peer.get_id() == self.fsm.peer.peer_id() {
                continue;
            }

            let mut extra = ExtraMessage::default();
            extra.set_type(ExtraMessageType::MsgHibernateRequest);
            self.fsm
                .peer
                .send_extra_message(extra, &mut self.ctx.trans, peer);
        }
        false
    }

    fn on_hibernate_request(&mut self, from: &metapb::Peer) {
        if !self.ctx.cfg.hibernate_regions
            || self.fsm.peer.has_uncommitted_log()
            || from.get_id() != self.fsm.peer.leader_id()
        {
            // Ignore the message means rejecting implicitly.
            return;
        }
        let mut extra = ExtraMessage::default();
        extra.set_type(ExtraMessageType::MsgHibernateResponse);
        self.fsm
            .peer
            .send_extra_message(extra, &mut self.ctx.trans, from);
    }

    fn on_hibernate_response(&mut self, from: &metapb::Peer) {
        if !self.fsm.peer.is_leader() {
            return;
        }
        if self
            .fsm
            .peer
            .region()
            .get_peers()
            .iter()
            .all(|p| p.get_id() != from.get_id())
        {
            return;
        }
        self.fsm.hibernate_state.count_vote(from.get_id());
    }

    fn on_extra_message(&mut self, mut msg: RaftMessage) {
        match msg.get_extra_msg().get_type() {
            ExtraMessageType::MsgRegionWakeUp | ExtraMessageType::MsgCheckStalePeer => {
                if self.fsm.hibernate_state.group_state() == GroupState::Idle {
                    self.reset_raft_tick(GroupState::Ordered);
                }
                if msg.get_extra_msg().get_type() == ExtraMessageType::MsgRegionWakeUp
                    && self.fsm.peer.is_leader()
                {
                    self.fsm.peer.raft_group.raft.ping();
                }
            }
            ExtraMessageType::MsgWantRollbackMerge => {
                self.fsm.peer.maybe_add_want_rollback_merge_peer(
                    msg.get_from_peer().get_id(),
                    msg.get_extra_msg(),
                );
            }
            ExtraMessageType::MsgCheckStalePeerResponse => {
                self.fsm.peer.on_check_stale_peer_response(
                    msg.get_region_epoch().get_conf_ver(),
                    msg.mut_extra_msg().take_check_peers().into(),
                );
            }
            ExtraMessageType::MsgHibernateRequest => {
                self.on_hibernate_request(msg.get_from_peer());
            }
            ExtraMessageType::MsgHibernateResponse => {
                self.on_hibernate_response(msg.get_from_peer());
            }
        }
    }

    fn reset_raft_tick(&mut self, state: GroupState) {
        self.fsm.reset_hibernate_state(state);
        self.fsm.missing_ticks = 0;
        self.fsm.peer.should_wake_up = false;
        self.register_raft_base_tick();
        if self.fsm.peer.is_leader() {
            self.register_check_leader_lease_tick();
            self.register_report_region_buckets_tick();
        }
    }

    // return false means the message is invalid, and can be ignored.
    fn validate_raft_msg(&mut self, msg: &RaftMessage) -> bool {
        let region_id = msg.get_region_id();
        let to = msg.get_to_peer();

        if to.get_store_id() != self.store_id() {
            warn!(
                "store not match, ignore it";
                "region_id" => region_id,
                "to_store_id" => to.get_store_id(),
                "my_store_id" => self.store_id(),
            );
            self.ctx.raft_metrics.message_dropped.mismatch_store_id += 1;
            return false;
        }

        if !msg.has_region_epoch() {
            error!(
                "missing epoch in raft message, ignore it";
                "region_id" => region_id,
            );
            self.ctx.raft_metrics.message_dropped.mismatch_region_epoch += 1;
            return false;
        }

        true
    }

    /// Checks if the message is sent to the correct peer.
    ///
    /// Returns true means that the message can be dropped silently.
    fn check_msg(&mut self, msg: &RaftMessage) -> bool {
        let from_epoch = msg.get_region_epoch();
        let from_store_id = msg.get_from_peer().get_store_id();

        // Let's consider following cases with three nodes [1, 2, 3] and 1 is leader:
        // a. 1 removes 2, 2 may still send MsgAppendResponse to 1.
        //  We should ignore this stale message and let 2 remove itself after
        //  applying the ConfChange log.
        // b. 2 is isolated, 1 removes 2. When 2 rejoins the cluster, 2 will
        //  send stale MsgRequestVote to 1 and 3, at this time, we should tell 2 to gc itself.
        // c. 2 is isolated but can communicate with 3. 1 removes 3.
        //  2 will send stale MsgRequestVote to 3, 3 should ignore this message.
        // d. 2 is isolated but can communicate with 3. 1 removes 2, then adds 4, remove 3.
        //  2 will send stale MsgRequestVote to 3, 3 should tell 2 to gc itself.
        // e. 2 is isolated. 1 adds 4, 5, 6, removes 3, 1. Now assume 4 is leader.
        //  After 2 rejoins the cluster, 2 may send stale MsgRequestVote to 1 and 3,
        //  1 and 3 will ignore this message. Later 4 will send messages to 2 and 2 will
        //  rejoin the raft group again.
        // f. 2 is isolated. 1 adds 4, 5, 6, removes 3, 1. Now assume 4 is leader, and 4 removes 2.
        //  unlike case e, 2 will be stale forever.
        // TODO: for case f, if 2 is stale for a long time, 2 will communicate with pd and pd will
        // tell 2 is stale, so 2 can remove itself.
        let self_epoch = self.fsm.peer.region().get_region_epoch();
        if util::is_epoch_stale(from_epoch, self_epoch)
            && util::find_peer(self.fsm.peer.region(), from_store_id).is_none()
        {
            self.ctx.handle_stale_msg(msg, self_epoch.clone(), None);
            return true;
        }

        let target = msg.get_to_peer();
        match target.get_id().cmp(&self.fsm.peer.peer_id()) {
            cmp::Ordering::Less => {
                info!(
                    "target peer id is smaller, msg maybe stale";
                    "region_id" => self.fsm.region_id(),
                    "peer_id" => self.fsm.peer_id(),
                    "target_peer" => ?target,
                );
                self.ctx.raft_metrics.message_dropped.stale_msg += 1;
                true
            }
            cmp::Ordering::Greater => {
                match self.fsm.peer.maybe_destroy(self.ctx) {
                    Some(job) => {
                        info!(
                            "target peer id is larger, destroying self";
                            "region_id" => self.fsm.region_id(),
                            "peer_id" => self.fsm.peer_id(),
                            "target_peer" => ?target,
                        );
                        if self.handle_destroy_peer(job) {
                            // It's not frequent, so use 0 as `heap_size` is ok.
                            let store_msg = StoreMsg::RaftMessage(InspectedRaftMessage {
                                heap_size: 0,
                                msg: msg.clone(),
                            });
                            if let Err(e) = self.ctx.router.send_control(store_msg) {
                                info!(
                                    "failed to send back store message, are we shutting down?";
                                    "region_id" => self.fsm.region_id(),
                                    "peer_id" => self.fsm.peer_id(),
                                    "err" => %e,
                                );
                            }
                        }
                    }
                    None => self.ctx.raft_metrics.message_dropped.applying_snap += 1,
                }
                true
            }
            cmp::Ordering::Equal => false,
        }
    }

    /// Check if it's necessary to gc the source merge peer.
    ///
    /// If the target merge peer won't be created on this store,
    /// then it's appropriate to destroy it immediately.
    fn need_gc_merge(&mut self, msg: &RaftMessage) -> Result<bool> {
        let merge_target = msg.get_merge_target();
        let target_region_id = merge_target.get_id();
        debug!(
            "receive merge target";
            "region_id" => self.fsm.region_id(),
            "peer_id" => self.fsm.peer_id(),
            "merge_target" => ?merge_target,
        );

        // When receiving message that has a merge target, it indicates that the source peer on this
        // store is stale, the peers on other stores are already merged. The epoch in merge target
        // is the state of target peer at the time when source peer is merged. So here we record the
        // merge target epoch version to let the target peer on this store to decide whether to
        // destroy the source peer.
        let mut meta = self.ctx.store_meta.lock().unwrap();
        meta.targets_map.insert(self.region_id(), target_region_id);
        let v = meta
            .pending_merge_targets
            .entry(target_region_id)
            .or_default();
        let mut no_range_merge_target = merge_target.clone();
        no_range_merge_target.clear_start_key();
        no_range_merge_target.clear_end_key();
        if let Some(pre_merge_target) = v.insert(self.region_id(), no_range_merge_target) {
            // Merge target epoch records the version of target region when source region is merged.
            // So it must be same no matter when receiving merge target.
            if pre_merge_target.get_region_epoch().get_version()
                != merge_target.get_region_epoch().get_version()
            {
                panic!(
                    "conflict merge target epoch version {:?} {:?}",
                    pre_merge_target.get_region_epoch().get_version(),
                    merge_target.get_region_epoch()
                );
            }
        }

        if let Some(r) = meta.regions.get(&target_region_id) {
            // In the case that the source peer's range isn't overlapped with target's anymore:
            //     | region 2 | region 3 | region 1 |
            //                   || merge 3 into 2
            //                   \/
            //     |       region 2      | region 1 |
            //                   || merge 1 into 2
            //                   \/
            //     |            region 2            |
            //                   || split 2 into 4
            //                   \/
            //     |        region 4       |region 2|
            // so the new target peer can't find the source peer.
            // e.g. new region 2 is overlapped with region 1
            //
            // If that, source peer still need to decide whether to destroy itself. When the target
            // peer has already moved on, source peer can destroy itself.
            if util::is_epoch_stale(merge_target.get_region_epoch(), r.get_region_epoch()) {
                return Ok(true);
            }
            return Ok(false);
        }
        drop(meta);

        // All of the target peers must exist before merging which is guaranteed by PD.
        // Now the target peer is not in region map, so if everything is ok, the merge target
        // region should be staler than the local target region
        if self.is_merge_target_region_stale(merge_target)? {
            Ok(true)
        } else {
            if self.ctx.cfg.dev_assert {
                panic!(
                    "something is wrong, maybe PD do not ensure all target peers exist before merging"
                );
            }
            error!(
                "something is wrong, maybe PD do not ensure all target peers exist before merging"
            );
            Ok(false)
        }
    }

    fn handle_gc_peer_msg(&mut self, msg: &RaftMessage) {
        let from_epoch = msg.get_region_epoch();
        if !util::is_epoch_stale(self.fsm.peer.region().get_region_epoch(), from_epoch) {
            return;
        }

        if self.fsm.peer.peer != *msg.get_to_peer() {
            info!(
                "receive stale gc message, ignore.";
                "region_id" => self.fsm.region_id(),
                "peer_id" => self.fsm.peer_id(),
            );
            self.ctx.raft_metrics.message_dropped.stale_msg += 1;
            return;
        }
        // TODO: ask pd to guarantee we are stale now.
        info!(
            "receives gc message, trying to remove";
            "region_id" => self.fsm.region_id(),
            "peer_id" => self.fsm.peer_id(),
            "to_peer" => ?msg.get_to_peer(),
        );

        // Destroy peer in next round in order to apply more committed entries if any.
        // It depends on the implementation that msgs which are handled in this round have already fetched.
        let _ = self
            .ctx
            .router
            .force_send(self.fsm.region_id(), PeerMsg::Destroy(self.fsm.peer_id()));
    }

    // Returns `Vec<(u64, bool)>` indicated (source_region_id, merge_to_this_peer) if the `msg`
    // doesn't contain a snapshot or this snapshot doesn't conflict with any other snapshots or regions.
    // Otherwise a `SnapKey` is returned.
    fn check_snapshot(&mut self, msg: &RaftMessage) -> Result<Either<SnapKey, Vec<(u64, bool)>>> {
        if !msg.get_message().has_snapshot() {
            return Ok(Either::Right(vec![]));
        }

        let region_id = msg.get_region_id();
        let snap = msg.get_message().get_snapshot();
        let key = SnapKey::from_region_snap(region_id, snap);
        let mut snap_data = RaftSnapshotData::default();
        snap_data.merge_from_bytes(snap.get_data())?;
        let snap_region = snap_data.take_region();
        let peer_id = msg.get_to_peer().get_id();
        let snap_enc_start_key = enc_start_key(&snap_region);
        let snap_enc_end_key = enc_end_key(&snap_region);

        let before_check_snapshot_1_2_fp = || -> bool {
            fail_point!(
                "before_check_snapshot_1_2",
                self.fsm.region_id() == 1 && self.store_id() == 2,
                |_| true
            );
            false
        };
        let before_check_snapshot_1000_2_fp = || -> bool {
            fail_point!(
                "before_check_snapshot_1000_2",
                self.fsm.region_id() == 1000 && self.store_id() == 2,
                |_| true
            );
            false
        };
        if before_check_snapshot_1_2_fp() || before_check_snapshot_1000_2_fp() {
            return Ok(Either::Left(key));
        }

        if snap_region
            .get_peers()
            .iter()
            .all(|p| p.get_id() != peer_id)
        {
            info!(
                "snapshot doesn't contain to peer, skip";
                "region_id" => self.fsm.region_id(),
                "peer_id" => self.fsm.peer_id(),
                "snap" => ?snap_region,
                "to_peer" => ?msg.get_to_peer(),
            );
            self.ctx.raft_metrics.message_dropped.region_no_peer += 1;
            return Ok(Either::Left(key));
        }

        let mut meta = self.ctx.store_meta.lock().unwrap();
        if meta.regions[&self.region_id()] != *self.region() {
            if !self.fsm.peer.is_initialized() {
                info!(
                    "stale delegate detected, skip";
                    "region_id" => self.fsm.region_id(),
                    "peer_id" => self.fsm.peer_id(),
                );
                self.ctx.raft_metrics.message_dropped.stale_msg += 1;
                return Ok(Either::Left(key));
            } else {
                panic!(
                    "{} meta corrupted: {:?} != {:?}",
                    self.fsm.peer.tag,
                    meta.regions[&self.region_id()],
                    self.region()
                );
            }
        }

        if meta.atomic_snap_regions.contains_key(&region_id) {
            info!(
                "atomic snapshot is applying, skip";
                "region_id" => self.fsm.region_id(),
                "peer_id" => self.fsm.peer_id(),
            );
            return Ok(Either::Left(key));
        }

        for region in &meta.pending_snapshot_regions {
            if enc_start_key(region) < snap_enc_end_key &&
               enc_end_key(region) > snap_enc_start_key &&
               // Same region can overlap, we will apply the latest version of snapshot.
               region.get_id() != snap_region.get_id()
            {
                info!(
                    "pending region overlapped";
                    "region_id" => self.fsm.region_id(),
                    "peer_id" => self.fsm.peer_id(),
                    "region" => ?region,
                    "snap" => ?snap_region,
                );
                self.ctx.raft_metrics.message_dropped.region_overlap += 1;
                return Ok(Either::Left(key));
            }
        }

        let mut is_overlapped = false;
        let mut regions_to_destroy = vec![];
        // In some extreme cases, it may cause source peer destroyed improperly so that a later
        // CommitMerge may panic because source is already destroyed, so just drop the message:
        // 1. A new snapshot is received whereas a snapshot is still in applying, and the snapshot
        // under applying is generated before merge and the new snapshot is generated after merge.
        // After the applying snapshot is finished, the log may able to catch up and so a
        // CommitMerge will be applied.
        // 2. There is a CommitMerge pending in apply thread.
        let ready = !self.fsm.peer.is_handling_snapshot()
            && !self.fsm.peer.has_pending_snapshot()
            // It must be ensured that all logs have been applied.
            // Suppose apply fsm is applying a `CommitMerge` log and this snapshot is generated after
            // merge, its corresponding source peer can not be destroy by this snapshot.
            && self.fsm.peer.ready_to_handle_pending_snap();
        for exist_region in meta
            .region_ranges
            .range((Excluded(snap_enc_start_key), Unbounded::<Vec<u8>>))
            .map(|(_, &region_id)| &meta.regions[&region_id])
            .take_while(|r| enc_start_key(r) < snap_enc_end_key)
            .filter(|r| r.get_id() != region_id)
        {
            info!(
                "region overlapped";
                "region_id" => self.fsm.region_id(),
                "peer_id" => self.fsm.peer_id(),
                "exist" => ?exist_region,
                "snap" => ?snap_region,
            );
            let (can_destroy, merge_to_this_peer) = maybe_destroy_source(
                &meta,
                self.fsm.region_id(),
                self.fsm.peer_id(),
                exist_region.get_id(),
                snap_region.get_region_epoch().to_owned(),
            );
            if ready && can_destroy {
                // The snapshot that we decide to whether destroy peer based on must can be applied.
                // So here not to destroy peer immediately, or the snapshot maybe dropped in later
                // check but the peer is already destroyed.
                regions_to_destroy.push((exist_region.get_id(), merge_to_this_peer));
                continue;
            }
            is_overlapped = true;
            if !can_destroy
                && snap_region.get_region_epoch().get_version()
                    > exist_region.get_region_epoch().get_version()
            {
                // If snapshot's epoch version is greater than exist region's, the exist region
                // may has been merged/splitted already.
                let _ = self.ctx.router.force_send(
                    exist_region.get_id(),
                    PeerMsg::CasualMessage(CasualMessage::RegionOverlapped),
                );
            }
        }
        if is_overlapped {
            self.ctx.raft_metrics.message_dropped.region_overlap += 1;
            return Ok(Either::Left(key));
        }

        // Check if snapshot file exists.
        self.ctx.snap_mgr.get_snapshot_for_applying(&key)?;

        // WARNING: The checking code must be above this line.
        // Now all checking passed.

        if self.fsm.peer.local_first_replicate && !self.fsm.peer.is_initialized() {
            // If the peer is not initialized and passes the snapshot range check, `is_splitting` flag must
            // be false.
            // 1. If `is_splitting` is set to true, then the uninitialized peer is created before split is applied
            //    and the peer id is the same as split one. So there should be no initialized peer before.
            // 2. If the peer is also created by splitting, then the snapshot range is not overlapped with
            //    parent peer. It means leader has applied merge and split at least one time. However,
            //    the prerequisite of merge includes the initialization of all target peers and source peers,
            //    which is conflict with 1.
            let pending_create_peers = self.ctx.pending_create_peers.lock().unwrap();
            let status = pending_create_peers.get(&region_id).cloned();
            if status != Some((self.fsm.peer_id(), false)) {
                drop(pending_create_peers);
                panic!("{} status {:?} is not expected", self.fsm.peer.tag, status);
            }
        }
        meta.pending_snapshot_regions.push(snap_region);

        Ok(Either::Right(regions_to_destroy))
    }

    fn destroy_regions_for_snapshot(&mut self, regions_to_destroy: Vec<(u64, bool)>) {
        if regions_to_destroy.is_empty() {
            return;
        }
        let mut meta = self.ctx.store_meta.lock().unwrap();
        assert!(!meta.atomic_snap_regions.contains_key(&self.fsm.region_id()));
        for (source_region_id, merge_to_this_peer) in regions_to_destroy {
            if !meta.regions.contains_key(&source_region_id) {
                if merge_to_this_peer {
                    drop(meta);
                    panic!(
                        "{}'s source region {} has been destroyed",
                        self.fsm.peer.tag, source_region_id
                    );
                }
                continue;
            }
            info!(
                "source region destroy due to target region's snapshot";
                "region_id" => self.fsm.region_id(),
                "peer_id" => self.fsm.peer_id(),
                "source_region_id" => source_region_id,
                "need_atomic" => merge_to_this_peer,
            );
            meta.atomic_snap_regions
                .entry(self.fsm.region_id())
                .or_default()
                .insert(source_region_id, false);
            meta.destroyed_region_for_snap
                .insert(source_region_id, merge_to_this_peer);

            let result = if merge_to_this_peer {
                MergeResultKind::FromTargetSnapshotStep1
            } else {
                MergeResultKind::Stale
            };
            // Use `unwrap` is ok because the StoreMeta lock is held and these source peers still
            // exist in regions and region_ranges map.
            // It depends on the implementation of `destroy_peer`.
            self.ctx
                .router
                .force_send(
                    source_region_id,
                    PeerMsg::SignificantMsg(SignificantMsg::MergeResult {
                        target_region_id: self.fsm.region_id(),
                        target: self.fsm.peer.peer.clone(),
                        result,
                    }),
                )
                .unwrap();
        }
    }

    fn on_transfer_leader_msg(&mut self, msg: &eraftpb::Message, peer_disk_usage: DiskUsage) {
        // log_term is set by original leader, represents the term last log is written
        // in, which should be equal to the original leader's term.
        if msg.get_log_term() != self.fsm.peer.term() {
            return;
        }
        if self.fsm.peer.is_leader() {
            let from = match self.fsm.peer.get_peer_from_cache(msg.get_from()) {
                Some(p) => p,
                None => return,
            };
            match self
                .fsm
                .peer
                .ready_to_transfer_leader(self.ctx, msg.get_index(), &from)
            {
                Some(reason) => {
                    info!(
                        "reject to transfer leader";
                        "region_id" => self.fsm.region_id(),
                        "peer_id" => self.fsm.peer_id(),
                        "to" => ?from,
                        "reason" => reason,
                        "index" => msg.get_index(),
                        "last_index" => self.fsm.peer.get_store().last_index(),
                    );
                }
                None => {
                    if self.fsm.batch_req_builder.request.is_some() {
                        self.propose_batch_raft_command(true);
                    }
                    if self.propose_locks_before_transfer_leader(msg) {
                        // If some pessimistic locks are just proposed, we propose another
                        // TransferLeader command instead of transferring leader immediately.
                        info!("propose transfer leader command";
                            "region_id" => self.fsm.region_id(),
                            "peer_id" => self.fsm.peer_id(),
                            "to" => ?from,
                        );
                        let mut cmd = new_admin_request(
                            self.fsm.peer.region().get_id(),
                            self.fsm.peer.peer.clone(),
                        );
                        cmd.mut_header()
                            .set_region_epoch(self.region().get_region_epoch().clone());
                        // Set this flag to propose this command like a normal proposal.
                        cmd.mut_header()
                            .set_flags(WriteBatchFlags::TRANSFER_LEADER_PROPOSAL.bits());
                        cmd.mut_admin_request()
                            .set_cmd_type(AdminCmdType::TransferLeader);
                        cmd.mut_admin_request().mut_transfer_leader().set_peer(from);
                        self.propose_raft_command(
                            cmd,
                            Callback::None,
                            DiskFullOpt::AllowedOnAlmostFull,
                        );
                    } else {
                        self.fsm.peer.transfer_leader(&from);
                    }
                }
            }
        } else {
            self.fsm
                .peer
                .execute_transfer_leader(self.ctx, msg.get_from(), peer_disk_usage, false);
        }
    }

    // Returns whether we should propose another TransferLeader command. This is for:
    // 1. Considering the amount of pessimistic locks can be big, it can reduce
    // unavailable time caused by waiting for the transferree catching up logs.
    // 2. Make transferring leader strictly after write commands that executes
    // before proposing the locks, preventing unexpected lock loss.
    fn propose_locks_before_transfer_leader(&mut self, msg: &eraftpb::Message) -> bool {
        // 1. Disable in-memory pessimistic locks.

        // Clone to make borrow checker happy when registering ticks.
        let txn_ext = self.fsm.peer.txn_ext.clone();
        let mut pessimistic_locks = txn_ext.pessimistic_locks.write();

        // If the message context == TRANSFER_LEADER_COMMAND_REPLY_CTX, the message
        // is a reply to a transfer leader command before. If the locks status remain
        // in the TransferringLeader status, we can safely initiate transferring leader
        // now.
        // If it's not in TransferringLeader status now, it is probably because several
        // ticks have passed after proposing the locks in the last time and we reactivate
        // the memory locks. Then, we should propose the locks again.
        if msg.get_context() == TRANSFER_LEADER_COMMAND_REPLY_CTX
            && pessimistic_locks.status == LocksStatus::TransferringLeader
        {
            return false;
        }

        // If it is not writable, it's probably because it's a retried TransferLeader and the locks
        // have been proposed. But we still need to return true to propose another TransferLeader
        // command. Otherwise, some write requests that have marked some locks as deleted will fail
        // because raft rejects more proposals.
        // It is OK to return true here if it's in other states like MergingRegion or NotLeader.
        // In those cases, the locks will fail to propose and nothing will happen.
        if !pessimistic_locks.is_writable() {
            return true;
        }
        pessimistic_locks.status = LocksStatus::TransferringLeader;
        self.fsm.reactivate_memory_lock_ticks = 0;
        self.register_reactivate_memory_lock_tick();

        // 2. Propose pessimistic locks
        if pessimistic_locks.is_empty() {
            return false;
        }
        // FIXME: Raft command has size limit. Either limit the total size of pessimistic locks
        // in a region, or split commands here.
        let mut cmd = RaftCmdRequest::default();
        {
            // Downgrade to a read guard, do not block readers in the scheduler as far as possible.
            let pessimistic_locks = RwLockWriteGuard::downgrade(pessimistic_locks);
            fail_point!("invalidate_locks_before_transfer_leader");
            for (key, (lock, deleted)) in &*pessimistic_locks {
                if *deleted {
                    continue;
                }
                let mut put = PutRequest::default();
                put.set_cf(CF_LOCK.to_string());
                put.set_key(key.as_encoded().to_owned());
                put.set_value(lock.to_lock().to_bytes());
                let mut req = Request::default();
                req.set_cmd_type(CmdType::Put);
                req.set_put(put);
                cmd.mut_requests().push(req);
            }
        }
        if cmd.get_requests().is_empty() {
            // If the map is not empty but all locks are deleted, it is possible that a write
            // command has just marked locks deleted but not proposed yet. It might cause
            // that command to fail if we skip proposing the extra TransferLeader command here.
            return true;
        }
        cmd.mut_header().set_region_id(self.fsm.region_id());
        cmd.mut_header()
            .set_region_epoch(self.region().get_region_epoch().clone());
        cmd.mut_header().set_peer(self.fsm.peer.peer.clone());
        info!("propose {} locks before transferring leader", cmd.get_requests().len(); "region_id" => self.fsm.region_id());
        self.propose_raft_command(cmd, Callback::None, DiskFullOpt::AllowedOnAlmostFull);
        true
    }

    fn handle_destroy_peer(&mut self, job: DestroyPeerJob) -> bool {
        // The initialized flag implicitly means whether apply fsm exists or not.
        if job.initialized {
            // Destroy the apply fsm first, wait for the reply msg from apply fsm
            self.ctx
                .apply_router
                .schedule_task(job.region_id, ApplyTask::destroy(job.region_id, false));
            false
        } else {
            // Destroy the peer fsm directly
            self.destroy_peer(false)
        }
    }

    /// Check if destroy can be executed immediately. If it can't, the reason is returned.
    fn maybe_delay_destroy(&mut self) -> Option<DelayReason> {
        if self.fsm.peer.has_unpersisted_ready() {
            assert!(self.ctx.sync_write_worker.is_none());
            // The destroy must be delayed if there are some unpersisted readies.
            // Otherwise there is a race of writting kv db and raft db between here
            // and write worker.
            return Some(DelayReason::UnPersistedReady);
        }

        if !self.fsm.logs_gc_flushed {
            let start_index = self.fsm.peer.last_compacted_idx;
            let mut end_index = start_index;
            if end_index == 0 {
                // Technically, all logs between first index and last index should be accessible
                // before being destroyed.
                end_index = self.fsm.peer.get_store().first_index();
                self.fsm.peer.last_compacted_idx = end_index;
            }
            let region_id = self.region_id();
            let peer_id = self.fsm.peer.peer_id();
            let mb = match self.ctx.router.mailbox(region_id) {
                Some(mb) => mb,
                None => {
                    if tikv_util::thread_group::is_shutdown(!cfg!(test)) {
                        // It's shutting down, nothing we can do.
                        return Some(DelayReason::Shutdown);
                    }
                    panic!("{} failed to get mailbox", self.fsm.peer.tag);
                }
            };
            let task = RaftlogGcTask::gc(
                self.fsm.peer.get_store().get_region_id(),
                start_index,
                end_index,
            )
            .flush()
            .when_done(move || {
                if let Err(e) =
                    mb.force_send(PeerMsg::SignificantMsg(SignificantMsg::RaftLogGcFlushed))
                {
                    if tikv_util::thread_group::is_shutdown(!cfg!(test)) {
                        return;
                    }
                    panic!(
                        "[region {}] {} failed to respond flush message {:?}",
                        region_id, peer_id, e
                    );
                }
            });
            if let Err(e) = self.ctx.raftlog_gc_scheduler.schedule(task) {
                if tikv_util::thread_group::is_shutdown(!cfg!(test)) {
                    // It's shutting down, nothing we can do.
                    return Some(DelayReason::Shutdown);
                }
                panic!(
                    "{} failed to schedule raft log task {:?}",
                    self.fsm.peer.tag, e
                );
            }
            // We need to delete all logs entries to avoid introducing race between
            // new peers and old peers. Flushing gc logs allow last_compact_index be
            // used directly without seeking.
            return Some(DelayReason::UnFlushLogGc);
        }
        None
    }

    fn on_raft_log_gc_flushed(&mut self) {
        self.fsm.logs_gc_flushed = true;
        let delay = match self.fsm.delayed_destroy {
            Some(delay) => delay,
            None => panic!("{} a delayed destroy should not recover", self.fsm.peer.tag),
        };
        self.destroy_peer(delay.merged_by_target);
    }

    // [PerformanceCriticalPath] TODO: spin off the I/O code (self.fsm.peer.destroy)
    fn destroy_peer(&mut self, merged_by_target: bool) -> bool {
        fail_point!("destroy_peer");
        // Mark itself as pending_remove
        self.fsm.peer.pending_remove = true;

        fail_point!("destroy_peer_after_pending_move", |_| { true });

        if let Some(reason) = self.maybe_delay_destroy() {
            if self
                .fsm
                .delayed_destroy
                .map_or(false, |delay| delay.reason == reason)
            {
                panic!(
                    "{} destroy peer twice with same delay reason, original {:?}, now {}",
                    self.fsm.peer.tag, self.fsm.delayed_destroy, merged_by_target
                );
            }
            self.fsm.delayed_destroy = Some(DelayDestroy {
                merged_by_target,
                reason,
            });
            // TODO: The destroy process can also be asynchronous as snapshot process,
            // if so, all write db operations are removed in store thread.
            info!(
                "delays destroy";
                "region_id" => self.fsm.region_id(),
                "peer_id" => self.fsm.peer_id(),
                "merged_by_target" => merged_by_target,
                "reason" => ?reason,
            );
            return false;
        }

        info!(
            "starts destroy";
            "region_id" => self.fsm.region_id(),
            "peer_id" => self.fsm.peer_id(),
            "merged_by_target" => merged_by_target,
        );
        let region_id = self.region_id();
        // We can't destroy a peer which is handling snapshot.
        assert!(!self.fsm.peer.is_handling_snapshot());

        // No need to wait for the apply anymore.
        if self.fsm.peer.unsafe_recovery_state.is_some() {
            self.fsm
                .peer
                .unsafe_recovery_maybe_finish_wait_apply(/*force=*/ true);
        }

        let mut meta = self.ctx.store_meta.lock().unwrap();

        if meta.atomic_snap_regions.contains_key(&self.region_id()) {
            drop(meta);
            panic!(
                "{} is applying atomic snapshot during destroying",
                self.fsm.peer.tag
            );
        }

        // It's possible that this region gets a snapshot then gets a stale peer msg.
        // So the data in `pending_snapshot_regions` should be removed here.
        meta.pending_snapshot_regions
            .retain(|r| self.fsm.region_id() != r.get_id());

        // Remove `read_progress` and reset the `safe_ts` to zero to reject
        // incoming stale read request
        meta.region_read_progress.remove(&region_id);
        self.fsm.peer.read_progress.pause();

        // Destroy read delegates.
        meta.readers.remove(&region_id);

        // Trigger region change observer
        self.ctx.coprocessor_host.on_region_changed(
            self.fsm.peer.region(),
            RegionChangeEvent::Destroy,
            self.fsm.peer.get_role(),
        );
        let task = PdTask::DestroyPeer { region_id };
        if let Err(e) = self.ctx.pd_scheduler.schedule(task) {
            error!(
                "failed to notify pd";
                "region_id" => self.fsm.region_id(),
                "peer_id" => self.fsm.peer_id(),
                "err" => %e,
            );
        }
        let is_initialized = self.fsm.peer.is_initialized();
        if let Err(e) = self.fsm.peer.destroy(
            &self.ctx.engines,
            &mut self.ctx.perf_context,
            merged_by_target,
            &self.ctx.pending_create_peers,
        ) {
            // If not panic here, the peer will be recreated in the next restart,
            // then it will be gc again. But if some overlap region is created
            // before restarting, the gc action will delete the overlap region's
            // data too.
            panic!("{} destroy err {:?}", self.fsm.peer.tag, e);
        }

        // Some places use `force_send().unwrap()` if the StoreMeta lock is held.
        // So in here, it's necessary to held the StoreMeta lock when closing the router.
        self.ctx.router.close(region_id);
        self.fsm.stop();

        if is_initialized
            && !merged_by_target
            && meta
                .region_ranges
                .remove(&enc_end_key(self.fsm.peer.region()))
                .is_none()
        {
            panic!("{} meta corruption detected", self.fsm.peer.tag);
        }
        if meta.regions.remove(&region_id).is_none() && !merged_by_target {
            panic!("{} meta corruption detected", self.fsm.peer.tag)
        }

        // Clear merge related structures.
        if let Some(&need_atomic) = meta.destroyed_region_for_snap.get(&region_id) {
            if need_atomic {
                panic!(
                    "{} should destroy with target region atomically",
                    self.fsm.peer.tag
                );
            } else {
                let target_region_id = *meta.targets_map.get(&region_id).unwrap();
                let is_ready = meta
                    .atomic_snap_regions
                    .get_mut(&target_region_id)
                    .unwrap()
                    .get_mut(&region_id)
                    .unwrap();
                *is_ready = true;
            }
        }

        meta.pending_merge_targets.remove(&region_id);
        if let Some(target) = meta.targets_map.remove(&region_id) {
            if meta.pending_merge_targets.contains_key(&target) {
                meta.pending_merge_targets
                    .get_mut(&target)
                    .unwrap()
                    .remove(&region_id);
                // When the target doesn't exist(add peer but the store is isolated), source peer decide to destroy by itself.
                // Without target, the `pending_merge_targets` for target won't be removed, so here source peer help target to clear.
                if meta.regions.get(&target).is_none()
                    && meta.pending_merge_targets.get(&target).unwrap().is_empty()
                {
                    meta.pending_merge_targets.remove(&target);
                }
            }
        }

        fail_point!("raft_store_finish_destroy_peer");

        true
    }

    // Update some region infos
    fn update_region(&mut self, mut region: metapb::Region) {
        {
            let mut meta = self.ctx.store_meta.lock().unwrap();
            meta.set_region(
                &self.ctx.coprocessor_host,
                region.clone(),
                &mut self.fsm.peer,
            );
        }
        for peer in region.take_peers().into_iter() {
            if self.fsm.peer.peer_id() == peer.get_id() {
                self.fsm.peer.peer = peer.clone();
            }
            self.fsm.peer.insert_peer_cache(peer);
        }
    }

    fn on_ready_change_peer(&mut self, cp: ChangePeer) {
        if cp.index == raft::INVALID_INDEX {
            // Apply failed, skip.
            return;
        }

        self.fsm.peer.mut_store().cancel_generating_snap(None);

        if cp.index >= self.fsm.peer.raft_group.raft.raft_log.first_index() {
            match self.fsm.peer.raft_group.apply_conf_change(&cp.conf_change) {
                Ok(_) => {}
                // PD could dispatch redundant conf changes.
                Err(raft::Error::NotExists { .. }) | Err(raft::Error::Exists { .. }) => {}
                _ => unreachable!(),
            }
        } else {
            // Please take a look at test case test_redundant_conf_change_by_snapshot.
        }

        self.update_region(cp.region);

        fail_point!("change_peer_after_update_region");

        let now = Instant::now();
        let (mut remove_self, mut need_ping) = (false, false);
        for mut change in cp.changes {
            let (change_type, peer) = (change.get_change_type(), change.take_peer());
            let (store_id, peer_id) = (peer.get_store_id(), peer.get_id());
            match change_type {
                ConfChangeType::AddNode | ConfChangeType::AddLearnerNode => {
                    let group_id = self
                        .ctx
                        .global_replication_state
                        .lock()
                        .unwrap()
                        .group
                        .group_id(self.fsm.peer.replication_mode_version, store_id);
                    if group_id.unwrap_or(0) != 0 {
                        info!("updating group"; "peer_id" => peer_id, "group_id" => group_id.unwrap());
                        self.fsm
                            .peer
                            .raft_group
                            .raft
                            .assign_commit_groups(&[(peer_id, group_id.unwrap())]);
                    }
                    // Add this peer to peer_heartbeats.
                    self.fsm.peer.peer_heartbeats.insert(peer_id, now);
                    if self.fsm.peer.is_leader() {
                        need_ping = true;
                        self.fsm.peer.peers_start_pending_time.push((peer_id, now));
                        // As `raft_max_inflight_msgs` may have been updated via online config
                        self.fsm
                            .peer
                            .raft_group
                            .raft
                            .adjust_max_inflight_msgs(peer_id, self.ctx.cfg.raft_max_inflight_msgs);
                    }
                }
                ConfChangeType::RemoveNode => {
                    // Remove this peer from cache.
                    self.fsm.peer.peer_heartbeats.remove(&peer_id);
                    if self.fsm.peer.is_leader() {
                        self.fsm
                            .peer
                            .peers_start_pending_time
                            .retain(|&(p, _)| p != peer_id);
                    }
                    self.fsm.peer.remove_peer_from_cache(peer_id);
                    // We only care remove itself now.
                    if self.store_id() == store_id {
                        if self.fsm.peer.peer_id() == peer_id {
                            remove_self = true;
                        } else {
                            panic!(
                                "{} trying to remove unknown peer {:?}",
                                self.fsm.peer.tag, peer
                            );
                        }
                    }
                }
            }
        }

        // In pattern matching above, if the peer is the leader,
        // it will push the change peer into `peers_start_pending_time`
        // without checking if it is duplicated. We move `heartbeat_pd` here
        // to utilize `collect_pending_peers` in `heartbeat_pd` to avoid
        // adding the redundant peer.
        if self.fsm.peer.is_leader() {
            // Notify pd immediately.
            info!(
                "notify pd with change peer region";
                "region_id" => self.fsm.region_id(),
                "peer_id" => self.fsm.peer_id(),
                "region" => ?self.fsm.peer.region(),
            );
            self.fsm.peer.heartbeat_pd(self.ctx);

            if !self.fsm.peer.disk_full_peers.is_empty() {
                self.fsm.peer.refill_disk_full_peers(self.ctx);
                debug!(
                    "conf change refills disk full peers to {:?}",
                    self.fsm.peer.disk_full_peers;
                    "region_id" => self.fsm.region_id(),
                );
            }

            // Remove or demote leader will cause this raft group unavailable
            // until new leader elected, but we can't revert this operation
            // because its result is already persisted in apply worker
            // TODO: should we transfer leader here?
            let demote_self = is_learner(&self.fsm.peer.peer) && !self.fsm.peer.is_force_leader();
            if remove_self || demote_self {
                warn!(
                    "Removing or demoting leader";
                    "region_id" => self.fsm.region_id(),
                    "peer_id" => self.fsm.peer_id(),
                    "remove" => remove_self,
                    "demote" => demote_self,
                );
                // If demote_self is true, there is no doubt to become follower.
                // If remove_self is true, we also choose to become follower for the
                // following reasons.
                // There are some functions in raft-rs using `unwrap` to get itself
                // progress which will panic when calling them.
                // Before introduing async io, this peer will destroy immediately so
                // there is no chance to call these functions.
                // But maybe it's not true due to delay destroy.
                // Most of these functions are only called when the peer is a leader.
                // (it's pretty reasonable because progress is used to track others' status)
                // The only exception is `Raft::restore` at the time of writing, which is ok
                // because the raft msgs(including snapshot) don't be handled when `pending_remove`
                // is true(it will be set in `destroy_peer`).
                // TODO: totally avoid calling these raft-rs functions when `pending_remove` is true.
                self.fsm
                    .peer
                    .raft_group
                    .raft
                    .become_follower(self.fsm.peer.term(), raft::INVALID_ID);
                // Don't ping to speed up leader election
                need_ping = false;
            }
        } else if !self.fsm.peer.has_valid_leader() {
            self.fsm.reset_hibernate_state(GroupState::Chaos);
            self.register_raft_base_tick();
        }
        if need_ping {
            // Speed up snapshot instead of waiting another heartbeat.
            self.fsm.peer.ping();
            self.fsm.has_ready = true;
        }
        if remove_self {
            self.destroy_peer(false);
        }
    }

    fn on_ready_compact_log(&mut self, first_index: u64, state: RaftTruncatedState) {
        let total_cnt = self.fsm.peer.last_applying_idx - first_index;
        // the size of current CompactLog command can be ignored.
        let remain_cnt = self.fsm.peer.last_applying_idx - state.get_index() - 1;
        self.fsm.peer.raft_log_size_hint =
            self.fsm.peer.raft_log_size_hint * remain_cnt / total_cnt;
        let compact_to = state.get_index() + 1;
        self.fsm.peer.schedule_raftlog_gc(self.ctx, compact_to);
        self.fsm.peer.last_compacted_idx = compact_to;
        self.fsm.peer.mut_store().compact_to(compact_to);
    }

    fn on_ready_split_region(
        &mut self,
        derived: metapb::Region,
        regions: Vec<metapb::Region>,
        new_split_regions: HashMap<u64, apply::NewSplitPeer>,
    ) {
        fail_point!("on_split", self.ctx.store_id() == 3, |_| {});

        let region_id = derived.get_id();

        // Group in-memory pessimistic locks in the original region into new regions. The locks of
        // new regions will be put into the corresponding new regions later. And the locks belonging
        // to the old region will stay in the original map.
        let region_locks = {
            let mut pessimistic_locks = self.fsm.peer.txn_ext.pessimistic_locks.write();
            info!("moving {} locks to new regions", pessimistic_locks.len(); "region_id" => region_id);
            // Update the version so the concurrent reader will fail due to EpochNotMatch
            // instead of PessimisticLockNotFound.
            pessimistic_locks.version = derived.get_region_epoch().get_version();
            pessimistic_locks.group_by_regions(&regions, &derived)
        };
        fail_point!("on_split_invalidate_locks");

        // Roughly estimate the size and keys for new regions.
        let new_region_count = regions.len() as u64;
        let estimated_size = self.fsm.peer.approximate_size.map(|v| v / new_region_count);
        let estimated_keys = self.fsm.peer.approximate_keys.map(|v| v / new_region_count);
        let mut meta = self.ctx.store_meta.lock().unwrap();
        meta.set_region(&self.ctx.coprocessor_host, derived, &mut self.fsm.peer);
        self.fsm.peer.post_split();

        // It's not correct anymore, so set it to false to schedule a split check task.
        self.fsm.peer.may_skip_split_check = false;

        let is_leader = self.fsm.peer.is_leader();
        if is_leader {
            self.fsm.peer.approximate_size = estimated_size;
            self.fsm.peer.approximate_keys = estimated_keys;
            self.fsm.peer.heartbeat_pd(self.ctx);
            // Notify pd immediately to let it update the region meta.
            info!(
                "notify pd with split";
                "region_id" => self.fsm.region_id(),
                "peer_id" => self.fsm.peer_id(),
                "split_count" => regions.len(),
            );
            // Now pd only uses ReportBatchSplit for history operation show,
            // so we send it independently here.
            let task = PdTask::ReportBatchSplit {
                regions: regions.to_vec(),
            };
            if let Err(e) = self.ctx.pd_scheduler.schedule(task) {
                error!(
                    "failed to notify pd";
                    "region_id" => self.fsm.region_id(),
                    "peer_id" => self.fsm.peer_id(),
                    "err" => %e,
                );
            }
        }

        let last_key = enc_end_key(regions.last().unwrap());
        if meta.region_ranges.remove(&last_key).is_none() {
            panic!("{} original region should exist", self.fsm.peer.tag);
        }
        let last_region_id = regions.last().unwrap().get_id();
        for (new_region, locks) in regions.into_iter().zip(region_locks) {
            let new_region_id = new_region.get_id();

            if new_region_id == region_id {
                let not_exist = meta
                    .region_ranges
                    .insert(enc_end_key(&new_region), new_region_id)
                    .is_none();
                assert!(not_exist, "[region {}] should not exist", new_region_id);
                continue;
            }

            // Check if this new region should be splitted
            let new_split_peer = new_split_regions.get(&new_region.get_id()).unwrap();
            if new_split_peer.result.is_some() {
                if let Err(e) = self
                    .fsm
                    .peer
                    .mut_store()
                    .clear_extra_split_data(enc_start_key(&new_region), enc_end_key(&new_region))
                {
                    error!(?e;
                        "failed to cleanup extra split data, may leave some dirty data";
                        "region_id" => new_region.get_id(),
                    );
                }
                continue;
            }

            // Now all checking passed.
            {
                let mut pending_create_peers = self.ctx.pending_create_peers.lock().unwrap();
                assert_eq!(
                    pending_create_peers.remove(&new_region_id),
                    Some((new_split_peer.peer_id, true))
                );
            }

            // Insert new regions and validation
            info!(
                "insert new region";
                "region_id" => new_region_id,
                "region" => ?new_region,
            );
            if let Some(r) = meta.regions.get(&new_region_id) {
                // Suppose a new node is added by conf change and the snapshot comes slowly.
                // Then, the region splits and the first vote message comes to the new node
                // before the old snapshot, which will create an uninitialized peer on the
                // store. After that, the old snapshot comes, followed with the last split
                // proposal. After it's applied, the uninitialized peer will be met.
                // We can remove this uninitialized peer directly.
                if util::is_region_initialized(r) {
                    panic!(
                        "[region {}] duplicated region {:?} for split region {:?}",
                        new_region_id, r, new_region
                    );
                }
                self.ctx.router.close(new_region_id);
            }

            let (sender, mut new_peer) = match PeerFsm::create(
                self.ctx.store_id(),
                &self.ctx.cfg,
                self.ctx.region_scheduler.clone(),
                self.ctx.raftlog_fetch_scheduler.clone(),
                self.ctx.engines.clone(),
                &new_region,
            ) {
                Ok((sender, new_peer)) => (sender, new_peer),
                Err(e) => {
                    // peer information is already written into db, can't recover.
                    // there is probably a bug.
                    panic!("create new split region {:?} err {:?}", new_region, e);
                }
            };
            let mut replication_state = self.ctx.global_replication_state.lock().unwrap();
            new_peer.peer.init_replication_mode(&mut *replication_state);
            drop(replication_state);

            let meta_peer = new_peer.peer.peer.clone();

            for p in new_region.get_peers() {
                // Add this peer to cache.
                new_peer.peer.insert_peer_cache(p.clone());
            }

            // New peer derive write flow from parent region,
            // this will be used by balance write flow.
            new_peer.peer.peer_stat = self.fsm.peer.peer_stat.clone();
            new_peer.peer.last_compacted_idx =
                new_peer.apply_state().get_truncated_state().get_index() + 1;
            let campaigned = new_peer.peer.maybe_campaign(is_leader);
            new_peer.has_ready |= campaigned;

            if is_leader {
                new_peer.peer.approximate_size = estimated_size;
                new_peer.peer.approximate_keys = estimated_keys;
                *new_peer.peer.txn_ext.pessimistic_locks.write() = locks;
                // The new peer is likely to become leader, send a heartbeat immediately to reduce
                // client query miss.
                new_peer.peer.heartbeat_pd(self.ctx);
            }

            new_peer.peer.activate(self.ctx);
            meta.regions.insert(new_region_id, new_region.clone());
            let not_exist = meta
                .region_ranges
                .insert(enc_end_key(&new_region), new_region_id)
                .is_none();
            assert!(not_exist, "[region {}] should not exist", new_region_id);
            meta.readers
                .insert(new_region_id, ReadDelegate::from_peer(new_peer.get_peer()));
            meta.region_read_progress
                .insert(new_region_id, new_peer.peer.read_progress.clone());
            if last_region_id == new_region_id {
                // To prevent from big region, the right region needs run split
                // check again after split.
                new_peer.peer.size_diff_hint = self.ctx.cfg.region_split_check_diff.0;
            }
            let mailbox = BasicMailbox::new(sender, new_peer, self.ctx.router.state_cnt().clone());
            self.ctx.router.register(new_region_id, mailbox);
            self.ctx
                .router
                .force_send(new_region_id, PeerMsg::Start)
                .unwrap();

            if !campaigned {
                if let Some(msg) = meta
                    .pending_msgs
                    .swap_remove_front(|m| m.get_to_peer() == &meta_peer)
                {
                    let peer_msg = PeerMsg::RaftMessage(InspectedRaftMessage { heap_size: 0, msg });
                    if let Err(e) = self.ctx.router.force_send(new_region_id, peer_msg) {
                        warn!("handle first requset failed"; "region_id" => region_id, "error" => ?e);
                    }
                }
            }
        }
        drop(meta);
        if is_leader {
            self.on_split_region_check_tick();
        }
        fail_point!("after_split", self.ctx.store_id() == 3, |_| {});
    }

    fn register_merge_check_tick(&mut self) {
        self.schedule_tick(PeerTick::CheckMerge)
    }

    /// Check if merge target region is staler than the local one in kv engine.
    /// It should be called when target region is not in region map in memory.
    /// If everything is ok, the answer should always be true because PD should ensure all target peers exist.
    /// So if not, error log will be printed and return false.
    fn is_merge_target_region_stale(&self, target_region: &metapb::Region) -> Result<bool> {
        let target_region_id = target_region.get_id();
        let target_peer_id = util::find_peer(target_region, self.ctx.store_id())
            .unwrap()
            .get_id();

        let state_key = keys::region_state_key(target_region_id);
        if let Some(target_state) = self
            .ctx
            .engines
            .kv
            .get_msg_cf::<RegionLocalState>(CF_RAFT, &state_key)?
        {
            let state_epoch = target_state.get_region().get_region_epoch();
            if util::is_epoch_stale(target_region.get_region_epoch(), state_epoch) {
                return Ok(true);
            }
            // The local target region epoch is staler than target region's.
            // In the case where the peer is destroyed by receiving gc msg rather than applying conf change,
            // the epoch may staler but it's legal, so check peer id to assure that.
            if let Some(local_target_peer_id) =
                util::find_peer(target_state.get_region(), self.ctx.store_id()).map(|r| r.get_id())
            {
                match local_target_peer_id.cmp(&target_peer_id) {
                    cmp::Ordering::Equal => {
                        if target_state.get_state() == PeerState::Tombstone {
                            // The local target peer has already been destroyed.
                            return Ok(true);
                        }
                        error!(
                            "the local target peer state is not tombstone in kv engine";
                            "target_peer_id" => target_peer_id,
                            "target_peer_state" => ?target_state.get_state(),
                            "target_region" => ?target_region,
                            "region_id" => self.fsm.region_id(),
                            "peer_id" => self.fsm.peer_id(),
                        );
                    }
                    cmp::Ordering::Greater => {
                        if state_epoch.get_version() == 0 && state_epoch.get_conf_ver() == 0 {
                            // There is a new peer and it's destroyed without being initialised.
                            return Ok(true);
                        }
                        // The local target peer id is greater than the one in target region, but its epoch
                        // is staler than target_region's. That is contradictory.
                        panic!("{} local target peer id {} is greater than the one in target region {}, but its epoch is staler, local target region {:?},
                                    target region {:?}", self.fsm.peer.tag, local_target_peer_id, target_peer_id, target_state.get_region(), target_region);
                    }
                    cmp::Ordering::Less => {
                        error!(
                            "the local target peer id in kv engine is less than the one in target region";
                            "local_target_peer_id" => local_target_peer_id,
                            "target_peer_id" => target_peer_id,
                            "target_region" => ?target_region,
                            "region_id" => self.fsm.region_id(),
                            "peer_id" => self.fsm.peer_id(),
                        );
                    }
                }
            } else {
                // Can't get local target peer id probably because this target peer is removed by applying conf change
                error!(
                    "the local target peer does not exist in target region state";
                    "target_region" => ?target_region,
                    "local_target" => ?target_state.get_region(),
                    "region_id" => self.fsm.region_id(),
                    "peer_id" => self.fsm.peer_id(),
                );
            }
        } else {
            error!(
                "failed to load target peer's RegionLocalState from kv engine";
                "target_peer_id" => target_peer_id,
                "target_region" => ?target_region,
                "region_id" => self.fsm.region_id(),
                "peer_id" => self.fsm.peer_id(),
            );
        }
        Ok(false)
    }

    fn validate_merge_peer(&self, target_region: &metapb::Region) -> Result<bool> {
        let target_region_id = target_region.get_id();
        let exist_region = {
            let meta = self.ctx.store_meta.lock().unwrap();
            meta.regions.get(&target_region_id).cloned()
        };
        if let Some(r) = exist_region {
            let exist_epoch = r.get_region_epoch();
            let expect_epoch = target_region.get_region_epoch();
            // exist_epoch > expect_epoch
            if util::is_epoch_stale(expect_epoch, exist_epoch) {
                return Err(box_err!(
                    "target region changed {:?} -> {:?}",
                    target_region,
                    r
                ));
            }
            // exist_epoch < expect_epoch
            if util::is_epoch_stale(exist_epoch, expect_epoch) {
                info!(
                    "target region still not catch up, skip.";
                    "region_id" => self.fsm.region_id(),
                    "peer_id" => self.fsm.peer_id(),
                    "target_region" => ?target_region,
                    "exist_region" => ?r,
                );
                return Ok(false);
            }
            return Ok(true);
        }

        // All of the target peers must exist before merging which is guaranteed by PD.
        // Now the target peer is not in region map.
        match self.is_merge_target_region_stale(target_region) {
            Err(e) => {
                error!(%e;
                    "failed to load region state, ignore";
                    "region_id" => self.fsm.region_id(),
                    "peer_id" => self.fsm.peer_id(),
                    "target_region_id" => target_region_id,
                );
                Ok(false)
            }
            Ok(true) => Err(box_err!("region {} is destroyed", target_region_id)),
            Ok(false) => {
                if self.ctx.cfg.dev_assert {
                    panic!(
                        "something is wrong, maybe PD do not ensure all target peers exist before merging"
                    );
                }
                error!(
                    "something is wrong, maybe PD do not ensure all target peers exist before merging"
                );
                Ok(false)
            }
        }
    }

    fn schedule_merge(&mut self) -> Result<()> {
        fail_point!("on_schedule_merge", |_| Ok(()));
        let (request, target_id) = {
            let state = self.fsm.peer.pending_merge_state.as_ref().unwrap();
            let expect_region = state.get_target();

            if !self.validate_merge_peer(expect_region)? {
                // Wait till next round.
                return Ok(());
            }
            let target_id = expect_region.get_id();
            let sibling_region = expect_region;

            let (min_index, _) = self.fsm.peer.get_min_progress()?;
            let low = cmp::max(min_index + 1, state.get_min_index());
            // TODO: move this into raft module.
            // > over >= to include the PrepareMerge proposal.
            let entries = if low > state.get_commit() {
                vec![]
            } else {
                // TODO: fetch entries in async way
                match self.fsm.peer.get_store().entries(
                    low,
                    state.get_commit() + 1,
                    NO_LIMIT,
                    GetEntriesContext::empty(false),
                ) {
                    Ok(ents) => ents,
                    Err(e) => panic!(
                        "[region {}] {} failed to get merge entires: {:?}, low:{}, commit: {}",
                        self.fsm.region_id(),
                        self.fsm.peer_id(),
                        e,
                        low,
                        state.get_commit()
                    ),
                }
            };

            let sibling_peer = util::find_peer(sibling_region, self.store_id()).unwrap();
            let mut request = new_admin_request(sibling_region.get_id(), sibling_peer.clone());
            request
                .mut_header()
                .set_region_epoch(sibling_region.get_region_epoch().clone());
            let mut admin = AdminRequest::default();
            admin.set_cmd_type(AdminCmdType::CommitMerge);
            admin
                .mut_commit_merge()
                .set_source(self.fsm.peer.region().clone());
            admin.mut_commit_merge().set_commit(state.get_commit());
            admin.mut_commit_merge().set_entries(entries.into());
            request.set_admin_request(admin);
            (request, target_id)
        };
        // Please note that, here assumes that the unit of network isolation is store rather than
        // peer. So a quorum stores of source region should also be the quorum stores of target
        // region. Otherwise we need to enable proposal forwarding.
        self.ctx
            .router
            .force_send(
                target_id,
                PeerMsg::RaftCommand(RaftCommand::new_ext(
                    request,
                    Callback::None,
                    RaftCmdExtraOpts {
                        deadline: None,
                        disk_full_opt: DiskFullOpt::AllowedOnAlmostFull,
                    },
                )),
            )
            .map_err(|_| Error::RegionNotFound(target_id))
    }

    fn rollback_merge(&mut self) {
        let req = {
            let state = self.fsm.peer.pending_merge_state.as_ref().unwrap();
            let mut request =
                new_admin_request(self.fsm.peer.region().get_id(), self.fsm.peer.peer.clone());
            request
                .mut_header()
                .set_region_epoch(self.fsm.peer.region().get_region_epoch().clone());
            let mut admin = AdminRequest::default();
            admin.set_cmd_type(AdminCmdType::RollbackMerge);
            admin.mut_rollback_merge().set_commit(state.get_commit());
            request.set_admin_request(admin);
            request
        };
        self.propose_raft_command(req, Callback::None, DiskFullOpt::AllowedOnAlmostFull);
    }

    fn on_check_merge(&mut self) {
        if self.fsm.stopped
            || self.fsm.peer.pending_remove
            || self.fsm.peer.pending_merge_state.is_none()
        {
            return;
        }
        self.register_merge_check_tick();
        fail_point!(
            "on_check_merge_not_1001",
            self.fsm.peer_id() != 1001,
            |_| {}
        );
        if let Err(e) = self.schedule_merge() {
            if self.fsm.peer.is_leader() {
                self.fsm
                    .peer
                    .add_want_rollback_merge_peer(self.fsm.peer_id());
                if self
                    .fsm
                    .peer
                    .raft_group
                    .raft
                    .prs()
                    .has_quorum(&self.fsm.peer.want_rollback_merge_peers)
                {
                    info!(
                        "failed to schedule merge, rollback";
                        "region_id" => self.fsm.region_id(),
                        "peer_id" => self.fsm.peer_id(),
                        "err" => %e,
                        "error_code" => %e.error_code(),
                    );
                    self.rollback_merge();
                }
            } else if !is_learner(&self.fsm.peer.peer) {
                info!(
                    "want to rollback merge";
                    "region_id" => self.fsm.region_id(),
                    "peer_id" => self.fsm.peer_id(),
                    "leader_id" => self.fsm.peer.leader_id(),
                    "err" => %e,
                    "error_code" => %e.error_code(),
                );
                if self.fsm.peer.leader_id() != raft::INVALID_ID {
                    self.fsm.peer.send_want_rollback_merge(
                        self.fsm
                            .peer
                            .pending_merge_state
                            .as_ref()
                            .unwrap()
                            .get_commit(),
                        self.ctx,
                    );
                }
            }
        }
    }

    fn on_ready_prepare_merge(&mut self, region: metapb::Region, state: MergeState) {
        {
            let mut meta = self.ctx.store_meta.lock().unwrap();
            meta.set_region(&self.ctx.coprocessor_host, region, &mut self.fsm.peer);
        }

        self.fsm.peer.pending_merge_state = Some(state);
        let state = self.fsm.peer.pending_merge_state.as_ref().unwrap();

        if let Some(ref catch_up_logs) = self.fsm.peer.catch_up_logs {
            if state.get_commit() == catch_up_logs.merge.get_commit() {
                assert_eq!(state.get_target().get_id(), catch_up_logs.target_region_id);
                // Indicate that `on_catch_up_logs_for_merge` has already executed.
                // Mark pending_remove because its apply fsm will be destroyed.
                self.fsm.peer.pending_remove = true;
                // Send CatchUpLogs back to destroy source apply fsm,
                // then it will send `Noop` to trigger target apply fsm.
                self.ctx.apply_router.schedule_task(
                    self.fsm.region_id(),
                    ApplyTask::LogsUpToDate(self.fsm.peer.catch_up_logs.take().unwrap()),
                );
                return;
            }
        }

        self.on_check_merge();
    }

    fn on_catch_up_logs_for_merge(&mut self, mut catch_up_logs: CatchUpLogs) {
        let region_id = self.fsm.region_id();
        assert_eq!(region_id, catch_up_logs.merge.get_source().get_id());

        if let Some(ref cul) = self.fsm.peer.catch_up_logs {
            panic!(
                "{} get catch_up_logs from {} but has already got from {}",
                self.fsm.peer.tag, catch_up_logs.target_region_id, cul.target_region_id
            )
        }

        if let Some(ref pending_merge_state) = self.fsm.peer.pending_merge_state {
            if pending_merge_state.get_commit() == catch_up_logs.merge.get_commit() {
                assert_eq!(
                    pending_merge_state.get_target().get_id(),
                    catch_up_logs.target_region_id
                );
                // Indicate that `on_ready_prepare_merge` has already executed.
                // Mark pending_remove because its apply fsm will be destroyed.
                self.fsm.peer.pending_remove = true;
                // Just for saving memory.
                catch_up_logs.merge.clear_entries();
                // Send CatchUpLogs back to destroy source apply fsm,
                // then it will send `Noop` to trigger target apply fsm.
                self.ctx
                    .apply_router
                    .schedule_task(region_id, ApplyTask::LogsUpToDate(catch_up_logs));
                return;
            }
        }

        // Directly append these logs to raft log and then commit them.
        match self
            .fsm
            .peer
            .maybe_append_merge_entries(&catch_up_logs.merge)
        {
            Some(last_index) => {
                info!(
                    "append and commit entries to source region";
                    "region_id" => region_id,
                    "peer_id" => self.fsm.peer.peer_id(),
                    "last_index" => last_index,
                );
                // Now it has some committed entries, so mark it to take `Ready` in next round.
                self.fsm.has_ready = true;
            }
            None => {
                info!(
                    "no need to catch up logs";
                    "region_id" => region_id,
                    "peer_id" => self.fsm.peer.peer_id(),
                );
            }
        }
        // Just for saving memory.
        catch_up_logs.merge.clear_entries();
        self.fsm.peer.catch_up_logs = Some(catch_up_logs);
    }

    fn on_ready_commit_merge(
        &mut self,
        merge_index: u64,
        region: metapb::Region,
        source: metapb::Region,
    ) {
        self.register_split_region_check_tick();
        let mut meta = self.ctx.store_meta.lock().unwrap();

        let prev = meta.region_ranges.remove(&enc_end_key(&source));
        assert_eq!(prev, Some(source.get_id()));
        let prev = if region.get_end_key() == source.get_end_key() {
            meta.region_ranges.remove(&enc_start_key(&source))
        } else {
            meta.region_ranges.remove(&enc_end_key(&region))
        };
        if prev != Some(region.get_id()) {
            panic!(
                "{} meta corrupted: prev: {:?}, ranges: {:?}",
                self.fsm.peer.tag, prev, meta.region_ranges
            );
        }

        meta.region_ranges
            .insert(enc_end_key(&region), region.get_id());
        assert!(meta.regions.remove(&source.get_id()).is_some());
        meta.set_region(&self.ctx.coprocessor_host, region, &mut self.fsm.peer);
        if let Some(d) = meta.readers.get_mut(&source.get_id()) {
            d.mark_pending_remove();
        }

        // After the region commit merged, the region's key range is extended and the region's `safe_ts`
        // should reset to `min(source_safe_ts, target_safe_ts)`
        let source_read_progress = meta.region_read_progress.remove(&source.get_id()).unwrap();
        self.fsm
            .peer
            .read_progress
            .merge_safe_ts(source_read_progress.safe_ts(), merge_index);

        // If a follower merges into a leader, a more recent read may happen
        // on the leader of the follower. So max ts should be updated after
        // a region merge.
        self.fsm
            .peer
            .require_updating_max_ts(&self.ctx.pd_scheduler);

        drop(meta);

        // make approximate size and keys updated in time.
        // the reason why follower need to update is that there is a issue that after merge
        // and then transfer leader, the new leader may have stale size and keys.
        self.fsm.peer.size_diff_hint = self.ctx.cfg.region_split_check_diff.0;
        if self.fsm.peer.is_leader() {
            info!(
                "notify pd with merge";
                "region_id" => self.fsm.region_id(),
                "peer_id" => self.fsm.peer_id(),
                "source_region" => ?source,
                "target_region" => ?self.fsm.peer.region(),
            );
            self.fsm.peer.heartbeat_pd(self.ctx);
        }
        if let Err(e) = self.ctx.router.force_send(
            source.get_id(),
            PeerMsg::SignificantMsg(SignificantMsg::MergeResult {
                target_region_id: self.fsm.region_id(),
                target: self.fsm.peer.peer.clone(),
                result: MergeResultKind::FromTargetLog,
            }),
        ) {
            panic!(
                "{} failed to send merge result(FromTargetLog) to source region {}, err {}",
                self.fsm.peer.tag,
                source.get_id(),
                e
            );
        }
    }

    /// Handle rollbacking Merge result.
    ///
    /// If commit is 0, it means that Merge is rollbacked by a snapshot; otherwise
    /// it's rollbacked by a proposal, and its value should be equal to the commit
    /// index of previous PrepareMerge.
    fn on_ready_rollback_merge(&mut self, commit: u64, region: Option<metapb::Region>) {
        let pending_commit = self
            .fsm
            .peer
            .pending_merge_state
            .as_ref()
            .unwrap()
            .get_commit();
        if commit != 0 && pending_commit != commit {
            panic!(
                "{} rollbacks a wrong merge: {} != {}",
                self.fsm.peer.tag, pending_commit, commit
            );
        }
        // Clear merge releted data
        self.fsm.peer.pending_merge_state = None;
        self.fsm.peer.want_rollback_merge_peers.clear();

        // Resume updating `safe_ts`
        self.fsm.peer.read_progress.resume();

        if let Some(r) = region {
            let mut meta = self.ctx.store_meta.lock().unwrap();
            meta.set_region(&self.ctx.coprocessor_host, r, &mut self.fsm.peer);
        }
        if self.fsm.peer.is_leader() {
            info!(
                "notify pd with rollback merge";
                "region_id" => self.fsm.region_id(),
                "peer_id" => self.fsm.peer_id(),
                "commit_index" => commit,
            );
            {
                let mut pessimistic_locks = self.fsm.peer.txn_ext.pessimistic_locks.write();
                if pessimistic_locks.status == LocksStatus::MergingRegion {
                    pessimistic_locks.status = LocksStatus::Normal;
                }
            }
            self.fsm.peer.heartbeat_pd(self.ctx);
        }
    }

    fn on_merge_result(
        &mut self,
        target_region_id: u64,
        target: metapb::Peer,
        result: MergeResultKind,
    ) {
        let exists = self
            .fsm
            .peer
            .pending_merge_state
            .as_ref()
            .map_or(true, |s| {
                s.get_target().get_peers().iter().any(|p| {
                    p.get_store_id() == target.get_store_id() && p.get_id() <= target.get_id()
                })
            });
        if !exists {
            panic!(
                "{} unexpected merge result: {:?} {:?} {:?}",
                self.fsm.peer.tag, self.fsm.peer.pending_merge_state, target, result
            );
        }
        // Because of the checking before proposing `PrepareMerge`, which is
        // no `CompactLog` proposal between the smallest commit index and the latest index.
        // If the merge succeed, all source peers are impossible in apply snapshot state
        // and must be initialized.
        {
            let meta = self.ctx.store_meta.lock().unwrap();
            if meta.atomic_snap_regions.contains_key(&self.region_id()) {
                panic!(
                    "{} is applying atomic snapshot on getting merge result, target region id {}, target peer {:?}, merge result type {:?}",
                    self.fsm.peer.tag, target_region_id, target, result
                );
            }
        }
        if self.fsm.peer.is_handling_snapshot() {
            panic!(
                "{} is applying snapshot on getting merge result, target region id {}, target peer {:?}, merge result type {:?}",
                self.fsm.peer.tag, target_region_id, target, result
            );
        }
        if !self.fsm.peer.is_initialized() {
            panic!(
                "{} is not initialized on getting merge result, target region id {}, target peer {:?}, merge result type {:?}",
                self.fsm.peer.tag, target_region_id, target, result
            );
        }
        match result {
            MergeResultKind::FromTargetLog => {
                info!(
                    "merge finished";
                    "region_id" => self.fsm.region_id(),
                    "peer_id" => self.fsm.peer_id(),
                    "target_region" => ?self.fsm.peer.pending_merge_state.as_ref().unwrap().target,
                );
                self.destroy_peer(true);
            }
            MergeResultKind::FromTargetSnapshotStep1 => {
                info!(
                    "merge finished with target snapshot";
                    "region_id" => self.fsm.region_id(),
                    "peer_id" => self.fsm.peer_id(),
                    "target_region_id" => target_region_id,
                );
                self.fsm.peer.pending_remove = true;
                // Destroy apply fsm at first
                self.ctx.apply_router.schedule_task(
                    self.fsm.region_id(),
                    ApplyTask::destroy(self.fsm.region_id(), true),
                );
            }
            MergeResultKind::FromTargetSnapshotStep2 => {
                // `merged_by_target` is true because this region's range already belongs to
                // its target region so we must not clear data otherwise its target region's
                // data will corrupt.
                self.destroy_peer(true);
            }
            MergeResultKind::Stale => {
                self.on_stale_merge(target_region_id);
            }
        };
    }

    fn on_stale_merge(&mut self, target_region_id: u64) {
        if self.fsm.peer.pending_remove {
            return;
        }
        info!(
            "successful merge can't be continued, try to gc stale peer";
            "region_id" => self.fsm.region_id(),
            "peer_id" => self.fsm.peer_id(),
            "target_region_id" => target_region_id,
            "merge_state" => ?self.fsm.peer.pending_merge_state,
        );
        // Because of the checking before proposing `PrepareMerge`, which is
        // no `CompactLog` proposal between the smallest commit index and the latest index.
        // If the merge succeed, all source peers are impossible in apply snapshot state
        // and must be initialized.
        // So `maybe_destroy` must succeed here.
        let job = self.fsm.peer.maybe_destroy(self.ctx).unwrap();
        self.handle_destroy_peer(job);
    }

    fn on_ready_persist_snapshot(&mut self, persist_res: PersistSnapshotResult) {
        let prev_region = persist_res.prev_region;
        let region = persist_res.region;

        info!(
            "snapshot is persisted";
            "region_id" => self.fsm.region_id(),
            "peer_id" => self.fsm.peer_id(),
            "region" => ?region,
        );

        let mut state = self.ctx.global_replication_state.lock().unwrap();
        let gb = state
            .calculate_commit_group(self.fsm.peer.replication_mode_version, region.get_peers());
        self.fsm.peer.raft_group.raft.clear_commit_group();
        self.fsm.peer.raft_group.raft.assign_commit_groups(gb);
        fail_point!("after_assign_commit_groups_on_apply_snapshot");
        // drop it before access `store_meta`.
        drop(state);

        let mut meta = self.ctx.store_meta.lock().unwrap();
        debug!(
            "check snapshot range";
            "region_id" => self.fsm.region_id(),
            "peer_id" => self.fsm.peer_id(),
            "prev_region" => ?prev_region,
        );

        meta.readers.insert(
            self.fsm.region_id(),
            ReadDelegate::from_peer(&self.fsm.peer),
        );

        // Remove this region's snapshot region from the `pending_snapshot_regions`
        // The `pending_snapshot_regions` is only used to occupy the key range, so if this
        // peer is added to `region_ranges`, it can be remove from `pending_snapshot_regions`
        meta.pending_snapshot_regions
            .retain(|r| self.fsm.region_id() != r.get_id());

        // Remove its source peers' metadata
        for r in &persist_res.destroy_regions {
            let prev = meta.region_ranges.remove(&enc_end_key(r));
            assert_eq!(prev, Some(r.get_id()));
            assert!(meta.regions.remove(&r.get_id()).is_some());
            if let Some(d) = meta.readers.get_mut(&r.get_id()) {
                d.mark_pending_remove();
            }
        }
        // Remove the data from `atomic_snap_regions` and `destroyed_region_for_snap`
        // which are added before applying snapshot
        if let Some(wait_destroy_regions) = meta.atomic_snap_regions.remove(&self.fsm.region_id()) {
            for (source_region_id, _) in wait_destroy_regions {
                assert_eq!(
                    meta.destroyed_region_for_snap
                        .remove(&source_region_id)
                        .is_some(),
                    true
                );
            }
        }

        if util::is_region_initialized(&prev_region) {
            info!(
                "region changed after persisting snapshot";
                "region_id" => self.fsm.region_id(),
                "peer_id" => self.fsm.peer_id(),
                "prev_region" => ?prev_region,
                "region" => ?region,
            );
            let prev = meta.region_ranges.remove(&enc_end_key(&prev_region));
            if prev != Some(region.get_id()) {
                panic!(
                    "{} meta corrupted, expect {:?} got {:?}",
                    self.fsm.peer.tag, prev_region, prev,
                );
            }
        } else if self.fsm.peer.local_first_replicate {
            // This peer is uninitialized previously.
            // More accurately, the `RegionLocalState` has been persisted so the data can be removed from `pending_create_peers`.
            let mut pending_create_peers = self.ctx.pending_create_peers.lock().unwrap();
            assert_eq!(
                pending_create_peers.remove(&self.fsm.region_id()),
                Some((self.fsm.peer_id(), false))
            );
        }

        if let Some(r) = meta
            .region_ranges
            .insert(enc_end_key(&region), region.get_id())
        {
            panic!("{} unexpected region {:?}", self.fsm.peer.tag, r);
        }
        let prev = meta.regions.insert(region.get_id(), region.clone());
        assert_eq!(prev, Some(prev_region));
        drop(meta);

        self.fsm.peer.read_progress.update_leader_info(
            self.fsm.peer.leader_id(),
            self.fsm.peer.term(),
            &region,
        );

        for r in &persist_res.destroy_regions {
            if let Err(e) = self.ctx.router.force_send(
                r.get_id(),
                PeerMsg::SignificantMsg(SignificantMsg::MergeResult {
                    target_region_id: self.fsm.region_id(),
                    target: self.fsm.peer.peer.clone(),
                    result: MergeResultKind::FromTargetSnapshotStep2,
                }),
            ) {
                panic!(
                    "{} failed to send merge result(FromTargetSnapshotStep2) to source region {}, err {}",
                    self.fsm.peer.tag,
                    r.get_id(),
                    e
                );
            }
        }
    }

    fn on_ready_result(
        &mut self,
        exec_results: &mut VecDeque<ExecResult<EK::Snapshot>>,
        metrics: &ApplyMetrics,
    ) {
        // handle executing committed log results
        while let Some(result) = exec_results.pop_front() {
            match result {
                ExecResult::ChangePeer(cp) => self.on_ready_change_peer(cp),
                ExecResult::CompactLog { first_index, state } => {
                    self.on_ready_compact_log(first_index, state)
                }
                ExecResult::SplitRegion {
                    derived,
                    regions,
                    new_split_regions,
                } => self.on_ready_split_region(derived, regions, new_split_regions),
                ExecResult::PrepareMerge { region, state } => {
                    self.on_ready_prepare_merge(region, state)
                }
                ExecResult::CommitMerge {
                    index,
                    region,
                    source,
                } => self.on_ready_commit_merge(index, region, source),
                ExecResult::RollbackMerge { region, commit } => {
                    self.on_ready_rollback_merge(commit, Some(region))
                }
                ExecResult::ComputeHash {
                    region,
                    index,
                    context,
                    snap,
                } => self.on_ready_compute_hash(region, index, context, snap),
                ExecResult::VerifyHash {
                    index,
                    context,
                    hash,
                } => self.on_ready_verify_hash(index, context, hash),
                ExecResult::DeleteRange { .. } => {
                    // TODO: clean user properties?
                }
                ExecResult::IngestSst { ssts } => self.on_ingest_sst_result(ssts),
                ExecResult::TransferLeader { term } => self.on_transfer_leader(term),
            }
        }

        // Update metrics only when all exec_results are finished in case the metrics is counted multiple times
        // when waiting for commit merge
        self.ctx.store_stat.lock_cf_bytes_written += metrics.lock_cf_written_bytes;
        self.ctx.store_stat.engine_total_bytes_written += metrics.written_bytes;
        self.ctx.store_stat.engine_total_keys_written += metrics.written_keys;
    }

    /// Check if a request is valid if it has valid prepare_merge/commit_merge proposal.
    fn check_merge_proposal(&self, msg: &mut RaftCmdRequest) -> Result<()> {
        if !msg.get_admin_request().has_prepare_merge()
            && !msg.get_admin_request().has_commit_merge()
        {
            return Ok(());
        }

        let region = self.fsm.peer.region();
        if msg.get_admin_request().has_prepare_merge() {
            // Just for simplicity, do not start region merge while in joint state
            if self.fsm.peer.in_joint_state() {
                return Err(box_err!(
                    "{} region in joint state, can not propose merge command, command: {:?}",
                    self.fsm.peer.tag,
                    msg.get_admin_request()
                ));
            }
            let target_region = msg.get_admin_request().get_prepare_merge().get_target();
            {
                let meta = self.ctx.store_meta.lock().unwrap();
                match meta.regions.get(&target_region.get_id()) {
                    Some(r) => {
                        if r != target_region {
                            return Err(box_err!(
                                "target region not matched, skip proposing: {:?} != {:?}",
                                r,
                                target_region
                            ));
                        }
                    }
                    None => {
                        return Err(box_err!(
                            "target region {} doesn't exist.",
                            target_region.get_id()
                        ));
                    }
                }
            }
            if !util::is_sibling_regions(target_region, region) {
                return Err(box_err!(
                    "{:?} and {:?} are not sibling, skip proposing.",
                    target_region,
                    region
                ));
            }
            if !util::region_on_same_stores(target_region, region) {
                return Err(box_err!(
                    "peers doesn't match {:?} != {:?}, reject merge",
                    region.get_peers(),
                    target_region.get_peers()
                ));
            }
        } else {
            let source_region = msg.get_admin_request().get_commit_merge().get_source();
            if !util::is_sibling_regions(source_region, region) {
                return Err(box_err!(
                    "{:?} and {:?} should be sibling",
                    source_region,
                    region
                ));
            }
            if !util::region_on_same_stores(source_region, region) {
                return Err(box_err!(
                    "peers not matched: {:?} {:?}",
                    source_region,
                    region
                ));
            }
        }

        Ok(())
    }

    fn pre_propose_raft_command(
        &mut self,
        msg: &RaftCmdRequest,
    ) -> Result<Option<RaftCmdResponse>> {
        // Check store_id, make sure that the msg is dispatched to the right place.
        if let Err(e) = util::check_store_id(msg, self.store_id()) {
            self.ctx.raft_metrics.invalid_proposal.mismatch_store_id += 1;
            return Err(e);
        }
        if msg.has_status_request() {
            // For status commands, we handle it here directly.
            let resp = self.execute_status_command(msg)?;
            return Ok(Some(resp));
        }

        // Check whether the store has the right peer to handle the request.
        let region_id = self.region_id();
        let leader_id = self.fsm.peer.leader_id();
        let request = msg.get_requests();

        if self.fsm.peer.force_leader.is_some() {
            // in force leader state, forbid requests to make the recovery progress less error-prone
            if !(msg.has_admin_request()
                && (msg.get_admin_request().get_cmd_type() == AdminCmdType::ChangePeer
                    || msg.get_admin_request().get_cmd_type() == AdminCmdType::ChangePeerV2))
            {
                return Err(Error::RecoveryInProgress(self.region_id()));
            }
        }

        // ReadIndex can be processed on the replicas.
        let is_read_index_request =
            request.len() == 1 && request[0].get_cmd_type() == CmdType::ReadIndex;
        let mut read_only = true;
        for r in msg.get_requests() {
            match r.get_cmd_type() {
                CmdType::Get | CmdType::Snap | CmdType::ReadIndex => (),
                _ => read_only = false,
            }
        }
        let allow_replica_read = read_only && msg.get_header().get_replica_read();
        let flags = WriteBatchFlags::from_bits_check(msg.get_header().get_flags());
        let allow_stale_read = read_only && flags.contains(WriteBatchFlags::STALE_READ);
        if !self.fsm.peer.is_leader()
            && !is_read_index_request
            && !allow_replica_read
            && !allow_stale_read
        {
            self.ctx.raft_metrics.invalid_proposal.not_leader += 1;
            let leader = self.fsm.peer.get_peer_from_cache(leader_id);
            self.fsm.reset_hibernate_state(GroupState::Chaos);
            self.register_raft_base_tick();
            return Err(Error::NotLeader(region_id, leader));
        }
        // peer_id must be the same as peer's.
        if let Err(e) = util::check_peer_id(msg, self.fsm.peer.peer_id()) {
            self.ctx.raft_metrics.invalid_proposal.mismatch_peer_id += 1;
            return Err(e);
        }
        // check whether the peer is initialized.
        if !self.fsm.peer.is_initialized() {
            self.ctx
                .raft_metrics
                .invalid_proposal
                .region_not_initialized += 1;
            return Err(Error::RegionNotInitialized(region_id));
        }
        // If the peer is applying snapshot, it may drop some sending messages, that could
        // make clients wait for response until timeout.
        if self.fsm.peer.is_handling_snapshot() {
            self.ctx.raft_metrics.invalid_proposal.is_applying_snapshot += 1;
            // TODO: replace to a more suitable error.
            return Err(Error::Other(box_err!(
                "{} peer is applying snapshot",
                self.fsm.peer.tag
            )));
        }
        // Check whether the term is stale.
        if let Err(e) = util::check_term(msg, self.fsm.peer.term()) {
            self.ctx.raft_metrics.invalid_proposal.stale_command += 1;
            return Err(e);
        }

        match util::check_region_epoch(msg, self.fsm.peer.region(), true) {
            Err(Error::EpochNotMatch(m, mut new_regions)) => {
                // Attach the region which might be split from the current region. But it doesn't
                // matter if the region is not split from the current region. If the region meta
                // received by the TiKV driver is newer than the meta cached in the driver, the meta is
                // updated.
                let requested_version = msg.get_header().get_region_epoch().version;
                self.collect_sibling_region(requested_version, &mut new_regions);
                self.ctx.raft_metrics.invalid_proposal.epoch_not_match += 1;
                Err(Error::EpochNotMatch(m, new_regions))
            }
            Err(e) => Err(e),
            Ok(()) => Ok(None),
        }
    }

    /// Propose batched raft commands(if any) first, then propose the given raft command.
    fn propose_raft_command(
        &mut self,
        msg: RaftCmdRequest,
        cb: Callback<EK::Snapshot>,
        diskfullopt: DiskFullOpt,
    ) {
        if let Some((request, callback)) =
            self.fsm.batch_req_builder.build(&mut self.ctx.raft_metrics)
        {
            self.propose_raft_command_internal(request, callback, DiskFullOpt::NotAllowedOnFull);
        }

        self.propose_raft_command_internal(msg, cb, diskfullopt);
    }

    /// Propose the raft command directly.
    /// Note that this function introduces a reorder between this command and batched commands.
    fn propose_raft_command_internal(
        &mut self,
        mut msg: RaftCmdRequest,
        cb: Callback<EK::Snapshot>,
        diskfullopt: DiskFullOpt,
    ) {
        if self.fsm.peer.pending_remove {
            apply::notify_req_region_removed(self.region_id(), cb);
            return;
        }

        if self.ctx.raft_metrics.waterfall_metrics {
            if let Some(request_times) = cb.get_request_times() {
                let now = TiInstant::now();
                for t in request_times {
                    self.ctx
                        .raft_metrics
                        .wf_batch_wait
                        .observe(duration_to_sec(now.saturating_duration_since(*t)));
                }
            }
        }

        match self.pre_propose_raft_command(&msg) {
            Ok(Some(resp)) => {
                cb.invoke_with_response(resp);
                return;
            }
            Err(e) => {
                debug!(
                    "failed to propose";
                    "region_id" => self.region_id(),
                    "peer_id" => self.fsm.peer_id(),
                    "message" => ?msg,
                    "err" => %e,
                );
                cb.invoke_with_response(new_error(e));
                return;
            }
            _ => (),
        }

        if let Err(e) = self.check_merge_proposal(&mut msg) {
            warn!(
                "failed to propose merge";
                "region_id" => self.region_id(),
                "peer_id" => self.fsm.peer_id(),
                "message" => ?msg,
                "err" => %e,
                "error_code" => %e.error_code(),
            );
            cb.invoke_with_response(new_error(e));
            return;
        }

        // Note:
        // The peer that is being checked is a leader. It might step down to be a follower later. It
        // doesn't matter whether the peer is a leader or not. If it's not a leader, the proposing
        // command log entry can't be committed.

        let mut resp = RaftCmdResponse::default();
        let term = self.fsm.peer.term();
        bind_term(&mut resp, term);
        if self.fsm.peer.propose(self.ctx, cb, msg, resp, diskfullopt) {
            self.fsm.has_ready = true;
        }

        if self.fsm.peer.should_wake_up {
            self.reset_raft_tick(GroupState::Ordered);
        }

        self.register_pd_heartbeat_tick();

        // TODO: add timeout, if the command is not applied after timeout,
        // we will call the callback with timeout error.
    }

    fn collect_sibling_region(&self, requested_version: u64, regions: &mut Vec<Region>) {
        let mut max_version = self.fsm.peer.region().get_region_epoch().version;
        if requested_version >= max_version {
            // Our information is stale.
            return;
        }
        // Current region is included in the vec.
        let mut collect_cnt = max_version - requested_version;
        let anchor = Excluded(enc_end_key(self.fsm.peer.region()));
        let meta = self.ctx.store_meta.lock().unwrap();
        let mut ranges = if self.ctx.cfg.right_derive_when_split {
            meta.region_ranges.range((Unbounded::<Vec<u8>>, anchor))
        } else {
            meta.region_ranges.range((anchor, Unbounded::<Vec<u8>>))
        };

        for _ in 0..MAX_REGIONS_IN_ERROR {
            let res = if self.ctx.cfg.right_derive_when_split {
                ranges.next_back()
            } else {
                ranges.next()
            };
            if let Some((_, id)) = res {
                let r = &meta.regions[id];
                collect_cnt -= 1;
                // For example, A is split into B, A, and then B is split into C, B.
                if r.get_region_epoch().version >= max_version {
                    // It doesn't matter if it's a false positive, as it's limited by MAX_REGIONS_IN_ERROR.
                    collect_cnt += r.get_region_epoch().version - max_version;
                    max_version = r.get_region_epoch().version;
                }
                regions.push(r.to_owned());
                if collect_cnt == 0 {
                    return;
                }
            } else {
                return;
            }
        }
    }

    fn register_raft_gc_log_tick(&mut self) {
        self.schedule_tick(PeerTick::RaftLogGc)
    }

    #[allow(clippy::if_same_then_else)]
    fn on_raft_gc_log_tick(&mut self, force_compact: bool) {
        if !self.fsm.peer.is_leader() {
            // `compact_cache_to` is called when apply, there is no need to call `compact_to` here,
            // snapshot generating has already been cancelled when the role becomes follower.
            return;
        }
        if !self.fsm.peer.get_store().is_cache_empty() || !self.ctx.cfg.hibernate_regions {
            self.register_raft_gc_log_tick();
        }
        fail_point!("on_raft_log_gc_tick_1", self.fsm.peer_id() == 1, |_| {});
        fail_point!("on_raft_gc_log_tick", |_| {});
        debug_assert!(!self.fsm.stopped);

        // As leader, we would not keep caches for the peers that didn't response heartbeat in the
        // last few seconds. That happens probably because another TiKV is down. In this case if we
        // do not clean up the cache, it may keep growing.
        let drop_cache_duration =
            self.ctx.cfg.raft_heartbeat_interval() + self.ctx.cfg.raft_entry_cache_life_time.0;
        let cache_alive_limit = Instant::now() - drop_cache_duration;

        // Leader will replicate the compact log command to followers,
        // If we use current replicated_index (like 10) as the compact index,
        // when we replicate this log, the newest replicated_index will be 11,
        // but we only compact the log to 10, not 11, at that time,
        // the first index is 10, and replicated_index is 11, with an extra log,
        // and we will do compact again with compact index 11, in cycles...
        // So we introduce a threshold, if replicated index - first index > threshold,
        // we will try to compact log.
        // raft log entries[..............................................]
        //                  ^                                       ^
        //                  |-----------------threshold------------ |
        //              first_index                         replicated_index
        // `alive_cache_idx` is the smallest `replicated_index` of healthy up nodes.
        // `alive_cache_idx` is only used to gc cache.
        let applied_idx = self.fsm.peer.get_store().applied_index();
        let truncated_idx = self.fsm.peer.get_store().truncated_index();
        let last_idx = self.fsm.peer.get_store().last_index();
        let (mut replicated_idx, mut alive_cache_idx) = (last_idx, last_idx);
        for (peer_id, p) in self.fsm.peer.raft_group.raft.prs().iter() {
            if replicated_idx > p.matched {
                replicated_idx = p.matched;
            }
            if let Some(last_heartbeat) = self.fsm.peer.peer_heartbeats.get(peer_id) {
                if alive_cache_idx > p.matched
                    && p.matched >= truncated_idx
                    && *last_heartbeat > cache_alive_limit
                {
                    alive_cache_idx = p.matched;
                }
            }
        }
        // When an election happened or a new peer is added, replicated_idx can be 0.
        if replicated_idx > 0 {
            assert!(
                last_idx >= replicated_idx,
                "expect last index {} >= replicated index {}",
                last_idx,
                replicated_idx
            );
            REGION_MAX_LOG_LAG.observe((last_idx - replicated_idx) as f64);
        }
        self.fsm
            .peer
            .mut_store()
            .maybe_gc_cache(alive_cache_idx, applied_idx);
        if needs_evict_entry_cache(self.ctx.cfg.evict_cache_on_memory_ratio) {
            self.fsm.peer.mut_store().evict_cache(true);
            if !self.fsm.peer.get_store().cache_is_empty() {
                self.register_entry_cache_evict_tick();
            }
        }

        let mut total_gc_logs = 0;

        let first_idx = self.fsm.peer.get_store().first_index();

        let mut compact_idx = if force_compact && replicated_idx > first_idx {
            replicated_idx
        } else if (applied_idx > first_idx
            && applied_idx - first_idx >= self.ctx.cfg.raft_log_gc_count_limit)
            || (self.fsm.peer.raft_log_size_hint >= self.ctx.cfg.raft_log_gc_size_limit.0)
        {
            std::cmp::max(first_idx + (last_idx - first_idx) / 2, replicated_idx)
        } else if replicated_idx < first_idx || last_idx - first_idx < 3 {
            // In the current implementation one compaction can't delete all stale Raft logs.
            // There will be at least 3 entries left after one compaction:
            // |------------- entries needs to be compacted ----------|
            // [entries...][the entry at `compact_idx`][the last entry][new compaction entry]
            //             |-------------------- entries will be left ----------------------|
            self.ctx.raft_metrics.raft_log_gc_skipped.reserve_log += 1;
            return;
        } else if replicated_idx - first_idx < self.ctx.cfg.raft_log_gc_threshold
            && self.fsm.skip_gc_raft_log_ticks < self.ctx.cfg.raft_log_reserve_max_ticks
        {
            self.ctx.raft_metrics.raft_log_gc_skipped.threshold_limit += 1;
            // Logs will only be kept `max_ticks` * `raft_log_gc_tick_interval`.
            self.fsm.skip_gc_raft_log_ticks += 1;
            self.register_raft_gc_log_tick();
            return;
        } else {
            replicated_idx
        };
        assert!(compact_idx >= first_idx);
        // Have no idea why subtract 1 here, but original code did this by magic.
        compact_idx -= 1;
        if compact_idx < first_idx {
            // In case compact_idx == first_idx before subtraction.
            self.ctx
                .raft_metrics
                .raft_log_gc_skipped
                .compact_idx_too_small += 1;
            return;
        }
        total_gc_logs += compact_idx - first_idx;

        // Create a compact log request and notify directly.
        let region_id = self.fsm.peer.region().get_id();
        let peer = self.fsm.peer.peer.clone();
        let term = self.fsm.peer.get_index_term(compact_idx);
        let request = new_compact_log_request(region_id, peer, compact_idx, term);
        self.propose_raft_command_internal(
            request,
            Callback::None,
            DiskFullOpt::AllowedOnAlmostFull,
        );

        self.fsm.skip_gc_raft_log_ticks = 0;
        self.register_raft_gc_log_tick();
        PEER_GC_RAFT_LOG_COUNTER.inc_by(total_gc_logs);
    }

    fn register_entry_cache_evict_tick(&mut self) {
        self.schedule_tick(PeerTick::EntryCacheEvict)
    }

    fn on_entry_cache_evict_tick(&mut self) {
        fail_point!("on_entry_cache_evict_tick", |_| {});
        if needs_evict_entry_cache(self.ctx.cfg.evict_cache_on_memory_ratio) {
            self.fsm.peer.mut_store().evict_cache(true);
        }
        let mut _usage = 0;
        if memory_usage_reaches_high_water(&mut _usage)
            && !self.fsm.peer.get_store().cache_is_empty()
        {
            self.register_entry_cache_evict_tick();
        }
    }

    fn register_check_leader_lease_tick(&mut self) {
        self.schedule_tick(PeerTick::CheckLeaderLease)
    }

    fn on_check_leader_lease_tick(&mut self) {
        if !self.fsm.peer.is_leader() || self.fsm.hibernate_state.group_state() == GroupState::Idle
        {
            return;
        }
        self.try_renew_leader_lease("tick");
        self.register_check_leader_lease_tick();
    }

    fn register_split_region_check_tick(&mut self) {
        self.schedule_tick(PeerTick::SplitRegionCheck)
    }

    #[inline]
    fn region_split_skip_max_count(&self) -> usize {
        fail_point!("region_split_skip_max_count", |_| { usize::max_value() });
        REGION_SPLIT_SKIP_MAX_COUNT
    }

    fn on_split_region_check_tick(&mut self) {
        if !self.fsm.peer.is_leader() {
            return;
        }

        // When restart, the may_skip_split_check will be false. The split check will first
        // check the region size, and then check whether the region should split. This
        // should work even if we change the region max size.
        // If peer says should update approximate size, update region size and check
        // whether the region should split.
        // We assume that `may_skip_split_check` is only set true after the split check task is
        // scheduled.
        if self.fsm.peer.may_skip_split_check
            && self.fsm.peer.compaction_declined_bytes < self.ctx.cfg.region_split_check_diff.0
            && self.fsm.peer.size_diff_hint < self.ctx.cfg.region_split_check_diff.0
        {
            return;
        }

        fail_point!("on_split_region_check_tick");
        self.register_split_region_check_tick();

        // To avoid frequent scan, we only add new scan tasks if all previous tasks
        // have finished.
        // TODO: check whether a gc progress has been started.
        if self.ctx.split_check_scheduler.is_busy() {
            return;
        }

        // When Lightning or BR is importing data to TiKV, their ingest-request may fail because of
        // region-epoch not matched. So we hope TiKV do not check region size and split region during
        // importing.
        if self.ctx.importer.get_mode() == SwitchMode::Import {
            return;
        }

        // bulk insert too fast may cause snapshot stale very soon, worst case it stale before
        // sending. so when snapshot is generating or sending, skip split check at most 3 times.
        // There is a trade off between region size and snapshot success rate. Split check is
        // triggered every 10 seconds. If a snapshot can't be generated in 30 seconds, it might be
        // just too large to be generated. Split it into smaller size can help generation. check
        // issue 330 for more info.
        if self.fsm.peer.get_store().is_generating_snapshot()
            && self.fsm.skip_split_count < self.region_split_skip_max_count()
        {
            self.fsm.skip_split_count += 1;
            return;
        }
        self.fsm.skip_split_count = 0;
        let task = SplitCheckTask::split_check(
            self.region().clone(),
            true,
            CheckPolicy::Scan,
            self.gen_bucket_range_for_update(),
        );
        if let Err(e) = self.ctx.split_check_scheduler.schedule(task) {
            error!(
                "failed to schedule split check";
                "region_id" => self.fsm.region_id(),
                "peer_id" => self.fsm.peer_id(),
                "err" => %e,
            );
            return;
        }
        self.fsm.peer.size_diff_hint = 0;
        self.fsm.peer.compaction_declined_bytes = 0;
        // the task is scheduled, next tick may skip it.
        self.fsm.peer.may_skip_split_check = true;
    }

    fn on_prepare_split_region(
        &mut self,
        region_epoch: metapb::RegionEpoch,
        split_keys: Vec<Vec<u8>>,
        cb: Callback<EK::Snapshot>,
        source: &str,
    ) {
        info!(
            "on split";
            "region_id" => self.fsm.region_id(),
            "peer_id" => self.fsm.peer_id(),
            "split_keys" => %KeysInfoFormatter(split_keys.iter()),
            "source" => source,
        );
        if let Err(e) = self.validate_split_region(&region_epoch, &split_keys) {
            cb.invoke_with_response(new_error(e));
            return;
        }
        let region = self.fsm.peer.region();
        let task = PdTask::AskBatchSplit {
            region: region.clone(),
            split_keys,
            peer: self.fsm.peer.peer.clone(),
            right_derive: self.ctx.cfg.right_derive_when_split,
            callback: cb,
        };
        if let Err(ScheduleError::Stopped(t)) = self.ctx.pd_scheduler.schedule(task) {
            error!(
                "failed to notify pd to split: Stopped";
                "region_id" => self.fsm.region_id(),
                "peer_id" => self.fsm.peer_id(),
            );
            match t {
                PdTask::AskBatchSplit { callback, .. } => {
                    callback.invoke_with_response(new_error(box_err!(
                        "{} failed to split: Stopped",
                        self.fsm.peer.tag
                    )));
                }
                _ => unreachable!(),
            }
        }
    }

    fn validate_split_region(
        &mut self,
        epoch: &metapb::RegionEpoch,
        split_keys: &[Vec<u8>],
    ) -> Result<()> {
        if split_keys.is_empty() {
            error!(
                "no split key is specified.";
                "region_id" => self.fsm.region_id(),
                "peer_id" => self.fsm.peer_id(),
            );
            return Err(box_err!("{} no split key is specified.", self.fsm.peer.tag));
        }
        for key in split_keys {
            if key.is_empty() {
                error!(
                    "split key should not be empty!!!";
                    "region_id" => self.fsm.region_id(),
                    "peer_id" => self.fsm.peer_id(),
                );
                return Err(box_err!(
                    "{} split key should not be empty",
                    self.fsm.peer.tag
                ));
            }
        }
        if !self.fsm.peer.is_leader() {
            // region on this store is no longer leader, skipped.
            info!(
                "not leader, skip.";
                "region_id" => self.fsm.region_id(),
                "peer_id" => self.fsm.peer_id(),
            );
            return Err(Error::NotLeader(
                self.region_id(),
                self.fsm.peer.get_peer_from_cache(self.fsm.peer.leader_id()),
            ));
        }

        let region = self.fsm.peer.region();
        let latest_epoch = region.get_region_epoch();

        // This is a little difference for `check_region_epoch` in region split case.
        // Here we just need to check `version` because `conf_ver` will be update
        // to the latest value of the peer, and then send to PD.
        if latest_epoch.get_version() != epoch.get_version() {
            info!(
                "epoch changed, retry later";
                "region_id" => self.fsm.region_id(),
                "peer_id" => self.fsm.peer_id(),
                "prev_epoch" => ?region.get_region_epoch(),
                "epoch" => ?epoch,
            );
            return Err(Error::EpochNotMatch(
                format!(
                    "{} epoch changed {:?} != {:?}, retry later",
                    self.fsm.peer.tag, latest_epoch, epoch
                ),
                vec![region.to_owned()],
            ));
        }
        Ok(())
    }

    fn on_approximate_region_size(&mut self, size: u64) {
        self.fsm.peer.approximate_size = Some(size);
        self.register_split_region_check_tick();
        self.register_pd_heartbeat_tick();
        fail_point!("on_approximate_region_size");
    }

    fn on_approximate_region_keys(&mut self, keys: u64) {
        self.fsm.peer.approximate_keys = Some(keys);
        self.register_split_region_check_tick();
        self.register_pd_heartbeat_tick();
    }

    fn on_refresh_region_buckets(
        &mut self,
        region_epoch: RegionEpoch,
        mut buckets: Vec<Bucket>,
        bucket_ranges: Option<Vec<BucketRange>>,
        _cb: Callback<EK::Snapshot>,
    ) {
        #[cfg(any(test, feature = "testexport"))]
        let test_only_callback = |_callback, region_buckets| {
            if let Callback::Test { cb } = _callback {
                let peer_stat = PeerInternalStat {
                    buckets: region_buckets,
                    bucket_ranges: None,
                };
                cb(peer_stat);
            }
        };

        // bucket version layout
        //   term       logical counter
        // |-----------|-----------|
        //  high bits     low bits
        // term: given 10s election timeout, the 32 bit means 1362 year running time
        let gen_bucket_version = |term, current_version| {
            let current_version_term = current_version >> 32;
            let bucket_version: u64 = if current_version_term == term {
                current_version + 1
            } else {
                term << 32
            };
            bucket_version
        };

        let region = self.fsm.peer.region();
        if util::is_epoch_stale(&region_epoch, region.get_region_epoch()) {
            info!(
                "receive a stale refresh region bucket message";
                "region_id" => self.fsm.region_id(),
                "peer_id" => self.fsm.peer_id(),
                "epoch" => ?region_epoch,
                "current_epoch" => ?region.get_region_epoch(),
            );

            // test purpose
            #[cfg(any(test, feature = "testexport"))]
            {
                let default_buckets = BucketStat::default();
                test_only_callback(
                    _cb,
                    self.fsm
                        .peer
                        .region_buckets
                        .as_ref()
                        .unwrap_or(&default_buckets)
                        .meta
                        .clone(),
                );
            }
            return;
        }

        let current_version = self
            .fsm
            .peer
            .region_buckets
            .as_ref()
            .map(|b| b.meta.version)
            .unwrap_or_default();
        let mut region_buckets: BucketStat;
        if let Some(bucket_ranges) = bucket_ranges {
            assert_eq!(buckets.len(), bucket_ranges.len());
            let mut i = 0;
            region_buckets = self.fsm.peer.region_buckets.clone().unwrap();
            let mut meta = (*region_buckets.meta).clone();
            for (bucket, bucket_range) in buckets.into_iter().zip(bucket_ranges) {
                while i < meta.keys.len() && meta.keys[i] != bucket_range.0 {
                    i += 1;
                }
                assert!(i != meta.keys.len());
                // the bucket size is small and does not have split keys,
                // then it should be merged with its left neighbor
                let region_bucket_merge_size =
                    self.ctx.coprocessor_host.cfg.region_bucket_merge_size_ratio
                        * (self.ctx.coprocessor_host.cfg.region_bucket_size.0 as f64);
                if bucket.keys.is_empty() && bucket.size <= (region_bucket_merge_size as u64) {
                    meta.sizes[i] = bucket.size;
                    // i is not the last entry (which is end key)
                    assert!(i < meta.keys.len() - 1);
                    // the region has more than one bucket
                    // and the left neighbor + current bucket size is not very big
                    if meta.keys.len() > 2
                        && i != 0
                        && meta.sizes[i - 1] + bucket.size
                            < self.ctx.coprocessor_host.cfg.region_bucket_size.0 * 2
                    {
                        // bucket is too small
                        region_buckets.left_merge(i);
                        meta.left_merge(i);
                        continue;
                    }
                } else {
                    // update size
                    meta.sizes[i] = bucket.size / (bucket.keys.len() + 1) as u64;
                    // insert new bucket keys (split the original bucket)
                    for bucket_key in bucket.keys {
                        i += 1;
                        region_buckets.split(i);
                        meta.split(i, bucket_key);
                    }
                }
                i += 1;
            }
            meta.region_epoch = region_epoch;
            meta.version = gen_bucket_version(self.fsm.peer.term(), current_version);
            region_buckets.meta = Arc::new(meta);
        } else {
            debug!(
                "refresh_region_buckets re-generates buckets";
                "region_id" => self.fsm.region_id(),
            );
            assert_eq!(buckets.len(), 1);
            let bucket_keys = buckets.pop().unwrap().keys;
            let bucket_count = bucket_keys.len() + 1;

            let mut meta = BucketMeta {
                region_id: self.fsm.region_id(),
                region_epoch,
                version: gen_bucket_version(self.fsm.peer.term(), current_version),
                keys: bucket_keys,
                sizes: vec![self.ctx.coprocessor_host.cfg.region_bucket_size.0; bucket_count],
            };
            meta.keys.insert(0, region.get_start_key().to_vec());
            meta.keys.push(region.get_end_key().to_vec());

            let stats = new_bucket_stats(&meta);
            region_buckets = BucketStat::new(Arc::new(meta), stats);
        }

        let buckets_count = region_buckets.meta.keys.len() - 1;
        self.ctx.coprocessor_host.on_region_changed(
            region,
            RegionChangeEvent::UpdateBuckets(buckets_count),
            self.fsm.peer.get_role(),
        );
        let old_region_buckets = self.fsm.peer.region_buckets.replace(region_buckets);
        self.fsm.peer.last_region_buckets = old_region_buckets;
        let mut store_meta = self.ctx.store_meta.lock().unwrap();
        if let Some(reader) = store_meta.readers.get_mut(&self.fsm.region_id()) {
            reader.update(ReadProgress::region_buckets(
                self.fsm.peer.region_buckets.as_ref().unwrap().meta.clone(),
            ));
        }
        debug!(
            "finished on_refresh_region_buckets";
            "region_id" => self.fsm.region_id(),
            "buckets count" => buckets_count,
            "buckets size" => ?self.fsm.peer.region_buckets.as_ref().unwrap().meta.sizes,
        );
        // test purpose
        #[cfg(any(test, feature = "testexport"))]
        test_only_callback(
            _cb,
            self.fsm.peer.region_buckets.as_ref().unwrap().meta.clone(),
        );
    }

    fn on_compaction_declined_bytes(&mut self, declined_bytes: u64) {
        self.fsm.peer.compaction_declined_bytes += declined_bytes;
        if self.fsm.peer.compaction_declined_bytes >= self.ctx.cfg.region_split_check_diff.0 {
            UPDATE_REGION_SIZE_BY_COMPACTION_COUNTER.inc();
        }
        self.register_split_region_check_tick();
    }

    // generate bucket range list to run split-check (to further split buckets)
    fn gen_bucket_range_for_update(&self) -> Option<Vec<BucketRange>> {
        if !self.ctx.coprocessor_host.cfg.enable_region_bucket {
            return None;
        }
        let region_buckets = self.fsm.peer.region_buckets.as_ref()?;
        let stats = &region_buckets.stats;
        let keys = &region_buckets.meta.keys;

        let empty_last_keys = vec![];
        let empty_last_stats = metapb::BucketStats::default();
        let (last_keys, last_stats, stats_reset) = self
            .fsm
            .peer
            .last_region_buckets
            .as_ref()
            .map(|b| {
                (
                    &b.meta.keys,
                    &b.stats,
                    region_buckets.create_time != b.create_time,
                )
            })
            .unwrap_or((&empty_last_keys, &empty_last_stats, false));

        let mut bucket_ranges = vec![];
        let mut j = 0;
        assert_eq!(keys.len(), stats.write_bytes.len() + 1);
        for i in 0..stats.write_bytes.len() {
            let mut diff_in_bytes = stats.write_bytes[i];
            while j < last_keys.len() && keys[i] > last_keys[j] {
                j += 1;
            }
            if j < last_keys.len() && keys[i] == last_keys[j] {
                if !stats_reset {
                    diff_in_bytes -= last_stats.write_bytes[j];
                }
                j += 1;
            }

            // if the bucket's write_bytes exceed half of the configured region_bucket_size,
            // add it to the bucket_ranges for checking update
            let bucket_update_diff_size_threshold =
                self.ctx.coprocessor_host.cfg.region_bucket_size.0 / 2;
            if diff_in_bytes >= bucket_update_diff_size_threshold {
                bucket_ranges.push(BucketRange(keys[i].clone(), keys[i + 1].clone()));
            }
        }
        Some(bucket_ranges)
    }

    fn on_schedule_half_split_region(
        &mut self,
        region_epoch: &metapb::RegionEpoch,
        policy: CheckPolicy,
        source: &str,
        _cb: Callback<EK::Snapshot>,
    ) {
        info!(
            "on half split";
            "region_id" => self.fsm.region_id(),
            "peer_id" => self.fsm.peer_id(),
            "policy" => ?policy,
            "source" => source,
        );
        if !self.fsm.peer.is_leader() {
            // region on this store is no longer leader, skipped.
            warn!(
                "not leader, skip";
                "region_id" => self.fsm.region_id(),
                "peer_id" => self.fsm.peer_id(),
            );
            return;
        }

        let region = self.fsm.peer.region();
        if util::is_epoch_stale(region_epoch, region.get_region_epoch()) {
            warn!(
                "receive a stale halfsplit message";
                "region_id" => self.fsm.region_id(),
                "peer_id" => self.fsm.peer_id(),
            );
            return;
        }

        let split_check_bucket_ranges = self.gen_bucket_range_for_update();
        #[cfg(any(test, feature = "testexport"))]
        {
            if let Callback::Test { cb } = _cb {
                let peer_stat = PeerInternalStat {
                    buckets: Arc::default(),
                    bucket_ranges: split_check_bucket_ranges.clone(),
                };
                cb(peer_stat);
            }
        }
        let task =
            SplitCheckTask::split_check(region.clone(), false, policy, split_check_bucket_ranges);
        if let Err(e) = self.ctx.split_check_scheduler.schedule(task) {
            error!(
                "failed to schedule split check";
                "region_id" => self.fsm.region_id(),
                "peer_id" => self.fsm.peer_id(),
                "err" => %e,
            );
        }
    }

    fn on_pd_heartbeat_tick(&mut self) {
        if !self.ctx.cfg.hibernate_regions {
            self.register_pd_heartbeat_tick();
        }
        self.fsm.peer.check_peers();

        if !self.fsm.peer.is_leader() {
            return;
        }
        self.fsm.peer.heartbeat_pd(self.ctx);
        if self.ctx.cfg.hibernate_regions && self.fsm.peer.replication_mode_need_catch_up() {
            self.register_pd_heartbeat_tick();
        }
    }

    fn register_pd_heartbeat_tick(&mut self) {
        self.schedule_tick(PeerTick::PdHeartbeat)
    }

    fn on_check_peer_stale_state_tick(&mut self) {
        if self.fsm.peer.pending_remove {
            return;
        }

        self.register_check_peer_stale_state_tick();

        if self.fsm.peer.is_handling_snapshot() || self.fsm.peer.has_pending_snapshot() {
            return;
        }

        if let Some(ForceLeaderState::ForceLeader { time, .. }) = self.fsm.peer.force_leader {
            // If the force leader state lasts a long time, it probably means PD recovery process aborts for some reasons.
            // So just exit to avoid blocking the read and write requests for this peer.
            if time.saturating_elapsed() > self.ctx.cfg.peer_stale_state_check_interval.0 {
                self.on_exit_force_leader();
            }
        }

        if self.ctx.cfg.hibernate_regions {
            let group_state = self.fsm.hibernate_state.group_state();
            if group_state == GroupState::Idle {
                self.fsm.peer.ping();
                if !self.fsm.peer.is_leader() {
                    // The peer will keep tick some times after its state becomes
                    // GroupState::Idle, in which case its state shouldn't be changed.
                    if !self.fsm.tick_registry[PeerTick::Raft as usize] {
                        // If leader is able to receive message but can't send out any,
                        // follower should be able to start an election.
                        self.fsm.reset_hibernate_state(GroupState::PreChaos);
                    }
                } else {
                    self.fsm.has_ready = true;
                    // Schedule a pd heartbeat to discover down and pending peer when
                    // hibernate_regions is enabled.
                    self.register_pd_heartbeat_tick();
                }
            } else if group_state == GroupState::PreChaos {
                self.fsm.reset_hibernate_state(GroupState::Chaos);
            } else if group_state == GroupState::Chaos {
                // Register tick if it's not yet. Only when it fails to receive ping from leader
                // after two stale check can a follower actually tick.
                self.register_raft_base_tick();
            }
        }

        // If this peer detects the leader is missing for a long long time,
        // it should consider itself as a stale peer which is removed from
        // the original cluster.
        // This most likely happens in the following scenario:
        // At first, there are three peer A, B, C in the cluster, and A is leader.
        // Peer B gets down. And then A adds D, E, F into the cluster.
        // Peer D becomes leader of the new cluster, and then removes peer A, B, C.
        // After all these peer in and out, now the cluster has peer D, E, F.
        // If peer B goes up at this moment, it still thinks it is one of the cluster
        // and has peers A, C. However, it could not reach A, C since they are removed
        // from the cluster or probably destroyed.
        // Meantime, D, E, F would not reach B, since it's not in the cluster anymore.
        // In this case, peer B would notice that the leader is missing for a long time,
        // and it would check with pd to confirm whether it's still a member of the cluster.
        // If not, it destroys itself as a stale peer which is removed out already.
        let state = self.fsm.peer.check_stale_state(self.ctx);
        fail_point!("peer_check_stale_state", state != StaleState::Valid, |_| {});
        match state {
            StaleState::Valid => (),
            StaleState::LeaderMissing => {
                warn!(
                    "leader missing longer than abnormal_leader_missing_duration";
                    "region_id" => self.fsm.region_id(),
                    "peer_id" => self.fsm.peer_id(),
                    "expect" => %self.ctx.cfg.abnormal_leader_missing_duration,
                );
                self.ctx
                    .raft_metrics
                    .leader_missing
                    .lock()
                    .unwrap()
                    .insert(self.region_id());
            }
            StaleState::ToValidate => {
                // for peer B in case 1 above
                warn!(
                    "leader missing longer than max_leader_missing_duration. \
                     To check with pd and other peers whether it's still valid";
                    "region_id" => self.fsm.region_id(),
                    "peer_id" => self.fsm.peer_id(),
                    "expect" => %self.ctx.cfg.max_leader_missing_duration,
                );

                self.fsm.peer.bcast_check_stale_peer_message(self.ctx);

                let task = PdTask::ValidatePeer {
                    peer: self.fsm.peer.peer.clone(),
                    region: self.fsm.peer.region().clone(),
                };
                if let Err(e) = self.ctx.pd_scheduler.schedule(task) {
                    error!(
                        "failed to notify pd";
                        "region_id" => self.fsm.region_id(),
                        "peer_id" => self.fsm.peer_id(),
                        "err" => %e,
                    )
                }
            }
        }
    }

    fn register_check_peer_stale_state_tick(&mut self) {
        self.schedule_tick(PeerTick::CheckPeerStaleState)
    }

    fn register_reactivate_memory_lock_tick(&mut self) {
        self.schedule_tick(PeerTick::ReactivateMemoryLock)
    }

    fn on_reactivate_memory_lock_tick(&mut self) {
        let mut pessimistic_locks = self.fsm.peer.txn_ext.pessimistic_locks.write();

        // If it is not leader, we needn't reactivate by tick. In-memory pessimistic lock will
        // be enabled when this region becomes leader again.
        // And this tick is currently only used for the leader transfer failure case.
        if !self.fsm.peer.is_leader() || pessimistic_locks.status != LocksStatus::TransferringLeader
        {
            return;
        }

        self.fsm.reactivate_memory_lock_ticks += 1;
        let transferring_leader = self.fsm.peer.raft_group.raft.lead_transferee.is_some();
        // `lead_transferee` is not set immediately after the lock status changes. So, we need
        // the tick count condition to avoid reactivating too early.
        if !transferring_leader
            && self.fsm.reactivate_memory_lock_ticks
                >= self.ctx.cfg.reactive_memory_lock_timeout_tick
        {
            pessimistic_locks.status = LocksStatus::Normal;
            self.fsm.reactivate_memory_lock_ticks = 0;
        } else {
            drop(pessimistic_locks);
            self.register_reactivate_memory_lock_tick();
        }
    }

    fn on_report_region_buckets_tick(&mut self) {
        if !self.fsm.peer.is_leader()
            || self.fsm.peer.region_buckets.is_none()
            || self.fsm.hibernate_state.group_state() == GroupState::Idle
        {
            return;
        }

        let region_id = self.region_id();
        let peer_id = self.fsm.peer_id();
        let region_buckets = self.fsm.peer.region_buckets.as_mut().unwrap();
        if let Err(e) = self
            .ctx
            .pd_scheduler
            .schedule(PdTask::ReportBuckets(region_buckets.clone()))
        {
            error!(
                "failed to report region buckets";
                "region_id" => region_id,
                "peer_id" => peer_id,
                "err" => ?e,
            );
        }
        region_buckets.stats = new_bucket_stats(&region_buckets.meta);

        self.register_report_region_buckets_tick();
    }

    fn register_report_region_buckets_tick(&mut self) {
        self.schedule_tick(PeerTick::ReportBuckets)
    }
}

impl<'a, EK, ER, T: Transport> PeerFsmDelegate<'a, EK, ER, T>
where
    EK: KvEngine,
    ER: RaftEngine,
{
    fn on_ready_compute_hash(
        &mut self,
        region: metapb::Region,
        index: u64,
        context: Vec<u8>,
        snap: EK::Snapshot,
    ) {
        self.fsm.peer.consistency_state.last_check_time = Instant::now();
        let task = ConsistencyCheckTask::compute_hash(region, index, context, snap);
        info!(
            "schedule compute hash task";
            "region_id" => self.fsm.region_id(),
            "peer_id" => self.fsm.peer_id(),
            "task" => %task,
        );
        if let Err(e) = self.ctx.consistency_check_scheduler.schedule(task) {
            error!(
                "schedule failed";
                "region_id" => self.fsm.region_id(),
                "peer_id" => self.fsm.peer_id(),
                "err" => %e,
            );
        }
    }

    fn on_ready_verify_hash(
        &mut self,
        expected_index: u64,
        context: Vec<u8>,
        expected_hash: Vec<u8>,
    ) {
        self.verify_and_store_hash(expected_index, context, expected_hash);
    }

    fn on_hash_computed(&mut self, index: u64, context: Vec<u8>, hash: Vec<u8>) {
        if !self.verify_and_store_hash(index, context, hash) {
            return;
        }

        let req = new_verify_hash_request(
            self.region_id(),
            self.fsm.peer.peer.clone(),
            &self.fsm.peer.consistency_state,
        );
        self.propose_raft_command_internal(req, Callback::None, DiskFullOpt::NotAllowedOnFull);
    }

    fn on_ingest_sst_result(&mut self, ssts: Vec<SstMetaInfo>) {
        let mut size = 0;
        let mut keys = 0;
        for sst in &ssts {
            size += sst.total_bytes;
            keys += sst.total_kvs;
        }
        self.fsm.peer.approximate_size =
            Some(self.fsm.peer.approximate_size.unwrap_or_default() + size);
        self.fsm.peer.approximate_keys =
            Some(self.fsm.peer.approximate_keys.unwrap_or_default() + keys);
        // The ingested file may be overlapped with the data in engine, so we need to check it
        // again to get the accurate value.
        self.fsm.peer.may_skip_split_check = false;
        if self.fsm.peer.is_leader() {
            self.on_pd_heartbeat_tick();
            self.register_split_region_check_tick();
        }
    }

    fn on_transfer_leader(&mut self, term: u64) {
        // If the term has changed between proposing and executing the TransferLeader request,
        // ignore it because this request may be stale.
        if term != self.fsm.peer.term() {
            return;
        }
        // As the leader can propose the TransferLeader request successfully, the disk of
        // the leader is probably not full.
        self.fsm.peer.execute_transfer_leader(
            self.ctx,
            self.fsm.peer.leader_id(),
            DiskUsage::Normal,
            true,
        );
        self.fsm.has_ready = true;
    }

    /// Verify and store the hash to state. return true means the hash has been stored successfully.
    // TODO: Consider context in the function.
    fn verify_and_store_hash(
        &mut self,
        expected_index: u64,
        _context: Vec<u8>,
        expected_hash: Vec<u8>,
    ) -> bool {
        if expected_index < self.fsm.peer.consistency_state.index {
            REGION_HASH_COUNTER.verify.miss.inc();
            warn!(
                "has scheduled a new hash, skip.";
                "region_id" => self.fsm.region_id(),
                "peer_id" => self.fsm.peer_id(),
                "index" => self.fsm.peer.consistency_state.index,
                "expected_index" => expected_index,
            );
            return false;
        }
        if self.fsm.peer.consistency_state.index == expected_index {
            if self.fsm.peer.consistency_state.hash.is_empty() {
                warn!(
                    "duplicated consistency check detected, skip.";
                    "region_id" => self.fsm.region_id(),
                    "peer_id" => self.fsm.peer_id(),
                );
                return false;
            }
            if self.fsm.peer.consistency_state.hash != expected_hash {
                panic!(
                    "{} hash at {} not correct, want \"{}\", got \"{}\"!!!",
                    self.fsm.peer.tag,
                    self.fsm.peer.consistency_state.index,
                    escape(&expected_hash),
                    escape(&self.fsm.peer.consistency_state.hash)
                );
            }
            info!(
                "consistency check pass.";
                "region_id" => self.fsm.region_id(),
                "peer_id" => self.fsm.peer_id(),
                "index" => self.fsm.peer.consistency_state.index
            );
            REGION_HASH_COUNTER.verify.matched.inc();
            self.fsm.peer.consistency_state.hash = vec![];
            return false;
        }
        if self.fsm.peer.consistency_state.index != INVALID_INDEX
            && !self.fsm.peer.consistency_state.hash.is_empty()
        {
            // Maybe computing is too slow or computed result is dropped due to channel full.
            // If computing is too slow, miss count will be increased twice.
            REGION_HASH_COUNTER.verify.miss.inc();
            warn!(
                "hash belongs to wrong index, skip.";
                "region_id" => self.fsm.region_id(),
                "peer_id" => self.fsm.peer_id(),
                "index" => self.fsm.peer.consistency_state.index,
                "expected_index" => expected_index,
            );
        }

        info!(
            "save hash for consistency check later.";
            "region_id" => self.fsm.region_id(),
            "peer_id" => self.fsm.peer_id(),
            "index" => expected_index,
        );
        self.fsm.peer.consistency_state.index = expected_index;
        self.fsm.peer.consistency_state.hash = expected_hash;
        true
    }
}

/// Checks merge target, returns whether the source peer should be destroyed and whether the source peer is
/// merged to this target peer.
///
/// It returns (`can_destroy`, `merge_to_this_peer`).
///
/// `can_destroy` is true when there is a network isolation which leads to a follower of a merge target
/// Region's log falls behind and then receive a snapshot with epoch version after merge.
///
/// `merge_to_this_peer` is true when `can_destroy` is true and the source peer is merged to this target peer.
pub fn maybe_destroy_source(
    meta: &StoreMeta,
    target_region_id: u64,
    target_peer_id: u64,
    source_region_id: u64,
    region_epoch: RegionEpoch,
) -> (bool, bool) {
    if let Some(merge_targets) = meta.pending_merge_targets.get(&target_region_id) {
        if let Some(target_region) = merge_targets.get(&source_region_id) {
            info!(
                "[region {}] checking source {} epoch: {:?}, merge target epoch: {:?}",
                target_region_id,
                source_region_id,
                region_epoch,
                target_region.get_region_epoch(),
            );
            // The target peer will move on, namely, it will apply a snapshot generated after merge,
            // so destroy source peer.
            if region_epoch.get_version() > target_region.get_region_epoch().get_version() {
                return (
                    true,
                    target_peer_id
                        == util::find_peer(target_region, meta.store_id.unwrap())
                            .unwrap()
                            .get_id(),
                );
            }
            // Wait till the target peer has caught up logs and source peer will be destroyed at that time.
            return (false, false);
        }
    }
    (false, false)
}

pub fn new_read_index_request(
    region_id: u64,
    region_epoch: RegionEpoch,
    peer: metapb::Peer,
) -> RaftCmdRequest {
    let mut request = RaftCmdRequest::default();
    request.mut_header().set_region_id(region_id);
    request.mut_header().set_region_epoch(region_epoch);
    request.mut_header().set_peer(peer);
    let mut cmd = Request::default();
    cmd.set_cmd_type(CmdType::ReadIndex);
    request
}

pub fn new_admin_request(region_id: u64, peer: metapb::Peer) -> RaftCmdRequest {
    let mut request = RaftCmdRequest::default();
    request.mut_header().set_region_id(region_id);
    request.mut_header().set_peer(peer);
    request
}

fn new_verify_hash_request(
    region_id: u64,
    peer: metapb::Peer,
    state: &ConsistencyState,
) -> RaftCmdRequest {
    let mut request = new_admin_request(region_id, peer);

    let mut admin = AdminRequest::default();
    admin.set_cmd_type(AdminCmdType::VerifyHash);
    admin.mut_verify_hash().set_index(state.index);
    admin.mut_verify_hash().set_context(state.context.clone());
    admin.mut_verify_hash().set_hash(state.hash.clone());
    request.set_admin_request(admin);
    request
}

fn new_compact_log_request(
    region_id: u64,
    peer: metapb::Peer,
    compact_index: u64,
    compact_term: u64,
) -> RaftCmdRequest {
    let mut request = new_admin_request(region_id, peer);

    let mut admin = AdminRequest::default();
    admin.set_cmd_type(AdminCmdType::CompactLog);
    admin.mut_compact_log().set_compact_index(compact_index);
    admin.mut_compact_log().set_compact_term(compact_term);
    request.set_admin_request(admin);
    request
}

fn demote_failed_voters_request(
    region: &metapb::Region,
    peer: &metapb::Peer,
    failed_voters: Vec<metapb::Peer>,
) -> Option<RaftCmdRequest> {
    let failed_voter_ids = HashSet::from_iter(failed_voters.iter().map(|voter| voter.get_id()));
    let mut req = new_admin_request(region.get_id(), peer.clone());
    req.mut_header()
        .set_region_epoch(region.get_region_epoch().clone());
    let mut change_peer_reqs: Vec<pdpb::ChangePeer> = failed_voters
        .into_iter()
        .filter_map(|mut peer| {
            if failed_voter_ids.contains(&peer.get_id())
                && peer.get_role() == metapb::PeerRole::Voter
            {
                peer.set_role(metapb::PeerRole::Learner);
                let mut cp = pdpb::ChangePeer::default();
                cp.set_change_type(ConfChangeType::AddLearnerNode);
                cp.set_peer(peer);
                return Some(cp);
            }
            None
        })
        .collect();

    // Promote self if it is a learner.
    if peer.get_role() == metapb::PeerRole::Learner {
        let mut cp = pdpb::ChangePeer::default();
        cp.set_change_type(ConfChangeType::AddNode);
        let mut promote = peer.clone();
        promote.set_role(metapb::PeerRole::Voter);
        cp.set_peer(promote);
        change_peer_reqs.push(cp);
    }
    if change_peer_reqs.is_empty() {
        return None;
    }
    req.set_admin_request(new_change_peer_v2_request(change_peer_reqs));
    Some(req)
}

fn exit_joint_request(region: &metapb::Region, peer: &metapb::Peer) -> RaftCmdRequest {
    let mut req = new_admin_request(region.get_id(), peer.clone());
    req.mut_header()
        .set_region_epoch(region.get_region_epoch().clone());
    req.set_admin_request(new_change_peer_v2_request(vec![]));
    req
}

impl<'a, EK, ER, T: Transport> PeerFsmDelegate<'a, EK, ER, T>
where
    EK: KvEngine,
    ER: RaftEngine,
{
    // Handle status commands here, separate the logic, maybe we can move it
    // to another file later.
    // Unlike other commands (write or admin), status commands only show current
    // store status, so no need to handle it in raft group.
    fn execute_status_command(&mut self, request: &RaftCmdRequest) -> Result<RaftCmdResponse> {
        let cmd_type = request.get_status_request().get_cmd_type();

        let mut response = match cmd_type {
            StatusCmdType::RegionLeader => self.execute_region_leader(),
            StatusCmdType::RegionDetail => self.execute_region_detail(request),
            StatusCmdType::InvalidStatus => {
                Err(box_err!("{} invalid status command!", self.fsm.peer.tag))
            }
        }?;
        response.set_cmd_type(cmd_type);

        let mut resp = RaftCmdResponse::default();
        resp.set_status_response(response);
        // Bind peer current term here.
        bind_term(&mut resp, self.fsm.peer.term());
        Ok(resp)
    }

    fn execute_region_leader(&mut self) -> Result<StatusResponse> {
        let mut resp = StatusResponse::default();
        if let Some(leader) = self.fsm.peer.get_peer_from_cache(self.fsm.peer.leader_id()) {
            resp.mut_region_leader().set_leader(leader);
        }

        Ok(resp)
    }

    fn execute_region_detail(&mut self, request: &RaftCmdRequest) -> Result<StatusResponse> {
        if !self.fsm.peer.get_store().is_initialized() {
            let region_id = request.get_header().get_region_id();
            return Err(Error::RegionNotInitialized(region_id));
        }
        let mut resp = StatusResponse::default();
        resp.mut_region_detail()
            .set_region(self.fsm.peer.region().clone());
        if let Some(leader) = self.fsm.peer.get_peer_from_cache(self.fsm.peer.leader_id()) {
            resp.mut_region_detail().set_leader(leader);
        }

        Ok(resp)
    }
}

impl<EK: KvEngine, ER: RaftEngine> AbstractPeer for PeerFsm<EK, ER> {
    fn meta_peer(&self) -> &metapb::Peer {
        &self.peer.peer
    }
    fn group_state(&self) -> GroupState {
        self.hibernate_state.group_state()
    }
    fn region(&self) -> &metapb::Region {
        self.peer.raft_group.store().region()
    }
    fn apply_state(&self) -> &RaftApplyState {
        self.peer.raft_group.store().apply_state()
    }
    fn raft_status(&self) -> raft::Status<'_> {
        self.peer.raft_group.status()
    }
    fn raft_commit_index(&self) -> u64 {
        self.peer.raft_group.store().commit_index()
    }
    fn pending_merge_state(&self) -> Option<&MergeState> {
        self.peer.pending_merge_state.as_ref()
    }
}

mod memtrace {
    use memory_trace_macros::MemoryTraceHelper;

    use super::*;

    /// Heap size for Raft internal `ReadOnly`.
    #[derive(MemoryTraceHelper, Default, Debug)]
    pub struct PeerMemoryTrace {
        /// `ReadOnly` memory usage in Raft groups.
        pub read_only: usize,
        /// `Progress` memory usage in Raft groups.
        pub progress: usize,
        /// `Proposal` memory usage for peers.
        pub proposals: usize,
        pub rest: usize,
    }

    impl<EK, ER> PeerFsm<EK, ER>
    where
        EK: KvEngine,
        ER: RaftEngine,
    {
        pub fn raft_read_size(&self) -> usize {
            let msg_size = mem::size_of::<raft::eraftpb::Message>();
            let raft = &self.peer.raft_group.raft;

            // We use Uuid for read request.
            let mut size = raft.read_states.len() * (mem::size_of::<ReadState>() + 16);
            size += raft.read_only.read_index_queue.len() * 16;

            // Every requests have at least header, which should be at least 8 bytes.
            size + raft.read_only.pending_read_index.len() * (16 + msg_size)
        }

        pub fn raft_progress_size(&self) -> usize {
            let peer_cnt = self.peer.region().get_peers().len();
            mem::size_of::<Progress>() * peer_cnt * 6 / 5
                + self.peer.raft_group.raft.inflight_buffers_size()
        }
    }
}

#[cfg(test)]
mod tests {
    use std::sync::{
        atomic::{AtomicBool, Ordering},
        Arc,
    };

    use engine_test::kv::KvTestEngine;
    use kvproto::raft_cmdpb::{
        AdminRequest, CmdType, PutRequest, RaftCmdRequest, RaftCmdResponse, Request, Response,
        StatusRequest,
    };
    use protobuf::Message;
    use tikv_util::config::ReadableSize;

    use super::*;
    use crate::store::{
        local_metrics::RaftMetrics,
        msg::{Callback, ExtCallback, RaftCommand},
    };

    #[test]
    fn test_batch_raft_cmd_request_builder() {
        let mut cfg = Config::default();
        cfg.raft_entry_max_size = ReadableSize(1000);
        let mut builder = BatchRaftCmdRequestBuilder::<KvTestEngine>::new();
        let mut q = Request::default();
        let mut metric = RaftMetrics::new(true);

        let mut req = RaftCmdRequest::default();
        req.set_admin_request(AdminRequest::default());
        assert!(!builder.can_batch(&cfg, &req, 0));

        let mut req = RaftCmdRequest::default();
        req.set_status_request(StatusRequest::default());
        assert!(!builder.can_batch(&cfg, &req, 0));

        let mut req = RaftCmdRequest::default();
        let mut put = PutRequest::default();
        put.set_key(b"aaaa".to_vec());
        put.set_value(b"bbbb".to_vec());
        q.set_cmd_type(CmdType::Put);
        q.set_put(put);
        req.mut_requests().push(q.clone());
        let _ = q.take_put();
        let req_size = req.compute_size();
        assert!(builder.can_batch(&cfg, &req, req_size));

        let mut req = RaftCmdRequest::default();
        q.set_cmd_type(CmdType::Snap);
        req.mut_requests().push(q.clone());
        let mut put = PutRequest::default();
        put.set_key(b"aaaa".to_vec());
        put.set_value(b"bbbb".to_vec());
        q.set_cmd_type(CmdType::Put);
        q.set_put(put);
        req.mut_requests().push(q.clone());
        let req_size = req.compute_size();
        assert!(!builder.can_batch(&cfg, &req, req_size));

        let mut req = RaftCmdRequest::default();
        let mut put = PutRequest::default();
        put.set_key(b"aaaa".to_vec());
        put.set_value(vec![8_u8; 2000]);
        q.set_cmd_type(CmdType::Put);
        q.set_put(put);
        req.mut_requests().push(q.clone());
        let req_size = req.compute_size();
        assert!(!builder.can_batch(&cfg, &req, req_size));

        // Check batch callback
        let mut req = RaftCmdRequest::default();
        let mut put = PutRequest::default();
        put.set_key(b"aaaa".to_vec());
        put.set_value(vec![8_u8; 20]);
        q.set_cmd_type(CmdType::Put);
        q.set_put(put);
        req.mut_requests().push(q);
        let mut cbs_flags = vec![];
        let mut proposed_cbs_flags = vec![];
        let mut committed_cbs_flags = vec![];
        let mut response = RaftCmdResponse::default();
        for i in 0..10 {
            let flag = Arc::new(AtomicBool::new(false));
            cbs_flags.push(flag.clone());
            // Some commands don't have proposed_cb.
            let proposed_cb: Option<ExtCallback> = if i % 2 == 0 {
                let proposed_flag = Arc::new(AtomicBool::new(false));
                proposed_cbs_flags.push(proposed_flag.clone());
                Some(Box::new(move || {
                    proposed_flag.store(true, Ordering::Release);
                }))
            } else {
                None
            };
            let committed_cb: Option<ExtCallback> = if i % 3 == 0 {
                let committed_flag = Arc::new(AtomicBool::new(false));
                committed_cbs_flags.push(committed_flag.clone());
                Some(Box::new(move || {
                    committed_flag.store(true, Ordering::Release);
                }))
            } else {
                None
            };
            let cb = Callback::write_ext(
                Box::new(move |_resp| {
                    flag.store(true, Ordering::Release);
                }),
                proposed_cb,
                committed_cb,
            );
            response.mut_responses().push(Response::default());
            let cmd = RaftCommand::new(req.clone(), cb);
            builder.add(cmd, 100);
        }
        let (request, mut callback) = builder.build(&mut metric).unwrap();
        callback.invoke_proposed();
        for flag in proposed_cbs_flags {
            assert!(flag.load(Ordering::Acquire));
        }
        callback.invoke_committed();
        for flag in committed_cbs_flags {
            assert!(flag.load(Ordering::Acquire));
        }
        assert_eq!(10, request.get_requests().len());
        callback.invoke_with_response(response);
        for flag in cbs_flags {
            assert!(flag.load(Ordering::Acquire));
        }
    }
}<|MERGE_RESOLUTION|>--- conflicted
+++ resolved
@@ -87,13 +87,9 @@
         util,
         util::{is_learner, KeysInfoFormatter, LeaseState},
         worker::{
-<<<<<<< HEAD
-            new_change_peer_v2_request, Bucket, BucketRange, ConsistencyCheckTask,
-=======
-            Bucket, BucketRange, CleanupTask, ConsistencyCheckTask, GcSnapshotTask,
->>>>>>> 5d14f767
-            RaftlogFetchTask, RaftlogGcTask, ReadDelegate, ReadProgress, RegionTask,
-            SplitCheckTask,
+            new_change_peer_v2_request, Bucket, BucketRange, CleanupTask, ConsistencyCheckTask,
+            GcSnapshotTask, RaftlogFetchTask, RaftlogGcTask, ReadDelegate, ReadProgress,
+            RegionTask, SplitCheckTask,
         },
         AbstractPeer, CasualMessage, Config, LocksStatus, MergeResultKind, PdTask, PeerMsg,
         PeerTick, RaftCmdExtraOpts, RaftCommand, RaftlogFetchResult, SignificantMsg, SnapKey,
