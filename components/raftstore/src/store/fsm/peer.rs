// Copyright 2018 TiKV Project Authors. Licensed under Apache-2.0.

// #[PerformanceCriticalPath]
use std::{
    borrow::Cow,
    cell::Cell,
    cmp,
    collections::{
        Bound::{Excluded, Unbounded},
        VecDeque,
    },
    iter::{FromIterator, Iterator},
    mem,
    sync::{Arc, Mutex},
    time::{Duration, Instant},
    u64,
};

use batch_system::{BasicMailbox, Fsm};
use collections::{HashMap, HashSet};
use engine_traits::{Engines, KvEngine, RaftEngine, SstMetaInfo, WriteBatchExt, CF_LOCK, CF_RAFT};
use error_code::ErrorCodeExt;
use fail::fail_point;
use keys::{self, enc_end_key, enc_start_key};
use kvproto::{
    errorpb,
    import_sstpb::SwitchMode,
    kvrpcpb::DiskFullOpt,
    metapb::{self, Region, RegionEpoch},
    pdpb::{self, CheckPolicy},
    raft_cmdpb::{
        AdminCmdType, AdminRequest, CmdType, PutRequest, RaftCmdRequest, RaftCmdResponse, Request,
        StatusCmdType, StatusResponse,
    },
    raft_serverpb::{
        ExtraMessage, ExtraMessageType, MergeState, PeerState, RaftApplyState, RaftMessage,
        RaftSnapshotData, RaftTruncatedState, RegionLocalState,
    },
    replication_modepb::{DrAutoSyncState, ReplicationMode},
};
use parking_lot::RwLockWriteGuard;
use pd_client::{merge_bucket_stats, new_bucket_stats, BucketMeta, BucketStat};
use protobuf::Message;
use raft::{
    self,
    eraftpb::{self, ConfChangeType, MessageType},
    GetEntriesContext, Progress, ReadState, SnapshotStatus, StateRole, INVALID_INDEX, NO_LIMIT,
};
use smallvec::SmallVec;
use tikv_alloc::trace::TraceEvent;
use tikv_util::{
    box_err, debug, defer, error, escape, info, is_zero_duration,
    mpsc::{self, LooseBoundedSender, Receiver},
    sys::{disk::DiskUsage, memory_usage_reaches_high_water},
    time::{duration_to_sec, monotonic_raw_now, Instant as TiInstant},
    trace, warn,
    worker::{ScheduleError, Scheduler},
    Either,
};
use txn_types::WriteBatchFlags;

use self::memtrace::*;
#[cfg(any(test, feature = "testexport"))]
use crate::store::PeerInternalStat;
use crate::{
    coprocessor::{RegionChangeEvent, RegionChangeReason},
    store::{
        cmd_resp::{bind_term, new_error},
        fsm::{
            apply,
            store::{PollContext, StoreMeta},
            ApplyMetrics, ApplyTask, ApplyTaskRes, CatchUpLogs, ChangeObserver, ChangePeer,
            ExecResult,
        },
        hibernate_state::{GroupState, HibernateState},
        local_metrics::{RaftMetrics, TimeTracker},
        memory::*,
        metrics::*,
        msg::{Callback, ExtCallback, InspectedRaftMessage},
        peer::{
            ConsistencyState, ForceLeaderState, Peer, PersistSnapshotResult, StaleState,
            UnsafeRecoveryExecutePlanSyncer, UnsafeRecoveryFillOutReportSyncer,
            UnsafeRecoveryForceLeaderSyncer, UnsafeRecoveryState, UnsafeRecoveryWaitApplySyncer,
            TRANSFER_LEADER_COMMAND_REPLY_CTX,
        },
        transport::Transport,
        util,
        util::{is_learner, KeysInfoFormatter, LeaseState},
        worker::{
            new_change_peer_v2_request, Bucket, BucketRange, CleanupTask, ConsistencyCheckTask,
            GcSnapshotTask, RaftlogFetchTask, RaftlogGcTask, ReadDelegate, ReadProgress,
            RegionTask, SplitCheckTask,
        },
        AbstractPeer, CasualMessage, Config, LocksStatus, MergeResultKind, PdTask, PeerMsg,
        PeerTick, ProposalContext, RaftCmdExtraOpts, RaftCommand, RaftlogFetchResult,
        SignificantMsg, SnapKey, StoreMsg,
    },
    Error, Result,
};

#[derive(Clone, Copy, Debug)]
pub struct DelayDestroy {
    merged_by_target: bool,
    reason: DelayReason,
}

#[derive(Clone, Copy, Debug, PartialEq)]
enum DelayReason {
    UnPersistedReady,
    UnFlushLogGc,
    Shutdown,
}

/// Limits the maximum number of regions returned by error.
///
/// Another choice is using coprocessor batch limit, but 10 should be a good fit
/// in most case.
const MAX_REGIONS_IN_ERROR: usize = 10;
const REGION_SPLIT_SKIP_MAX_COUNT: usize = 3;

pub struct DestroyPeerJob {
    pub initialized: bool,
    pub region_id: u64,
    pub peer: metapb::Peer,
}

pub struct PeerFsm<EK, ER>
where
    EK: KvEngine,
    ER: RaftEngine,
{
    pub peer: Peer<EK, ER>,
    /// A registry for all scheduled ticks. This can avoid scheduling ticks
    /// twice accidentally.
    tick_registry: [bool; PeerTick::VARIANT_COUNT],
    /// Ticks for speed up campaign in chaos state.
    ///
    /// Followers will keep ticking in Idle mode to measure how many ticks have
    /// been skipped. Once it becomes chaos, those skipped ticks will be
    /// ticked so that it can campaign quickly instead of waiting an
    /// election timeout.
    ///
    /// This will be reset to 0 once it receives any messages from leader.
    missing_ticks: usize,
    hibernate_state: HibernateState,
    stopped: bool,
    has_ready: bool,
    mailbox: Option<BasicMailbox<PeerFsm<EK, ER>>>,
    pub receiver: Receiver<PeerMsg<EK>>,
    /// when snapshot is generating or sending, skip split check at most
    /// REGION_SPLIT_SKIT_MAX_COUNT times.
    skip_split_count: usize,
    /// Sometimes applied raft logs won't be compacted in time, because less
    /// compact means less sync-log in apply threads. Stale logs will be
    /// deleted if the skip time reaches this `skip_gc_raft_log_ticks`.
    skip_gc_raft_log_ticks: usize,
    reactivate_memory_lock_ticks: usize,

    /// Batch raft command which has the same header into an entry
    batch_req_builder: BatchRaftCmdRequestBuilder<EK>,

    trace: PeerMemoryTrace,

    /// Destroy is delayed because of some unpersisted readies in Peer.
    /// Should call `destroy_peer` again after persisting all readies.
    delayed_destroy: Option<DelayDestroy>,
    /// Before actually destroying a peer, ensure all log gc tasks are finished,
    /// so we can start destroying without seeking.
    logs_gc_flushed: bool,
}

pub struct BatchRaftCmdRequestBuilder<E>
where
    E: KvEngine,
{
    batch_req_size: u64,
    has_proposed_cb: bool,
    propose_checked: Option<bool>,
    request: Option<RaftCmdRequest>,
    callbacks: Vec<Callback<E::Snapshot>>,
}

impl<EK, ER> Drop for PeerFsm<EK, ER>
where
    EK: KvEngine,
    ER: RaftEngine,
{
    fn drop(&mut self) {
        self.peer.stop();
        let mut raft_messages_size = 0;
        while let Ok(msg) = self.receiver.try_recv() {
            let callback = match msg {
                PeerMsg::RaftCommand(cmd) => cmd.callback,
                PeerMsg::CasualMessage(CasualMessage::SplitRegion { callback, .. }) => callback,
                PeerMsg::RaftMessage(im) => {
                    raft_messages_size += im.heap_size;
                    continue;
                }
                _ => continue,
            };

            let mut err = errorpb::Error::default();
            err.set_message("region is not found".to_owned());
            err.mut_region_not_found().set_region_id(self.region_id());
            let mut resp = RaftCmdResponse::default();
            resp.mut_header().set_error(err);
            callback.invoke_with_response(resp);
        }
        (match self.hibernate_state.group_state() {
            GroupState::Idle | GroupState::PreChaos => &HIBERNATED_PEER_STATE_GAUGE.hibernated,
            _ => &HIBERNATED_PEER_STATE_GAUGE.awaken,
        })
        .dec();

        MEMTRACE_RAFT_MESSAGES.trace(TraceEvent::Sub(raft_messages_size));
        MEMTRACE_RAFT_ENTRIES.trace(TraceEvent::Sub(self.peer.memtrace_raft_entries));

        let mut event = TraceEvent::default();
        if let Some(e) = self.trace.reset(PeerMemoryTrace::default()) {
            event = event + e;
        }
        MEMTRACE_PEERS.trace(event);
    }
}

pub type SenderFsmPair<EK, ER> = (LooseBoundedSender<PeerMsg<EK>>, Box<PeerFsm<EK, ER>>);

impl<EK, ER> PeerFsm<EK, ER>
where
    EK: KvEngine,
    ER: RaftEngine,
{
    // If we create the peer actively, like bootstrap/split/merge region, we should
    // use this function to create the peer. The region must contain the peer info
    // for this store.
    pub fn create(
        store_id: u64,
        cfg: &Config,
        region_scheduler: Scheduler<RegionTask<EK::Snapshot>>,
        raftlog_fetch_scheduler: Scheduler<RaftlogFetchTask>,
        engines: Engines<EK, ER>,
        region: &metapb::Region,
    ) -> Result<SenderFsmPair<EK, ER>> {
        let meta_peer = match util::find_peer(region, store_id) {
            None => {
                return Err(box_err!(
                    "find no peer for store {} in region {:?}",
                    store_id,
                    region
                ));
            }
            Some(peer) => peer.clone(),
        };

        info!(
            "create peer";
            "region_id" => region.get_id(),
            "peer_id" => meta_peer.get_id(),
        );
        HIBERNATED_PEER_STATE_GAUGE.awaken.inc();
        let (tx, rx) = mpsc::loose_bounded(cfg.notify_capacity);
        Ok((
            tx,
            Box::new(PeerFsm {
                peer: Peer::new(
                    store_id,
                    cfg,
                    region_scheduler,
                    raftlog_fetch_scheduler,
                    engines,
                    region,
                    meta_peer,
                )?,
                tick_registry: [false; PeerTick::VARIANT_COUNT],
                missing_ticks: 0,
                hibernate_state: HibernateState::ordered(),
                stopped: false,
                has_ready: false,
                mailbox: None,
                receiver: rx,
                skip_split_count: 0,
                skip_gc_raft_log_ticks: 0,
                reactivate_memory_lock_ticks: 0,
                batch_req_builder: BatchRaftCmdRequestBuilder::new(),
                trace: PeerMemoryTrace::default(),
                delayed_destroy: None,
                logs_gc_flushed: false,
            }),
        ))
    }

    // The peer can be created from another node with raft membership changes, and
    // we only know the region_id and peer_id when creating this replicated peer,
    // the region info will be retrieved later after applying snapshot.
    pub fn replicate(
        store_id: u64,
        cfg: &Config,
        region_scheduler: Scheduler<RegionTask<EK::Snapshot>>,
        raftlog_fetch_scheduler: Scheduler<RaftlogFetchTask>,
        engines: Engines<EK, ER>,
        region_id: u64,
        peer: metapb::Peer,
    ) -> Result<SenderFsmPair<EK, ER>> {
        // We will remove tombstone key when apply snapshot
        info!(
            "replicate peer";
            "region_id" => region_id,
            "peer_id" => peer.get_id(),
        );

        let mut region = metapb::Region::default();
        region.set_id(region_id);

        HIBERNATED_PEER_STATE_GAUGE.awaken.inc();
        let (tx, rx) = mpsc::loose_bounded(cfg.notify_capacity);
        Ok((
            tx,
            Box::new(PeerFsm {
                peer: Peer::new(
                    store_id,
                    cfg,
                    region_scheduler,
                    raftlog_fetch_scheduler,
                    engines,
                    &region,
                    peer,
                )?,
                tick_registry: [false; PeerTick::VARIANT_COUNT],
                missing_ticks: 0,
                hibernate_state: HibernateState::ordered(),
                stopped: false,
                has_ready: false,
                mailbox: None,
                receiver: rx,
                skip_split_count: 0,
                skip_gc_raft_log_ticks: 0,
                reactivate_memory_lock_ticks: 0,
                batch_req_builder: BatchRaftCmdRequestBuilder::new(),
                trace: PeerMemoryTrace::default(),
                delayed_destroy: None,
                logs_gc_flushed: false,
            }),
        ))
    }

    #[inline]
    pub fn region_id(&self) -> u64 {
        self.peer.region().get_id()
    }

    #[inline]
    pub fn get_peer(&self) -> &Peer<EK, ER> {
        &self.peer
    }

    #[inline]
    pub fn peer_id(&self) -> u64 {
        self.peer.peer_id()
    }

    #[inline]
    pub fn stop(&mut self) {
        self.stopped = true;
    }

    pub fn set_pending_merge_state(&mut self, state: MergeState) {
        self.peer.pending_merge_state = Some(state);
    }

    pub fn schedule_applying_snapshot(&mut self) {
        self.peer.mut_store().schedule_applying_snapshot();
    }

    pub fn reset_hibernate_state(&mut self, state: GroupState) {
        self.hibernate_state.reset(state);
        if state == GroupState::Idle {
            self.peer.raft_group.raft.maybe_free_inflight_buffers();
        }
    }

    pub fn maybe_hibernate(&mut self) -> bool {
        self.hibernate_state
            .maybe_hibernate(self.peer.peer_id(), self.peer.region())
    }

    pub fn update_memory_trace(&mut self, event: &mut TraceEvent) {
        let task = PeerMemoryTrace {
            read_only: self.raft_read_size(),
            progress: self.raft_progress_size(),
            proposals: self.peer.proposal_size(),
            rest: self.peer.rest_size(),
        };
        if let Some(e) = self.trace.reset(task) {
            *event = *event + e;
        }
    }
}

impl<E> BatchRaftCmdRequestBuilder<E>
where
    E: KvEngine,
{
    fn new() -> BatchRaftCmdRequestBuilder<E> {
        BatchRaftCmdRequestBuilder {
            batch_req_size: 0,
            has_proposed_cb: false,
            propose_checked: None,
            request: None,
            callbacks: vec![],
        }
    }

    fn can_batch(&self, cfg: &Config, req: &RaftCmdRequest, req_size: u32) -> bool {
        // if has admin request
        if req.has_admin_request() {
            return false;
        }

        // No batch request whose size exceed 20% of raft_entry_max_size,
        // so total size of request in batch_raft_request would not exceed
        // (40% + 20%) of raft_entry_max_size
        if req.get_requests().is_empty()
            || req_size as u64 > (cfg.raft_entry_max_size.0 as f64 * 0.2) as u64
        {
            return false;
        }
        for r in req.get_requests() {
            match r.get_cmd_type() {
                CmdType::Delete | CmdType::Put => (),
                _ => {
                    return false;
                }
            }
        }

        if let Some(batch_req) = self.request.as_ref() {
            if batch_req.get_header() != req.get_header() {
                return false;
            }
        }
        true
    }

    fn add(&mut self, cmd: RaftCommand<E::Snapshot>, req_size: u32) {
        let RaftCommand {
            mut request,
            mut callback,
            ..
        } = cmd;
        if let Some(batch_req) = self.request.as_mut() {
            let requests: Vec<_> = request.take_requests().into();
            for q in requests {
                batch_req.mut_requests().push(q);
            }
        } else {
            self.request = Some(request);
        };
        if callback.has_proposed_cb() {
            self.has_proposed_cb = true;
            if self.propose_checked.unwrap_or(false) {
                callback.invoke_proposed();
            }
        }
        self.callbacks.push(callback);
        self.batch_req_size += req_size as u64;
    }

    fn should_finish(&self, cfg: &Config) -> bool {
        if let Some(batch_req) = self.request.as_ref() {
            // Limit the size of batch request so that it will not exceed
            // raft_entry_max_size after adding header.
            if self.batch_req_size > (cfg.raft_entry_max_size.0 as f64 * 0.4) as u64 {
                return true;
            }
            if batch_req.get_requests().len() > <E as WriteBatchExt>::WRITE_BATCH_MAX_KEYS {
                return true;
            }
        }
        false
    }

    fn build(
        &mut self,
        metric: &mut RaftMetrics,
    ) -> Option<(RaftCmdRequest, Callback<E::Snapshot>)> {
        if let Some(req) = self.request.take() {
            self.batch_req_size = 0;
            self.has_proposed_cb = false;
            self.propose_checked = None;
            if self.callbacks.len() == 1 {
                let cb = self.callbacks.pop().unwrap();
                return Some((req, cb));
            }
            metric.propose.batch += self.callbacks.len() - 1;
            let mut cbs = std::mem::take(&mut self.callbacks);
            let proposed_cbs: Vec<ExtCallback> = cbs
                .iter_mut()
                .filter_map(|cb| {
                    if let Callback::Write { proposed_cb, .. } = cb {
                        proposed_cb.take()
                    } else {
                        None
                    }
                })
                .collect();
            let proposed_cb: Option<ExtCallback> = if proposed_cbs.is_empty() {
                None
            } else {
                Some(Box::new(move || {
                    for proposed_cb in proposed_cbs {
                        proposed_cb();
                    }
                }))
            };
            let committed_cbs: Vec<_> = cbs
                .iter_mut()
                .filter_map(|cb| {
                    if let Callback::Write { committed_cb, .. } = cb {
                        committed_cb.take()
                    } else {
                        None
                    }
                })
                .collect();
            let committed_cb: Option<ExtCallback> = if committed_cbs.is_empty() {
                None
            } else {
                Some(Box::new(move || {
                    for committed_cb in committed_cbs {
                        committed_cb();
                    }
                }))
            };

            let tokens: SmallVec<[TimeTracker; 4]> = cbs
                .iter_mut()
                .filter_map(|cb| {
                    if let Callback::Write { trackers, .. } = cb {
                        Some(trackers[0])
                    } else {
                        None
                    }
                })
                .collect();

            let mut cb = Callback::write_ext(
                Box::new(move |resp| {
                    for cb in cbs {
                        let mut cmd_resp = RaftCmdResponse::default();
                        cmd_resp.set_header(resp.response.get_header().clone());
                        cb.invoke_with_response(cmd_resp);
                    }
                }),
                proposed_cb,
                committed_cb,
            );

            if let Callback::Write { trackers, .. } = &mut cb {
                *trackers = tokens;
            }

            return Some((req, cb));
        }
        None
    }
}

impl<EK, ER> Fsm for PeerFsm<EK, ER>
where
    EK: KvEngine,
    ER: RaftEngine,
{
    type Message = PeerMsg<EK>;

    #[inline]
    fn is_stopped(&self) -> bool {
        self.stopped
    }

    /// Set a mailbox to Fsm, which should be used to send message to itself.
    #[inline]
    fn set_mailbox(&mut self, mailbox: Cow<'_, BasicMailbox<Self>>)
    where
        Self: Sized,
    {
        self.mailbox = Some(mailbox.into_owned());
    }

    /// Take the mailbox from Fsm. Implementation should ensure there will be
    /// no reference to mailbox after calling this method.
    #[inline]
    fn take_mailbox(&mut self) -> Option<BasicMailbox<Self>>
    where
        Self: Sized,
    {
        self.mailbox.take()
    }
}

pub struct PeerFsmDelegate<'a, EK, ER, T: 'static>
where
    EK: KvEngine,
    ER: RaftEngine,
{
    fsm: &'a mut PeerFsm<EK, ER>,
    ctx: &'a mut PollContext<EK, ER, T>,
}

impl<'a, EK, ER, T: Transport> PeerFsmDelegate<'a, EK, ER, T>
where
    EK: KvEngine,
    ER: RaftEngine,
{
    pub fn new(
        fsm: &'a mut PeerFsm<EK, ER>,
        ctx: &'a mut PollContext<EK, ER, T>,
    ) -> PeerFsmDelegate<'a, EK, ER, T> {
        PeerFsmDelegate { fsm, ctx }
    }

    pub fn handle_msgs(&mut self, msgs: &mut Vec<PeerMsg<EK>>) {
        for m in msgs.drain(..) {
            match m {
                PeerMsg::RaftMessage(msg) => {
                    if let Err(e) = self.on_raft_message(msg) {
                        error!(%e;
                            "handle raft message err";
                            "region_id" => self.fsm.region_id(),
                            "peer_id" => self.fsm.peer_id(),
                        );
                    }
                }
                PeerMsg::RaftCommand(cmd) => {
                    self.ctx
                        .raft_metrics
                        .propose
                        .request_wait_time
                        .observe(duration_to_sec(cmd.send_time.saturating_elapsed()) as f64);
                    if let Some(Err(e)) = cmd.extra_opts.deadline.map(|deadline| deadline.check()) {
                        cmd.callback.invoke_with_response(new_error(e.into()));
                        continue;
                    }

                    let req_size = cmd.request.compute_size();
                    if self.ctx.cfg.cmd_batch
                        && self.fsm.batch_req_builder.can_batch(&self.ctx.cfg, &cmd.request, req_size)
                        // Avoid to merge requests with different `DiskFullOpt`s into one,
                        // so that normal writes can be rejected when proposing if the
                        // store's disk is full.
                        && ((self.ctx.self_disk_usage == DiskUsage::Normal
                            && !self.fsm.peer.disk_full_peers.majority())
                            || cmd.extra_opts.disk_full_opt == DiskFullOpt::NotAllowedOnFull)
                    {
                        self.fsm.batch_req_builder.add(cmd, req_size);
                        if self.fsm.batch_req_builder.should_finish(&self.ctx.cfg) {
                            self.propose_batch_raft_command(true);
                        }
                    } else {
                        self.propose_raft_command(
                            cmd.request,
                            cmd.callback,
                            cmd.extra_opts.disk_full_opt,
                        )
                    }
                }
                PeerMsg::Tick(tick) => self.on_tick(tick),
                PeerMsg::ApplyRes { res } => {
                    self.on_apply_res(res);
                }
                PeerMsg::SignificantMsg(msg) => self.on_significant_msg(msg),
                PeerMsg::CasualMessage(msg) => self.on_casual_msg(msg),
                PeerMsg::Start => self.start(),
                PeerMsg::HeartbeatPd => {
                    if self.fsm.peer.is_leader() {
                        self.register_pd_heartbeat_tick()
                    }
                }
                PeerMsg::Noop => {}
                PeerMsg::Persisted {
                    peer_id,
                    ready_number,
                } => self.on_persisted_msg(peer_id, ready_number),
                PeerMsg::UpdateReplicationMode => self.on_update_replication_mode(),
                PeerMsg::Destroy(peer_id) => {
                    if self.fsm.peer.peer_id() == peer_id {
                        match self.fsm.peer.maybe_destroy(self.ctx) {
                            None => self.ctx.raft_metrics.message_dropped.applying_snap += 1,
                            Some(job) => {
                                self.handle_destroy_peer(job);
                            }
                        }
                    }
                }
            }
        }
        // Propose batch request which may be still waiting for more raft-command
        if self.ctx.sync_write_worker.is_some() {
            self.propose_batch_raft_command(true);
        } else {
            self.propose_batch_raft_command(false);
            self.check_batch_cmd_and_proposed_cb();
        }
    }

    fn propose_batch_raft_command(&mut self, force: bool) {
        if self.fsm.batch_req_builder.request.is_none() {
            return;
        }
        if !force
            && self.ctx.cfg.cmd_batch_concurrent_ready_max_count != 0
            && self.fsm.peer.unpersisted_ready_len()
                >= self.ctx.cfg.cmd_batch_concurrent_ready_max_count
        {
            return;
        }
        fail_point!("propose_batch_raft_command", !force, |_| {});
        let (request, callback) = self
            .fsm
            .batch_req_builder
            .build(&mut self.ctx.raft_metrics)
            .unwrap();
        self.propose_raft_command_internal(request, callback, DiskFullOpt::NotAllowedOnFull)
    }

    fn check_batch_cmd_and_proposed_cb(&mut self) {
        if self.fsm.batch_req_builder.request.is_none()
            || !self.fsm.batch_req_builder.has_proposed_cb
            || self.fsm.batch_req_builder.propose_checked.is_some()
        {
            return;
        }
        let cmd = self.fsm.batch_req_builder.request.take().unwrap();
        self.fsm.batch_req_builder.propose_checked = Some(false);
        if let Ok(None) = self.pre_propose_raft_command(&cmd) {
            if self.fsm.peer.will_likely_propose(&cmd) {
                self.fsm.batch_req_builder.propose_checked = Some(true);
                for cb in &mut self.fsm.batch_req_builder.callbacks {
                    cb.invoke_proposed();
                }
            }
        }
        self.fsm.batch_req_builder.request = Some(cmd);
    }

    fn on_update_replication_mode(&mut self) {
        self.fsm
            .peer
            .switch_replication_mode(&self.ctx.global_replication_state);
        if self.fsm.peer.is_leader() {
            self.reset_raft_tick(GroupState::Ordered);
            self.register_pd_heartbeat_tick();
        }
    }

    fn on_unsafe_recovery_pre_demote_failed_voters(
        &mut self,
        syncer: UnsafeRecoveryExecutePlanSyncer,
        failed_voters: Vec<metapb::Peer>,
    ) {
        if self.fsm.peer.unsafe_recovery_state.is_some() {
            warn!(
                "Unsafe recovery, demote failed voters has already been initiated";
                "region_id" => self.region().get_id(),
                "peer_id" => self.fsm.peer.peer.get_id(),
            );
            syncer.abort();
            return;
        }

        if !self.fsm.peer.is_force_leader() {
            error!(
                "Unsafe recovery, demoting failed voters failed, since this peer is not forced leader";
                "region_id" => self.region().get_id(),
                "peer_id" => self.fsm.peer.peer.get_id(),
            );
            return;
        }

        if self.fsm.peer.in_joint_state() {
            info!(
                "Unsafe recovery, already in joint state, exit first";
                "region_id" => self.region().get_id(),
                "peer_id" => self.fsm.peer.peer.get_id(),
            );
            let failed = Arc::new(Mutex::new(false));
            let failed_clone = failed.clone();
            let callback = Callback::<EK::Snapshot>::write(Box::new(move |resp| {
                if resp.response.get_header().has_error() {
                    *failed_clone.lock().unwrap() = true;
                    error!(
                        "Unsafe recovery, fail to exit residual joint state";
                        "err" => ?resp.response.get_header().get_error(),
                    );
                }
            }));
            self.propose_raft_command_internal(
                exit_joint_request(self.region(), &self.fsm.peer.peer),
                callback,
                DiskFullOpt::AllowedOnAlmostFull,
            );

            if !*failed.lock().unwrap() {
                self.fsm.peer.unsafe_recovery_state =
                    Some(UnsafeRecoveryState::DemoteFailedVoters {
                        syncer,
                        failed_voters,
                        target_index: self.fsm.peer.raft_group.raft.raft_log.last_index(),
                        demote_after_exit: true,
                    });
            }
        } else {
            self.unsafe_recovery_demote_failed_voters(syncer, failed_voters);
        }
    }

    fn unsafe_recovery_demote_failed_voters(
        &mut self,
        syncer: UnsafeRecoveryExecutePlanSyncer,
        failed_voters: Vec<metapb::Peer>,
    ) {
        if let Some(req) =
            demote_failed_voters_request(self.region(), &self.fsm.peer.peer, failed_voters)
        {
            info!(
                "Unsafe recovery, demoting failed voters";
                "region_id" => self.region().get_id(),
                "peer_id" => self.fsm.peer.peer.get_id(),
                "req" => ?req);
            let failed = Arc::new(Mutex::new(false));
            let failed_clone = failed.clone();
            let callback = Callback::<EK::Snapshot>::write(Box::new(move |resp| {
                if resp.response.get_header().has_error() {
                    *failed_clone.lock().unwrap() = true;
                    error!(
                        "Unsafe recovery, fail to finish demotion";
                        "err" => ?resp.response.get_header().get_error(),
                    );
                }
            }));
            self.propose_raft_command_internal(req, callback, DiskFullOpt::AllowedOnAlmostFull);
            if !*failed.lock().unwrap() {
                self.fsm.peer.unsafe_recovery_state =
                    Some(UnsafeRecoveryState::DemoteFailedVoters {
                        syncer,
                        failed_voters: vec![], // No longer needed since here.
                        target_index: self.fsm.peer.raft_group.raft.raft_log.last_index(),
                        demote_after_exit: false,
                    });
            }
        } else {
            warn!(
                "Unsafe recovery, no need to demote failed voters";
                "region_id" => self.region().get_id(),
                "peer_id" => self.fsm.peer_id(),
                "region" => ?self.region(),
            );
        }
    }

    fn on_unsafe_recovery_destroy(&mut self, syncer: UnsafeRecoveryExecutePlanSyncer) {
        if self.fsm.peer.unsafe_recovery_state.is_some() {
            warn!(
                "Unsafe recovery, can't destroy, another plan is executing in progress";
                "region_id" => self.region_id(),
                "peer_id" => self.fsm.peer_id(),
            );
            syncer.abort();
            return;
        }
        self.fsm.peer.unsafe_recovery_state = Some(UnsafeRecoveryState::Destroy(syncer));
        self.handle_destroy_peer(DestroyPeerJob {
            initialized: self.fsm.peer.is_initialized(),
            region_id: self.region_id(),
            peer: self.fsm.peer.peer.clone(),
        });
    }

    fn on_unsafe_recovery_wait_apply(&mut self, syncer: UnsafeRecoveryWaitApplySyncer) {
        if self.fsm.peer.unsafe_recovery_state.is_some() {
            warn!(
                "Unsafe recovery, can't wait apply, another plan is executing in progress";
                "region_id" => self.region_id(),
                "peer_id" => self.fsm.peer_id(),
            );
            syncer.abort();
            return;
        }
        let target_index = if self.fsm.peer.force_leader.is_some() {
            // For regions that lose quorum (or regions have force leader), whatever has
            // been proposed will be committed. Based on that fact, we simply use "last
            // index" here to avoid implementing another "wait commit" process.
            self.fsm.peer.raft_group.raft.raft_log.last_index()
        } else {
            self.fsm.peer.raft_group.raft.raft_log.committed
        };

        self.fsm.peer.unsafe_recovery_state = Some(UnsafeRecoveryState::WaitApply {
            target_index,
            syncer,
        });
        self.fsm
            .peer
            .unsafe_recovery_maybe_finish_wait_apply(/* force= */ self.fsm.stopped);
    }

    fn on_unsafe_recovery_fill_out_report(&mut self, syncer: UnsafeRecoveryFillOutReportSyncer) {
        if self.fsm.peer.pending_remove || self.fsm.stopped {
            return;
        }
        let mut self_report = pdpb::PeerReport::default();
        self_report.set_raft_state(self.fsm.peer.get_store().raft_state().clone());
        let mut region_local_state = RegionLocalState::default();
        region_local_state.set_region(self.region().clone());
        self_report.set_region_state(region_local_state);
        self_report.set_is_force_leader(self.fsm.peer.force_leader.is_some());
        match self.fsm.peer.get_store().entries(
            self.fsm.peer.raft_group.store().commit_index() + 1,
            self.fsm.peer.get_store().last_index() + 1,
            NO_LIMIT,
            GetEntriesContext::empty(false),
        ) {
            Ok(entries) => {
                for entry in entries {
                    let ctx = ProposalContext::from_bytes(&entry.context);
                    if ctx.contains(ProposalContext::COMMIT_MERGE) {
                        self_report.set_has_commit_merge(true);
                        break;
                    }
                }
            }
            Err(e) => panic!("Unsafe recovery, fail to get uncommitted entries, {:?}", e),
        }
        syncer.report_for_self(self_report);
    }

    fn on_casual_msg(&mut self, msg: CasualMessage<EK>) {
        match msg {
            CasualMessage::SplitRegion {
                region_epoch,
                split_keys,
                callback,
                source,
            } => {
                self.on_prepare_split_region(region_epoch, split_keys, callback, &source);
            }
            CasualMessage::ComputeHashResult {
                index,
                context,
                hash,
            } => {
                self.on_hash_computed(index, context, hash);
            }
            CasualMessage::RegionApproximateSize { size } => {
                self.on_approximate_region_size(size);
            }
            CasualMessage::RegionApproximateKeys { keys } => {
                self.on_approximate_region_keys(keys);
            }
            CasualMessage::RefreshRegionBuckets {
                region_epoch,
                buckets,
                bucket_ranges,
                cb,
            } => {
                self.on_refresh_region_buckets(region_epoch, buckets, bucket_ranges, cb);
            }
            CasualMessage::CompactionDeclinedBytes { bytes } => {
                self.on_compaction_declined_bytes(bytes);
            }
            CasualMessage::HalfSplitRegion {
                region_epoch,
                start_key,
                end_key,
                policy,
                source,
                cb,
            } => {
                self.on_schedule_half_split_region(
                    &region_epoch,
                    start_key,
                    end_key,
                    policy,
                    source,
                    cb,
                );
            }
            CasualMessage::GcSnap { snaps } => {
                self.on_gc_snap(snaps);
            }
            CasualMessage::ClearRegionSize => {
                self.on_clear_region_size();
            }
            CasualMessage::RegionOverlapped => {
                debug!("start ticking for overlapped"; "region_id" => self.region_id(), "peer_id" => self.fsm.peer_id());
                // Maybe do some safe check first?
                self.fsm.reset_hibernate_state(GroupState::Chaos);
                self.register_raft_base_tick();

                if is_learner(&self.fsm.peer.peer) {
                    // FIXME: should use `bcast_check_stale_peer_message` instead.
                    // Sending a new enum type msg to a old tikv may cause panic during rolling
                    // update we should change the protobuf behavior and check if properly handled
                    // in all place
                    self.fsm.peer.bcast_wake_up_message(self.ctx);
                }
            }
            CasualMessage::SnapshotGenerated => {
                // Resume snapshot handling again to avoid waiting another heartbeat.
                self.fsm.peer.ping();
                self.fsm.has_ready = true;
            }
            CasualMessage::ForceCompactRaftLogs => {
                self.on_raft_gc_log_tick(true);
            }
            CasualMessage::AccessPeer(cb) => cb(self.fsm as &mut dyn AbstractPeer),
            CasualMessage::QueryRegionLeaderResp { region, leader } => {
                // the leader already updated
                if self.fsm.peer.raft_group.raft.leader_id != raft::INVALID_ID
                    // the returned region is stale
                    || util::is_epoch_stale(
                        region.get_region_epoch(),
                        self.fsm.peer.region().get_region_epoch(),
                    )
                {
                    // Stale message
                    return;
                }

                // Wake up the leader if the peer is on the leader's peer list
                if region
                    .get_peers()
                    .iter()
                    .any(|p| p.get_id() == self.fsm.peer_id())
                {
                    self.fsm.peer.send_wake_up_message(self.ctx, &leader);
                }
            }
            CasualMessage::RenewLease => {
                self.try_renew_leader_lease("casual message");
                self.reset_raft_tick(GroupState::Ordered);
            }
            CasualMessage::RejectRaftAppend { peer_id } => {
                let mut msg = raft::eraftpb::Message::new();
                msg.msg_type = MessageType::MsgUnreachable;
                msg.to = peer_id;
                msg.from = self.fsm.peer.peer_id();

                let raft_msg = self.fsm.peer.build_raft_messages(self.ctx, vec![msg]);
                self.fsm.peer.send_raft_messages(self.ctx, raft_msg);
            }
            CasualMessage::SnapshotApplied => {
                self.fsm.has_ready = true;
            }
            CasualMessage::Campaign => {
                let _ = self.fsm.peer.raft_group.campaign();
                self.fsm.has_ready = true;
            }
        }
    }

    fn on_tick(&mut self, tick: PeerTick) {
        if self.fsm.stopped {
            return;
        }
        trace!(
            "tick";
            "tick" => ?tick,
            "peer_id" => self.fsm.peer_id(),
            "region_id" => self.region_id(),
        );
        self.fsm.tick_registry[tick as usize] = false;
        self.fsm.peer.adjust_cfg_if_changed(self.ctx);
        match tick {
            PeerTick::Raft => self.on_raft_base_tick(),
            PeerTick::RaftLogGc => self.on_raft_gc_log_tick(false),
            PeerTick::PdHeartbeat => self.on_pd_heartbeat_tick(),
            PeerTick::SplitRegionCheck => self.on_split_region_check_tick(),
            PeerTick::CheckMerge => self.on_check_merge(),
            PeerTick::CheckPeerStaleState => self.on_check_peer_stale_state_tick(),
            PeerTick::EntryCacheEvict => self.on_entry_cache_evict_tick(),
            PeerTick::CheckLeaderLease => self.on_check_leader_lease_tick(),
            PeerTick::ReactivateMemoryLock => self.on_reactivate_memory_lock_tick(),
            PeerTick::ReportBuckets => self.on_report_region_buckets_tick(),
            PeerTick::CheckLongUncommitted => self.on_check_long_uncommitted_tick(),
        }
    }

    fn start(&mut self) {
        self.register_raft_base_tick();
        self.register_raft_gc_log_tick();
        self.register_pd_heartbeat_tick();
        self.register_split_region_check_tick();
        self.register_check_peer_stale_state_tick();
        self.on_check_merge();
        // Apply committed entries more quickly.
        // Or if it's a leader. This implicitly means it's a singleton
        // because it becomes leader in `Peer::new` when it's a
        // singleton. It has a no-op entry that need to be persisted,
        // committed, and then it should apply it.
        if self.fsm.peer.raft_group.store().commit_index()
            > self.fsm.peer.raft_group.store().applied_index()
            || self.fsm.peer.is_leader()
        {
            self.fsm.has_ready = true;
        }
        self.fsm.peer.maybe_gen_approximate_buckets(self.ctx);
    }

    fn on_gc_snap(&mut self, snaps: Vec<(SnapKey, bool)>) {
        let schedule_delete_snapshot_files = |key: SnapKey, snap| {
            if let Err(e) = self.ctx.cleanup_scheduler.schedule(CleanupTask::GcSnapshot(
                GcSnapshotTask::DeleteSnapshotFiles {
                    key: key.clone(),
                    snapshot: snap,
                    check_entry: false,
                },
            )) {
                error!(
                    "failed to schedule task to delete compacted snap file";
                    "key" => %key,
                    "err" => %e,
                )
            }
        };

        let is_applying_snap = self.fsm.peer.is_handling_snapshot();
        let s = self.fsm.peer.get_store();
        let compacted_idx = s.truncated_index();
        let compacted_term = s.truncated_term();
        for (key, is_sending) in snaps {
            if is_sending {
                let s = match self.ctx.snap_mgr.get_snapshot_for_gc(&key, is_sending) {
                    Ok(s) => s,
                    Err(e) => {
                        error!(%e;
                            "failed to load snapshot";
                            "region_id" => self.fsm.region_id(),
                            "peer_id" => self.fsm.peer_id(),
                            "snapshot" => ?key,
                        );
                        continue;
                    }
                };
                if key.term < compacted_term || key.idx < compacted_idx {
                    info!(
                        "deleting compacted snap file";
                        "region_id" => self.fsm.region_id(),
                        "peer_id" => self.fsm.peer_id(),
                        "snap_file" => %key,
                    );
                    schedule_delete_snapshot_files(key, s);
                } else if let Ok(meta) = s.meta() {
                    let modified = match meta.modified() {
                        Ok(m) => m,
                        Err(e) => {
                            error!(
                                "failed to load snapshot";
                                "region_id" => self.fsm.region_id(),
                                "peer_id" => self.fsm.peer_id(),
                                "snapshot" => ?key,
                                "err" => %e,
                            );
                            continue;
                        }
                    };
                    if let Ok(elapsed) = modified.elapsed() {
                        if elapsed > self.ctx.cfg.snap_gc_timeout.0 {
                            info!(
                                "deleting expired snap file";
                                "region_id" => self.fsm.region_id(),
                                "peer_id" => self.fsm.peer_id(),
                                "snap_file" => %key,
                            );
                            schedule_delete_snapshot_files(key, s);
                        }
                    }
                }
            } else if key.term <= compacted_term
                && (key.idx < compacted_idx
                    || key.idx == compacted_idx
                        && !is_applying_snap
                        && !self.fsm.peer.pending_remove)
            {
                info!(
                    "deleting applied snap file";
                    "region_id" => self.fsm.region_id(),
                    "peer_id" => self.fsm.peer_id(),
                    "snap_file" => %key,
                );
                let a = match self.ctx.snap_mgr.get_snapshot_for_gc(&key, is_sending) {
                    Ok(a) => a,
                    Err(e) => {
                        error!(%e;
                            "failed to load snapshot";
                            "region_id" => self.fsm.region_id(),
                            "peer_id" => self.fsm.peer_id(),
                            "snap_file" => %key,
                        );
                        continue;
                    }
                };
                schedule_delete_snapshot_files(key, a);
            }
        }
    }

    fn on_clear_region_size(&mut self) {
        self.fsm.peer.approximate_size = None;
        self.fsm.peer.approximate_keys = None;
        self.fsm.peer.may_skip_split_check = false;
        self.register_split_region_check_tick();
    }

    fn on_capture_change(
        &mut self,
        cmd: ChangeObserver,
        region_epoch: RegionEpoch,
        cb: Callback<EK::Snapshot>,
    ) {
        fail_point!("raft_on_capture_change");
        let region_id = self.region_id();
        let msg =
            new_read_index_request(region_id, region_epoch.clone(), self.fsm.peer.peer.clone());
        let apply_router = self.ctx.apply_router.clone();
        self.propose_raft_command_internal(
            msg,
            Callback::Read(Box::new(move |resp| {
                // Return the error
                if resp.response.get_header().has_error() {
                    cb.invoke_read(resp);
                    return;
                }
                apply_router.schedule_task(
                    region_id,
                    ApplyTask::Change {
                        cmd,
                        region_epoch,
                        cb,
                    },
                )
            })),
            DiskFullOpt::NotAllowedOnFull,
        );
    }

    fn on_significant_msg(&mut self, msg: SignificantMsg<EK::Snapshot>) {
        match msg {
            SignificantMsg::SnapshotStatus {
                to_peer_id, status, ..
            } => {
                // Report snapshot status to the corresponding peer.
                self.report_snapshot_status(to_peer_id, status);
            }
            SignificantMsg::Unreachable { to_peer_id, .. } => {
                if self.fsm.peer.is_leader() {
                    self.fsm.peer.raft_group.report_unreachable(to_peer_id);
                } else if to_peer_id == self.fsm.peer.leader_id() {
                    self.fsm.reset_hibernate_state(GroupState::Chaos);
                    self.register_raft_base_tick();
                }
            }
            SignificantMsg::StoreUnreachable { store_id } => {
                if let Some(peer_id) = util::find_peer(self.region(), store_id).map(|p| p.get_id())
                {
                    if self.fsm.peer.is_leader() {
                        self.fsm.peer.raft_group.report_unreachable(peer_id);
                    } else if peer_id == self.fsm.peer.leader_id() {
                        self.fsm.reset_hibernate_state(GroupState::Chaos);
                        self.register_raft_base_tick();
                    }
                }
            }
            SignificantMsg::MergeResult {
                target_region_id,
                target,
                result,
            } => {
                self.on_merge_result(target_region_id, target, result);
            }
            SignificantMsg::CatchUpLogs(catch_up_logs) => {
                self.on_catch_up_logs_for_merge(catch_up_logs);
            }
            SignificantMsg::StoreResolved { group_id, .. } => {
                let state = self.ctx.global_replication_state.lock().unwrap();
                if state.status().get_mode() != ReplicationMode::DrAutoSync {
                    return;
                }
                if state.status().get_dr_auto_sync().get_state() == DrAutoSyncState::Async {
                    return;
                }
                drop(state);
                self.fsm
                    .peer
                    .raft_group
                    .raft
                    .assign_commit_groups(&[(self.fsm.peer_id(), group_id)]);
            }
            SignificantMsg::CaptureChange {
                cmd,
                region_epoch,
                callback,
            } => self.on_capture_change(cmd, region_epoch, callback),
            SignificantMsg::LeaderCallback(cb) => {
                self.on_leader_callback(cb);
            }
            SignificantMsg::RaftLogGcFlushed => {
                self.on_raft_log_gc_flushed();
            }
            SignificantMsg::RaftlogFetched { context, res } => {
                self.on_raft_log_fetched(context, res);
            }
            SignificantMsg::EnterForceLeaderState {
                syncer,
                failed_stores,
            } => {
                self.on_enter_pre_force_leader(syncer, failed_stores);
            }
            SignificantMsg::ExitForceLeaderState => self.on_exit_force_leader(),
            SignificantMsg::UnsafeRecoveryDemoteFailedVoters {
                syncer,
                failed_voters,
            } => self.on_unsafe_recovery_pre_demote_failed_voters(syncer, failed_voters),
            SignificantMsg::UnsafeRecoveryDestroy(syncer) => {
                self.on_unsafe_recovery_destroy(syncer)
            }
            SignificantMsg::UnsafeRecoveryWaitApply(syncer) => {
                self.on_unsafe_recovery_wait_apply(syncer)
            }
            SignificantMsg::UnsafeRecoveryFillOutReport(syncer) => {
                self.on_unsafe_recovery_fill_out_report(syncer)
            }
        }
    }

    fn on_enter_pre_force_leader(
        &mut self,
        syncer: UnsafeRecoveryForceLeaderSyncer,
        failed_stores: HashSet<u64>,
    ) {
        match self.fsm.peer.force_leader {
            Some(ForceLeaderState::PreForceLeader { .. }) => {
                self.on_force_leader_fail();
            }
            Some(ForceLeaderState::ForceLeader { .. }) => {
                // already is a force leader, do nothing
                return;
            }
            Some(ForceLeaderState::WaitTicks { .. }) => {
                self.fsm.peer.force_leader = None;
            }
            None => {}
        }

        if !self.fsm.peer.is_initialized() {
            warn!(
                "Unsafe recovery, cannot force leader since this peer is not initialized";
                "region_id" => self.fsm.region_id(),
                "peer_id" => self.fsm.peer_id(),
            );
            return;
        }

        let ticks = if self.fsm.peer.is_leader() {
            if self.fsm.hibernate_state.group_state() == GroupState::Ordered {
                warn!(
                    "Unsafe recovery, reject pre force leader due to already being leader";
                    "region_id" => self.fsm.region_id(),
                    "peer_id" => self.fsm.peer_id(),
                );
                return;
            }
            // wait two rounds of election timeout to trigger check quorum to step down the
            // leader note: check quorum is triggered every `election_timeout` instead of
            // `randomized_election_timeout`
            Some(
                self.fsm.peer.raft_group.raft.election_timeout() * 2
                    - self.fsm.peer.raft_group.raft.election_elapsed,
            )
        // When election timeout is triggered, leader_id is set to INVALID_ID.
        // But learner(not promotable) is a exception here as it wouldn't tick
        // election.
        } else if self.fsm.peer.raft_group.raft.promotable()
            && self.fsm.peer.leader_id() != raft::INVALID_ID
        {
            if self.fsm.hibernate_state.group_state() == GroupState::Ordered
                || self.fsm.hibernate_state.group_state() == GroupState::Chaos
            {
                warn!(
                    "Unsafe recovery, reject pre force leader due to leader lease may not expired";
                    "region_id" => self.fsm.region_id(),
                    "peer_id" => self.fsm.peer_id(),
                );
                return;
            }
            // wait one round of election timeout to make sure leader_id is invalid
            Some(
                self.fsm.peer.raft_group.raft.randomized_election_timeout()
                    - self.fsm.peer.raft_group.raft.election_elapsed,
            )
        } else {
            None
        };

        if let Some(ticks) = ticks {
            info!(
                "Unsafe recovery, enter wait ticks";
                "region_id" => self.fsm.region_id(),
                "peer_id" => self.fsm.peer_id(),
                "ticks" => ticks,
            );
            self.fsm.peer.force_leader = Some(ForceLeaderState::WaitTicks {
                syncer,
                failed_stores,
                ticks,
            });
            self.reset_raft_tick(if self.fsm.peer.is_leader() {
                GroupState::Ordered
            } else {
                GroupState::Chaos
            });
            self.fsm.has_ready = true;
            return;
        }

        let expected_alive_voter = self.get_force_leader_expected_alive_voter(&failed_stores);
        if !expected_alive_voter.is_empty()
            && self
                .fsm
                .peer
                .raft_group
                .raft
                .prs()
                .has_quorum(&expected_alive_voter)
        {
            warn!(
                "Unsafe recovery, reject pre force leader due to has quorum";
                "region_id" => self.fsm.region_id(),
                "peer_id" => self.fsm.peer_id(),
            );
            return;
        }

        info!(
            "Unsafe recovery, enter pre force leader state";
            "region_id" => self.fsm.region_id(),
            "peer_id" => self.fsm.peer_id(),
            "alive_voter" => ?expected_alive_voter,
        );

        // Do not use prevote as prevote won't set `vote` to itself.
        // When PD issues force leader on two different peer, it may cause
        // two force leader in same term.
        self.fsm.peer.raft_group.raft.pre_vote = false;
        // trigger vote request to all voters, will check the vote result in
        // `check_force_leader`
        if let Err(e) = self.fsm.peer.raft_group.campaign() {
            warn!(
                "Unsafe recovery, campaign failed";
                "region_id" => self.fsm.region_id(),
                "peer_id" => self.fsm.peer_id(),
                "err" => ?e,
            );
        }
        assert_eq!(self.fsm.peer.get_role(), StateRole::Candidate);
        if !self
            .fsm
            .peer
            .raft_group
            .raft
            .prs()
            .votes()
            .get(&self.fsm.peer.peer_id())
            .unwrap()
        {
            warn!(
                "Unsafe recovery, pre force leader failed to campaign";
                "region_id" => self.fsm.region_id(),
                "peer_id" => self.fsm.peer_id(),
            );
            self.on_force_leader_fail();
            return;
        }

        self.fsm.peer.force_leader = Some(ForceLeaderState::PreForceLeader {
            syncer,
            failed_stores,
        });
        self.fsm.has_ready = true;
    }

    fn on_force_leader_fail(&mut self) {
        self.fsm.peer.raft_group.raft.pre_vote = true;
        self.fsm.peer.raft_group.raft.set_check_quorum(true);
        self.fsm.peer.force_leader = None;
    }

    fn on_enter_force_leader(&mut self) {
        info!(
            "Unsafe recovery, enter force leader state";
            "region_id" => self.fsm.region_id(),
            "peer_id" => self.fsm.peer_id(),
        );
        assert_eq!(self.fsm.peer.get_role(), StateRole::Candidate);

        let failed_stores = match self.fsm.peer.force_leader.take() {
            Some(ForceLeaderState::PreForceLeader { failed_stores, .. }) => failed_stores,
            _ => unreachable!(),
        };

        let peer_ids: Vec<_> = self.fsm.peer.voters().iter().collect();
        for peer_id in peer_ids {
            let store_id = self
                .region()
                .get_peers()
                .iter()
                .find(|p| p.get_id() == peer_id)
                .unwrap()
                .get_store_id();
            if !failed_stores.contains(&store_id) {
                continue;
            }

            // make fake vote response
            let mut msg = raft::eraftpb::Message::new();
            msg.msg_type = MessageType::MsgRequestVoteResponse;
            msg.reject = false;
            msg.term = self.fsm.peer.term();
            msg.from = peer_id;
            msg.to = self.fsm.peer.peer_id();
            self.fsm.peer.raft_group.step(msg).unwrap();
        }

        // after receiving all votes, should become leader
        assert!(self.fsm.peer.is_leader());
        self.fsm.peer.raft_group.raft.set_check_quorum(false);

        // make sure it's not hibernated
        self.reset_raft_tick(GroupState::Ordered);

        self.fsm.peer.force_leader = Some(ForceLeaderState::ForceLeader {
            time: TiInstant::now_coarse(),
            failed_stores,
        });
        self.fsm.has_ready = true;
    }

    fn on_exit_force_leader(&mut self) {
        if self.fsm.peer.force_leader.is_none() {
            return;
        }

        info!(
            "exit force leader state";
            "region_id" => self.fsm.region_id(),
            "peer_id" => self.fsm.peer_id(),
        );
        self.fsm.peer.force_leader = None;
        // make sure it's not hibernated
        assert_eq!(self.fsm.hibernate_state.group_state(), GroupState::Ordered);
        // leader lease shouldn't be renewed in force leader state.
        assert_eq!(
            self.fsm.peer.leader_lease().inspect(None),
            LeaseState::Expired
        );
        self.fsm
            .peer
            .raft_group
            .raft
            .become_follower(self.fsm.peer.term(), raft::INVALID_ID);

        self.fsm.peer.raft_group.raft.set_check_quorum(true);
        self.fsm.peer.raft_group.raft.pre_vote = true;
        if self.fsm.peer.raft_group.raft.promotable() {
            // Do not campaign directly here, otherwise on_role_changed() won't called for
            // follower state
            let _ = self.ctx.router.send(
                self.region_id(),
                PeerMsg::CasualMessage(CasualMessage::Campaign),
            );
        }
        self.fsm.has_ready = true;
    }

    #[inline]
    fn get_force_leader_expected_alive_voter(&self, failed_stores: &HashSet<u64>) -> HashSet<u64> {
        let region = self.region();
        self.fsm
            .peer
            .voters()
            .iter()
            .filter(|peer_id| {
                let store_id = region
                    .get_peers()
                    .iter()
                    .find(|p| p.get_id() == *peer_id)
                    .unwrap()
                    .get_store_id();
                !failed_stores.contains(&store_id)
            })
            .collect()
    }

    #[inline]
    fn check_force_leader(&mut self) {
        if let Some(ForceLeaderState::WaitTicks {
            syncer,
            failed_stores,
            ticks,
        }) = &mut self.fsm.peer.force_leader
        {
            if *ticks == 0 {
                let syncer_clone = syncer.clone();
                let s = mem::take(failed_stores);
                self.on_enter_pre_force_leader(syncer_clone, s);
            } else {
                *ticks -= 1;
            }
            return;
        };

        let failed_stores = match &self.fsm.peer.force_leader {
            None => return,
            Some(ForceLeaderState::ForceLeader { .. }) => {
                if self.fsm.peer.maybe_force_forward_commit_index() {
                    self.fsm.has_ready = true;
                }
                return;
            }
            Some(ForceLeaderState::PreForceLeader { failed_stores, .. }) => failed_stores,
            Some(ForceLeaderState::WaitTicks { .. }) => unreachable!(),
        };

        if self.fsm.peer.raft_group.raft.election_elapsed + 1
            < self.ctx.cfg.raft_election_timeout_ticks
        {
            // wait as longer as it can to collect responses of request vote
            return;
        }

        let expected_alive_voter: HashSet<_> =
            self.get_force_leader_expected_alive_voter(failed_stores);
        let check = || {
            if self.fsm.peer.raft_group.raft.state != StateRole::Candidate {
                Err(format!(
                    "unexpected role {:?}",
                    self.fsm.peer.raft_group.raft.state
                ))
            } else {
                let mut granted = 0;
                for (id, vote) in self.fsm.peer.raft_group.raft.prs().votes() {
                    if expected_alive_voter.contains(id) {
                        if *vote {
                            granted += 1;
                        } else {
                            return Err(format!("receive reject response from {}", *id));
                        }
                    } else if *id == self.fsm.peer_id() {
                        // self may be a learner
                        continue;
                    } else {
                        return Err(format!(
                            "receive unexpected vote from {} vote {}",
                            *id, *vote
                        ));
                    }
                }
                Ok(granted)
            }
        };

        match check() {
            Err(err) => {
                warn!(
                    "Unsafe recovery, pre force leader check failed";
                    "region_id" => self.fsm.region_id(),
                    "peer_id" => self.fsm.peer_id(),
                    "alive_voter" => ?expected_alive_voter,
                    "reason" => err,
                );
                self.on_force_leader_fail();
            }
            Ok(granted) => {
                info!(
                    "Unsafe recovery, expected live voters:";
                    "voters" => ?expected_alive_voter,
                    "granted" => granted
                );
                if granted == expected_alive_voter.len() {
                    self.on_enter_force_leader();
                }
            }
        }
    }

    fn on_raft_log_fetched(&mut self, context: GetEntriesContext, res: Box<RaftlogFetchResult>) {
        let low = res.low;
        // if the peer is not the leader anymore or being destroyed, ignore the result.
        if !self.fsm.peer.is_leader() || self.fsm.peer.pending_remove {
            self.fsm.peer.mut_store().clean_async_fetch_res(low);
            return;
        }

        if self.fsm.peer.term() != res.term {
            // term has changed, the result may be not correct.
            self.fsm.peer.mut_store().clean_async_fetch_res(low);
        } else {
            self.fsm
                .peer
                .mut_store()
                .update_async_fetch_res(low, Some(res));
        }
        self.fsm.peer.raft_group.on_entries_fetched(context);
        // clean the async fetch result immediately if not used to free memory
        self.fsm.peer.mut_store().update_async_fetch_res(low, None);
        self.fsm.has_ready = true;
    }

    fn on_persisted_msg(&mut self, peer_id: u64, ready_number: u64) {
        if peer_id != self.fsm.peer_id() {
            error!(
                "peer id not match";
                "region_id" => self.fsm.region_id(),
                "peer_id" => self.fsm.peer_id(),
                "persisted_peer_id" => peer_id,
                "persisted_number" => ready_number,
            );
            return;
        }
        if let Some(persist_snap_res) = self.fsm.peer.on_persist_ready(self.ctx, ready_number) {
            self.on_ready_persist_snapshot(persist_snap_res);
            if self.fsm.peer.pending_merge_state.is_some() {
                // After applying a snapshot, merge is rollbacked implicitly.
                self.on_ready_rollback_merge(0, None);
            }
            self.register_raft_base_tick();
        }

        self.fsm.has_ready = true;

        if let Some(delay) = self.fsm.delayed_destroy {
            if delay.reason == DelayReason::UnPersistedReady
                && !self.fsm.peer.has_unpersisted_ready()
            {
                self.destroy_peer(delay.merged_by_target);
            }
        }
    }

    pub fn post_raft_ready_append(&mut self) {
        if let Some(persist_snap_res) = self.fsm.peer.handle_raft_ready_advance(self.ctx) {
            self.on_ready_persist_snapshot(persist_snap_res);
            if self.fsm.peer.pending_merge_state.is_some() {
                // After applying a snapshot, merge is rollbacked implicitly.
                self.on_ready_rollback_merge(0, None);
            }
            self.register_raft_base_tick();
        }
    }

    fn report_snapshot_status(&mut self, to_peer_id: u64, status: SnapshotStatus) {
        let to_peer = match self.fsm.peer.get_peer_from_cache(to_peer_id) {
            Some(peer) => peer,
            None => {
                // If to_peer is gone, ignore this snapshot status
                warn!(
                    "peer not found, ignore snapshot status";
                    "region_id" => self.region_id(),
                    "peer_id" => self.fsm.peer_id(),
                    "to_peer_id" => to_peer_id,
                    "status" => ?status,
                );
                return;
            }
        };
        info!(
            "report snapshot status";
            "region_id" => self.fsm.region_id(),
            "peer_id" => self.fsm.peer_id(),
            "to" => ?to_peer,
            "status" => ?status,
        );
        self.fsm.peer.raft_group.report_snapshot(to_peer_id, status)
    }

    fn on_leader_callback(&mut self, cb: Callback<EK::Snapshot>) {
        let msg = new_read_index_request(
            self.region_id(),
            self.region().get_region_epoch().clone(),
            self.fsm.peer.peer.clone(),
        );
        self.propose_raft_command_internal(msg, cb, DiskFullOpt::NotAllowedOnFull);
    }

    fn on_role_changed(&mut self, role: Option<StateRole>) {
        // Update leader lease when the Raft state changes.
        if let Some(r) = role {
            if StateRole::Leader == r {
                self.fsm.missing_ticks = 0;
                self.register_split_region_check_tick();
                self.fsm.peer.heartbeat_pd(self.ctx);
                self.register_pd_heartbeat_tick();
                self.register_raft_gc_log_tick();
                self.register_check_leader_lease_tick();
                self.register_report_region_buckets_tick();
            }

            if let Some(ForceLeaderState::ForceLeader { .. }) = self.fsm.peer.force_leader {
                if r != StateRole::Leader {
                    // for some reason, it's not leader anymore
                    info!(
                        "step down in force leader state";
                        "region_id" => self.fsm.region_id(),
                        "peer_id" => self.fsm.peer_id(),
                        "state" => ?r,
                    );
                    self.on_force_leader_fail();
                }
            }
        }
    }

    /// Collect ready if any.
    ///
    /// Returns false is no readiness is generated.
    pub fn collect_ready(&mut self) -> bool {
        let has_ready = self.fsm.has_ready;
        self.fsm.has_ready = false;
        if !has_ready || self.fsm.stopped {
            return false;
        }
        self.ctx.pending_count += 1;
        self.ctx.has_ready = true;
        let res = self.fsm.peer.handle_raft_ready_append(self.ctx);
        if let Some(r) = res {
            self.on_role_changed(r.state_role);
            if r.has_new_entries {
                self.register_raft_gc_log_tick();
                self.register_entry_cache_evict_tick();
            }
            self.ctx.ready_count += 1;
            self.ctx.raft_metrics.ready.has_ready_region += 1;

            if self.fsm.peer.leader_unreachable {
                self.fsm.reset_hibernate_state(GroupState::Chaos);
                self.register_raft_base_tick();
                self.fsm.peer.leader_unreachable = false;
            }

            return r.has_write_ready;
        }
        false
    }

    #[inline]
    fn region_id(&self) -> u64 {
        self.fsm.peer.region().get_id()
    }

    #[inline]
    fn region(&self) -> &Region {
        self.fsm.peer.region()
    }

    #[inline]
    fn store_id(&self) -> u64 {
        self.fsm.peer.peer.get_store_id()
    }

    #[inline]
    fn schedule_tick(&mut self, tick: PeerTick) {
        let idx = tick as usize;
        if self.fsm.tick_registry[idx] {
            return;
        }
        if is_zero_duration(&self.ctx.tick_batch[idx].wait_duration) {
            return;
        }
        trace!(
            "schedule tick";
            "tick" => ?tick,
            "timeout" => ?self.ctx.tick_batch[idx].wait_duration,
            "region_id" => self.region_id(),
            "peer_id" => self.fsm.peer_id(),
        );
        self.fsm.tick_registry[idx] = true;

        let region_id = self.region_id();
        let mb = match self.ctx.router.mailbox(region_id) {
            Some(mb) => mb,
            None => {
                self.fsm.tick_registry[idx] = false;
                error!(
                    "failed to get mailbox";
                    "region_id" => self.fsm.region_id(),
                    "peer_id" => self.fsm.peer_id(),
                    "tick" => ?tick,
                );
                return;
            }
        };
        let peer_id = self.fsm.peer.peer_id();
        let cb = Box::new(move || {
            // This can happen only when the peer is about to be destroyed
            // or the node is shutting down. So it's OK to not to clean up
            // registry.
            if let Err(e) = mb.force_send(PeerMsg::Tick(tick)) {
                debug!(
                    "failed to schedule peer tick";
                    "region_id" => region_id,
                    "peer_id" => peer_id,
                    "tick" => ?tick,
                    "err" => %e,
                );
            }
        });
        self.ctx.tick_batch[idx].ticks.push(cb);
    }

    fn register_raft_base_tick(&mut self) {
        // If we register raft base tick failed, the whole raft can't run correctly,
        // TODO: shutdown the store?
        self.schedule_tick(PeerTick::Raft)
    }

    fn on_raft_base_tick(&mut self) {
        fail_point!(
            "on_raft_base_tick_idle",
            self.fsm.hibernate_state.group_state() == GroupState::Idle,
            |_| {}
        );

        if self.fsm.peer.pending_remove {
            self.fsm.peer.mut_store().flush_entry_cache_metrics();
            return;
        }
        // When having pending snapshot, if election timeout is met, it can't pass
        // the pending conf change check because first index has been updated to
        // a value that is larger than last index.
        if self.fsm.peer.is_handling_snapshot() || self.fsm.peer.has_pending_snapshot() {
            // need to check if snapshot is applied.
            self.fsm.has_ready = true;
            self.fsm.missing_ticks = 0;
            self.register_raft_base_tick();
            return;
        }

        self.fsm.peer.retry_pending_reads(&self.ctx.cfg);

        self.check_force_leader();
        self.fsm.peer.maybe_witness_transfer_leader(&self.ctx);

        let mut res = None;
        if self.ctx.cfg.hibernate_regions {
            if self.fsm.hibernate_state.group_state() == GroupState::Idle {
                // missing_ticks should be less than election timeout ticks otherwise
                // follower may tick more than an election timeout in chaos state.
                // Before stopping tick, `missing_tick` should be `raft_election_timeout_ticks`
                // - 2 - `raft_heartbeat_ticks` (default 10 - 2 - 2 = 6) and the follower's
                //   `election_elapsed` in raft-rs is 1.
                // After the group state becomes Chaos, the next tick will call
                // `raft_group.tick` `missing_tick` + 1 times(default 7).
                // Then the follower's `election_elapsed` will be 1 + `missing_tick` + 1
                // (default 1 + 6 + 1 = 8) which is less than the min election timeout.
                // The reason is that we don't want let all followers become (pre)candidate if
                // one follower may receive a request, then becomes (pre)candidate and sends
                // (pre)vote msg to others. As long as the leader can wake up and broadcast
                // heartbeats in one `raft_heartbeat_ticks` time(default 2s), no more followers
                // will wake up and sends vote msg again.
                if self.fsm.missing_ticks + 1 /* for the next tick after the peer isn't Idle */
                    + self.fsm.peer.raft_group.raft.election_elapsed
                    + self.ctx.cfg.raft_heartbeat_ticks
                    < self.ctx.cfg.raft_election_timeout_ticks
                {
                    self.register_raft_base_tick();
                    self.fsm.missing_ticks += 1;
                } else {
                    debug!("follower hibernates";
                        "region_id" => self.region_id(),
                        "peer_id" => self.fsm.peer_id(),
                        "election_elapsed" => self.fsm.peer.raft_group.raft.election_elapsed,
                        "missing_ticks" => self.fsm.missing_ticks);
                }
                return;
            }
            res = Some(self.fsm.peer.check_before_tick(&self.ctx.cfg));
            if self.fsm.missing_ticks > 0 {
                for _ in 0..self.fsm.missing_ticks {
                    if self.fsm.peer.raft_group.tick() {
                        self.fsm.has_ready = true;
                    }
                }
                self.fsm.missing_ticks = 0;
            }
        }

        // Tick the raft peer and update some states which can be changed in `tick`.
        if self.fsm.peer.raft_group.tick() {
            self.fsm.has_ready = true;
        }
        self.fsm.peer.post_raft_group_tick();

        self.fsm.peer.mut_store().flush_entry_cache_metrics();

        // Keep ticking if there are still pending read requests or this node is within
        // hibernate timeout.
        if res.is_none() /* hibernate_region is false */ ||
            !self.fsm.peer.check_after_tick(self.fsm.hibernate_state.group_state(), res.unwrap()) ||
            (self.fsm.peer.is_leader() && !self.all_agree_to_hibernate())
        {
            self.register_raft_base_tick();
            // We need pd heartbeat tick to collect down peers and pending peers.
            self.register_pd_heartbeat_tick();
            return;
        }

        // Keep ticking if there are disk full peers for the Region.
        if !self.fsm.peer.disk_full_peers.is_empty() {
            self.register_raft_base_tick();
            return;
        }

        debug!("stop ticking"; "res" => ?res,
            "region_id" => self.region_id(),
            "peer_id" => self.fsm.peer_id(),
            "election_elapsed" => self.fsm.peer.raft_group.raft.election_elapsed);
        self.fsm.reset_hibernate_state(GroupState::Idle);
        // Followers will stop ticking at L789. Keep ticking for followers
        // to allow it to campaign quickly when abnormal situation is detected.
        if !self.fsm.peer.is_leader() {
            self.register_raft_base_tick();
        } else {
            self.register_pd_heartbeat_tick();
        }
    }

    fn check_unsafe_recovery_state(&mut self) {
        match &self.fsm.peer.unsafe_recovery_state {
            Some(UnsafeRecoveryState::WaitApply { .. }) => self
                .fsm
                .peer
                .unsafe_recovery_maybe_finish_wait_apply(/* force= */ false),
            Some(UnsafeRecoveryState::DemoteFailedVoters {
                syncer,
                failed_voters,
                target_index,
                demote_after_exit,
            }) => {
                if self.fsm.peer.raft_group.raft.raft_log.applied >= *target_index {
                    if *demote_after_exit {
                        let syncer_clone = syncer.clone();
                        let failed_voters_clone = failed_voters.clone();
                        self.fsm.peer.unsafe_recovery_state = None;
                        if !self.fsm.peer.is_force_leader() {
                            error!(
                                "Unsafe recovery, lost forced leadership after exiting joint state";
                                "region_id" => self.region().get_id(),
                                "peer_id" => self.fsm.peer_id(),
                            );
                            return;
                        }
                        self.unsafe_recovery_demote_failed_voters(
                            syncer_clone,
                            failed_voters_clone,
                        );
                    } else {
                        if self.fsm.peer.in_joint_state() {
                            info!(
                                "Unsafe recovery, exiting joint state";
                                "region_id" => self.region().get_id(),
                                "peer_id" => self.fsm.peer_id(),
                            );
                            if self.fsm.peer.is_force_leader() {
                                self.propose_raft_command_internal(
                                    exit_joint_request(self.region(), &self.fsm.peer.peer),
                                    Callback::<EK::Snapshot>::write(Box::new(|resp| {
                                        if resp.response.get_header().has_error() {
                                            error!(
                                                "Unsafe recovery, fail to exit joint state";
                                                "err" => ?resp.response.get_header().get_error(),
                                            );
                                        }
                                    })),
                                    DiskFullOpt::AllowedOnAlmostFull,
                                );
                            } else {
                                error!(
                                    "Unsafe recovery, lost forced leadership while trying to exit joint state";
                                    "region_id" => self.region().get_id(),
                                    "peer_id" => self.fsm.peer_id(),
                                );
                            }
                        }

                        self.fsm.peer.unsafe_recovery_state = None;
                    }
                }
            }
            // Destroy does not need be processed, the state is cleaned up together with peer.
            Some(_) | None => {}
        }
    }

    fn on_apply_res(&mut self, res: ApplyTaskRes<EK::Snapshot>) {
        fail_point!("on_apply_res", |_| {});
        match res {
            ApplyTaskRes::Apply(mut res) => {
                debug!(
                    "async apply finish";
                    "region_id" => self.region_id(),
                    "peer_id" => self.fsm.peer_id(),
                    "res" => ?res,
                );
                self.on_ready_result(&mut res.exec_res, &res.metrics);
                if self.fsm.stopped {
                    return;
                }
                if res.apply_state.applied_index < self.fsm.peer.get_store().applied_index() {
                    res.apply_state.applied_index = self.fsm.peer.get_store().applied_index();
                    res.applied_index_term = self.fsm.peer.get_store().applied_index_term();
                }
                let applied_index = res.apply_state.applied_index;
                let buckets = self.fsm.peer.region_buckets.as_mut();
                if let (Some(delta), Some(buckets)) = (res.bucket_stat, buckets) {
                    merge_bucket_stats(
                        &buckets.meta.keys,
                        &mut buckets.stats,
                        &delta.meta.keys,
                        &delta.stats,
                    );
                }
                self.fsm.has_ready |= self.fsm.peer.post_apply(
                    self.ctx,
                    res.apply_state,
                    res.applied_term,
                    &res.metrics,
                );
                // After applying, several metrics are updated, report it to pd to
                // get fair schedule.
                if self.fsm.peer.is_leader() {
                    self.register_pd_heartbeat_tick();
                    self.register_split_region_check_tick();
                    self.retry_pending_prepare_merge(applied_index);
                }
            }
            ApplyTaskRes::Destroy {
                region_id,
                peer_id,
                merge_from_snapshot,
            } => {
                assert_eq!(peer_id, self.fsm.peer.peer_id());
                if !merge_from_snapshot {
                    self.destroy_peer(false);
                } else {
                    // Wait for its target peer to apply snapshot and then send `MergeResult` back
                    // to destroy itself
                    let mut meta = self.ctx.store_meta.lock().unwrap();
                    // The `need_atomic` flag must be true
                    assert!(*meta.destroyed_region_for_snap.get(&region_id).unwrap());

                    let target_region_id = *meta.targets_map.get(&region_id).unwrap();
                    let is_ready = meta
                        .atomic_snap_regions
                        .get_mut(&target_region_id)
                        .unwrap()
                        .get_mut(&region_id)
                        .unwrap();
                    *is_ready = true;
                }
            }
        }
        if self.fsm.peer.unsafe_recovery_state.is_some() {
            self.check_unsafe_recovery_state();
        }
    }

    fn retry_pending_prepare_merge(&mut self, applied_index: u64) {
        if self.fsm.peer.prepare_merge_fence > 0
            && applied_index >= self.fsm.peer.prepare_merge_fence
        {
            if let Some(pending_prepare_merge) = self.fsm.peer.pending_prepare_merge.take() {
                self.propose_raft_command_internal(
                    pending_prepare_merge,
                    Callback::None,
                    DiskFullOpt::AllowedOnAlmostFull,
                );
            }
            // When applied index reaches prepare_merge_fence, always clear the fence.
            // So, even if the PrepareMerge fails to propose, we can ensure the region
            // will be able to serve again.
            self.fsm.peer.prepare_merge_fence = 0;
            assert!(self.fsm.peer.pending_prepare_merge.is_none());
        }
    }

    // If lease expired, we will send a noop read index to renew lease.
    fn try_renew_leader_lease(&mut self, reason: &str) {
        debug!(
            "renew lease";
            "region_id" => self.region_id(),
            "peer_id" => self.fsm.peer_id(),
            "reason" => reason,
        );
        if !self.fsm.peer.is_leader() {
            return;
        }
        if let Err(e) = self.fsm.peer.pre_read_index() {
            debug!(
                "prevent unsafe read index to renew leader lease";
                "region_id" => self.region_id(),
                "peer_id" => self.fsm.peer_id(),
                "err" => ?e,
            );
            self.ctx.raft_metrics.propose.unsafe_read_index += 1;
            return;
        }

        let current_time = *self.ctx.current_time.get_or_insert_with(monotonic_raw_now);
        if self.fsm.peer.need_renew_lease_at(self.ctx, current_time) {
            let mut cmd = new_read_index_request(
                self.region_id(),
                self.region().get_region_epoch().clone(),
                self.fsm.peer.peer.clone(),
            );
            cmd.mut_header().set_read_quorum(true);
            self.propose_raft_command_internal(
                cmd,
                Callback::Read(Box::new(|_| ())),
                DiskFullOpt::AllowedOnAlmostFull,
            );
        }
    }

    fn handle_reported_disk_usage(&mut self, msg: &RaftMessage) {
        let store_id = msg.get_from_peer().get_store_id();
        let peer_id = msg.get_from_peer().get_id();
        let refill_disk_usages = if matches!(msg.disk_usage, DiskUsage::Normal) {
            self.ctx.store_disk_usages.remove(&store_id);
            if !self.fsm.peer.is_leader() {
                return;
            }
            self.fsm.peer.disk_full_peers.has(peer_id)
        } else {
            self.ctx.store_disk_usages.insert(store_id, msg.disk_usage);
            if !self.fsm.peer.is_leader() {
                return;
            }
            let disk_full_peers = &self.fsm.peer.disk_full_peers;

            disk_full_peers.is_empty()
                || disk_full_peers
                    .get(peer_id)
                    .map_or(true, |x| x != msg.disk_usage)
        };
        if refill_disk_usages || self.fsm.peer.has_region_merge_proposal {
            let prev = self.fsm.peer.disk_full_peers.get(peer_id);
            if Some(msg.disk_usage) != prev {
                info!(
                    "reported disk usage changes {:?} -> {:?}", prev, msg.disk_usage;
                    "region_id" => self.fsm.region_id(),
                    "peer_id" => peer_id,
                );
            }
            self.fsm.peer.refill_disk_full_peers(self.ctx);
            debug!(
                "raft message refills disk full peers to {:?}",
                self.fsm.peer.disk_full_peers;
                "region_id" => self.fsm.region_id(),
            );
        }
    }

    fn on_raft_message(&mut self, msg: InspectedRaftMessage) -> Result<()> {
        let InspectedRaftMessage { heap_size, mut msg } = msg;
        let peer_disk_usage = msg.disk_usage;
        let stepped = Cell::new(false);
        let memtrace_raft_entries = &mut self.fsm.peer.memtrace_raft_entries as *mut usize;
        defer!({
            fail_point!(
                "memtrace_raft_messages_overflow_check_peer_recv",
                MEMTRACE_RAFT_MESSAGES.sum() < heap_size,
                |_| {}
            );
            MEMTRACE_RAFT_MESSAGES.trace(TraceEvent::Sub(heap_size));
            if stepped.get() {
                unsafe {
                    // It could be less than exact for entry overwritting.
                    *memtrace_raft_entries += heap_size;
                    MEMTRACE_RAFT_ENTRIES.trace(TraceEvent::Add(heap_size));
                }
            }
        });

        debug!(
            "handle raft message";
            "region_id" => self.region_id(),
            "peer_id" => self.fsm.peer_id(),
            "message_type" => %util::MsgType(&msg),
            "from_peer_id" => msg.get_from_peer().get_id(),
            "to_peer_id" => msg.get_to_peer().get_id(),
        );

        if self.fsm.peer.pending_remove || self.fsm.stopped {
            return Ok(());
        }

        self.handle_reported_disk_usage(&msg);

        let msg_type = msg.get_message().get_msg_type();
        if matches!(self.ctx.self_disk_usage, DiskUsage::AlreadyFull)
            && MessageType::MsgTimeoutNow == msg_type
        {
            debug!(
                "skip {:?} because of disk full", msg_type;
                "region_id" => self.region_id(), "peer_id" => self.fsm.peer_id()
            );
            self.ctx.raft_metrics.message_dropped.disk_full += 1;
            return Ok(());
        }

        if !self.validate_raft_msg(&msg) {
            return Ok(());
        }

        if msg.get_is_tombstone() {
            // we receive a message tells us to remove ourself.
            self.handle_gc_peer_msg(&msg);
            return Ok(());
        }

        if msg.has_merge_target() {
            fail_point!("on_has_merge_target", |_| Ok(()));
            if self.need_gc_merge(&msg)? {
                self.on_stale_merge(msg.get_merge_target().get_id());
            }
            return Ok(());
        }

        if self.check_msg(&msg) {
            return Ok(());
        }

        if msg.has_extra_msg() {
            self.on_extra_message(msg);
            return Ok(());
        }

        let is_snapshot = msg.get_message().has_snapshot();

        // TODO: spin off the I/O code (delete_snapshot)
        let regions_to_destroy = match self.check_snapshot(&msg)? {
            Either::Left(key) => {
                // If the snapshot file is not used again, then it's OK to
                // delete them here. If the snapshot file will be reused when
                // receiving, then it will fail to pass the check again, so
                // missing snapshot files should not be noticed.
                let s = self.ctx.snap_mgr.get_snapshot_for_applying(&key)?;
                self.ctx.snap_mgr.delete_snapshot(&key, s.as_ref(), false);
                return Ok(());
            }
            Either::Right(v) => v,
        };

        if util::is_vote_msg(msg.get_message()) || msg_type == MessageType::MsgTimeoutNow {
            if self.fsm.hibernate_state.group_state() != GroupState::Chaos {
                self.fsm.reset_hibernate_state(GroupState::Chaos);
                self.register_raft_base_tick();
            }
        } else if msg.get_from_peer().get_id() == self.fsm.peer.leader_id() {
            self.reset_raft_tick(GroupState::Ordered);
        }

        let from_peer_id = msg.get_from_peer().get_id();
        self.fsm.peer.insert_peer_cache(msg.take_from_peer());

        let result = if msg_type == MessageType::MsgTransferLeader {
            self.on_transfer_leader_msg(msg.get_message(), peer_disk_usage);
            Ok(())
        } else {
            // This can be a message that sent when it's still a follower. Nevertheleast,
            // it's meaningless to continue to handle the request as callbacks are cleared.
            if msg.get_message().get_msg_type() == MessageType::MsgReadIndex
                && self.fsm.peer.is_leader()
                && (msg.get_message().get_from() == raft::INVALID_ID
                    || msg.get_message().get_from() == self.fsm.peer_id())
            {
                self.ctx.raft_metrics.message_dropped.stale_msg += 1;
                return Ok(());
            }
            self.fsm.peer.step(self.ctx, msg.take_message())
        };

        stepped.set(result.is_ok());

        if is_snapshot {
            if !self.fsm.peer.has_pending_snapshot() {
                // This snapshot is rejected by raft-rs.
                let mut meta = self.ctx.store_meta.lock().unwrap();
                meta.pending_snapshot_regions
                    .retain(|r| self.fsm.region_id() != r.get_id());
            } else {
                // This snapshot may be accepted by raft-rs.
                // If it's rejected by raft-rs, the snapshot region in
                // `pending_snapshot_regions` will be removed together with the latest snapshot
                // region after applying that snapshot.
                // But if `regions_to_destroy` is not empty, the pending snapshot must be this
                // msg's snapshot because this kind of snapshot is exclusive.
                self.destroy_regions_for_snapshot(regions_to_destroy);
            }
        }

        result?;

        if self.fsm.peer.any_new_peer_catch_up(from_peer_id) {
            self.fsm.peer.heartbeat_pd(self.ctx);
            self.fsm.peer.should_wake_up = true;
        }

        if self.fsm.peer.should_wake_up {
            self.reset_raft_tick(GroupState::Ordered);
        }

        self.fsm.has_ready = true;
        Ok(())
    }

    fn all_agree_to_hibernate(&mut self) -> bool {
        if self.fsm.maybe_hibernate() {
            return true;
        }
        if !self
            .fsm
            .hibernate_state
            .should_bcast(&self.ctx.feature_gate)
        {
            return false;
        }
        for peer in self.fsm.peer.region().get_peers() {
            if peer.get_id() == self.fsm.peer.peer_id() {
                continue;
            }

            let mut extra = ExtraMessage::default();
            extra.set_type(ExtraMessageType::MsgHibernateRequest);
            self.fsm
                .peer
                .send_extra_message(extra, &mut self.ctx.trans, peer);
        }
        false
    }

    fn on_hibernate_request(&mut self, from: &metapb::Peer) {
        if !self.ctx.cfg.hibernate_regions
            || self.fsm.peer.has_uncommitted_log()
            || from.get_id() != self.fsm.peer.leader_id()
        {
            // Ignore the message means rejecting implicitly.
            return;
        }
        let mut extra = ExtraMessage::default();
        extra.set_type(ExtraMessageType::MsgHibernateResponse);
        self.fsm
            .peer
            .send_extra_message(extra, &mut self.ctx.trans, from);
    }

    fn on_hibernate_response(&mut self, from: &metapb::Peer) {
        if !self.fsm.peer.is_leader() {
            return;
        }
        if self
            .fsm
            .peer
            .region()
            .get_peers()
            .iter()
            .all(|p| p.get_id() != from.get_id())
        {
            return;
        }
        self.fsm.hibernate_state.count_vote(from.get_id());
    }

    fn on_extra_message(&mut self, mut msg: RaftMessage) {
        match msg.get_extra_msg().get_type() {
            ExtraMessageType::MsgRegionWakeUp | ExtraMessageType::MsgCheckStalePeer => {
                if self.fsm.hibernate_state.group_state() == GroupState::Idle {
                    self.reset_raft_tick(GroupState::Ordered);
                }
                if msg.get_extra_msg().get_type() == ExtraMessageType::MsgRegionWakeUp
                    && self.fsm.peer.is_leader()
                {
                    self.fsm.peer.raft_group.raft.ping();
                }
            }
            ExtraMessageType::MsgWantRollbackMerge => {
                self.fsm.peer.maybe_add_want_rollback_merge_peer(
                    msg.get_from_peer().get_id(),
                    msg.get_extra_msg(),
                );
            }
            ExtraMessageType::MsgCheckStalePeerResponse => {
                self.fsm.peer.on_check_stale_peer_response(
                    msg.get_region_epoch().get_conf_ver(),
                    msg.mut_extra_msg().take_check_peers().into(),
                );
            }
            ExtraMessageType::MsgHibernateRequest => {
                self.on_hibernate_request(msg.get_from_peer());
            }
            ExtraMessageType::MsgHibernateResponse => {
                self.on_hibernate_response(msg.get_from_peer());
            }
            ExtraMessageType::MsgRejectRaftLogCausedByMemoryUsage => {
<<<<<<< HEAD
                unimplemented!();
=======
                unimplemented!()
>>>>>>> 5c866c46
            }
        }
    }

    fn reset_raft_tick(&mut self, state: GroupState) {
        self.fsm.reset_hibernate_state(state);
        self.fsm.missing_ticks = 0;
        self.fsm.peer.should_wake_up = false;
        self.register_raft_base_tick();
        if self.fsm.peer.is_leader() {
            self.register_check_leader_lease_tick();
            self.register_report_region_buckets_tick();
        }
    }

    // return false means the message is invalid, and can be ignored.
    fn validate_raft_msg(&mut self, msg: &RaftMessage) -> bool {
        let region_id = msg.get_region_id();
        let to = msg.get_to_peer();

        if to.get_store_id() != self.store_id() {
            warn!(
                "store not match, ignore it";
                "region_id" => region_id,
                "to_store_id" => to.get_store_id(),
                "my_store_id" => self.store_id(),
            );
            self.ctx.raft_metrics.message_dropped.mismatch_store_id += 1;
            return false;
        }

        if !msg.has_region_epoch() {
            error!(
                "missing epoch in raft message, ignore it";
                "region_id" => region_id,
            );
            self.ctx.raft_metrics.message_dropped.mismatch_region_epoch += 1;
            return false;
        }

        true
    }

    /// Checks if the message is sent to the correct peer.
    ///
    /// Returns true means that the message can be dropped silently.
    fn check_msg(&mut self, msg: &RaftMessage) -> bool {
        let from_epoch = msg.get_region_epoch();
        let from_store_id = msg.get_from_peer().get_store_id();

        // Let's consider following cases with three nodes [1, 2, 3] and 1 is leader:
        // - 1 removes 2, 2 may still send MsgAppendResponse to 1.
        //  We should ignore this stale message and let 2 remove itself after
        //  applying the ConfChange log.
        // - 2 is isolated, 1 removes 2. When 2 rejoins the cluster, 2 will
        //  send stale MsgRequestVote to 1 and 3, at this time, we should tell 2 to gc
        // itself.
        // - 2 is isolated but can communicate with 3. 1 removes 3.
        //  2 will send stale MsgRequestVote to 3, 3 should ignore this message.
        // - 2 is isolated but can communicate with 3. 1 removes 2, then adds 4, remove
        //   3.
        //  2 will send stale MsgRequestVote to 3, 3 should tell 2 to gc itself.
        // - 2 is isolated. 1 adds 4, 5, 6, removes 3, 1. Now assume 4 is leader.
        //  After 2 rejoins the cluster, 2 may send stale MsgRequestVote to 1 and 3,
        //  1 and 3 will ignore this message. Later 4 will send messages to 2 and 2 will
        //  rejoin the raft group again.
        // - 2 is isolated. 1 adds 4, 5, 6, removes 3, 1. Now assume 4 is leader, and 4
        //   removes 2.
        //  unlike case e, 2 will be stale forever.
        // TODO: for case f, if 2 is stale for a long time, 2 will communicate with pd
        // and pd will tell 2 is stale, so 2 can remove itself.
        let self_epoch = self.fsm.peer.region().get_region_epoch();
        if util::is_epoch_stale(from_epoch, self_epoch)
            && util::find_peer(self.fsm.peer.region(), from_store_id).is_none()
        {
            self.ctx.handle_stale_msg(msg, self_epoch.clone(), None);
            return true;
        }

        let target = msg.get_to_peer();
        match target.get_id().cmp(&self.fsm.peer.peer_id()) {
            cmp::Ordering::Less => {
                info!(
                    "target peer id is smaller, msg maybe stale";
                    "region_id" => self.fsm.region_id(),
                    "peer_id" => self.fsm.peer_id(),
                    "target_peer" => ?target,
                );
                self.ctx.raft_metrics.message_dropped.stale_msg += 1;
                true
            }
            cmp::Ordering::Greater => {
                match self.fsm.peer.maybe_destroy(self.ctx) {
                    Some(job) => {
                        info!(
                            "target peer id is larger, destroying self";
                            "region_id" => self.fsm.region_id(),
                            "peer_id" => self.fsm.peer_id(),
                            "target_peer" => ?target,
                        );
                        if self.handle_destroy_peer(job) {
                            // It's not frequent, so use 0 as `heap_size` is ok.
                            let store_msg = StoreMsg::RaftMessage(InspectedRaftMessage {
                                heap_size: 0,
                                msg: msg.clone(),
                            });
                            if let Err(e) = self.ctx.router.send_control(store_msg) {
                                info!(
                                    "failed to send back store message, are we shutting down?";
                                    "region_id" => self.fsm.region_id(),
                                    "peer_id" => self.fsm.peer_id(),
                                    "err" => %e,
                                );
                            }
                        }
                    }
                    None => self.ctx.raft_metrics.message_dropped.applying_snap += 1,
                }
                true
            }
            cmp::Ordering::Equal => false,
        }
    }

    /// Check if it's necessary to gc the source merge peer.
    ///
    /// If the target merge peer won't be created on this store,
    /// then it's appropriate to destroy it immediately.
    fn need_gc_merge(&mut self, msg: &RaftMessage) -> Result<bool> {
        let merge_target = msg.get_merge_target();
        let target_region_id = merge_target.get_id();
        debug!(
            "receive merge target";
            "region_id" => self.fsm.region_id(),
            "peer_id" => self.fsm.peer_id(),
            "merge_target" => ?merge_target,
        );

        // When receiving message that has a merge target, it indicates that the source
        // peer on this store is stale, the peers on other stores are already merged.
        // The epoch in merge target is the state of target peer at the time when source
        // peer is merged. So here we record the merge target epoch version to let the
        // target peer on this store to decide whether to destroy the source peer.
        let mut meta = self.ctx.store_meta.lock().unwrap();
        meta.targets_map.insert(self.region_id(), target_region_id);
        let v = meta
            .pending_merge_targets
            .entry(target_region_id)
            .or_default();
        let mut no_range_merge_target = merge_target.clone();
        no_range_merge_target.clear_start_key();
        no_range_merge_target.clear_end_key();
        if let Some(pre_merge_target) = v.insert(self.region_id(), no_range_merge_target) {
            // Merge target epoch records the version of target region when source region is
            // merged. So it must be same no matter when receiving merge target.
            if pre_merge_target.get_region_epoch().get_version()
                != merge_target.get_region_epoch().get_version()
            {
                panic!(
                    "conflict merge target epoch version {:?} {:?}",
                    pre_merge_target.get_region_epoch().get_version(),
                    merge_target.get_region_epoch()
                );
            }
        }

        if let Some(r) = meta.regions.get(&target_region_id) {
            // In the case that the source peer's range isn't overlapped with target's
            // anymore:
            //     | region 2 | region 3 | region 1 |
            //                   || merge 3 into 2
            //                   \/
            //     |       region 2      | region 1 |
            //                   || merge 1 into 2
            //                   \/
            //     |            region 2            |
            //                   || split 2 into 4
            //                   \/
            //     |        region 4       |region 2|
            // so the new target peer can't find the source peer.
            // e.g. new region 2 is overlapped with region 1
            //
            // If that, source peer still need to decide whether to destroy itself. When the
            // target peer has already moved on, source peer can destroy itself.
            if util::is_epoch_stale(merge_target.get_region_epoch(), r.get_region_epoch()) {
                return Ok(true);
            }
            return Ok(false);
        }
        drop(meta);

        // All of the target peers must exist before merging which is guaranteed by PD.
        // Now the target peer is not in region map, so if everything is ok, the merge
        // target region should be staler than the local target region
        if self.is_merge_target_region_stale(merge_target)? {
            Ok(true)
        } else {
            if self.ctx.cfg.dev_assert {
                panic!(
                    "something is wrong, maybe PD do not ensure all target peers exist before merging"
                );
            }
            error!(
                "something is wrong, maybe PD do not ensure all target peers exist before merging"
            );
            Ok(false)
        }
    }

    fn handle_gc_peer_msg(&mut self, msg: &RaftMessage) {
        let from_epoch = msg.get_region_epoch();
        if !util::is_epoch_stale(self.fsm.peer.region().get_region_epoch(), from_epoch) {
            return;
        }

        if self.fsm.peer.peer != *msg.get_to_peer() {
            info!(
                "receive stale gc message, ignore.";
                "region_id" => self.fsm.region_id(),
                "peer_id" => self.fsm.peer_id(),
            );
            self.ctx.raft_metrics.message_dropped.stale_msg += 1;
            return;
        }
        // TODO: ask pd to guarantee we are stale now.
        info!(
            "receives gc message, trying to remove";
            "region_id" => self.fsm.region_id(),
            "peer_id" => self.fsm.peer_id(),
            "to_peer" => ?msg.get_to_peer(),
        );

        // Destroy peer in next round in order to apply more committed entries if any.
        // It depends on the implementation that msgs which are handled in this round
        // have already fetched.
        let _ = self
            .ctx
            .router
            .force_send(self.fsm.region_id(), PeerMsg::Destroy(self.fsm.peer_id()));
    }

    // Returns `Vec<(u64, bool)>` indicated (source_region_id, merge_to_this_peer)
    // if the `msg` doesn't contain a snapshot or this snapshot doesn't conflict
    // with any other snapshots or regions. Otherwise a `SnapKey` is returned.
    fn check_snapshot(&mut self, msg: &RaftMessage) -> Result<Either<SnapKey, Vec<(u64, bool)>>> {
        if !msg.get_message().has_snapshot() {
            return Ok(Either::Right(vec![]));
        }

        let region_id = msg.get_region_id();
        let snap = msg.get_message().get_snapshot();
        let key = SnapKey::from_region_snap(region_id, snap);
        let mut snap_data = RaftSnapshotData::default();
        snap_data.merge_from_bytes(snap.get_data())?;
        let snap_region = snap_data.take_region();
        let peer_id = msg.get_to_peer().get_id();
        let snap_enc_start_key = enc_start_key(&snap_region);
        let snap_enc_end_key = enc_end_key(&snap_region);

        let before_check_snapshot_1_2_fp = || -> bool {
            fail_point!(
                "before_check_snapshot_1_2",
                self.fsm.region_id() == 1 && self.store_id() == 2,
                |_| true
            );
            false
        };
        let before_check_snapshot_1000_2_fp = || -> bool {
            fail_point!(
                "before_check_snapshot_1000_2",
                self.fsm.region_id() == 1000 && self.store_id() == 2,
                |_| true
            );
            false
        };
        if before_check_snapshot_1_2_fp() || before_check_snapshot_1000_2_fp() {
            return Ok(Either::Left(key));
        }

        if snap_region
            .get_peers()
            .iter()
            .all(|p| p.get_id() != peer_id)
        {
            info!(
                "snapshot doesn't contain to peer, skip";
                "region_id" => self.fsm.region_id(),
                "peer_id" => self.fsm.peer_id(),
                "snap" => ?snap_region,
                "to_peer" => ?msg.get_to_peer(),
            );
            self.ctx.raft_metrics.message_dropped.region_no_peer += 1;
            return Ok(Either::Left(key));
        }

        let mut meta = self.ctx.store_meta.lock().unwrap();
        if meta.regions[&self.region_id()] != *self.region() {
            if !self.fsm.peer.is_initialized() {
                info!(
                    "stale delegate detected, skip";
                    "region_id" => self.fsm.region_id(),
                    "peer_id" => self.fsm.peer_id(),
                );
                self.ctx.raft_metrics.message_dropped.stale_msg += 1;
                return Ok(Either::Left(key));
            } else {
                panic!(
                    "{} meta corrupted: {:?} != {:?}",
                    self.fsm.peer.tag,
                    meta.regions[&self.region_id()],
                    self.region()
                );
            }
        }

        if meta.atomic_snap_regions.contains_key(&region_id) {
            info!(
                "atomic snapshot is applying, skip";
                "region_id" => self.fsm.region_id(),
                "peer_id" => self.fsm.peer_id(),
            );
            return Ok(Either::Left(key));
        }

        for region in &meta.pending_snapshot_regions {
            if enc_start_key(region) < snap_enc_end_key &&
               enc_end_key(region) > snap_enc_start_key &&
               // Same region can overlap, we will apply the latest version of snapshot.
               region.get_id() != snap_region.get_id()
            {
                info!(
                    "pending region overlapped";
                    "region_id" => self.fsm.region_id(),
                    "peer_id" => self.fsm.peer_id(),
                    "region" => ?region,
                    "snap" => ?snap_region,
                );
                self.ctx.raft_metrics.message_dropped.region_overlap += 1;
                return Ok(Either::Left(key));
            }
        }

        let mut is_overlapped = false;
        let mut regions_to_destroy = vec![];
        // In some extreme cases, it may cause source peer destroyed improperly so that
        // a later CommitMerge may panic because source is already destroyed, so just
        // drop the message:
        // - A new snapshot is received whereas a snapshot is still in applying, and the
        //   snapshot under applying is generated before merge and the new snapshot is
        //   generated after merge. After the applying snapshot is finished, the log may
        //   able to catch up and so a CommitMerge will be applied.
        // - There is a CommitMerge pending in apply thread.
        let ready = !self.fsm.peer.is_handling_snapshot()
            && !self.fsm.peer.has_pending_snapshot()
            // It must be ensured that all logs have been applied.
            // Suppose apply fsm is applying a `CommitMerge` log and this snapshot is generated after
            // merge, its corresponding source peer can not be destroy by this snapshot.
            && self.fsm.peer.ready_to_handle_pending_snap();
        for exist_region in meta
            .region_ranges
            .range((Excluded(snap_enc_start_key), Unbounded::<Vec<u8>>))
            .map(|(_, &region_id)| &meta.regions[&region_id])
            .take_while(|r| enc_start_key(r) < snap_enc_end_key)
            .filter(|r| r.get_id() != region_id)
        {
            info!(
                "region overlapped";
                "region_id" => self.fsm.region_id(),
                "peer_id" => self.fsm.peer_id(),
                "exist" => ?exist_region,
                "snap" => ?snap_region,
            );
            let (can_destroy, merge_to_this_peer) = maybe_destroy_source(
                &meta,
                self.fsm.region_id(),
                self.fsm.peer_id(),
                exist_region.get_id(),
                snap_region.get_region_epoch().to_owned(),
            );
            if ready && can_destroy {
                // The snapshot that we decide to whether destroy peer based on must can be
                // applied. So here not to destroy peer immediately, or the snapshot maybe
                // dropped in later check but the peer is already destroyed.
                regions_to_destroy.push((exist_region.get_id(), merge_to_this_peer));
                continue;
            }
            is_overlapped = true;
            if !can_destroy
                && snap_region.get_region_epoch().get_version()
                    > exist_region.get_region_epoch().get_version()
            {
                // If snapshot's epoch version is greater than exist region's, the exist region
                // may has been merged/splitted already.
                let _ = self.ctx.router.force_send(
                    exist_region.get_id(),
                    PeerMsg::CasualMessage(CasualMessage::RegionOverlapped),
                );
            }
        }
        if is_overlapped {
            self.ctx.raft_metrics.message_dropped.region_overlap += 1;
            return Ok(Either::Left(key));
        }

        // Check if snapshot file exists.
        self.ctx.snap_mgr.get_snapshot_for_applying(&key)?;

        // WARNING: The checking code must be above this line.
        // Now all checking passed.

        if self.fsm.peer.local_first_replicate && !self.fsm.peer.is_initialized() {
            // If the peer is not initialized and passes the snapshot range check,
            // `is_splitting` flag must be false.
            // - If `is_splitting` is set to true, then the uninitialized peer is created
            //   before split is applied and the peer id is the same as split one. So there
            //   should be no initialized peer before.
            // - If the peer is also created by splitting, then the snapshot range is not
            //   overlapped with parent peer. It means leader has applied merge and split at
            //   least one time. However, the prerequisite of merge includes the
            //   initialization of all target peers and source peers, which is conflict with
            //   1.
            let pending_create_peers = self.ctx.pending_create_peers.lock().unwrap();
            let status = pending_create_peers.get(&region_id).cloned();
            if status != Some((self.fsm.peer_id(), false)) {
                drop(pending_create_peers);
                panic!("{} status {:?} is not expected", self.fsm.peer.tag, status);
            }
        }
        meta.pending_snapshot_regions.push(snap_region);

        Ok(Either::Right(regions_to_destroy))
    }

    fn destroy_regions_for_snapshot(&mut self, regions_to_destroy: Vec<(u64, bool)>) {
        if regions_to_destroy.is_empty() {
            return;
        }
        let mut meta = self.ctx.store_meta.lock().unwrap();
        assert!(!meta.atomic_snap_regions.contains_key(&self.fsm.region_id()));
        for (source_region_id, merge_to_this_peer) in regions_to_destroy {
            if !meta.regions.contains_key(&source_region_id) {
                if merge_to_this_peer {
                    drop(meta);
                    panic!(
                        "{}'s source region {} has been destroyed",
                        self.fsm.peer.tag, source_region_id
                    );
                }
                continue;
            }
            info!(
                "source region destroy due to target region's snapshot";
                "region_id" => self.fsm.region_id(),
                "peer_id" => self.fsm.peer_id(),
                "source_region_id" => source_region_id,
                "need_atomic" => merge_to_this_peer,
            );
            meta.atomic_snap_regions
                .entry(self.fsm.region_id())
                .or_default()
                .insert(source_region_id, false);
            meta.destroyed_region_for_snap
                .insert(source_region_id, merge_to_this_peer);

            let result = if merge_to_this_peer {
                MergeResultKind::FromTargetSnapshotStep1
            } else {
                MergeResultKind::Stale
            };
            // Use `unwrap` is ok because the StoreMeta lock is held and these source peers
            // still exist in regions and region_ranges map.
            // It depends on the implementation of `destroy_peer`.
            self.ctx
                .router
                .force_send(
                    source_region_id,
                    PeerMsg::SignificantMsg(SignificantMsg::MergeResult {
                        target_region_id: self.fsm.region_id(),
                        target: self.fsm.peer.peer.clone(),
                        result,
                    }),
                )
                .unwrap();
        }
    }

    fn on_transfer_leader_msg(&mut self, msg: &eraftpb::Message, peer_disk_usage: DiskUsage) {
        // log_term is set by original leader, represents the term last log is written
        // in, which should be equal to the original leader's term.
        if msg.get_log_term() != self.fsm.peer.term() {
            return;
        }
        if self.fsm.peer.is_leader() {
            let from = match self.fsm.peer.get_peer_from_cache(msg.get_from()) {
                Some(p) => p,
                None => return,
            };
            match self
                .fsm
                .peer
                .ready_to_transfer_leader(self.ctx, msg.get_index(), &from)
            {
                Some(reason) => {
                    info!(
                        "reject to transfer leader";
                        "region_id" => self.fsm.region_id(),
                        "peer_id" => self.fsm.peer_id(),
                        "to" => ?from,
                        "reason" => reason,
                        "index" => msg.get_index(),
                        "last_index" => self.fsm.peer.get_store().last_index(),
                    );
                }
                None => {
                    if self.fsm.batch_req_builder.request.is_some() {
                        self.propose_batch_raft_command(true);
                    }
                    if self.propose_locks_before_transfer_leader(msg) {
                        // If some pessimistic locks are just proposed, we propose another
                        // TransferLeader command instead of transferring leader immediately.
                        info!("propose transfer leader command";
                            "region_id" => self.fsm.region_id(),
                            "peer_id" => self.fsm.peer_id(),
                            "to" => ?from,
                        );
                        let mut cmd = new_admin_request(
                            self.fsm.peer.region().get_id(),
                            self.fsm.peer.peer.clone(),
                        );
                        cmd.mut_header()
                            .set_region_epoch(self.region().get_region_epoch().clone());
                        // Set this flag to propose this command like a normal proposal.
                        cmd.mut_header()
                            .set_flags(WriteBatchFlags::TRANSFER_LEADER_PROPOSAL.bits());
                        cmd.mut_admin_request()
                            .set_cmd_type(AdminCmdType::TransferLeader);
                        cmd.mut_admin_request().mut_transfer_leader().set_peer(from);
                        self.propose_raft_command(
                            cmd,
                            Callback::None,
                            DiskFullOpt::AllowedOnAlmostFull,
                        );
                    } else {
                        self.fsm.peer.transfer_leader(&from);
                    }
                }
            }
        } else {
            self.fsm
                .peer
                .execute_transfer_leader(self.ctx, msg.get_from(), peer_disk_usage, false);
        }
    }

    // Returns whether we should propose another TransferLeader command. This is
    // for:
    // - Considering the amount of pessimistic locks can be big, it can reduce
    //   unavailable time caused by waiting for the transferee catching up logs.
    // - Make transferring leader strictly after write commands that executes before
    //   proposing the locks, preventing unexpected lock loss.
    fn propose_locks_before_transfer_leader(&mut self, msg: &eraftpb::Message) -> bool {
        // 1. Disable in-memory pessimistic locks.

        // Clone to make borrow checker happy when registering ticks.
        let txn_ext = self.fsm.peer.txn_ext.clone();
        let mut pessimistic_locks = txn_ext.pessimistic_locks.write();

        // If the message context == TRANSFER_LEADER_COMMAND_REPLY_CTX, the message
        // is a reply to a transfer leader command before. If the locks status remain
        // in the TransferringLeader status, we can safely initiate transferring leader
        // now.
        // If it's not in TransferringLeader status now, it is probably because several
        // ticks have passed after proposing the locks in the last time and we
        // reactivate the memory locks. Then, we should propose the locks again.
        if msg.get_context() == TRANSFER_LEADER_COMMAND_REPLY_CTX
            && pessimistic_locks.status == LocksStatus::TransferringLeader
        {
            return false;
        }

        // If it is not writable, it's probably because it's a retried TransferLeader
        // and the locks have been proposed. But we still need to return true to
        // propose another TransferLeader command. Otherwise, some write requests that
        // have marked some locks as deleted will fail because raft rejects more
        // proposals.
        // It is OK to return true here if it's in other states like MergingRegion or
        // NotLeader. In those cases, the locks will fail to propose and nothing will
        // happen.
        if !pessimistic_locks.is_writable() {
            return true;
        }
        pessimistic_locks.status = LocksStatus::TransferringLeader;
        self.fsm.reactivate_memory_lock_ticks = 0;
        self.register_reactivate_memory_lock_tick();

        // 2. Propose pessimistic locks
        if pessimistic_locks.is_empty() {
            return false;
        }
        // FIXME: Raft command has size limit. Either limit the total size of
        // pessimistic locks in a region, or split commands here.
        let mut cmd = RaftCmdRequest::default();
        {
            // Downgrade to a read guard, do not block readers in the scheduler as far as
            // possible.
            let pessimistic_locks = RwLockWriteGuard::downgrade(pessimistic_locks);
            fail_point!("invalidate_locks_before_transfer_leader");
            for (key, (lock, deleted)) in &*pessimistic_locks {
                if *deleted {
                    continue;
                }
                let mut put = PutRequest::default();
                put.set_cf(CF_LOCK.to_string());
                put.set_key(key.as_encoded().to_owned());
                put.set_value(lock.to_lock().to_bytes());
                let mut req = Request::default();
                req.set_cmd_type(CmdType::Put);
                req.set_put(put);
                cmd.mut_requests().push(req);
            }
        }
        if cmd.get_requests().is_empty() {
            // If the map is not empty but all locks are deleted, it is possible that a
            // write command has just marked locks deleted but not proposed yet.
            // It might cause that command to fail if we skip proposing the
            // extra TransferLeader command here.
            return true;
        }
        cmd.mut_header().set_region_id(self.fsm.region_id());
        cmd.mut_header()
            .set_region_epoch(self.region().get_region_epoch().clone());
        cmd.mut_header().set_peer(self.fsm.peer.peer.clone());
        info!("propose {} locks before transferring leader", cmd.get_requests().len(); "region_id" => self.fsm.region_id());
        self.propose_raft_command(cmd, Callback::None, DiskFullOpt::AllowedOnAlmostFull);
        true
    }

    fn handle_destroy_peer(&mut self, job: DestroyPeerJob) -> bool {
        // The initialized flag implicitly means whether apply fsm exists or not.
        if job.initialized {
            // Destroy the apply fsm first, wait for the reply msg from apply fsm
            self.ctx
                .apply_router
                .schedule_task(job.region_id, ApplyTask::destroy(job.region_id, false));
            false
        } else {
            // Destroy the peer fsm directly
            self.destroy_peer(false)
        }
    }

    /// Check if destroy can be executed immediately. If it can't, the reason is
    /// returned.
    fn maybe_delay_destroy(&mut self) -> Option<DelayReason> {
        if self.fsm.peer.has_unpersisted_ready() {
            assert!(self.ctx.sync_write_worker.is_none());
            // The destroy must be delayed if there are some unpersisted readies.
            // Otherwise there is a race of writting kv db and raft db between here
            // and write worker.
            return Some(DelayReason::UnPersistedReady);
        }

        let is_initialized = self.fsm.peer.is_initialized();
        if !is_initialized {
            // If the peer is uninitialized, then it can't receive any logs from leader. So
            // no need to gc. If there was a peer with same region id on the store, and it
            // had logs written, then it must be initialized, hence its log should be gc
            // either before it's destroyed or during node restarts.
            self.fsm.logs_gc_flushed = true;
        }
        if !self.fsm.logs_gc_flushed {
            let start_index = self.fsm.peer.last_compacted_idx;
            let mut end_index = start_index;
            if end_index == 0 {
                // Technically, all logs between first index and last index should be accessible
                // before being destroyed.
                end_index = self.fsm.peer.get_store().first_index();
                self.fsm.peer.last_compacted_idx = end_index;
            }
            let region_id = self.region_id();
            let peer_id = self.fsm.peer.peer_id();
            let mb = match self.ctx.router.mailbox(region_id) {
                Some(mb) => mb,
                None => {
                    if tikv_util::thread_group::is_shutdown(!cfg!(test)) {
                        // It's shutting down, nothing we can do.
                        return Some(DelayReason::Shutdown);
                    }
                    panic!("{} failed to get mailbox", self.fsm.peer.tag);
                }
            };
            let task = RaftlogGcTask::gc(
                self.fsm.peer.get_store().get_region_id(),
                start_index,
                end_index,
            )
            .flush()
            .when_done(move || {
                if let Err(e) =
                    mb.force_send(PeerMsg::SignificantMsg(SignificantMsg::RaftLogGcFlushed))
                {
                    if tikv_util::thread_group::is_shutdown(!cfg!(test)) {
                        return;
                    }
                    panic!(
                        "[region {}] {} failed to respond flush message {:?}",
                        region_id, peer_id, e
                    );
                }
            });
            if let Err(e) = self.ctx.raftlog_gc_scheduler.schedule(task) {
                if tikv_util::thread_group::is_shutdown(!cfg!(test)) {
                    // It's shutting down, nothing we can do.
                    return Some(DelayReason::Shutdown);
                }
                panic!(
                    "{} failed to schedule raft log task {:?}",
                    self.fsm.peer.tag, e
                );
            }
            // We need to delete all logs entries to avoid introducing race between
            // new peers and old peers. Flushing gc logs allow last_compact_index be
            // used directly without seeking.
            return Some(DelayReason::UnFlushLogGc);
        }
        None
    }

    fn on_raft_log_gc_flushed(&mut self) {
        self.fsm.logs_gc_flushed = true;
        let delay = match self.fsm.delayed_destroy {
            Some(delay) => delay,
            None => panic!("{} a delayed destroy should not recover", self.fsm.peer.tag),
        };
        self.destroy_peer(delay.merged_by_target);
    }

    // [PerformanceCriticalPath] TODO: spin off the I/O code (self.fsm.peer.destroy)
    fn destroy_peer(&mut self, merged_by_target: bool) -> bool {
        fail_point!("destroy_peer");
        // Mark itself as pending_remove
        self.fsm.peer.pending_remove = true;

        fail_point!("destroy_peer_after_pending_move", |_| { true });

        if let Some(reason) = self.maybe_delay_destroy() {
            if self
                .fsm
                .delayed_destroy
                .map_or(false, |delay| delay.reason == reason)
            {
                panic!(
                    "{} destroy peer twice with same delay reason, original {:?}, now {}",
                    self.fsm.peer.tag, self.fsm.delayed_destroy, merged_by_target
                );
            }
            self.fsm.delayed_destroy = Some(DelayDestroy {
                merged_by_target,
                reason,
            });
            // TODO: The destroy process can also be asynchronous as snapshot process,
            // if so, all write db operations are removed in store thread.
            info!(
                "delays destroy";
                "region_id" => self.fsm.region_id(),
                "peer_id" => self.fsm.peer_id(),
                "merged_by_target" => merged_by_target,
                "reason" => ?reason,
            );
            return false;
        }

        info!(
            "starts destroy";
            "region_id" => self.fsm.region_id(),
            "peer_id" => self.fsm.peer_id(),
            "merged_by_target" => merged_by_target,
        );
        let region_id = self.region_id();
        // We can't destroy a peer which is handling snapshot.
        assert!(!self.fsm.peer.is_handling_snapshot());

        // No need to wait for the apply anymore.
        if self.fsm.peer.unsafe_recovery_state.is_some() {
            self.fsm
                .peer
                .unsafe_recovery_maybe_finish_wait_apply(/* force= */ true);
        }

        let mut meta = self.ctx.store_meta.lock().unwrap();

        if meta.atomic_snap_regions.contains_key(&self.region_id()) {
            drop(meta);
            panic!(
                "{} is applying atomic snapshot during destroying",
                self.fsm.peer.tag
            );
        }

        // It's possible that this region gets a snapshot then gets a stale peer msg.
        // So the data in `pending_snapshot_regions` should be removed here.
        meta.pending_snapshot_regions
            .retain(|r| self.fsm.region_id() != r.get_id());

        // Remove `read_progress` and reset the `safe_ts` to zero to reject
        // incoming stale read request
        meta.region_read_progress.remove(&region_id);
        self.fsm.peer.read_progress.pause();

        // Destroy read delegates.
        meta.readers.remove(&region_id);

        // Trigger region change observer
        self.ctx.coprocessor_host.on_region_changed(
            self.fsm.peer.region(),
            RegionChangeEvent::Destroy,
            self.fsm.peer.get_role(),
        );
        let task = PdTask::DestroyPeer { region_id };
        if let Err(e) = self.ctx.pd_scheduler.schedule(task) {
            error!(
                "failed to notify pd";
                "region_id" => self.fsm.region_id(),
                "peer_id" => self.fsm.peer_id(),
                "err" => %e,
            );
        }
        let is_initialized = self.fsm.peer.is_initialized();
        if let Err(e) = self.fsm.peer.destroy(
            &self.ctx.engines,
            &mut self.ctx.raft_perf_context,
            merged_by_target,
            &self.ctx.pending_create_peers,
        ) {
            // If not panic here, the peer will be recreated in the next restart,
            // then it will be gc again. But if some overlap region is created
            // before restarting, the gc action will delete the overlap region's
            // data too.
            panic!("{} destroy err {:?}", self.fsm.peer.tag, e);
        }

        // Some places use `force_send().unwrap()` if the StoreMeta lock is held.
        // So in here, it's necessary to held the StoreMeta lock when closing the
        // router.
        self.ctx.router.close(region_id);
        self.fsm.stop();

        if is_initialized
            && !merged_by_target
            && meta
                .region_ranges
                .remove(&enc_end_key(self.fsm.peer.region()))
                .is_none()
        {
            panic!("{} meta corruption detected", self.fsm.peer.tag);
        }
        if meta.regions.remove(&region_id).is_none() && !merged_by_target {
            panic!("{} meta corruption detected", self.fsm.peer.tag)
        }

        // Clear merge related structures.
        if let Some(&need_atomic) = meta.destroyed_region_for_snap.get(&region_id) {
            if need_atomic {
                panic!(
                    "{} should destroy with target region atomically",
                    self.fsm.peer.tag
                );
            } else {
                let target_region_id = *meta.targets_map.get(&region_id).unwrap();
                let is_ready = meta
                    .atomic_snap_regions
                    .get_mut(&target_region_id)
                    .unwrap()
                    .get_mut(&region_id)
                    .unwrap();
                *is_ready = true;
            }
        }

        meta.pending_merge_targets.remove(&region_id);
        if let Some(target) = meta.targets_map.remove(&region_id) {
            if meta.pending_merge_targets.contains_key(&target) {
                meta.pending_merge_targets
                    .get_mut(&target)
                    .unwrap()
                    .remove(&region_id);
                // When the target doesn't exist(add peer but the store is isolated), source
                // peer decide to destroy by itself. Without target, the
                // `pending_merge_targets` for target won't be removed, so here source peer help
                // target to clear.
                if meta.regions.get(&target).is_none()
                    && meta.pending_merge_targets.get(&target).unwrap().is_empty()
                {
                    meta.pending_merge_targets.remove(&target);
                }
            }
        }

        fail_point!("raft_store_finish_destroy_peer");

        true
    }

    // Update some region infos
    fn update_region(&mut self, mut region: metapb::Region) {
        {
            let mut meta = self.ctx.store_meta.lock().unwrap();
            meta.set_region(
                &self.ctx.coprocessor_host,
                region.clone(),
                &mut self.fsm.peer,
                RegionChangeReason::ChangePeer,
            );
        }
        for peer in region.take_peers().into_iter() {
            if self.fsm.peer.peer_id() == peer.get_id() {
                self.fsm.peer.peer = peer.clone();
            }
            self.fsm.peer.insert_peer_cache(peer);
        }
    }

    fn on_ready_change_peer(&mut self, cp: ChangePeer) {
        if cp.index == raft::INVALID_INDEX {
            // Apply failed, skip.
            return;
        }

        self.fsm.peer.mut_store().cancel_generating_snap(None);

        if cp.index >= self.fsm.peer.raft_group.raft.raft_log.first_index() {
            match self.fsm.peer.raft_group.apply_conf_change(&cp.conf_change) {
                Ok(_) => {}
                // PD could dispatch redundant conf changes.
                Err(raft::Error::NotExists { .. }) | Err(raft::Error::Exists { .. }) => {}
                _ => unreachable!(),
            }
        } else {
            // Please take a look at test case
            // test_redundant_conf_change_by_snapshot.
        }

        let prev_peer_is_witness = self.fsm.peer.is_witness();
        self.update_region(cp.region);

        fail_point!("change_peer_after_update_region");

        let now = Instant::now();
        let (mut remove_self, mut need_ping) = (false, false);
        for mut change in cp.changes {
            let (change_type, peer) = (change.get_change_type(), change.take_peer());
            let (store_id, peer_id) = (peer.get_store_id(), peer.get_id());
            match change_type {
                ConfChangeType::AddNode | ConfChangeType::AddLearnerNode => {
                    if peer_id == self.fsm.peer_id() {
                        match (prev_peer_is_witness, peer.is_witness) {
                            (false, true) => {
                                // If the previous peer is not witness, but the new peer is witness,
                                // we need to cleanup the kv data of this region
                                let _ = self.fsm.peer.get_store().clear_data();
                            }
                            (true, false) => {
                                // unreachable
                                panic!(
                                    "{} is witness, but the new peer is not witness",
                                    self.fsm.peer.tag
                                );
                                // // set to uninitialized
                                // self.fsm.peer.pending
                                // // If the previous peer is witness, but the new peer is not witness,
                                // if self
                                //     .fsm
                                //     .peer
                                //     .raft_group
                                //     .request_snapshot(self.fsm.peer.get_store().first_index())
                                //     .is_err()
                                // {
                                //     // dropped, need to request later
                                //     // TODO:
                                // }
                                // if self.fsm.peer.raft_group.raft.pending_request_snapshot == INVALID_INDEX {
                            }
                            _ => {}
                        }
                    }

                    let group_id = self
                        .ctx
                        .global_replication_state
                        .lock()
                        .unwrap()
                        .group
                        .group_id(self.fsm.peer.replication_mode_version, store_id);
                    if group_id.unwrap_or(0) != 0 {
                        info!("updating group"; "peer_id" => peer_id, "group_id" => group_id.unwrap());
                        self.fsm
                            .peer
                            .raft_group
                            .raft
                            .assign_commit_groups(&[(peer_id, group_id.unwrap())]);
                    }
                    // Add this peer to peer_heartbeats.
                    self.fsm.peer.peer_heartbeats.insert(peer_id, now);
                    if self.fsm.peer.is_leader() {
                        need_ping = true;
                        self.fsm.peer.peers_start_pending_time.push((peer_id, now));
                        // As `raft_max_inflight_msgs` may have been updated via online config
                        self.fsm
                            .peer
                            .raft_group
                            .raft
                            .adjust_max_inflight_msgs(peer_id, self.ctx.cfg.raft_max_inflight_msgs);
                    }
                }
                ConfChangeType::RemoveNode => {
                    // Remove this peer from cache.
                    self.fsm.peer.peer_heartbeats.remove(&peer_id);
                    if self.fsm.peer.is_leader() {
                        self.fsm
                            .peer
                            .peers_start_pending_time
                            .retain(|&(p, _)| p != peer_id);
                    }
                    self.fsm.peer.remove_peer_from_cache(peer_id);
                    // We only care remove itself now.
                    if self.store_id() == store_id {
                        if self.fsm.peer.peer_id() == peer_id {
                            remove_self = true;
                        } else {
                            panic!(
                                "{} trying to remove unknown peer {:?}",
                                self.fsm.peer.tag, peer
                            );
                        }
                    }
                }
            }
        }

        // In pattern matching above, if the peer is the leader,
        // it will push the change peer into `peers_start_pending_time`
        // without checking if it is duplicated. We move `heartbeat_pd` here
        // to utilize `collect_pending_peers` in `heartbeat_pd` to avoid
        // adding the redundant peer.
        if self.fsm.peer.is_leader() {
            // Notify pd immediately.
            info!(
                "notify pd with change peer region";
                "region_id" => self.fsm.region_id(),
                "peer_id" => self.fsm.peer_id(),
                "region" => ?self.fsm.peer.region(),
            );
            self.fsm.peer.heartbeat_pd(self.ctx);

            if !self.fsm.peer.disk_full_peers.is_empty() {
                self.fsm.peer.refill_disk_full_peers(self.ctx);
                debug!(
                    "conf change refills disk full peers to {:?}",
                    self.fsm.peer.disk_full_peers;
                    "region_id" => self.fsm.region_id(),
                );
            }

            // Remove or demote leader will cause this raft group unavailable
            // until new leader elected, but we can't revert this operation
            // because its result is already persisted in apply worker
            // TODO: should we transfer leader here?
            let demote_self = is_learner(&self.fsm.peer.peer) && !self.fsm.peer.is_force_leader();
            if remove_self || demote_self {
                warn!(
                    "Removing or demoting leader";
                    "region_id" => self.fsm.region_id(),
                    "peer_id" => self.fsm.peer_id(),
                    "remove" => remove_self,
                    "demote" => demote_self,
                );
                // If demote_self is true, there is no doubt to become follower.
                // If remove_self is true, we also choose to become follower for the
                // following reasons.
                // There are some functions in raft-rs using `unwrap` to get itself
                // progress which will panic when calling them.
                // Before introduing async io, this peer will destroy immediately so
                // there is no chance to call these functions.
                // But maybe it's not true due to delay destroy.
                // Most of these functions are only called when the peer is a leader.
                // (it's pretty reasonable because progress is used to track others' status)
                // The only exception is `Raft::restore` at the time of writing, which is ok
                // because the raft msgs(including snapshot) don't be handled when
                // `pending_remove` is true(it will be set in `destroy_peer`).
                // TODO: totally avoid calling these raft-rs functions when `pending_remove` is
                // true.
                self.fsm
                    .peer
                    .raft_group
                    .raft
                    .become_follower(self.fsm.peer.term(), raft::INVALID_ID);
                // Don't ping to speed up leader election
                need_ping = false;
            }
        } else if !self.fsm.peer.has_valid_leader() {
            self.fsm.reset_hibernate_state(GroupState::Chaos);
            self.register_raft_base_tick();
        }
        if need_ping {
            // Speed up snapshot instead of waiting another heartbeat.
            self.fsm.peer.ping();
            self.fsm.has_ready = true;
        }
        if remove_self {
            self.destroy_peer(false);
        }
    }

    fn on_ready_compact_log(&mut self, first_index: u64, state: RaftTruncatedState) {
        let total_cnt = self.fsm.peer.last_applying_idx - first_index;
        // the size of current CompactLog command can be ignored.
        let remain_cnt = self.fsm.peer.last_applying_idx - state.get_index() - 1;
        self.fsm.peer.raft_log_size_hint =
            self.fsm.peer.raft_log_size_hint * remain_cnt / total_cnt;
        let compact_to = state.get_index() + 1;
        self.fsm.peer.schedule_raftlog_gc(self.ctx, compact_to);
        self.fsm.peer.last_compacted_idx = compact_to;
        self.fsm.peer.mut_store().on_compact_raftlog(compact_to);
    }

    fn on_ready_split_region(
        &mut self,
        derived: metapb::Region,
        regions: Vec<metapb::Region>,
        new_split_regions: HashMap<u64, apply::NewSplitPeer>,
    ) {
        fail_point!("on_split", self.ctx.store_id() == 3, |_| {});

        let region_id = derived.get_id();

        // Group in-memory pessimistic locks in the original region into new regions.
        // The locks of new regions will be put into the corresponding new regions
        // later. And the locks belonging to the old region will stay in the original
        // map.
        let region_locks = {
            let mut pessimistic_locks = self.fsm.peer.txn_ext.pessimistic_locks.write();
            info!("moving {} locks to new regions", pessimistic_locks.len(); "region_id" => region_id);
            // Update the version so the concurrent reader will fail due to EpochNotMatch
            // instead of PessimisticLockNotFound.
            pessimistic_locks.version = derived.get_region_epoch().get_version();
            pessimistic_locks.group_by_regions(&regions, &derived)
        };
        fail_point!("on_split_invalidate_locks");

        // Roughly estimate the size and keys for new regions.
        let new_region_count = regions.len() as u64;
        let estimated_size = self.fsm.peer.approximate_size.map(|v| v / new_region_count);
        let estimated_keys = self.fsm.peer.approximate_keys.map(|v| v / new_region_count);
        let mut meta = self.ctx.store_meta.lock().unwrap();
        meta.set_region(
            &self.ctx.coprocessor_host,
            derived,
            &mut self.fsm.peer,
            RegionChangeReason::Split,
        );
        self.fsm.peer.post_split();

        // It's not correct anymore, so set it to false to schedule a split check task.
        self.fsm.peer.may_skip_split_check = false;

        let is_leader = self.fsm.peer.is_leader();
        if is_leader {
            self.fsm.peer.approximate_size = estimated_size;
            self.fsm.peer.approximate_keys = estimated_keys;
            self.fsm.peer.heartbeat_pd(self.ctx);
            // Notify pd immediately to let it update the region meta.
            info!(
                "notify pd with split";
                "region_id" => self.fsm.region_id(),
                "peer_id" => self.fsm.peer_id(),
                "split_count" => regions.len(),
            );
            // Now pd only uses ReportBatchSplit for history operation show,
            // so we send it independently here.
            let task = PdTask::ReportBatchSplit {
                regions: regions.to_vec(),
            };
            if let Err(e) = self.ctx.pd_scheduler.schedule(task) {
                error!(
                    "failed to notify pd";
                    "region_id" => self.fsm.region_id(),
                    "peer_id" => self.fsm.peer_id(),
                    "err" => %e,
                );
            }
        }

        let last_key = enc_end_key(regions.last().unwrap());
        if meta.region_ranges.remove(&last_key).is_none() {
            panic!("{} original region should exist", self.fsm.peer.tag);
        }
        let last_region_id = regions.last().unwrap().get_id();
        for (new_region, locks) in regions.into_iter().zip(region_locks) {
            let new_region_id = new_region.get_id();

            if new_region_id == region_id {
                let not_exist = meta
                    .region_ranges
                    .insert(enc_end_key(&new_region), new_region_id)
                    .is_none();
                assert!(not_exist, "[region {}] should not exist", new_region_id);
                continue;
            }

            // Check if this new region should be splitted
            let new_split_peer = new_split_regions.get(&new_region.get_id()).unwrap();
            if new_split_peer.result.is_some() {
                if let Err(e) = self
                    .fsm
                    .peer
                    .mut_store()
                    .clear_extra_split_data(enc_start_key(&new_region), enc_end_key(&new_region))
                {
                    error!(?e;
                        "failed to cleanup extra split data, may leave some dirty data";
                        "region_id" => new_region.get_id(),
                    );
                }
                continue;
            }

            // Now all checking passed.
            {
                let mut pending_create_peers = self.ctx.pending_create_peers.lock().unwrap();
                assert_eq!(
                    pending_create_peers.remove(&new_region_id),
                    Some((new_split_peer.peer_id, true))
                );
            }

            // Insert new regions and validation
            info!(
                "insert new region";
                "region_id" => new_region_id,
                "region" => ?new_region,
            );
            if let Some(r) = meta.regions.get(&new_region_id) {
                // Suppose a new node is added by conf change and the snapshot comes slowly.
                // Then, the region splits and the first vote message comes to the new node
                // before the old snapshot, which will create an uninitialized peer on the
                // store. After that, the old snapshot comes, followed with the last split
                // proposal. After it's applied, the uninitialized peer will be met.
                // We can remove this uninitialized peer directly.
                if util::is_region_initialized(r) {
                    panic!(
                        "[region {}] duplicated region {:?} for split region {:?}",
                        new_region_id, r, new_region
                    );
                }
                self.ctx.router.close(new_region_id);
            }

            let (sender, mut new_peer) = match PeerFsm::create(
                self.ctx.store_id(),
                &self.ctx.cfg,
                self.ctx.region_scheduler.clone(),
                self.ctx.raftlog_fetch_scheduler.clone(),
                self.ctx.engines.clone(),
                &new_region,
            ) {
                Ok((sender, new_peer)) => (sender, new_peer),
                Err(e) => {
                    // peer information is already written into db, can't recover.
                    // there is probably a bug.
                    panic!("create new split region {:?} err {:?}", new_region, e);
                }
            };
            let mut replication_state = self.ctx.global_replication_state.lock().unwrap();
            new_peer.peer.init_replication_mode(&mut *replication_state);
            drop(replication_state);

            let meta_peer = new_peer.peer.peer.clone();

            for p in new_region.get_peers() {
                // Add this peer to cache.
                new_peer.peer.insert_peer_cache(p.clone());
            }

            // New peer derive write flow from parent region,
            // this will be used by balance write flow.
            new_peer.peer.peer_stat = self.fsm.peer.peer_stat.clone();
            new_peer.peer.last_compacted_idx =
                new_peer.apply_state().get_truncated_state().get_index() + 1;
            let campaigned = new_peer.peer.maybe_campaign(is_leader);
            new_peer.has_ready |= campaigned;

            if is_leader {
                new_peer.peer.approximate_size = estimated_size;
                new_peer.peer.approximate_keys = estimated_keys;
                *new_peer.peer.txn_ext.pessimistic_locks.write() = locks;
                // The new peer is likely to become leader, send a heartbeat immediately to
                // reduce client query miss.
                new_peer.peer.heartbeat_pd(self.ctx);
            }

            new_peer.peer.activate(self.ctx);
            meta.regions.insert(new_region_id, new_region.clone());
            let not_exist = meta
                .region_ranges
                .insert(enc_end_key(&new_region), new_region_id)
                .is_none();
            assert!(not_exist, "[region {}] should not exist", new_region_id);
            meta.readers
                .insert(new_region_id, ReadDelegate::from_peer(new_peer.get_peer()));
            meta.region_read_progress
                .insert(new_region_id, new_peer.peer.read_progress.clone());
            if last_region_id == new_region_id {
                // To prevent from big region, the right region needs run split
                // check again after split.
                new_peer.peer.size_diff_hint = self.ctx.cfg.region_split_check_diff().0;
            }
            let mailbox = BasicMailbox::new(sender, new_peer, self.ctx.router.state_cnt().clone());
            self.ctx.router.register(new_region_id, mailbox);
            self.ctx
                .router
                .force_send(new_region_id, PeerMsg::Start)
                .unwrap();

            if !campaigned {
                if let Some(msg) = meta
                    .pending_msgs
                    .swap_remove_front(|m| m.get_to_peer() == &meta_peer)
                {
                    let peer_msg = PeerMsg::RaftMessage(InspectedRaftMessage { heap_size: 0, msg });
                    if let Err(e) = self.ctx.router.force_send(new_region_id, peer_msg) {
                        warn!("handle first requset failed"; "region_id" => region_id, "error" => ?e);
                    }
                }
            }
        }
        drop(meta);
        if is_leader {
            self.on_split_region_check_tick();
        }
        fail_point!("after_split", self.ctx.store_id() == 3, |_| {});
    }

    fn register_merge_check_tick(&mut self) {
        self.schedule_tick(PeerTick::CheckMerge)
    }

    /// Check if merge target region is staler than the local one in kv engine.
    /// It should be called when target region is not in region map in memory.
    /// If everything is ok, the answer should always be true because PD should
    /// ensure all target peers exist. So if not, error log will be printed
    /// and return false.
    fn is_merge_target_region_stale(&self, target_region: &metapb::Region) -> Result<bool> {
        let target_region_id = target_region.get_id();
        let target_peer_id = util::find_peer(target_region, self.ctx.store_id())
            .unwrap()
            .get_id();

        let state_key = keys::region_state_key(target_region_id);
        if let Some(target_state) = self
            .ctx
            .engines
            .kv
            .get_msg_cf::<RegionLocalState>(CF_RAFT, &state_key)?
        {
            let state_epoch = target_state.get_region().get_region_epoch();
            if util::is_epoch_stale(target_region.get_region_epoch(), state_epoch) {
                return Ok(true);
            }
            // The local target region epoch is staler than target region's.
            // In the case where the peer is destroyed by receiving gc msg rather than
            // applying conf change, the epoch may staler but it's legal, so check peer id
            // to assure that.
            if let Some(local_target_peer_id) =
                util::find_peer(target_state.get_region(), self.ctx.store_id()).map(|r| r.get_id())
            {
                match local_target_peer_id.cmp(&target_peer_id) {
                    cmp::Ordering::Equal => {
                        if target_state.get_state() == PeerState::Tombstone {
                            // The local target peer has already been destroyed.
                            return Ok(true);
                        }
                        error!(
                            "the local target peer state is not tombstone in kv engine";
                            "target_peer_id" => target_peer_id,
                            "target_peer_state" => ?target_state.get_state(),
                            "target_region" => ?target_region,
                            "region_id" => self.fsm.region_id(),
                            "peer_id" => self.fsm.peer_id(),
                        );
                    }
                    cmp::Ordering::Greater => {
                        if state_epoch.get_version() == 0 && state_epoch.get_conf_ver() == 0 {
                            // There is a new peer and it's destroyed without being initialised.
                            return Ok(true);
                        }
                        // The local target peer id is greater than the one in target region, but
                        // its epoch is staler than target_region's. That is contradictory.
                        panic!("{} local target peer id {} is greater than the one in target region {}, but its epoch is staler, local target region {:?},
                                    target region {:?}", self.fsm.peer.tag, local_target_peer_id, target_peer_id, target_state.get_region(), target_region);
                    }
                    cmp::Ordering::Less => {
                        error!(
                            "the local target peer id in kv engine is less than the one in target region";
                            "local_target_peer_id" => local_target_peer_id,
                            "target_peer_id" => target_peer_id,
                            "target_region" => ?target_region,
                            "region_id" => self.fsm.region_id(),
                            "peer_id" => self.fsm.peer_id(),
                        );
                    }
                }
            } else {
                // Can't get local target peer id probably because this target peer is removed
                // by applying conf change
                error!(
                    "the local target peer does not exist in target region state";
                    "target_region" => ?target_region,
                    "local_target" => ?target_state.get_region(),
                    "region_id" => self.fsm.region_id(),
                    "peer_id" => self.fsm.peer_id(),
                );
            }
        } else {
            error!(
                "failed to load target peer's RegionLocalState from kv engine";
                "target_peer_id" => target_peer_id,
                "target_region" => ?target_region,
                "region_id" => self.fsm.region_id(),
                "peer_id" => self.fsm.peer_id(),
            );
        }
        Ok(false)
    }

    fn validate_merge_peer(&self, target_region: &metapb::Region) -> Result<bool> {
        let target_region_id = target_region.get_id();
        let exist_region = {
            let meta = self.ctx.store_meta.lock().unwrap();
            meta.regions.get(&target_region_id).cloned()
        };
        if let Some(r) = exist_region {
            let exist_epoch = r.get_region_epoch();
            let expect_epoch = target_region.get_region_epoch();
            // exist_epoch > expect_epoch
            if util::is_epoch_stale(expect_epoch, exist_epoch) {
                return Err(box_err!(
                    "target region changed {:?} -> {:?}",
                    target_region,
                    r
                ));
            }
            // exist_epoch < expect_epoch
            if util::is_epoch_stale(exist_epoch, expect_epoch) {
                info!(
                    "target region still not catch up, skip.";
                    "region_id" => self.fsm.region_id(),
                    "peer_id" => self.fsm.peer_id(),
                    "target_region" => ?target_region,
                    "exist_region" => ?r,
                );
                return Ok(false);
            }
            return Ok(true);
        }

        // All of the target peers must exist before merging which is guaranteed by PD.
        // Now the target peer is not in region map.
        match self.is_merge_target_region_stale(target_region) {
            Err(e) => {
                error!(%e;
                    "failed to load region state, ignore";
                    "region_id" => self.fsm.region_id(),
                    "peer_id" => self.fsm.peer_id(),
                    "target_region_id" => target_region_id,
                );
                Ok(false)
            }
            Ok(true) => Err(box_err!("region {} is destroyed", target_region_id)),
            Ok(false) => {
                if self.ctx.cfg.dev_assert {
                    panic!(
                        "something is wrong, maybe PD do not ensure all target peers exist before merging"
                    );
                }
                error!(
                    "something is wrong, maybe PD do not ensure all target peers exist before merging"
                );
                Ok(false)
            }
        }
    }

    fn schedule_merge(&mut self) -> Result<()> {
        fail_point!("on_schedule_merge", |_| Ok(()));
        let (request, target_id) = {
            let state = self.fsm.peer.pending_merge_state.as_ref().unwrap();
            let expect_region = state.get_target();

            if !self.validate_merge_peer(expect_region)? {
                // Wait till next round.
                return Ok(());
            }
            let target_id = expect_region.get_id();
            let sibling_region = expect_region;

            let (min_index, _) = self.fsm.peer.get_min_progress()?;
            let low = cmp::max(min_index + 1, state.get_min_index());
            // TODO: move this into raft module.
            // > over >= to include the PrepareMerge proposal.
            let entries = if low > state.get_commit() {
                vec![]
            } else {
                // TODO: fetch entries in async way
                match self.fsm.peer.get_store().entries(
                    low,
                    state.get_commit() + 1,
                    NO_LIMIT,
                    GetEntriesContext::empty(false),
                ) {
                    Ok(ents) => ents,
                    Err(e) => panic!(
                        "[region {}] {} failed to get merge entires: {:?}, low:{}, commit: {}",
                        self.fsm.region_id(),
                        self.fsm.peer_id(),
                        e,
                        low,
                        state.get_commit()
                    ),
                }
            };

            let sibling_peer = util::find_peer(sibling_region, self.store_id()).unwrap();
            let mut request = new_admin_request(sibling_region.get_id(), sibling_peer.clone());
            request
                .mut_header()
                .set_region_epoch(sibling_region.get_region_epoch().clone());
            let mut admin = AdminRequest::default();
            admin.set_cmd_type(AdminCmdType::CommitMerge);
            admin
                .mut_commit_merge()
                .set_source(self.fsm.peer.region().clone());
            admin.mut_commit_merge().set_commit(state.get_commit());
            admin.mut_commit_merge().set_entries(entries.into());
            request.set_admin_request(admin);
            (request, target_id)
        };
        // Please note that, here assumes that the unit of network isolation is store
        // rather than peer. So a quorum stores of source region should also be the
        // quorum stores of target region. Otherwise we need to enable proposal
        // forwarding.
        self.ctx
            .router
            .force_send(
                target_id,
                PeerMsg::RaftCommand(RaftCommand::new_ext(
                    request,
                    Callback::None,
                    RaftCmdExtraOpts {
                        deadline: None,
                        disk_full_opt: DiskFullOpt::AllowedOnAlmostFull,
                    },
                )),
            )
            .map_err(|_| Error::RegionNotFound(target_id))
    }

    fn rollback_merge(&mut self) {
        let req = {
            let state = self.fsm.peer.pending_merge_state.as_ref().unwrap();
            let mut request =
                new_admin_request(self.fsm.peer.region().get_id(), self.fsm.peer.peer.clone());
            request
                .mut_header()
                .set_region_epoch(self.fsm.peer.region().get_region_epoch().clone());
            let mut admin = AdminRequest::default();
            admin.set_cmd_type(AdminCmdType::RollbackMerge);
            admin.mut_rollback_merge().set_commit(state.get_commit());
            request.set_admin_request(admin);
            request
        };
        self.propose_raft_command(req, Callback::None, DiskFullOpt::AllowedOnAlmostFull);
    }

    fn on_check_merge(&mut self) {
        if self.fsm.stopped
            || self.fsm.peer.pending_remove
            || self.fsm.peer.pending_merge_state.is_none()
        {
            return;
        }
        self.register_merge_check_tick();
        fail_point!(
            "on_check_merge_not_1001",
            self.fsm.peer_id() != 1001,
            |_| {}
        );
        if let Err(e) = self.schedule_merge() {
            if self.fsm.peer.is_leader() {
                self.fsm
                    .peer
                    .add_want_rollback_merge_peer(self.fsm.peer_id());
                if self
                    .fsm
                    .peer
                    .raft_group
                    .raft
                    .prs()
                    .has_quorum(&self.fsm.peer.want_rollback_merge_peers)
                {
                    info!(
                        "failed to schedule merge, rollback";
                        "region_id" => self.fsm.region_id(),
                        "peer_id" => self.fsm.peer_id(),
                        "err" => %e,
                        "error_code" => %e.error_code(),
                    );
                    self.rollback_merge();
                }
            } else if !is_learner(&self.fsm.peer.peer) {
                info!(
                    "want to rollback merge";
                    "region_id" => self.fsm.region_id(),
                    "peer_id" => self.fsm.peer_id(),
                    "leader_id" => self.fsm.peer.leader_id(),
                    "err" => %e,
                    "error_code" => %e.error_code(),
                );
                if self.fsm.peer.leader_id() != raft::INVALID_ID {
                    self.fsm.peer.send_want_rollback_merge(
                        self.fsm
                            .peer
                            .pending_merge_state
                            .as_ref()
                            .unwrap()
                            .get_commit(),
                        self.ctx,
                    );
                }
            }
        }
    }

    fn on_ready_prepare_merge(&mut self, region: metapb::Region, state: MergeState) {
        {
            let mut meta = self.ctx.store_meta.lock().unwrap();
            meta.set_region(
                &self.ctx.coprocessor_host,
                region,
                &mut self.fsm.peer,
                RegionChangeReason::PrepareMerge,
            );
        }

        self.fsm.peer.pending_merge_state = Some(state);
        let state = self.fsm.peer.pending_merge_state.as_ref().unwrap();

        if let Some(ref catch_up_logs) = self.fsm.peer.catch_up_logs {
            if state.get_commit() == catch_up_logs.merge.get_commit() {
                assert_eq!(state.get_target().get_id(), catch_up_logs.target_region_id);
                // Indicate that `on_catch_up_logs_for_merge` has already executed.
                // Mark pending_remove because its apply fsm will be destroyed.
                self.fsm.peer.pending_remove = true;
                // Send CatchUpLogs back to destroy source apply fsm,
                // then it will send `Noop` to trigger target apply fsm.
                self.ctx.apply_router.schedule_task(
                    self.fsm.region_id(),
                    ApplyTask::LogsUpToDate(self.fsm.peer.catch_up_logs.take().unwrap()),
                );
                return;
            }
        }

        self.on_check_merge();
    }

    fn on_catch_up_logs_for_merge(&mut self, mut catch_up_logs: CatchUpLogs) {
        let region_id = self.fsm.region_id();
        assert_eq!(region_id, catch_up_logs.merge.get_source().get_id());

        if let Some(ref cul) = self.fsm.peer.catch_up_logs {
            panic!(
                "{} get catch_up_logs from {} but has already got from {}",
                self.fsm.peer.tag, catch_up_logs.target_region_id, cul.target_region_id
            )
        }

        if let Some(ref pending_merge_state) = self.fsm.peer.pending_merge_state {
            if pending_merge_state.get_commit() == catch_up_logs.merge.get_commit() {
                assert_eq!(
                    pending_merge_state.get_target().get_id(),
                    catch_up_logs.target_region_id
                );
                // Indicate that `on_ready_prepare_merge` has already executed.
                // Mark pending_remove because its apply fsm will be destroyed.
                self.fsm.peer.pending_remove = true;
                // Just for saving memory.
                catch_up_logs.merge.clear_entries();
                // Send CatchUpLogs back to destroy source apply fsm,
                // then it will send `Noop` to trigger target apply fsm.
                self.ctx
                    .apply_router
                    .schedule_task(region_id, ApplyTask::LogsUpToDate(catch_up_logs));
                return;
            }
        }

        // Directly append these logs to raft log and then commit them.
        match self
            .fsm
            .peer
            .maybe_append_merge_entries(&catch_up_logs.merge)
        {
            Some(last_index) => {
                info!(
                    "append and commit entries to source region";
                    "region_id" => region_id,
                    "peer_id" => self.fsm.peer.peer_id(),
                    "last_index" => last_index,
                );
                // Now it has some committed entries, so mark it to take `Ready` in next round.
                self.fsm.has_ready = true;
            }
            None => {
                info!(
                    "no need to catch up logs";
                    "region_id" => region_id,
                    "peer_id" => self.fsm.peer.peer_id(),
                );
            }
        }
        // Just for saving memory.
        catch_up_logs.merge.clear_entries();
        self.fsm.peer.catch_up_logs = Some(catch_up_logs);
    }

    fn on_ready_commit_merge(
        &mut self,
        merge_index: u64,
        region: metapb::Region,
        source: metapb::Region,
    ) {
        self.register_split_region_check_tick();
        let mut meta = self.ctx.store_meta.lock().unwrap();

        let prev = meta.region_ranges.remove(&enc_end_key(&source));
        assert_eq!(prev, Some(source.get_id()));
        let prev = if region.get_end_key() == source.get_end_key() {
            meta.region_ranges.remove(&enc_start_key(&source))
        } else {
            meta.region_ranges.remove(&enc_end_key(&region))
        };
        if prev != Some(region.get_id()) {
            panic!(
                "{} meta corrupted: prev: {:?}, ranges: {:?}",
                self.fsm.peer.tag, prev, meta.region_ranges
            );
        }

        meta.region_ranges
            .insert(enc_end_key(&region), region.get_id());
        assert!(meta.regions.remove(&source.get_id()).is_some());
        meta.set_region(
            &self.ctx.coprocessor_host,
            region,
            &mut self.fsm.peer,
            RegionChangeReason::CommitMerge,
        );
        if let Some(d) = meta.readers.get_mut(&source.get_id()) {
            d.mark_pending_remove();
        }

        // After the region commit merged, the region's key range is extended and the
        // region's `safe_ts` should reset to `min(source_safe_ts, target_safe_ts)`
        let source_read_progress = meta.region_read_progress.remove(&source.get_id()).unwrap();
        self.fsm
            .peer
            .read_progress
            .merge_safe_ts(source_read_progress.safe_ts(), merge_index);

        // If a follower merges into a leader, a more recent read may happen
        // on the leader of the follower. So max ts should be updated after
        // a region merge.
        self.fsm
            .peer
            .require_updating_max_ts(&self.ctx.pd_scheduler);

        drop(meta);

        // make approximate size and keys updated in time.
        // the reason why follower need to update is that there is a issue that after
        // merge and then transfer leader, the new leader may have stale size and keys.
        self.fsm.peer.size_diff_hint = self.ctx.cfg.region_split_check_diff().0;
        self.fsm.peer.reset_region_buckets();
        if self.fsm.peer.is_leader() {
            info!(
                "notify pd with merge";
                "region_id" => self.fsm.region_id(),
                "peer_id" => self.fsm.peer_id(),
                "source_region" => ?source,
                "target_region" => ?self.fsm.peer.region(),
            );
            self.fsm.peer.heartbeat_pd(self.ctx);
        }
        if let Err(e) = self.ctx.router.force_send(
            source.get_id(),
            PeerMsg::SignificantMsg(SignificantMsg::MergeResult {
                target_region_id: self.fsm.region_id(),
                target: self.fsm.peer.peer.clone(),
                result: MergeResultKind::FromTargetLog,
            }),
        ) {
            panic!(
                "{} failed to send merge result(FromTargetLog) to source region {}, err {}",
                self.fsm.peer.tag,
                source.get_id(),
                e
            );
        }
    }

    /// Handle rollbacking Merge result.
    ///
    /// If commit is 0, it means that Merge is rollbacked by a snapshot;
    /// otherwise it's rollbacked by a proposal, and its value should be
    /// equal to the commit index of previous PrepareMerge.
    fn on_ready_rollback_merge(&mut self, commit: u64, region: Option<metapb::Region>) {
        let pending_commit = self
            .fsm
            .peer
            .pending_merge_state
            .as_ref()
            .unwrap()
            .get_commit();
        if commit != 0 && pending_commit != commit {
            panic!(
                "{} rollbacks a wrong merge: {} != {}",
                self.fsm.peer.tag, pending_commit, commit
            );
        }
        // Clear merge releted data
        self.fsm.peer.pending_merge_state = None;
        self.fsm.peer.want_rollback_merge_peers.clear();

        // Resume updating `safe_ts`
        self.fsm.peer.read_progress.resume();

        if let Some(r) = region {
            let mut meta = self.ctx.store_meta.lock().unwrap();
            meta.set_region(
                &self.ctx.coprocessor_host,
                r,
                &mut self.fsm.peer,
                RegionChangeReason::RollbackMerge,
            );
        }
        if self.fsm.peer.is_leader() {
            info!(
                "notify pd with rollback merge";
                "region_id" => self.fsm.region_id(),
                "peer_id" => self.fsm.peer_id(),
                "commit_index" => commit,
            );
            {
                let mut pessimistic_locks = self.fsm.peer.txn_ext.pessimistic_locks.write();
                if pessimistic_locks.status == LocksStatus::MergingRegion {
                    pessimistic_locks.status = LocksStatus::Normal;
                }
            }
            self.fsm.peer.heartbeat_pd(self.ctx);
        }
    }

    fn on_merge_result(
        &mut self,
        target_region_id: u64,
        target: metapb::Peer,
        result: MergeResultKind,
    ) {
        let exists = self
            .fsm
            .peer
            .pending_merge_state
            .as_ref()
            .map_or(true, |s| {
                s.get_target().get_peers().iter().any(|p| {
                    p.get_store_id() == target.get_store_id() && p.get_id() <= target.get_id()
                })
            });
        if !exists {
            panic!(
                "{} unexpected merge result: {:?} {:?} {:?}",
                self.fsm.peer.tag, self.fsm.peer.pending_merge_state, target, result
            );
        }
        // Because of the checking before proposing `PrepareMerge`, which is
        // no `CompactLog` proposal between the smallest commit index and the latest
        // index. If the merge succeed, all source peers are impossible in apply
        // snapshot state and must be initialized.
        {
            let meta = self.ctx.store_meta.lock().unwrap();
            if meta.atomic_snap_regions.contains_key(&self.region_id()) {
                panic!(
                    "{} is applying atomic snapshot on getting merge result, target region id {}, target peer {:?}, merge result type {:?}",
                    self.fsm.peer.tag, target_region_id, target, result
                );
            }
        }
        if self.fsm.peer.is_handling_snapshot() {
            panic!(
                "{} is applying snapshot on getting merge result, target region id {}, target peer {:?}, merge result type {:?}",
                self.fsm.peer.tag, target_region_id, target, result
            );
        }
        if !self.fsm.peer.is_initialized() {
            panic!(
                "{} is not initialized on getting merge result, target region id {}, target peer {:?}, merge result type {:?}",
                self.fsm.peer.tag, target_region_id, target, result
            );
        }
        match result {
            MergeResultKind::FromTargetLog => {
                info!(
                    "merge finished";
                    "region_id" => self.fsm.region_id(),
                    "peer_id" => self.fsm.peer_id(),
                    "target_region" => ?self.fsm.peer.pending_merge_state.as_ref().unwrap().target,
                );
                self.destroy_peer(true);
            }
            MergeResultKind::FromTargetSnapshotStep1 => {
                info!(
                    "merge finished with target snapshot";
                    "region_id" => self.fsm.region_id(),
                    "peer_id" => self.fsm.peer_id(),
                    "target_region_id" => target_region_id,
                );
                self.fsm.peer.pending_remove = true;
                // Destroy apply fsm at first
                self.ctx.apply_router.schedule_task(
                    self.fsm.region_id(),
                    ApplyTask::destroy(self.fsm.region_id(), true),
                );
            }
            MergeResultKind::FromTargetSnapshotStep2 => {
                // `merged_by_target` is true because this region's range already belongs to
                // its target region so we must not clear data otherwise its target region's
                // data will corrupt.
                self.destroy_peer(true);
            }
            MergeResultKind::Stale => {
                self.on_stale_merge(target_region_id);
            }
        };
    }

    fn on_stale_merge(&mut self, target_region_id: u64) {
        if self.fsm.peer.pending_remove {
            return;
        }
        info!(
            "successful merge can't be continued, try to gc stale peer";
            "region_id" => self.fsm.region_id(),
            "peer_id" => self.fsm.peer_id(),
            "target_region_id" => target_region_id,
            "merge_state" => ?self.fsm.peer.pending_merge_state,
        );
        // Because of the checking before proposing `PrepareMerge`, which is
        // no `CompactLog` proposal between the smallest commit index and the latest
        // index. If the merge succeed, all source peers are impossible in apply
        // snapshot state and must be initialized.
        // So `maybe_destroy` must succeed here.
        let job = self.fsm.peer.maybe_destroy(self.ctx).unwrap();
        self.handle_destroy_peer(job);
    }

    fn on_ready_persist_snapshot(&mut self, persist_res: PersistSnapshotResult) {
        let prev_region = persist_res.prev_region;
        let region = persist_res.region;

        info!(
            "snapshot is persisted";
            "region_id" => self.fsm.region_id(),
            "peer_id" => self.fsm.peer_id(),
            "region" => ?region,
        );

        let mut state = self.ctx.global_replication_state.lock().unwrap();
        let gb = state
            .calculate_commit_group(self.fsm.peer.replication_mode_version, region.get_peers());
        self.fsm.peer.raft_group.raft.clear_commit_group();
        self.fsm.peer.raft_group.raft.assign_commit_groups(gb);
        fail_point!("after_assign_commit_groups_on_apply_snapshot");
        // drop it before access `store_meta`.
        drop(state);

        let mut meta = self.ctx.store_meta.lock().unwrap();
        debug!(
            "check snapshot range";
            "region_id" => self.fsm.region_id(),
            "peer_id" => self.fsm.peer_id(),
            "prev_region" => ?prev_region,
        );

        meta.readers.insert(
            self.fsm.region_id(),
            ReadDelegate::from_peer(&self.fsm.peer),
        );

        // Remove this region's snapshot region from the `pending_snapshot_regions`
        // The `pending_snapshot_regions` is only used to occupy the key range, so if
        // this peer is added to `region_ranges`, it can be remove from
        // `pending_snapshot_regions`
        meta.pending_snapshot_regions
            .retain(|r| self.fsm.region_id() != r.get_id());

        // Remove its source peers' metadata
        for r in &persist_res.destroy_regions {
            let prev = meta.region_ranges.remove(&enc_end_key(r));
            assert_eq!(prev, Some(r.get_id()));
            assert!(meta.regions.remove(&r.get_id()).is_some());
            if let Some(d) = meta.readers.get_mut(&r.get_id()) {
                d.mark_pending_remove();
            }
        }
        // Remove the data from `atomic_snap_regions` and `destroyed_region_for_snap`
        // which are added before applying snapshot
        if let Some(wait_destroy_regions) = meta.atomic_snap_regions.remove(&self.fsm.region_id()) {
            for (source_region_id, _) in wait_destroy_regions {
                assert_eq!(
                    meta.destroyed_region_for_snap
                        .remove(&source_region_id)
                        .is_some(),
                    true
                );
            }
        }

        if util::is_region_initialized(&prev_region) {
            info!(
                "region changed after persisting snapshot";
                "region_id" => self.fsm.region_id(),
                "peer_id" => self.fsm.peer_id(),
                "prev_region" => ?prev_region,
                "region" => ?region,
            );
            let prev = meta.region_ranges.remove(&enc_end_key(&prev_region));
            if prev != Some(region.get_id()) {
                panic!(
                    "{} meta corrupted, expect {:?} got {:?}",
                    self.fsm.peer.tag, prev_region, prev,
                );
            }
        } else if self.fsm.peer.local_first_replicate {
            // This peer is uninitialized previously.
            // More accurately, the `RegionLocalState` has been persisted so the data can be
            // removed from `pending_create_peers`.
            let mut pending_create_peers = self.ctx.pending_create_peers.lock().unwrap();
            assert_eq!(
                pending_create_peers.remove(&self.fsm.region_id()),
                Some((self.fsm.peer_id(), false))
            );
        }

        if let Some(r) = meta
            .region_ranges
            .insert(enc_end_key(&region), region.get_id())
        {
            panic!("{} unexpected region {:?}", self.fsm.peer.tag, r);
        }
        let prev = meta.regions.insert(region.get_id(), region.clone());
        assert_eq!(prev, Some(prev_region));
        drop(meta);

        self.fsm.peer.read_progress.update_leader_info(
            self.fsm.peer.leader_id(),
            self.fsm.peer.term(),
            &region,
        );

        for r in &persist_res.destroy_regions {
            if let Err(e) = self.ctx.router.force_send(
                r.get_id(),
                PeerMsg::SignificantMsg(SignificantMsg::MergeResult {
                    target_region_id: self.fsm.region_id(),
                    target: self.fsm.peer.peer.clone(),
                    result: MergeResultKind::FromTargetSnapshotStep2,
                }),
            ) {
                panic!(
                    "{} failed to send merge result(FromTargetSnapshotStep2) to source region {}, err {}",
                    self.fsm.peer.tag,
                    r.get_id(),
                    e
                );
            }
        }
    }

    fn on_ready_result(
        &mut self,
        exec_results: &mut VecDeque<ExecResult<EK::Snapshot>>,
        metrics: &ApplyMetrics,
    ) {
        // handle executing committed log results
        while let Some(result) = exec_results.pop_front() {
            match result {
                ExecResult::ChangePeer(cp) => self.on_ready_change_peer(cp),
                ExecResult::CompactLog { first_index, state } => {
                    self.on_ready_compact_log(first_index, state)
                }
                ExecResult::SplitRegion {
                    derived,
                    regions,
                    new_split_regions,
                } => self.on_ready_split_region(derived, regions, new_split_regions),
                ExecResult::PrepareMerge { region, state } => {
                    self.on_ready_prepare_merge(region, state)
                }
                ExecResult::CommitMerge {
                    index,
                    region,
                    source,
                } => self.on_ready_commit_merge(index, region, source),
                ExecResult::RollbackMerge { region, commit } => {
                    self.on_ready_rollback_merge(commit, Some(region))
                }
                ExecResult::ComputeHash {
                    region,
                    index,
                    context,
                    snap,
                } => self.on_ready_compute_hash(region, index, context, snap),
                ExecResult::VerifyHash {
                    index,
                    context,
                    hash,
                } => self.on_ready_verify_hash(index, context, hash),
                ExecResult::DeleteRange { .. } => {
                    // TODO: clean user properties?
                }
                ExecResult::IngestSst { ssts } => self.on_ingest_sst_result(ssts),
                ExecResult::TransferLeader { term } => self.on_transfer_leader(term),
            }
        }

        // Update metrics only when all exec_results are finished in case the metrics is
        // counted multiple times when waiting for commit merge
        self.ctx.store_stat.lock_cf_bytes_written += metrics.lock_cf_written_bytes;
        self.ctx.store_stat.engine_total_bytes_written += metrics.written_bytes;
        self.ctx.store_stat.engine_total_keys_written += metrics.written_keys;
    }

    /// Check if a request is valid if it has valid prepare_merge/commit_merge
    /// proposal.
    fn check_merge_proposal(&self, msg: &mut RaftCmdRequest) -> Result<()> {
        if !msg.get_admin_request().has_prepare_merge()
            && !msg.get_admin_request().has_commit_merge()
        {
            return Ok(());
        }

        let region = self.fsm.peer.region();
        if msg.get_admin_request().has_prepare_merge() {
            // Just for simplicity, do not start region merge while in joint state
            if self.fsm.peer.in_joint_state() {
                return Err(box_err!(
                    "{} region in joint state, can not propose merge command, command: {:?}",
                    self.fsm.peer.tag,
                    msg.get_admin_request()
                ));
            }
            let target_region = msg.get_admin_request().get_prepare_merge().get_target();
            {
                let meta = self.ctx.store_meta.lock().unwrap();
                match meta.regions.get(&target_region.get_id()) {
                    Some(r) => {
                        if r != target_region {
                            return Err(box_err!(
                                "target region not matched, skip proposing: {:?} != {:?}",
                                r,
                                target_region
                            ));
                        }
                    }
                    None => {
                        return Err(box_err!(
                            "target region {} doesn't exist.",
                            target_region.get_id()
                        ));
                    }
                }
            }
            if !util::is_sibling_regions(target_region, region) {
                return Err(box_err!(
                    "{:?} and {:?} are not sibling, skip proposing.",
                    target_region,
                    region
                ));
            }
            if !util::region_on_same_stores(target_region, region) {
                return Err(box_err!(
                    "peers doesn't match {:?} != {:?}, reject merge",
                    region.get_peers(),
                    target_region.get_peers()
                ));
            }
        } else {
            let source_region = msg.get_admin_request().get_commit_merge().get_source();
            if !util::is_sibling_regions(source_region, region) {
                return Err(box_err!(
                    "{:?} and {:?} should be sibling",
                    source_region,
                    region
                ));
            }
            if !util::region_on_same_stores(source_region, region) {
                return Err(box_err!(
                    "peers not matched: {:?} {:?}",
                    source_region,
                    region
                ));
            }
        }

        Ok(())
    }

    fn pre_propose_raft_command(
        &mut self,
        msg: &RaftCmdRequest,
    ) -> Result<Option<RaftCmdResponse>> {
        // Check store_id, make sure that the msg is dispatched to the right place.
        if let Err(e) = util::check_store_id(msg, self.store_id()) {
            self.ctx.raft_metrics.invalid_proposal.mismatch_store_id += 1;
            return Err(e);
        }
        if msg.has_status_request() {
            // For status commands, we handle it here directly.
            let resp = self.execute_status_command(msg)?;
            return Ok(Some(resp));
        }

        // Check whether the store has the right peer to handle the request.
        let region_id = self.region_id();
        let leader_id = self.fsm.peer.leader_id();
        let request = msg.get_requests();

        // peer_id must be the same as peer's.
        if let Err(e) = util::check_peer_id(msg, self.fsm.peer.peer_id()) {
            self.ctx.raft_metrics.invalid_proposal.mismatch_peer_id += 1;
            return Err(e);
        }

        // Forbid reads and writes when it's a witness except transfer leader
        if self.fsm.peer.is_witness() {
            if !(msg.has_admin_request()
                && msg.get_admin_request().get_cmd_type() == AdminCmdType::TransferLeader)
            {
                return Err(Error::RecoveryInProgress(self.region_id()));
            }
        }

        if self.fsm.peer.force_leader.is_some() {
            // in force leader state, forbid requests to make the recovery progress less
            // error-prone
            if !(msg.has_admin_request()
                && (msg.get_admin_request().get_cmd_type() == AdminCmdType::ChangePeer
                    || msg.get_admin_request().get_cmd_type() == AdminCmdType::ChangePeerV2))
            {
                return Err(Error::RecoveryInProgress(self.region_id()));
            }
        }

        // ReadIndex can be processed on the replicas.
        let is_read_index_request =
            request.len() == 1 && request[0].get_cmd_type() == CmdType::ReadIndex;
        let mut read_only = true;
        for r in msg.get_requests() {
            match r.get_cmd_type() {
                CmdType::Get | CmdType::Snap | CmdType::ReadIndex => (),
                _ => read_only = false,
            }
        }
        let allow_replica_read = read_only && msg.get_header().get_replica_read();
        let flags = WriteBatchFlags::from_bits_check(msg.get_header().get_flags());
        let allow_stale_read = read_only && flags.contains(WriteBatchFlags::STALE_READ);
        if !self.fsm.peer.is_leader()
            && !is_read_index_request
            && !allow_replica_read
            && !allow_stale_read
        {
            self.ctx.raft_metrics.invalid_proposal.not_leader += 1;
            let leader = self.fsm.peer.get_peer_from_cache(leader_id);
            self.fsm.reset_hibernate_state(GroupState::Chaos);
            self.register_raft_base_tick();
            return Err(Error::NotLeader(region_id, leader));
        }

        // check whether the peer is initialized.
        if !self.fsm.peer.is_initialized() {
            self.ctx
                .raft_metrics
                .invalid_proposal
                .region_not_initialized += 1;
            return Err(Error::RegionNotInitialized(region_id));
        }
        // If the peer is applying snapshot, it may drop some sending messages, that
        // could make clients wait for response until timeout.
        if self.fsm.peer.is_handling_snapshot() {
            self.ctx.raft_metrics.invalid_proposal.is_applying_snapshot += 1;
            // TODO: replace to a more suitable error.
            return Err(Error::Other(box_err!(
                "{} peer is applying snapshot",
                self.fsm.peer.tag
            )));
        }
        // Check whether the term is stale.
        if let Err(e) = util::check_term(msg, self.fsm.peer.term()) {
            self.ctx.raft_metrics.invalid_proposal.stale_command += 1;
            return Err(e);
        }

        match util::check_region_epoch(msg, self.fsm.peer.region(), true) {
            Err(Error::EpochNotMatch(m, mut new_regions)) => {
                // Attach the region which might be split from the current region. But it
                // doesn't matter if the region is not split from the current region. If the
                // region meta received by the TiKV driver is newer than the meta cached in the
                // driver, the meta is updated.
                let requested_version = msg.get_header().get_region_epoch().version;
                self.collect_sibling_region(requested_version, &mut new_regions);
                self.ctx.raft_metrics.invalid_proposal.epoch_not_match += 1;
                Err(Error::EpochNotMatch(m, new_regions))
            }
            Err(e) => Err(e),
            Ok(()) => Ok(None),
        }
    }

    /// Propose batched raft commands(if any) first, then propose the given raft
    /// command.
    fn propose_raft_command(
        &mut self,
        msg: RaftCmdRequest,
        cb: Callback<EK::Snapshot>,
        diskfullopt: DiskFullOpt,
    ) {
        if let Some((request, callback)) =
            self.fsm.batch_req_builder.build(&mut self.ctx.raft_metrics)
        {
            self.propose_raft_command_internal(request, callback, DiskFullOpt::NotAllowedOnFull);
        }

        self.propose_raft_command_internal(msg, cb, diskfullopt);
    }

    /// Propose the raft command directly.
    /// Note that this function introduces a reorder between this command and
    /// batched commands.
    fn propose_raft_command_internal(
        &mut self,
        mut msg: RaftCmdRequest,
        cb: Callback<EK::Snapshot>,
        diskfullopt: DiskFullOpt,
    ) {
        if self.fsm.peer.pending_remove {
            apply::notify_req_region_removed(self.region_id(), cb);
            return;
        }

        if self.ctx.raft_metrics.waterfall_metrics {
            let now = Instant::now();
            for tracker in cb.get_trackers().iter().flat_map(|v| *v) {
                tracker.observe(now, &self.ctx.raft_metrics.wf_batch_wait, |t| {
                    &mut t.metrics.wf_batch_wait_nanos
                });
            }
        }

        match self.pre_propose_raft_command(&msg) {
            Ok(Some(resp)) => {
                cb.invoke_with_response(resp);
                return;
            }
            Err(e) => {
                debug!(
                    "failed to propose";
                    "region_id" => self.region_id(),
                    "peer_id" => self.fsm.peer_id(),
                    "message" => ?msg,
                    "err" => %e,
                );
                cb.invoke_with_response(new_error(e));
                return;
            }
            _ => (),
        }

        if let Err(e) = self.check_merge_proposal(&mut msg) {
            warn!(
                "failed to propose merge";
                "region_id" => self.region_id(),
                "peer_id" => self.fsm.peer_id(),
                "message" => ?msg,
                "err" => %e,
                "error_code" => %e.error_code(),
            );
            cb.invoke_with_response(new_error(e));
            return;
        }

        // Note:
        // The peer that is being checked is a leader. It might step down to be a
        // follower later. It doesn't matter whether the peer is a leader or not. If
        // it's not a leader, the proposing command log entry can't be committed.

        let mut resp = RaftCmdResponse::default();
        let term = self.fsm.peer.term();
        bind_term(&mut resp, term);
        if self.fsm.peer.propose(self.ctx, cb, msg, resp, diskfullopt) {
            self.fsm.has_ready = true;
        }

        if self.fsm.peer.should_wake_up {
            self.reset_raft_tick(GroupState::Ordered);
        }

        self.register_pd_heartbeat_tick();

        // TODO: add timeout, if the command is not applied after timeout,
        // we will call the callback with timeout error.
    }

    fn collect_sibling_region(&self, requested_version: u64, regions: &mut Vec<Region>) {
        let mut max_version = self.fsm.peer.region().get_region_epoch().version;
        if requested_version >= max_version {
            // Our information is stale.
            return;
        }
        // Current region is included in the vec.
        let mut collect_cnt = max_version - requested_version;
        let anchor = Excluded(enc_end_key(self.fsm.peer.region()));
        let meta = self.ctx.store_meta.lock().unwrap();
        let mut ranges = if self.ctx.cfg.right_derive_when_split {
            meta.region_ranges.range((Unbounded::<Vec<u8>>, anchor))
        } else {
            meta.region_ranges.range((anchor, Unbounded::<Vec<u8>>))
        };

        for _ in 0..MAX_REGIONS_IN_ERROR {
            let res = if self.ctx.cfg.right_derive_when_split {
                ranges.next_back()
            } else {
                ranges.next()
            };
            if let Some((_, id)) = res {
                let r = &meta.regions[id];
                collect_cnt -= 1;
                // For example, A is split into B, A, and then B is split into C, B.
                if r.get_region_epoch().version >= max_version {
                    // It doesn't matter if it's a false positive, as it's limited by
                    // MAX_REGIONS_IN_ERROR.
                    collect_cnt += r.get_region_epoch().version - max_version;
                    max_version = r.get_region_epoch().version;
                }
                regions.push(r.to_owned());
                if collect_cnt == 0 {
                    return;
                }
            } else {
                return;
            }
        }
    }

    fn register_raft_gc_log_tick(&mut self) {
        self.schedule_tick(PeerTick::RaftLogGc)
    }

    #[allow(clippy::if_same_then_else)]
    fn on_raft_gc_log_tick(&mut self, force_compact: bool) {
        if !self.fsm.peer.is_leader() {
            // `compact_cache_to` is called when apply, there is no need to call
            // `compact_to` here, snapshot generating has already been cancelled
            // when the role becomes follower.
            return;
        }
        if !self.fsm.peer.get_store().is_entry_cache_empty() || !self.ctx.cfg.hibernate_regions {
            self.register_raft_gc_log_tick();
        }
        fail_point!("on_raft_log_gc_tick_1", self.fsm.peer_id() == 1, |_| {});
        fail_point!("on_raft_gc_log_tick", |_| {});
        debug_assert!(!self.fsm.stopped);

        // As leader, we would not keep caches for the peers that didn't response
        // heartbeat in the last few seconds. That happens probably because
        // another TiKV is down. In this case if we do not clean up the cache,
        // it may keep growing.
        let drop_cache_duration =
            self.ctx.cfg.raft_heartbeat_interval() + self.ctx.cfg.raft_entry_cache_life_time.0;
        let cache_alive_limit = Instant::now() - drop_cache_duration;

        // Leader will replicate the compact log command to followers,
        // If we use current replicated_index (like 10) as the compact index,
        // when we replicate this log, the newest replicated_index will be 11,
        // but we only compact the log to 10, not 11, at that time,
        // the first index is 10, and replicated_index is 11, with an extra log,
        // and we will do compact again with compact index 11, in cycles...
        // So we introduce a threshold, if replicated index - first index > threshold,
        // we will try to compact log.
        // raft log entries[..............................................]
        //                  ^                                       ^
        //                  |-----------------threshold------------ |
        //              first_index                         replicated_index
        // `alive_cache_idx` is the smallest `replicated_index` of healthy up nodes.
        // `alive_cache_idx` is only used to gc cache.
        let applied_idx = self.fsm.peer.get_store().applied_index();
        let truncated_idx = self.fsm.peer.get_store().truncated_index();
        let first_idx = self.fsm.peer.get_store().first_index();
        let last_idx = self.fsm.peer.get_store().last_index();

        let (mut replicated_idx, mut alive_cache_idx) = (last_idx, last_idx);
        for (peer_id, p) in self.fsm.peer.raft_group.raft.prs().iter() {
            if replicated_idx > p.matched {
                replicated_idx = p.matched;
            }
            if let Some(last_heartbeat) = self.fsm.peer.peer_heartbeats.get(peer_id) {
                if *last_heartbeat > cache_alive_limit {
                    if alive_cache_idx > p.matched && p.matched >= truncated_idx {
                        alive_cache_idx = p.matched;
                    } else if p.matched == 0 {
                        // the new peer is still applying snapshot, do not compact cache now
                        alive_cache_idx = 0;
                    }
                }
            }
        }

        // When an election happened or a new peer is added, replicated_idx can be 0.
        if replicated_idx > 0 {
            assert!(
                last_idx >= replicated_idx,
                "expect last index {} >= replicated index {}",
                last_idx,
                replicated_idx
            );
            REGION_MAX_LOG_LAG.observe((last_idx - replicated_idx) as f64);
        }

        // leader may call `get_term()` on the latest replicated index, so compact
        // entries before `alive_cache_idx` instead of `alive_cache_idx + 1`.
        self.fsm
            .peer
            .mut_store()
            .compact_entry_cache(std::cmp::min(alive_cache_idx, applied_idx + 1));
        if needs_evict_entry_cache(self.ctx.cfg.evict_cache_on_memory_ratio) {
            self.fsm.peer.mut_store().evict_entry_cache(true);
            if !self.fsm.peer.get_store().is_entry_cache_empty() {
                self.register_entry_cache_evict_tick();
            }
        }

<<<<<<< HEAD
        let mut total_gc_logs = 0;
        let mut has_witness = false;
        for p in self.region().get_peers() {
            if p.is_witness {
                has_witness = true;
                break;
            }
        }
        let first_idx = self.fsm.peer.get_store().first_index();

=======
>>>>>>> 5c866c46
        let mut compact_idx = if force_compact && replicated_idx > first_idx {
            replicated_idx
        } else if !has_witness
            && ((applied_idx > first_idx
                && applied_idx - first_idx >= self.ctx.cfg.raft_log_gc_count_limit())
                || (self.fsm.peer.raft_log_size_hint >= self.ctx.cfg.raft_log_gc_size_limit().0))
        {
            std::cmp::max(first_idx + (last_idx - first_idx) / 2, replicated_idx)
        } else if replicated_idx < first_idx || last_idx - first_idx < 3 {
            // In the current implementation one compaction can't delete all stale Raft
            // logs. There will be at least 3 entries left after one compaction:
            // ```
            // |------------- entries needs to be compacted ----------|
            // [entries...][the entry at `compact_idx`][the last entry][new compaction entry]
            //             |-------------------- entries will be left ----------------------|
            // ```
            self.ctx.raft_metrics.raft_log_gc_skipped.reserve_log += 1;
            return;
        } else if replicated_idx - first_idx < self.ctx.cfg.raft_log_gc_threshold
            && self.fsm.skip_gc_raft_log_ticks < self.ctx.cfg.raft_log_reserve_max_ticks
        {
            self.ctx.raft_metrics.raft_log_gc_skipped.threshold_limit += 1;
            // Logs will only be kept `max_ticks` * `raft_log_gc_tick_interval`.
            self.fsm.skip_gc_raft_log_ticks += 1;
            self.register_raft_gc_log_tick();
            return;
        } else {
            replicated_idx
        };
        assert!(compact_idx >= first_idx);
        // Have no idea why subtract 1 here, but original code did this by magic.
        compact_idx -= 1;
        if compact_idx < first_idx {
            // In case compact_idx == first_idx before subtraction.
            self.ctx
                .raft_metrics
                .raft_log_gc_skipped
                .compact_idx_too_small += 1;
            return;
        }

        // Create a compact log request and notify directly.
        let region_id = self.fsm.peer.region().get_id();
        let peer = self.fsm.peer.peer.clone();
        let term = self.fsm.peer.get_index_term(compact_idx);
        let request = new_compact_log_request(region_id, peer, compact_idx, term);
        self.propose_raft_command_internal(
            request,
            Callback::None,
            DiskFullOpt::AllowedOnAlmostFull,
        );

        self.fsm.skip_gc_raft_log_ticks = 0;
        self.register_raft_gc_log_tick();
        PEER_GC_RAFT_LOG_COUNTER.inc_by(compact_idx - first_idx);
    }

    fn register_entry_cache_evict_tick(&mut self) {
        self.schedule_tick(PeerTick::EntryCacheEvict)
    }

    fn on_entry_cache_evict_tick(&mut self) {
        fail_point!("on_entry_cache_evict_tick", |_| {});
        if needs_evict_entry_cache(self.ctx.cfg.evict_cache_on_memory_ratio) {
            self.fsm.peer.mut_store().evict_entry_cache(true);
        }
        let mut _usage = 0;
        if memory_usage_reaches_high_water(&mut _usage)
            && !self.fsm.peer.get_store().is_entry_cache_empty()
        {
            self.register_entry_cache_evict_tick();
        }
    }

    fn register_check_long_uncommitted_tick(&mut self) {
        self.schedule_tick(PeerTick::CheckLongUncommitted)
    }

    fn on_check_long_uncommitted_tick(&mut self) {
        if !self.fsm.peer.is_leader() || self.fsm.hibernate_state.group_state() == GroupState::Idle
        {
            return;
        }
        self.fsm.peer.check_long_uncommitted_proposals(self.ctx);
        self.register_check_long_uncommitted_tick();
    }

    fn register_check_leader_lease_tick(&mut self) {
        self.schedule_tick(PeerTick::CheckLeaderLease)
    }

    fn on_check_leader_lease_tick(&mut self) {
        if !self.fsm.peer.is_leader() || self.fsm.hibernate_state.group_state() == GroupState::Idle
        {
            return;
        }
        self.try_renew_leader_lease("tick");
        self.register_check_leader_lease_tick();
    }

    fn register_split_region_check_tick(&mut self) {
        self.schedule_tick(PeerTick::SplitRegionCheck)
    }

    #[inline]
    fn region_split_skip_max_count(&self) -> usize {
        fail_point!("region_split_skip_max_count", |_| { usize::max_value() });
        REGION_SPLIT_SKIP_MAX_COUNT
    }

    fn on_split_region_check_tick(&mut self) {
        if !self.fsm.peer.is_leader() {
            return;
        }

        // When restart, the may_skip_split_check will be false. The split check will
        // first check the region size, and then check whether the region should split.
        // This should work even if we change the region max size.
        // If peer says should update approximate size, update region size and check
        // whether the region should split.
        // We assume that `may_skip_split_check` is only set true after the split check
        // task is scheduled.
        if self.fsm.peer.may_skip_split_check
            && self.fsm.peer.compaction_declined_bytes < self.ctx.cfg.region_split_check_diff().0
            && self.fsm.peer.size_diff_hint < self.ctx.cfg.region_split_check_diff().0
        {
            return;
        }

        fail_point!("on_split_region_check_tick");
        self.register_split_region_check_tick();

        // To avoid frequent scan, we only add new scan tasks if all previous tasks
        // have finished.
        // TODO: check whether a gc progress has been started.
        if self.ctx.split_check_scheduler.is_busy() {
            return;
        }

        // When Lightning or BR is importing data to TiKV, their ingest-request may fail
        // because of region-epoch not matched. So we hope TiKV do not check region size
        // and split region during importing.
        if self.ctx.importer.get_mode() == SwitchMode::Import {
            return;
        }

        // bulk insert too fast may cause snapshot stale very soon, worst case it stale
        // before sending. so when snapshot is generating or sending, skip split check
        // at most 3 times. There is a trade off between region size and snapshot
        // success rate. Split check is triggered every 10 seconds. If a snapshot can't
        // be generated in 30 seconds, it might be just too large to be generated. Split
        // it into smaller size can help generation. check issue 330 for more
        // info.
        if self.fsm.peer.get_store().is_generating_snapshot()
            && self.fsm.skip_split_count < self.region_split_skip_max_count()
        {
            self.fsm.skip_split_count += 1;
            return;
        }
        self.fsm.skip_split_count = 0;
        let task = SplitCheckTask::split_check(
            self.region().clone(),
            true,
            CheckPolicy::Scan,
            self.gen_bucket_range_for_update(),
        );
        if let Err(e) = self.ctx.split_check_scheduler.schedule(task) {
            error!(
                "failed to schedule split check";
                "region_id" => self.fsm.region_id(),
                "peer_id" => self.fsm.peer_id(),
                "err" => %e,
            );
            return;
        }
        self.fsm.peer.size_diff_hint = 0;
        self.fsm.peer.compaction_declined_bytes = 0;
        // the task is scheduled, next tick may skip it.
        self.fsm.peer.may_skip_split_check = true;
    }

    fn on_prepare_split_region(
        &mut self,
        region_epoch: metapb::RegionEpoch,
        split_keys: Vec<Vec<u8>>,
        cb: Callback<EK::Snapshot>,
        source: &str,
    ) {
        info!(
            "on split";
            "region_id" => self.fsm.region_id(),
            "peer_id" => self.fsm.peer_id(),
            "split_keys" => %KeysInfoFormatter(split_keys.iter()),
            "source" => source,
        );
        if let Err(e) = self.validate_split_region(&region_epoch, &split_keys) {
            cb.invoke_with_response(new_error(e));
            return;
        }
        let region = self.fsm.peer.region();
        let task = PdTask::AskBatchSplit {
            region: region.clone(),
            split_keys,
            peer: self.fsm.peer.peer.clone(),
            right_derive: self.ctx.cfg.right_derive_when_split,
            callback: cb,
        };
        if let Err(ScheduleError::Stopped(t)) = self.ctx.pd_scheduler.schedule(task) {
            error!(
                "failed to notify pd to split: Stopped";
                "region_id" => self.fsm.region_id(),
                "peer_id" => self.fsm.peer_id(),
            );
            match t {
                PdTask::AskBatchSplit { callback, .. } => {
                    callback.invoke_with_response(new_error(box_err!(
                        "{} failed to split: Stopped",
                        self.fsm.peer.tag
                    )));
                }
                _ => unreachable!(),
            }
        }
    }

    fn validate_split_region(
        &mut self,
        epoch: &metapb::RegionEpoch,
        split_keys: &[Vec<u8>],
    ) -> Result<()> {
        if split_keys.is_empty() {
            error!(
                "no split key is specified.";
                "region_id" => self.fsm.region_id(),
                "peer_id" => self.fsm.peer_id(),
            );
            return Err(box_err!("{} no split key is specified.", self.fsm.peer.tag));
        }
        for key in split_keys {
            if key.is_empty() {
                error!(
                    "split key should not be empty!!!";
                    "region_id" => self.fsm.region_id(),
                    "peer_id" => self.fsm.peer_id(),
                );
                return Err(box_err!(
                    "{} split key should not be empty",
                    self.fsm.peer.tag
                ));
            }
        }
        if !self.fsm.peer.is_leader() {
            // region on this store is no longer leader, skipped.
            info!(
                "not leader, skip.";
                "region_id" => self.fsm.region_id(),
                "peer_id" => self.fsm.peer_id(),
            );
            return Err(Error::NotLeader(
                self.region_id(),
                self.fsm.peer.get_peer_from_cache(self.fsm.peer.leader_id()),
            ));
        }

        let region = self.fsm.peer.region();
        let latest_epoch = region.get_region_epoch();

        // This is a little difference for `check_region_epoch` in region split case.
        // Here we just need to check `version` because `conf_ver` will be update
        // to the latest value of the peer, and then send to PD.
        if latest_epoch.get_version() != epoch.get_version() {
            info!(
                "epoch changed, retry later";
                "region_id" => self.fsm.region_id(),
                "peer_id" => self.fsm.peer_id(),
                "prev_epoch" => ?region.get_region_epoch(),
                "epoch" => ?epoch,
            );
            return Err(Error::EpochNotMatch(
                format!(
                    "{} epoch changed {:?} != {:?}, retry later",
                    self.fsm.peer.tag, latest_epoch, epoch
                ),
                vec![region.to_owned()],
            ));
        }
        Ok(())
    }

    fn on_approximate_region_size(&mut self, size: u64) {
        self.fsm.peer.approximate_size = Some(size);
        self.register_split_region_check_tick();
        self.register_pd_heartbeat_tick();
        fail_point!("on_approximate_region_size");
    }

    fn on_approximate_region_keys(&mut self, keys: u64) {
        self.fsm.peer.approximate_keys = Some(keys);
        self.register_split_region_check_tick();
        self.register_pd_heartbeat_tick();
    }

    fn on_refresh_region_buckets(
        &mut self,
        region_epoch: RegionEpoch,
        mut buckets: Vec<Bucket>,
        bucket_ranges: Option<Vec<BucketRange>>,
        _cb: Callback<EK::Snapshot>,
    ) {
        #[cfg(any(test, feature = "testexport"))]
        let test_only_callback = |_callback, region_buckets| {
            if let Callback::Test { cb } = _callback {
                let peer_stat = PeerInternalStat {
                    buckets: region_buckets,
                    bucket_ranges: None,
                };
                cb(peer_stat);
            }
        };

        // bucket version layout
        //   term       logical counter
        // |-----------|-----------|
        //  high bits     low bits
        // term: given 10s election timeout, the 32 bit means 1362 year running time
        let gen_bucket_version = |term, current_version| {
            let current_version_term = current_version >> 32;
            let bucket_version: u64 = if current_version_term == term {
                current_version + 1
            } else {
                if term > u32::MAX.into() {
                    error!(
                        "unexpected term {} more than u32::MAX. Bucket version will be backward.",
                        term
                    );
                }
                term << 32
            };
            bucket_version
        };

        let region = self.fsm.peer.region();
        if util::is_epoch_stale(&region_epoch, region.get_region_epoch()) {
            info!(
                "receive a stale refresh region bucket message";
                "region_id" => self.fsm.region_id(),
                "peer_id" => self.fsm.peer_id(),
                "epoch" => ?region_epoch,
                "current_epoch" => ?region.get_region_epoch(),
            );

            // test purpose
            #[cfg(any(test, feature = "testexport"))]
            {
                let default_buckets = BucketStat::default();
                test_only_callback(
                    _cb,
                    self.fsm
                        .peer
                        .region_buckets
                        .as_ref()
                        .unwrap_or(&default_buckets)
                        .meta
                        .clone(),
                );
            }
            return;
        }

        let mut current_version = self
            .fsm
            .peer
            .region_buckets
            .as_ref()
            .map(|b| b.meta.version)
            .unwrap_or_default();
        if current_version == 0 {
            current_version = self
                .fsm
                .peer
                .last_region_buckets
                .as_ref()
                .map(|b| b.meta.version)
                .unwrap_or_default();
        }
        let mut region_buckets: BucketStat;
        if let Some(bucket_ranges) = bucket_ranges {
            assert_eq!(buckets.len(), bucket_ranges.len());
            let mut i = 0;
            region_buckets = self.fsm.peer.region_buckets.clone().unwrap();
            let mut meta = (*region_buckets.meta).clone();
            if !buckets.is_empty() {
                meta.version = gen_bucket_version(self.fsm.peer.term(), current_version);
            }
            meta.region_epoch = region_epoch;
            for (bucket, bucket_range) in buckets.into_iter().zip(bucket_ranges) {
                while i < meta.keys.len() && meta.keys[i] != bucket_range.0 {
                    i += 1;
                }
                assert!(i != meta.keys.len());
                // the bucket size is small and does not have split keys,
                // then it should be merged with its left neighbor
                let region_bucket_merge_size =
                    self.ctx.coprocessor_host.cfg.region_bucket_merge_size_ratio
                        * (self.ctx.coprocessor_host.cfg.region_bucket_size.0 as f64);
                if bucket.keys.is_empty() && bucket.size <= (region_bucket_merge_size as u64) {
                    meta.sizes[i] = bucket.size;
                    // i is not the last entry (which is end key)
                    assert!(i < meta.keys.len() - 1);
                    // the region has more than one bucket
                    // and the left neighbor + current bucket size is not very big
                    if meta.keys.len() > 2
                        && i != 0
                        && meta.sizes[i - 1] + bucket.size
                            < self.ctx.coprocessor_host.cfg.region_bucket_size.0 * 2
                    {
                        // bucket is too small
                        region_buckets.left_merge(i);
                        meta.left_merge(i);
                        continue;
                    }
                } else {
                    // update size
                    meta.sizes[i] = bucket.size / (bucket.keys.len() + 1) as u64;
                    // insert new bucket keys (split the original bucket)
                    for bucket_key in bucket.keys {
                        i += 1;
                        region_buckets.split(i);
                        meta.split(i, bucket_key);
                    }
                }
                i += 1;
            }
            region_buckets.meta = Arc::new(meta);
        } else {
            debug!(
                "refresh_region_buckets re-generates buckets";
                "region_id" => self.fsm.region_id(),
            );
            assert_eq!(buckets.len(), 1);
            let bucket_keys = buckets.pop().unwrap().keys;
            let bucket_count = bucket_keys.len() + 1;

            let mut meta = BucketMeta {
                region_id: self.fsm.region_id(),
                region_epoch,
                version: gen_bucket_version(self.fsm.peer.term(), current_version),
                keys: bucket_keys,
                sizes: vec![self.ctx.coprocessor_host.cfg.region_bucket_size.0; bucket_count],
            };
            meta.keys.insert(0, region.get_start_key().to_vec());
            meta.keys.push(region.get_end_key().to_vec());

            let stats = new_bucket_stats(&meta);
            region_buckets = BucketStat::new(Arc::new(meta), stats);
        }

        let buckets_count = region_buckets.meta.keys.len() - 1;
        self.ctx.coprocessor_host.on_region_changed(
            region,
            RegionChangeEvent::UpdateBuckets(buckets_count),
            self.fsm.peer.get_role(),
        );
        let old_region_buckets = self.fsm.peer.region_buckets.replace(region_buckets);
        self.fsm.peer.last_region_buckets = old_region_buckets;
        let mut store_meta = self.ctx.store_meta.lock().unwrap();
        if let Some(reader) = store_meta.readers.get_mut(&self.fsm.region_id()) {
            reader.update(ReadProgress::region_buckets(
                self.fsm.peer.region_buckets.as_ref().unwrap().meta.clone(),
            ));
        }
        debug!(
            "finished on_refresh_region_buckets";
            "region_id" => self.fsm.region_id(),
            "buckets count" => buckets_count,
            "buckets size" => ?self.fsm.peer.region_buckets.as_ref().unwrap().meta.sizes,
        );
        // test purpose
        #[cfg(any(test, feature = "testexport"))]
        test_only_callback(
            _cb,
            self.fsm.peer.region_buckets.as_ref().unwrap().meta.clone(),
        );
    }

    fn on_compaction_declined_bytes(&mut self, declined_bytes: u64) {
        self.fsm.peer.compaction_declined_bytes += declined_bytes;
        if self.fsm.peer.compaction_declined_bytes >= self.ctx.cfg.region_split_check_diff().0 {
            UPDATE_REGION_SIZE_BY_COMPACTION_COUNTER.inc();
        }
        self.register_split_region_check_tick();
    }

    // generate bucket range list to run split-check (to further split buckets)
    fn gen_bucket_range_for_update(&self) -> Option<Vec<BucketRange>> {
        if !self.ctx.coprocessor_host.cfg.enable_region_bucket {
            return None;
        }
        let region_buckets = self.fsm.peer.region_buckets.as_ref()?;
        let stats = &region_buckets.stats;
        let keys = &region_buckets.meta.keys;

        let empty_last_keys = vec![];
        let empty_last_stats = metapb::BucketStats::default();
        let (last_keys, last_stats, stats_reset) = self
            .fsm
            .peer
            .last_region_buckets
            .as_ref()
            .map(|b| {
                (
                    &b.meta.keys,
                    &b.stats,
                    region_buckets.create_time != b.create_time,
                )
            })
            .unwrap_or((&empty_last_keys, &empty_last_stats, false));

        let mut bucket_ranges = vec![];
        let mut j = 0;
        assert_eq!(keys.len(), stats.write_bytes.len() + 1);
        for i in 0..stats.write_bytes.len() {
            let mut diff_in_bytes = stats.write_bytes[i];
            while j < last_keys.len() && keys[i] > last_keys[j] {
                j += 1;
            }
            if j < last_keys.len() && keys[i] == last_keys[j] {
                if !stats_reset {
                    diff_in_bytes -= last_stats.write_bytes[j];
                }
                j += 1;
            }

            // if the bucket's write_bytes exceed half of the configured region_bucket_size,
            // add it to the bucket_ranges for checking update
            let bucket_update_diff_size_threshold =
                self.ctx.coprocessor_host.cfg.region_bucket_size.0 / 2;
            if diff_in_bytes >= bucket_update_diff_size_threshold {
                bucket_ranges.push(BucketRange(keys[i].clone(), keys[i + 1].clone()));
            }
        }
        Some(bucket_ranges)
    }

    fn on_schedule_half_split_region(
        &mut self,
        region_epoch: &metapb::RegionEpoch,
        start_key: Option<Vec<u8>>,
        end_key: Option<Vec<u8>>,
        policy: CheckPolicy,
        source: &str,
        _cb: Callback<EK::Snapshot>,
    ) {
        let is_key_range = start_key.is_some() && end_key.is_some();
        info!(
            "on half split";
            "region_id" => self.fsm.region_id(),
            "peer_id" => self.fsm.peer_id(),
            "is_key_range" => is_key_range,
            "policy" => ?policy,
            "source" => source,
        );
        if !self.fsm.peer.is_leader() {
            // region on this store is no longer leader, skipped.
            warn!(
                "not leader, skip";
                "region_id" => self.fsm.region_id(),
                "peer_id" => self.fsm.peer_id(),
                "is_key_range" => is_key_range,
            );
            return;
        }

        let region = self.fsm.peer.region();
        if util::is_epoch_stale(region_epoch, region.get_region_epoch()) {
            warn!(
                "receive a stale halfsplit message";
                "region_id" => self.fsm.region_id(),
                "peer_id" => self.fsm.peer_id(),
                "is_key_range" => is_key_range,
            );
            return;
        }

        // Do not check the bucket ranges if we want to split the region with a given
        // key range, this is to avoid compatibility issues.
        let split_check_bucket_ranges = if !is_key_range {
            self.gen_bucket_range_for_update()
        } else {
            None
        };
        #[cfg(any(test, feature = "testexport"))]
        {
            if let Callback::Test { cb } = _cb {
                let peer_stat = PeerInternalStat {
                    buckets: Arc::default(),
                    bucket_ranges: split_check_bucket_ranges.clone(),
                };
                cb(peer_stat);
            }
        }
        let task = SplitCheckTask::split_check_key_range(
            region.clone(),
            start_key,
            end_key,
            false,
            policy,
            split_check_bucket_ranges,
        );
        if let Err(e) = self.ctx.split_check_scheduler.schedule(task) {
            error!(
                "failed to schedule split check";
                "region_id" => self.fsm.region_id(),
                "peer_id" => self.fsm.peer_id(),
                "is_key_range" => is_key_range,
                "err" => %e,
            );
        }
    }

    fn on_pd_heartbeat_tick(&mut self) {
        if !self.ctx.cfg.hibernate_regions {
            self.register_pd_heartbeat_tick();
        }
        self.fsm.peer.check_peers();

        if !self.fsm.peer.is_leader() {
            return;
        }
        self.fsm.peer.heartbeat_pd(self.ctx);
        if self.ctx.cfg.hibernate_regions && self.fsm.peer.replication_mode_need_catch_up() {
            self.register_pd_heartbeat_tick();
        }
    }

    fn register_pd_heartbeat_tick(&mut self) {
        self.schedule_tick(PeerTick::PdHeartbeat)
    }

    fn on_check_peer_stale_state_tick(&mut self) {
        if self.fsm.peer.pending_remove {
            return;
        }

        self.register_check_peer_stale_state_tick();

        if self.fsm.peer.is_handling_snapshot() || self.fsm.peer.has_pending_snapshot() {
            return;
        }

        if let Some(ForceLeaderState::ForceLeader { time, .. }) = self.fsm.peer.force_leader {
            // Clean up the force leader state after a timeout, since the PD recovery
            // process may have been aborted for some reasons.
            if time.saturating_elapsed()
                > cmp::max(
                    self.ctx.cfg.peer_stale_state_check_interval.0,
                    Duration::from_secs(60),
                )
            {
                self.on_exit_force_leader();
            }
        }

        if self.ctx.cfg.hibernate_regions {
            let group_state = self.fsm.hibernate_state.group_state();
            if group_state == GroupState::Idle {
                self.fsm.peer.ping();
                if !self.fsm.peer.is_leader() {
                    // The peer will keep tick some times after its state becomes
                    // GroupState::Idle, in which case its state shouldn't be changed.
                    if !self.fsm.tick_registry[PeerTick::Raft as usize] {
                        // If leader is able to receive message but can't send out any,
                        // follower should be able to start an election.
                        self.fsm.reset_hibernate_state(GroupState::PreChaos);
                    }
                } else {
                    self.fsm.has_ready = true;
                    // Schedule a pd heartbeat to discover down and pending peer when
                    // hibernate_regions is enabled.
                    self.register_pd_heartbeat_tick();
                }
            } else if group_state == GroupState::PreChaos {
                self.fsm.reset_hibernate_state(GroupState::Chaos);
            } else if group_state == GroupState::Chaos {
                // Register tick if it's not yet. Only when it fails to receive ping from leader
                // after two stale check can a follower actually tick.
                self.register_raft_base_tick();
            }
        }

        // If this peer detects the leader is missing for a long long time,
        // it should consider itself as a stale peer which is removed from
        // the original cluster.
        // This most likely happens in the following scenario:
        // At first, there are three peer A, B, C in the cluster, and A is leader.
        // Peer B gets down. And then A adds D, E, F into the cluster.
        // Peer D becomes leader of the new cluster, and then removes peer A, B, C.
        // After all these peer in and out, now the cluster has peer D, E, F.
        // If peer B goes up at this moment, it still thinks it is one of the cluster
        // and has peers A, C. However, it could not reach A, C since they are removed
        // from the cluster or probably destroyed.
        // Meantime, D, E, F would not reach B, since it's not in the cluster anymore.
        // In this case, peer B would notice that the leader is missing for a long time,
        // and it would check with pd to confirm whether it's still a member of the
        // cluster. If not, it destroys itself as a stale peer which is removed out
        // already.
        let state = self.fsm.peer.check_stale_state(self.ctx);
        fail_point!("peer_check_stale_state", state != StaleState::Valid, |_| {});
        match state {
            StaleState::Valid => (),
            StaleState::LeaderMissing => {
                warn!(
                    "leader missing longer than abnormal_leader_missing_duration";
                    "region_id" => self.fsm.region_id(),
                    "peer_id" => self.fsm.peer_id(),
                    "expect" => %self.ctx.cfg.abnormal_leader_missing_duration,
                );
                self.ctx
                    .raft_metrics
                    .leader_missing
                    .lock()
                    .unwrap()
                    .insert(self.region_id());
            }
            StaleState::ToValidate => {
                // for peer B in case 1 above
                warn!(
                    "leader missing longer than max_leader_missing_duration. \
                     To check with pd and other peers whether it's still valid";
                    "region_id" => self.fsm.region_id(),
                    "peer_id" => self.fsm.peer_id(),
                    "expect" => %self.ctx.cfg.max_leader_missing_duration,
                );

                self.fsm.peer.bcast_check_stale_peer_message(self.ctx);

                let task = PdTask::ValidatePeer {
                    peer: self.fsm.peer.peer.clone(),
                    region: self.fsm.peer.region().clone(),
                };
                if let Err(e) = self.ctx.pd_scheduler.schedule(task) {
                    error!(
                        "failed to notify pd";
                        "region_id" => self.fsm.region_id(),
                        "peer_id" => self.fsm.peer_id(),
                        "err" => %e,
                    )
                }
            }
        }
    }

    fn register_check_peer_stale_state_tick(&mut self) {
        self.schedule_tick(PeerTick::CheckPeerStaleState)
    }

    fn register_reactivate_memory_lock_tick(&mut self) {
        self.schedule_tick(PeerTick::ReactivateMemoryLock)
    }

    fn on_reactivate_memory_lock_tick(&mut self) {
        let mut pessimistic_locks = self.fsm.peer.txn_ext.pessimistic_locks.write();

        // If it is not leader, we needn't reactivate by tick. In-memory pessimistic
        // lock will be enabled when this region becomes leader again.
        // And this tick is currently only used for the leader transfer failure case.
        if !self.fsm.peer.is_leader() || pessimistic_locks.status != LocksStatus::TransferringLeader
        {
            return;
        }

        self.fsm.reactivate_memory_lock_ticks += 1;
        let transferring_leader = self.fsm.peer.raft_group.raft.lead_transferee.is_some();
        // `lead_transferee` is not set immediately after the lock status changes. So,
        // we need the tick count condition to avoid reactivating too early.
        if !transferring_leader
            && self.fsm.reactivate_memory_lock_ticks
                >= self.ctx.cfg.reactive_memory_lock_timeout_tick
        {
            pessimistic_locks.status = LocksStatus::Normal;
            self.fsm.reactivate_memory_lock_ticks = 0;
        } else {
            drop(pessimistic_locks);
            self.register_reactivate_memory_lock_tick();
        }
    }

    fn on_report_region_buckets_tick(&mut self) {
        if !self.fsm.peer.is_leader()
            || self.fsm.peer.region_buckets.is_none()
            || self.fsm.hibernate_state.group_state() == GroupState::Idle
        {
            return;
        }

        let region_id = self.region_id();
        let peer_id = self.fsm.peer_id();
        let region_buckets = self.fsm.peer.region_buckets.as_mut().unwrap();
        if let Err(e) = self
            .ctx
            .pd_scheduler
            .schedule(PdTask::ReportBuckets(region_buckets.clone()))
        {
            error!(
                "failed to report region buckets";
                "region_id" => region_id,
                "peer_id" => peer_id,
                "err" => ?e,
            );
        }
        region_buckets.stats = new_bucket_stats(&region_buckets.meta);

        self.register_report_region_buckets_tick();
    }

    fn register_report_region_buckets_tick(&mut self) {
        self.schedule_tick(PeerTick::ReportBuckets)
    }
}

impl<'a, EK, ER, T: Transport> PeerFsmDelegate<'a, EK, ER, T>
where
    EK: KvEngine,
    ER: RaftEngine,
{
    fn on_ready_compute_hash(
        &mut self,
        region: metapb::Region,
        index: u64,
        context: Vec<u8>,
        snap: EK::Snapshot,
    ) {
        self.fsm.peer.consistency_state.last_check_time = Instant::now();
        let task = ConsistencyCheckTask::compute_hash(region, index, context, snap);
        info!(
            "schedule compute hash task";
            "region_id" => self.fsm.region_id(),
            "peer_id" => self.fsm.peer_id(),
            "task" => %task,
        );
        if let Err(e) = self.ctx.consistency_check_scheduler.schedule(task) {
            error!(
                "schedule failed";
                "region_id" => self.fsm.region_id(),
                "peer_id" => self.fsm.peer_id(),
                "err" => %e,
            );
        }
    }

    fn on_ready_verify_hash(
        &mut self,
        expected_index: u64,
        context: Vec<u8>,
        expected_hash: Vec<u8>,
    ) {
        self.verify_and_store_hash(expected_index, context, expected_hash);
    }

    fn on_hash_computed(&mut self, index: u64, context: Vec<u8>, hash: Vec<u8>) {
        if !self.verify_and_store_hash(index, context, hash) {
            return;
        }

        let req = new_verify_hash_request(
            self.region_id(),
            self.fsm.peer.peer.clone(),
            &self.fsm.peer.consistency_state,
        );
        self.propose_raft_command_internal(req, Callback::None, DiskFullOpt::NotAllowedOnFull);
    }

    fn on_ingest_sst_result(&mut self, ssts: Vec<SstMetaInfo>) {
        let mut size = 0;
        let mut keys = 0;
        for sst in &ssts {
            size += sst.total_bytes;
            keys += sst.total_kvs;
        }
        self.fsm.peer.approximate_size =
            Some(self.fsm.peer.approximate_size.unwrap_or_default() + size);
        self.fsm.peer.approximate_keys =
            Some(self.fsm.peer.approximate_keys.unwrap_or_default() + keys);
        // The ingested file may be overlapped with the data in engine, so we need to
        // check it again to get the accurate value.
        self.fsm.peer.may_skip_split_check = false;
        if self.fsm.peer.is_leader() {
            self.on_pd_heartbeat_tick();
            self.register_split_region_check_tick();
        }
    }

    fn on_transfer_leader(&mut self, term: u64) {
        // If the term has changed between proposing and executing the TransferLeader
        // request, ignore it because this request may be stale.
        if term != self.fsm.peer.term() {
            return;
        }
        // As the leader can propose the TransferLeader request successfully, the disk
        // of the leader is probably not full.
        self.fsm.peer.execute_transfer_leader(
            self.ctx,
            self.fsm.peer.leader_id(),
            DiskUsage::Normal,
            true,
        );
        self.fsm.has_ready = true;
    }

    /// Verify and store the hash to state. return true means the hash has been
    /// stored successfully.
    // TODO: Consider context in the function.
    fn verify_and_store_hash(
        &mut self,
        expected_index: u64,
        _context: Vec<u8>,
        expected_hash: Vec<u8>,
    ) -> bool {
        if expected_index < self.fsm.peer.consistency_state.index {
            REGION_HASH_COUNTER.verify.miss.inc();
            warn!(
                "has scheduled a new hash, skip.";
                "region_id" => self.fsm.region_id(),
                "peer_id" => self.fsm.peer_id(),
                "index" => self.fsm.peer.consistency_state.index,
                "expected_index" => expected_index,
            );
            return false;
        }
        if self.fsm.peer.consistency_state.index == expected_index {
            if self.fsm.peer.consistency_state.hash.is_empty() {
                warn!(
                    "duplicated consistency check detected, skip.";
                    "region_id" => self.fsm.region_id(),
                    "peer_id" => self.fsm.peer_id(),
                );
                return false;
            }
            if self.fsm.peer.consistency_state.hash != expected_hash {
                panic!(
                    "{} hash at {} not correct, want \"{}\", got \"{}\"!!!",
                    self.fsm.peer.tag,
                    self.fsm.peer.consistency_state.index,
                    escape(&expected_hash),
                    escape(&self.fsm.peer.consistency_state.hash)
                );
            }
            info!(
                "consistency check pass.";
                "region_id" => self.fsm.region_id(),
                "peer_id" => self.fsm.peer_id(),
                "index" => self.fsm.peer.consistency_state.index
            );
            REGION_HASH_COUNTER.verify.matched.inc();
            self.fsm.peer.consistency_state.hash = vec![];
            return false;
        }
        if self.fsm.peer.consistency_state.index != INVALID_INDEX
            && !self.fsm.peer.consistency_state.hash.is_empty()
        {
            // Maybe computing is too slow or computed result is dropped due to channel
            // full. If computing is too slow, miss count will be increased
            // twice.
            REGION_HASH_COUNTER.verify.miss.inc();
            warn!(
                "hash belongs to wrong index, skip.";
                "region_id" => self.fsm.region_id(),
                "peer_id" => self.fsm.peer_id(),
                "index" => self.fsm.peer.consistency_state.index,
                "expected_index" => expected_index,
            );
        }

        info!(
            "save hash for consistency check later.";
            "region_id" => self.fsm.region_id(),
            "peer_id" => self.fsm.peer_id(),
            "index" => expected_index,
        );
        self.fsm.peer.consistency_state.index = expected_index;
        self.fsm.peer.consistency_state.hash = expected_hash;
        true
    }
}

/// Checks merge target, returns whether the source peer should be destroyed and
/// whether the source peer is merged to this target peer.
///
/// It returns (`can_destroy`, `merge_to_this_peer`).
///
/// `can_destroy` is true when there is a network isolation which leads to a
/// follower of a merge target Region's log falls behind and then receive a
/// snapshot with epoch version after merge.
///
/// `merge_to_this_peer` is true when `can_destroy` is true and the source peer
/// is merged to this target peer.
pub fn maybe_destroy_source(
    meta: &StoreMeta,
    target_region_id: u64,
    target_peer_id: u64,
    source_region_id: u64,
    region_epoch: RegionEpoch,
) -> (bool, bool) {
    if let Some(merge_targets) = meta.pending_merge_targets.get(&target_region_id) {
        if let Some(target_region) = merge_targets.get(&source_region_id) {
            info!(
                "[region {}] checking source {} epoch: {:?}, merge target epoch: {:?}",
                target_region_id,
                source_region_id,
                region_epoch,
                target_region.get_region_epoch(),
            );
            // The target peer will move on, namely, it will apply a snapshot generated
            // after merge, so destroy source peer.
            if region_epoch.get_version() > target_region.get_region_epoch().get_version() {
                return (
                    true,
                    target_peer_id
                        == util::find_peer(target_region, meta.store_id.unwrap())
                            .unwrap()
                            .get_id(),
                );
            }
            // Wait till the target peer has caught up logs and source peer will be
            // destroyed at that time.
            return (false, false);
        }
    }
    (false, false)
}

pub fn new_read_index_request(
    region_id: u64,
    region_epoch: RegionEpoch,
    peer: metapb::Peer,
) -> RaftCmdRequest {
    let mut request = RaftCmdRequest::default();
    request.mut_header().set_region_id(region_id);
    request.mut_header().set_region_epoch(region_epoch);
    request.mut_header().set_peer(peer);
    let mut cmd = Request::default();
    cmd.set_cmd_type(CmdType::ReadIndex);
    request
}

pub fn new_admin_request(region_id: u64, peer: metapb::Peer) -> RaftCmdRequest {
    let mut request = RaftCmdRequest::default();
    request.mut_header().set_region_id(region_id);
    request.mut_header().set_peer(peer);
    request
}

fn new_verify_hash_request(
    region_id: u64,
    peer: metapb::Peer,
    state: &ConsistencyState,
) -> RaftCmdRequest {
    let mut request = new_admin_request(region_id, peer);

    let mut admin = AdminRequest::default();
    admin.set_cmd_type(AdminCmdType::VerifyHash);
    admin.mut_verify_hash().set_index(state.index);
    admin.mut_verify_hash().set_context(state.context.clone());
    admin.mut_verify_hash().set_hash(state.hash.clone());
    request.set_admin_request(admin);
    request
}

fn new_compact_log_request(
    region_id: u64,
    peer: metapb::Peer,
    compact_index: u64,
    compact_term: u64,
) -> RaftCmdRequest {
    let mut request = new_admin_request(region_id, peer);

    let mut admin = AdminRequest::default();
    admin.set_cmd_type(AdminCmdType::CompactLog);
    admin.mut_compact_log().set_compact_index(compact_index);
    admin.mut_compact_log().set_compact_term(compact_term);
    request.set_admin_request(admin);
    request
}

fn demote_failed_voters_request(
    region: &metapb::Region,
    peer: &metapb::Peer,
    failed_voters: Vec<metapb::Peer>,
) -> Option<RaftCmdRequest> {
    let failed_voter_ids = HashSet::from_iter(failed_voters.iter().map(|voter| voter.get_id()));
    let mut req = new_admin_request(region.get_id(), peer.clone());
    req.mut_header()
        .set_region_epoch(region.get_region_epoch().clone());
    let mut change_peer_reqs: Vec<pdpb::ChangePeer> = region
        .get_peers()
        .iter()
        .filter_map(|peer| {
            if failed_voter_ids.contains(&peer.get_id())
                && peer.get_role() == metapb::PeerRole::Voter
            {
                let mut peer_clone = peer.clone();
                peer_clone.set_role(metapb::PeerRole::Learner);
                let mut cp = pdpb::ChangePeer::default();
                cp.set_change_type(ConfChangeType::AddLearnerNode);
                cp.set_peer(peer_clone);
                return Some(cp);
            }
            None
        })
        .collect();

    // Promote self if it is a learner.
    if peer.get_role() == metapb::PeerRole::Learner {
        let mut cp = pdpb::ChangePeer::default();
        cp.set_change_type(ConfChangeType::AddNode);
        let mut promote = peer.clone();
        promote.set_role(metapb::PeerRole::Voter);
        cp.set_peer(promote);
        change_peer_reqs.push(cp);
    }
    if change_peer_reqs.is_empty() {
        return None;
    }
    req.set_admin_request(new_change_peer_v2_request(change_peer_reqs));
    Some(req)
}

fn exit_joint_request(region: &metapb::Region, peer: &metapb::Peer) -> RaftCmdRequest {
    let mut req = new_admin_request(region.get_id(), peer.clone());
    req.mut_header()
        .set_region_epoch(region.get_region_epoch().clone());
    req.set_admin_request(new_change_peer_v2_request(vec![]));
    req
}

impl<'a, EK, ER, T: Transport> PeerFsmDelegate<'a, EK, ER, T>
where
    EK: KvEngine,
    ER: RaftEngine,
{
    // Handle status commands here, separate the logic, maybe we can move it
    // to another file later.
    // Unlike other commands (write or admin), status commands only show current
    // store status, so no need to handle it in raft group.
    fn execute_status_command(&mut self, request: &RaftCmdRequest) -> Result<RaftCmdResponse> {
        let cmd_type = request.get_status_request().get_cmd_type();

        let mut response = match cmd_type {
            StatusCmdType::RegionLeader => self.execute_region_leader(),
            StatusCmdType::RegionDetail => self.execute_region_detail(request),
            StatusCmdType::InvalidStatus => {
                Err(box_err!("{} invalid status command!", self.fsm.peer.tag))
            }
        }?;
        response.set_cmd_type(cmd_type);

        let mut resp = RaftCmdResponse::default();
        resp.set_status_response(response);
        // Bind peer current term here.
        bind_term(&mut resp, self.fsm.peer.term());
        Ok(resp)
    }

    fn execute_region_leader(&mut self) -> Result<StatusResponse> {
        let mut resp = StatusResponse::default();
        if let Some(leader) = self.fsm.peer.get_peer_from_cache(self.fsm.peer.leader_id()) {
            resp.mut_region_leader().set_leader(leader);
        }

        Ok(resp)
    }

    fn execute_region_detail(&mut self, request: &RaftCmdRequest) -> Result<StatusResponse> {
        if !self.fsm.peer.get_store().is_initialized() {
            let region_id = request.get_header().get_region_id();
            return Err(Error::RegionNotInitialized(region_id));
        }
        let mut resp = StatusResponse::default();
        resp.mut_region_detail()
            .set_region(self.fsm.peer.region().clone());
        if let Some(leader) = self.fsm.peer.get_peer_from_cache(self.fsm.peer.leader_id()) {
            resp.mut_region_detail().set_leader(leader);
        }

        Ok(resp)
    }
}

impl<EK: KvEngine, ER: RaftEngine> AbstractPeer for PeerFsm<EK, ER> {
    fn meta_peer(&self) -> &metapb::Peer {
        &self.peer.peer
    }
    fn group_state(&self) -> GroupState {
        self.hibernate_state.group_state()
    }
    fn region(&self) -> &metapb::Region {
        self.peer.raft_group.store().region()
    }
    fn apply_state(&self) -> &RaftApplyState {
        self.peer.raft_group.store().apply_state()
    }
    fn raft_status(&self) -> raft::Status<'_> {
        self.peer.raft_group.status()
    }
    fn raft_commit_index(&self) -> u64 {
        self.peer.raft_group.store().commit_index()
    }
    fn pending_merge_state(&self) -> Option<&MergeState> {
        self.peer.pending_merge_state.as_ref()
    }
}

mod memtrace {
    use memory_trace_macros::MemoryTraceHelper;

    use super::*;

    /// Heap size for Raft internal `ReadOnly`.
    #[derive(MemoryTraceHelper, Default, Debug)]
    pub struct PeerMemoryTrace {
        /// `ReadOnly` memory usage in Raft groups.
        pub read_only: usize,
        /// `Progress` memory usage in Raft groups.
        pub progress: usize,
        /// `Proposal` memory usage for peers.
        pub proposals: usize,
        pub rest: usize,
    }

    impl<EK, ER> PeerFsm<EK, ER>
    where
        EK: KvEngine,
        ER: RaftEngine,
    {
        pub fn raft_read_size(&self) -> usize {
            let msg_size = mem::size_of::<raft::eraftpb::Message>();
            let raft = &self.peer.raft_group.raft;

            // We use Uuid for read request.
            let mut size = raft.read_states.len() * (mem::size_of::<ReadState>() + 16);
            size += raft.read_only.read_index_queue.len() * 16;

            // Every requests have at least header, which should be at least 8 bytes.
            size + raft.read_only.pending_read_index.len() * (16 + msg_size)
        }

        pub fn raft_progress_size(&self) -> usize {
            let peer_cnt = self.peer.region().get_peers().len();
            mem::size_of::<Progress>() * peer_cnt * 6 / 5
                + self.peer.raft_group.raft.inflight_buffers_size()
        }
    }
}

#[cfg(test)]
mod tests {
    use std::sync::{
        atomic::{AtomicBool, Ordering},
        Arc,
    };

    use engine_test::kv::KvTestEngine;
    use kvproto::raft_cmdpb::{
        AdminRequest, CmdType, PutRequest, RaftCmdRequest, RaftCmdResponse, Request, Response,
        StatusRequest,
    };
    use protobuf::Message;
    use tikv_util::config::ReadableSize;

    use super::*;
    use crate::store::{
        local_metrics::RaftMetrics,
        msg::{Callback, ExtCallback, RaftCommand},
    };

    #[test]
    fn test_batch_raft_cmd_request_builder() {
        let mut cfg = Config::default();
        cfg.raft_entry_max_size = ReadableSize(1000);
        let mut builder = BatchRaftCmdRequestBuilder::<KvTestEngine>::new();
        let mut q = Request::default();
        let mut metric = RaftMetrics::new(true);

        let mut req = RaftCmdRequest::default();
        req.set_admin_request(AdminRequest::default());
        assert!(!builder.can_batch(&cfg, &req, 0));

        let mut req = RaftCmdRequest::default();
        req.set_status_request(StatusRequest::default());
        assert!(!builder.can_batch(&cfg, &req, 0));

        let mut req = RaftCmdRequest::default();
        let mut put = PutRequest::default();
        put.set_key(b"aaaa".to_vec());
        put.set_value(b"bbbb".to_vec());
        q.set_cmd_type(CmdType::Put);
        q.set_put(put);
        req.mut_requests().push(q.clone());
        let _ = q.take_put();
        let req_size = req.compute_size();
        assert!(builder.can_batch(&cfg, &req, req_size));

        let mut req = RaftCmdRequest::default();
        q.set_cmd_type(CmdType::Snap);
        req.mut_requests().push(q.clone());
        let mut put = PutRequest::default();
        put.set_key(b"aaaa".to_vec());
        put.set_value(b"bbbb".to_vec());
        q.set_cmd_type(CmdType::Put);
        q.set_put(put);
        req.mut_requests().push(q.clone());
        let req_size = req.compute_size();
        assert!(!builder.can_batch(&cfg, &req, req_size));

        let mut req = RaftCmdRequest::default();
        let mut put = PutRequest::default();
        put.set_key(b"aaaa".to_vec());
        put.set_value(vec![8_u8; 2000]);
        q.set_cmd_type(CmdType::Put);
        q.set_put(put);
        req.mut_requests().push(q.clone());
        let req_size = req.compute_size();
        assert!(!builder.can_batch(&cfg, &req, req_size));

        // Check batch callback
        let mut req = RaftCmdRequest::default();
        let mut put = PutRequest::default();
        put.set_key(b"aaaa".to_vec());
        put.set_value(vec![8_u8; 20]);
        q.set_cmd_type(CmdType::Put);
        q.set_put(put);
        req.mut_requests().push(q);
        let mut cbs_flags = vec![];
        let mut proposed_cbs_flags = vec![];
        let mut committed_cbs_flags = vec![];
        let mut response = RaftCmdResponse::default();
        for i in 0..10 {
            let flag = Arc::new(AtomicBool::new(false));
            cbs_flags.push(flag.clone());
            // Some commands don't have proposed_cb.
            let proposed_cb: Option<ExtCallback> = if i % 2 == 0 {
                let proposed_flag = Arc::new(AtomicBool::new(false));
                proposed_cbs_flags.push(proposed_flag.clone());
                Some(Box::new(move || {
                    proposed_flag.store(true, Ordering::Release);
                }))
            } else {
                None
            };
            let committed_cb: Option<ExtCallback> = if i % 3 == 0 {
                let committed_flag = Arc::new(AtomicBool::new(false));
                committed_cbs_flags.push(committed_flag.clone());
                Some(Box::new(move || {
                    committed_flag.store(true, Ordering::Release);
                }))
            } else {
                None
            };
            let cb = Callback::write_ext(
                Box::new(move |_resp| {
                    flag.store(true, Ordering::Release);
                }),
                proposed_cb,
                committed_cb,
            );
            response.mut_responses().push(Response::default());
            let cmd = RaftCommand::new(req.clone(), cb);
            builder.add(cmd, 100);
        }
        let (request, mut callback) = builder.build(&mut metric).unwrap();
        callback.invoke_proposed();
        for flag in proposed_cbs_flags {
            assert!(flag.load(Ordering::Acquire));
        }
        callback.invoke_committed();
        for flag in committed_cbs_flags {
            assert!(flag.load(Ordering::Acquire));
        }
        assert_eq!(10, request.get_requests().len());
        callback.invoke_with_response(response);
        for flag in cbs_flags {
            assert!(flag.load(Ordering::Acquire));
        }
    }
}<|MERGE_RESOLUTION|>--- conflicted
+++ resolved
@@ -2116,7 +2116,7 @@
                 }
                 if res.apply_state.applied_index < self.fsm.peer.get_store().applied_index() {
                     res.apply_state.applied_index = self.fsm.peer.get_store().applied_index();
-                    res.applied_index_term = self.fsm.peer.get_store().applied_index_term();
+                    res.applied_term = self.fsm.peer.get_store().applied_term();
                 }
                 let applied_index = res.apply_state.applied_index;
                 let buckets = self.fsm.peer.region_buckets.as_mut();
@@ -2511,11 +2511,7 @@
                 self.on_hibernate_response(msg.get_from_peer());
             }
             ExtraMessageType::MsgRejectRaftLogCausedByMemoryUsage => {
-<<<<<<< HEAD
-                unimplemented!();
-=======
                 unimplemented!()
->>>>>>> 5c866c46
             }
         }
     }
@@ -3485,18 +3481,21 @@
                                 );
                                 // // set to uninitialized
                                 // self.fsm.peer.pending
-                                // // If the previous peer is witness, but the new peer is not witness,
+                                // // If the previous peer is witness, but the
+                                // new peer is not witness,
                                 // if self
                                 //     .fsm
                                 //     .peer
                                 //     .raft_group
-                                //     .request_snapshot(self.fsm.peer.get_store().first_index())
+                                //     .request_snapshot(self.fsm.peer.
+                                // get_store().first_index())
                                 //     .is_err()
                                 // {
                                 //     // dropped, need to request later
                                 //     // TODO:
                                 // }
-                                // if self.fsm.peer.raft_group.raft.pending_request_snapshot == INVALID_INDEX {
+                                // if self.fsm.peer.raft_group.raft.
+                                // pending_request_snapshot == INVALID_INDEX {
                             }
                             _ => {}
                         }
@@ -5077,8 +5076,6 @@
             }
         }
 
-<<<<<<< HEAD
-        let mut total_gc_logs = 0;
         let mut has_witness = false;
         for p in self.region().get_peers() {
             if p.is_witness {
@@ -5086,10 +5083,7 @@
                 break;
             }
         }
-        let first_idx = self.fsm.peer.get_store().first_index();
-
-=======
->>>>>>> 5c866c46
+
         let mut compact_idx = if force_compact && replicated_idx > first_idx {
             replicated_idx
         } else if !has_witness
