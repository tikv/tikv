// Copyright 2018 TiKV Project Authors. Licensed under Apache-2.0.

// #[PerformanceCriticalPath]
use std::{
    borrow::Cow,
    cell::Cell,
    cmp,
    collections::{
        Bound::{Excluded, Unbounded},
        VecDeque,
    },
    iter::{FromIterator, Iterator},
    mem,
    sync::{Arc, Mutex},
    time::{Duration, Instant},
    u64,
};

use batch_system::{BasicMailbox, Fsm};
use collections::{HashMap, HashSet};
use engine_traits::{Engines, KvEngine, RaftEngine, SstMetaInfo, WriteBatchExt, CF_LOCK, CF_RAFT};
use error_code::ErrorCodeExt;
use fail::fail_point;
use keys::{self, enc_end_key, enc_start_key};
use kvproto::{
    errorpb,
    import_sstpb::SwitchMode,
    kvrpcpb::DiskFullOpt,
    metapb::{self, Region, RegionEpoch},
    pdpb::{self, CheckPolicy},
    raft_cmdpb::{
        AdminCmdType, AdminRequest, CmdType, PutRequest, RaftCmdRequest, RaftCmdResponse, Request,
        StatusCmdType, StatusResponse,
    },
    raft_serverpb::{
        ExtraMessage, ExtraMessageType, MergeState, PeerState, RaftMessage, RaftSnapshotData,
        RaftTruncatedState, RegionLocalState,
    },
    replication_modepb::{DrAutoSyncState, ReplicationMode},
};
use parking_lot::RwLockWriteGuard;
use pd_client::{merge_bucket_stats, new_bucket_stats, BucketMeta, BucketStat};
use protobuf::Message;
use raft::{
    self,
    eraftpb::{self, ConfChangeType, MessageType},
    GetEntriesContext, Progress, ReadState, SnapshotStatus, StateRole, INVALID_INDEX, NO_LIMIT,
};
use smallvec::SmallVec;
use tikv_alloc::trace::TraceEvent;
use tikv_util::{
    box_err, debug, defer, error, escape, info, is_zero_duration,
    mpsc::{self, LooseBoundedSender, Receiver},
    sys::{disk::DiskUsage, memory_usage_reaches_high_water},
    time::{monotonic_raw_now, Instant as TiInstant},
    trace, warn,
    worker::{ScheduleError, Scheduler},
    Either,
};
use tracker::GLOBAL_TRACKERS;
use txn_types::WriteBatchFlags;

use self::memtrace::*;
#[cfg(any(test, feature = "testexport"))]
use crate::store::PeerInternalStat;
use crate::{
    coprocessor::{RegionChangeEvent, RegionChangeReason},
    store::{
        cmd_resp::{bind_term, new_error},
        fsm::{
            apply,
            store::{PollContext, StoreMeta},
            ApplyMetrics, ApplyTask, ApplyTaskRes, CatchUpLogs, ChangeObserver, ChangePeer,
            ExecResult,
        },
        hibernate_state::{GroupState, HibernateState},
        local_metrics::{RaftMetrics, TimeTracker},
        memory::*,
        metrics::*,
        msg::{Callback, ExtCallback, InspectedRaftMessage},
        peer::{
            ConsistencyState, ForceLeaderState, Peer, PersistSnapshotResult, StaleState,
            UnsafeRecoveryExecutePlanSyncer, UnsafeRecoveryFillOutReportSyncer,
            UnsafeRecoveryForceLeaderSyncer, UnsafeRecoveryState, UnsafeRecoveryWaitApplySyncer,
            TRANSFER_LEADER_COMMAND_REPLY_CTX,
        },
        region_meta::RegionMeta,
        transport::Transport,
        util,
        util::{is_learner, KeysInfoFormatter, LeaseState},
        worker::{
            new_change_peer_v2_request, Bucket, BucketRange, CleanupTask, ConsistencyCheckTask,
            GcSnapshotTask, RaftlogFetchTask, RaftlogGcTask, ReadDelegate, ReadProgress,
            RegionTask, SplitCheckTask,
        },
        CasualMessage, Config, LocksStatus, MergeResultKind, PdTask, PeerMsg, PeerTick,
<<<<<<< HEAD
        ProposalContext, RaftCmdExtraOpts, RaftCommand, RaftlogFetchResult, SignificantMsg,
        SnapKey, StoreMsg, WriteCallback,
=======
        ProposalContext, RaftCmdExtraOpts, RaftCommand, RaftlogFetchResult, ReadCallback,
        SignificantMsg, SnapKey, StoreMsg, WriteCallback,
>>>>>>> aed26582
    },
    Error, Result,
};

#[derive(Clone, Copy, Debug)]
pub struct DelayDestroy {
    merged_by_target: bool,
    reason: DelayReason,
}

#[derive(Clone, Copy, Debug, PartialEq)]
enum DelayReason {
    UnPersistedReady,
    UnFlushLogGc,
    Shutdown,
}

/// Limits the maximum number of regions returned by error.
///
/// Another choice is using coprocessor batch limit, but 10 should be a good fit
/// in most case.
const MAX_REGIONS_IN_ERROR: usize = 10;
const REGION_SPLIT_SKIP_MAX_COUNT: usize = 3;

pub struct DestroyPeerJob {
    pub initialized: bool,
    pub region_id: u64,
    pub peer: metapb::Peer,
}

pub struct PeerFsm<EK, ER>
where
    EK: KvEngine,
    ER: RaftEngine,
{
    pub peer: Peer<EK, ER>,
    /// A registry for all scheduled ticks. This can avoid scheduling ticks
    /// twice accidentally.
    tick_registry: [bool; PeerTick::VARIANT_COUNT],
    /// Ticks for speed up campaign in chaos state.
    ///
    /// Followers will keep ticking in Idle mode to measure how many ticks have
    /// been skipped. Once it becomes chaos, those skipped ticks will be
    /// ticked so that it can campaign quickly instead of waiting an
    /// election timeout.
    ///
    /// This will be reset to 0 once it receives any messages from leader.
    missing_ticks: usize,
    hibernate_state: HibernateState,
    stopped: bool,
    has_ready: bool,
    mailbox: Option<BasicMailbox<PeerFsm<EK, ER>>>,
    pub receiver: Receiver<PeerMsg<EK>>,
    /// when snapshot is generating or sending, skip split check at most
    /// REGION_SPLIT_SKIT_MAX_COUNT times.
    skip_split_count: usize,
    /// Sometimes applied raft logs won't be compacted in time, because less
    /// compact means less sync-log in apply threads. Stale logs will be
    /// deleted if the skip time reaches this `skip_gc_raft_log_ticks`.
    skip_gc_raft_log_ticks: usize,
    reactivate_memory_lock_ticks: usize,

    /// Batch raft command which has the same header into an entry
    batch_req_builder: BatchRaftCmdRequestBuilder<EK>,

    trace: PeerMemoryTrace,

    /// Destroy is delayed because of some unpersisted readies in Peer.
    /// Should call `destroy_peer` again after persisting all readies.
    delayed_destroy: Option<DelayDestroy>,
    /// Before actually destroying a peer, ensure all log gc tasks are finished,
    /// so we can start destroying without seeking.
    logs_gc_flushed: bool,
}

pub struct BatchRaftCmdRequestBuilder<E>
where
    E: KvEngine,
{
    batch_req_size: u64,
    has_proposed_cb: bool,
    propose_checked: Option<bool>,
    request: Option<RaftCmdRequest>,
    callbacks: Vec<Callback<E::Snapshot>>,
}

impl<EK, ER> Drop for PeerFsm<EK, ER>
where
    EK: KvEngine,
    ER: RaftEngine,
{
    fn drop(&mut self) {
        self.peer.stop();
        let mut raft_messages_size = 0;
        while let Ok(msg) = self.receiver.try_recv() {
            let callback = match msg {
                PeerMsg::RaftCommand(cmd) => cmd.callback,
                PeerMsg::CasualMessage(CasualMessage::SplitRegion { callback, .. }) => callback,
                PeerMsg::RaftMessage(im) => {
                    raft_messages_size += im.heap_size;
                    continue;
                }
                _ => continue,
            };

            let mut err = errorpb::Error::default();
            err.set_message("region is not found".to_owned());
            err.mut_region_not_found().set_region_id(self.region_id());
            let mut resp = RaftCmdResponse::default();
            resp.mut_header().set_error(err);
            callback.invoke_with_response(resp);
        }
        (match self.hibernate_state.group_state() {
            GroupState::Idle | GroupState::PreChaos => &HIBERNATED_PEER_STATE_GAUGE.hibernated,
            _ => &HIBERNATED_PEER_STATE_GAUGE.awaken,
        })
        .dec();

        MEMTRACE_RAFT_MESSAGES.trace(TraceEvent::Sub(raft_messages_size));
        MEMTRACE_RAFT_ENTRIES.trace(TraceEvent::Sub(self.peer.memtrace_raft_entries));

        let mut event = TraceEvent::default();
        if let Some(e) = self.trace.reset(PeerMemoryTrace::default()) {
            event = event + e;
        }
        MEMTRACE_PEERS.trace(event);
    }
}

pub type SenderFsmPair<EK, ER> = (LooseBoundedSender<PeerMsg<EK>>, Box<PeerFsm<EK, ER>>);

impl<EK, ER> PeerFsm<EK, ER>
where
    EK: KvEngine,
    ER: RaftEngine,
{
    // If we create the peer actively, like bootstrap/split/merge region, we should
    // use this function to create the peer. The region must contain the peer info
    // for this store.
    pub fn create(
        store_id: u64,
        cfg: &Config,
        region_scheduler: Scheduler<RegionTask<EK::Snapshot>>,
        raftlog_fetch_scheduler: Scheduler<RaftlogFetchTask>,
        engines: Engines<EK, ER>,
        region: &metapb::Region,
    ) -> Result<SenderFsmPair<EK, ER>> {
        let meta_peer = match util::find_peer(region, store_id) {
            None => {
                return Err(box_err!(
                    "find no peer for store {} in region {:?}",
                    store_id,
                    region
                ));
            }
            Some(peer) => peer.clone(),
        };

        info!(
            "create peer";
            "region_id" => region.get_id(),
            "peer_id" => meta_peer.get_id(),
        );
        HIBERNATED_PEER_STATE_GAUGE.awaken.inc();
        let (tx, rx) = mpsc::loose_bounded(cfg.notify_capacity);
        Ok((
            tx,
            Box::new(PeerFsm {
                peer: Peer::new(
                    store_id,
                    cfg,
                    region_scheduler,
                    raftlog_fetch_scheduler,
                    engines,
                    region,
                    meta_peer,
                )?,
                tick_registry: [false; PeerTick::VARIANT_COUNT],
                missing_ticks: 0,
                hibernate_state: HibernateState::ordered(),
                stopped: false,
                has_ready: false,
                mailbox: None,
                receiver: rx,
                skip_split_count: 0,
                skip_gc_raft_log_ticks: 0,
                reactivate_memory_lock_ticks: 0,
                batch_req_builder: BatchRaftCmdRequestBuilder::new(),
                trace: PeerMemoryTrace::default(),
                delayed_destroy: None,
                logs_gc_flushed: false,
            }),
        ))
    }

    // The peer can be created from another node with raft membership changes, and
    // we only know the region_id and peer_id when creating this replicated peer,
    // the region info will be retrieved later after applying snapshot.
    pub fn replicate(
        store_id: u64,
        cfg: &Config,
        region_scheduler: Scheduler<RegionTask<EK::Snapshot>>,
        raftlog_fetch_scheduler: Scheduler<RaftlogFetchTask>,
        engines: Engines<EK, ER>,
        region_id: u64,
        peer: metapb::Peer,
    ) -> Result<SenderFsmPair<EK, ER>> {
        // We will remove tombstone key when apply snapshot
        info!(
            "replicate peer";
            "region_id" => region_id,
            "peer_id" => peer.get_id(),
        );

        let mut region = metapb::Region::default();
        region.set_id(region_id);

        HIBERNATED_PEER_STATE_GAUGE.awaken.inc();
        let (tx, rx) = mpsc::loose_bounded(cfg.notify_capacity);
        Ok((
            tx,
            Box::new(PeerFsm {
                peer: Peer::new(
                    store_id,
                    cfg,
                    region_scheduler,
                    raftlog_fetch_scheduler,
                    engines,
                    &region,
                    peer,
                )?,
                tick_registry: [false; PeerTick::VARIANT_COUNT],
                missing_ticks: 0,
                hibernate_state: HibernateState::ordered(),
                stopped: false,
                has_ready: false,
                mailbox: None,
                receiver: rx,
                skip_split_count: 0,
                skip_gc_raft_log_ticks: 0,
                reactivate_memory_lock_ticks: 0,
                batch_req_builder: BatchRaftCmdRequestBuilder::new(),
                trace: PeerMemoryTrace::default(),
                delayed_destroy: None,
                logs_gc_flushed: false,
            }),
        ))
    }

    #[inline]
    pub fn region_id(&self) -> u64 {
        self.peer.region().get_id()
    }

    #[inline]
    pub fn get_peer(&self) -> &Peer<EK, ER> {
        &self.peer
    }

    #[inline]
    pub fn peer_id(&self) -> u64 {
        self.peer.peer_id()
    }

    #[inline]
    pub fn stop(&mut self) {
        self.stopped = true;
    }

    pub fn set_pending_merge_state(&mut self, state: MergeState) {
        self.peer.pending_merge_state = Some(state);
    }

    pub fn schedule_applying_snapshot(&mut self) {
        self.peer.mut_store().schedule_applying_snapshot();
    }

    pub fn reset_hibernate_state(&mut self, state: GroupState) {
        self.hibernate_state.reset(state);
        if state == GroupState::Idle {
            self.peer.raft_group.raft.maybe_free_inflight_buffers();
        }
    }

    pub fn maybe_hibernate(&mut self) -> bool {
        self.hibernate_state
            .maybe_hibernate(self.peer.peer_id(), self.peer.region())
    }

    pub fn update_memory_trace(&mut self, event: &mut TraceEvent) {
        let task = PeerMemoryTrace {
            read_only: self.raft_read_size(),
            progress: self.raft_progress_size(),
            proposals: self.peer.proposal_size(),
            rest: self.peer.rest_size(),
        };
        if let Some(e) = self.trace.reset(task) {
            *event = *event + e;
        }
    }
}

impl<E> BatchRaftCmdRequestBuilder<E>
where
    E: KvEngine,
{
    fn new() -> BatchRaftCmdRequestBuilder<E> {
        BatchRaftCmdRequestBuilder {
            batch_req_size: 0,
            has_proposed_cb: false,
            propose_checked: None,
            request: None,
            callbacks: vec![],
        }
    }

    fn can_batch(&self, cfg: &Config, req: &RaftCmdRequest, req_size: u32) -> bool {
        // No batch request whose size exceed 20% of raft_entry_max_size,
        // so total size of request in batch_raft_request would not exceed
        // (40% + 20%) of raft_entry_max_size
        if req.get_requests().is_empty()
            || req_size as u64 > (cfg.raft_entry_max_size.0 as f64 * 0.2) as u64
        {
            return false;
        }
        for r in req.get_requests() {
            match r.get_cmd_type() {
                CmdType::Delete | CmdType::Put => (),
                _ => {
                    return false;
                }
            }
        }

        if let Some(batch_req) = self.request.as_ref() {
            if batch_req.get_header() != req.get_header() {
                return false;
            }
        }
        true
    }

    fn add(&mut self, cmd: RaftCommand<E::Snapshot>, req_size: u32) {
        let RaftCommand {
            mut request,
            mut callback,
            ..
        } = cmd;
        if let Some(batch_req) = self.request.as_mut() {
            let requests: Vec<_> = request.take_requests().into();
            for q in requests {
                batch_req.mut_requests().push(q);
            }
        } else {
            self.request = Some(request);
        };
        if callback.has_proposed_cb() {
            self.has_proposed_cb = true;
            if self.propose_checked.unwrap_or(false) {
                callback.invoke_proposed();
            }
        }
        self.callbacks.push(callback);
        self.batch_req_size += req_size as u64;
    }

    fn should_finish(&self, cfg: &Config) -> bool {
        if let Some(batch_req) = self.request.as_ref() {
            // Limit the size of batch request so that it will not exceed
            // raft_entry_max_size after adding header.
            if self.batch_req_size > (cfg.raft_entry_max_size.0 as f64 * 0.4) as u64 {
                return true;
            }
            if batch_req.get_requests().len() > <E as WriteBatchExt>::WRITE_BATCH_MAX_KEYS {
                return true;
            }
        }
        false
    }

    fn build(
        &mut self,
        metric: &mut RaftMetrics,
    ) -> Option<(RaftCmdRequest, Callback<E::Snapshot>)> {
        if let Some(req) = self.request.take() {
            self.batch_req_size = 0;
            self.has_proposed_cb = false;
            self.propose_checked = None;
            if self.callbacks.len() == 1 {
                let cb = self.callbacks.pop().unwrap();
                return Some((req, cb));
            }
            metric.propose.batch.inc_by(self.callbacks.len() as u64 - 1);
            let mut cbs = std::mem::take(&mut self.callbacks);
            let proposed_cbs: Vec<ExtCallback> = cbs
                .iter_mut()
                .filter_map(|cb| cb.take_proposed_cb())
                .collect();
            let proposed_cb: Option<ExtCallback> = if proposed_cbs.is_empty() {
                None
            } else {
                Some(Box::new(move || {
                    for proposed_cb in proposed_cbs {
                        proposed_cb();
                    }
                }))
            };
            let committed_cbs: Vec<_> = cbs
                .iter_mut()
                .filter_map(|cb| cb.take_committed_cb())
                .collect();
            let committed_cb: Option<ExtCallback> = if committed_cbs.is_empty() {
                None
            } else {
                Some(Box::new(move || {
                    for committed_cb in committed_cbs {
                        committed_cb();
                    }
                }))
            };

            let tokens: SmallVec<[TimeTracker; 4]> = cbs
                .iter_mut()
                .filter_map(|cb| cb.write_trackers().map(|t| t[0]))
                .collect();

            let mut cb = Callback::write_ext(
                Box::new(move |resp| {
                    for cb in cbs {
                        let mut cmd_resp = RaftCmdResponse::default();
                        cmd_resp.set_header(resp.response.get_header().clone());
                        cb.invoke_with_response(cmd_resp);
                    }
                }),
                proposed_cb,
                committed_cb,
            );

            if let Some(trackers) = cb.write_trackers_mut() {
                *trackers = tokens;
            }

            return Some((req, cb));
        }
        None
    }
}

impl<EK, ER> Fsm for PeerFsm<EK, ER>
where
    EK: KvEngine,
    ER: RaftEngine,
{
    type Message = PeerMsg<EK>;

    #[inline]
    fn is_stopped(&self) -> bool {
        self.stopped
    }

    /// Set a mailbox to FSM, which should be used to send message to itself.
    #[inline]
    fn set_mailbox(&mut self, mailbox: Cow<'_, BasicMailbox<Self>>)
    where
        Self: Sized,
    {
        self.mailbox = Some(mailbox.into_owned());
    }

    /// Take the mailbox from FSM. Implementation should ensure there will be
    /// no reference to mailbox after calling this method.
    #[inline]
    fn take_mailbox(&mut self) -> Option<BasicMailbox<Self>>
    where
        Self: Sized,
    {
        self.mailbox.take()
    }
}

pub struct PeerFsmDelegate<'a, EK, ER, T: 'static>
where
    EK: KvEngine,
    ER: RaftEngine,
{
    fsm: &'a mut PeerFsm<EK, ER>,
    ctx: &'a mut PollContext<EK, ER, T>,
}

impl<'a, EK, ER, T: Transport> PeerFsmDelegate<'a, EK, ER, T>
where
    EK: KvEngine,
    ER: RaftEngine,
{
    pub fn new(
        fsm: &'a mut PeerFsm<EK, ER>,
        ctx: &'a mut PollContext<EK, ER, T>,
    ) -> PeerFsmDelegate<'a, EK, ER, T> {
        PeerFsmDelegate { fsm, ctx }
    }

    pub fn handle_msgs(&mut self, msgs: &mut Vec<PeerMsg<EK>>) {
        for m in msgs.drain(..) {
            match m {
                PeerMsg::RaftMessage(msg) => {
                    if let Err(e) = self.on_raft_message(msg) {
                        error!(%e;
                            "handle raft message err";
                            "region_id" => self.fsm.region_id(),
                            "peer_id" => self.fsm.peer_id(),
                        );
                    }
                }
                PeerMsg::RaftCommand(cmd) => {
                    let propose_time = cmd.send_time.saturating_elapsed();
                    self.ctx
                        .raft_metrics
                        .propose_wait_time
                        .observe(propose_time.as_secs_f64());
                    cmd.callback.read_tracker().map(|tracker| {
                        GLOBAL_TRACKERS.with_tracker(*tracker, |t| {
                            t.metrics.read_index_propose_wait_nanos =
                                propose_time.as_nanos() as u64;
                        })
                    });

                    if let Some(Err(e)) = cmd.extra_opts.deadline.map(|deadline| deadline.check()) {
                        cmd.callback.invoke_with_response(new_error(e.into()));
                        continue;
                    }

                    let req_size = cmd.request.compute_size();
                    if self.ctx.cfg.cmd_batch
                        && self.fsm.batch_req_builder.can_batch(&self.ctx.cfg, &cmd.request, req_size)
                        // Avoid to merge requests with different `DiskFullOpt`s into one,
                        // so that normal writes can be rejected when proposing if the
                        // store's disk is full.
                        && ((self.ctx.self_disk_usage == DiskUsage::Normal
                        && !self.fsm.peer.disk_full_peers.majority())
                        || cmd.extra_opts.disk_full_opt == DiskFullOpt::NotAllowedOnFull)
                    {
                        self.fsm.batch_req_builder.add(cmd, req_size);
                        if self.fsm.batch_req_builder.should_finish(&self.ctx.cfg) {
                            self.propose_pending_batch_raft_command();
                        }
                    } else {
                        self.propose_raft_command(
                            cmd.request,
                            cmd.callback,
                            cmd.extra_opts.disk_full_opt,
                        );
                    }
                }
                PeerMsg::Tick(tick) => self.on_tick(tick),
                PeerMsg::ApplyRes { res } => {
                    self.on_apply_res(res);
                }
                PeerMsg::SignificantMsg(msg) => self.on_significant_msg(msg),
                PeerMsg::CasualMessage(msg) => self.on_casual_msg(msg),
                PeerMsg::Start => self.start(),
                PeerMsg::HeartbeatPd => {
                    if self.fsm.peer.is_leader() {
                        self.register_pd_heartbeat_tick()
                    }
                }
                PeerMsg::Noop => {}
                PeerMsg::Persisted {
                    peer_id,
                    ready_number,
                } => self.on_persisted_msg(peer_id, ready_number),
                PeerMsg::UpdateReplicationMode => self.on_update_replication_mode(),
                PeerMsg::Destroy(peer_id) => {
                    if self.fsm.peer.peer_id() == peer_id {
                        match self.fsm.peer.maybe_destroy(self.ctx) {
                            None => self.ctx.raft_metrics.message_dropped.applying_snap.inc(),
                            Some(job) => {
                                self.handle_destroy_peer(job);
                            }
                        }
                    }
                }
            }
        }
        self.on_loop_finished();
    }

    #[inline]
    fn on_loop_finished(&mut self) {
        let ready_concurrency = self.ctx.cfg.cmd_batch_concurrent_ready_max_count;
        let should_propose = self.ctx.sync_write_worker.is_some()
            || ready_concurrency == 0
            || self.fsm.peer.unpersisted_ready_len() < ready_concurrency;
        let force_delay_fp = || {
            fail_point!(
                "force_delay_propose_batch_raft_command",
                self.ctx.sync_write_worker.is_none(),
                |_| true
            );
            false
        };
        // Propose batch request which may be still waiting for more raft-command
        if should_propose && !force_delay_fp() {
            self.propose_pending_batch_raft_command();
        } else if self.fsm.batch_req_builder.has_proposed_cb
            && self.fsm.batch_req_builder.propose_checked.is_none()
            && let Some(cmd) = self.fsm.batch_req_builder.request.take()
        {
            // We are delaying these requests to next loop. Try to fulfill their
            // proposed callback early.
            self.fsm.batch_req_builder.propose_checked = Some(false);
            if let Ok(None) = self.pre_propose_raft_command(&cmd) {
                if self.fsm.peer.will_likely_propose(&cmd) {
                    self.fsm.batch_req_builder.propose_checked = Some(true);
                    for cb in &mut self.fsm.batch_req_builder.callbacks {
                        cb.invoke_proposed();
                    }
                }
            }
            self.fsm.batch_req_builder.request = Some(cmd);
        }
    }

    /// Flushes all pending raft commands for immediate execution.
    #[inline]
    fn propose_pending_batch_raft_command(&mut self) {
        if self.fsm.batch_req_builder.request.is_none() {
            return;
        }
        let (request, callback) = self
            .fsm
            .batch_req_builder
            .build(&mut self.ctx.raft_metrics)
            .unwrap();
        self.propose_raft_command_internal(request, callback, DiskFullOpt::NotAllowedOnFull);
    }

    fn on_update_replication_mode(&mut self) {
        self.fsm
            .peer
            .switch_replication_mode(&self.ctx.global_replication_state);
        if self.fsm.peer.is_leader() {
            self.reset_raft_tick(GroupState::Ordered);
            self.register_pd_heartbeat_tick();
        }
    }

    fn on_unsafe_recovery_pre_demote_failed_voters(
        &mut self,
        syncer: UnsafeRecoveryExecutePlanSyncer,
        failed_voters: Vec<metapb::Peer>,
    ) {
        if self.fsm.peer.unsafe_recovery_state.is_some() {
            warn!(
                "Unsafe recovery, demote failed voters has already been initiated";
                "region_id" => self.region().get_id(),
                "peer_id" => self.fsm.peer.peer.get_id(),
            );
            syncer.abort();
            return;
        }

        if !self.fsm.peer.is_force_leader() {
            error!(
                "Unsafe recovery, demoting failed voters failed, since this peer is not forced leader";
                "region_id" => self.region().get_id(),
                "peer_id" => self.fsm.peer.peer.get_id(),
            );
            return;
        }

        if self.fsm.peer.in_joint_state() {
            info!(
                "Unsafe recovery, already in joint state, exit first";
                "region_id" => self.region().get_id(),
                "peer_id" => self.fsm.peer.peer.get_id(),
            );
            let failed = Arc::new(Mutex::new(false));
            let failed_clone = failed.clone();
            let callback = Callback::<EK::Snapshot>::write(Box::new(move |resp| {
                if resp.response.get_header().has_error() {
                    *failed_clone.lock().unwrap() = true;
                    error!(
                        "Unsafe recovery, fail to exit residual joint state";
                        "err" => ?resp.response.get_header().get_error(),
                    );
                }
            }));
            self.propose_raft_command_internal(
                exit_joint_request(self.region(), &self.fsm.peer.peer),
                callback,
                DiskFullOpt::AllowedOnAlmostFull,
            );

            if !*failed.lock().unwrap() {
                self.fsm.peer.unsafe_recovery_state =
                    Some(UnsafeRecoveryState::DemoteFailedVoters {
                        syncer,
                        failed_voters,
                        target_index: self.fsm.peer.raft_group.raft.raft_log.last_index(),
                        demote_after_exit: true,
                    });
            }
        } else {
            self.unsafe_recovery_demote_failed_voters(syncer, failed_voters);
        }
    }

    fn unsafe_recovery_demote_failed_voters(
        &mut self,
        syncer: UnsafeRecoveryExecutePlanSyncer,
        failed_voters: Vec<metapb::Peer>,
    ) {
        if let Some(req) =
            demote_failed_voters_request(self.region(), &self.fsm.peer.peer, failed_voters)
        {
            info!(
                "Unsafe recovery, demoting failed voters";
                "region_id" => self.region().get_id(),
                "peer_id" => self.fsm.peer.peer.get_id(),
                "req" => ?req);
            let failed = Arc::new(Mutex::new(false));
            let failed_clone = failed.clone();
            let callback = Callback::<EK::Snapshot>::write(Box::new(move |resp| {
                if resp.response.get_header().has_error() {
                    *failed_clone.lock().unwrap() = true;
                    error!(
                        "Unsafe recovery, fail to finish demotion";
                        "err" => ?resp.response.get_header().get_error(),
                    );
                }
            }));
            self.propose_raft_command_internal(req, callback, DiskFullOpt::AllowedOnAlmostFull);
            if !*failed.lock().unwrap() {
                self.fsm.peer.unsafe_recovery_state =
                    Some(UnsafeRecoveryState::DemoteFailedVoters {
                        syncer,
                        failed_voters: vec![], // No longer needed since here.
                        target_index: self.fsm.peer.raft_group.raft.raft_log.last_index(),
                        demote_after_exit: false,
                    });
            }
        } else {
            warn!(
                "Unsafe recovery, no need to demote failed voters";
                "region_id" => self.region().get_id(),
                "peer_id" => self.fsm.peer_id(),
                "region" => ?self.region(),
            );
        }
    }

    fn on_unsafe_recovery_destroy(&mut self, syncer: UnsafeRecoveryExecutePlanSyncer) {
        if self.fsm.peer.unsafe_recovery_state.is_some() {
            warn!(
                "Unsafe recovery, can't destroy, another plan is executing in progress";
                "region_id" => self.region_id(),
                "peer_id" => self.fsm.peer_id(),
            );
            syncer.abort();
            return;
        }
        self.fsm.peer.unsafe_recovery_state = Some(UnsafeRecoveryState::Destroy(syncer));
        self.handle_destroy_peer(DestroyPeerJob {
            initialized: self.fsm.peer.is_initialized(),
            region_id: self.region_id(),
            peer: self.fsm.peer.peer.clone(),
        });
    }

    fn on_unsafe_recovery_wait_apply(&mut self, syncer: UnsafeRecoveryWaitApplySyncer) {
        if self.fsm.peer.unsafe_recovery_state.is_some() {
            warn!(
                "Unsafe recovery, can't wait apply, another plan is executing in progress";
                "region_id" => self.region_id(),
                "peer_id" => self.fsm.peer_id(),
            );
            syncer.abort();
            return;
        }
        let target_index = if self.fsm.peer.force_leader.is_some() {
            // For regions that lose quorum (or regions have force leader), whatever has
            // been proposed will be committed. Based on that fact, we simply use "last
            // index" here to avoid implementing another "wait commit" process.
            self.fsm.peer.raft_group.raft.raft_log.last_index()
        } else {
            self.fsm.peer.raft_group.raft.raft_log.committed
        };

        self.fsm.peer.unsafe_recovery_state = Some(UnsafeRecoveryState::WaitApply {
            target_index,
            syncer,
        });
        self.fsm
            .peer
            .unsafe_recovery_maybe_finish_wait_apply(/* force= */ self.fsm.stopped);
    }

    fn on_unsafe_recovery_fill_out_report(&mut self, syncer: UnsafeRecoveryFillOutReportSyncer) {
        if self.fsm.peer.pending_remove || self.fsm.stopped {
            return;
        }
        let mut self_report = pdpb::PeerReport::default();
        self_report.set_raft_state(self.fsm.peer.get_store().raft_state().clone());
        let mut region_local_state = RegionLocalState::default();
        region_local_state.set_region(self.region().clone());
        self_report.set_region_state(region_local_state);
        self_report.set_is_force_leader(self.fsm.peer.force_leader.is_some());
        match self.fsm.peer.get_store().entries(
            self.fsm.peer.raft_group.store().commit_index() + 1,
            self.fsm.peer.get_store().last_index() + 1,
            NO_LIMIT,
            GetEntriesContext::empty(false),
        ) {
            Ok(entries) => {
                for entry in entries {
                    let ctx = ProposalContext::from_bytes(&entry.context);
                    if ctx.contains(ProposalContext::COMMIT_MERGE) {
                        self_report.set_has_commit_merge(true);
                        break;
                    }
                }
            }
            Err(e) => panic!("Unsafe recovery, fail to get uncommitted entries, {:?}", e),
        }
        syncer.report_for_self(self_report);
    }

    fn on_casual_msg(&mut self, msg: CasualMessage<EK>) {
        match msg {
            CasualMessage::SplitRegion {
                region_epoch,
                split_keys,
                callback,
                source,
            } => {
                self.on_prepare_split_region(region_epoch, split_keys, callback, &source);
            }
            CasualMessage::ComputeHashResult {
                index,
                context,
                hash,
            } => {
                self.on_hash_computed(index, context, hash);
            }
            CasualMessage::RegionApproximateSize { size } => {
                self.on_approximate_region_size(size);
            }
            CasualMessage::RegionApproximateKeys { keys } => {
                self.on_approximate_region_keys(keys);
            }
            CasualMessage::RefreshRegionBuckets {
                region_epoch,
                buckets,
                bucket_ranges,
                cb,
            } => {
                self.on_refresh_region_buckets(region_epoch, buckets, bucket_ranges, cb);
            }
            CasualMessage::CompactionDeclinedBytes { bytes } => {
                self.on_compaction_declined_bytes(bytes);
            }
            CasualMessage::HalfSplitRegion {
                region_epoch,
                start_key,
                end_key,
                policy,
                source,
                cb,
            } => {
                self.on_schedule_half_split_region(
                    &region_epoch,
                    start_key,
                    end_key,
                    policy,
                    source,
                    cb,
                );
            }
            CasualMessage::GcSnap { snaps } => {
                self.on_gc_snap(snaps);
            }
            CasualMessage::ClearRegionSize => {
                self.on_clear_region_size();
            }
            CasualMessage::RegionOverlapped => {
                debug!("start ticking for overlapped"; "region_id" => self.region_id(), "peer_id" => self.fsm.peer_id());
                // Maybe do some safe check first?
                self.fsm.reset_hibernate_state(GroupState::Chaos);
                self.register_raft_base_tick();

                if is_learner(&self.fsm.peer.peer) {
                    // FIXME: should use `bcast_check_stale_peer_message` instead.
                    // Sending a new enum type msg to a old tikv may cause panic during rolling
                    // update we should change the protobuf behavior and check if properly handled
                    // in all place
                    self.fsm.peer.bcast_wake_up_message(self.ctx);
                }
            }
            CasualMessage::SnapshotGenerated => {
                // Resume snapshot handling again to avoid waiting another heartbeat.
                self.fsm.peer.ping();
                self.fsm.has_ready = true;
            }
            CasualMessage::ForceCompactRaftLogs => {
                self.on_raft_gc_log_tick(true);
            }
            CasualMessage::AccessPeer(cb) => {
                let peer = &self.fsm.peer;
                let store = peer.get_store();
                let mut local_state = RegionLocalState::default();
                local_state.set_region(store.region().clone());
                if let Some(s) = &peer.pending_merge_state {
                    local_state.set_merge_state(s.clone());
                }
                if store.is_applying_snapshot() {
                    local_state.set_state(PeerState::Applying);
                }
                cb(RegionMeta::new(
                    &local_state,
                    store.apply_state(),
                    self.fsm.hibernate_state.group_state(),
                    peer.raft_group.status(),
                ))
            }
            CasualMessage::QueryRegionLeaderResp { region, leader } => {
                // the leader already updated
                if self.fsm.peer.raft_group.raft.leader_id != raft::INVALID_ID
                    // the returned region is stale
                    || util::is_epoch_stale(
                        region.get_region_epoch(),
                        self.fsm.peer.region().get_region_epoch(),
                ) {
                    // Stale message
                    return;
                }

                // Wake up the leader if the peer is on the leader's peer list
                if region
                    .get_peers()
                    .iter()
                    .any(|p| p.get_id() == self.fsm.peer_id())
                {
                    self.fsm.peer.send_wake_up_message(self.ctx, &leader);
                }
            }
            CasualMessage::RenewLease => {
                self.try_renew_leader_lease("casual message");
                self.reset_raft_tick(GroupState::Ordered);
            }
            CasualMessage::RejectRaftAppend { peer_id } => {
                let mut msg = raft::eraftpb::Message::new();
                msg.msg_type = MessageType::MsgUnreachable;
                msg.to = peer_id;
                msg.from = self.fsm.peer.peer_id();

                let raft_msg = self.fsm.peer.build_raft_messages(self.ctx, vec![msg]);
                self.fsm.peer.send_raft_messages(self.ctx, raft_msg);
            }
            CasualMessage::SnapshotApplied => {
                self.fsm.has_ready = true;
            }
            CasualMessage::Campaign => {
                let _ = self.fsm.peer.raft_group.campaign();
                self.fsm.has_ready = true;
            }
        }
    }

    fn on_tick(&mut self, tick: PeerTick) {
        if self.fsm.stopped {
            return;
        }
        trace!(
            "tick";
            "tick" => ?tick,
            "peer_id" => self.fsm.peer_id(),
            "region_id" => self.region_id(),
        );
        self.fsm.tick_registry[tick as usize] = false;
        self.fsm.peer.adjust_cfg_if_changed(self.ctx);
        match tick {
            PeerTick::Raft => self.on_raft_base_tick(),
            PeerTick::RaftLogGc => self.on_raft_gc_log_tick(false),
            PeerTick::PdHeartbeat => self.on_pd_heartbeat_tick(),
            PeerTick::SplitRegionCheck => self.on_split_region_check_tick(),
            PeerTick::CheckMerge => self.on_check_merge(),
            PeerTick::CheckPeerStaleState => self.on_check_peer_stale_state_tick(),
            PeerTick::EntryCacheEvict => self.on_entry_cache_evict_tick(),
            PeerTick::CheckLeaderLease => self.on_check_leader_lease_tick(),
            PeerTick::ReactivateMemoryLock => self.on_reactivate_memory_lock_tick(),
            PeerTick::ReportBuckets => self.on_report_region_buckets_tick(),
            PeerTick::CheckLongUncommitted => self.on_check_long_uncommitted_tick(),
        }
    }

    fn start(&mut self) {
        self.register_raft_base_tick();
        self.register_raft_gc_log_tick();
        self.register_pd_heartbeat_tick();
        self.register_split_region_check_tick();
        self.register_check_peer_stale_state_tick();
        self.on_check_merge();
        // Apply committed entries more quickly.
        // Or if it's a leader. This implicitly means it's a singleton
        // because it becomes leader in `Peer::new` when it's a
        // singleton. It has a no-op entry that need to be persisted,
        // committed, and then it should apply it.
        if self.fsm.peer.raft_group.store().commit_index()
            > self.fsm.peer.raft_group.store().applied_index()
            || self.fsm.peer.is_leader()
        {
            self.fsm.has_ready = true;
        }
        self.fsm.peer.maybe_gen_approximate_buckets(self.ctx);
    }

    fn on_gc_snap(&mut self, snaps: Vec<(SnapKey, bool)>) {
        let schedule_delete_snapshot_files = |key: SnapKey, snap| {
            if let Err(e) = self.ctx.cleanup_scheduler.schedule(CleanupTask::GcSnapshot(
                GcSnapshotTask::DeleteSnapshotFiles {
                    key: key.clone(),
                    snapshot: snap,
                    check_entry: false,
                },
            )) {
                error!(
                    "failed to schedule task to delete compacted snap file";
                    "key" => %key,
                    "err" => %e,
                )
            }
        };

        let is_applying_snap = self.fsm.peer.is_handling_snapshot();
        let s = self.fsm.peer.get_store();
        let compacted_idx = s.truncated_index();
        let compacted_term = s.truncated_term();
        for (key, is_sending) in snaps {
            if is_sending {
                let s = match self.ctx.snap_mgr.get_snapshot_for_gc(&key, is_sending) {
                    Ok(s) => s,
                    Err(e) => {
                        error!(%e;
                            "failed to load snapshot";
                            "region_id" => self.fsm.region_id(),
                            "peer_id" => self.fsm.peer_id(),
                            "snapshot" => ?key,
                        );
                        continue;
                    }
                };
                if key.term < compacted_term || key.idx < compacted_idx {
                    info!(
                        "deleting compacted snap file";
                        "region_id" => self.fsm.region_id(),
                        "peer_id" => self.fsm.peer_id(),
                        "snap_file" => %key,
                    );
                    schedule_delete_snapshot_files(key, s);
                } else if let Ok(meta) = s.meta() {
                    let modified = match meta.modified() {
                        Ok(m) => m,
                        Err(e) => {
                            error!(
                                "failed to load snapshot";
                                "region_id" => self.fsm.region_id(),
                                "peer_id" => self.fsm.peer_id(),
                                "snapshot" => ?key,
                                "err" => %e,
                            );
                            continue;
                        }
                    };
                    if let Ok(elapsed) = modified.elapsed() {
                        if elapsed > self.ctx.cfg.snap_gc_timeout.0 {
                            info!(
                                "deleting expired snap file";
                                "region_id" => self.fsm.region_id(),
                                "peer_id" => self.fsm.peer_id(),
                                "snap_file" => %key,
                            );
                            schedule_delete_snapshot_files(key, s);
                        }
                    }
                }
            } else if key.term <= compacted_term
                && (key.idx < compacted_idx
                    || key.idx == compacted_idx
                        && !is_applying_snap
                        && !self.fsm.peer.pending_remove)
            {
                info!(
                    "deleting applied snap file";
                    "region_id" => self.fsm.region_id(),
                    "peer_id" => self.fsm.peer_id(),
                    "snap_file" => %key,
                );
                let a = match self.ctx.snap_mgr.get_snapshot_for_gc(&key, is_sending) {
                    Ok(a) => a,
                    Err(e) => {
                        error!(%e;
                            "failed to load snapshot";
                            "region_id" => self.fsm.region_id(),
                            "peer_id" => self.fsm.peer_id(),
                            "snap_file" => %key,
                        );
                        continue;
                    }
                };
                schedule_delete_snapshot_files(key, a);
            }
        }
    }

    fn on_clear_region_size(&mut self) {
        self.fsm.peer.approximate_size = None;
        self.fsm.peer.approximate_keys = None;
        self.fsm.peer.may_skip_split_check = false;
        self.register_split_region_check_tick();
    }

    fn on_capture_change(
        &mut self,
        cmd: ChangeObserver,
        region_epoch: RegionEpoch,
        cb: Callback<EK::Snapshot>,
    ) {
        fail_point!("raft_on_capture_change");
        let region_id = self.region_id();
        let msg =
            new_read_index_request(region_id, region_epoch.clone(), self.fsm.peer.peer.clone());
        let apply_router = self.ctx.apply_router.clone();
        self.propose_raft_command_internal(
            msg,
            Callback::read(Box::new(move |resp| {
                // Return the error
                if resp.response.get_header().has_error() {
                    cb.invoke_read(resp);
                    return;
                }
                apply_router.schedule_task(
                    region_id,
                    ApplyTask::Change {
                        cmd,
                        region_epoch,
                        cb,
                    },
                )
            })),
            DiskFullOpt::NotAllowedOnFull,
        );
    }

    fn on_significant_msg(&mut self, msg: SignificantMsg<EK::Snapshot>) {
        match msg {
            SignificantMsg::SnapshotStatus {
                to_peer_id, status, ..
            } => {
                // Report snapshot status to the corresponding peer.
                self.report_snapshot_status(to_peer_id, status);
            }
            SignificantMsg::Unreachable { to_peer_id, .. } => {
                if self.fsm.peer.is_leader() {
                    self.fsm.peer.raft_group.report_unreachable(to_peer_id);
                } else if to_peer_id == self.fsm.peer.leader_id() {
                    self.fsm.reset_hibernate_state(GroupState::Chaos);
                    self.register_raft_base_tick();
                }
            }
            SignificantMsg::StoreUnreachable { store_id } => {
                if let Some(peer_id) = util::find_peer(self.region(), store_id).map(|p| p.get_id())
                {
                    if self.fsm.peer.is_leader() {
                        self.fsm.peer.raft_group.report_unreachable(peer_id);
                    } else if peer_id == self.fsm.peer.leader_id() {
                        self.fsm.reset_hibernate_state(GroupState::Chaos);
                        self.register_raft_base_tick();
                    }
                }
            }
            SignificantMsg::MergeResult {
                target_region_id,
                target,
                result,
            } => {
                self.on_merge_result(target_region_id, target, result);
            }
            SignificantMsg::CatchUpLogs(catch_up_logs) => {
                self.on_catch_up_logs_for_merge(catch_up_logs);
            }
            SignificantMsg::StoreResolved { group_id, .. } => {
                let state = self.ctx.global_replication_state.lock().unwrap();
                if state.status().get_mode() != ReplicationMode::DrAutoSync {
                    return;
                }
                if state.status().get_dr_auto_sync().get_state() == DrAutoSyncState::Async {
                    return;
                }
                drop(state);
                self.fsm
                    .peer
                    .raft_group
                    .raft
                    .assign_commit_groups(&[(self.fsm.peer_id(), group_id)]);
            }
            SignificantMsg::CaptureChange {
                cmd,
                region_epoch,
                callback,
            } => self.on_capture_change(cmd, region_epoch, callback),
            SignificantMsg::LeaderCallback(cb) => {
                self.on_leader_callback(cb);
            }
            SignificantMsg::RaftLogGcFlushed => {
                self.on_raft_log_gc_flushed();
            }
            SignificantMsg::RaftlogFetched(fetched_logs) => {
                self.on_raft_log_fetched(fetched_logs.context, fetched_logs.logs);
            }
            SignificantMsg::EnterForceLeaderState {
                syncer,
                failed_stores,
            } => {
                self.on_enter_pre_force_leader(syncer, failed_stores);
            }
            SignificantMsg::ExitForceLeaderState => self.on_exit_force_leader(),
            SignificantMsg::UnsafeRecoveryDemoteFailedVoters {
                syncer,
                failed_voters,
            } => self.on_unsafe_recovery_pre_demote_failed_voters(syncer, failed_voters),
            SignificantMsg::UnsafeRecoveryDestroy(syncer) => {
                self.on_unsafe_recovery_destroy(syncer)
            }
            SignificantMsg::UnsafeRecoveryWaitApply(syncer) => {
                self.on_unsafe_recovery_wait_apply(syncer)
            }
            SignificantMsg::UnsafeRecoveryFillOutReport(syncer) => {
                self.on_unsafe_recovery_fill_out_report(syncer)
            }
        }
    }

    fn on_enter_pre_force_leader(
        &mut self,
        syncer: UnsafeRecoveryForceLeaderSyncer,
        failed_stores: HashSet<u64>,
    ) {
        match self.fsm.peer.force_leader {
            Some(ForceLeaderState::PreForceLeader { .. }) => {
                self.on_force_leader_fail();
            }
            Some(ForceLeaderState::ForceLeader { .. }) => {
                // already is a force leader, do nothing
                return;
            }
            Some(ForceLeaderState::WaitTicks { .. }) => {
                self.fsm.peer.force_leader = None;
            }
            None => {}
        }

        if !self.fsm.peer.is_initialized() {
            warn!(
                "Unsafe recovery, cannot force leader since this peer is not initialized";
                "region_id" => self.fsm.region_id(),
                "peer_id" => self.fsm.peer_id(),
            );
            return;
        }

        let ticks = if self.fsm.peer.is_leader() {
            if self.fsm.hibernate_state.group_state() == GroupState::Ordered {
                warn!(
                    "Unsafe recovery, reject pre force leader due to already being leader";
                    "region_id" => self.fsm.region_id(),
                    "peer_id" => self.fsm.peer_id(),
                );
                return;
            }
            // wait two rounds of election timeout to trigger check quorum to step down the
            // leader note: check quorum is triggered every `election_timeout` instead of
            // `randomized_election_timeout`
            Some(
                self.fsm.peer.raft_group.raft.election_timeout() * 2
                    - self.fsm.peer.raft_group.raft.election_elapsed,
            )
        // When election timeout is triggered, leader_id is set to INVALID_ID.
        // But learner(not promotable) is a exception here as it wouldn't tick
        // election.
        } else if self.fsm.peer.raft_group.raft.promotable()
            && self.fsm.peer.leader_id() != raft::INVALID_ID
        {
            if self.fsm.hibernate_state.group_state() == GroupState::Ordered
                || self.fsm.hibernate_state.group_state() == GroupState::Chaos
            {
                warn!(
                    "Unsafe recovery, reject pre force leader due to leader lease may not expired";
                    "region_id" => self.fsm.region_id(),
                    "peer_id" => self.fsm.peer_id(),
                );
                return;
            }
            // wait one round of election timeout to make sure leader_id is invalid
            Some(
                self.fsm.peer.raft_group.raft.randomized_election_timeout()
                    - self.fsm.peer.raft_group.raft.election_elapsed,
            )
        } else {
            None
        };

        if let Some(ticks) = ticks {
            info!(
                "Unsafe recovery, enter wait ticks";
                "region_id" => self.fsm.region_id(),
                "peer_id" => self.fsm.peer_id(),
                "ticks" => ticks,
            );
            self.fsm.peer.force_leader = Some(ForceLeaderState::WaitTicks {
                syncer,
                failed_stores,
                ticks,
            });
            self.reset_raft_tick(if self.fsm.peer.is_leader() {
                GroupState::Ordered
            } else {
                GroupState::Chaos
            });
            self.fsm.has_ready = true;
            return;
        }

        let expected_alive_voter = self.get_force_leader_expected_alive_voter(&failed_stores);
        if !expected_alive_voter.is_empty()
            && self
                .fsm
                .peer
                .raft_group
                .raft
                .prs()
                .has_quorum(&expected_alive_voter)
        {
            warn!(
                "Unsafe recovery, reject pre force leader due to has quorum";
                "region_id" => self.fsm.region_id(),
                "peer_id" => self.fsm.peer_id(),
            );
            return;
        }

        info!(
            "Unsafe recovery, enter pre force leader state";
            "region_id" => self.fsm.region_id(),
            "peer_id" => self.fsm.peer_id(),
            "alive_voter" => ?expected_alive_voter,
        );

        // Do not use prevote as prevote won't set `vote` to itself.
        // When PD issues force leader on two different peer, it may cause
        // two force leader in same term.
        self.fsm.peer.raft_group.raft.pre_vote = false;
        // trigger vote request to all voters, will check the vote result in
        // `check_force_leader`
        if let Err(e) = self.fsm.peer.raft_group.campaign() {
            warn!(
                "Unsafe recovery, campaign failed";
                "region_id" => self.fsm.region_id(),
                "peer_id" => self.fsm.peer_id(),
                "err" => ?e,
            );
        }
        assert_eq!(self.fsm.peer.get_role(), StateRole::Candidate);
        if !self
            .fsm
            .peer
            .raft_group
            .raft
            .prs()
            .votes()
            .get(&self.fsm.peer.peer_id())
            .unwrap()
        {
            warn!(
                "Unsafe recovery, pre force leader failed to campaign";
                "region_id" => self.fsm.region_id(),
                "peer_id" => self.fsm.peer_id(),
            );
            self.on_force_leader_fail();
            return;
        }

        self.fsm.peer.force_leader = Some(ForceLeaderState::PreForceLeader {
            syncer,
            failed_stores,
        });
        self.fsm.has_ready = true;
    }

    fn on_force_leader_fail(&mut self) {
        self.fsm.peer.raft_group.raft.pre_vote = true;
        self.fsm.peer.raft_group.raft.set_check_quorum(true);
        self.fsm.peer.force_leader = None;
    }

    fn on_enter_force_leader(&mut self) {
        info!(
            "Unsafe recovery, enter force leader state";
            "region_id" => self.fsm.region_id(),
            "peer_id" => self.fsm.peer_id(),
        );
        assert_eq!(self.fsm.peer.get_role(), StateRole::Candidate);

        let failed_stores = match self.fsm.peer.force_leader.take() {
            Some(ForceLeaderState::PreForceLeader { failed_stores, .. }) => failed_stores,
            _ => unreachable!(),
        };

        let peer_ids: Vec<_> = self.fsm.peer.voters().iter().collect();
        for peer_id in peer_ids {
            let store_id = self
                .region()
                .get_peers()
                .iter()
                .find(|p| p.get_id() == peer_id)
                .unwrap()
                .get_store_id();
            if !failed_stores.contains(&store_id) {
                continue;
            }

            // make fake vote response
            let mut msg = raft::eraftpb::Message::new();
            msg.msg_type = MessageType::MsgRequestVoteResponse;
            msg.reject = false;
            msg.term = self.fsm.peer.term();
            msg.from = peer_id;
            msg.to = self.fsm.peer.peer_id();
            self.fsm.peer.raft_group.step(msg).unwrap();
        }

        // after receiving all votes, should become leader
        assert!(self.fsm.peer.is_leader());
        self.fsm.peer.raft_group.raft.set_check_quorum(false);

        // make sure it's not hibernated
        self.reset_raft_tick(GroupState::Ordered);

        self.fsm.peer.force_leader = Some(ForceLeaderState::ForceLeader {
            time: TiInstant::now_coarse(),
            failed_stores,
        });
        self.fsm.has_ready = true;
    }

    fn on_exit_force_leader(&mut self) {
        if self.fsm.peer.force_leader.is_none() {
            return;
        }

        info!(
            "exit force leader state";
            "region_id" => self.fsm.region_id(),
            "peer_id" => self.fsm.peer_id(),
        );
        self.fsm.peer.force_leader = None;
        // make sure it's not hibernated
        assert_eq!(self.fsm.hibernate_state.group_state(), GroupState::Ordered);
        // leader lease shouldn't be renewed in force leader state.
        assert_eq!(
            self.fsm.peer.leader_lease().inspect(None),
            LeaseState::Expired
        );
        self.fsm
            .peer
            .raft_group
            .raft
            .become_follower(self.fsm.peer.term(), raft::INVALID_ID);

        self.fsm.peer.raft_group.raft.set_check_quorum(true);
        self.fsm.peer.raft_group.raft.pre_vote = true;
        if self.fsm.peer.raft_group.raft.promotable() {
            // Do not campaign directly here, otherwise on_role_changed() won't called for
            // follower state
            let _ = self.ctx.router.send(
                self.region_id(),
                PeerMsg::CasualMessage(CasualMessage::Campaign),
            );
        }
        self.fsm.has_ready = true;
    }

    #[inline]
    fn get_force_leader_expected_alive_voter(&self, failed_stores: &HashSet<u64>) -> HashSet<u64> {
        let region = self.region();
        self.fsm
            .peer
            .voters()
            .iter()
            .filter(|peer_id| {
                let store_id = region
                    .get_peers()
                    .iter()
                    .find(|p| p.get_id() == *peer_id)
                    .unwrap()
                    .get_store_id();
                !failed_stores.contains(&store_id)
            })
            .collect()
    }

    #[inline]
    fn check_force_leader(&mut self) {
        if let Some(ForceLeaderState::WaitTicks {
            syncer,
            failed_stores,
            ticks,
        }) = &mut self.fsm.peer.force_leader
        {
            if *ticks == 0 {
                let syncer_clone = syncer.clone();
                let s = mem::take(failed_stores);
                self.on_enter_pre_force_leader(syncer_clone, s);
            } else {
                *ticks -= 1;
            }
            return;
        };

        let failed_stores = match &self.fsm.peer.force_leader {
            None => return,
            Some(ForceLeaderState::ForceLeader { .. }) => {
                if self.fsm.peer.maybe_force_forward_commit_index() {
                    self.fsm.has_ready = true;
                }
                return;
            }
            Some(ForceLeaderState::PreForceLeader { failed_stores, .. }) => failed_stores,
            Some(ForceLeaderState::WaitTicks { .. }) => unreachable!(),
        };

        if self.fsm.peer.raft_group.raft.election_elapsed + 1
            < self.ctx.cfg.raft_election_timeout_ticks
        {
            // wait as longer as it can to collect responses of request vote
            return;
        }

        let expected_alive_voter: HashSet<_> =
            self.get_force_leader_expected_alive_voter(failed_stores);
        let check = || {
            if self.fsm.peer.raft_group.raft.state != StateRole::Candidate {
                Err(format!(
                    "unexpected role {:?}",
                    self.fsm.peer.raft_group.raft.state
                ))
            } else {
                let mut granted = 0;
                for (id, vote) in self.fsm.peer.raft_group.raft.prs().votes() {
                    if expected_alive_voter.contains(id) {
                        if *vote {
                            granted += 1;
                        } else {
                            return Err(format!("receive reject response from {}", *id));
                        }
                    } else if *id == self.fsm.peer_id() {
                        // self may be a learner
                        continue;
                    } else {
                        return Err(format!(
                            "receive unexpected vote from {} vote {}",
                            *id, *vote
                        ));
                    }
                }
                Ok(granted)
            }
        };

        match check() {
            Err(err) => {
                warn!(
                    "Unsafe recovery, pre force leader check failed";
                    "region_id" => self.fsm.region_id(),
                    "peer_id" => self.fsm.peer_id(),
                    "alive_voter" => ?expected_alive_voter,
                    "reason" => err,
                );
                self.on_force_leader_fail();
            }
            Ok(granted) => {
                info!(
                    "Unsafe recovery, expected live voters:";
                    "voters" => ?expected_alive_voter,
                    "granted" => granted
                );
                if granted == expected_alive_voter.len() {
                    self.on_enter_force_leader();
                }
            }
        }
    }

    fn on_raft_log_fetched(&mut self, context: GetEntriesContext, res: Box<RaftlogFetchResult>) {
        let low = res.low;
        // if the peer is not the leader anymore or being destroyed, ignore the result.
        if !self.fsm.peer.is_leader() || self.fsm.peer.pending_remove {
            self.fsm.peer.mut_store().clean_async_fetch_res(low);
            return;
        }

        if self.fsm.peer.term() != res.term {
            // term has changed, the result may be not correct.
            self.fsm.peer.mut_store().clean_async_fetch_res(low);
        } else {
            self.fsm
                .peer
                .mut_store()
                .update_async_fetch_res(low, Some(res));
        }
        self.fsm.peer.raft_group.on_entries_fetched(context);
        // clean the async fetch result immediately if not used to free memory
        self.fsm.peer.mut_store().update_async_fetch_res(low, None);
        self.fsm.has_ready = true;
    }

    fn on_persisted_msg(&mut self, peer_id: u64, ready_number: u64) {
        if peer_id != self.fsm.peer_id() {
            error!(
                "peer id not match";
                "region_id" => self.fsm.region_id(),
                "peer_id" => self.fsm.peer_id(),
                "persisted_peer_id" => peer_id,
                "persisted_number" => ready_number,
            );
            return;
        }
        if let Some(persist_snap_res) = self.fsm.peer.on_persist_ready(self.ctx, ready_number) {
            self.on_ready_persist_snapshot(persist_snap_res);
            if self.fsm.peer.pending_merge_state.is_some() {
                // After applying a snapshot, merge is rollbacked implicitly.
                self.on_ready_rollback_merge(0, None);
            }
            self.register_raft_base_tick();
        }

        self.fsm.has_ready = true;

        if let Some(delay) = self.fsm.delayed_destroy {
            if delay.reason == DelayReason::UnPersistedReady
                && !self.fsm.peer.has_unpersisted_ready()
            {
                self.destroy_peer(delay.merged_by_target);
            }
        }
    }

    pub fn post_raft_ready_append(&mut self) {
        if let Some(persist_snap_res) = self.fsm.peer.handle_raft_ready_advance(self.ctx) {
            self.on_ready_persist_snapshot(persist_snap_res);
            if self.fsm.peer.pending_merge_state.is_some() {
                // After applying a snapshot, merge is rollbacked implicitly.
                self.on_ready_rollback_merge(0, None);
            }
            self.register_raft_base_tick();
        }
    }

    fn report_snapshot_status(&mut self, to_peer_id: u64, status: SnapshotStatus) {
        let to_peer = match self.fsm.peer.get_peer_from_cache(to_peer_id) {
            Some(peer) => peer,
            None => {
                // If to_peer is gone, ignore this snapshot status
                warn!(
                    "peer not found, ignore snapshot status";
                    "region_id" => self.region_id(),
                    "peer_id" => self.fsm.peer_id(),
                    "to_peer_id" => to_peer_id,
                    "status" => ?status,
                );
                return;
            }
        };
        info!(
            "report snapshot status";
            "region_id" => self.fsm.region_id(),
            "peer_id" => self.fsm.peer_id(),
            "to" => ?to_peer,
            "status" => ?status,
        );
        self.fsm.peer.raft_group.report_snapshot(to_peer_id, status)
    }

    fn on_leader_callback(&mut self, cb: Callback<EK::Snapshot>) {
        let msg = new_read_index_request(
            self.region_id(),
            self.region().get_region_epoch().clone(),
            self.fsm.peer.peer.clone(),
        );
        self.propose_raft_command_internal(msg, cb, DiskFullOpt::NotAllowedOnFull);
    }

    fn on_role_changed(&mut self, role: Option<StateRole>) {
        // Update leader lease when the Raft state changes.
        if let Some(r) = role {
            if StateRole::Leader == r {
                self.fsm.missing_ticks = 0;
                self.register_split_region_check_tick();
                self.fsm.peer.heartbeat_pd(self.ctx);
                self.register_pd_heartbeat_tick();
                self.register_raft_gc_log_tick();
                self.register_check_leader_lease_tick();
                self.register_report_region_buckets_tick();
            }

            if let Some(ForceLeaderState::ForceLeader { .. }) = self.fsm.peer.force_leader {
                if r != StateRole::Leader {
                    // for some reason, it's not leader anymore
                    info!(
                        "step down in force leader state";
                        "region_id" => self.fsm.region_id(),
                        "peer_id" => self.fsm.peer_id(),
                        "state" => ?r,
                    );
                    self.on_force_leader_fail();
                }
            }
        }
    }

    /// Collect ready if any.
    ///
    /// Returns false is no readiness is generated.
    pub fn collect_ready(&mut self) -> bool {
        let has_ready = self.fsm.has_ready;
        self.fsm.has_ready = false;
        if !has_ready || self.fsm.stopped {
            return false;
        }
        self.ctx.pending_count += 1;
        self.ctx.has_ready = true;
        let res = self.fsm.peer.handle_raft_ready_append(self.ctx);
        if let Some(r) = res {
            self.on_role_changed(r.state_role);
            if r.has_new_entries {
                self.register_raft_gc_log_tick();
                self.register_entry_cache_evict_tick();
            }
            self.ctx.ready_count += 1;
            self.ctx.raft_metrics.ready.has_ready_region.inc();

            if self.fsm.peer.leader_unreachable {
                self.fsm.reset_hibernate_state(GroupState::Chaos);
                self.register_raft_base_tick();
                self.fsm.peer.leader_unreachable = false;
            }

            return r.has_write_ready;
        }
        false
    }

    #[inline]
    fn region_id(&self) -> u64 {
        self.fsm.peer.region().get_id()
    }

    #[inline]
    fn region(&self) -> &Region {
        self.fsm.peer.region()
    }

    #[inline]
    fn store_id(&self) -> u64 {
        self.fsm.peer.peer.get_store_id()
    }

    #[inline]
    fn schedule_tick(&mut self, tick: PeerTick) {
        let idx = tick as usize;
        if self.fsm.tick_registry[idx] {
            return;
        }
        if is_zero_duration(&self.ctx.tick_batch[idx].wait_duration) {
            return;
        }
        trace!(
            "schedule tick";
            "tick" => ?tick,
            "timeout" => ?self.ctx.tick_batch[idx].wait_duration,
            "region_id" => self.region_id(),
            "peer_id" => self.fsm.peer_id(),
        );
        self.fsm.tick_registry[idx] = true;

        let region_id = self.region_id();
        let mb = match self.ctx.router.mailbox(region_id) {
            Some(mb) => mb,
            None => {
                self.fsm.tick_registry[idx] = false;
                error!(
                    "failed to get mailbox";
                    "region_id" => self.fsm.region_id(),
                    "peer_id" => self.fsm.peer_id(),
                    "tick" => ?tick,
                );
                return;
            }
        };
        let peer_id = self.fsm.peer.peer_id();
        let cb = Box::new(move || {
            // This can happen only when the peer is about to be destroyed
            // or the node is shutting down. So it's OK to not to clean up
            // registry.
            if let Err(e) = mb.force_send(PeerMsg::Tick(tick)) {
                debug!(
                    "failed to schedule peer tick";
                    "region_id" => region_id,
                    "peer_id" => peer_id,
                    "tick" => ?tick,
                    "err" => %e,
                );
            }
        });
        self.ctx.tick_batch[idx].ticks.push(cb);
    }

    fn register_raft_base_tick(&mut self) {
        // If we register raft base tick failed, the whole raft can't run correctly,
        // TODO: shutdown the store?
        self.schedule_tick(PeerTick::Raft)
    }

    fn on_raft_base_tick(&mut self) {
        fail_point!(
            "on_raft_base_tick_idle",
            self.fsm.hibernate_state.group_state() == GroupState::Idle,
            |_| {}
        );

        if self.fsm.peer.pending_remove {
            self.fsm.peer.mut_store().flush_entry_cache_metrics();
            return;
        }
        // When having pending snapshot, if election timeout is met, it can't pass
        // the pending conf change check because first index has been updated to
        // a value that is larger than last index.
        if self.fsm.peer.is_handling_snapshot() || self.fsm.peer.has_pending_snapshot() {
            // need to check if snapshot is applied.
            self.fsm.has_ready = true;
            self.fsm.missing_ticks = 0;
            self.register_raft_base_tick();
            return;
        }

        self.fsm.peer.retry_pending_reads(&self.ctx.cfg);

        self.check_force_leader();

        let mut res = None;
        if self.ctx.cfg.hibernate_regions {
            if self.fsm.hibernate_state.group_state() == GroupState::Idle {
                // missing_ticks should be less than election timeout ticks otherwise
                // follower may tick more than an election timeout in chaos state.
                // Before stopping tick, `missing_tick` should be `raft_election_timeout_ticks`
                // - 2 - `raft_heartbeat_ticks` (default 10 - 2 - 2 = 6) and the follower's
                //   `election_elapsed` in raft-rs is 1.
                // After the group state becomes Chaos, the next tick will call
                // `raft_group.tick` `missing_tick` + 1 times(default 7).
                // Then the follower's `election_elapsed` will be 1 + `missing_tick` + 1
                // (default 1 + 6 + 1 = 8) which is less than the min election timeout.
                // The reason is that we don't want let all followers become (pre)candidate if
                // one follower may receive a request, then becomes (pre)candidate and sends
                // (pre)vote msg to others. As long as the leader can wake up and broadcast
                // heartbeats in one `raft_heartbeat_ticks` time(default 2s), no more followers
                // will wake up and sends vote msg again.
                if self.fsm.missing_ticks + 1 /* for the next tick after the peer isn't Idle */
                    + self.fsm.peer.raft_group.raft.election_elapsed
                    + self.ctx.cfg.raft_heartbeat_ticks
                    < self.ctx.cfg.raft_election_timeout_ticks
                {
                    self.register_raft_base_tick();
                    self.fsm.missing_ticks += 1;
                } else {
                    debug!("follower hibernates";
                        "region_id" => self.region_id(),
                        "peer_id" => self.fsm.peer_id(),
                        "election_elapsed" => self.fsm.peer.raft_group.raft.election_elapsed,
                        "missing_ticks" => self.fsm.missing_ticks);
                }
                return;
            }
            res = Some(self.fsm.peer.check_before_tick(&self.ctx.cfg));
            if self.fsm.missing_ticks > 0 {
                for _ in 0..self.fsm.missing_ticks {
                    if self.fsm.peer.raft_group.tick() {
                        self.fsm.has_ready = true;
                    }
                }
                self.fsm.missing_ticks = 0;
            }
        }

        // Tick the raft peer and update some states which can be changed in `tick`.
        if self.fsm.peer.raft_group.tick() {
            self.fsm.has_ready = true;
        }
        self.fsm.peer.post_raft_group_tick();

        self.fsm.peer.mut_store().flush_entry_cache_metrics();

        // Keep ticking if there are still pending read requests or this node is within
        // hibernate timeout.
        if res.is_none() /* hibernate_region is false */ ||
            !self.fsm.peer.check_after_tick(self.fsm.hibernate_state.group_state(), res.unwrap()) ||
            (self.fsm.peer.is_leader() && !self.all_agree_to_hibernate())
        {
            self.register_raft_base_tick();
            // We need pd heartbeat tick to collect down peers and pending peers.
            self.register_pd_heartbeat_tick();
            return;
        }

        // Keep ticking if there are disk full peers for the Region.
        if !self.fsm.peer.disk_full_peers.is_empty() {
            self.register_raft_base_tick();
            return;
        }

        debug!("stop ticking"; "res" => ?res,
            "region_id" => self.region_id(),
            "peer_id" => self.fsm.peer_id(),
            "election_elapsed" => self.fsm.peer.raft_group.raft.election_elapsed);
        self.fsm.reset_hibernate_state(GroupState::Idle);
        // Followers will stop ticking at L789. Keep ticking for followers
        // to allow it to campaign quickly when abnormal situation is detected.
        if !self.fsm.peer.is_leader() {
            self.register_raft_base_tick();
        } else {
            self.register_pd_heartbeat_tick();
        }
    }

    fn check_unsafe_recovery_state(&mut self) {
        match &self.fsm.peer.unsafe_recovery_state {
            Some(UnsafeRecoveryState::WaitApply { .. }) => self
                .fsm
                .peer
                .unsafe_recovery_maybe_finish_wait_apply(/* force= */ false),
            Some(UnsafeRecoveryState::DemoteFailedVoters {
                syncer,
                failed_voters,
                target_index,
                demote_after_exit,
            }) => {
                if self.fsm.peer.raft_group.raft.raft_log.applied >= *target_index {
                    if *demote_after_exit {
                        let syncer_clone = syncer.clone();
                        let failed_voters_clone = failed_voters.clone();
                        self.fsm.peer.unsafe_recovery_state = None;
                        if !self.fsm.peer.is_force_leader() {
                            error!(
                                "Unsafe recovery, lost forced leadership after exiting joint state";
                                "region_id" => self.region().get_id(),
                                "peer_id" => self.fsm.peer_id(),
                            );
                            return;
                        }
                        self.unsafe_recovery_demote_failed_voters(
                            syncer_clone,
                            failed_voters_clone,
                        );
                    } else {
                        if self.fsm.peer.in_joint_state() {
                            info!(
                                "Unsafe recovery, exiting joint state";
                                "region_id" => self.region().get_id(),
                                "peer_id" => self.fsm.peer_id(),
                            );
                            if self.fsm.peer.is_force_leader() {
                                self.propose_raft_command_internal(
                                    exit_joint_request(self.region(), &self.fsm.peer.peer),
                                    Callback::<EK::Snapshot>::write(Box::new(|resp| {
                                        if resp.response.get_header().has_error() {
                                            error!(
                                                "Unsafe recovery, fail to exit joint state";
                                                "err" => ?resp.response.get_header().get_error(),
                                            );
                                        }
                                    })),
                                    DiskFullOpt::AllowedOnAlmostFull,
                                );
                            } else {
                                error!(
                                    "Unsafe recovery, lost forced leadership while trying to exit joint state";
                                    "region_id" => self.region().get_id(),
                                    "peer_id" => self.fsm.peer_id(),
                                );
                            }
                        }

                        self.fsm.peer.unsafe_recovery_state = None;
                    }
                }
            }
            // Destroy does not need be processed, the state is cleaned up together with peer.
            Some(_) | None => {}
        }
    }

    fn on_apply_res(&mut self, res: ApplyTaskRes<EK::Snapshot>) {
        fail_point!("on_apply_res", |_| {});
        match res {
            ApplyTaskRes::Apply(mut res) => {
                debug!(
                    "async apply finish";
                    "region_id" => self.region_id(),
                    "peer_id" => self.fsm.peer_id(),
                    "res" => ?res,
                );
                self.on_ready_result(&mut res.exec_res, &res.metrics);
                if self.fsm.stopped {
                    return;
                }
                let applied_index = res.apply_state.applied_index;
                let buckets = self.fsm.peer.region_buckets.as_mut();
                if let (Some(delta), Some(buckets)) = (res.bucket_stat, buckets) {
                    merge_bucket_stats(
                        &buckets.meta.keys,
                        &mut buckets.stats,
                        &delta.meta.keys,
                        &delta.stats,
                    );
                }
                self.fsm.has_ready |= self.fsm.peer.post_apply(
                    self.ctx,
                    res.apply_state,
                    res.applied_term,
                    &res.metrics,
                );
                // After applying, several metrics are updated, report it to pd to
                // get fair schedule.
                if self.fsm.peer.is_leader() {
                    self.register_pd_heartbeat_tick();
                    self.register_split_region_check_tick();
                    self.retry_pending_prepare_merge(applied_index);
                }
            }
            ApplyTaskRes::Destroy {
                region_id,
                peer_id,
                merge_from_snapshot,
            } => {
                assert_eq!(peer_id, self.fsm.peer.peer_id());
                if !merge_from_snapshot {
                    self.destroy_peer(false);
                } else {
                    // Wait for its target peer to apply snapshot and then send `MergeResult` back
                    // to destroy itself
                    let mut meta = self.ctx.store_meta.lock().unwrap();
                    // The `need_atomic` flag must be true
                    assert!(*meta.destroyed_region_for_snap.get(&region_id).unwrap());

                    let target_region_id = *meta.targets_map.get(&region_id).unwrap();
                    let is_ready = meta
                        .atomic_snap_regions
                        .get_mut(&target_region_id)
                        .unwrap()
                        .get_mut(&region_id)
                        .unwrap();
                    *is_ready = true;
                }
            }
        }
        if self.fsm.peer.unsafe_recovery_state.is_some() {
            self.check_unsafe_recovery_state();
        }
    }

    fn retry_pending_prepare_merge(&mut self, applied_index: u64) {
        if self.fsm.peer.prepare_merge_fence > 0
            && applied_index >= self.fsm.peer.prepare_merge_fence
        {
            if let Some(pending_prepare_merge) = self.fsm.peer.pending_prepare_merge.take() {
                self.propose_raft_command_internal(
                    pending_prepare_merge,
                    Callback::None,
                    DiskFullOpt::AllowedOnAlmostFull,
                );
            }
            // When applied index reaches prepare_merge_fence, always clear the fence.
            // So, even if the PrepareMerge fails to propose, we can ensure the region
            // will be able to serve again.
            self.fsm.peer.prepare_merge_fence = 0;
            assert!(self.fsm.peer.pending_prepare_merge.is_none());
        }
    }

    // If lease expired, we will send a noop read index to renew lease.
    fn try_renew_leader_lease(&mut self, reason: &str) {
        debug!(
            "renew lease";
            "region_id" => self.region_id(),
            "peer_id" => self.fsm.peer_id(),
            "reason" => reason,
        );
        if !self.fsm.peer.is_leader() {
            return;
        }
        if let Err(e) = self.fsm.peer.pre_read_index() {
            debug!(
                "prevent unsafe read index to renew leader lease";
                "region_id" => self.region_id(),
                "peer_id" => self.fsm.peer_id(),
                "err" => ?e,
            );
            self.ctx.raft_metrics.propose.unsafe_read_index.inc();
            return;
        }

        let current_time = *self.ctx.current_time.get_or_insert_with(monotonic_raw_now);
        if self.fsm.peer.need_renew_lease_at(self.ctx, current_time) {
            let mut cmd = new_read_index_request(
                self.region_id(),
                self.region().get_region_epoch().clone(),
                self.fsm.peer.peer.clone(),
            );
            cmd.mut_header().set_read_quorum(true);
            self.propose_raft_command_internal(
                cmd,
                Callback::read(Box::new(|_| ())),
                DiskFullOpt::AllowedOnAlmostFull,
            );
        }
    }

    fn handle_reported_disk_usage(&mut self, msg: &RaftMessage) {
        let store_id = msg.get_from_peer().get_store_id();
        let peer_id = msg.get_from_peer().get_id();
        let refill_disk_usages = if matches!(msg.disk_usage, DiskUsage::Normal) {
            self.ctx.store_disk_usages.remove(&store_id);
            if !self.fsm.peer.is_leader() {
                return;
            }
            self.fsm.peer.disk_full_peers.has(peer_id)
        } else {
            self.ctx.store_disk_usages.insert(store_id, msg.disk_usage);
            if !self.fsm.peer.is_leader() {
                return;
            }
            let disk_full_peers = &self.fsm.peer.disk_full_peers;

            disk_full_peers.is_empty()
                || disk_full_peers
                    .get(peer_id)
                    .map_or(true, |x| x != msg.disk_usage)
        };
        if refill_disk_usages || self.fsm.peer.has_region_merge_proposal {
            let prev = self.fsm.peer.disk_full_peers.get(peer_id);
            if Some(msg.disk_usage) != prev {
                info!(
                    "reported disk usage changes {:?} -> {:?}", prev, msg.disk_usage;
                    "region_id" => self.fsm.region_id(),
                    "peer_id" => peer_id,
                );
            }
            self.fsm.peer.refill_disk_full_peers(self.ctx);
            debug!(
                "raft message refills disk full peers to {:?}",
                self.fsm.peer.disk_full_peers;
                "region_id" => self.fsm.region_id(),
            );
        }
    }

    fn on_raft_message(&mut self, msg: InspectedRaftMessage) -> Result<()> {
        let InspectedRaftMessage { heap_size, mut msg } = msg;
        let peer_disk_usage = msg.disk_usage;
        let stepped = Cell::new(false);
        let memtrace_raft_entries = &mut self.fsm.peer.memtrace_raft_entries as *mut usize;
        defer!({
            fail_point!(
                "memtrace_raft_messages_overflow_check_peer_recv",
                MEMTRACE_RAFT_MESSAGES.sum() < heap_size,
                |_| {}
            );
            MEMTRACE_RAFT_MESSAGES.trace(TraceEvent::Sub(heap_size));
            if stepped.get() {
                unsafe {
                    // It could be less than exact for entry overwritting.
                    *memtrace_raft_entries += heap_size;
                    MEMTRACE_RAFT_ENTRIES.trace(TraceEvent::Add(heap_size));
                }
            }
        });

        debug!(
            "handle raft message";
            "region_id" => self.region_id(),
            "peer_id" => self.fsm.peer_id(),
            "message_type" => %util::MsgType(&msg),
            "from_peer_id" => msg.get_from_peer().get_id(),
            "to_peer_id" => msg.get_to_peer().get_id(),
        );

        if self.fsm.peer.pending_remove || self.fsm.stopped {
            return Ok(());
        }

        self.handle_reported_disk_usage(&msg);

        let msg_type = msg.get_message().get_msg_type();
        if matches!(self.ctx.self_disk_usage, DiskUsage::AlreadyFull)
            && MessageType::MsgTimeoutNow == msg_type
        {
            debug!(
                "skip {:?} because of disk full", msg_type;
                "region_id" => self.region_id(), "peer_id" => self.fsm.peer_id()
            );
            self.ctx.raft_metrics.message_dropped.disk_full.inc();
            return Ok(());
        }

        if !self.validate_raft_msg(&msg) {
            return Ok(());
        }

        if msg.get_is_tombstone() {
            // we receive a message tells us to remove ourself.
            self.handle_gc_peer_msg(&msg);
            return Ok(());
        }

        if msg.has_merge_target() {
            fail_point!("on_has_merge_target", |_| Ok(()));
            if self.need_gc_merge(&msg)? {
                self.on_stale_merge(msg.get_merge_target().get_id());
            }
            return Ok(());
        }

        if self.check_msg(&msg) {
            return Ok(());
        }

        if msg.has_extra_msg() {
            self.on_extra_message(msg);
            return Ok(());
        }

        let is_snapshot = msg.get_message().has_snapshot();

        // TODO: spin off the I/O code (delete_snapshot)
        let regions_to_destroy = match self.check_snapshot(&msg)? {
            Either::Left(key) => {
                // If the snapshot file is not used again, then it's OK to
                // delete them here. If the snapshot file will be reused when
                // receiving, then it will fail to pass the check again, so
                // missing snapshot files should not be noticed.
                let s = self.ctx.snap_mgr.get_snapshot_for_applying(&key)?;
                self.ctx.snap_mgr.delete_snapshot(&key, s.as_ref(), false);
                return Ok(());
            }
            Either::Right(v) => v,
        };

        if util::is_vote_msg(msg.get_message()) || msg_type == MessageType::MsgTimeoutNow {
            if self.fsm.hibernate_state.group_state() != GroupState::Chaos {
                self.fsm.reset_hibernate_state(GroupState::Chaos);
                self.register_raft_base_tick();
            }
        } else if msg.get_from_peer().get_id() == self.fsm.peer.leader_id() {
            self.reset_raft_tick(GroupState::Ordered);
        }

        let from_peer_id = msg.get_from_peer().get_id();
        self.fsm.peer.insert_peer_cache(msg.take_from_peer());

        let result = if msg_type == MessageType::MsgTransferLeader {
            self.on_transfer_leader_msg(msg.get_message(), peer_disk_usage);
            Ok(())
        } else {
            // This can be a message that sent when it's still a follower. Nevertheleast,
            // it's meaningless to continue to handle the request as callbacks are cleared.
            if msg.get_message().get_msg_type() == MessageType::MsgReadIndex
                && self.fsm.peer.is_leader()
                && (msg.get_message().get_from() == raft::INVALID_ID
                    || msg.get_message().get_from() == self.fsm.peer_id())
            {
                self.ctx.raft_metrics.message_dropped.stale_msg.inc();
                return Ok(());
            }
            self.fsm.peer.step(self.ctx, msg.take_message())
        };

        stepped.set(result.is_ok());

        if is_snapshot {
            if !self.fsm.peer.has_pending_snapshot() {
                // This snapshot is rejected by raft-rs.
                let mut meta = self.ctx.store_meta.lock().unwrap();
                meta.pending_snapshot_regions
                    .retain(|r| self.fsm.region_id() != r.get_id());
            } else {
                // This snapshot may be accepted by raft-rs.
                // If it's rejected by raft-rs, the snapshot region in
                // `pending_snapshot_regions` will be removed together with the latest snapshot
                // region after applying that snapshot.
                // But if `regions_to_destroy` is not empty, the pending snapshot must be this
                // msg's snapshot because this kind of snapshot is exclusive.
                self.destroy_regions_for_snapshot(regions_to_destroy);
            }
        }

        result?;

        if self.fsm.peer.any_new_peer_catch_up(from_peer_id) {
            self.fsm.peer.heartbeat_pd(self.ctx);
            self.fsm.peer.should_wake_up = true;
        }

        if self.fsm.peer.should_wake_up {
            self.reset_raft_tick(GroupState::Ordered);
        }

        self.fsm.has_ready = true;
        Ok(())
    }

    fn all_agree_to_hibernate(&mut self) -> bool {
        if self.fsm.maybe_hibernate() {
            return true;
        }
        if !self
            .fsm
            .hibernate_state
            .should_bcast(&self.ctx.feature_gate)
        {
            return false;
        }
        for peer in self.fsm.peer.region().get_peers() {
            if peer.get_id() == self.fsm.peer.peer_id() {
                continue;
            }

            let mut extra = ExtraMessage::default();
            extra.set_type(ExtraMessageType::MsgHibernateRequest);
            self.fsm
                .peer
                .send_extra_message(extra, &mut self.ctx.trans, peer);
        }
        false
    }

    fn on_hibernate_request(&mut self, from: &metapb::Peer) {
        if !self.ctx.cfg.hibernate_regions
            || self.fsm.peer.has_uncommitted_log()
            || from.get_id() != self.fsm.peer.leader_id()
        {
            // Ignore the message means rejecting implicitly.
            return;
        }
        let mut extra = ExtraMessage::default();
        extra.set_type(ExtraMessageType::MsgHibernateResponse);
        self.fsm
            .peer
            .send_extra_message(extra, &mut self.ctx.trans, from);
    }

    fn on_hibernate_response(&mut self, from: &metapb::Peer) {
        if !self.fsm.peer.is_leader() {
            return;
        }
        if self
            .fsm
            .peer
            .region()
            .get_peers()
            .iter()
            .all(|p| p.get_id() != from.get_id())
        {
            return;
        }
        self.fsm.hibernate_state.count_vote(from.get_id());
    }

    fn on_extra_message(&mut self, mut msg: RaftMessage) {
        match msg.get_extra_msg().get_type() {
            ExtraMessageType::MsgRegionWakeUp | ExtraMessageType::MsgCheckStalePeer => {
                if self.fsm.hibernate_state.group_state() == GroupState::Idle {
                    self.reset_raft_tick(GroupState::Ordered);
                }
                if msg.get_extra_msg().get_type() == ExtraMessageType::MsgRegionWakeUp
                    && self.fsm.peer.is_leader()
                {
                    self.fsm.peer.raft_group.raft.ping();
                }
            }
            ExtraMessageType::MsgWantRollbackMerge => {
                self.fsm.peer.maybe_add_want_rollback_merge_peer(
                    msg.get_from_peer().get_id(),
                    msg.get_extra_msg(),
                );
            }
            ExtraMessageType::MsgCheckStalePeerResponse => {
                self.fsm.peer.on_check_stale_peer_response(
                    msg.get_region_epoch().get_conf_ver(),
                    msg.mut_extra_msg().take_check_peers().into(),
                );
            }
            ExtraMessageType::MsgHibernateRequest => {
                self.on_hibernate_request(msg.get_from_peer());
            }
            ExtraMessageType::MsgHibernateResponse => {
                self.on_hibernate_response(msg.get_from_peer());
            }
            ExtraMessageType::MsgRejectRaftLogCausedByMemoryUsage => {
                unimplemented!()
            }
        }
    }

    fn reset_raft_tick(&mut self, state: GroupState) {
        self.fsm.reset_hibernate_state(state);
        self.fsm.missing_ticks = 0;
        self.fsm.peer.should_wake_up = false;
        self.register_raft_base_tick();
        if self.fsm.peer.is_leader() {
            self.register_check_leader_lease_tick();
            self.register_report_region_buckets_tick();
        }
    }

    // return false means the message is invalid, and can be ignored.
    fn validate_raft_msg(&mut self, msg: &RaftMessage) -> bool {
        let region_id = msg.get_region_id();
        let to = msg.get_to_peer();

        if to.get_store_id() != self.store_id() {
            warn!(
                "store not match, ignore it";
                "region_id" => region_id,
                "to_store_id" => to.get_store_id(),
                "my_store_id" => self.store_id(),
            );
            self.ctx
                .raft_metrics
                .message_dropped
                .mismatch_store_id
                .inc();
            return false;
        }

        if !msg.has_region_epoch() {
            error!(
                "missing epoch in raft message, ignore it";
                "region_id" => region_id,
            );
            self.ctx
                .raft_metrics
                .message_dropped
                .mismatch_region_epoch
                .inc();
            return false;
        }

        true
    }

    /// Checks if the message is sent to the correct peer.
    ///
    /// Returns true means that the message can be dropped silently.
    fn check_msg(&mut self, msg: &RaftMessage) -> bool {
        let from_epoch = msg.get_region_epoch();
        let from_store_id = msg.get_from_peer().get_store_id();

        // Let's consider following cases with three nodes [1, 2, 3] and 1 is leader:
        // - 1 removes 2, 2 may still send MsgAppendResponse to 1.
        //  We should ignore this stale message and let 2 remove itself after
        //  applying the ConfChange log.
        // - 2 is isolated, 1 removes 2. When 2 rejoins the cluster, 2 will
        //  send stale MsgRequestVote to 1 and 3, at this time, we should tell 2 to gc
        // itself.
        // - 2 is isolated but can communicate with 3. 1 removes 3.
        //  2 will send stale MsgRequestVote to 3, 3 should ignore this message.
        // - 2 is isolated but can communicate with 3. 1 removes 2, then adds 4, remove
        //   3.
        //  2 will send stale MsgRequestVote to 3, 3 should tell 2 to gc itself.
        // - 2 is isolated. 1 adds 4, 5, 6, removes 3, 1. Now assume 4 is leader.
        //  After 2 rejoins the cluster, 2 may send stale MsgRequestVote to 1 and 3,
        //  1 and 3 will ignore this message. Later 4 will send messages to 2 and 2 will
        //  rejoin the raft group again.
        // - 2 is isolated. 1 adds 4, 5, 6, removes 3, 1. Now assume 4 is leader, and 4
        //   removes 2.
        //  unlike case e, 2 will be stale forever.
        // TODO: for case f, if 2 is stale for a long time, 2 will communicate with pd
        // and pd will tell 2 is stale, so 2 can remove itself.
        let self_epoch = self.fsm.peer.region().get_region_epoch();
        if util::is_epoch_stale(from_epoch, self_epoch)
            && util::find_peer(self.fsm.peer.region(), from_store_id).is_none()
        {
            self.ctx.handle_stale_msg(msg, self_epoch.clone(), None);
            return true;
        }

        let target = msg.get_to_peer();
        match target.get_id().cmp(&self.fsm.peer.peer_id()) {
            cmp::Ordering::Less => {
                info!(
                    "target peer id is smaller, msg maybe stale";
                    "region_id" => self.fsm.region_id(),
                    "peer_id" => self.fsm.peer_id(),
                    "target_peer" => ?target,
                );
                self.ctx.raft_metrics.message_dropped.stale_msg.inc();
                true
            }
            cmp::Ordering::Greater => {
                match self.fsm.peer.maybe_destroy(self.ctx) {
                    Some(job) => {
                        info!(
                            "target peer id is larger, destroying self";
                            "region_id" => self.fsm.region_id(),
                            "peer_id" => self.fsm.peer_id(),
                            "target_peer" => ?target,
                        );
                        if self.handle_destroy_peer(job) {
                            // It's not frequent, so use 0 as `heap_size` is ok.
                            let store_msg = StoreMsg::RaftMessage(InspectedRaftMessage {
                                heap_size: 0,
                                msg: msg.clone(),
                            });
                            if let Err(e) = self.ctx.router.send_control(store_msg) {
                                info!(
                                    "failed to send back store message, are we shutting down?";
                                    "region_id" => self.fsm.region_id(),
                                    "peer_id" => self.fsm.peer_id(),
                                    "err" => %e,
                                );
                            }
                        }
                    }
                    None => self.ctx.raft_metrics.message_dropped.applying_snap.inc(),
                }
                true
            }
            cmp::Ordering::Equal => false,
        }
    }

    /// Check if it's necessary to gc the source merge peer.
    ///
    /// If the target merge peer won't be created on this store,
    /// then it's appropriate to destroy it immediately.
    fn need_gc_merge(&mut self, msg: &RaftMessage) -> Result<bool> {
        let merge_target = msg.get_merge_target();
        let target_region_id = merge_target.get_id();
        debug!(
            "receive merge target";
            "region_id" => self.fsm.region_id(),
            "peer_id" => self.fsm.peer_id(),
            "merge_target" => ?merge_target,
        );

        // When receiving message that has a merge target, it indicates that the source
        // peer on this store is stale, the peers on other stores are already merged.
        // The epoch in merge target is the state of target peer at the time when source
        // peer is merged. So here we record the merge target epoch version to let the
        // target peer on this store to decide whether to destroy the source peer.
        let mut meta = self.ctx.store_meta.lock().unwrap();
        meta.targets_map.insert(self.region_id(), target_region_id);
        let v = meta
            .pending_merge_targets
            .entry(target_region_id)
            .or_default();
        let mut no_range_merge_target = merge_target.clone();
        no_range_merge_target.clear_start_key();
        no_range_merge_target.clear_end_key();
        if let Some(pre_merge_target) = v.insert(self.region_id(), no_range_merge_target) {
            // Merge target epoch records the version of target region when source region is
            // merged. So it must be same no matter when receiving merge target.
            if pre_merge_target.get_region_epoch().get_version()
                != merge_target.get_region_epoch().get_version()
            {
                panic!(
                    "conflict merge target epoch version {:?} {:?}",
                    pre_merge_target.get_region_epoch().get_version(),
                    merge_target.get_region_epoch()
                );
            }
        }

        if let Some(r) = meta.regions.get(&target_region_id) {
            // In the case that the source peer's range isn't overlapped with target's
            // anymore:
            //     | region 2 | region 3 | region 1 |
            //                   || merge 3 into 2
            //                   \/
            //     |       region 2      | region 1 |
            //                   || merge 1 into 2
            //                   \/
            //     |            region 2            |
            //                   || split 2 into 4
            //                   \/
            //     |        region 4       |region 2|
            // so the new target peer can't find the source peer.
            // e.g. new region 2 is overlapped with region 1
            //
            // If that, source peer still need to decide whether to destroy itself. When the
            // target peer has already moved on, source peer can destroy itself.
            if util::is_epoch_stale(merge_target.get_region_epoch(), r.get_region_epoch()) {
                return Ok(true);
            }
            return Ok(false);
        }
        drop(meta);

        // All of the target peers must exist before merging which is guaranteed by PD.
        // Now the target peer is not in region map, so if everything is ok, the merge
        // target region should be staler than the local target region
        if self.is_merge_target_region_stale(merge_target)? {
            Ok(true)
        } else {
            if self.ctx.cfg.dev_assert {
                panic!(
                    "something is wrong, maybe PD do not ensure all target peers exist before merging"
                );
            }
            error!(
                "something is wrong, maybe PD do not ensure all target peers exist before merging"
            );
            Ok(false)
        }
    }

    fn handle_gc_peer_msg(&mut self, msg: &RaftMessage) {
        let from_epoch = msg.get_region_epoch();
        if !util::is_epoch_stale(self.fsm.peer.region().get_region_epoch(), from_epoch) {
            return;
        }

        if self.fsm.peer.peer != *msg.get_to_peer() {
            info!(
                "receive stale gc message, ignore.";
                "region_id" => self.fsm.region_id(),
                "peer_id" => self.fsm.peer_id(),
            );
            self.ctx.raft_metrics.message_dropped.stale_msg.inc();
            return;
        }
        // TODO: ask pd to guarantee we are stale now.
        info!(
            "receives gc message, trying to remove";
            "region_id" => self.fsm.region_id(),
            "peer_id" => self.fsm.peer_id(),
            "to_peer" => ?msg.get_to_peer(),
        );

        // Destroy peer in next round in order to apply more committed entries if any.
        // It depends on the implementation that msgs which are handled in this round
        // have already fetched.
        let _ = self
            .ctx
            .router
            .force_send(self.fsm.region_id(), PeerMsg::Destroy(self.fsm.peer_id()));
    }

    // Returns `Vec<(u64, bool)>` indicated (source_region_id, merge_to_this_peer)
    // if the `msg` doesn't contain a snapshot or this snapshot doesn't conflict
    // with any other snapshots or regions. Otherwise a `SnapKey` is returned.
    fn check_snapshot(&mut self, msg: &RaftMessage) -> Result<Either<SnapKey, Vec<(u64, bool)>>> {
        if !msg.get_message().has_snapshot() {
            return Ok(Either::Right(vec![]));
        }

        let region_id = msg.get_region_id();
        let snap = msg.get_message().get_snapshot();
        let key = SnapKey::from_region_snap(region_id, snap);
        let mut snap_data = RaftSnapshotData::default();
        snap_data.merge_from_bytes(snap.get_data())?;
        let snap_region = snap_data.take_region();
        let peer_id = msg.get_to_peer().get_id();
        let snap_enc_start_key = enc_start_key(&snap_region);
        let snap_enc_end_key = enc_end_key(&snap_region);

        let before_check_snapshot_1_2_fp = || -> bool {
            fail_point!(
                "before_check_snapshot_1_2",
                self.fsm.region_id() == 1 && self.store_id() == 2,
                |_| true
            );
            false
        };
        let before_check_snapshot_1000_2_fp = || -> bool {
            fail_point!(
                "before_check_snapshot_1000_2",
                self.fsm.region_id() == 1000 && self.store_id() == 2,
                |_| true
            );
            false
        };
        if before_check_snapshot_1_2_fp() || before_check_snapshot_1000_2_fp() {
            return Ok(Either::Left(key));
        }

        if snap_region
            .get_peers()
            .iter()
            .all(|p| p.get_id() != peer_id)
        {
            info!(
                "snapshot doesn't contain to peer, skip";
                "region_id" => self.fsm.region_id(),
                "peer_id" => self.fsm.peer_id(),
                "snap" => ?snap_region,
                "to_peer" => ?msg.get_to_peer(),
            );
            self.ctx.raft_metrics.message_dropped.region_no_peer.inc();
            return Ok(Either::Left(key));
        }

        let mut meta = self.ctx.store_meta.lock().unwrap();
        if meta.regions[&self.region_id()] != *self.region() {
            if !self.fsm.peer.is_initialized() {
                info!(
                    "stale delegate detected, skip";
                    "region_id" => self.fsm.region_id(),
                    "peer_id" => self.fsm.peer_id(),
                );
                self.ctx.raft_metrics.message_dropped.stale_msg.inc();
                return Ok(Either::Left(key));
            } else {
                panic!(
                    "{} meta corrupted: {:?} != {:?}",
                    self.fsm.peer.tag,
                    meta.regions[&self.region_id()],
                    self.region()
                );
            }
        }

        if meta.atomic_snap_regions.contains_key(&region_id) {
            info!(
                "atomic snapshot is applying, skip";
                "region_id" => self.fsm.region_id(),
                "peer_id" => self.fsm.peer_id(),
            );
            return Ok(Either::Left(key));
        }

        for region in &meta.pending_snapshot_regions {
            if enc_start_key(region) < snap_enc_end_key &&
               enc_end_key(region) > snap_enc_start_key &&
               // Same region can overlap, we will apply the latest version of snapshot.
               region.get_id() != snap_region.get_id()
            {
                info!(
                    "pending region overlapped";
                    "region_id" => self.fsm.region_id(),
                    "peer_id" => self.fsm.peer_id(),
                    "region" => ?region,
                    "snap" => ?snap_region,
                );
                self.ctx.raft_metrics.message_dropped.region_overlap.inc();
                return Ok(Either::Left(key));
            }
        }

        let mut is_overlapped = false;
        let mut regions_to_destroy = vec![];
        // In some extreme cases, it may cause source peer destroyed improperly so that
        // a later CommitMerge may panic because source is already destroyed, so just
        // drop the message:
        // - A new snapshot is received whereas a snapshot is still in applying, and the
        //   snapshot under applying is generated before merge and the new snapshot is
        //   generated after merge. After the applying snapshot is finished, the log may
        //   able to catch up and so a CommitMerge will be applied.
        // - There is a CommitMerge pending in apply thread.
        let ready = !self.fsm.peer.is_handling_snapshot()
            && !self.fsm.peer.has_pending_snapshot()
            // It must be ensured that all logs have been applied.
            // Suppose apply fsm is applying a `CommitMerge` log and this snapshot is generated after
            // merge, its corresponding source peer can not be destroy by this snapshot.
            && self.fsm.peer.ready_to_handle_pending_snap();
        for exist_region in meta
            .region_ranges
            .range((Excluded(snap_enc_start_key), Unbounded::<Vec<u8>>))
            .map(|(_, &region_id)| &meta.regions[&region_id])
            .take_while(|r| enc_start_key(r) < snap_enc_end_key)
            .filter(|r| r.get_id() != region_id)
        {
            info!(
                "region overlapped";
                "region_id" => self.fsm.region_id(),
                "peer_id" => self.fsm.peer_id(),
                "exist" => ?exist_region,
                "snap" => ?snap_region,
            );
            let (can_destroy, merge_to_this_peer) = maybe_destroy_source(
                &meta,
                self.fsm.region_id(),
                self.fsm.peer_id(),
                exist_region.get_id(),
                snap_region.get_region_epoch().to_owned(),
            );
            if ready && can_destroy {
                // The snapshot that we decide to whether destroy peer based on must can be
                // applied. So here not to destroy peer immediately, or the snapshot maybe
                // dropped in later check but the peer is already destroyed.
                regions_to_destroy.push((exist_region.get_id(), merge_to_this_peer));
                continue;
            }
            is_overlapped = true;
            if !can_destroy
                && snap_region.get_region_epoch().get_version()
                    > exist_region.get_region_epoch().get_version()
            {
                // If snapshot's epoch version is greater than exist region's, the exist region
                // may has been merged/splitted already.
                let _ = self.ctx.router.force_send(
                    exist_region.get_id(),
                    PeerMsg::CasualMessage(CasualMessage::RegionOverlapped),
                );
            }
        }
        if is_overlapped {
            self.ctx.raft_metrics.message_dropped.region_overlap.inc();
            return Ok(Either::Left(key));
        }

        // Check if snapshot file exists.
        self.ctx.snap_mgr.get_snapshot_for_applying(&key)?;

        // WARNING: The checking code must be above this line.
        // Now all checking passed.

        if self.fsm.peer.local_first_replicate && !self.fsm.peer.is_initialized() {
            // If the peer is not initialized and passes the snapshot range check,
            // `is_splitting` flag must be false.
            // - If `is_splitting` is set to true, then the uninitialized peer is created
            //   before split is applied and the peer id is the same as split one. So there
            //   should be no initialized peer before.
            // - If the peer is also created by splitting, then the snapshot range is not
            //   overlapped with parent peer. It means leader has applied merge and split at
            //   least one time. However, the prerequisite of merge includes the
            //   initialization of all target peers and source peers, which is conflict with
            //   1.
            let pending_create_peers = self.ctx.pending_create_peers.lock().unwrap();
            let status = pending_create_peers.get(&region_id).cloned();
            if status != Some((self.fsm.peer_id(), false)) {
                drop(pending_create_peers);
                panic!("{} status {:?} is not expected", self.fsm.peer.tag, status);
            }
        }
        meta.pending_snapshot_regions.push(snap_region);

        Ok(Either::Right(regions_to_destroy))
    }

    fn destroy_regions_for_snapshot(&mut self, regions_to_destroy: Vec<(u64, bool)>) {
        if regions_to_destroy.is_empty() {
            return;
        }
        let mut meta = self.ctx.store_meta.lock().unwrap();
        assert!(!meta.atomic_snap_regions.contains_key(&self.fsm.region_id()));
        for (source_region_id, merge_to_this_peer) in regions_to_destroy {
            if !meta.regions.contains_key(&source_region_id) {
                if merge_to_this_peer {
                    drop(meta);
                    panic!(
                        "{}'s source region {} has been destroyed",
                        self.fsm.peer.tag, source_region_id
                    );
                }
                continue;
            }
            info!(
                "source region destroy due to target region's snapshot";
                "region_id" => self.fsm.region_id(),
                "peer_id" => self.fsm.peer_id(),
                "source_region_id" => source_region_id,
                "need_atomic" => merge_to_this_peer,
            );
            meta.atomic_snap_regions
                .entry(self.fsm.region_id())
                .or_default()
                .insert(source_region_id, false);
            meta.destroyed_region_for_snap
                .insert(source_region_id, merge_to_this_peer);

            let result = if merge_to_this_peer {
                MergeResultKind::FromTargetSnapshotStep1
            } else {
                MergeResultKind::Stale
            };
            // Use `unwrap` is ok because the StoreMeta lock is held and these source peers
            // still exist in regions and region_ranges map.
            // It depends on the implementation of `destroy_peer`.
            self.ctx
                .router
                .force_send(
                    source_region_id,
                    PeerMsg::SignificantMsg(SignificantMsg::MergeResult {
                        target_region_id: self.fsm.region_id(),
                        target: self.fsm.peer.peer.clone(),
                        result,
                    }),
                )
                .unwrap();
        }
    }

    fn on_transfer_leader_msg(&mut self, msg: &eraftpb::Message, peer_disk_usage: DiskUsage) {
        // log_term is set by original leader, represents the term last log is written
        // in, which should be equal to the original leader's term.
        if msg.get_log_term() != self.fsm.peer.term() {
            return;
        }
        if self.fsm.peer.is_leader() {
            let from = match self.fsm.peer.get_peer_from_cache(msg.get_from()) {
                Some(p) => p,
                None => return,
            };
            match self
                .fsm
                .peer
                .ready_to_transfer_leader(self.ctx, msg.get_index(), &from)
            {
                Some(reason) => {
                    info!(
                        "reject to transfer leader";
                        "region_id" => self.fsm.region_id(),
                        "peer_id" => self.fsm.peer_id(),
                        "to" => ?from,
                        "reason" => reason,
                        "index" => msg.get_index(),
                        "last_index" => self.fsm.peer.get_store().last_index(),
                    );
                }
                None => {
                    self.propose_pending_batch_raft_command();
                    if self.propose_locks_before_transfer_leader(msg) {
                        // If some pessimistic locks are just proposed, we propose another
                        // TransferLeader command instead of transferring leader immediately.
                        info!("propose transfer leader command";
                            "region_id" => self.fsm.region_id(),
                            "peer_id" => self.fsm.peer_id(),
                            "to" => ?from,
                        );
                        let mut cmd = new_admin_request(
                            self.fsm.peer.region().get_id(),
                            self.fsm.peer.peer.clone(),
                        );
                        cmd.mut_header()
                            .set_region_epoch(self.region().get_region_epoch().clone());
                        // Set this flag to propose this command like a normal proposal.
                        cmd.mut_header()
                            .set_flags(WriteBatchFlags::TRANSFER_LEADER_PROPOSAL.bits());
                        cmd.mut_admin_request()
                            .set_cmd_type(AdminCmdType::TransferLeader);
                        cmd.mut_admin_request().mut_transfer_leader().set_peer(from);
                        self.propose_raft_command(
                            cmd,
                            Callback::None,
                            DiskFullOpt::AllowedOnAlmostFull,
                        );
                    } else {
                        self.fsm.peer.transfer_leader(&from);
                    }
                }
            }
        } else {
            self.fsm
                .peer
                .execute_transfer_leader(self.ctx, msg.get_from(), peer_disk_usage, false);
        }
    }

    // Returns whether we should propose another TransferLeader command. This is
    // for:
    // - Considering the amount of pessimistic locks can be big, it can reduce
    //   unavailable time caused by waiting for the transferee catching up logs.
    // - Make transferring leader strictly after write commands that executes before
    //   proposing the locks, preventing unexpected lock loss.
    fn propose_locks_before_transfer_leader(&mut self, msg: &eraftpb::Message) -> bool {
        // 1. Disable in-memory pessimistic locks.

        // Clone to make borrow checker happy when registering ticks.
        let txn_ext = self.fsm.peer.txn_ext.clone();
        let mut pessimistic_locks = txn_ext.pessimistic_locks.write();

        // If the message context == TRANSFER_LEADER_COMMAND_REPLY_CTX, the message
        // is a reply to a transfer leader command before. If the locks status remain
        // in the TransferringLeader status, we can safely initiate transferring leader
        // now.
        // If it's not in TransferringLeader status now, it is probably because several
        // ticks have passed after proposing the locks in the last time and we
        // reactivate the memory locks. Then, we should propose the locks again.
        if msg.get_context() == TRANSFER_LEADER_COMMAND_REPLY_CTX
            && pessimistic_locks.status == LocksStatus::TransferringLeader
        {
            return false;
        }

        // If it is not writable, it's probably because it's a retried TransferLeader
        // and the locks have been proposed. But we still need to return true to
        // propose another TransferLeader command. Otherwise, some write requests that
        // have marked some locks as deleted will fail because raft rejects more
        // proposals.
        // It is OK to return true here if it's in other states like MergingRegion or
        // NotLeader. In those cases, the locks will fail to propose and nothing will
        // happen.
        if !pessimistic_locks.is_writable() {
            return true;
        }
        pessimistic_locks.status = LocksStatus::TransferringLeader;
        self.fsm.reactivate_memory_lock_ticks = 0;
        self.register_reactivate_memory_lock_tick();

        // 2. Propose pessimistic locks
        if pessimistic_locks.is_empty() {
            return false;
        }
        // FIXME: Raft command has size limit. Either limit the total size of
        // pessimistic locks in a region, or split commands here.
        let mut cmd = RaftCmdRequest::default();
        {
            // Downgrade to a read guard, do not block readers in the scheduler as far as
            // possible.
            let pessimistic_locks = RwLockWriteGuard::downgrade(pessimistic_locks);
            fail_point!("invalidate_locks_before_transfer_leader");
            for (key, (lock, deleted)) in &*pessimistic_locks {
                if *deleted {
                    continue;
                }
                let mut put = PutRequest::default();
                put.set_cf(CF_LOCK.to_string());
                put.set_key(key.as_encoded().to_owned());
                put.set_value(lock.to_lock().to_bytes());
                let mut req = Request::default();
                req.set_cmd_type(CmdType::Put);
                req.set_put(put);
                cmd.mut_requests().push(req);
            }
        }
        if cmd.get_requests().is_empty() {
            // If the map is not empty but all locks are deleted, it is possible that a
            // write command has just marked locks deleted but not proposed yet.
            // It might cause that command to fail if we skip proposing the
            // extra TransferLeader command here.
            return true;
        }
        cmd.mut_header().set_region_id(self.fsm.region_id());
        cmd.mut_header()
            .set_region_epoch(self.region().get_region_epoch().clone());
        cmd.mut_header().set_peer(self.fsm.peer.peer.clone());
        info!("propose {} locks before transferring leader", cmd.get_requests().len(); "region_id" => self.fsm.region_id());
        self.propose_raft_command(cmd, Callback::None, DiskFullOpt::AllowedOnAlmostFull);
        true
    }

    fn handle_destroy_peer(&mut self, job: DestroyPeerJob) -> bool {
        // The initialized flag implicitly means whether apply fsm exists or not.
        if job.initialized {
            // Destroy the apply fsm first, wait for the reply msg from apply fsm
            self.ctx
                .apply_router
                .schedule_task(job.region_id, ApplyTask::destroy(job.region_id, false));
            false
        } else {
            // Destroy the peer fsm directly
            self.destroy_peer(false)
        }
    }

    /// Check if destroy can be executed immediately. If it can't, the reason is
    /// returned.
    fn maybe_delay_destroy(&mut self) -> Option<DelayReason> {
        if self.fsm.peer.has_unpersisted_ready() {
            assert!(self.ctx.sync_write_worker.is_none());
            // The destroy must be delayed if there are some unpersisted readies.
            // Otherwise there is a race of writting kv db and raft db between here
            // and write worker.
            return Some(DelayReason::UnPersistedReady);
        }

        let is_initialized = self.fsm.peer.is_initialized();
        if !is_initialized {
            // If the peer is uninitialized, then it can't receive any logs from leader. So
            // no need to gc. If there was a peer with same region id on the store, and it
            // had logs written, then it must be initialized, hence its log should be gc
            // either before it's destroyed or during node restarts.
            self.fsm.logs_gc_flushed = true;
        }
        if !self.fsm.logs_gc_flushed {
            let start_index = self.fsm.peer.last_compacted_idx;
            let mut end_index = start_index;
            if end_index == 0 {
                // Technically, all logs between first index and last index should be accessible
                // before being destroyed.
                end_index = self.fsm.peer.get_store().first_index();
                self.fsm.peer.last_compacted_idx = end_index;
            }
            let region_id = self.region_id();
            let peer_id = self.fsm.peer.peer_id();
            let mb = match self.ctx.router.mailbox(region_id) {
                Some(mb) => mb,
                None => {
                    if tikv_util::thread_group::is_shutdown(!cfg!(test)) {
                        // It's shutting down, nothing we can do.
                        return Some(DelayReason::Shutdown);
                    }
                    panic!("{} failed to get mailbox", self.fsm.peer.tag);
                }
            };
            let task = RaftlogGcTask::gc(
                self.fsm.peer.get_store().get_region_id(),
                start_index,
                end_index,
            )
            .flush()
            .when_done(move || {
                if let Err(e) =
                    mb.force_send(PeerMsg::SignificantMsg(SignificantMsg::RaftLogGcFlushed))
                {
                    if tikv_util::thread_group::is_shutdown(!cfg!(test)) {
                        return;
                    }
                    panic!(
                        "[region {}] {} failed to respond flush message {:?}",
                        region_id, peer_id, e
                    );
                }
            });
            if let Err(e) = self.ctx.raftlog_gc_scheduler.schedule(task) {
                if tikv_util::thread_group::is_shutdown(!cfg!(test)) {
                    // It's shutting down, nothing we can do.
                    return Some(DelayReason::Shutdown);
                }
                panic!(
                    "{} failed to schedule raft log task {:?}",
                    self.fsm.peer.tag, e
                );
            }
            // We need to delete all logs entries to avoid introducing race between
            // new peers and old peers. Flushing gc logs allow last_compact_index be
            // used directly without seeking.
            return Some(DelayReason::UnFlushLogGc);
        }
        None
    }

    fn on_raft_log_gc_flushed(&mut self) {
        self.fsm.logs_gc_flushed = true;
        let delay = match self.fsm.delayed_destroy {
            Some(delay) => delay,
            None => panic!("{} a delayed destroy should not recover", self.fsm.peer.tag),
        };
        self.destroy_peer(delay.merged_by_target);
    }

    // [PerformanceCriticalPath] TODO: spin off the I/O code (self.fsm.peer.destroy)
    fn destroy_peer(&mut self, merged_by_target: bool) -> bool {
        fail_point!("destroy_peer");
        // Mark itself as pending_remove
        self.fsm.peer.pending_remove = true;

        fail_point!("destroy_peer_after_pending_move", |_| { true });

        if let Some(reason) = self.maybe_delay_destroy() {
            if self
                .fsm
                .delayed_destroy
                .map_or(false, |delay| delay.reason == reason)
            {
                panic!(
                    "{} destroy peer twice with same delay reason, original {:?}, now {}",
                    self.fsm.peer.tag, self.fsm.delayed_destroy, merged_by_target
                );
            }
            self.fsm.delayed_destroy = Some(DelayDestroy {
                merged_by_target,
                reason,
            });
            // TODO: The destroy process can also be asynchronous as snapshot process,
            // if so, all write db operations are removed in store thread.
            info!(
                "delays destroy";
                "region_id" => self.fsm.region_id(),
                "peer_id" => self.fsm.peer_id(),
                "merged_by_target" => merged_by_target,
                "reason" => ?reason,
            );
            return false;
        }

        info!(
            "starts destroy";
            "region_id" => self.fsm.region_id(),
            "peer_id" => self.fsm.peer_id(),
            "merged_by_target" => merged_by_target,
        );
        let region_id = self.region_id();
        // We can't destroy a peer which is handling snapshot.
        assert!(!self.fsm.peer.is_handling_snapshot());

        // No need to wait for the apply anymore.
        if self.fsm.peer.unsafe_recovery_state.is_some() {
            self.fsm
                .peer
                .unsafe_recovery_maybe_finish_wait_apply(/* force= */ true);
        }

        let mut meta = self.ctx.store_meta.lock().unwrap();

        if meta.atomic_snap_regions.contains_key(&self.region_id()) {
            drop(meta);
            panic!(
                "{} is applying atomic snapshot during destroying",
                self.fsm.peer.tag
            );
        }

        // It's possible that this region gets a snapshot then gets a stale peer msg.
        // So the data in `pending_snapshot_regions` should be removed here.
        meta.pending_snapshot_regions
            .retain(|r| self.fsm.region_id() != r.get_id());

        // Remove `read_progress` and reset the `safe_ts` to zero to reject
        // incoming stale read request
        meta.region_read_progress.remove(&region_id);
        self.fsm.peer.read_progress.pause();

        // Destroy read delegates.
        meta.readers.remove(&region_id);

        // Trigger region change observer
        self.ctx.coprocessor_host.on_region_changed(
            self.fsm.peer.region(),
            RegionChangeEvent::Destroy,
            self.fsm.peer.get_role(),
        );
        let task = PdTask::DestroyPeer { region_id };
        if let Err(e) = self.ctx.pd_scheduler.schedule(task) {
            error!(
                "failed to notify pd";
                "region_id" => self.fsm.region_id(),
                "peer_id" => self.fsm.peer_id(),
                "err" => %e,
            );
        }
        let is_initialized = self.fsm.peer.is_initialized();
        if let Err(e) = self.fsm.peer.destroy(
            &self.ctx.engines,
            &mut self.ctx.raft_perf_context,
            merged_by_target,
            &self.ctx.pending_create_peers,
        ) {
            // If not panic here, the peer will be recreated in the next restart,
            // then it will be gc again. But if some overlap region is created
            // before restarting, the gc action will delete the overlap region's
            // data too.
            panic!("{} destroy err {:?}", self.fsm.peer.tag, e);
        }

        // Some places use `force_send().unwrap()` if the StoreMeta lock is held.
        // So in here, it's necessary to held the StoreMeta lock when closing the
        // router.
        self.ctx.router.close(region_id);
        self.fsm.stop();

        if is_initialized
            && !merged_by_target
            && meta
                .region_ranges
                .remove(&enc_end_key(self.fsm.peer.region()))
                .is_none()
        {
            panic!("{} meta corruption detected", self.fsm.peer.tag);
        }
        if meta.regions.remove(&region_id).is_none() && !merged_by_target {
            panic!("{} meta corruption detected", self.fsm.peer.tag)
        }

        // Clear merge related structures.
        if let Some(&need_atomic) = meta.destroyed_region_for_snap.get(&region_id) {
            if need_atomic {
                panic!(
                    "{} should destroy with target region atomically",
                    self.fsm.peer.tag
                );
            } else {
                let target_region_id = *meta.targets_map.get(&region_id).unwrap();
                let is_ready = meta
                    .atomic_snap_regions
                    .get_mut(&target_region_id)
                    .unwrap()
                    .get_mut(&region_id)
                    .unwrap();
                *is_ready = true;
            }
        }

        meta.pending_merge_targets.remove(&region_id);
        if let Some(target) = meta.targets_map.remove(&region_id) {
            if meta.pending_merge_targets.contains_key(&target) {
                meta.pending_merge_targets
                    .get_mut(&target)
                    .unwrap()
                    .remove(&region_id);
                // When the target doesn't exist(add peer but the store is isolated), source
                // peer decide to destroy by itself. Without target, the
                // `pending_merge_targets` for target won't be removed, so here source peer help
                // target to clear.
                if meta.regions.get(&target).is_none()
                    && meta.pending_merge_targets.get(&target).unwrap().is_empty()
                {
                    meta.pending_merge_targets.remove(&target);
                }
            }
        }

        fail_point!("raft_store_finish_destroy_peer");

        true
    }

    // Update some region infos
    fn update_region(&mut self, mut region: metapb::Region) {
        {
            let mut meta = self.ctx.store_meta.lock().unwrap();
            meta.set_region(
                &self.ctx.coprocessor_host,
                region.clone(),
                &mut self.fsm.peer,
                RegionChangeReason::ChangePeer,
            );
        }
        for peer in region.take_peers().into_iter() {
            if self.fsm.peer.peer_id() == peer.get_id() {
                self.fsm.peer.peer = peer.clone();
            }
            self.fsm.peer.insert_peer_cache(peer);
        }
    }

    fn on_ready_change_peer(&mut self, cp: ChangePeer) {
        if cp.index == raft::INVALID_INDEX {
            // Apply failed, skip.
            return;
        }

        self.fsm.peer.mut_store().cancel_generating_snap(None);

        if cp.index >= self.fsm.peer.raft_group.raft.raft_log.first_index() {
            match self.fsm.peer.raft_group.apply_conf_change(&cp.conf_change) {
                Ok(_) => {}
                // PD could dispatch redundant conf changes.
                Err(raft::Error::NotExists { .. }) | Err(raft::Error::Exists { .. }) => {}
                _ => unreachable!(),
            }
        } else {
            // Please take a look at test case
            // test_redundant_conf_change_by_snapshot.
        }

        self.update_region(cp.region);

        fail_point!("change_peer_after_update_region");

        let now = Instant::now();
        let (mut remove_self, mut need_ping) = (false, false);
        for mut change in cp.changes {
            let (change_type, peer) = (change.get_change_type(), change.take_peer());
            let (store_id, peer_id) = (peer.get_store_id(), peer.get_id());
            match change_type {
                ConfChangeType::AddNode | ConfChangeType::AddLearnerNode => {
                    let group_id = self
                        .ctx
                        .global_replication_state
                        .lock()
                        .unwrap()
                        .group
                        .group_id(self.fsm.peer.replication_mode_version, store_id);
                    if group_id.unwrap_or(0) != 0 {
                        info!("updating group"; "peer_id" => peer_id, "group_id" => group_id.unwrap());
                        self.fsm
                            .peer
                            .raft_group
                            .raft
                            .assign_commit_groups(&[(peer_id, group_id.unwrap())]);
                    }
                    // Add this peer to peer_heartbeats.
                    self.fsm.peer.peer_heartbeats.insert(peer_id, now);
                    if self.fsm.peer.is_leader() {
                        need_ping = true;
                        self.fsm.peer.peers_start_pending_time.push((peer_id, now));
                        // As `raft_max_inflight_msgs` may have been updated via online config
                        self.fsm
                            .peer
                            .raft_group
                            .raft
                            .adjust_max_inflight_msgs(peer_id, self.ctx.cfg.raft_max_inflight_msgs);
                    }
                }
                ConfChangeType::RemoveNode => {
                    // Remove this peer from cache.
                    self.fsm.peer.peer_heartbeats.remove(&peer_id);
                    if self.fsm.peer.is_leader() {
                        self.fsm
                            .peer
                            .peers_start_pending_time
                            .retain(|&(p, _)| p != peer_id);
                    }
                    self.fsm.peer.remove_peer_from_cache(peer_id);
                    // We only care remove itself now.
                    if self.store_id() == store_id {
                        if self.fsm.peer.peer_id() == peer_id {
                            remove_self = true;
                        } else {
                            panic!(
                                "{} trying to remove unknown peer {:?}",
                                self.fsm.peer.tag, peer
                            );
                        }
                    }
                }
            }
        }

        // In pattern matching above, if the peer is the leader,
        // it will push the change peer into `peers_start_pending_time`
        // without checking if it is duplicated. We move `heartbeat_pd` here
        // to utilize `collect_pending_peers` in `heartbeat_pd` to avoid
        // adding the redundant peer.
        if self.fsm.peer.is_leader() {
            // Notify pd immediately.
            info!(
                "notify pd with change peer region";
                "region_id" => self.fsm.region_id(),
                "peer_id" => self.fsm.peer_id(),
                "region" => ?self.fsm.peer.region(),
            );
            self.fsm.peer.heartbeat_pd(self.ctx);

            if !self.fsm.peer.disk_full_peers.is_empty() {
                self.fsm.peer.refill_disk_full_peers(self.ctx);
                debug!(
                    "conf change refills disk full peers to {:?}",
                    self.fsm.peer.disk_full_peers;
                    "region_id" => self.fsm.region_id(),
                );
            }

            // Remove or demote leader will cause this raft group unavailable
            // until new leader elected, but we can't revert this operation
            // because its result is already persisted in apply worker
            // TODO: should we transfer leader here?
            let demote_self = is_learner(&self.fsm.peer.peer) && !self.fsm.peer.is_force_leader();
            if remove_self || demote_self {
                warn!(
                    "Removing or demoting leader";
                    "region_id" => self.fsm.region_id(),
                    "peer_id" => self.fsm.peer_id(),
                    "remove" => remove_self,
                    "demote" => demote_self,
                );
                // If demote_self is true, there is no doubt to become follower.
                // If remove_self is true, we also choose to become follower for the
                // following reasons.
                // There are some functions in raft-rs using `unwrap` to get itself
                // progress which will panic when calling them.
                // Before introduing async io, this peer will destroy immediately so
                // there is no chance to call these functions.
                // But maybe it's not true due to delay destroy.
                // Most of these functions are only called when the peer is a leader.
                // (it's pretty reasonable because progress is used to track others' status)
                // The only exception is `Raft::restore` at the time of writing, which is ok
                // because the raft msgs(including snapshot) don't be handled when
                // `pending_remove` is true(it will be set in `destroy_peer`).
                // TODO: totally avoid calling these raft-rs functions when `pending_remove` is
                // true.
                self.fsm
                    .peer
                    .raft_group
                    .raft
                    .become_follower(self.fsm.peer.term(), raft::INVALID_ID);
                // Don't ping to speed up leader election
                need_ping = false;
            }
        } else if !self.fsm.peer.has_valid_leader() {
            self.fsm.reset_hibernate_state(GroupState::Chaos);
            self.register_raft_base_tick();
        }
        if need_ping {
            // Speed up snapshot instead of waiting another heartbeat.
            self.fsm.peer.ping();
            self.fsm.has_ready = true;
        }
        if remove_self {
            self.destroy_peer(false);
        }
    }

    fn on_ready_compact_log(&mut self, first_index: u64, state: RaftTruncatedState) {
        let total_cnt = self.fsm.peer.last_applying_idx - first_index;
        // the size of current CompactLog command can be ignored.
        let remain_cnt = self.fsm.peer.last_applying_idx - state.get_index() - 1;
        self.fsm.peer.raft_log_size_hint =
            self.fsm.peer.raft_log_size_hint * remain_cnt / total_cnt;
        let compact_to = state.get_index() + 1;
        self.fsm.peer.schedule_raftlog_gc(self.ctx, compact_to);
        self.fsm.peer.last_compacted_idx = compact_to;
        self.fsm.peer.mut_store().on_compact_raftlog(compact_to);
    }

    fn on_ready_split_region(
        &mut self,
        derived: metapb::Region,
        regions: Vec<metapb::Region>,
        new_split_regions: HashMap<u64, apply::NewSplitPeer>,
    ) {
        fail_point!("on_split", self.ctx.store_id() == 3, |_| {});

        let region_id = derived.get_id();

        // Group in-memory pessimistic locks in the original region into new regions.
        // The locks of new regions will be put into the corresponding new regions
        // later. And the locks belonging to the old region will stay in the original
        // map.
        let region_locks = {
            let mut pessimistic_locks = self.fsm.peer.txn_ext.pessimistic_locks.write();
            info!("moving {} locks to new regions", pessimistic_locks.len(); "region_id" => region_id);
            // Update the version so the concurrent reader will fail due to EpochNotMatch
            // instead of PessimisticLockNotFound.
            pessimistic_locks.version = derived.get_region_epoch().get_version();
            pessimistic_locks.group_by_regions(&regions, &derived)
        };
        fail_point!("on_split_invalidate_locks");

        // Roughly estimate the size and keys for new regions.
        let new_region_count = regions.len() as u64;
        let estimated_size = self.fsm.peer.approximate_size.map(|v| v / new_region_count);
        let estimated_keys = self.fsm.peer.approximate_keys.map(|v| v / new_region_count);
        let mut meta = self.ctx.store_meta.lock().unwrap();
        meta.set_region(
            &self.ctx.coprocessor_host,
            derived,
            &mut self.fsm.peer,
            RegionChangeReason::Split,
        );
        self.fsm.peer.post_split();

        // It's not correct anymore, so set it to false to schedule a split check task.
        self.fsm.peer.may_skip_split_check = false;

        let is_leader = self.fsm.peer.is_leader();
        if is_leader {
            self.fsm.peer.approximate_size = estimated_size;
            self.fsm.peer.approximate_keys = estimated_keys;
            self.fsm.peer.heartbeat_pd(self.ctx);
            // Notify pd immediately to let it update the region meta.
            info!(
                "notify pd with split";
                "region_id" => self.fsm.region_id(),
                "peer_id" => self.fsm.peer_id(),
                "split_count" => regions.len(),
            );
            // Now pd only uses ReportBatchSplit for history operation show,
            // so we send it independently here.
            let task = PdTask::ReportBatchSplit {
                regions: regions.to_vec(),
            };
            if let Err(e) = self.ctx.pd_scheduler.schedule(task) {
                error!(
                    "failed to notify pd";
                    "region_id" => self.fsm.region_id(),
                    "peer_id" => self.fsm.peer_id(),
                    "err" => %e,
                );
            }
        }

        let last_key = enc_end_key(regions.last().unwrap());
        if meta.region_ranges.remove(&last_key).is_none() {
            panic!("{} original region should exist", self.fsm.peer.tag);
        }
        let last_region_id = regions.last().unwrap().get_id();
        for (new_region, locks) in regions.into_iter().zip(region_locks) {
            let new_region_id = new_region.get_id();

            if new_region_id == region_id {
                let not_exist = meta
                    .region_ranges
                    .insert(enc_end_key(&new_region), new_region_id)
                    .is_none();
                assert!(not_exist, "[region {}] should not exist", new_region_id);
                continue;
            }

            // Check if this new region should be splitted
            let new_split_peer = new_split_regions.get(&new_region.get_id()).unwrap();
            if new_split_peer.result.is_some() {
                if let Err(e) = self
                    .fsm
                    .peer
                    .mut_store()
                    .clear_extra_split_data(enc_start_key(&new_region), enc_end_key(&new_region))
                {
                    error!(?e;
                        "failed to cleanup extra split data, may leave some dirty data";
                        "region_id" => new_region.get_id(),
                    );
                }
                continue;
            }

            // Now all checking passed.
            {
                let mut pending_create_peers = self.ctx.pending_create_peers.lock().unwrap();
                assert_eq!(
                    pending_create_peers.remove(&new_region_id),
                    Some((new_split_peer.peer_id, true))
                );
            }

            // Insert new regions and validation
            info!(
                "insert new region";
                "region_id" => new_region_id,
                "region" => ?new_region,
            );
            if let Some(r) = meta.regions.get(&new_region_id) {
                // Suppose a new node is added by conf change and the snapshot comes slowly.
                // Then, the region splits and the first vote message comes to the new node
                // before the old snapshot, which will create an uninitialized peer on the
                // store. After that, the old snapshot comes, followed with the last split
                // proposal. After it's applied, the uninitialized peer will be met.
                // We can remove this uninitialized peer directly.
                if util::is_region_initialized(r) {
                    panic!(
                        "[region {}] duplicated region {:?} for split region {:?}",
                        new_region_id, r, new_region
                    );
                }
                self.ctx.router.close(new_region_id);
            }

            let (sender, mut new_peer) = match PeerFsm::create(
                self.ctx.store_id(),
                &self.ctx.cfg,
                self.ctx.region_scheduler.clone(),
                self.ctx.raftlog_fetch_scheduler.clone(),
                self.ctx.engines.clone(),
                &new_region,
            ) {
                Ok((sender, new_peer)) => (sender, new_peer),
                Err(e) => {
                    // peer information is already written into db, can't recover.
                    // there is probably a bug.
                    panic!("create new split region {:?} err {:?}", new_region, e);
                }
            };
            let mut replication_state = self.ctx.global_replication_state.lock().unwrap();
            new_peer.peer.init_replication_mode(&mut replication_state);
            drop(replication_state);

            let meta_peer = new_peer.peer.peer.clone();

            for p in new_region.get_peers() {
                // Add this peer to cache.
                new_peer.peer.insert_peer_cache(p.clone());
            }

            // New peer derive write flow from parent region,
            // this will be used by balance write flow.
            new_peer.peer.peer_stat = self.fsm.peer.peer_stat.clone();
            new_peer.peer.last_compacted_idx = new_peer
                .peer
                .get_store()
                .apply_state()
                .get_truncated_state()
                .get_index()
                + 1;
            let campaigned = new_peer.peer.maybe_campaign(is_leader);
            new_peer.has_ready |= campaigned;

            if is_leader {
                new_peer.peer.approximate_size = estimated_size;
                new_peer.peer.approximate_keys = estimated_keys;
                *new_peer.peer.txn_ext.pessimistic_locks.write() = locks;
                // The new peer is likely to become leader, send a heartbeat immediately to
                // reduce client query miss.
                new_peer.peer.heartbeat_pd(self.ctx);
            }

            new_peer.peer.activate(self.ctx);
            meta.regions.insert(new_region_id, new_region.clone());
            let not_exist = meta
                .region_ranges
                .insert(enc_end_key(&new_region), new_region_id)
                .is_none();
            assert!(not_exist, "[region {}] should not exist", new_region_id);
            meta.readers
                .insert(new_region_id, ReadDelegate::from_peer(new_peer.get_peer()));
            meta.region_read_progress
                .insert(new_region_id, new_peer.peer.read_progress.clone());
            if last_region_id == new_region_id {
                // To prevent from big region, the right region needs run split
                // check again after split.
                new_peer.peer.size_diff_hint = self.ctx.cfg.region_split_check_diff().0;
            }
            let mailbox = BasicMailbox::new(sender, new_peer, self.ctx.router.state_cnt().clone());
            self.ctx.router.register(new_region_id, mailbox);
            self.ctx
                .router
                .force_send(new_region_id, PeerMsg::Start)
                .unwrap();

            if !campaigned {
                if let Some(msg) = meta
                    .pending_msgs
                    .swap_remove_front(|m| m.get_to_peer() == &meta_peer)
                {
                    let peer_msg = PeerMsg::RaftMessage(InspectedRaftMessage { heap_size: 0, msg });
                    if let Err(e) = self.ctx.router.force_send(new_region_id, peer_msg) {
                        warn!("handle first requset failed"; "region_id" => region_id, "error" => ?e);
                    }
                }
            }
        }
        drop(meta);
        if is_leader {
            self.on_split_region_check_tick();
        }
        fail_point!("after_split", self.ctx.store_id() == 3, |_| {});
    }

    fn register_merge_check_tick(&mut self) {
        self.schedule_tick(PeerTick::CheckMerge)
    }

    /// Check if merge target region is staler than the local one in kv engine.
    /// It should be called when target region is not in region map in memory.
    /// If everything is ok, the answer should always be true because PD should
    /// ensure all target peers exist. So if not, error log will be printed
    /// and return false.
    fn is_merge_target_region_stale(&self, target_region: &metapb::Region) -> Result<bool> {
        let target_region_id = target_region.get_id();
        let target_peer_id = util::find_peer(target_region, self.ctx.store_id())
            .unwrap()
            .get_id();

        let state_key = keys::region_state_key(target_region_id);
        if let Some(target_state) = self
            .ctx
            .engines
            .kv
            .get_msg_cf::<RegionLocalState>(CF_RAFT, &state_key)?
        {
            let state_epoch = target_state.get_region().get_region_epoch();
            if util::is_epoch_stale(target_region.get_region_epoch(), state_epoch) {
                return Ok(true);
            }
            // The local target region epoch is staler than target region's.
            // In the case where the peer is destroyed by receiving gc msg rather than
            // applying conf change, the epoch may staler but it's legal, so check peer id
            // to assure that.
            if let Some(local_target_peer_id) =
                util::find_peer(target_state.get_region(), self.ctx.store_id()).map(|r| r.get_id())
            {
                match local_target_peer_id.cmp(&target_peer_id) {
                    cmp::Ordering::Equal => {
                        if target_state.get_state() == PeerState::Tombstone {
                            // The local target peer has already been destroyed.
                            return Ok(true);
                        }
                        error!(
                            "the local target peer state is not tombstone in kv engine";
                            "target_peer_id" => target_peer_id,
                            "target_peer_state" => ?target_state.get_state(),
                            "target_region" => ?target_region,
                            "region_id" => self.fsm.region_id(),
                            "peer_id" => self.fsm.peer_id(),
                        );
                    }
                    cmp::Ordering::Greater => {
                        if state_epoch.get_version() == 0 && state_epoch.get_conf_ver() == 0 {
                            // There is a new peer and it's destroyed without being initialised.
                            return Ok(true);
                        }
                        // The local target peer id is greater than the one in target region, but
                        // its epoch is staler than target_region's. That is contradictory.
                        panic!("{} local target peer id {} is greater than the one in target region {}, but its epoch is staler, local target region {:?},
                                    target region {:?}", self.fsm.peer.tag, local_target_peer_id, target_peer_id, target_state.get_region(), target_region);
                    }
                    cmp::Ordering::Less => {
                        error!(
                            "the local target peer id in kv engine is less than the one in target region";
                            "local_target_peer_id" => local_target_peer_id,
                            "target_peer_id" => target_peer_id,
                            "target_region" => ?target_region,
                            "region_id" => self.fsm.region_id(),
                            "peer_id" => self.fsm.peer_id(),
                        );
                    }
                }
            } else {
                // Can't get local target peer id probably because this target peer is removed
                // by applying conf change
                error!(
                    "the local target peer does not exist in target region state";
                    "target_region" => ?target_region,
                    "local_target" => ?target_state.get_region(),
                    "region_id" => self.fsm.region_id(),
                    "peer_id" => self.fsm.peer_id(),
                );
            }
        } else {
            error!(
                "failed to load target peer's RegionLocalState from kv engine";
                "target_peer_id" => target_peer_id,
                "target_region" => ?target_region,
                "region_id" => self.fsm.region_id(),
                "peer_id" => self.fsm.peer_id(),
            );
        }
        Ok(false)
    }

    fn validate_merge_peer(&self, target_region: &metapb::Region) -> Result<bool> {
        let target_region_id = target_region.get_id();
        let exist_region = {
            let meta = self.ctx.store_meta.lock().unwrap();
            meta.regions.get(&target_region_id).cloned()
        };
        if let Some(r) = exist_region {
            let exist_epoch = r.get_region_epoch();
            let expect_epoch = target_region.get_region_epoch();
            // exist_epoch > expect_epoch
            if util::is_epoch_stale(expect_epoch, exist_epoch) {
                return Err(box_err!(
                    "target region changed {:?} -> {:?}",
                    target_region,
                    r
                ));
            }
            // exist_epoch < expect_epoch
            if util::is_epoch_stale(exist_epoch, expect_epoch) {
                info!(
                    "target region still not catch up, skip.";
                    "region_id" => self.fsm.region_id(),
                    "peer_id" => self.fsm.peer_id(),
                    "target_region" => ?target_region,
                    "exist_region" => ?r,
                );
                return Ok(false);
            }
            return Ok(true);
        }

        // All of the target peers must exist before merging which is guaranteed by PD.
        // Now the target peer is not in region map.
        match self.is_merge_target_region_stale(target_region) {
            Err(e) => {
                error!(%e;
                    "failed to load region state, ignore";
                    "region_id" => self.fsm.region_id(),
                    "peer_id" => self.fsm.peer_id(),
                    "target_region_id" => target_region_id,
                );
                Ok(false)
            }
            Ok(true) => Err(box_err!("region {} is destroyed", target_region_id)),
            Ok(false) => {
                if self.ctx.cfg.dev_assert {
                    panic!(
                        "something is wrong, maybe PD do not ensure all target peers exist before merging"
                    );
                }
                error!(
                    "something is wrong, maybe PD do not ensure all target peers exist before merging"
                );
                Ok(false)
            }
        }
    }

    fn schedule_merge(&mut self) -> Result<()> {
        fail_point!("on_schedule_merge", |_| Ok(()));
        let (request, target_id) = {
            let state = self.fsm.peer.pending_merge_state.as_ref().unwrap();
            let expect_region = state.get_target();

            if !self.validate_merge_peer(expect_region)? {
                // Wait till next round.
                return Ok(());
            }
            let target_id = expect_region.get_id();
            let sibling_region = expect_region;

            let (min_index, _) = self.fsm.peer.get_min_progress()?;
            let low = cmp::max(min_index + 1, state.get_min_index());
            // TODO: move this into raft module.
            // > over >= to include the PrepareMerge proposal.
            let entries = if low > state.get_commit() {
                vec![]
            } else {
                // TODO: fetch entries in async way
                match self.fsm.peer.get_store().entries(
                    low,
                    state.get_commit() + 1,
                    NO_LIMIT,
                    GetEntriesContext::empty(false),
                ) {
                    Ok(ents) => ents,
                    Err(e) => panic!(
                        "[region {}] {} failed to get merge entires: {:?}, low:{}, commit: {}",
                        self.fsm.region_id(),
                        self.fsm.peer_id(),
                        e,
                        low,
                        state.get_commit()
                    ),
                }
            };

            let sibling_peer = util::find_peer(sibling_region, self.store_id()).unwrap();
            let mut request = new_admin_request(sibling_region.get_id(), sibling_peer.clone());
            request
                .mut_header()
                .set_region_epoch(sibling_region.get_region_epoch().clone());
            let mut admin = AdminRequest::default();
            admin.set_cmd_type(AdminCmdType::CommitMerge);
            admin
                .mut_commit_merge()
                .set_source(self.fsm.peer.region().clone());
            admin.mut_commit_merge().set_commit(state.get_commit());
            admin.mut_commit_merge().set_entries(entries.into());
            request.set_admin_request(admin);
            (request, target_id)
        };
        // Please note that, here assumes that the unit of network isolation is store
        // rather than peer. So a quorum stores of source region should also be the
        // quorum stores of target region. Otherwise we need to enable proposal
        // forwarding.
        self.ctx
            .router
            .force_send(
                target_id,
                PeerMsg::RaftCommand(RaftCommand::new_ext(
                    request,
                    Callback::None,
                    RaftCmdExtraOpts {
                        deadline: None,
                        disk_full_opt: DiskFullOpt::AllowedOnAlmostFull,
                    },
                )),
            )
            .map_err(|_| Error::RegionNotFound(target_id))
    }

    fn rollback_merge(&mut self) {
        let req = {
            let state = self.fsm.peer.pending_merge_state.as_ref().unwrap();
            let mut request =
                new_admin_request(self.fsm.peer.region().get_id(), self.fsm.peer.peer.clone());
            request
                .mut_header()
                .set_region_epoch(self.fsm.peer.region().get_region_epoch().clone());
            let mut admin = AdminRequest::default();
            admin.set_cmd_type(AdminCmdType::RollbackMerge);
            admin.mut_rollback_merge().set_commit(state.get_commit());
            request.set_admin_request(admin);
            request
        };
        self.propose_raft_command(req, Callback::None, DiskFullOpt::AllowedOnAlmostFull);
    }

    fn on_check_merge(&mut self) {
        if self.fsm.stopped
            || self.fsm.peer.pending_remove
            || self.fsm.peer.pending_merge_state.is_none()
        {
            return;
        }
        self.register_merge_check_tick();
        fail_point!(
            "on_check_merge_not_1001",
            self.fsm.peer_id() != 1001,
            |_| {}
        );
        if let Err(e) = self.schedule_merge() {
            if self.fsm.peer.is_leader() {
                self.fsm
                    .peer
                    .add_want_rollback_merge_peer(self.fsm.peer_id());
                if self
                    .fsm
                    .peer
                    .raft_group
                    .raft
                    .prs()
                    .has_quorum(&self.fsm.peer.want_rollback_merge_peers)
                {
                    info!(
                        "failed to schedule merge, rollback";
                        "region_id" => self.fsm.region_id(),
                        "peer_id" => self.fsm.peer_id(),
                        "err" => %e,
                        "error_code" => %e.error_code(),
                    );
                    self.rollback_merge();
                }
            } else if !is_learner(&self.fsm.peer.peer) {
                info!(
                    "want to rollback merge";
                    "region_id" => self.fsm.region_id(),
                    "peer_id" => self.fsm.peer_id(),
                    "leader_id" => self.fsm.peer.leader_id(),
                    "err" => %e,
                    "error_code" => %e.error_code(),
                );
                if self.fsm.peer.leader_id() != raft::INVALID_ID {
                    self.fsm.peer.send_want_rollback_merge(
                        self.fsm
                            .peer
                            .pending_merge_state
                            .as_ref()
                            .unwrap()
                            .get_commit(),
                        self.ctx,
                    );
                }
            }
        }
    }

    fn on_ready_prepare_merge(&mut self, region: metapb::Region, state: MergeState) {
        {
            let mut meta = self.ctx.store_meta.lock().unwrap();
            meta.set_region(
                &self.ctx.coprocessor_host,
                region,
                &mut self.fsm.peer,
                RegionChangeReason::PrepareMerge,
            );
        }

        self.fsm.peer.pending_merge_state = Some(state);
        let state = self.fsm.peer.pending_merge_state.as_ref().unwrap();

        if let Some(ref catch_up_logs) = self.fsm.peer.catch_up_logs {
            if state.get_commit() == catch_up_logs.merge.get_commit() {
                assert_eq!(state.get_target().get_id(), catch_up_logs.target_region_id);
                // Indicate that `on_catch_up_logs_for_merge` has already executed.
                // Mark pending_remove because its apply fsm will be destroyed.
                self.fsm.peer.pending_remove = true;
                // Send CatchUpLogs back to destroy source apply fsm,
                // then it will send `Noop` to trigger target apply fsm.
                self.ctx.apply_router.schedule_task(
                    self.fsm.region_id(),
                    ApplyTask::LogsUpToDate(self.fsm.peer.catch_up_logs.take().unwrap()),
                );
                return;
            }
        }

        self.on_check_merge();
    }

    fn on_catch_up_logs_for_merge(&mut self, mut catch_up_logs: CatchUpLogs) {
        let region_id = self.fsm.region_id();
        assert_eq!(region_id, catch_up_logs.merge.get_source().get_id());

        if let Some(ref cul) = self.fsm.peer.catch_up_logs {
            panic!(
                "{} get catch_up_logs from {} but has already got from {}",
                self.fsm.peer.tag, catch_up_logs.target_region_id, cul.target_region_id
            )
        }

        if let Some(ref pending_merge_state) = self.fsm.peer.pending_merge_state {
            if pending_merge_state.get_commit() == catch_up_logs.merge.get_commit() {
                assert_eq!(
                    pending_merge_state.get_target().get_id(),
                    catch_up_logs.target_region_id
                );
                // Indicate that `on_ready_prepare_merge` has already executed.
                // Mark pending_remove because its apply fsm will be destroyed.
                self.fsm.peer.pending_remove = true;
                // Just for saving memory.
                catch_up_logs.merge.clear_entries();
                // Send CatchUpLogs back to destroy source apply fsm,
                // then it will send `Noop` to trigger target apply fsm.
                self.ctx
                    .apply_router
                    .schedule_task(region_id, ApplyTask::LogsUpToDate(catch_up_logs));
                return;
            }
        }

        // Directly append these logs to raft log and then commit them.
        match self
            .fsm
            .peer
            .maybe_append_merge_entries(&catch_up_logs.merge)
        {
            Some(last_index) => {
                info!(
                    "append and commit entries to source region";
                    "region_id" => region_id,
                    "peer_id" => self.fsm.peer.peer_id(),
                    "last_index" => last_index,
                );
                // Now it has some committed entries, so mark it to take `Ready` in next round.
                self.fsm.has_ready = true;
            }
            None => {
                info!(
                    "no need to catch up logs";
                    "region_id" => region_id,
                    "peer_id" => self.fsm.peer.peer_id(),
                );
            }
        }
        // Just for saving memory.
        catch_up_logs.merge.clear_entries();
        self.fsm.peer.catch_up_logs = Some(catch_up_logs);
    }

    fn on_ready_commit_merge(
        &mut self,
        merge_index: u64,
        region: metapb::Region,
        source: metapb::Region,
    ) {
        self.register_split_region_check_tick();
        let mut meta = self.ctx.store_meta.lock().unwrap();

        let prev = meta.region_ranges.remove(&enc_end_key(&source));
        assert_eq!(prev, Some(source.get_id()));
        let prev = if region.get_end_key() == source.get_end_key() {
            meta.region_ranges.remove(&enc_start_key(&source))
        } else {
            meta.region_ranges.remove(&enc_end_key(&region))
        };
        if prev != Some(region.get_id()) {
            panic!(
                "{} meta corrupted: prev: {:?}, ranges: {:?}",
                self.fsm.peer.tag, prev, meta.region_ranges
            );
        }

        meta.region_ranges
            .insert(enc_end_key(&region), region.get_id());
        assert!(meta.regions.remove(&source.get_id()).is_some());
        meta.set_region(
            &self.ctx.coprocessor_host,
            region,
            &mut self.fsm.peer,
            RegionChangeReason::CommitMerge,
        );
        if let Some(d) = meta.readers.get_mut(&source.get_id()) {
            d.mark_pending_remove();
        }

        // After the region commit merged, the region's key range is extended and the
        // region's `safe_ts` should reset to `min(source_safe_ts, target_safe_ts)`
        let source_read_progress = meta.region_read_progress.remove(&source.get_id()).unwrap();
        self.fsm
            .peer
            .read_progress
            .merge_safe_ts(source_read_progress.safe_ts(), merge_index);

        // If a follower merges into a leader, a more recent read may happen
        // on the leader of the follower. So max ts should be updated after
        // a region merge.
        self.fsm
            .peer
            .require_updating_max_ts(&self.ctx.pd_scheduler);

        drop(meta);

        // make approximate size and keys updated in time.
        // the reason why follower need to update is that there is a issue that after
        // merge and then transfer leader, the new leader may have stale size and keys.
        self.fsm.peer.size_diff_hint = self.ctx.cfg.region_split_check_diff().0;
        self.fsm.peer.reset_region_buckets();
        if self.fsm.peer.is_leader() {
            info!(
                "notify pd with merge";
                "region_id" => self.fsm.region_id(),
                "peer_id" => self.fsm.peer_id(),
                "source_region" => ?source,
                "target_region" => ?self.fsm.peer.region(),
            );
            self.fsm.peer.heartbeat_pd(self.ctx);
        }
        if let Err(e) = self.ctx.router.force_send(
            source.get_id(),
            PeerMsg::SignificantMsg(SignificantMsg::MergeResult {
                target_region_id: self.fsm.region_id(),
                target: self.fsm.peer.peer.clone(),
                result: MergeResultKind::FromTargetLog,
            }),
        ) {
            panic!(
                "{} failed to send merge result(FromTargetLog) to source region {}, err {}",
                self.fsm.peer.tag,
                source.get_id(),
                e
            );
        }
    }

    /// Handle rollbacking Merge result.
    ///
    /// If commit is 0, it means that Merge is rollbacked by a snapshot;
    /// otherwise it's rollbacked by a proposal, and its value should be
    /// equal to the commit index of previous PrepareMerge.
    fn on_ready_rollback_merge(&mut self, commit: u64, region: Option<metapb::Region>) {
        let pending_commit = self
            .fsm
            .peer
            .pending_merge_state
            .as_ref()
            .unwrap()
            .get_commit();
        if commit != 0 && pending_commit != commit {
            panic!(
                "{} rollbacks a wrong merge: {} != {}",
                self.fsm.peer.tag, pending_commit, commit
            );
        }
        // Clear merge releted data
        self.fsm.peer.pending_merge_state = None;
        self.fsm.peer.want_rollback_merge_peers.clear();

        // Resume updating `safe_ts`
        self.fsm.peer.read_progress.resume();

        if let Some(r) = region {
            let mut meta = self.ctx.store_meta.lock().unwrap();
            meta.set_region(
                &self.ctx.coprocessor_host,
                r,
                &mut self.fsm.peer,
                RegionChangeReason::RollbackMerge,
            );
        }
        if self.fsm.peer.is_leader() {
            info!(
                "notify pd with rollback merge";
                "region_id" => self.fsm.region_id(),
                "peer_id" => self.fsm.peer_id(),
                "commit_index" => commit,
            );
            {
                let mut pessimistic_locks = self.fsm.peer.txn_ext.pessimistic_locks.write();
                if pessimistic_locks.status == LocksStatus::MergingRegion {
                    pessimistic_locks.status = LocksStatus::Normal;
                }
            }
            self.fsm.peer.heartbeat_pd(self.ctx);
        }
    }

    fn on_merge_result(
        &mut self,
        target_region_id: u64,
        target: metapb::Peer,
        result: MergeResultKind,
    ) {
        let exists = self
            .fsm
            .peer
            .pending_merge_state
            .as_ref()
            .map_or(true, |s| {
                s.get_target().get_peers().iter().any(|p| {
                    p.get_store_id() == target.get_store_id() && p.get_id() <= target.get_id()
                })
            });
        if !exists {
            panic!(
                "{} unexpected merge result: {:?} {:?} {:?}",
                self.fsm.peer.tag, self.fsm.peer.pending_merge_state, target, result
            );
        }
        // Because of the checking before proposing `PrepareMerge`, which is
        // no `CompactLog` proposal between the smallest commit index and the latest
        // index. If the merge succeed, all source peers are impossible in apply
        // snapshot state and must be initialized.
        {
            let meta = self.ctx.store_meta.lock().unwrap();
            if meta.atomic_snap_regions.contains_key(&self.region_id()) {
                panic!(
                    "{} is applying atomic snapshot on getting merge result, target region id {}, target peer {:?}, merge result type {:?}",
                    self.fsm.peer.tag, target_region_id, target, result
                );
            }
        }
        if self.fsm.peer.is_handling_snapshot() {
            panic!(
                "{} is applying snapshot on getting merge result, target region id {}, target peer {:?}, merge result type {:?}",
                self.fsm.peer.tag, target_region_id, target, result
            );
        }
        if !self.fsm.peer.is_initialized() {
            panic!(
                "{} is not initialized on getting merge result, target region id {}, target peer {:?}, merge result type {:?}",
                self.fsm.peer.tag, target_region_id, target, result
            );
        }
        match result {
            MergeResultKind::FromTargetLog => {
                info!(
                    "merge finished";
                    "region_id" => self.fsm.region_id(),
                    "peer_id" => self.fsm.peer_id(),
                    "target_region" => ?self.fsm.peer.pending_merge_state.as_ref().unwrap().target,
                );
                self.destroy_peer(true);
            }
            MergeResultKind::FromTargetSnapshotStep1 => {
                info!(
                    "merge finished with target snapshot";
                    "region_id" => self.fsm.region_id(),
                    "peer_id" => self.fsm.peer_id(),
                    "target_region_id" => target_region_id,
                );
                self.fsm.peer.pending_remove = true;
                // Destroy apply fsm at first
                self.ctx.apply_router.schedule_task(
                    self.fsm.region_id(),
                    ApplyTask::destroy(self.fsm.region_id(), true),
                );
            }
            MergeResultKind::FromTargetSnapshotStep2 => {
                // `merged_by_target` is true because this region's range already belongs to
                // its target region so we must not clear data otherwise its target region's
                // data will corrupt.
                self.destroy_peer(true);
            }
            MergeResultKind::Stale => {
                self.on_stale_merge(target_region_id);
            }
        };
    }

    fn on_stale_merge(&mut self, target_region_id: u64) {
        if self.fsm.peer.pending_remove {
            return;
        }
        info!(
            "successful merge can't be continued, try to gc stale peer";
            "region_id" => self.fsm.region_id(),
            "peer_id" => self.fsm.peer_id(),
            "target_region_id" => target_region_id,
            "merge_state" => ?self.fsm.peer.pending_merge_state,
        );
        // Because of the checking before proposing `PrepareMerge`, which is
        // no `CompactLog` proposal between the smallest commit index and the latest
        // index. If the merge succeed, all source peers are impossible in apply
        // snapshot state and must be initialized.
        // So `maybe_destroy` must succeed here.
        let job = self.fsm.peer.maybe_destroy(self.ctx).unwrap();
        self.handle_destroy_peer(job);
    }

    fn on_ready_persist_snapshot(&mut self, persist_res: PersistSnapshotResult) {
        let prev_region = persist_res.prev_region;
        let region = persist_res.region;

        info!(
            "snapshot is persisted";
            "region_id" => self.fsm.region_id(),
            "peer_id" => self.fsm.peer_id(),
            "region" => ?region,
        );

        let mut state = self.ctx.global_replication_state.lock().unwrap();
        let gb = state
            .calculate_commit_group(self.fsm.peer.replication_mode_version, region.get_peers());
        self.fsm.peer.raft_group.raft.clear_commit_group();
        self.fsm.peer.raft_group.raft.assign_commit_groups(gb);
        fail_point!("after_assign_commit_groups_on_apply_snapshot");
        // drop it before access `store_meta`.
        drop(state);

        let mut meta = self.ctx.store_meta.lock().unwrap();
        debug!(
            "check snapshot range";
            "region_id" => self.fsm.region_id(),
            "peer_id" => self.fsm.peer_id(),
            "prev_region" => ?prev_region,
        );

        meta.readers.insert(
            self.fsm.region_id(),
            ReadDelegate::from_peer(&self.fsm.peer),
        );

        // Remove this region's snapshot region from the `pending_snapshot_regions`
        // The `pending_snapshot_regions` is only used to occupy the key range, so if
        // this peer is added to `region_ranges`, it can be remove from
        // `pending_snapshot_regions`
        meta.pending_snapshot_regions
            .retain(|r| self.fsm.region_id() != r.get_id());

        // Remove its source peers' metadata
        for r in &persist_res.destroy_regions {
            let prev = meta.region_ranges.remove(&enc_end_key(r));
            assert_eq!(prev, Some(r.get_id()));
            assert!(meta.regions.remove(&r.get_id()).is_some());
            if let Some(d) = meta.readers.get_mut(&r.get_id()) {
                d.mark_pending_remove();
            }
        }
        // Remove the data from `atomic_snap_regions` and `destroyed_region_for_snap`
        // which are added before applying snapshot
        if let Some(wait_destroy_regions) = meta.atomic_snap_regions.remove(&self.fsm.region_id()) {
            for (source_region_id, _) in wait_destroy_regions {
                assert_eq!(
                    meta.destroyed_region_for_snap
                        .remove(&source_region_id)
                        .is_some(),
                    true
                );
            }
        }

        if util::is_region_initialized(&prev_region) {
            info!(
                "region changed after persisting snapshot";
                "region_id" => self.fsm.region_id(),
                "peer_id" => self.fsm.peer_id(),
                "prev_region" => ?prev_region,
                "region" => ?region,
            );
            let prev = meta.region_ranges.remove(&enc_end_key(&prev_region));
            if prev != Some(region.get_id()) {
                panic!(
                    "{} meta corrupted, expect {:?} got {:?}",
                    self.fsm.peer.tag, prev_region, prev,
                );
            }
        } else if self.fsm.peer.local_first_replicate {
            // This peer is uninitialized previously.
            // More accurately, the `RegionLocalState` has been persisted so the data can be
            // removed from `pending_create_peers`.
            let mut pending_create_peers = self.ctx.pending_create_peers.lock().unwrap();
            assert_eq!(
                pending_create_peers.remove(&self.fsm.region_id()),
                Some((self.fsm.peer_id(), false))
            );
        }

        if let Some(r) = meta
            .region_ranges
            .insert(enc_end_key(&region), region.get_id())
        {
            panic!("{} unexpected region {:?}", self.fsm.peer.tag, r);
        }
        let prev = meta.regions.insert(region.get_id(), region.clone());
        assert_eq!(prev, Some(prev_region));
        drop(meta);

        self.fsm.peer.read_progress.update_leader_info(
            self.fsm.peer.leader_id(),
            self.fsm.peer.term(),
            &region,
        );

        for r in &persist_res.destroy_regions {
            if let Err(e) = self.ctx.router.force_send(
                r.get_id(),
                PeerMsg::SignificantMsg(SignificantMsg::MergeResult {
                    target_region_id: self.fsm.region_id(),
                    target: self.fsm.peer.peer.clone(),
                    result: MergeResultKind::FromTargetSnapshotStep2,
                }),
            ) {
                panic!(
                    "{} failed to send merge result(FromTargetSnapshotStep2) to source region {}, err {}",
                    self.fsm.peer.tag,
                    r.get_id(),
                    e
                );
            }
        }
    }

    fn on_ready_result(
        &mut self,
        exec_results: &mut VecDeque<ExecResult<EK::Snapshot>>,
        metrics: &ApplyMetrics,
    ) {
        // handle executing committed log results
        while let Some(result) = exec_results.pop_front() {
            match result {
                ExecResult::ChangePeer(cp) => self.on_ready_change_peer(cp),
                ExecResult::CompactLog { first_index, state } => {
                    self.on_ready_compact_log(first_index, state)
                }
                ExecResult::SplitRegion {
                    derived,
                    regions,
                    new_split_regions,
                } => self.on_ready_split_region(derived, regions, new_split_regions),
                ExecResult::PrepareMerge { region, state } => {
                    self.on_ready_prepare_merge(region, state)
                }
                ExecResult::CommitMerge {
                    index,
                    region,
                    source,
                } => self.on_ready_commit_merge(index, region, source),
                ExecResult::RollbackMerge { region, commit } => {
                    self.on_ready_rollback_merge(commit, Some(region))
                }
                ExecResult::ComputeHash {
                    region,
                    index,
                    context,
                    snap,
                } => self.on_ready_compute_hash(region, index, context, snap),
                ExecResult::VerifyHash {
                    index,
                    context,
                    hash,
                } => self.on_ready_verify_hash(index, context, hash),
                ExecResult::DeleteRange { .. } => {
                    // TODO: clean user properties?
                }
                ExecResult::IngestSst { ssts } => self.on_ingest_sst_result(ssts),
                ExecResult::TransferLeader { term } => self.on_transfer_leader(term),
            }
        }

        // Update metrics only when all exec_results are finished in case the metrics is
        // counted multiple times when waiting for commit merge
        self.ctx.store_stat.lock_cf_bytes_written += metrics.lock_cf_written_bytes;
        self.ctx.store_stat.engine_total_bytes_written += metrics.written_bytes;
        self.ctx.store_stat.engine_total_keys_written += metrics.written_keys;
    }

    /// Check if a request is valid if it has valid prepare_merge/commit_merge
    /// proposal.
    fn check_merge_proposal(&self, msg: &mut RaftCmdRequest) -> Result<()> {
        if !msg.get_admin_request().has_prepare_merge()
            && !msg.get_admin_request().has_commit_merge()
        {
            return Ok(());
        }

        let region = self.fsm.peer.region();
        if msg.get_admin_request().has_prepare_merge() {
            // Just for simplicity, do not start region merge while in joint state
            if self.fsm.peer.in_joint_state() {
                return Err(box_err!(
                    "{} region in joint state, can not propose merge command, command: {:?}",
                    self.fsm.peer.tag,
                    msg.get_admin_request()
                ));
            }
            let target_region = msg.get_admin_request().get_prepare_merge().get_target();
            {
                let meta = self.ctx.store_meta.lock().unwrap();
                match meta.regions.get(&target_region.get_id()) {
                    Some(r) => {
                        if r != target_region {
                            return Err(box_err!(
                                "target region not matched, skip proposing: {:?} != {:?}",
                                r,
                                target_region
                            ));
                        }
                    }
                    None => {
                        return Err(box_err!(
                            "target region {} doesn't exist.",
                            target_region.get_id()
                        ));
                    }
                }
            }
            if !util::is_sibling_regions(target_region, region) {
                return Err(box_err!(
                    "{:?} and {:?} are not sibling, skip proposing.",
                    target_region,
                    region
                ));
            }
            if !util::region_on_same_stores(target_region, region) {
                return Err(box_err!(
                    "peers doesn't match {:?} != {:?}, reject merge",
                    region.get_peers(),
                    target_region.get_peers()
                ));
            }
        } else {
            let source_region = msg.get_admin_request().get_commit_merge().get_source();
            if !util::is_sibling_regions(source_region, region) {
                return Err(box_err!(
                    "{:?} and {:?} should be sibling",
                    source_region,
                    region
                ));
            }
            if !util::region_on_same_stores(source_region, region) {
                return Err(box_err!(
                    "peers not matched: {:?} {:?}",
                    source_region,
                    region
                ));
            }
        }

        Ok(())
    }

    fn pre_propose_raft_command(
        &mut self,
        msg: &RaftCmdRequest,
    ) -> Result<Option<RaftCmdResponse>> {
        // Check store_id, make sure that the msg is dispatched to the right place.
        if let Err(e) = util::check_store_id(msg, self.store_id()) {
            self.ctx
                .raft_metrics
                .invalid_proposal
                .mismatch_store_id
                .inc();
            return Err(e);
        }
        if msg.has_status_request() {
            // For status commands, we handle it here directly.
            let resp = self.execute_status_command(msg)?;
            return Ok(Some(resp));
        }

        // Check whether the store has the right peer to handle the request.
        let region_id = self.region_id();
        let leader_id = self.fsm.peer.leader_id();
        let request = msg.get_requests();

        if self.fsm.peer.force_leader.is_some() {
            // in force leader state, forbid requests to make the recovery progress less
            // error-prone
            if !(msg.has_admin_request()
                && (msg.get_admin_request().get_cmd_type() == AdminCmdType::ChangePeer
                    || msg.get_admin_request().get_cmd_type() == AdminCmdType::ChangePeerV2))
            {
                return Err(Error::RecoveryInProgress(self.region_id()));
            }
        }

        // ReadIndex can be processed on the replicas.
        let is_read_index_request =
            request.len() == 1 && request[0].get_cmd_type() == CmdType::ReadIndex;
        let mut read_only = true;
        for r in msg.get_requests() {
            match r.get_cmd_type() {
                CmdType::Get | CmdType::Snap | CmdType::ReadIndex => (),
                _ => read_only = false,
            }
        }
        let allow_replica_read = read_only && msg.get_header().get_replica_read();
        let flags = WriteBatchFlags::from_bits_check(msg.get_header().get_flags());
        let allow_stale_read = read_only && flags.contains(WriteBatchFlags::STALE_READ);
        if !self.fsm.peer.is_leader()
            && !is_read_index_request
            && !allow_replica_read
            && !allow_stale_read
        {
            self.ctx.raft_metrics.invalid_proposal.not_leader.inc();
            let leader = self.fsm.peer.get_peer_from_cache(leader_id);
            self.fsm.reset_hibernate_state(GroupState::Chaos);
            self.register_raft_base_tick();
            return Err(Error::NotLeader(region_id, leader));
        }
        // peer_id must be the same as peer's.
        if let Err(e) = util::check_peer_id(msg, self.fsm.peer.peer_id()) {
            self.ctx
                .raft_metrics
                .invalid_proposal
                .mismatch_peer_id
                .inc();
            return Err(e);
        }
        // check whether the peer is initialized.
        if !self.fsm.peer.is_initialized() {
            self.ctx
                .raft_metrics
                .invalid_proposal
                .region_not_initialized
                .inc();
            return Err(Error::RegionNotInitialized(region_id));
        }
        // If the peer is applying snapshot, it may drop some sending messages, that
        // could make clients wait for response until timeout.
        if self.fsm.peer.is_handling_snapshot() {
            self.ctx
                .raft_metrics
                .invalid_proposal
                .is_applying_snapshot
                .inc();
            // TODO: replace to a more suitable error.
            return Err(Error::Other(box_err!(
                "{} peer is applying snapshot",
                self.fsm.peer.tag
            )));
        }
        // Check whether the term is stale.
        if let Err(e) = util::check_term(msg, self.fsm.peer.term()) {
            self.ctx.raft_metrics.invalid_proposal.stale_command.inc();
            return Err(e);
        }

        match util::check_region_epoch(msg, self.fsm.peer.region(), true) {
            Err(Error::EpochNotMatch(m, mut new_regions)) => {
                // Attach the region which might be split from the current region. But it
                // doesn't matter if the region is not split from the current region. If the
                // region meta received by the TiKV driver is newer than the meta cached in the
                // driver, the meta is updated.
                let requested_version = msg.get_header().get_region_epoch().version;
                self.collect_sibling_region(requested_version, &mut new_regions);
                self.ctx.raft_metrics.invalid_proposal.epoch_not_match.inc();
                Err(Error::EpochNotMatch(m, new_regions))
            }
            Err(e) => Err(e),
            Ok(()) => Ok(None),
        }
    }

    /// Proposes pending batch raft commands (if any), then proposes the
    /// provided raft command.
    #[inline]
    fn propose_raft_command(
        &mut self,
        msg: RaftCmdRequest,
        cb: Callback<EK::Snapshot>,
        diskfullopt: DiskFullOpt,
    ) {
        // Propose pending commands before processing new one.
        self.propose_pending_batch_raft_command();
        self.propose_raft_command_internal(msg, cb, diskfullopt);
    }

    /// Propose the raft command directly.
    /// Note that this function introduces a reorder between this command and
    /// batched commands.
    fn propose_raft_command_internal(
        &mut self,
        mut msg: RaftCmdRequest,
        cb: Callback<EK::Snapshot>,
        diskfullopt: DiskFullOpt,
    ) {
        if self.fsm.peer.pending_remove {
            apply::notify_req_region_removed(self.region_id(), cb);
            return;
        }

        if self.ctx.raft_metrics.waterfall_metrics {
            let now = Instant::now();
            for tracker in cb.write_trackers().iter().flat_map(|v| *v) {
                tracker.observe(now, &self.ctx.raft_metrics.wf_batch_wait, |t| {
                    &mut t.metrics.wf_batch_wait_nanos
                });
            }
        }

        match self.pre_propose_raft_command(&msg) {
            Ok(Some(resp)) => {
                cb.invoke_with_response(resp);
                return;
            }
            Err(e) => {
                debug!(
                    "failed to propose";
                    "region_id" => self.region_id(),
                    "peer_id" => self.fsm.peer_id(),
                    "message" => ?msg,
                    "err" => %e,
                );
                cb.invoke_with_response(new_error(e));
                return;
            }
            _ => (),
        }

        if let Err(e) = self.check_merge_proposal(&mut msg) {
            warn!(
                "failed to propose merge";
                "region_id" => self.region_id(),
                "peer_id" => self.fsm.peer_id(),
                "message" => ?msg,
                "err" => %e,
                "error_code" => %e.error_code(),
            );
            cb.invoke_with_response(new_error(e));
            return;
        }

        // Note:
        // The peer that is being checked is a leader. It might step down to be a
        // follower later. It doesn't matter whether the peer is a leader or not. If
        // it's not a leader, the proposing command log entry can't be committed.

        let mut resp = RaftCmdResponse::default();
        let term = self.fsm.peer.term();
        bind_term(&mut resp, term);
        if self.fsm.peer.propose(self.ctx, cb, msg, resp, diskfullopt) {
            self.fsm.has_ready = true;
        }

        if self.fsm.peer.should_wake_up {
            self.reset_raft_tick(GroupState::Ordered);
        }

        self.register_pd_heartbeat_tick();

        // TODO: add timeout, if the command is not applied after timeout,
        // we will call the callback with timeout error.
    }

    fn collect_sibling_region(&self, requested_version: u64, regions: &mut Vec<Region>) {
        let mut max_version = self.fsm.peer.region().get_region_epoch().version;
        if requested_version >= max_version {
            // Our information is stale.
            return;
        }
        // Current region is included in the vec.
        let mut collect_cnt = max_version - requested_version;
        let anchor = Excluded(enc_end_key(self.fsm.peer.region()));
        let meta = self.ctx.store_meta.lock().unwrap();
        let mut ranges = if self.ctx.cfg.right_derive_when_split {
            meta.region_ranges.range((Unbounded::<Vec<u8>>, anchor))
        } else {
            meta.region_ranges.range((anchor, Unbounded::<Vec<u8>>))
        };

        for _ in 0..MAX_REGIONS_IN_ERROR {
            let res = if self.ctx.cfg.right_derive_when_split {
                ranges.next_back()
            } else {
                ranges.next()
            };
            if let Some((_, id)) = res {
                let r = &meta.regions[id];
                collect_cnt -= 1;
                // For example, A is split into B, A, and then B is split into C, B.
                if r.get_region_epoch().version >= max_version {
                    // It doesn't matter if it's a false positive, as it's limited by
                    // MAX_REGIONS_IN_ERROR.
                    collect_cnt += r.get_region_epoch().version - max_version;
                    max_version = r.get_region_epoch().version;
                }
                regions.push(r.to_owned());
                if collect_cnt == 0 {
                    return;
                }
            } else {
                return;
            }
        }
    }

    fn register_raft_gc_log_tick(&mut self) {
        self.schedule_tick(PeerTick::RaftLogGc)
    }

    #[allow(clippy::if_same_then_else)]
    fn on_raft_gc_log_tick(&mut self, force_compact: bool) {
        if !self.fsm.peer.is_leader() {
            // `compact_cache_to` is called when apply, there is no need to call
            // `compact_to` here, snapshot generating has already been cancelled
            // when the role becomes follower.
            return;
        }
        if !self.fsm.peer.get_store().is_entry_cache_empty() || !self.ctx.cfg.hibernate_regions {
            self.register_raft_gc_log_tick();
        }
        fail_point!("on_raft_log_gc_tick_1", self.fsm.peer_id() == 1, |_| {});
        fail_point!("on_raft_gc_log_tick", |_| {});
        debug_assert!(!self.fsm.stopped);

        // As leader, we would not keep caches for the peers that didn't response
        // heartbeat in the last few seconds. That happens probably because
        // another TiKV is down. In this case if we do not clean up the cache,
        // it may keep growing.
        let drop_cache_duration =
            self.ctx.cfg.raft_heartbeat_interval() + self.ctx.cfg.raft_entry_cache_life_time.0;
        let cache_alive_limit = Instant::now() - drop_cache_duration;

        // Leader will replicate the compact log command to followers,
        // If we use current replicated_index (like 10) as the compact index,
        // when we replicate this log, the newest replicated_index will be 11,
        // but we only compact the log to 10, not 11, at that time,
        // the first index is 10, and replicated_index is 11, with an extra log,
        // and we will do compact again with compact index 11, in cycles...
        // So we introduce a threshold, if replicated index - first index > threshold,
        // we will try to compact log.
        // raft log entries[..............................................]
        //                  ^                                       ^
        //                  |-----------------threshold------------ |
        //              first_index                         replicated_index
        // `alive_cache_idx` is the smallest `replicated_index` of healthy up nodes.
        // `alive_cache_idx` is only used to gc cache.
        let applied_idx = self.fsm.peer.get_store().applied_index();
        let truncated_idx = self.fsm.peer.get_store().truncated_index();
        let first_idx = self.fsm.peer.get_store().first_index();
        let last_idx = self.fsm.peer.get_store().last_index();

        let (mut replicated_idx, mut alive_cache_idx) = (last_idx, last_idx);
        for (peer_id, p) in self.fsm.peer.raft_group.raft.prs().iter() {
            if replicated_idx > p.matched {
                replicated_idx = p.matched;
            }
            if let Some(last_heartbeat) = self.fsm.peer.peer_heartbeats.get(peer_id) {
                if *last_heartbeat > cache_alive_limit {
                    if alive_cache_idx > p.matched && p.matched >= truncated_idx {
                        alive_cache_idx = p.matched;
                    } else if p.matched == 0 {
                        // the new peer is still applying snapshot, do not compact cache now
                        alive_cache_idx = 0;
                    }
                }
            }
        }

        // When an election happened or a new peer is added, replicated_idx can be 0.
        if replicated_idx > 0 {
            assert!(
                last_idx >= replicated_idx,
                "expect last index {} >= replicated index {}",
                last_idx,
                replicated_idx
            );
            REGION_MAX_LOG_LAG.observe((last_idx - replicated_idx) as f64);
        }

        // leader may call `get_term()` on the latest replicated index, so compact
        // entries before `alive_cache_idx` instead of `alive_cache_idx + 1`.
        self.fsm
            .peer
            .mut_store()
            .compact_entry_cache(std::cmp::min(alive_cache_idx, applied_idx + 1));
        if needs_evict_entry_cache(self.ctx.cfg.evict_cache_on_memory_ratio) {
            self.fsm.peer.mut_store().evict_entry_cache(true);
            if !self.fsm.peer.get_store().is_entry_cache_empty() {
                self.register_entry_cache_evict_tick();
            }
        }

        let mut compact_idx = if force_compact && replicated_idx > first_idx {
            replicated_idx
        } else if (applied_idx > first_idx
            && applied_idx - first_idx >= self.ctx.cfg.raft_log_gc_count_limit())
            || (self.fsm.peer.raft_log_size_hint >= self.ctx.cfg.raft_log_gc_size_limit().0)
        {
            std::cmp::max(first_idx + (last_idx - first_idx) / 2, replicated_idx)
        } else if replicated_idx < first_idx || last_idx - first_idx < 3 {
            // In the current implementation one compaction can't delete all stale Raft
            // logs. There will be at least 3 entries left after one compaction:
            // ```
            // |------------- entries needs to be compacted ----------|
            // [entries...][the entry at `compact_idx`][the last entry][new compaction entry]
            //             |-------------------- entries will be left ----------------------|
            // ```
            self.ctx.raft_metrics.raft_log_gc_skipped.reserve_log.inc();
            return;
        } else if replicated_idx - first_idx < self.ctx.cfg.raft_log_gc_threshold
            && self.fsm.skip_gc_raft_log_ticks < self.ctx.cfg.raft_log_reserve_max_ticks
        {
            self.ctx
                .raft_metrics
                .raft_log_gc_skipped
                .threshold_limit
                .inc();
            // Logs will only be kept `max_ticks` * `raft_log_gc_tick_interval`.
            self.fsm.skip_gc_raft_log_ticks += 1;
            self.register_raft_gc_log_tick();
            return;
        } else {
            replicated_idx
        };
        assert!(compact_idx >= first_idx);
        // Have no idea why subtract 1 here, but original code did this by magic.
        compact_idx -= 1;
        if compact_idx < first_idx {
            // In case compact_idx == first_idx before subtraction.
            self.ctx
                .raft_metrics
                .raft_log_gc_skipped
                .compact_idx_too_small
                .inc();
            return;
        }

        // Create a compact log request and notify directly.
        let region_id = self.fsm.peer.region().get_id();
        let peer = self.fsm.peer.peer.clone();
        let term = self.fsm.peer.get_index_term(compact_idx);
        let request = new_compact_log_request(region_id, peer, compact_idx, term);
        self.propose_raft_command_internal(
            request,
            Callback::None,
            DiskFullOpt::AllowedOnAlmostFull,
        );

        self.fsm.skip_gc_raft_log_ticks = 0;
        self.register_raft_gc_log_tick();
        PEER_GC_RAFT_LOG_COUNTER.inc_by(compact_idx - first_idx);
    }

    fn register_entry_cache_evict_tick(&mut self) {
        self.schedule_tick(PeerTick::EntryCacheEvict)
    }

    fn on_entry_cache_evict_tick(&mut self) {
        fail_point!("on_entry_cache_evict_tick", |_| {});
        if needs_evict_entry_cache(self.ctx.cfg.evict_cache_on_memory_ratio) {
            self.fsm.peer.mut_store().evict_entry_cache(true);
        }
        let mut _usage = 0;
        if memory_usage_reaches_high_water(&mut _usage)
            && !self.fsm.peer.get_store().is_entry_cache_empty()
        {
            self.register_entry_cache_evict_tick();
        }
    }

    fn register_check_long_uncommitted_tick(&mut self) {
        self.schedule_tick(PeerTick::CheckLongUncommitted)
    }

    fn on_check_long_uncommitted_tick(&mut self) {
        if !self.fsm.peer.is_leader() || self.fsm.hibernate_state.group_state() == GroupState::Idle
        {
            return;
        }
        self.fsm.peer.check_long_uncommitted_proposals(self.ctx);
        self.register_check_long_uncommitted_tick();
    }

    fn register_check_leader_lease_tick(&mut self) {
        self.schedule_tick(PeerTick::CheckLeaderLease)
    }

    fn on_check_leader_lease_tick(&mut self) {
        if !self.fsm.peer.is_leader() || self.fsm.hibernate_state.group_state() == GroupState::Idle
        {
            return;
        }
        self.try_renew_leader_lease("tick");
        self.register_check_leader_lease_tick();
    }

    fn register_split_region_check_tick(&mut self) {
        self.schedule_tick(PeerTick::SplitRegionCheck)
    }

    #[inline]
    fn region_split_skip_max_count(&self) -> usize {
        fail_point!("region_split_skip_max_count", |_| { usize::max_value() });
        REGION_SPLIT_SKIP_MAX_COUNT
    }

    fn on_split_region_check_tick(&mut self) {
        if !self.fsm.peer.is_leader() {
            return;
        }

        // When restart, the may_skip_split_check will be false. The split check will
        // first check the region size, and then check whether the region should split.
        // This should work even if we change the region max size.
        // If peer says should update approximate size, update region size and check
        // whether the region should split.
        // We assume that `may_skip_split_check` is only set true after the split check
        // task is scheduled.
        if self.fsm.peer.may_skip_split_check
            && self.fsm.peer.compaction_declined_bytes < self.ctx.cfg.region_split_check_diff().0
            && self.fsm.peer.size_diff_hint < self.ctx.cfg.region_split_check_diff().0
        {
            return;
        }

        fail_point!("on_split_region_check_tick");
        self.register_split_region_check_tick();

        // To avoid frequent scan, we only add new scan tasks if all previous tasks
        // have finished.
        // TODO: check whether a gc progress has been started.
        if self.ctx.split_check_scheduler.is_busy() {
            return;
        }

        // When Lightning or BR is importing data to TiKV, their ingest-request may fail
        // because of region-epoch not matched. So we hope TiKV do not check region size
        // and split region during importing.
        if self.ctx.importer.get_mode() == SwitchMode::Import {
            return;
        }

        // bulk insert too fast may cause snapshot stale very soon, worst case it stale
        // before sending. so when snapshot is generating or sending, skip split check
        // at most 3 times. There is a trade off between region size and snapshot
        // success rate. Split check is triggered every 10 seconds. If a snapshot can't
        // be generated in 30 seconds, it might be just too large to be generated. Split
        // it into smaller size can help generation. check issue 330 for more
        // info.
        if self.fsm.peer.get_store().is_generating_snapshot()
            && self.fsm.skip_split_count < self.region_split_skip_max_count()
        {
            self.fsm.skip_split_count += 1;
            return;
        }
        self.fsm.skip_split_count = 0;
        let task = SplitCheckTask::split_check(
            self.region().clone(),
            true,
            CheckPolicy::Scan,
            self.gen_bucket_range_for_update(),
        );
        if let Err(e) = self.ctx.split_check_scheduler.schedule(task) {
            error!(
                "failed to schedule split check";
                "region_id" => self.fsm.region_id(),
                "peer_id" => self.fsm.peer_id(),
                "err" => %e,
            );
            return;
        }
        self.fsm.peer.size_diff_hint = 0;
        self.fsm.peer.compaction_declined_bytes = 0;
        // the task is scheduled, next tick may skip it.
        self.fsm.peer.may_skip_split_check = true;
    }

    fn on_prepare_split_region(
        &mut self,
        region_epoch: metapb::RegionEpoch,
        split_keys: Vec<Vec<u8>>,
        cb: Callback<EK::Snapshot>,
        source: &str,
    ) {
        info!(
            "on split";
            "region_id" => self.fsm.region_id(),
            "peer_id" => self.fsm.peer_id(),
            "split_keys" => %KeysInfoFormatter(split_keys.iter()),
            "source" => source,
        );
        if let Err(e) = self.validate_split_region(&region_epoch, &split_keys) {
            cb.invoke_with_response(new_error(e));
            return;
        }
        let region = self.fsm.peer.region();
        let task = PdTask::AskBatchSplit {
            region: region.clone(),
            split_keys,
            peer: self.fsm.peer.peer.clone(),
            right_derive: self.ctx.cfg.right_derive_when_split,
            callback: cb,
        };
        if let Err(ScheduleError::Stopped(t)) = self.ctx.pd_scheduler.schedule(task) {
            error!(
                "failed to notify pd to split: Stopped";
                "region_id" => self.fsm.region_id(),
                "peer_id" => self.fsm.peer_id(),
            );
            match t {
                PdTask::AskBatchSplit { callback, .. } => {
                    callback.invoke_with_response(new_error(box_err!(
                        "{} failed to split: Stopped",
                        self.fsm.peer.tag
                    )));
                }
                _ => unreachable!(),
            }
        }
    }

    fn validate_split_region(
        &mut self,
        epoch: &metapb::RegionEpoch,
        split_keys: &[Vec<u8>],
    ) -> Result<()> {
        if split_keys.is_empty() {
            error!(
                "no split key is specified.";
                "region_id" => self.fsm.region_id(),
                "peer_id" => self.fsm.peer_id(),
            );
            return Err(box_err!("{} no split key is specified.", self.fsm.peer.tag));
        }
        for key in split_keys {
            if key.is_empty() {
                error!(
                    "split key should not be empty!!!";
                    "region_id" => self.fsm.region_id(),
                    "peer_id" => self.fsm.peer_id(),
                );
                return Err(box_err!(
                    "{} split key should not be empty",
                    self.fsm.peer.tag
                ));
            }
        }
        if !self.fsm.peer.is_leader() {
            // region on this store is no longer leader, skipped.
            info!(
                "not leader, skip.";
                "region_id" => self.fsm.region_id(),
                "peer_id" => self.fsm.peer_id(),
            );
            return Err(Error::NotLeader(
                self.region_id(),
                self.fsm.peer.get_peer_from_cache(self.fsm.peer.leader_id()),
            ));
        }

        let region = self.fsm.peer.region();
        let latest_epoch = region.get_region_epoch();

        // This is a little difference for `check_region_epoch` in region split case.
        // Here we just need to check `version` because `conf_ver` will be update
        // to the latest value of the peer, and then send to PD.
        if latest_epoch.get_version() != epoch.get_version() {
            info!(
                "epoch changed, retry later";
                "region_id" => self.fsm.region_id(),
                "peer_id" => self.fsm.peer_id(),
                "prev_epoch" => ?region.get_region_epoch(),
                "epoch" => ?epoch,
            );
            return Err(Error::EpochNotMatch(
                format!(
                    "{} epoch changed {:?} != {:?}, retry later",
                    self.fsm.peer.tag, latest_epoch, epoch
                ),
                vec![region.to_owned()],
            ));
        }
        Ok(())
    }

    fn on_approximate_region_size(&mut self, size: u64) {
        self.fsm.peer.approximate_size = Some(size);
        self.register_split_region_check_tick();
        self.register_pd_heartbeat_tick();
        fail_point!("on_approximate_region_size");
    }

    fn on_approximate_region_keys(&mut self, keys: u64) {
        self.fsm.peer.approximate_keys = Some(keys);
        self.register_split_region_check_tick();
        self.register_pd_heartbeat_tick();
    }

    fn on_refresh_region_buckets(
        &mut self,
        region_epoch: RegionEpoch,
        mut buckets: Vec<Bucket>,
        bucket_ranges: Option<Vec<BucketRange>>,
        _cb: Callback<EK::Snapshot>,
    ) {
        #[cfg(any(test, feature = "testexport"))]
        let test_only_callback = |_callback, region_buckets| {
            if let Callback::Test { cb } = _callback {
                let peer_stat = PeerInternalStat {
                    buckets: region_buckets,
                    bucket_ranges: None,
                };
                cb(peer_stat);
            }
        };

        // bucket version layout
        //   term       logical counter
        // |-----------|-----------|
        //  high bits     low bits
        // term: given 10s election timeout, the 32 bit means 1362 year running time
        let gen_bucket_version = |term, current_version| {
            let current_version_term = current_version >> 32;
            let bucket_version: u64 = if current_version_term == term {
                current_version + 1
            } else {
                if term > u32::MAX.into() {
                    error!(
                        "unexpected term {} more than u32::MAX. Bucket version will be backward.",
                        term
                    );
                }
                term << 32
            };
            bucket_version
        };

        let region = self.fsm.peer.region();
        if util::is_epoch_stale(&region_epoch, region.get_region_epoch()) {
            info!(
                "receive a stale refresh region bucket message";
                "region_id" => self.fsm.region_id(),
                "peer_id" => self.fsm.peer_id(),
                "epoch" => ?region_epoch,
                "current_epoch" => ?region.get_region_epoch(),
            );

            // test purpose
            #[cfg(any(test, feature = "testexport"))]
            {
                let default_buckets = BucketStat::default();
                test_only_callback(
                    _cb,
                    self.fsm
                        .peer
                        .region_buckets
                        .as_ref()
                        .unwrap_or(&default_buckets)
                        .meta
                        .clone(),
                );
            }
            return;
        }

        let mut current_version = self
            .fsm
            .peer
            .region_buckets
            .as_ref()
            .map(|b| b.meta.version)
            .unwrap_or_default();
        if current_version == 0 {
            current_version = self
                .fsm
                .peer
                .last_region_buckets
                .as_ref()
                .map(|b| b.meta.version)
                .unwrap_or_default();
        }
        let mut region_buckets: BucketStat;
        if let Some(bucket_ranges) = bucket_ranges {
            assert_eq!(buckets.len(), bucket_ranges.len());
            let mut i = 0;
            region_buckets = self.fsm.peer.region_buckets.clone().unwrap();
            let mut meta = (*region_buckets.meta).clone();
            if !buckets.is_empty() {
                meta.version = gen_bucket_version(self.fsm.peer.term(), current_version);
            }
            meta.region_epoch = region_epoch;
            for (bucket, bucket_range) in buckets.into_iter().zip(bucket_ranges) {
                while i < meta.keys.len() && meta.keys[i] != bucket_range.0 {
                    i += 1;
                }
                assert!(i != meta.keys.len());
                // the bucket size is small and does not have split keys,
                // then it should be merged with its left neighbor
                let region_bucket_merge_size =
                    self.ctx.coprocessor_host.cfg.region_bucket_merge_size_ratio
                        * (self.ctx.coprocessor_host.cfg.region_bucket_size.0 as f64);
                if bucket.keys.is_empty() && bucket.size <= (region_bucket_merge_size as u64) {
                    meta.sizes[i] = bucket.size;
                    // i is not the last entry (which is end key)
                    assert!(i < meta.keys.len() - 1);
                    // the region has more than one bucket
                    // and the left neighbor + current bucket size is not very big
                    if meta.keys.len() > 2
                        && i != 0
                        && meta.sizes[i - 1] + bucket.size
                            < self.ctx.coprocessor_host.cfg.region_bucket_size.0 * 2
                    {
                        // bucket is too small
                        region_buckets.left_merge(i);
                        meta.left_merge(i);
                        continue;
                    }
                } else {
                    // update size
                    meta.sizes[i] = bucket.size / (bucket.keys.len() + 1) as u64;
                    // insert new bucket keys (split the original bucket)
                    for bucket_key in bucket.keys {
                        i += 1;
                        region_buckets.split(i);
                        meta.split(i, bucket_key);
                    }
                }
                i += 1;
            }
            region_buckets.meta = Arc::new(meta);
        } else {
            debug!(
                "refresh_region_buckets re-generates buckets";
                "region_id" => self.fsm.region_id(),
            );
            assert_eq!(buckets.len(), 1);
            let bucket_keys = buckets.pop().unwrap().keys;
            let bucket_count = bucket_keys.len() + 1;

            let mut meta = BucketMeta {
                region_id: self.fsm.region_id(),
                region_epoch,
                version: gen_bucket_version(self.fsm.peer.term(), current_version),
                keys: bucket_keys,
                sizes: vec![self.ctx.coprocessor_host.cfg.region_bucket_size.0; bucket_count],
            };
            meta.keys.insert(0, region.get_start_key().to_vec());
            meta.keys.push(region.get_end_key().to_vec());

            let stats = new_bucket_stats(&meta);
            region_buckets = BucketStat::new(Arc::new(meta), stats);
        }

        let buckets_count = region_buckets.meta.keys.len() - 1;
        self.ctx.coprocessor_host.on_region_changed(
            region,
            RegionChangeEvent::UpdateBuckets(buckets_count),
            self.fsm.peer.get_role(),
        );
        let old_region_buckets = self.fsm.peer.region_buckets.replace(region_buckets);
        self.fsm.peer.last_region_buckets = old_region_buckets;
        let mut store_meta = self.ctx.store_meta.lock().unwrap();
        if let Some(reader) = store_meta.readers.get_mut(&self.fsm.region_id()) {
            reader.update(ReadProgress::region_buckets(
                self.fsm.peer.region_buckets.as_ref().unwrap().meta.clone(),
            ));
        }
        debug!(
            "finished on_refresh_region_buckets";
            "region_id" => self.fsm.region_id(),
            "buckets count" => buckets_count,
            "buckets size" => ?self.fsm.peer.region_buckets.as_ref().unwrap().meta.sizes,
        );
        // test purpose
        #[cfg(any(test, feature = "testexport"))]
        test_only_callback(
            _cb,
            self.fsm.peer.region_buckets.as_ref().unwrap().meta.clone(),
        );
    }

    fn on_compaction_declined_bytes(&mut self, declined_bytes: u64) {
        self.fsm.peer.compaction_declined_bytes += declined_bytes;
        if self.fsm.peer.compaction_declined_bytes >= self.ctx.cfg.region_split_check_diff().0 {
            UPDATE_REGION_SIZE_BY_COMPACTION_COUNTER.inc();
        }
        self.register_split_region_check_tick();
    }

    // generate bucket range list to run split-check (to further split buckets)
    fn gen_bucket_range_for_update(&self) -> Option<Vec<BucketRange>> {
        if !self.ctx.coprocessor_host.cfg.enable_region_bucket {
            return None;
        }
        let region_buckets = self.fsm.peer.region_buckets.as_ref()?;
        let stats = &region_buckets.stats;
        let keys = &region_buckets.meta.keys;

        let empty_last_keys = vec![];
        let empty_last_stats = metapb::BucketStats::default();
        let (last_keys, last_stats, stats_reset) = self
            .fsm
            .peer
            .last_region_buckets
            .as_ref()
            .map(|b| {
                (
                    &b.meta.keys,
                    &b.stats,
                    region_buckets.create_time != b.create_time,
                )
            })
            .unwrap_or((&empty_last_keys, &empty_last_stats, false));

        let mut bucket_ranges = vec![];
        let mut j = 0;
        assert_eq!(keys.len(), stats.write_bytes.len() + 1);
        for i in 0..stats.write_bytes.len() {
            let mut diff_in_bytes = stats.write_bytes[i];
            while j < last_keys.len() && keys[i] > last_keys[j] {
                j += 1;
            }
            if j < last_keys.len() && keys[i] == last_keys[j] {
                if !stats_reset {
                    diff_in_bytes -= last_stats.write_bytes[j];
                }
                j += 1;
            }

            // if the bucket's write_bytes exceed half of the configured region_bucket_size,
            // add it to the bucket_ranges for checking update
            let bucket_update_diff_size_threshold =
                self.ctx.coprocessor_host.cfg.region_bucket_size.0 / 2;
            if diff_in_bytes >= bucket_update_diff_size_threshold {
                bucket_ranges.push(BucketRange(keys[i].clone(), keys[i + 1].clone()));
            }
        }
        Some(bucket_ranges)
    }

    fn on_schedule_half_split_region(
        &mut self,
        region_epoch: &metapb::RegionEpoch,
        start_key: Option<Vec<u8>>,
        end_key: Option<Vec<u8>>,
        policy: CheckPolicy,
        source: &str,
        _cb: Callback<EK::Snapshot>,
    ) {
        let is_key_range = start_key.is_some() && end_key.is_some();
        info!(
            "on half split";
            "region_id" => self.fsm.region_id(),
            "peer_id" => self.fsm.peer_id(),
            "is_key_range" => is_key_range,
            "policy" => ?policy,
            "source" => source,
        );
        if !self.fsm.peer.is_leader() {
            // region on this store is no longer leader, skipped.
            warn!(
                "not leader, skip";
                "region_id" => self.fsm.region_id(),
                "peer_id" => self.fsm.peer_id(),
                "is_key_range" => is_key_range,
            );
            return;
        }

        let region = self.fsm.peer.region();
        if util::is_epoch_stale(region_epoch, region.get_region_epoch()) {
            warn!(
                "receive a stale halfsplit message";
                "region_id" => self.fsm.region_id(),
                "peer_id" => self.fsm.peer_id(),
                "is_key_range" => is_key_range,
            );
            return;
        }

        // Do not check the bucket ranges if we want to split the region with a given
        // key range, this is to avoid compatibility issues.
        let split_check_bucket_ranges = if !is_key_range {
            self.gen_bucket_range_for_update()
        } else {
            None
        };
        #[cfg(any(test, feature = "testexport"))]
        {
            if let Callback::Test { cb } = _cb {
                let peer_stat = PeerInternalStat {
                    buckets: Arc::default(),
                    bucket_ranges: split_check_bucket_ranges.clone(),
                };
                cb(peer_stat);
            }
        }
        let task = SplitCheckTask::split_check_key_range(
            region.clone(),
            start_key,
            end_key,
            false,
            policy,
            split_check_bucket_ranges,
        );
        if let Err(e) = self.ctx.split_check_scheduler.schedule(task) {
            error!(
                "failed to schedule split check";
                "region_id" => self.fsm.region_id(),
                "peer_id" => self.fsm.peer_id(),
                "is_key_range" => is_key_range,
                "err" => %e,
            );
        }
    }

    fn on_pd_heartbeat_tick(&mut self) {
        if !self.ctx.cfg.hibernate_regions {
            self.register_pd_heartbeat_tick();
        }
        self.fsm.peer.check_peers();

        if !self.fsm.peer.is_leader() {
            return;
        }
        self.fsm.peer.heartbeat_pd(self.ctx);
        if self.ctx.cfg.hibernate_regions && self.fsm.peer.replication_mode_need_catch_up() {
            self.register_pd_heartbeat_tick();
        }
    }

    fn register_pd_heartbeat_tick(&mut self) {
        self.schedule_tick(PeerTick::PdHeartbeat)
    }

    fn on_check_peer_stale_state_tick(&mut self) {
        if self.fsm.peer.pending_remove {
            return;
        }

        self.register_check_peer_stale_state_tick();

        if self.fsm.peer.is_handling_snapshot() || self.fsm.peer.has_pending_snapshot() {
            return;
        }

        if let Some(ForceLeaderState::ForceLeader { time, .. }) = self.fsm.peer.force_leader {
            // Clean up the force leader state after a timeout, since the PD recovery
            // process may have been aborted for some reasons.
            if time.saturating_elapsed()
                > cmp::max(
                    self.ctx.cfg.peer_stale_state_check_interval.0,
                    Duration::from_secs(60),
                )
            {
                self.on_exit_force_leader();
            }
        }

        if self.ctx.cfg.hibernate_regions {
            let group_state = self.fsm.hibernate_state.group_state();
            if group_state == GroupState::Idle {
                self.fsm.peer.ping();
                if !self.fsm.peer.is_leader() {
                    // The peer will keep tick some times after its state becomes
                    // GroupState::Idle, in which case its state shouldn't be changed.
                    if !self.fsm.tick_registry[PeerTick::Raft as usize] {
                        // If leader is able to receive message but can't send out any,
                        // follower should be able to start an election.
                        self.fsm.reset_hibernate_state(GroupState::PreChaos);
                    }
                } else {
                    self.fsm.has_ready = true;
                    // Schedule a pd heartbeat to discover down and pending peer when
                    // hibernate_regions is enabled.
                    self.register_pd_heartbeat_tick();
                }
            } else if group_state == GroupState::PreChaos {
                self.fsm.reset_hibernate_state(GroupState::Chaos);
            } else if group_state == GroupState::Chaos {
                // Register tick if it's not yet. Only when it fails to receive ping from leader
                // after two stale check can a follower actually tick.
                self.register_raft_base_tick();
            }
        }

        // If this peer detects the leader is missing for a long long time,
        // it should consider itself as a stale peer which is removed from
        // the original cluster.
        // This most likely happens in the following scenario:
        // At first, there are three peer A, B, C in the cluster, and A is leader.
        // Peer B gets down. And then A adds D, E, F into the cluster.
        // Peer D becomes leader of the new cluster, and then removes peer A, B, C.
        // After all these peer in and out, now the cluster has peer D, E, F.
        // If peer B goes up at this moment, it still thinks it is one of the cluster
        // and has peers A, C. However, it could not reach A, C since they are removed
        // from the cluster or probably destroyed.
        // Meantime, D, E, F would not reach B, since it's not in the cluster anymore.
        // In this case, peer B would notice that the leader is missing for a long time,
        // and it would check with pd to confirm whether it's still a member of the
        // cluster. If not, it destroys itself as a stale peer which is removed out
        // already.
        let state = self.fsm.peer.check_stale_state(self.ctx);
        fail_point!("peer_check_stale_state", state != StaleState::Valid, |_| {});
        match state {
            StaleState::Valid => (),
            StaleState::LeaderMissing => {
                warn!(
                    "leader missing longer than abnormal_leader_missing_duration";
                    "region_id" => self.fsm.region_id(),
                    "peer_id" => self.fsm.peer_id(),
                    "expect" => %self.ctx.cfg.abnormal_leader_missing_duration,
                );
                self.ctx
                    .raft_metrics
                    .leader_missing
                    .lock()
                    .unwrap()
                    .insert(self.region_id());
            }
            StaleState::ToValidate => {
                // for peer B in case 1 above
                warn!(
                    "leader missing longer than max_leader_missing_duration. \
                     To check with pd and other peers whether it's still valid";
                    "region_id" => self.fsm.region_id(),
                    "peer_id" => self.fsm.peer_id(),
                    "expect" => %self.ctx.cfg.max_leader_missing_duration,
                );

                self.fsm.peer.bcast_check_stale_peer_message(self.ctx);

                let task = PdTask::ValidatePeer {
                    peer: self.fsm.peer.peer.clone(),
                    region: self.fsm.peer.region().clone(),
                };
                if let Err(e) = self.ctx.pd_scheduler.schedule(task) {
                    error!(
                        "failed to notify pd";
                        "region_id" => self.fsm.region_id(),
                        "peer_id" => self.fsm.peer_id(),
                        "err" => %e,
                    )
                }
            }
        }
    }

    fn register_check_peer_stale_state_tick(&mut self) {
        self.schedule_tick(PeerTick::CheckPeerStaleState)
    }

    fn register_reactivate_memory_lock_tick(&mut self) {
        self.schedule_tick(PeerTick::ReactivateMemoryLock)
    }

    fn on_reactivate_memory_lock_tick(&mut self) {
        let mut pessimistic_locks = self.fsm.peer.txn_ext.pessimistic_locks.write();

        // If it is not leader, we needn't reactivate by tick. In-memory pessimistic
        // lock will be enabled when this region becomes leader again.
        // And this tick is currently only used for the leader transfer failure case.
        if !self.fsm.peer.is_leader() || pessimistic_locks.status != LocksStatus::TransferringLeader
        {
            return;
        }

        self.fsm.reactivate_memory_lock_ticks += 1;
        let transferring_leader = self.fsm.peer.raft_group.raft.lead_transferee.is_some();
        // `lead_transferee` is not set immediately after the lock status changes. So,
        // we need the tick count condition to avoid reactivating too early.
        if !transferring_leader
            && self.fsm.reactivate_memory_lock_ticks
                >= self.ctx.cfg.reactive_memory_lock_timeout_tick
        {
            pessimistic_locks.status = LocksStatus::Normal;
            self.fsm.reactivate_memory_lock_ticks = 0;
        } else {
            drop(pessimistic_locks);
            self.register_reactivate_memory_lock_tick();
        }
    }

    fn on_report_region_buckets_tick(&mut self) {
        if !self.fsm.peer.is_leader()
            || self.fsm.peer.region_buckets.is_none()
            || self.fsm.hibernate_state.group_state() == GroupState::Idle
        {
            return;
        }

        let region_id = self.region_id();
        let peer_id = self.fsm.peer_id();
        let region_buckets = self.fsm.peer.region_buckets.as_mut().unwrap();
        if let Err(e) = self
            .ctx
            .pd_scheduler
            .schedule(PdTask::ReportBuckets(region_buckets.clone()))
        {
            error!(
                "failed to report region buckets";
                "region_id" => region_id,
                "peer_id" => peer_id,
                "err" => ?e,
            );
        }
        region_buckets.stats = new_bucket_stats(&region_buckets.meta);

        self.register_report_region_buckets_tick();
    }

    fn register_report_region_buckets_tick(&mut self) {
        self.schedule_tick(PeerTick::ReportBuckets)
    }
}

impl<'a, EK, ER, T: Transport> PeerFsmDelegate<'a, EK, ER, T>
where
    EK: KvEngine,
    ER: RaftEngine,
{
    fn on_ready_compute_hash(
        &mut self,
        region: metapb::Region,
        index: u64,
        context: Vec<u8>,
        snap: EK::Snapshot,
    ) {
        self.fsm.peer.consistency_state.last_check_time = Instant::now();
        let task = ConsistencyCheckTask::compute_hash(region, index, context, snap);
        info!(
            "schedule compute hash task";
            "region_id" => self.fsm.region_id(),
            "peer_id" => self.fsm.peer_id(),
            "task" => %task,
        );
        if let Err(e) = self.ctx.consistency_check_scheduler.schedule(task) {
            error!(
                "schedule failed";
                "region_id" => self.fsm.region_id(),
                "peer_id" => self.fsm.peer_id(),
                "err" => %e,
            );
        }
    }

    fn on_ready_verify_hash(
        &mut self,
        expected_index: u64,
        context: Vec<u8>,
        expected_hash: Vec<u8>,
    ) {
        self.verify_and_store_hash(expected_index, context, expected_hash);
    }

    fn on_hash_computed(&mut self, index: u64, context: Vec<u8>, hash: Vec<u8>) {
        if !self.verify_and_store_hash(index, context, hash) {
            return;
        }

        let req = new_verify_hash_request(
            self.region_id(),
            self.fsm.peer.peer.clone(),
            &self.fsm.peer.consistency_state,
        );
        self.propose_raft_command_internal(req, Callback::None, DiskFullOpt::NotAllowedOnFull);
    }

    fn on_ingest_sst_result(&mut self, ssts: Vec<SstMetaInfo>) {
        let mut size = 0;
        let mut keys = 0;
        for sst in &ssts {
            size += sst.total_bytes;
            keys += sst.total_kvs;
        }
        self.fsm.peer.approximate_size =
            Some(self.fsm.peer.approximate_size.unwrap_or_default() + size);
        self.fsm.peer.approximate_keys =
            Some(self.fsm.peer.approximate_keys.unwrap_or_default() + keys);
        // The ingested file may be overlapped with the data in engine, so we need to
        // check it again to get the accurate value.
        self.fsm.peer.may_skip_split_check = false;
        if self.fsm.peer.is_leader() {
            self.on_pd_heartbeat_tick();
            self.register_split_region_check_tick();
        }
    }

    fn on_transfer_leader(&mut self, term: u64) {
        // If the term has changed between proposing and executing the TransferLeader
        // request, ignore it because this request may be stale.
        if term != self.fsm.peer.term() {
            return;
        }
        // As the leader can propose the TransferLeader request successfully, the disk
        // of the leader is probably not full.
        self.fsm.peer.execute_transfer_leader(
            self.ctx,
            self.fsm.peer.leader_id(),
            DiskUsage::Normal,
            true,
        );
        self.fsm.has_ready = true;
    }

    /// Verify and store the hash to state. return true means the hash has been
    /// stored successfully.
    // TODO: Consider context in the function.
    fn verify_and_store_hash(
        &mut self,
        expected_index: u64,
        _context: Vec<u8>,
        expected_hash: Vec<u8>,
    ) -> bool {
        if expected_index < self.fsm.peer.consistency_state.index {
            REGION_HASH_COUNTER.verify.miss.inc();
            warn!(
                "has scheduled a new hash, skip.";
                "region_id" => self.fsm.region_id(),
                "peer_id" => self.fsm.peer_id(),
                "index" => self.fsm.peer.consistency_state.index,
                "expected_index" => expected_index,
            );
            return false;
        }
        if self.fsm.peer.consistency_state.index == expected_index {
            if self.fsm.peer.consistency_state.hash.is_empty() {
                warn!(
                    "duplicated consistency check detected, skip.";
                    "region_id" => self.fsm.region_id(),
                    "peer_id" => self.fsm.peer_id(),
                );
                return false;
            }
            if self.fsm.peer.consistency_state.hash != expected_hash {
                panic!(
                    "{} hash at {} not correct, want \"{}\", got \"{}\"!!!",
                    self.fsm.peer.tag,
                    self.fsm.peer.consistency_state.index,
                    escape(&expected_hash),
                    escape(&self.fsm.peer.consistency_state.hash)
                );
            }
            info!(
                "consistency check pass.";
                "region_id" => self.fsm.region_id(),
                "peer_id" => self.fsm.peer_id(),
                "index" => self.fsm.peer.consistency_state.index
            );
            REGION_HASH_COUNTER.verify.matched.inc();
            self.fsm.peer.consistency_state.hash = vec![];
            return false;
        }
        if self.fsm.peer.consistency_state.index != INVALID_INDEX
            && !self.fsm.peer.consistency_state.hash.is_empty()
        {
            // Maybe computing is too slow or computed result is dropped due to channel
            // full. If computing is too slow, miss count will be increased
            // twice.
            REGION_HASH_COUNTER.verify.miss.inc();
            warn!(
                "hash belongs to wrong index, skip.";
                "region_id" => self.fsm.region_id(),
                "peer_id" => self.fsm.peer_id(),
                "index" => self.fsm.peer.consistency_state.index,
                "expected_index" => expected_index,
            );
        }

        info!(
            "save hash for consistency check later.";
            "region_id" => self.fsm.region_id(),
            "peer_id" => self.fsm.peer_id(),
            "index" => expected_index,
        );
        self.fsm.peer.consistency_state.index = expected_index;
        self.fsm.peer.consistency_state.hash = expected_hash;
        true
    }
}

/// Checks merge target, returns whether the source peer should be destroyed and
/// whether the source peer is merged to this target peer.
///
/// It returns (`can_destroy`, `merge_to_this_peer`).
///
/// `can_destroy` is true when there is a network isolation which leads to a
/// follower of a merge target Region's log falls behind and then receive a
/// snapshot with epoch version after merge.
///
/// `merge_to_this_peer` is true when `can_destroy` is true and the source peer
/// is merged to this target peer.
pub fn maybe_destroy_source(
    meta: &StoreMeta,
    target_region_id: u64,
    target_peer_id: u64,
    source_region_id: u64,
    region_epoch: RegionEpoch,
) -> (bool, bool) {
    if let Some(merge_targets) = meta.pending_merge_targets.get(&target_region_id) {
        if let Some(target_region) = merge_targets.get(&source_region_id) {
            info!(
                "[region {}] checking source {} epoch: {:?}, merge target epoch: {:?}",
                target_region_id,
                source_region_id,
                region_epoch,
                target_region.get_region_epoch(),
            );
            // The target peer will move on, namely, it will apply a snapshot generated
            // after merge, so destroy source peer.
            if region_epoch.get_version() > target_region.get_region_epoch().get_version() {
                return (
                    true,
                    target_peer_id
                        == util::find_peer(target_region, meta.store_id.unwrap())
                            .unwrap()
                            .get_id(),
                );
            }
            // Wait till the target peer has caught up logs and source peer will be
            // destroyed at that time.
            return (false, false);
        }
    }
    (false, false)
}

pub fn new_read_index_request(
    region_id: u64,
    region_epoch: RegionEpoch,
    peer: metapb::Peer,
) -> RaftCmdRequest {
    let mut request = RaftCmdRequest::default();
    request.mut_header().set_region_id(region_id);
    request.mut_header().set_region_epoch(region_epoch);
    request.mut_header().set_peer(peer);
    let mut cmd = Request::default();
    cmd.set_cmd_type(CmdType::ReadIndex);
    request
}

pub fn new_admin_request(region_id: u64, peer: metapb::Peer) -> RaftCmdRequest {
    let mut request = RaftCmdRequest::default();
    request.mut_header().set_region_id(region_id);
    request.mut_header().set_peer(peer);
    request
}

fn new_verify_hash_request(
    region_id: u64,
    peer: metapb::Peer,
    state: &ConsistencyState,
) -> RaftCmdRequest {
    let mut request = new_admin_request(region_id, peer);

    let mut admin = AdminRequest::default();
    admin.set_cmd_type(AdminCmdType::VerifyHash);
    admin.mut_verify_hash().set_index(state.index);
    admin.mut_verify_hash().set_context(state.context.clone());
    admin.mut_verify_hash().set_hash(state.hash.clone());
    request.set_admin_request(admin);
    request
}

fn new_compact_log_request(
    region_id: u64,
    peer: metapb::Peer,
    compact_index: u64,
    compact_term: u64,
) -> RaftCmdRequest {
    let mut request = new_admin_request(region_id, peer);

    let mut admin = AdminRequest::default();
    admin.set_cmd_type(AdminCmdType::CompactLog);
    admin.mut_compact_log().set_compact_index(compact_index);
    admin.mut_compact_log().set_compact_term(compact_term);
    request.set_admin_request(admin);
    request
}

fn demote_failed_voters_request(
    region: &metapb::Region,
    peer: &metapb::Peer,
    failed_voters: Vec<metapb::Peer>,
) -> Option<RaftCmdRequest> {
    let failed_voter_ids = HashSet::from_iter(failed_voters.iter().map(|voter| voter.get_id()));
    let mut req = new_admin_request(region.get_id(), peer.clone());
    req.mut_header()
        .set_region_epoch(region.get_region_epoch().clone());
    let mut change_peer_reqs: Vec<pdpb::ChangePeer> = region
        .get_peers()
        .iter()
        .filter_map(|peer| {
            if failed_voter_ids.contains(&peer.get_id())
                && peer.get_role() == metapb::PeerRole::Voter
            {
                let mut peer_clone = peer.clone();
                peer_clone.set_role(metapb::PeerRole::Learner);
                let mut cp = pdpb::ChangePeer::default();
                cp.set_change_type(ConfChangeType::AddLearnerNode);
                cp.set_peer(peer_clone);
                return Some(cp);
            }
            None
        })
        .collect();

    // Promote self if it is a learner.
    if peer.get_role() == metapb::PeerRole::Learner {
        let mut cp = pdpb::ChangePeer::default();
        cp.set_change_type(ConfChangeType::AddNode);
        let mut promote = peer.clone();
        promote.set_role(metapb::PeerRole::Voter);
        cp.set_peer(promote);
        change_peer_reqs.push(cp);
    }
    if change_peer_reqs.is_empty() {
        return None;
    }
    req.set_admin_request(new_change_peer_v2_request(change_peer_reqs));
    Some(req)
}

fn exit_joint_request(region: &metapb::Region, peer: &metapb::Peer) -> RaftCmdRequest {
    let mut req = new_admin_request(region.get_id(), peer.clone());
    req.mut_header()
        .set_region_epoch(region.get_region_epoch().clone());
    req.set_admin_request(new_change_peer_v2_request(vec![]));
    req
}

impl<'a, EK, ER, T: Transport> PeerFsmDelegate<'a, EK, ER, T>
where
    EK: KvEngine,
    ER: RaftEngine,
{
    // Handle status commands here, separate the logic, maybe we can move it
    // to another file later.
    // Unlike other commands (write or admin), status commands only show current
    // store status, so no need to handle it in raft group.
    fn execute_status_command(&mut self, request: &RaftCmdRequest) -> Result<RaftCmdResponse> {
        let cmd_type = request.get_status_request().get_cmd_type();

        let mut response = match cmd_type {
            StatusCmdType::RegionLeader => self.execute_region_leader(),
            StatusCmdType::RegionDetail => self.execute_region_detail(request),
            StatusCmdType::InvalidStatus => {
                Err(box_err!("{} invalid status command!", self.fsm.peer.tag))
            }
        }?;
        response.set_cmd_type(cmd_type);

        let mut resp = RaftCmdResponse::default();
        resp.set_status_response(response);
        // Bind peer current term here.
        bind_term(&mut resp, self.fsm.peer.term());
        Ok(resp)
    }

    fn execute_region_leader(&mut self) -> Result<StatusResponse> {
        let mut resp = StatusResponse::default();
        if let Some(leader) = self.fsm.peer.get_peer_from_cache(self.fsm.peer.leader_id()) {
            resp.mut_region_leader().set_leader(leader);
        }

        Ok(resp)
    }

    fn execute_region_detail(&mut self, request: &RaftCmdRequest) -> Result<StatusResponse> {
        if !self.fsm.peer.get_store().is_initialized() {
            let region_id = request.get_header().get_region_id();
            return Err(Error::RegionNotInitialized(region_id));
        }
        let mut resp = StatusResponse::default();
        resp.mut_region_detail()
            .set_region(self.fsm.peer.region().clone());
        if let Some(leader) = self.fsm.peer.get_peer_from_cache(self.fsm.peer.leader_id()) {
            resp.mut_region_detail().set_leader(leader);
        }

        Ok(resp)
    }
}

mod memtrace {
    use memory_trace_macros::MemoryTraceHelper;

    use super::*;

    /// Heap size for Raft internal `ReadOnly`.
    #[derive(MemoryTraceHelper, Default, Debug)]
    pub struct PeerMemoryTrace {
        /// `ReadOnly` memory usage in Raft groups.
        pub read_only: usize,
        /// `Progress` memory usage in Raft groups.
        pub progress: usize,
        /// `Proposal` memory usage for peers.
        pub proposals: usize,
        pub rest: usize,
    }

    impl<EK, ER> PeerFsm<EK, ER>
    where
        EK: KvEngine,
        ER: RaftEngine,
    {
        pub fn raft_read_size(&self) -> usize {
            let msg_size = mem::size_of::<raft::eraftpb::Message>();
            let raft = &self.peer.raft_group.raft;

            // We use Uuid for read request.
            let mut size = raft.read_states.len() * (mem::size_of::<ReadState>() + 16);
            size += raft.read_only.read_index_queue.len() * 16;

            // Every requests have at least header, which should be at least 8 bytes.
            size + raft.read_only.pending_read_index.len() * (16 + msg_size)
        }

        pub fn raft_progress_size(&self) -> usize {
            let peer_cnt = self.peer.region().get_peers().len();
            mem::size_of::<Progress>() * peer_cnt * 6 / 5
                + self.peer.raft_group.raft.inflight_buffers_size()
        }
    }
}

#[cfg(test)]
mod tests {
    use std::sync::{
        atomic::{AtomicBool, Ordering},
        Arc,
    };

    use engine_test::kv::KvTestEngine;
    use kvproto::raft_cmdpb::{
        AdminRequest, CmdType, PutRequest, RaftCmdRequest, RaftCmdResponse, Request, Response,
        StatusRequest,
    };
    use protobuf::Message;
    use tikv_util::config::ReadableSize;

    use super::*;
    use crate::store::{
        local_metrics::RaftMetrics,
        msg::{Callback, ExtCallback, RaftCommand},
    };

    #[test]
    fn test_batch_raft_cmd_request_builder() {
        let mut cfg = Config::default();
        cfg.raft_entry_max_size = ReadableSize(1000);
        let mut builder = BatchRaftCmdRequestBuilder::<KvTestEngine>::new();
        let mut q = Request::default();
        let mut metric = RaftMetrics::new(true);

        let mut req = RaftCmdRequest::default();
        req.set_admin_request(AdminRequest::default());
        assert!(!builder.can_batch(&cfg, &req, 0));

        let mut req = RaftCmdRequest::default();
        req.set_status_request(StatusRequest::default());
        assert!(!builder.can_batch(&cfg, &req, 0));

        let mut req = RaftCmdRequest::default();
        let mut put = PutRequest::default();
        put.set_key(b"aaaa".to_vec());
        put.set_value(b"bbbb".to_vec());
        q.set_cmd_type(CmdType::Put);
        q.set_put(put);
        req.mut_requests().push(q.clone());
        let _ = q.take_put();
        let req_size = req.compute_size();
        assert!(builder.can_batch(&cfg, &req, req_size));

        let mut req = RaftCmdRequest::default();
        q.set_cmd_type(CmdType::Snap);
        req.mut_requests().push(q.clone());
        let mut put = PutRequest::default();
        put.set_key(b"aaaa".to_vec());
        put.set_value(b"bbbb".to_vec());
        q.set_cmd_type(CmdType::Put);
        q.set_put(put);
        req.mut_requests().push(q.clone());
        let req_size = req.compute_size();
        assert!(!builder.can_batch(&cfg, &req, req_size));

        let mut req = RaftCmdRequest::default();
        let mut put = PutRequest::default();
        put.set_key(b"aaaa".to_vec());
        put.set_value(vec![8_u8; 2000]);
        q.set_cmd_type(CmdType::Put);
        q.set_put(put);
        req.mut_requests().push(q.clone());
        let req_size = req.compute_size();
        assert!(!builder.can_batch(&cfg, &req, req_size));

        // Check batch callback
        let mut req = RaftCmdRequest::default();
        let mut put = PutRequest::default();
        put.set_key(b"aaaa".to_vec());
        put.set_value(vec![8_u8; 20]);
        q.set_cmd_type(CmdType::Put);
        q.set_put(put);
        req.mut_requests().push(q);
        let mut cbs_flags = vec![];
        let mut proposed_cbs_flags = vec![];
        let mut committed_cbs_flags = vec![];
        let mut response = RaftCmdResponse::default();
        for i in 0..10 {
            let flag = Arc::new(AtomicBool::new(false));
            cbs_flags.push(flag.clone());
            // Some commands don't have proposed_cb.
            let proposed_cb: Option<ExtCallback> = if i % 2 == 0 {
                let proposed_flag = Arc::new(AtomicBool::new(false));
                proposed_cbs_flags.push(proposed_flag.clone());
                Some(Box::new(move || {
                    proposed_flag.store(true, Ordering::Release);
                }))
            } else {
                None
            };
            let committed_cb: Option<ExtCallback> = if i % 3 == 0 {
                let committed_flag = Arc::new(AtomicBool::new(false));
                committed_cbs_flags.push(committed_flag.clone());
                Some(Box::new(move || {
                    committed_flag.store(true, Ordering::Release);
                }))
            } else {
                None
            };
            let cb = Callback::write_ext(
                Box::new(move |_resp| {
                    flag.store(true, Ordering::Release);
                }),
                proposed_cb,
                committed_cb,
            );
            response.mut_responses().push(Response::default());
            let cmd = RaftCommand::new(req.clone(), cb);
            builder.add(cmd, 100);
        }
        let (request, mut callback) = builder.build(&mut metric).unwrap();
        callback.invoke_proposed();
        for flag in proposed_cbs_flags {
            assert!(flag.load(Ordering::Acquire));
        }
        callback.invoke_committed();
        for flag in committed_cbs_flags {
            assert!(flag.load(Ordering::Acquire));
        }
        assert_eq!(10, request.get_requests().len());
        callback.invoke_with_response(response);
        for flag in cbs_flags {
            assert!(flag.load(Ordering::Acquire));
        }
    }
}<|MERGE_RESOLUTION|>--- conflicted
+++ resolved
@@ -94,13 +94,8 @@
             RegionTask, SplitCheckTask,
         },
         CasualMessage, Config, LocksStatus, MergeResultKind, PdTask, PeerMsg, PeerTick,
-<<<<<<< HEAD
-        ProposalContext, RaftCmdExtraOpts, RaftCommand, RaftlogFetchResult, SignificantMsg,
-        SnapKey, StoreMsg, WriteCallback,
-=======
         ProposalContext, RaftCmdExtraOpts, RaftCommand, RaftlogFetchResult, ReadCallback,
         SignificantMsg, SnapKey, StoreMsg, WriteCallback,
->>>>>>> aed26582
     },
     Error, Result,
 };
