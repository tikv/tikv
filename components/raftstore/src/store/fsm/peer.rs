// Copyright 2018 TiKV Project Authors. Licensed under Apache-2.0.

use std::borrow::Cow;
use std::collections::Bound::{Excluded, Included, Unbounded};
use std::collections::VecDeque;
use std::time::{Duration, Instant};
use std::{cmp, u64};

use batch_system::{BasicMailbox, Fsm};
use engine_rocks::RocksEngine;
use engine_traits::CF_RAFT;
use engine_traits::{KvEngine, KvEngines, Snapshot, WriteBatchExt};
use futures::Future;
use kvproto::errorpb;
use kvproto::import_sstpb::SstMeta;
use kvproto::metapb::{self, Region, RegionEpoch};
use kvproto::pdpb::CheckPolicy;
use kvproto::raft_cmdpb::{
    AdminCmdType, AdminRequest, CmdType, RaftCmdRequest, RaftCmdResponse, Request, StatusCmdType,
    StatusResponse,
};
use kvproto::raft_serverpb::{
    ExtraMessageType, MergeState, PeerState, RaftMessage, RaftSnapshotData, RaftTruncatedState,
    RegionLocalState,
};
use kvproto::replication_modepb::{DrAutoSyncState, ReplicationMode};
use pd_client::PdClient;
use protobuf::Message;
use raft::eraftpb::{ConfChangeType, MessageType};
use raft::{self, SnapshotStatus, INVALID_INDEX, NO_LIMIT};
use raft::{Ready, StateRole};
use tikv_util::mpsc::{self, LooseBoundedSender, Receiver};
use tikv_util::time::duration_to_sec;
use tikv_util::worker::{Scheduler, Stopped};
use tikv_util::{escape, is_zero_duration};
use txn_types::TxnExtra;

use crate::coprocessor::RegionChangeEvent;
use crate::store::cmd_resp::{bind_term, new_error};
use crate::store::fsm::store::{PollContext, StoreMeta};
use crate::store::fsm::{
    apply, ApplyMetrics, ApplyTask, ApplyTaskRes, CatchUpLogs, ChangeCmd, ChangePeer, ExecResult,
};
use crate::store::local_metrics::RaftProposeMetrics;
use crate::store::metrics::*;
use crate::store::msg::Callback;
use crate::store::peer::{ConsistencyState, Peer, StaleState};
use crate::store::peer_storage::{ApplySnapResult, InvokeContext};
use crate::store::transport::Transport;
use crate::store::util::KeysInfoFormatter;
use crate::store::worker::{
    CleanupSSTTask, CleanupTask, ConsistencyCheckTask, RaftlogGcTask, ReadDelegate, RegionTask,
    SplitCheckTask,
};
use crate::store::PdTask;
use crate::store::{
    util, CasualMessage, Config, MergeResultKind, PeerMsg, PeerTicks, RaftCommand, SignificantMsg,
    SnapKey, StoreMsg,
};
use crate::{Error, Result};
use keys::{self, enc_end_key, enc_start_key};

const REGION_SPLIT_SKIP_MAX_COUNT: usize = 3;

pub struct DestroyPeerJob {
    pub initialized: bool,
    pub async_remove: bool,
    pub region_id: u64,
    pub peer: metapb::Peer,
}

/// Represents state of the group.
#[derive(Clone, Copy, PartialEq, Debug)]
pub enum GroupState {
    /// The group is working generally, leader keeps
    /// replicating data to followers.
    Ordered,
    /// The group is out of order. Leadership may not be hold.
    Chaos,
    /// The group is about to be out of order. It leave some
    /// safe space to avoid stepping chaos too often.
    PreChaos,
    /// The group is hibernated.
    Idle,
}

pub struct PeerFsm<EK, ER>
where
    EK: KvEngine,
    ER: KvEngine,
{
    pub peer: Peer<EK, ER>,
    /// A registry for all scheduled ticks. This can avoid scheduling ticks twice accidentally.
    tick_registry: PeerTicks,
    /// Ticks for speed up campaign in chaos state.
    ///
    /// Followers will keep ticking in Idle mode to measure how many ticks have been skipped.
    /// Once it becomes chaos, those skipped ticks will be ticked so that it can campaign
    /// quickly instead of waiting an election timeout.
    ///
    /// This will be reset to 0 once it receives any messages from leader.
    missing_ticks: usize,
    group_state: GroupState,
    stopped: bool,
    has_ready: bool,
    early_apply: bool,
    mailbox: Option<BasicMailbox<PeerFsm<EK, ER>>>,
    pub receiver: Receiver<PeerMsg<EK, ER>>,
    /// when snapshot is generating or sending, skip split check at most REGION_SPLIT_SKIT_MAX_COUNT times.
    skip_split_count: usize,

    // Batch raft command which has the same header into an entry
    batch_req_builder: BatchRaftCmdRequestBuilder<EK::Snapshot>,
}

pub struct BatchRaftCmdRequestBuilder<S>
where
    S: Snapshot,
{
    raft_entry_max_size: f64,
    batch_req_size: u32,
    request: Option<RaftCmdRequest>,
    callbacks: Vec<(Callback<S>, usize)>,
    txn_extra: TxnExtra,
}

impl<EK, ER> Drop for PeerFsm<EK, ER>
where
    EK: KvEngine,
    ER: KvEngine,
{
    fn drop(&mut self) {
        self.peer.stop();
        while let Ok(msg) = self.receiver.try_recv() {
            let callback = match msg {
                PeerMsg::RaftCommand(cmd) => cmd.callback,
                PeerMsg::CasualMessage(CasualMessage::SplitRegion { callback, .. }) => callback,
                _ => continue,
            };

            let mut err = errorpb::Error::default();
            err.set_message("region is not found".to_owned());
            err.mut_region_not_found().set_region_id(self.region_id());
            let mut resp = RaftCmdResponse::default();
            resp.mut_header().set_error(err);
            callback.invoke_with_response(resp);
        }
    }
}

pub type SenderFsmPair<EK, ER> = (LooseBoundedSender<PeerMsg<EK, ER>>, Box<PeerFsm<EK, ER>>);

impl<EK, ER> PeerFsm<EK, ER>
where
    EK: KvEngine,
    ER: KvEngine,
{
    // If we create the peer actively, like bootstrap/split/merge region, we should
    // use this function to create the peer. The region must contain the peer info
    // for this store.
    pub fn create(
        store_id: u64,
        cfg: &Config,
        sched: Scheduler<RegionTask<EK::Snapshot>>,
        engines: KvEngines<EK, ER>,
        region: &metapb::Region,
    ) -> Result<SenderFsmPair<EK, ER>> {
        let meta_peer = match util::find_peer(region, store_id) {
            None => {
                return Err(box_err!(
                    "find no peer for store {} in region {:?}",
                    store_id,
                    region
                ));
            }
            Some(peer) => peer.clone(),
        };

        info!(
            "create peer";
            "region_id" => region.get_id(),
            "peer_id" => meta_peer.get_id(),
        );
        let (tx, rx) = mpsc::loose_bounded(cfg.notify_capacity);
        Ok((
            tx,
            Box::new(PeerFsm {
                early_apply: cfg.early_apply,
                peer: Peer::new(store_id, cfg, sched, engines, region, meta_peer)?,
                tick_registry: PeerTicks::empty(),
                missing_ticks: 0,
                group_state: GroupState::Ordered,
                stopped: false,
                has_ready: false,
                mailbox: None,
                receiver: rx,
                skip_split_count: 0,
                batch_req_builder: BatchRaftCmdRequestBuilder::new(
                    cfg.raft_entry_max_size.0 as f64,
                ),
            }),
        ))
    }

    // The peer can be created from another node with raft membership changes, and we only
    // know the region_id and peer_id when creating this replicated peer, the region info
    // will be retrieved later after applying snapshot.
    pub fn replicate(
        store_id: u64,
        cfg: &Config,
        sched: Scheduler<RegionTask<EK::Snapshot>>,
        engines: KvEngines<EK, ER>,
        region_id: u64,
        peer: metapb::Peer,
    ) -> Result<SenderFsmPair<EK, ER>> {
        // We will remove tombstone key when apply snapshot
        info!(
            "replicate peer";
            "region_id" => region_id,
            "peer_id" => peer.get_id(),
        );

        let mut region = metapb::Region::default();
        region.set_id(region_id);

        let (tx, rx) = mpsc::loose_bounded(cfg.notify_capacity);
        Ok((
            tx,
            Box::new(PeerFsm {
                early_apply: cfg.early_apply,
                peer: Peer::new(store_id, cfg, sched, engines, &region, peer)?,
                tick_registry: PeerTicks::empty(),
                missing_ticks: 0,
                group_state: GroupState::Ordered,
                stopped: false,
                has_ready: false,
                mailbox: None,
                receiver: rx,
                skip_split_count: 0,
                batch_req_builder: BatchRaftCmdRequestBuilder::new(
                    cfg.raft_entry_max_size.0 as f64,
                ),
            }),
        ))
    }

    #[inline]
    pub fn region_id(&self) -> u64 {
        self.peer.region().get_id()
    }

    #[inline]
    pub fn get_peer(&self) -> &Peer<EK, ER> {
        &self.peer
    }

    #[inline]
    pub fn peer_id(&self) -> u64 {
        self.peer.peer_id()
    }

    #[inline]
    pub fn stop(&mut self) {
        self.stopped = true;
    }

    pub fn set_pending_merge_state(&mut self, state: MergeState) {
        self.peer.pending_merge_state = Some(state);
    }

    pub fn schedule_applying_snapshot(&mut self) {
        self.peer.mut_store().schedule_applying_snapshot();
    }
}

impl<S> BatchRaftCmdRequestBuilder<S>
where
    S: Snapshot,
{
    fn new(raft_entry_max_size: f64) -> BatchRaftCmdRequestBuilder<S> {
        BatchRaftCmdRequestBuilder {
            raft_entry_max_size,
            request: None,
            batch_req_size: 0,
            callbacks: vec![],
            txn_extra: TxnExtra::default(),
        }
    }

    fn can_batch(&self, req: &RaftCmdRequest, req_size: u32) -> bool {
        // No batch request whose size exceed 20% of raft_entry_max_size,
        // so total size of request in batch_raft_request would not exceed
        // (40% + 20%) of raft_entry_max_size
        if req.get_requests().is_empty() || f64::from(req_size) > self.raft_entry_max_size * 0.2 {
            return false;
        }
        for r in req.get_requests() {
            match r.get_cmd_type() {
                CmdType::Delete | CmdType::Put => (),
                _ => {
                    return false;
                }
            }
        }

        if let Some(batch_req) = self.request.as_ref() {
            if batch_req.get_header() != req.get_header() {
                return false;
            }
        }
        true
    }

    fn add(&mut self, cmd: RaftCommand<S>, req_size: u32) {
        let req_num = cmd.request.get_requests().len();
        let RaftCommand {
            mut request,
            callback,
            mut txn_extra,
            ..
        } = cmd;
        if let Some(batch_req) = self.request.as_mut() {
            let requests: Vec<_> = request.take_requests().into();
            for q in requests {
                batch_req.mut_requests().push(q);
            }
        } else {
            self.request = Some(request);
        };
        self.callbacks.push((callback, req_num));
        self.batch_req_size += req_size;
        self.txn_extra.extend(&mut txn_extra);
    }

    fn should_finish(&self) -> bool {
        if let Some(batch_req) = self.request.as_ref() {
            // Limit the size of batch request so that it will not exceed raft_entry_max_size after
            // adding header.
            if f64::from(self.batch_req_size) > self.raft_entry_max_size * 0.4 {
                return true;
            }
            if batch_req.get_requests().len() > RocksEngine::WRITE_BATCH_MAX_KEYS {
                return true;
            }
        }
        false
    }

    fn build(&mut self, metric: &mut RaftProposeMetrics) -> Option<RaftCommand<S>> {
        if let Some(req) = self.request.take() {
            self.batch_req_size = 0;
            if self.callbacks.len() == 1 {
                let (cb, _) = self.callbacks.pop().unwrap();
                return Some(RaftCommand::with_txn_extra(
                    req,
                    cb,
                    std::mem::take(&mut self.txn_extra),
                ));
            }
            metric.batch += self.callbacks.len() - 1;
            let cbs = std::mem::replace(&mut self.callbacks, vec![]);
            let cb = Callback::Write(Box::new(move |resp| {
                let mut last_index = 0;
                let has_error = resp.response.get_header().has_error();
                for (cb, req_num) in cbs {
                    let next_index = last_index + req_num;
                    let mut cmd_resp = RaftCmdResponse::default();
                    cmd_resp.set_header(resp.response.get_header().clone());
                    if !has_error {
                        cmd_resp.set_responses(
                            resp.response.get_responses()[last_index..next_index].into(),
                        );
                    }
                    cb.invoke_with_response(cmd_resp);
                    last_index = next_index;
                }
            }));
            return Some(RaftCommand::with_txn_extra(
                req,
                cb,
                std::mem::take(&mut self.txn_extra),
            ));
        }
        None
    }
}

impl<EK, ER> Fsm for PeerFsm<EK, ER>
where
    EK: KvEngine,
    ER: KvEngine,
{
    type Message = PeerMsg<EK, ER>;

    #[inline]
    fn is_stopped(&self) -> bool {
        self.stopped
    }

    /// Set a mailbox to Fsm, which should be used to send message to itself.
    #[inline]
    fn set_mailbox(&mut self, mailbox: Cow<'_, BasicMailbox<Self>>)
    where
        Self: Sized,
    {
        self.mailbox = Some(mailbox.into_owned());
    }

    /// Take the mailbox from Fsm. Implementation should ensure there will be
    /// no reference to mailbox after calling this method.
    #[inline]
    fn take_mailbox(&mut self) -> Option<BasicMailbox<Self>>
    where
        Self: Sized,
    {
        self.mailbox.take()
    }
}

pub struct PeerFsmDelegate<'a, EK, ER, T: 'static, C: 'static>
where
    EK: KvEngine,
    ER: KvEngine,
{
    fsm: &'a mut PeerFsm<EK, ER>,
    ctx: &'a mut PollContext<EK, ER, T, C>,
}

impl<'a, EK, ER, T: Transport, C: PdClient> PeerFsmDelegate<'a, EK, ER, T, C>
where
    EK: KvEngine,
    ER: KvEngine,
{
    pub fn new(
        fsm: &'a mut PeerFsm<EK, ER>,
        ctx: &'a mut PollContext<EK, ER, T, C>,
    ) -> PeerFsmDelegate<'a, EK, ER, T, C> {
        PeerFsmDelegate { fsm, ctx }
    }

    pub fn handle_msgs(&mut self, msgs: &mut Vec<PeerMsg<EK, ER>>) {
        for m in msgs.drain(..) {
            match m {
                PeerMsg::RaftMessage(msg) => {
                    if let Err(e) = self.on_raft_message(msg) {
                        error!(
                            "handle raft message err";
                            "region_id" => self.fsm.region_id(),
                            "peer_id" => self.fsm.peer_id(),
                            "err" => %e,
                        );
                    }
                }
                PeerMsg::RaftCommand(cmd) => {
                    self.ctx
                        .raft_metrics
                        .propose
                        .request_wait_time
                        .observe(duration_to_sec(cmd.send_time.elapsed()) as f64);
                    let req_size = cmd.request.compute_size();
                    if self.fsm.batch_req_builder.can_batch(&cmd.request, req_size) {
                        self.fsm.batch_req_builder.add(cmd, req_size);
                        if self.fsm.batch_req_builder.should_finish() {
                            self.propose_batch_raft_command();
                        }
                    } else {
                        self.propose_batch_raft_command();
                        self.propose_raft_command(cmd.request, cmd.callback, cmd.txn_extra)
                    }
                }
                PeerMsg::Tick(tick) => self.on_tick(tick),
                PeerMsg::ApplyRes { res } => {
                    self.on_apply_res(res);
                }
                PeerMsg::SignificantMsg(msg) => self.on_significant_msg(msg),
                PeerMsg::CasualMessage(msg) => self.on_casual_msg(msg),
                PeerMsg::Start => self.start(),
                PeerMsg::HeartbeatPd => {
                    if self.fsm.peer.is_leader() {
                        self.register_pd_heartbeat_tick()
                    }
                }
                PeerMsg::Noop => {}
                PeerMsg::UpdateReplicationMode => self.on_update_replication_mode(),
            }
        }
        // Propose batch request which may be still waiting for more raft-command
        self.propose_batch_raft_command();
    }

    fn propose_batch_raft_command(&mut self) {
        if let Some(cmd) = self
            .fsm
            .batch_req_builder
            .build(&mut self.ctx.raft_metrics.propose)
        {
            self.propose_raft_command(cmd.request, cmd.callback, cmd.txn_extra)
        }
    }

    fn on_update_replication_mode(&mut self) {
        self.fsm
            .peer
            .switch_replication_mode(&self.ctx.global_replication_state);
        if self.fsm.peer.is_leader() {
            self.reset_raft_tick(GroupState::Ordered);
            self.register_pd_heartbeat_tick();
        }
    }

    fn on_casual_msg(&mut self, msg: CasualMessage<EK, ER>) {
        match msg {
            CasualMessage::SplitRegion {
                region_epoch,
                split_keys,
                callback,
            } => {
                info!(
                    "on split";
                    "region_id" => self.fsm.region_id(),
                    "peer_id" => self.fsm.peer_id(),
                    "split_keys" => %KeysInfoFormatter(split_keys.iter()),
                );
                self.on_prepare_split_region(region_epoch, split_keys, callback);
            }
            CasualMessage::ComputeHashResult {
                index,
                safe_point,
                hash,
            } => {
                self.on_hash_computed(index, safe_point, hash);
            }
            CasualMessage::RegionApproximateSize { size } => {
                self.on_approximate_region_size(size);
            }
            CasualMessage::RegionApproximateKeys { keys } => {
                self.on_approximate_region_keys(keys);
            }
            CasualMessage::CompactionDeclinedBytes { bytes } => {
                self.on_compaction_declined_bytes(bytes);
            }
            CasualMessage::HalfSplitRegion {
                region_epoch,
                policy,
            } => {
                self.on_schedule_half_split_region(&region_epoch, policy);
            }
            CasualMessage::GcSnap { snaps } => {
                self.on_gc_snap(snaps);
            }
            CasualMessage::ClearRegionSize => {
                self.on_clear_region_size();
            }
            CasualMessage::RegionOverlapped => {
                debug!("start ticking for overlapped"; "region_id" => self.region_id(), "peer_id" => self.fsm.peer_id());
                // Maybe do some safe check first?
                self.fsm.group_state = GroupState::Chaos;
                self.register_raft_base_tick();

                if self.fsm.peer.peer.get_is_learner() {
                    // FIXME: should use `bcast_check_stale_peer_message` instead.
                    // Sending a new enum type msg to a old tikv may cause panic during rolling update
                    // we should change the protobuf behavior and check if properly handled in all place
                    self.fsm.peer.bcast_wake_up_message(&mut self.ctx);
                }
            }
            CasualMessage::SnapshotGenerated => {
                // Resume snapshot handling again to avoid waiting another heartbeat.
                self.fsm.peer.ping();
                self.fsm.has_ready = true;
            }
            CasualMessage::AccessPeer(cb) => cb(self.fsm),
        }
    }

    fn on_tick(&mut self, tick: PeerTicks) {
        if self.fsm.stopped {
            return;
        }
        trace!(
            "tick";
            "tick" => ?tick,
            "peer_id" => self.fsm.peer_id(),
            "region_id" => self.region_id(),
        );
        self.fsm.tick_registry.remove(tick);
        match tick {
            PeerTicks::RAFT => self.on_raft_base_tick(),
            PeerTicks::RAFT_LOG_GC => self.on_raft_gc_log_tick(),
            PeerTicks::PD_HEARTBEAT => self.on_pd_heartbeat_tick(),
            PeerTicks::SPLIT_REGION_CHECK => self.on_split_region_check_tick(),
            PeerTicks::CHECK_MERGE => self.on_check_merge(),
            PeerTicks::CHECK_PEER_STALE_STATE => self.on_check_peer_stale_state_tick(),
            _ => unreachable!(),
        }
    }

    fn start(&mut self) {
        self.register_raft_base_tick();
        self.register_raft_gc_log_tick();
        self.register_pd_heartbeat_tick();
        self.register_split_region_check_tick();
        self.register_check_peer_stale_state_tick();
        self.on_check_merge();
        // Apply committed entries more quickly.
        if self.fsm.peer.raft_group.store().committed_index()
            > self.fsm.peer.raft_group.store().applied_index()
        {
            self.fsm.has_ready = true;
        }
    }

    fn on_gc_snap(&mut self, snaps: Vec<(SnapKey, bool)>) {
        let s = self.fsm.peer.get_store();
        let compacted_idx = s.truncated_index();
        let compacted_term = s.truncated_term();
        let is_applying_snap = s.is_applying_snapshot();
        for (key, is_sending) in snaps {
            if is_sending {
                let s = match self.ctx.snap_mgr.get_snapshot_for_sending(&key) {
                    Ok(s) => s,
                    Err(e) => {
                        error!(
                            "failed to load snapshot";
                            "region_id" => self.fsm.region_id(),
                            "peer_id" => self.fsm.peer_id(),
                            "snapshot" => ?key,
                            "err" => %e,
                        );
                        continue;
                    }
                };
                if key.term < compacted_term || key.idx < compacted_idx {
                    info!(
                        "deleting compacted snap file";
                        "region_id" => self.fsm.region_id(),
                        "peer_id" => self.fsm.peer_id(),
                        "snap_file" => %key,
                    );
                    self.ctx.snap_mgr.delete_snapshot(&key, s.as_ref(), false);
                } else if let Ok(meta) = s.meta() {
                    let modified = match meta.modified() {
                        Ok(m) => m,
                        Err(e) => {
                            error!(
                                "failed to load snapshot";
                                "region_id" => self.fsm.region_id(),
                                "peer_id" => self.fsm.peer_id(),
                                "snapshot" => ?key,
                                "err" => %e,
                            );
                            continue;
                        }
                    };
                    if let Ok(elapsed) = modified.elapsed() {
                        if elapsed > self.ctx.cfg.snap_gc_timeout.0 {
                            info!(
                                "deleting expired snap file";
                                "region_id" => self.fsm.region_id(),
                                "peer_id" => self.fsm.peer_id(),
                                "snap_file" => %key,
                            );
                            self.ctx.snap_mgr.delete_snapshot(&key, s.as_ref(), false);
                        }
                    }
                }
            } else if key.term <= compacted_term
                && (key.idx < compacted_idx || key.idx == compacted_idx && !is_applying_snap)
            {
                info!(
                    "deleting applied snap file";
                    "region_id" => self.fsm.region_id(),
                    "peer_id" => self.fsm.peer_id(),
                    "snap_file" => %key,
                );
                let a = match self.ctx.snap_mgr.get_snapshot_for_applying(&key) {
                    Ok(a) => a,
                    Err(e) => {
                        error!(
                            "failed to load snapshot";
                            "region_id" => self.fsm.region_id(),
                            "peer_id" => self.fsm.peer_id(),
                            "snap_file" => %key,
                            "err" => %e,
                        );
                        continue;
                    }
                };
                self.ctx.snap_mgr.delete_snapshot(&key, a.as_ref(), false);
            }
        }
    }

    fn on_clear_region_size(&mut self) {
        self.fsm.peer.approximate_size = None;
        self.fsm.peer.approximate_keys = None;
        self.register_split_region_check_tick();
    }

    fn on_capture_change(
        &mut self,
        cmd: ChangeCmd,
        region_epoch: RegionEpoch,
        cb: Callback<EK::Snapshot>,
    ) {
        fail_point!("raft_on_capture_change");
        let region_id = self.region_id();
        let msg =
            new_read_index_request(region_id, region_epoch.clone(), self.fsm.peer.peer.clone());
        let apply_router = self.ctx.apply_router.clone();
        self.propose_raft_command(
            msg,
            Callback::Read(Box::new(move |resp| {
                // Return the error
                if resp.response.get_header().has_error() {
                    cb.invoke_read(resp);
                    return;
                }
                apply_router.schedule_task(
                    region_id,
                    ApplyTask::Change {
                        cmd,
                        region_epoch,
                        cb,
                    },
                )
            })),
            TxnExtra::default(),
        );
    }

    fn on_significant_msg(&mut self, msg: SignificantMsg<EK::Snapshot>) {
        match msg {
            SignificantMsg::SnapshotStatus {
                to_peer_id, status, ..
            } => {
                // Report snapshot status to the corresponding peer.
                self.report_snapshot_status(to_peer_id, status);
            }
            SignificantMsg::Unreachable { to_peer_id, .. } => {
                if self.fsm.peer.is_leader() {
                    self.fsm.peer.raft_group.report_unreachable(to_peer_id);
                } else if to_peer_id == self.fsm.peer.leader_id() {
                    self.fsm.group_state = GroupState::Chaos;
                    self.register_raft_base_tick();
                }
            }
            SignificantMsg::StoreUnreachable { store_id } => {
                if let Some(peer_id) = util::find_peer(self.region(), store_id).map(|p| p.get_id())
                {
                    if self.fsm.peer.is_leader() {
                        self.fsm.peer.raft_group.report_unreachable(peer_id);
                    } else if peer_id == self.fsm.peer.leader_id() {
                        self.fsm.group_state = GroupState::Chaos;
                        self.register_raft_base_tick();
                    }
                }
            }
            SignificantMsg::MergeResult {
                target_region_id,
                target,
                result,
            } => {
                self.on_merge_result(target_region_id, target, result);
            }
            SignificantMsg::CatchUpLogs(catch_up_logs) => {
                self.on_catch_up_logs_for_merge(catch_up_logs);
            }
            SignificantMsg::StoreResolved { store_id, group_id } => {
                let state = self.ctx.global_replication_state.lock().unwrap();
                if state.status().get_mode() != ReplicationMode::DrAutoSync {
                    return;
                }
                if state.status().get_dr_auto_sync().get_state() == DrAutoSyncState::Async {
                    return;
                }
                drop(state);
                self.fsm
                    .peer
                    .raft_group
                    .raft
                    .assign_commit_groups(&[(store_id, group_id)]);
            }
            SignificantMsg::CaptureChange {
                cmd,
                region_epoch,
                callback,
            } => self.on_capture_change(cmd, region_epoch, callback),
            SignificantMsg::LeaderCallback(cb) => {
                self.on_leader_callback(cb);
            }
        }
    }

    fn report_snapshot_status(&mut self, to_peer_id: u64, status: SnapshotStatus) {
        let to_peer = match self.fsm.peer.get_peer_from_cache(to_peer_id) {
            Some(peer) => peer,
            None => {
                // If to_peer is gone, ignore this snapshot status
                warn!(
                    "peer not found, ignore snapshot status";
                    "region_id" => self.region_id(),
                    "peer_id" => self.fsm.peer_id(),
                    "to_peer_id" => to_peer_id,
                    "status" => ?status,
                );
                return;
            }
        };
        info!(
            "report snapshot status";
            "region_id" => self.fsm.region_id(),
            "peer_id" => self.fsm.peer_id(),
            "to" => ?to_peer,
            "status" => ?status,
        );
        self.fsm.peer.raft_group.report_snapshot(to_peer_id, status)
    }

    fn on_leader_callback(&mut self, cb: Callback<EK::Snapshot>) {
        let msg = new_read_index_request(
            self.region_id(),
            self.region().get_region_epoch().clone(),
            self.fsm.peer.peer.clone(),
        );
        self.propose_raft_command(msg, cb, TxnExtra::default());
    }

    fn on_role_changed(&mut self, ready: &Ready) {
        // Update leader lease when the Raft state changes.
        if let Some(ss) = ready.ss() {
            if StateRole::Leader == ss.raft_state {
                self.fsm.missing_ticks = 0;
                self.register_split_region_check_tick();
                self.fsm.peer.heartbeat_pd(&self.ctx);
                self.register_pd_heartbeat_tick();
            }
        }
    }

    pub fn collect_ready(&mut self) {
        let has_ready = self.fsm.has_ready;
        self.fsm.has_ready = false;
        if !has_ready || self.fsm.stopped {
            return;
        }
        self.ctx.pending_count += 1;
        self.ctx.has_ready = true;
        let res = self.fsm.peer.handle_raft_ready_append(self.ctx);
        if let Some(r) = res {
            self.on_role_changed(&r.0);
            if !r.0.entries().is_empty() {
                self.register_raft_gc_log_tick();
                self.register_split_region_check_tick();
            }
            self.ctx.ready_res.push(r);
        }
    }

    #[inline]
    pub fn handle_raft_ready_apply(&mut self, ready: &mut Ready, invoke_ctx: &InvokeContext) {
        self.fsm.early_apply = ready
            .committed_entries
            .as_ref()
            .and_then(|e| e.last())
            .map_or(false, |e| {
                self.fsm.peer.can_early_apply(e.get_term(), e.get_index())
            });
        if !self.fsm.early_apply {
            return;
        }
        self.fsm
            .peer
            .handle_raft_ready_apply(self.ctx, ready, invoke_ctx);
    }

    pub fn post_raft_ready_append(&mut self, mut ready: Ready, invoke_ctx: InvokeContext) {
        let is_merging = self.fsm.peer.pending_merge_state.is_some();
        if !self.fsm.early_apply {
            self.fsm
                .peer
                .handle_raft_ready_apply(self.ctx, &mut ready, &invoke_ctx);
        }
        let res = self
            .fsm
            .peer
            .post_raft_ready_append(self.ctx, &mut ready, invoke_ctx);
        self.fsm.peer.handle_raft_ready_advance(ready);
        let mut has_snapshot = false;
        if let Some(apply_res) = res {
            self.on_ready_apply_snapshot(apply_res);
            has_snapshot = true;
            self.register_raft_base_tick();
        }
        if self.fsm.peer.leader_unreachable {
            self.fsm.group_state = GroupState::Chaos;
            self.register_raft_base_tick();
            self.fsm.peer.leader_unreachable = false;
        }
        if is_merging && has_snapshot {
            // After applying a snapshot, merge is rollbacked implicitly.
            self.on_ready_rollback_merge(0, None);
        }
    }

    #[inline]
    fn region_id(&self) -> u64 {
        self.fsm.peer.region().get_id()
    }

    #[inline]
    fn region(&self) -> &Region {
        self.fsm.peer.region()
    }

    #[inline]
    fn store_id(&self) -> u64 {
        self.fsm.peer.peer.get_store_id()
    }

    #[inline]
    fn schedule_tick(&mut self, tick: PeerTicks, timeout: Duration) {
        if self.fsm.tick_registry.contains(tick) {
            return;
        }
        if is_zero_duration(&timeout) {
            return;
        }
        trace!(
            "schedule tick";
            "tick" => ?tick,
            "timeout" => ?timeout,
            "region_id" => self.region_id(),
            "peer_id" => self.fsm.peer_id(),
        );
        self.fsm.tick_registry.insert(tick);

        let region_id = self.region_id();
        let mb = match self.ctx.router.mailbox(region_id) {
            Some(mb) => mb,
            None => {
                self.fsm.tick_registry.remove(tick);
                error!(
                    "failed to get mailbox";
                    "region_id" => self.fsm.region_id(),
                    "peer_id" => self.fsm.peer_id(),
                    "tick" => ?tick,
                );
                return;
            }
        };
        let peer_id = self.fsm.peer.peer_id();
        let f = self
            .ctx
            .timer
            .delay(timeout)
            .map(move |_| {
                fail_point!(
                    "on_raft_log_gc_tick_1",
                    peer_id == 1 && tick == PeerTicks::RAFT_LOG_GC,
                    |_| unreachable!()
                );
                // This can happen only when the peer is about to be destroyed
                // or the node is shutting down. So it's OK to not to clean up
                // registry.
                if let Err(e) = mb.force_send(PeerMsg::Tick(tick)) {
                    debug!(
                        "failed to schedule peer tick";
                        "region_id" => region_id,
                        "peer_id" => peer_id,
                        "tick" => ?tick,
                        "err" => %e,
                    );
                }
            })
            .map_err(move |e| {
                panic!(
                    "[region {}] {} tick {:?} is lost due to timeout error: {:?}",
                    region_id, peer_id, tick, e
                );
            });
        self.ctx.future_poller.spawn(f).unwrap();
    }

    fn register_raft_base_tick(&mut self) {
        // If we register raft base tick failed, the whole raft can't run correctly,
        // TODO: shutdown the store?
        self.schedule_tick(PeerTicks::RAFT, self.ctx.cfg.raft_base_tick_interval.0)
    }

    fn on_raft_base_tick(&mut self) {
        if self.fsm.peer.pending_remove {
            self.fsm.peer.mut_store().flush_cache_metrics();
            return;
        }
        // When having pending snapshot, if election timeout is met, it can't pass
        // the pending conf change check because first index has been updated to
        // a value that is larger than last index.
        if self.fsm.peer.is_applying_snapshot() || self.fsm.peer.has_pending_snapshot() {
            // need to check if snapshot is applied.
            self.fsm.has_ready = true;
            self.fsm.missing_ticks = 0;
            self.register_raft_base_tick();
            return;
        }

        self.fsm.peer.retry_pending_reads(&self.ctx.cfg);

        let mut res = None;
        if self.ctx.cfg.hibernate_regions {
            if self.fsm.group_state == GroupState::Idle {
                // missing_ticks should be less than election timeout ticks otherwise
                // follower may tick more than an election timeout in chaos state.
                // Before stopping tick, `missing_tick` should be `raft_election_timeout_ticks` - 2
                // - `raft_heartbeat_ticks` (default 10 - 2 - 2 = 6)
                // and the follwer's `election_elapsed` in raft-rs is 1.
                // After the group state becomes Chaos, the next tick will call `raft_group.tick`
                // `missing_tick` + 1 times(default 7).
                // Then the follower's `election_elapsed` will be 1 + `missing_tick` + 1
                // (default 1 + 6 + 1 = 8) which is less than the min election timeout.
                // The reason is that we don't want let all followers become (pre)candidate if one
                // follower may receive a request, then becomes (pre)candidate and sends (pre)vote msg
                // to others. As long as the leader can wake up and broadcast hearbeats in one `raft_heartbeat_ticks`
                // time(default 2s), no more followers will wake up and sends vote msg again.
                if self.fsm.missing_ticks + 2 + self.ctx.cfg.raft_heartbeat_ticks
                    < self.ctx.cfg.raft_election_timeout_ticks
                {
                    self.register_raft_base_tick();
                    self.fsm.missing_ticks += 1;
                }
                return;
            }
            res = Some(self.fsm.peer.check_before_tick(&self.ctx.cfg));
            if self.fsm.missing_ticks > 0 {
                for _ in 0..self.fsm.missing_ticks {
                    if self.fsm.peer.raft_group.tick() {
                        self.fsm.has_ready = true;
                    }
                }
                self.fsm.missing_ticks = 0;
            }
        }
        if self.fsm.peer.raft_group.tick() {
            self.fsm.has_ready = true;
        }

        self.fsm.peer.mut_store().flush_cache_metrics();

        // Keep ticking if there are still pending read requests or this node is within hibernate timeout.
        if res.is_none() /* hibernate_region is false */ ||
            (self.fsm.peer.is_leader() && !self.ctx.is_hibernate_timeout()) ||
            !self.fsm.peer.check_after_tick(self.fsm.group_state, res.unwrap())
        {
            self.register_raft_base_tick();
            return;
        }

        debug!("stop ticking"; "region_id" => self.region_id(), "peer_id" => self.fsm.peer_id(), "res" => ?res);
        self.fsm.group_state = GroupState::Idle;
        // Followers will stop ticking at L789. Keep ticking for followers
        // to allow it to campaign quickly when abnormal situation is detected.
        if !self.fsm.peer.is_leader() {
            self.register_raft_base_tick();
        } else {
            self.register_pd_heartbeat_tick();
        }
    }

    fn on_apply_res(&mut self, res: ApplyTaskRes<EK::Snapshot>) {
        fail_point!("on_apply_res", |_| {});
        match res {
            ApplyTaskRes::Apply(mut res) => {
                debug!(
                    "async apply finish";
                    "region_id" => self.region_id(),
                    "peer_id" => self.fsm.peer_id(),
                    "res" => ?res,
                );
                self.on_ready_result(&mut res.exec_res, &res.metrics);
                if self.fsm.stopped {
                    return;
                }
                self.fsm.has_ready |= self.fsm.peer.post_apply(
                    self.ctx,
                    res.apply_state,
                    res.applied_index_term,
                    &res.metrics,
                );
                // After applying, several metrics are updated, report it to pd to
                // get fair schedule.
                self.register_pd_heartbeat_tick();
            }
            ApplyTaskRes::Destroy {
                region_id,
                peer_id,
                merge_from_snapshot,
            } => {
                assert_eq!(peer_id, self.fsm.peer.peer_id());
                if !merge_from_snapshot {
                    self.destroy_peer(false);
                } else {
                    // Wait for its target peer to apply snapshot and then send `MergeResult` back
                    // to destroy itself
                    let mut meta = self.ctx.store_meta.lock().unwrap();
                    // The `need_atomic` flag must be true
                    assert!(*meta.destroyed_region_for_snap.get(&region_id).unwrap());

                    let target_region_id = *meta.targets_map.get(&region_id).unwrap();
                    let is_ready = meta
                        .atomic_snap_regions
                        .get_mut(&target_region_id)
                        .unwrap()
                        .get_mut(&region_id)
                        .unwrap();
                    *is_ready = true;
                }
            }
        }
    }

    fn on_raft_message(&mut self, mut msg: RaftMessage) -> Result<()> {
        debug!(
            "handle raft message";
            "region_id" => self.region_id(),
            "peer_id" => self.fsm.peer_id(),
            "message_type" => ?msg.get_message().get_msg_type(),
            "from_peer_id" => msg.get_from_peer().get_id(),
            "to_peer_id" => msg.get_to_peer().get_id(),
        );

        if !self.validate_raft_msg(&msg) {
            return Ok(());
        }
        if self.fsm.peer.pending_remove || self.fsm.stopped {
            return Ok(());
        }

        if msg.get_is_tombstone() {
            // we receive a message tells us to remove ourself.
            self.handle_gc_peer_msg(&msg);
            return Ok(());
        }

        if msg.has_merge_target() {
            fail_point!("on_has_merge_target", |_| Ok(()));
            if self.need_gc_merge(&msg)? {
                self.on_stale_merge(msg.get_merge_target().get_id());
            }
            return Ok(());
        }

        if self.check_msg(&msg) {
            return Ok(());
        }

        if msg.has_extra_msg() {
            self.on_extra_message(msg);
            return Ok(());
        }

        if let Some(key) = self.check_snapshot(&msg)? {
            // If the snapshot file is not used again, then it's OK to
            // delete them here. If the snapshot file will be reused when
            // receiving, then it will fail to pass the check again, so
            // missing snapshot files should not be noticed.
            let s = self.ctx.snap_mgr.get_snapshot_for_applying(&key)?;
            self.ctx.snap_mgr.delete_snapshot(&key, s.as_ref(), false);
            return Ok(());
        }

        if !self.check_request_snapshot(&msg) {
            return Ok(());
        }

        if util::is_vote_msg(&msg.get_message())
            || msg.get_message().get_msg_type() == MessageType::MsgTimeoutNow
        {
            if self.fsm.group_state != GroupState::Chaos {
                self.fsm.group_state = GroupState::Chaos;
                self.register_raft_base_tick();
            }
        } else if msg.get_from_peer().get_id() == self.fsm.peer.leader_id() {
            self.reset_raft_tick(GroupState::Ordered);
        }

        let from_peer_id = msg.get_from_peer().get_id();
        self.fsm.peer.insert_peer_cache(msg.take_from_peer());
        self.fsm.peer.step(self.ctx, msg.take_message())?;

        if self.fsm.peer.any_new_peer_catch_up(from_peer_id) {
            self.fsm.peer.heartbeat_pd(self.ctx);
            self.fsm.peer.should_wake_up = true;
        }

        if self.fsm.peer.should_wake_up {
            self.reset_raft_tick(GroupState::Ordered);
        }

        self.fsm.has_ready = true;
        Ok(())
    }

    fn on_extra_message(&mut self, mut msg: RaftMessage) {
        match msg.get_extra_msg().get_type() {
            ExtraMessageType::MsgRegionWakeUp | ExtraMessageType::MsgCheckStalePeer => {
                if self.fsm.group_state == GroupState::Idle {
                    self.reset_raft_tick(GroupState::Ordered);
                }
            }
            ExtraMessageType::MsgWantRollbackMerge => {
                self.fsm.peer.maybe_add_want_rollback_merge_peer(
                    msg.get_from_peer().get_id(),
                    msg.get_extra_msg(),
                );
            }
            ExtraMessageType::MsgCheckStalePeerResponse => {
                self.fsm.peer.on_check_stale_peer_response(
                    msg.get_region_epoch().get_conf_ver(),
                    msg.mut_extra_msg().take_check_peers().into(),
                );
            }
        }
    }

    fn reset_raft_tick(&mut self, state: GroupState) {
        self.fsm.group_state = state;
        self.fsm.missing_ticks = 0;
        self.fsm.peer.should_wake_up = false;
        self.register_raft_base_tick();
    }

    // return false means the message is invalid, and can be ignored.
    fn validate_raft_msg(&mut self, msg: &RaftMessage) -> bool {
        let region_id = msg.get_region_id();
        let to = msg.get_to_peer();

        if to.get_store_id() != self.store_id() {
            warn!(
                "store not match, ignore it";
                "region_id" => region_id,
                "to_store_id" => to.get_store_id(),
                "my_store_id" => self.store_id(),
            );
            self.ctx.raft_metrics.message_dropped.mismatch_store_id += 1;
            return false;
        }

        if !msg.has_region_epoch() {
            error!(
                "missing epoch in raft message, ignore it";
                "region_id" => region_id,
            );
            self.ctx.raft_metrics.message_dropped.mismatch_region_epoch += 1;
            return false;
        }

        true
    }

    /// Checks if the message is sent to the correct peer.
    ///
    /// Returns true means that the message can be dropped silently.
    fn check_msg(&mut self, msg: &RaftMessage) -> bool {
        let from_epoch = msg.get_region_epoch();
        let from_store_id = msg.get_from_peer().get_store_id();

        // Let's consider following cases with three nodes [1, 2, 3] and 1 is leader:
        // a. 1 removes 2, 2 may still send MsgAppendResponse to 1.
        //  We should ignore this stale message and let 2 remove itself after
        //  applying the ConfChange log.
        // b. 2 is isolated, 1 removes 2. When 2 rejoins the cluster, 2 will
        //  send stale MsgRequestVote to 1 and 3, at this time, we should tell 2 to gc itself.
        // c. 2 is isolated but can communicate with 3. 1 removes 3.
        //  2 will send stale MsgRequestVote to 3, 3 should ignore this message.
        // d. 2 is isolated but can communicate with 3. 1 removes 2, then adds 4, remove 3.
        //  2 will send stale MsgRequestVote to 3, 3 should tell 2 to gc itself.
        // e. 2 is isolated. 1 adds 4, 5, 6, removes 3, 1. Now assume 4 is leader.
        //  After 2 rejoins the cluster, 2 may send stale MsgRequestVote to 1 and 3,
        //  1 and 3 will ignore this message. Later 4 will send messages to 2 and 2 will
        //  rejoin the raft group again.
        // f. 2 is isolated. 1 adds 4, 5, 6, removes 3, 1. Now assume 4 is leader, and 4 removes 2.
        //  unlike case e, 2 will be stale forever.
        // TODO: for case f, if 2 is stale for a long time, 2 will communicate with pd and pd will
        // tell 2 is stale, so 2 can remove itself.
        if util::is_epoch_stale(from_epoch, self.fsm.peer.region().get_region_epoch())
            && util::find_peer(self.fsm.peer.region(), from_store_id).is_none()
        {
            let mut need_gc_msg = util::is_vote_msg(msg.get_message());
            if msg.has_extra_msg() {
                // A learner can't vote so it sends the check-stale-peer msg to others to find out whether
                // it is removed due to conf change or merge.
                need_gc_msg |=
                    msg.get_extra_msg().get_type() == ExtraMessageType::MsgCheckStalePeer;
                // For backward compatibility
                need_gc_msg |= msg.get_extra_msg().get_type() == ExtraMessageType::MsgRegionWakeUp;
            }
            // The message is stale and not in current region.
            self.ctx.handle_stale_msg(
                msg,
                self.fsm.peer.region().get_region_epoch().clone(),
                need_gc_msg,
                None,
            );
            return true;
        }

        let target = msg.get_to_peer();
        match target.get_id().cmp(&self.fsm.peer.peer_id()) {
            cmp::Ordering::Less => {
                info!(
                    "target peer id is smaller, msg maybe stale";
                    "region_id" => self.fsm.region_id(),
                    "peer_id" => self.fsm.peer_id(),
                    "target_peer" => ?target,
                );
                self.ctx.raft_metrics.message_dropped.stale_msg += 1;
                true
            }
            cmp::Ordering::Greater => {
                match self.fsm.peer.maybe_destroy() {
                    Some(job) => {
                        info!(
                            "target peer id is larger, destroying self";
                            "region_id" => self.fsm.region_id(),
                            "peer_id" => self.fsm.peer_id(),
                            "target_peer" => ?target,
                        );
                        if self.handle_destroy_peer(job) {
                            if let Err(e) = self
                                .ctx
                                .router
                                .send_control(StoreMsg::RaftMessage(msg.clone()))
                            {
                                info!(
                                    "failed to send back store message, are we shutting down?";
                                    "region_id" => self.fsm.region_id(),
                                    "peer_id" => self.fsm.peer_id(),
                                    "err" => %e,
                                );
                            }
                        }
                    }
                    None => self.ctx.raft_metrics.message_dropped.applying_snap += 1,
                }
                true
            }
            cmp::Ordering::Equal => false,
        }
    }

    /// Check if it's necessary to gc the source merge peer.
    ///
    /// If the target merge peer won't be created on this store,
    /// then it's appropriate to destroy it immediately.
    fn need_gc_merge(&mut self, msg: &RaftMessage) -> Result<bool> {
        let merge_target = msg.get_merge_target();
        let target_region_id = merge_target.get_id();
        debug!(
            "receive merge target";
            "region_id" => self.fsm.region_id(),
            "peer_id" => self.fsm.peer_id(),
            "merge_target" => ?merge_target,
        );

        // When receiving message that has a merge target, it indicates that the source peer on this
        // store is stale, the peers on other stores are already merged. The epoch in merge target
        // is the state of target peer at the time when source peer is merged. So here we record the
        // merge target epoch version to let the target peer on this store to decide whether to
        // destroy the source peer.
        let mut meta = self.ctx.store_meta.lock().unwrap();
        meta.targets_map.insert(self.region_id(), target_region_id);
        let v = meta
            .pending_merge_targets
            .entry(target_region_id)
            .or_default();
        let mut no_range_merge_target = merge_target.clone();
        no_range_merge_target.clear_start_key();
        no_range_merge_target.clear_end_key();
        if let Some(pre_merge_target) = v.insert(self.region_id(), no_range_merge_target) {
            // Merge target epoch records the version of target region when source region is merged.
            // So it must be same no matter when receiving merge target.
            if pre_merge_target.get_region_epoch().get_version()
                != merge_target.get_region_epoch().get_version()
            {
                panic!(
                    "conflict merge target epoch version {:?} {:?}",
                    pre_merge_target.get_region_epoch().get_version(),
                    merge_target.get_region_epoch()
                );
            }
        }

        if let Some(r) = meta.regions.get(&target_region_id) {
            // In the case that the source peer's range isn't overlapped with target's anymore:
            //     | region 2 | region 3 | region 1 |
            //                   || merge 3 into 2
            //                   \/
            //     |       region 2      | region 1 |
            //                   || merge 1 into 2
            //                   \/
            //     |            region 2            |
            //                   || split 2 into 4
            //                   \/
            //     |        region 4       |region 2|
            // so the new target peer can't find the source peer.
            // e.g. new region 2 is overlapped with region 1
            //
            // If that, source peer still need to decide whether to destroy itself. When the target
            // peer has already moved on, source peer can destroy itself.
            if util::is_epoch_stale(merge_target.get_region_epoch(), r.get_region_epoch()) {
                return Ok(true);
            }
            return Ok(false);
        }
        drop(meta);

        // All of the target peers must exist before merging which is guaranteed by PD.
        // Now the target peer is not in region map, so if everything is ok, the merge target
        // region should be staler than the local target region
        if self.is_merge_target_region_stale(merge_target)? {
            Ok(true)
        } else {
            if self.ctx.cfg.dev_assert {
                panic!(
                    "something is wrong, maybe PD do not ensure all target peers exist before merging"
                );
            }
            error!(
                "something is wrong, maybe PD do not ensure all target peers exist before merging"
            );
            Ok(false)
        }
    }

    fn handle_gc_peer_msg(&mut self, msg: &RaftMessage) {
        let from_epoch = msg.get_region_epoch();
        if !util::is_epoch_stale(self.fsm.peer.region().get_region_epoch(), from_epoch) {
            return;
        }

        if self.fsm.peer.peer != *msg.get_to_peer() {
            info!(
                "receive stale gc message, ignore.";
                "region_id" => self.fsm.region_id(),
                "peer_id" => self.fsm.peer_id(),
            );
            self.ctx.raft_metrics.message_dropped.stale_msg += 1;
            return;
        }
        // TODO: ask pd to guarantee we are stale now.
        info!(
            "receives gc message, trying to remove";
            "region_id" => self.fsm.region_id(),
            "peer_id" => self.fsm.peer_id(),
            "to_peer" => ?msg.get_to_peer(),
        );
        match self.fsm.peer.maybe_destroy() {
            None => self.ctx.raft_metrics.message_dropped.applying_snap += 1,
            Some(job) => {
                self.handle_destroy_peer(job);
            }
        }
    }

    // Returns `None` if the `msg` doesn't contain a snapshot or it contains a snapshot which
    // doesn't conflict with any other snapshots or regions. Otherwise a `SnapKey` is returned.
    fn check_snapshot(&mut self, msg: &RaftMessage) -> Result<Option<SnapKey>> {
        if !msg.get_message().has_snapshot() {
            return Ok(None);
        }

        let region_id = msg.get_region_id();
        let snap = msg.get_message().get_snapshot();
        let key = SnapKey::from_region_snap(region_id, snap);
        let mut snap_data = RaftSnapshotData::default();
        snap_data.merge_from_bytes(snap.get_data())?;
        let snap_region = snap_data.take_region();
        let peer_id = msg.get_to_peer().get_id();
        let snap_enc_start_key = enc_start_key(&snap_region);
        let snap_enc_end_key = enc_end_key(&snap_region);

        if snap_region
            .get_peers()
            .iter()
            .all(|p| p.get_id() != peer_id)
        {
            info!(
                "snapshot doesn't contain to peer, skip";
                "region_id" => self.fsm.region_id(),
                "peer_id" => self.fsm.peer_id(),
                "snap" => ?snap_region,
                "to_peer" => ?msg.get_to_peer(),
            );
            self.ctx.raft_metrics.message_dropped.region_no_peer += 1;
            return Ok(Some(key));
        }

        let mut meta = self.ctx.store_meta.lock().unwrap();
        if meta.regions[&self.region_id()] != *self.region() {
            if !self.fsm.peer.is_initialized() {
                info!(
                    "stale delegate detected, skip";
                    "region_id" => self.fsm.region_id(),
                    "peer_id" => self.fsm.peer_id(),
                );
                self.ctx.raft_metrics.message_dropped.stale_msg += 1;
                return Ok(Some(key));
            } else {
                panic!(
                    "{} meta corrupted: {:?} != {:?}",
                    self.fsm.peer.tag,
                    meta.regions[&self.region_id()],
                    self.region()
                );
            }
        }
        for region in &meta.pending_snapshot_regions {
            if enc_start_key(region) < snap_enc_end_key &&
               enc_end_key(region) > snap_enc_start_key &&
               // Same region can overlap, we will apply the latest version of snapshot.
               region.get_id() != snap_region.get_id()
            {
                info!(
                    "pending region overlapped";
                    "region_id" => self.fsm.region_id(),
                    "peer_id" => self.fsm.peer_id(),
                    "region" => ?region,
                    "snap" => ?snap_region,
                );
                self.ctx.raft_metrics.message_dropped.region_overlap += 1;
                return Ok(Some(key));
            }
        }

        let mut is_overlapped = false;
        let mut regions_to_destroy = vec![];
        // In some extreme cases, it may cause source peer destroyed improperly so that a later
        // CommitMerge may panic because source is already destroyed, so just drop the message:
        // 1. A new snapshot is received whereas a snapshot is still in applying, and the snapshot
        // under applying is generated before merge and the new snapshot is generated after merge.
        // After the applying snapshot is finished, the log may able to catch up and so a
        // CommitMerge will be applied.
        // 2. There is a CommitMerge pending in apply thread.
        let ready = !self.fsm.peer.is_applying_snapshot()
            && !self.fsm.peer.has_pending_snapshot()
            && self.fsm.peer.ready_to_handle_pending_snap();
        for exist_region in meta
            .region_ranges
            .range((Excluded(snap_enc_start_key), Unbounded::<Vec<u8>>))
            .map(|(_, &region_id)| &meta.regions[&region_id])
            .take_while(|r| enc_start_key(r) < snap_enc_end_key)
            .filter(|r| r.get_id() != region_id)
        {
            info!(
                "region overlapped";
                "region_id" => self.fsm.region_id(),
                "peer_id" => self.fsm.peer_id(),
                "exist" => ?exist_region,
                "snap" => ?snap_region,
            );
            let (can_destroy, merge_to_this_peer) = maybe_destroy_source(
                &meta,
                self.fsm.region_id(),
                self.fsm.peer_id(),
                exist_region.get_id(),
                snap_region.get_region_epoch().to_owned(),
            );
            if ready && can_destroy {
                // The snapshot that we decide to whether destroy peer based on must can be applied.
                // So here not to destroy peer immediately, or the snapshot maybe dropped in later
                // check but the peer is already destroyed.
                regions_to_destroy.push((exist_region.get_id(), merge_to_this_peer));
                continue;
            }
            is_overlapped = true;
            if !can_destroy
                && snap_region.get_region_epoch().get_version()
                    > exist_region.get_region_epoch().get_version()
            {
                // If snapshot's epoch version is greater than exist region's, the exist region
                // may has been merged already.
                let _ = self.ctx.router.force_send(
                    exist_region.get_id(),
                    PeerMsg::CasualMessage(CasualMessage::RegionOverlapped),
                );
            }
        }
        if is_overlapped {
            self.ctx.raft_metrics.message_dropped.region_overlap += 1;
            return Ok(Some(key));
        }

        // Check if snapshot file exists.
        self.ctx.snap_mgr.get_snapshot_for_applying(&key)?;

        meta.pending_snapshot_regions.push(snap_region);

        assert!(!meta.atomic_snap_regions.contains_key(&region_id));
        for (source_region_id, merge_to_this_peer) in regions_to_destroy {
            info!(
                "source region destroy due to target region's snapshot";
                "region_id" => self.fsm.region_id(),
                "peer_id" => self.fsm.peer_id(),
                "source_region_id" => source_region_id,
                "need_atomic" => merge_to_this_peer,
            );
            meta.atomic_snap_regions
                .entry(region_id)
                .or_default()
                .insert(source_region_id, false);
            meta.destroyed_region_for_snap
                .insert(source_region_id, merge_to_this_peer);

            let result = if merge_to_this_peer {
                MergeResultKind::FromTargetSnapshotStep1
            } else {
                MergeResultKind::Stale
            };
            // Use `unwrap` is ok because the StoreMeta lock is held and these source peers still
            // exist in regions and region_ranges map.
            // It depends on the implementation of `destroy_peer`
            self.ctx
                .router
                .force_send(
                    source_region_id,
                    PeerMsg::SignificantMsg(SignificantMsg::MergeResult {
                        target_region_id: self.fsm.region_id(),
                        target: self.fsm.peer.peer.clone(),
                        result,
                    }),
                )
                .unwrap();
        }

        Ok(None)
    }

    // Check if this peer can handle request_snapshot.
    fn check_request_snapshot(&mut self, msg: &RaftMessage) -> bool {
        let m = msg.get_message();
        let request_index = m.get_request_snapshot();
        if request_index == raft::INVALID_INDEX {
            // If it's not a request snapshot, then go on.
            return true;
        }
        self.fsm
            .peer
            .ready_to_handle_request_snapshot(request_index)
    }

    fn handle_destroy_peer(&mut self, job: DestroyPeerJob) -> bool {
        if job.initialized {
            // When initialized is true and async_remove is false, apply fsm doesn't need to
            // send destroy msg to peer fsm because peer fsm has already destroyed.
            // In this case, if apply fsm sends destroy msg, peer fsm may be destroyed twice
            // because there are some msgs in channel so peer fsm still need to handle them (e.g. callback)
            self.ctx.apply_router.schedule_task(
                job.region_id,
                ApplyTask::destroy(job.region_id, job.async_remove, false),
            );
        }
        if job.async_remove {
            info!(
                "peer is destroyed asynchronously";
                "region_id" => job.region_id,
                "peer_id" => job.peer.get_id(),
            );
            false
        } else {
            self.destroy_peer(false);
            true
        }
    }

    fn destroy_peer(&mut self, merged_by_target: bool) {
        fail_point!("destroy_peer");
        info!(
            "starts destroy";
            "region_id" => self.fsm.region_id(),
            "peer_id" => self.fsm.peer_id(),
            "merged_by_target" => merged_by_target,
        );
        let region_id = self.region_id();
        // We can't destroy a peer which is applying snapshot.
        assert!(!self.fsm.peer.is_applying_snapshot());

        // Mark itself as pending_remove
        self.fsm.peer.pending_remove = true;

        let mut meta = self.ctx.store_meta.lock().unwrap();

        // Destroy read delegates.
        if let Some(reader) = meta.readers.remove(&region_id) {
            reader.mark_invalid();
        }

        // Trigger region change observer
        self.ctx.coprocessor_host.on_region_changed(
            self.fsm.peer.region(),
            RegionChangeEvent::Destroy,
            self.fsm.peer.get_role(),
        );
        let task = PdTask::DestroyPeer { region_id };
        if let Err(e) = self.ctx.pd_scheduler.schedule(task) {
            error!(
                "failed to notify pd";
                "region_id" => self.fsm.region_id(),
                "peer_id" => self.fsm.peer_id(),
                "err" => %e,
            );
        }
        let is_initialized = self.fsm.peer.is_initialized();
        if let Err(e) = self.fsm.peer.destroy(self.ctx, merged_by_target) {
            // If not panic here, the peer will be recreated in the next restart,
            // then it will be gc again. But if some overlap region is created
            // before restarting, the gc action will delete the overlap region's
            // data too.
            panic!("{} destroy err {:?}", self.fsm.peer.tag, e);
        }
        // Some places use `force_send().unwrap()` if the StoreMeta lock is held.
        // So in here, it's necessary to held the StoreMeta lock when closing the router.
        self.ctx.router.close(region_id);
        self.fsm.stop();

        if is_initialized
            && !merged_by_target
            && meta
                .region_ranges
                .remove(&enc_end_key(self.fsm.peer.region()))
                .is_none()
        {
            panic!("{} meta corruption detected", self.fsm.peer.tag);
        }
        if meta.regions.remove(&region_id).is_none() && !merged_by_target {
            panic!("{} meta corruption detected", self.fsm.peer.tag)
        }

        // Clear merge related structures.
        if let Some(&need_atomic) = meta.destroyed_region_for_snap.get(&region_id) {
            if need_atomic {
                panic!(
                    "{} should destroy with target region atomically",
                    self.fsm.peer.tag
                );
            } else {
                let target_region_id = *meta.targets_map.get(&region_id).unwrap();
                let is_ready = meta
                    .atomic_snap_regions
                    .get_mut(&target_region_id)
                    .unwrap()
                    .get_mut(&region_id)
                    .unwrap();
                *is_ready = true;
            }
        }

        meta.pending_merge_targets.remove(&region_id);
        if let Some(target) = meta.targets_map.remove(&region_id) {
            if meta.pending_merge_targets.contains_key(&target) {
                meta.pending_merge_targets
                    .get_mut(&target)
                    .unwrap()
                    .remove(&region_id);
                // When the target doesn't exist(add peer but the store is isolated), source peer decide to destroy by itself.
                // Without target, the `pending_merge_targets` for target won't be removed, so here source peer help target to clear.
                if meta.regions.get(&target).is_none()
                    && meta.pending_merge_targets.get(&target).unwrap().is_empty()
                {
                    meta.pending_merge_targets.remove(&target);
                }
            }
        }
    }

    fn on_ready_change_peer(&mut self, cp: ChangePeer) {
        if cp.conf_change.get_node_id() == raft::INVALID_ID {
            // Apply failed, skip.
            return;
        }

        let change_type = cp.conf_change.get_change_type();
        if cp.index >= self.fsm.peer.raft_group.raft.raft_log.first_index() {
            match self.fsm.peer.raft_group.apply_conf_change(&cp.conf_change) {
                Ok(_) => {}
                // PD could dispatch redundant conf changes.
                Err(raft::Error::NotExists(_, _)) | Err(raft::Error::Exists(_, _)) => {}
                _ => unreachable!(),
            }
        } else {
            // Please take a look at test case test_redundant_conf_change_by_snapshot.
        }

        {
            let mut meta = self.ctx.store_meta.lock().unwrap();
            meta.set_region(&self.ctx.coprocessor_host, cp.region, &mut self.fsm.peer);
        }

        let peer_id = cp.peer.get_id();
        let now = Instant::now();
        match change_type {
            ConfChangeType::AddNode | ConfChangeType::AddLearnerNode => {
                let peer = cp.peer.clone();
                let group_id = self
                    .ctx
                    .global_replication_state
                    .lock()
                    .unwrap()
                    .group
                    .group_id(self.fsm.peer.replication_mode_version, peer.store_id);
                if group_id.unwrap_or(0) != 0 {
                    info!("updating group"; "peer_id" => peer.id, "group_id" => group_id.unwrap());
                    self.fsm
                        .peer
                        .raft_group
                        .raft
                        .assign_commit_groups(&[(peer.id, group_id.unwrap())]);
                }
                if self.fsm.peer.peer_id() == peer_id && self.fsm.peer.peer.get_is_learner() {
                    self.fsm.peer.peer = peer.clone();
                }

                // Add this peer to cache and heartbeats.
                let id = peer.get_id();
                self.fsm.peer.peer_heartbeats.insert(id, now);
                if self.fsm.peer.is_leader() {
                    // Speed up snapshot instead of waiting another heartbeat.
                    self.fsm.peer.ping();
                    self.fsm.has_ready = true;
                    self.fsm.peer.peers_start_pending_time.push((id, now));
                }
                self.fsm.peer.insert_peer_cache(peer);
            }
            ConfChangeType::RemoveNode => {
                // Remove this peer from cache.
                self.fsm.peer.peer_heartbeats.remove(&peer_id);
                if self.fsm.peer.is_leader() {
                    self.fsm
                        .peer
                        .peers_start_pending_time
                        .retain(|&(p, _)| p != peer_id);
                }
                self.fsm.peer.remove_peer_from_cache(peer_id);
            }
        }

        // In pattern matching above, if the peer is the leader,
        // it will push the change peer into `peers_start_pending_time`
        // without checking if it is duplicated. We move `heartbeat_pd` here
        // to utilize `collect_pending_peers` in `heartbeat_pd` to avoid
        // adding the redundant peer.
        if self.fsm.peer.is_leader() {
            // Notify pd immediately.
            info!(
                "notify pd with change peer region";
                "region_id" => self.fsm.region_id(),
                "peer_id" => self.fsm.peer_id(),
                "region" => ?self.fsm.peer.region(),
            );
            self.fsm.peer.heartbeat_pd(self.ctx);
        }
        let my_peer_id = self.fsm.peer.peer_id();

        let peer = cp.peer;

        // We only care remove itself now.
        if change_type == ConfChangeType::RemoveNode && peer.get_store_id() == self.store_id() {
            if my_peer_id == peer.get_id() {
                self.destroy_peer(false);
            } else {
                panic!(
                    "{} trying to remove unknown peer {:?}",
                    self.fsm.peer.tag, peer
                );
            }
        }
    }

    fn on_ready_compact_log(&mut self, first_index: u64, state: RaftTruncatedState) {
        let total_cnt = self.fsm.peer.last_applying_idx - first_index;
        // the size of current CompactLog command can be ignored.
        let remain_cnt = self.fsm.peer.last_applying_idx - state.get_index() - 1;
        self.fsm.peer.raft_log_size_hint =
            self.fsm.peer.raft_log_size_hint * remain_cnt / total_cnt;
        let task = RaftlogGcTask {
            raft_engine: self.fsm.peer.get_store().get_raft_engine(),
            region_id: self.fsm.peer.get_store().get_region_id(),
            start_idx: self.fsm.peer.last_compacted_idx,
            end_idx: state.get_index() + 1,
        };
        self.fsm.peer.last_compacted_idx = task.end_idx;
        self.fsm.peer.mut_store().compact_to(task.end_idx);
        if let Err(e) = self.ctx.raftlog_gc_scheduler.schedule(task) {
            error!(
                "failed to schedule compact task";
                "region_id" => self.fsm.region_id(),
                "peer_id" => self.fsm.peer_id(),
                "err" => %e,
            );
        }
    }

    fn on_ready_split_region(&mut self, derived: metapb::Region, regions: Vec<metapb::Region>) {
        self.register_split_region_check_tick();
        let mut guard = self.ctx.store_meta.lock().unwrap();
        let meta: &mut StoreMeta = &mut *guard;
        let region_id = derived.get_id();
        meta.set_region(&self.ctx.coprocessor_host, derived, &mut self.fsm.peer);
        self.fsm.peer.post_split();
        let is_leader = self.fsm.peer.is_leader();
        if is_leader {
            self.fsm.peer.heartbeat_pd(self.ctx);
            // Notify pd immediately to let it update the region meta.
            info!(
                "notify pd with split";
                "region_id" => self.fsm.region_id(),
                "peer_id" => self.fsm.peer_id(),
                "split_count" => regions.len(),
            );
            // Now pd only uses ReportBatchSplit for history operation show,
            // so we send it independently here.
            let task = PdTask::ReportBatchSplit {
                regions: regions.to_vec(),
            };
            if let Err(e) = self.ctx.pd_scheduler.schedule(task) {
                error!(
                    "failed to notify pd";
                    "region_id" => self.fsm.region_id(),
                    "peer_id" => self.fsm.peer_id(),
                    "err" => %e,
                );
            }
        }

        let last_key = enc_end_key(regions.last().unwrap());
        if meta.region_ranges.remove(&last_key).is_none() {
            panic!("{} original region should exists", self.fsm.peer.tag);
        }
        // It's not correct anymore, so set it to None to let split checker update it.
        self.fsm.peer.approximate_size = None;
        let last_region_id = regions.last().unwrap().get_id();
        for new_region in regions {
            let new_region_id = new_region.get_id();

            let not_exist = meta
                .region_ranges
                .insert(enc_end_key(&new_region), new_region_id)
                .is_none();
            assert!(not_exist, "[region {}] should not exists", new_region_id);

            if new_region_id == region_id {
                continue;
            }

            // Insert new regions and validation
            info!(
                "insert new region";
                "region_id" => new_region_id,
                "region" => ?new_region,
            );
            if let Some(r) = meta.regions.get(&new_region_id) {
                // Suppose a new node is added by conf change and the snapshot comes slowly.
                // Then, the region splits and the first vote message comes to the new node
                // before the old snapshot, which will create an uninitialized peer on the
                // store. After that, the old snapshot comes, followed with the last split
                // proposal. After it's applied, the uninitialized peer will be met.
                // We can remove this uninitialized peer directly.
                if !r.get_peers().is_empty() {
                    panic!(
                        "[region {}] duplicated region {:?} for split region {:?}",
                        new_region_id, r, new_region
                    );
                }
                self.ctx.router.close(new_region_id);
            }

            let (sender, mut new_peer) = match PeerFsm::create(
                self.ctx.store_id(),
                &self.ctx.cfg,
                self.ctx.region_scheduler.clone(),
                self.ctx.engines.clone(),
                &new_region,
            ) {
                Ok((sender, new_peer)) => (sender, new_peer),
                Err(e) => {
                    // peer information is already written into db, can't recover.
                    // there is probably a bug.
                    panic!("create new split region {:?} err {:?}", new_region, e);
                }
            };
            let mut replication_state = self.ctx.global_replication_state.lock().unwrap();
            new_peer.peer.init_replication_mode(&mut *replication_state);
            drop(replication_state);
            let meta_peer = new_peer.peer.peer.clone();

            for p in new_region.get_peers() {
                // Add this peer to cache.
                new_peer.peer.insert_peer_cache(p.clone());
            }

            // New peer derive write flow from parent region,
            // this will be used by balance write flow.
            new_peer.peer.peer_stat = self.fsm.peer.peer_stat.clone();
            let campaigned = new_peer.peer.maybe_campaign(is_leader);
            new_peer.has_ready |= campaigned;

            if is_leader {
                // The new peer is likely to become leader, send a heartbeat immediately to reduce
                // client query miss.
                new_peer.peer.heartbeat_pd(self.ctx);
            }

            new_peer.peer.activate(self.ctx);
            meta.regions.insert(new_region_id, new_region);
            meta.readers
                .insert(new_region_id, ReadDelegate::from_peer(new_peer.get_peer()));
            if last_region_id == new_region_id {
                // To prevent from big region, the right region needs run split
                // check again after split.
                new_peer.peer.size_diff_hint = self.ctx.cfg.region_split_check_diff.0;
            }
            let mailbox = BasicMailbox::new(sender, new_peer);
            self.ctx.router.register(new_region_id, mailbox);
            self.ctx
                .router
                .force_send(new_region_id, PeerMsg::Start)
                .unwrap();

            if !campaigned {
                if let Some(msg) = meta
                    .pending_votes
                    .swap_remove_front(|m| m.get_to_peer() == &meta_peer)
                {
                    let _ = self
                        .ctx
                        .router
                        .send(new_region_id, PeerMsg::RaftMessage(msg));
                }
            }
        }
    }

    fn register_merge_check_tick(&mut self) {
        self.schedule_tick(
            PeerTicks::CHECK_MERGE,
            self.ctx.cfg.merge_check_tick_interval.0,
        )
    }

    /// Check if merge target region is staler than the local one in kv engine.
    /// It should be called when target region is not in region map in memory.
    /// If everything is ok, the answer should always be true because PD should ensure all target peers exist.
    /// So if not, error log will be printed and return false.
    fn is_merge_target_region_stale(&self, target_region: &metapb::Region) -> Result<bool> {
        let target_region_id = target_region.get_id();
        let target_peer_id = util::find_peer(target_region, self.ctx.store_id())
            .unwrap()
            .get_id();

        let state_key = keys::region_state_key(target_region_id);
        if let Some(target_state) = self
            .ctx
            .engines
            .kv
            .get_msg_cf::<RegionLocalState>(CF_RAFT, &state_key)?
        {
            if util::is_epoch_stale(
                target_region.get_region_epoch(),
                target_state.get_region().get_region_epoch(),
            ) {
                return Ok(true);
            }
            // The local target region epoch is staler than target region's.
            // In the case where the peer is destroyed by receiving gc msg rather than applying conf change,
            // the epoch may staler but it's legal, so check peer id to assure that.
            if let Some(local_target_peer_id) =
                util::find_peer(target_state.get_region(), self.ctx.store_id()).map(|r| r.get_id())
            {
                match local_target_peer_id.cmp(&target_peer_id) {
                    cmp::Ordering::Equal => {
                        if target_state.get_state() == PeerState::Tombstone {
                            // The local target peer has already been destroyed.
                            return Ok(true);
                        }
                        error!(
                            "the local target peer state is not tombstone in kv engine";
                            "target_peer_id" => target_peer_id,
                            "target_peer_state" => ?target_state.get_state(),
                            "target_region" => ?target_region,
                            "region_id" => self.fsm.region_id(),
                            "peer_id" => self.fsm.peer_id(),
                        );
                    }
                    cmp::Ordering::Greater => {
                        // The local target peer id is greater than the one in target region, but its epoch
                        // is staler than target_region's. That is contradictory.
                        panic!("{} local target peer id {} is greater than the one in target region {}, but its epoch is staler, local target region {:?},
                                    target region {:?}", self.fsm.peer.tag, local_target_peer_id, target_peer_id, target_state.get_region(), target_region);
                    }
                    cmp::Ordering::Less => {
                        error!(
                            "the local target peer id in kv engine is less than the one in target region";
                            "local_target_peer_id" => local_target_peer_id,
                            "target_peer_id" => target_peer_id,
                            "target_region" => ?target_region,
                            "region_id" => self.fsm.region_id(),
                            "peer_id" => self.fsm.peer_id(),
                        );
                    }
                }
            } else {
                // Can't get local target peer id probably because this target peer is removed by applying conf change
                error!(
                    "the local target peer does not exist in target region state";
                    "target_region" => ?target_region,
                    "local_target" => ?target_state.get_region(),
                    "region_id" => self.fsm.region_id(),
                    "peer_id" => self.fsm.peer_id(),
                );
            }
        } else {
            error!(
                "failed to load target peer's RegionLocalState from kv engine";
                "target_peer_id" => target_peer_id,
                "target_region" => ?target_region,
                "region_id" => self.fsm.region_id(),
                "peer_id" => self.fsm.peer_id(),
            );
        }
        Ok(false)
    }

    fn validate_merge_peer(&self, target_region: &metapb::Region) -> Result<bool> {
        let target_region_id = target_region.get_id();
        let exist_region = {
            let meta = self.ctx.store_meta.lock().unwrap();
            meta.regions.get(&target_region_id).cloned()
        };
        if let Some(r) = exist_region {
            let exist_epoch = r.get_region_epoch();
            let expect_epoch = target_region.get_region_epoch();
            // exist_epoch > expect_epoch
            if util::is_epoch_stale(expect_epoch, exist_epoch) {
                return Err(box_err!(
                    "target region changed {:?} -> {:?}",
                    target_region,
                    r
                ));
            }
            // exist_epoch < expect_epoch
            if util::is_epoch_stale(exist_epoch, expect_epoch) {
                info!(
                    "target region still not catch up, skip.";
                    "region_id" => self.fsm.region_id(),
                    "peer_id" => self.fsm.peer_id(),
                    "target_region" => ?target_region,
                    "exist_region" => ?r,
                );
                return Ok(false);
            }
            return Ok(true);
        }

        // All of the target peers must exist before merging which is guaranteed by PD.
        // Now the target peer is not in region map.
        match self.is_merge_target_region_stale(target_region) {
            Err(e) => {
                error!(
                    "failed to load region state, ignore";
                    "region_id" => self.fsm.region_id(),
                    "peer_id" => self.fsm.peer_id(),
                    "err" => %e,
                    "target_region_id" => target_region_id,
                );
                Ok(false)
            }
            Ok(true) => Err(box_err!("region {} is destroyed", target_region_id)),
            Ok(false) => {
                if self.ctx.cfg.dev_assert {
                    panic!(
                        "something is wrong, maybe PD do not ensure all target peers exist before merging"
                    );
                }
                error!("something is wrong, maybe PD do not ensure all target peers exist before merging");
                Ok(false)
            }
        }
    }

    fn schedule_merge(&mut self) -> Result<()> {
        fail_point!("on_schedule_merge", |_| Ok(()));
        let (request, target_id) = {
            let state = self.fsm.peer.pending_merge_state.as_ref().unwrap();
            let expect_region = state.get_target();
            if !self.validate_merge_peer(expect_region)? {
                // Wait till next round.
                return Ok(());
            }
            let target_id = expect_region.get_id();
            let sibling_region = expect_region;

            let (min_index, _) = self.fsm.peer.get_min_progress()?;
            let low = cmp::max(min_index + 1, state.get_min_index());
            // TODO: move this into raft module.
            // > over >= to include the PrepareMerge proposal.
            let entries = if low > state.get_commit() {
                vec![]
            } else {
                match self
                    .fsm
                    .peer
                    .get_store()
                    .entries(low, state.get_commit() + 1, NO_LIMIT)
                {
                    Ok(ents) => ents,
                    Err(e) => panic!(
                        "[region {}] {} failed to get merge entires: {:?}, low:{}, commit: {}",
                        self.fsm.region_id(),
                        self.fsm.peer_id(),
                        e,
                        low,
                        state.get_commit()
                    ),
                }
            };

            let sibling_peer = util::find_peer(&sibling_region, self.store_id()).unwrap();
            let mut request = new_admin_request(sibling_region.get_id(), sibling_peer.clone());
            request
                .mut_header()
                .set_region_epoch(sibling_region.get_region_epoch().clone());
            let mut admin = AdminRequest::default();
            admin.set_cmd_type(AdminCmdType::CommitMerge);
            admin
                .mut_commit_merge()
                .set_source(self.fsm.peer.region().clone());
            admin.mut_commit_merge().set_commit(state.get_commit());
            admin.mut_commit_merge().set_entries(entries.into());
            request.set_admin_request(admin);
            (request, target_id)
        };
        // Please note that, here assumes that the unit of network isolation is store rather than
        // peer. So a quorum stores of source region should also be the quorum stores of target
        // region. Otherwise we need to enable proposal forwarding.
        self.ctx
            .router
            .force_send(
                target_id,
                PeerMsg::RaftCommand(RaftCommand::new(request, Callback::None)),
            )
            .map_err(|_| Error::RegionNotFound(target_id))
    }

    fn rollback_merge(&mut self) {
        let req = {
            let state = self.fsm.peer.pending_merge_state.as_ref().unwrap();
            let mut request =
                new_admin_request(self.fsm.peer.region().get_id(), self.fsm.peer.peer.clone());
            request
                .mut_header()
                .set_region_epoch(self.fsm.peer.region().get_region_epoch().clone());
            let mut admin = AdminRequest::default();
            admin.set_cmd_type(AdminCmdType::RollbackMerge);
            admin.mut_rollback_merge().set_commit(state.get_commit());
            request.set_admin_request(admin);
            request
        };
        self.propose_raft_command(req, Callback::None, TxnExtra::default());
    }

    fn on_check_merge(&mut self) {
        if self.fsm.stopped
            || self.fsm.peer.pending_remove
            || self.fsm.peer.pending_merge_state.is_none()
        {
            return;
        }
        self.register_merge_check_tick();
        fail_point!(
            "on_check_merge_not_1001",
            self.fsm.peer_id() != 1001,
            |_| {}
        );
        if let Err(e) = self.schedule_merge() {
            if self.fsm.peer.is_leader() {
                self.fsm
                    .peer
                    .add_want_rollback_merge_peer(self.fsm.peer_id());
                if self.fsm.peer.want_rollback_merge_peers.len()
                    >= raft::majority(
                        self.fsm
                            .peer
                            .raft_group
                            .status()
                            .progress
                            .unwrap()
                            .voter_ids()
                            .len(),
                    )
                {
                    info!(
                        "failed to schedule merge, rollback";
                        "region_id" => self.fsm.region_id(),
                        "peer_id" => self.fsm.peer_id(),
                        "err" => %e,
                    );
                    self.rollback_merge();
                }
            } else if !self.fsm.peer.peer.get_is_learner() {
                info!(
                    "want to rollback merge";
                    "region_id" => self.fsm.region_id(),
                    "peer_id" => self.fsm.peer_id(),
                    "leader_id" => self.fsm.peer.leader_id(),
                    "err" => %e,
                );
                if self.fsm.peer.leader_id() != raft::INVALID_ID {
                    self.fsm.peer.send_want_rollback_merge(
                        self.fsm
                            .peer
                            .pending_merge_state
                            .as_ref()
                            .unwrap()
                            .get_commit(),
                        &mut self.ctx,
                    );
                }
            }
        }
    }

    fn on_ready_prepare_merge(&mut self, region: metapb::Region, state: MergeState) {
        {
            let mut meta = self.ctx.store_meta.lock().unwrap();
            meta.set_region(&self.ctx.coprocessor_host, region, &mut self.fsm.peer);
        }

        self.fsm.peer.pending_merge_state = Some(state);
        let state = self.fsm.peer.pending_merge_state.as_ref().unwrap();

        if let Some(ref catch_up_logs) = self.fsm.peer.catch_up_logs {
            if state.get_commit() == catch_up_logs.merge.get_commit() {
                assert_eq!(state.get_target().get_id(), catch_up_logs.target_region_id);
                // Indicate that `on_catch_up_logs_for_merge` has already executed.
                // Mark pending_remove because its apply fsm will be destroyed.
                self.fsm.peer.pending_remove = true;
                // Send CatchUpLogs back to destroy source apply fsm,
                // then it will send `Noop` to trigger target apply fsm.
                self.ctx.apply_router.schedule_task(
                    self.fsm.region_id(),
                    ApplyTask::LogsUpToDate(self.fsm.peer.catch_up_logs.take().unwrap()),
                );
                return;
            }
        }

        self.on_check_merge();
    }

    fn on_catch_up_logs_for_merge(&mut self, mut catch_up_logs: CatchUpLogs) {
        let region_id = self.fsm.region_id();
        assert_eq!(region_id, catch_up_logs.merge.get_source().get_id());

        if let Some(ref cul) = self.fsm.peer.catch_up_logs {
            panic!(
                "{} get catch_up_logs from {} but has already got from {}",
                self.fsm.peer.tag, catch_up_logs.target_region_id, cul.target_region_id
            )
        }

        if let Some(ref pending_merge_state) = self.fsm.peer.pending_merge_state {
            if pending_merge_state.get_commit() == catch_up_logs.merge.get_commit() {
                assert_eq!(
                    pending_merge_state.get_target().get_id(),
                    catch_up_logs.target_region_id
                );
                // Indicate that `on_ready_prepare_merge` has already executed.
                // Mark pending_remove because its apply fsm will be destroyed.
                self.fsm.peer.pending_remove = true;
                // Just for saving memory.
                catch_up_logs.merge.clear_entries();
                // Send CatchUpLogs back to destroy source apply fsm,
                // then it will send `Noop` to trigger target apply fsm.
                self.ctx
                    .apply_router
                    .schedule_task(region_id, ApplyTask::LogsUpToDate(catch_up_logs));
                return;
            }
        }

        // Directly append these logs to raft log and then commit them.
        match self
            .fsm
            .peer
            .maybe_append_merge_entries(&catch_up_logs.merge)
        {
            Some(last_index) => {
                info!(
                    "append and commit entries to source region";
                    "region_id" => region_id,
                    "peer_id" => self.fsm.peer.peer_id(),
                    "last_index" => last_index,
                );
                // Now it has some committed entries, so mark it to take `Ready` in next round.
                self.fsm.has_ready = true;
            }
            None => {
                info!(
                    "no need to catch up logs";
                    "region_id" => region_id,
                    "peer_id" => self.fsm.peer.peer_id(),
                );
            }
        }
        // Just for saving memory.
        catch_up_logs.merge.clear_entries();
        self.fsm.peer.catch_up_logs = Some(catch_up_logs);
    }

    fn on_ready_commit_merge(&mut self, region: metapb::Region, source: metapb::Region) {
        self.register_split_region_check_tick();
        let mut meta = self.ctx.store_meta.lock().unwrap();

        let prev = meta.region_ranges.remove(&enc_end_key(&source));
        assert_eq!(prev, Some(source.get_id()));
        let prev = if region.get_end_key() == source.get_end_key() {
            meta.region_ranges.remove(&enc_start_key(&source))
        } else {
            meta.region_ranges.remove(&enc_end_key(&region))
        };
        if prev != Some(region.get_id()) {
            panic!(
                "{} meta corrupted: prev: {:?}, ranges: {:?}",
                self.fsm.peer.tag, prev, meta.region_ranges
            );
        }
        meta.region_ranges
            .insert(enc_end_key(&region), region.get_id());
        assert!(meta.regions.remove(&source.get_id()).is_some());
        meta.set_region(&self.ctx.coprocessor_host, region, &mut self.fsm.peer);
        let reader = meta.readers.remove(&source.get_id()).unwrap();
        reader.mark_invalid();

        drop(meta);

        // make approximate size and keys updated in time.
        // the reason why follower need to update is that there is a issue that after merge
        // and then transfer leader, the new leader may have stale size and keys.
        self.fsm.peer.size_diff_hint = self.ctx.cfg.region_split_check_diff.0;
        if self.fsm.peer.is_leader() {
            info!(
                "notify pd with merge";
                "region_id" => self.fsm.region_id(),
                "peer_id" => self.fsm.peer_id(),
                "source_region" => ?source,
                "target_region" => ?self.fsm.peer.region(),
            );
            self.fsm.peer.heartbeat_pd(self.ctx);
        }
        if let Err(e) = self.ctx.router.force_send(
            source.get_id(),
            PeerMsg::SignificantMsg(SignificantMsg::MergeResult {
                target_region_id: self.fsm.region_id(),
                target: self.fsm.peer.peer.clone(),
                result: MergeResultKind::FromTargetLog,
            }),
        ) {
            if !self.ctx.router.is_shutdown() {
                panic!(
                    "{} failed to send merge result(FromTargetLog) to source region {}, err {}",
                    self.fsm.peer.tag,
                    source.get_id(),
                    e
                );
            }
        }
    }

    /// Handle rollbacking Merge result.
    ///
    /// If commit is 0, it means that Merge is rollbacked by a snapshot; otherwise
    /// it's rollbacked by a proposal, and its value should be equal to the commit
    /// index of previous PrepareMerge.
    fn on_ready_rollback_merge(&mut self, commit: u64, region: Option<metapb::Region>) {
        let pending_commit = self
            .fsm
            .peer
            .pending_merge_state
            .as_ref()
            .unwrap()
            .get_commit();
        if commit != 0 && pending_commit != commit {
            panic!(
                "{} rollbacks a wrong merge: {} != {}",
                self.fsm.peer.tag, pending_commit, commit
            );
        }
        // Clear merge releted data
        self.fsm.peer.pending_merge_state = None;
        self.fsm.peer.want_rollback_merge_peers.clear();

        if let Some(r) = region {
            let mut meta = self.ctx.store_meta.lock().unwrap();
            meta.set_region(&self.ctx.coprocessor_host, r, &mut self.fsm.peer);
        }
        if self.fsm.peer.is_leader() {
            info!(
                "notify pd with rollback merge";
                "region_id" => self.fsm.region_id(),
                "peer_id" => self.fsm.peer_id(),
                "commit_index" => commit,
            );
            self.fsm.peer.heartbeat_pd(self.ctx);
        }
    }

    fn on_merge_result(
        &mut self,
        target_region_id: u64,
        target: metapb::Peer,
        result: MergeResultKind,
    ) {
        let exists = self
            .fsm
            .peer
            .pending_merge_state
            .as_ref()
            .map_or(true, |s| s.get_target().get_peers().contains(&target));
        if !exists {
            panic!(
                "{} unexpected merge result: {:?} {:?} {:?}",
                self.fsm.peer.tag, self.fsm.peer.pending_merge_state, target, result
            );
        }
        // If the merge succeed, all source peers is impossible in apply snapshot state
        // and must be initialized.
        if self.fsm.peer.is_applying_snapshot() {
            panic!(
                "{} is applying snapshot on getting merge result, target region id {}, target peer {:?}, merge result type {:?}",
                self.fsm.peer.tag, target_region_id, target, result
            );
        }
        if !self.fsm.peer.is_initialized() {
            panic!(
                "{} is not initialized on getting merge result, target region id {}, target peer {:?}, merge result type {:?}",
                self.fsm.peer.tag, target_region_id, target, result
            );
        }
        match result {
            MergeResultKind::FromTargetLog => {
                info!(
                    "merge finished";
                    "region_id" => self.fsm.region_id(),
                    "peer_id" => self.fsm.peer_id(),
                    "target_region" => ?self.fsm.peer.pending_merge_state.as_ref().unwrap().target,
                );
                self.destroy_peer(true);
            }
            MergeResultKind::FromTargetSnapshotStep1 => {
                info!(
                    "merge finished with target snapshot";
                    "region_id" => self.fsm.region_id(),
                    "peer_id" => self.fsm.peer_id(),
                    "target_region_id" => target_region_id,
                );
                self.fsm.peer.pending_remove = true;
                // Destroy apply fsm at first
                self.ctx.apply_router.schedule_task(
                    self.fsm.region_id(),
                    ApplyTask::destroy(self.fsm.region_id(), true, true),
                );
            }
            MergeResultKind::FromTargetSnapshotStep2 => {
                // `merge_by_target` is true because this region's range already belongs to
                // its target region so we must not clear data otherwise its target region's
                // data will corrupt.
                self.destroy_peer(true);
            }
            MergeResultKind::Stale => {
                self.on_stale_merge(target_region_id);
            }
        };
    }

    fn on_stale_merge(&mut self, target_region_id: u64) {
        if self.fsm.peer.pending_remove {
            return;
        }
        info!(
            "successful merge can't be continued, try to gc stale peer";
            "region_id" => self.fsm.region_id(),
            "peer_id" => self.fsm.peer_id(),
            "target_region_id" => target_region_id,
            "merge_state" => ?self.fsm.peer.pending_merge_state,
        );
        // It must succeed so here using `unwrap`
        let job = self.fsm.peer.maybe_destroy().unwrap();
        self.handle_destroy_peer(job);
    }

    fn on_ready_apply_snapshot(&mut self, apply_result: ApplySnapResult) {
        let prev_region = apply_result.prev_region;
        let region = apply_result.region;

        info!(
            "snapshot is applied";
            "region_id" => self.fsm.region_id(),
            "peer_id" => self.fsm.peer_id(),
            "region" => ?region,
        );

        if prev_region.get_peers() != region.get_peers() {
            let mut state = self.ctx.global_replication_state.lock().unwrap();
            let gb = state
                .calculate_commit_group(self.fsm.peer.replication_mode_version, region.get_peers());
            self.fsm.peer.raft_group.raft.clear_commit_group();
            self.fsm.peer.raft_group.raft.assign_commit_groups(gb);
        }

        let mut meta = self.ctx.store_meta.lock().unwrap();
        debug!(
            "check snapshot range";
            "region_id" => self.fsm.region_id(),
            "peer_id" => self.fsm.peer_id(),
            "prev_region" => ?prev_region,
        );

        // Remove this region's snapshot region from the `pending_snapshot_regions`
        // The `pending_snapshot_regions` is only used to occupy the key range, so if this
        // peer is added to `region_ranges`, it can be remove from `pending_snapshot_regions`
        meta.pending_snapshot_regions
            .retain(|r| self.fsm.region_id() != r.get_id());

        // Remove its source peers' metadata
        for r in &apply_result.destroyed_regions {
            let prev = meta.region_ranges.remove(&enc_end_key(&r));
            assert_eq!(prev, Some(r.get_id()));
            assert!(meta.regions.remove(&r.get_id()).is_some());
            let reader = meta.readers.remove(&r.get_id()).unwrap();
            reader.mark_invalid();
        }
        // Remove the data from `atomic_snap_regions` and `destroyed_region_for_snap`
        // which are added before applying snapshot
        if let Some(wait_destroy_regions) = meta.atomic_snap_regions.remove(&self.fsm.region_id()) {
            for (source_region_id, _) in wait_destroy_regions {
                assert_eq!(
                    meta.destroyed_region_for_snap
                        .remove(&source_region_id)
                        .is_some(),
                    true
                );
            }
        }

        let initialized = !prev_region.get_peers().is_empty();
        if initialized {
            info!(
                "region changed after applying snapshot";
                "region_id" => self.fsm.region_id(),
                "peer_id" => self.fsm.peer_id(),
                "prev_region" => ?prev_region,
                "region" => ?region,
            );
            let prev = meta.region_ranges.remove(&enc_end_key(&prev_region));
            if prev != Some(region.get_id()) {
                panic!(
                    "{} meta corrupted, expect {:?} got {:?}",
                    self.fsm.peer.tag, prev_region, prev
                );
            }
        }

        if let Some(r) = meta
            .region_ranges
            .insert(enc_end_key(&region), region.get_id())
        {
            panic!("{} unexpected region {:?}", self.fsm.peer.tag, r);
        }
        let prev = meta.regions.insert(region.get_id(), region);
        assert_eq!(prev, Some(prev_region));

        drop(meta);

        for r in &apply_result.destroyed_regions {
            if let Err(e) = self.ctx.router.force_send(
                r.get_id(),
                PeerMsg::SignificantMsg(SignificantMsg::MergeResult {
                    target_region_id: self.fsm.region_id(),
                    target: self.fsm.peer.peer.clone(),
                    result: MergeResultKind::FromTargetSnapshotStep2,
                }),
            ) {
                if !self.ctx.router.is_shutdown() {
                    panic!("{} failed to send merge result(FromTargetSnapshotStep2) to source region {}, err {}", self.fsm.peer.tag, r.get_id(), e);
                }
            }
        }
    }

    fn on_ready_result(
        &mut self,
        exec_results: &mut VecDeque<ExecResult<EK::Snapshot>>,
        metrics: &ApplyMetrics,
    ) {
        // handle executing committed log results
        while let Some(result) = exec_results.pop_front() {
            match result {
                ExecResult::ChangePeer(cp) => self.on_ready_change_peer(cp),
                ExecResult::CompactLog { first_index, state } => {
                    self.on_ready_compact_log(first_index, state)
                }
                ExecResult::SplitRegion { derived, regions } => {
                    self.on_ready_split_region(derived, regions)
                }
                ExecResult::PrepareMerge { region, state } => {
                    self.on_ready_prepare_merge(region, state)
                }
                ExecResult::CommitMerge { region, source } => {
                    self.on_ready_commit_merge(region.clone(), source.clone())
                }
                ExecResult::RollbackMerge { region, commit } => {
                    self.on_ready_rollback_merge(commit, Some(region))
                }
                ExecResult::ComputeHash {
                    region,
                    index,
                    safe_point,
                    snap,
                } => self.on_ready_compute_hash(region, index, safe_point, snap),
                ExecResult::VerifyHash {
                    index,
                    safe_point,
                    hash,
                } => self.on_ready_verify_hash(index, safe_point, hash),
                ExecResult::DeleteRange { .. } => {
                    // TODO: clean user properties?
                }
                ExecResult::IngestSst { ssts } => self.on_ingest_sst_result(ssts),
            }
        }

        // Update metrics only when all exec_results are finished in case the metrics is counted multiple times
        // when waiting for commit merge
        self.ctx.store_stat.lock_cf_bytes_written += metrics.lock_cf_written_bytes;
        self.ctx.store_stat.engine_total_bytes_written += metrics.written_bytes;
        self.ctx.store_stat.engine_total_keys_written += metrics.written_keys;
    }

    /// Check if a request is valid if it has valid prepare_merge/commit_merge proposal.
    fn check_merge_proposal(&self, msg: &mut RaftCmdRequest) -> Result<()> {
        if !msg.get_admin_request().has_prepare_merge()
            && !msg.get_admin_request().has_commit_merge()
        {
            return Ok(());
        }

        let region = self.fsm.peer.region();
        if msg.get_admin_request().has_prepare_merge() {
            let target_region = msg.get_admin_request().get_prepare_merge().get_target();
            {
                let meta = self.ctx.store_meta.lock().unwrap();
                match meta.regions.get(&target_region.get_id()) {
                    Some(r) => {
                        if r != target_region {
                            return Err(box_err!(
                                "target region not matched, skip proposing: {:?} != {:?}",
                                r,
                                target_region
                            ));
                        }
                    }
                    None => {
                        return Err(box_err!(
                            "target region {} doesn't exist.",
                            target_region.get_id()
                        ));
                    }
                }
            }
            if !util::is_sibling_regions(target_region, region) {
                return Err(box_err!(
                    "{:?} and {:?} are not sibling, skip proposing.",
                    target_region,
                    region
                ));
            }
            if !util::region_on_same_stores(target_region, region) {
                return Err(box_err!(
                    "peers doesn't match {:?} != {:?}, reject merge",
                    region.get_peers(),
                    target_region.get_peers()
                ));
            }
        } else {
            let source_region = msg.get_admin_request().get_commit_merge().get_source();
            if !util::is_sibling_regions(source_region, region) {
                return Err(box_err!(
                    "{:?} and {:?} should be sibling",
                    source_region,
                    region
                ));
            }
            if !util::region_on_same_stores(source_region, region) {
                return Err(box_err!(
                    "peers not matched: {:?} {:?}",
                    source_region,
                    region
                ));
            }
        }

        Ok(())
    }

    fn pre_propose_raft_command(
        &mut self,
        msg: &RaftCmdRequest,
    ) -> Result<Option<RaftCmdResponse>> {
        // Check store_id, make sure that the msg is dispatched to the right place.
        if let Err(e) = util::check_store_id(msg, self.store_id()) {
            self.ctx.raft_metrics.invalid_proposal.mismatch_store_id += 1;
            return Err(e);
        }
        if msg.has_status_request() {
            // For status commands, we handle it here directly.
            let resp = self.execute_status_command(msg)?;
            return Ok(Some(resp));
        }

        // Check whether the store has the right peer to handle the request.
        let region_id = self.region_id();
        let leader_id = self.fsm.peer.leader_id();
        let request = msg.get_requests();

        // ReadIndex can be processed on the replicas.
        let is_read_index_request =
            request.len() == 1 && request[0].get_cmd_type() == CmdType::ReadIndex;
        let mut read_only = true;
        for r in msg.get_requests() {
            match r.get_cmd_type() {
                CmdType::Get | CmdType::Snap | CmdType::ReadIndex => (),
                _ => read_only = false,
            }
        }
        let allow_replica_read = read_only && msg.get_header().get_replica_read();
        if !(self.fsm.peer.is_leader() || is_read_index_request || allow_replica_read) {
            self.ctx.raft_metrics.invalid_proposal.not_leader += 1;
            let leader = self.fsm.peer.get_peer_from_cache(leader_id);
            self.fsm.group_state = GroupState::Chaos;
            self.register_raft_base_tick();
            return Err(Error::NotLeader(region_id, leader));
        }
        // peer_id must be the same as peer's.
        if let Err(e) = util::check_peer_id(msg, self.fsm.peer.peer_id()) {
            self.ctx.raft_metrics.invalid_proposal.mismatch_peer_id += 1;
            return Err(e);
        }
        // check whether the peer is initialized.
        if !self.fsm.peer.is_initialized() {
            self.ctx
                .raft_metrics
                .invalid_proposal
                .region_not_initialized += 1;
            return Err(Error::RegionNotInitialized(region_id));
        }
        // If the peer is applying snapshot, it may drop some sending messages, that could
        // make clients wait for response until timeout.
        if self.fsm.peer.is_applying_snapshot() {
            self.ctx.raft_metrics.invalid_proposal.is_applying_snapshot += 1;
            // TODO: replace to a more suitable error.
            return Err(Error::Other(box_err!(
                "{} peer is applying snapshot",
                self.fsm.peer.tag
            )));
        }
        // Check whether the term is stale.
        if let Err(e) = util::check_term(msg, self.fsm.peer.term()) {
            self.ctx.raft_metrics.invalid_proposal.stale_command += 1;
            return Err(e);
        }

        match util::check_region_epoch(msg, self.fsm.peer.region(), true) {
            Err(Error::EpochNotMatch(msg, mut new_regions)) => {
                // Attach the region which might be split from the current region. But it doesn't
                // matter if the region is not split from the current region. If the region meta
                // received by the TiKV driver is newer than the meta cached in the driver, the meta is
                // updated.
                let sibling_region = self.find_sibling_region();
                if let Some(sibling_region) = sibling_region {
                    new_regions.push(sibling_region);
                }
                self.ctx.raft_metrics.invalid_proposal.epoch_not_match += 1;
                Err(Error::EpochNotMatch(msg, new_regions))
            }
            Err(e) => Err(e),
            Ok(()) => Ok(None),
        }
    }

    fn propose_raft_command(
        &mut self,
        mut msg: RaftCmdRequest,
        cb: Callback<EK::Snapshot>,
        txn_extra: TxnExtra,
    ) {
        match self.pre_propose_raft_command(&msg) {
            Ok(Some(resp)) => {
                cb.invoke_with_response(resp);
                return;
            }
            Err(e) => {
                debug!(
                    "failed to propose";
                    "region_id" => self.region_id(),
                    "peer_id" => self.fsm.peer_id(),
                    "message" => ?msg,
                    "err" => %e,
                );
                cb.invoke_with_response(new_error(e));
                return;
            }
            _ => (),
        }

        if self.fsm.peer.pending_remove {
            apply::notify_req_region_removed(self.region_id(), cb);
            return;
        }

        if let Err(e) = self.check_merge_proposal(&mut msg) {
            warn!(
                "failed to propose merge";
                "region_id" => self.region_id(),
                "peer_id" => self.fsm.peer_id(),
                "message" => ?msg,
                "err" => %e,
            );
            cb.invoke_with_response(new_error(e));
            return;
        }

        // Note:
        // The peer that is being checked is a leader. It might step down to be a follower later. It
        // doesn't matter whether the peer is a leader or not. If it's not a leader, the proposing
        // command log entry can't be committed.

        let mut resp = RaftCmdResponse::default();
        let term = self.fsm.peer.term();
        bind_term(&mut resp, term);
        if self.fsm.peer.propose(self.ctx, cb, msg, resp, txn_extra) {
            self.fsm.has_ready = true;
        }

        if self.fsm.peer.should_wake_up {
            self.reset_raft_tick(GroupState::Ordered);
        }

        self.register_pd_heartbeat_tick();

        // TODO: add timeout, if the command is not applied after timeout,
        // we will call the callback with timeout error.
    }

    fn find_sibling_region(&self) -> Option<Region> {
        let start = if self.ctx.cfg.right_derive_when_split {
            Included(enc_start_key(self.fsm.peer.region()))
        } else {
            Excluded(enc_end_key(self.fsm.peer.region()))
        };
        let meta = self.ctx.store_meta.lock().unwrap();
        meta.region_ranges
            .range((start, Unbounded::<Vec<u8>>))
            .next()
            .map(|(_, region_id)| meta.regions[region_id].to_owned())
    }

    fn register_raft_gc_log_tick(&mut self) {
        self.schedule_tick(
            PeerTicks::RAFT_LOG_GC,
            self.ctx.cfg.raft_log_gc_tick_interval.0,
        )
    }

    #[allow(clippy::if_same_then_else)]
    fn on_raft_gc_log_tick(&mut self) {
        if !self.fsm.peer.get_store().is_cache_empty() || !self.ctx.cfg.hibernate_regions {
            self.register_raft_gc_log_tick();
        }
        debug_assert!(!self.fsm.stopped);
        fail_point!("on_raft_gc_log_tick", |_| {});

        // As leader, we would not keep caches for the peers that didn't response heartbeat in the
        // last few seconds. That happens probably because another TiKV is down. In this case if we
        // do not clean up the cache, it may keep growing.
        let drop_cache_duration =
            self.ctx.cfg.raft_heartbeat_interval() + self.ctx.cfg.raft_entry_cache_life_time.0;
        let cache_alive_limit = Instant::now() - drop_cache_duration;

        let mut total_gc_logs = 0;

        let applied_idx = self.fsm.peer.get_store().applied_index();
        if !self.fsm.peer.is_leader() {
            self.fsm.peer.mut_store().compact_to(applied_idx + 1);
            return;
        }

        // Leader will replicate the compact log command to followers,
        // If we use current replicated_index (like 10) as the compact index,
        // when we replicate this log, the newest replicated_index will be 11,
        // but we only compact the log to 10, not 11, at that time,
        // the first index is 10, and replicated_index is 11, with an extra log,
        // and we will do compact again with compact index 11, in cycles...
        // So we introduce a threshold, if replicated index - first index > threshold,
        // we will try to compact log.
        // raft log entries[..............................................]
        //                  ^                                       ^
        //                  |-----------------threshold------------ |
        //              first_index                         replicated_index
        // `alive_cache_idx` is the smallest `replicated_index` of healthy up nodes.
        // `alive_cache_idx` is only used to gc cache.
        let truncated_idx = self.fsm.peer.get_store().truncated_index();
        let last_idx = self.fsm.peer.get_store().last_index();
        let (mut replicated_idx, mut alive_cache_idx) = (last_idx, last_idx);
        for (peer_id, p) in self.fsm.peer.raft_group.raft.prs().iter() {
            if replicated_idx > p.matched {
                replicated_idx = p.matched;
            }
            if let Some(last_heartbeat) = self.fsm.peer.peer_heartbeats.get(peer_id) {
                if alive_cache_idx > p.matched
                    && p.matched >= truncated_idx
                    && *last_heartbeat > cache_alive_limit
                {
                    alive_cache_idx = p.matched;
                }
            }
        }
        // When an election happened or a new peer is added, replicated_idx can be 0.
        if replicated_idx > 0 {
            assert!(
                last_idx >= replicated_idx,
                "expect last index {} >= replicated index {}",
                last_idx,
                replicated_idx
            );
            REGION_MAX_LOG_LAG.observe((last_idx - replicated_idx) as f64);
        }
        self.fsm
            .peer
            .mut_store()
            .maybe_gc_cache(alive_cache_idx, applied_idx);
        let first_idx = self.fsm.peer.get_store().first_index();
        let mut compact_idx;
        if applied_idx > first_idx
            && applied_idx - first_idx >= self.ctx.cfg.raft_log_gc_count_limit
        {
            compact_idx = applied_idx;
        } else if self.fsm.peer.raft_log_size_hint >= self.ctx.cfg.raft_log_gc_size_limit.0 {
            compact_idx = applied_idx;
        } else if replicated_idx < first_idx
            || replicated_idx - first_idx <= self.ctx.cfg.raft_log_gc_threshold
        {
            return;
        } else {
            compact_idx = replicated_idx;
        }

        // Have no idea why subtract 1 here, but original code did this by magic.
        assert!(compact_idx > 0);
        compact_idx -= 1;
        if compact_idx < first_idx {
            // In case compact_idx == first_idx before subtraction.
            return;
        }

        total_gc_logs += compact_idx - first_idx;

        let term = self.fsm.peer.get_index_term(compact_idx);

        // Create a compact log request and notify directly.
        let region_id = self.fsm.peer.region().get_id();
        let request =
            new_compact_log_request(region_id, self.fsm.peer.peer.clone(), compact_idx, term);
        self.propose_raft_command(request, Callback::None, TxnExtra::default());

        self.register_raft_gc_log_tick();
        PEER_GC_RAFT_LOG_COUNTER.inc_by(total_gc_logs as i64);
    }

    fn register_split_region_check_tick(&mut self) {
        self.schedule_tick(
            PeerTicks::SPLIT_REGION_CHECK,
            self.ctx.cfg.split_region_check_tick_interval.0,
        )
    }

    #[inline]
    fn region_split_skip_max_count(&self) -> usize {
        fail_point!("region_split_skip_max_count", |_| { usize::max_value() });
        REGION_SPLIT_SKIP_MAX_COUNT
    }

    fn on_split_region_check_tick(&mut self) {
        if !self.ctx.cfg.hibernate_regions {
            self.register_split_region_check_tick();
        }
        if !self.fsm.peer.is_leader() {
            return;
        }

        // To avoid frequent scan, we only add new scan tasks if all previous tasks
        // have finished.
        // TODO: check whether a gc progress has been started.
        if self.ctx.split_check_scheduler.is_busy() {
            self.register_split_region_check_tick();
            return;
        }

        // When restart, the approximate size will be None. The split check will first
        // check the region size, and then check whether the region should split. This
        // should work even if we change the region max size.
        // If peer says should update approximate size, update region size and check
        // whether the region should split.
        if self.fsm.peer.approximate_size.is_some()
            && self.fsm.peer.compaction_declined_bytes < self.ctx.cfg.region_split_check_diff.0
            && self.fsm.peer.size_diff_hint < self.ctx.cfg.region_split_check_diff.0
        {
            return;
        }

        // bulk insert too fast may cause snapshot stale very soon, worst case it stale before
        // sending. so when snapshot is generating or sending, skip split check at most 3 times.
        // There is a trade off between region size and snapshot success rate. Split check is
        // triggered every 10 seconds. If a snapshot can't be generated in 30 seconds, it might be
        // just too large to be generated. Split it into smaller size can help generation. check
        // issue 330 for more info.
        if self.fsm.peer.get_store().is_generating_snapshot()
            && self.fsm.skip_split_count < self.region_split_skip_max_count()
        {
            self.fsm.skip_split_count += 1;
            return;
        }
        self.fsm.skip_split_count = 0;

        let task =
            SplitCheckTask::split_check(self.fsm.peer.region().clone(), true, CheckPolicy::Scan);
        if let Err(e) = self.ctx.split_check_scheduler.schedule(task) {
            error!(
                "failed to schedule split check";
                "region_id" => self.fsm.region_id(),
                "peer_id" => self.fsm.peer_id(),
                "err" => %e,
            );
        }
        self.fsm.peer.size_diff_hint = 0;
        self.fsm.peer.compaction_declined_bytes = 0;
        self.register_split_region_check_tick();
    }

    fn on_prepare_split_region(
        &mut self,
        region_epoch: metapb::RegionEpoch,
        split_keys: Vec<Vec<u8>>,
        cb: Callback<EK::Snapshot>,
    ) {
        if let Err(e) = self.validate_split_region(&region_epoch, &split_keys) {
            cb.invoke_with_response(new_error(e));
            return;
        }
        let region = self.fsm.peer.region();
        let task = PdTask::AskBatchSplit {
            region: region.clone(),
            split_keys,
            peer: self.fsm.peer.peer.clone(),
            right_derive: self.ctx.cfg.right_derive_when_split,
            callback: cb,
        };
        if let Err(Stopped(t)) = self.ctx.pd_scheduler.schedule(task) {
            error!(
                "failed to notify pd to split: Stopped";
                "region_id" => self.fsm.region_id(),
                "peer_id" => self.fsm.peer_id(),
            );
            match t {
                PdTask::AskBatchSplit { callback, .. } => {
                    callback.invoke_with_response(new_error(box_err!(
                        "{} failed to split: Stopped",
                        self.fsm.peer.tag
                    )));
                }
                _ => unreachable!(),
            }
        }
    }

    fn validate_split_region(
        &mut self,
        epoch: &metapb::RegionEpoch,
        split_keys: &[Vec<u8>],
    ) -> Result<()> {
        if split_keys.is_empty() {
            error!(
                "no split key is specified.";
                "region_id" => self.fsm.region_id(),
                "peer_id" => self.fsm.peer_id(),
            );
            return Err(box_err!("{} no split key is specified.", self.fsm.peer.tag));
        }
        for key in split_keys {
            if key.is_empty() {
                error!(
                    "split key should not be empty!!!";
                    "region_id" => self.fsm.region_id(),
                    "peer_id" => self.fsm.peer_id(),
                );
                return Err(box_err!(
                    "{} split key should not be empty",
                    self.fsm.peer.tag
                ));
            }
        }
        if !self.fsm.peer.is_leader() {
            // region on this store is no longer leader, skipped.
            info!(
                "not leader, skip.";
                "region_id" => self.fsm.region_id(),
                "peer_id" => self.fsm.peer_id(),
            );
            return Err(Error::NotLeader(
                self.region_id(),
                self.fsm.peer.get_peer_from_cache(self.fsm.peer.leader_id()),
            ));
        }

        let region = self.fsm.peer.region();
        let latest_epoch = region.get_region_epoch();

        // This is a little difference for `check_region_epoch` in region split case.
        // Here we just need to check `version` because `conf_ver` will be update
        // to the latest value of the peer, and then send to PD.
        if latest_epoch.get_version() != epoch.get_version() {
            info!(
                "epoch changed, retry later";
                "region_id" => self.fsm.region_id(),
                "peer_id" => self.fsm.peer_id(),
                "prev_epoch" => ?region.get_region_epoch(),
                "epoch" => ?epoch,
            );
            return Err(Error::EpochNotMatch(
                format!(
                    "{} epoch changed {:?} != {:?}, retry later",
                    self.fsm.peer.tag, latest_epoch, epoch
                ),
                vec![region.to_owned()],
            ));
        }
        Ok(())
    }

    fn on_approximate_region_size(&mut self, size: u64) {
        self.fsm.peer.approximate_size = Some(size);
        self.register_split_region_check_tick();
        self.register_pd_heartbeat_tick();
    }

    fn on_approximate_region_keys(&mut self, keys: u64) {
        self.fsm.peer.approximate_keys = Some(keys);
        self.register_split_region_check_tick();
        self.register_pd_heartbeat_tick();
    }

    fn on_compaction_declined_bytes(&mut self, declined_bytes: u64) {
        self.fsm.peer.compaction_declined_bytes += declined_bytes;
        if self.fsm.peer.compaction_declined_bytes >= self.ctx.cfg.region_split_check_diff.0 {
            UPDATE_REGION_SIZE_BY_COMPACTION_COUNTER.inc();
        }
        self.register_split_region_check_tick();
    }

    fn on_schedule_half_split_region(
        &mut self,
        region_epoch: &metapb::RegionEpoch,
        policy: CheckPolicy,
    ) {
        if !self.fsm.peer.is_leader() {
            // region on this store is no longer leader, skipped.
            warn!(
                "not leader, skip";
                "region_id" => self.fsm.region_id(),
                "peer_id" => self.fsm.peer_id(),
            );
            return;
        }

        let region = self.fsm.peer.region();
        if util::is_epoch_stale(region_epoch, region.get_region_epoch()) {
            warn!(
                "receive a stale halfsplit message";
                "region_id" => self.fsm.region_id(),
                "peer_id" => self.fsm.peer_id(),
            );
            return;
        }

        let task = SplitCheckTask::split_check(region.clone(), false, policy);
        if let Err(e) = self.ctx.split_check_scheduler.schedule(task) {
            error!(
                "failed to schedule split check";
                "region_id" => self.fsm.region_id(),
                "peer_id" => self.fsm.peer_id(),
                "err" => %e,
            );
        }
    }

    fn on_pd_heartbeat_tick(&mut self) {
        if !self.ctx.cfg.hibernate_regions {
            self.register_pd_heartbeat_tick();
        }
        self.fsm.peer.check_peers();

        if !self.fsm.peer.is_leader() {
            return;
        }
        self.fsm.peer.heartbeat_pd(self.ctx);
        if self.ctx.cfg.hibernate_regions && self.fsm.peer.replication_mode_need_catch_up() {
            self.register_pd_heartbeat_tick();
        }
    }

    fn register_pd_heartbeat_tick(&mut self) {
        self.schedule_tick(
            PeerTicks::PD_HEARTBEAT,
            self.ctx.cfg.pd_heartbeat_tick_interval.0,
        )
    }

    fn on_check_peer_stale_state_tick(&mut self) {
        if self.fsm.peer.pending_remove {
            return;
        }

        self.register_check_peer_stale_state_tick();

        if self.fsm.peer.is_applying_snapshot() || self.fsm.peer.has_pending_snapshot() {
            return;
        }

        if self.ctx.cfg.hibernate_regions {
            if self.fsm.group_state == GroupState::Idle {
                self.fsm.peer.ping();
                if !self.fsm.peer.is_leader() {
                    // If leader is able to receive messge but can't send out any,
                    // follower should be able to start an election.
                    self.fsm.group_state = GroupState::PreChaos;
                } else {
                    self.fsm.has_ready = true;
                    // Schedule a pd heartbeat to discover down and pending peer when
                    // hibernate_regions is enabled.
                    self.register_pd_heartbeat_tick();
                }
            } else if self.fsm.group_state == GroupState::PreChaos {
                self.fsm.group_state = GroupState::Chaos;
            } else if self.fsm.group_state == GroupState::Chaos {
                // Register tick if it's not yet. Only when it fails to receive ping from leader
                // after two stale check can a follower actually tick.
                self.register_raft_base_tick();
            }
        }

        // If this peer detects the leader is missing for a long long time,
        // it should consider itself as a stale peer which is removed from
        // the original cluster.
        // This most likely happens in the following scenario:
        // At first, there are three peer A, B, C in the cluster, and A is leader.
        // Peer B gets down. And then A adds D, E, F into the cluster.
        // Peer D becomes leader of the new cluster, and then removes peer A, B, C.
        // After all these peer in and out, now the cluster has peer D, E, F.
        // If peer B goes up at this moment, it still thinks it is one of the cluster
        // and has peers A, C. However, it could not reach A, C since they are removed
        // from the cluster or probably destroyed.
        // Meantime, D, E, F would not reach B, since it's not in the cluster anymore.
        // In this case, peer B would notice that the leader is missing for a long time,
        // and it would check with pd to confirm whether it's still a member of the cluster.
        // If not, it destroys itself as a stale peer which is removed out already.
        let state = self.fsm.peer.check_stale_state(self.ctx);
        fail_point!("peer_check_stale_state", state != StaleState::Valid, |_| {});
        match state {
            StaleState::Valid => (),
            StaleState::LeaderMissing => {
                warn!(
                    "leader missing longer than abnormal_leader_missing_duration";
                    "region_id" => self.fsm.region_id(),
                    "peer_id" => self.fsm.peer_id(),
                    "expect" => %self.ctx.cfg.abnormal_leader_missing_duration,
                );
                self.ctx
                    .raft_metrics
                    .leader_missing
                    .lock()
                    .unwrap()
                    .insert(self.region_id());
            }
            StaleState::ToValidate => {
                // for peer B in case 1 above
                warn!(
                    "leader missing longer than max_leader_missing_duration. \
                     To check with pd and other peers whether it's still valid";
                    "region_id" => self.fsm.region_id(),
                    "peer_id" => self.fsm.peer_id(),
                    "expect" => %self.ctx.cfg.max_leader_missing_duration,
                );

                self.fsm.peer.bcast_check_stale_peer_message(&mut self.ctx);

                let task = PdTask::ValidatePeer {
                    peer: self.fsm.peer.peer.clone(),
                    region: self.fsm.peer.region().clone(),
                };
                if let Err(e) = self.ctx.pd_scheduler.schedule(task) {
                    error!(
                        "failed to notify pd";
                        "region_id" => self.fsm.region_id(),
                        "peer_id" => self.fsm.peer_id(),
                        "err" => %e,
                    )
                }
            }
        }
    }

    fn register_check_peer_stale_state_tick(&mut self) {
        self.schedule_tick(
            PeerTicks::CHECK_PEER_STALE_STATE,
            self.ctx.cfg.peer_stale_state_check_interval.0,
        )
    }
}

<<<<<<< HEAD
impl<'a, T: Transport, C: PdClient> PeerFsmDelegate<'a, T, C> {
    fn on_ready_compute_hash(
        &mut self,
        region: metapb::Region,
        index: u64,
        safe_point: u64,
        snap: RocksSnapshot,
    ) {
=======
impl<'a, EK, ER, T: Transport, C: PdClient> PeerFsmDelegate<'a, EK, ER, T, C>
where
    EK: KvEngine,
    ER: KvEngine,
{
    fn on_ready_compute_hash(&mut self, region: metapb::Region, index: u64, snap: EK::Snapshot) {
>>>>>>> 792dca54
        self.fsm.peer.consistency_state.last_check_time = Instant::now();
        let task = ConsistencyCheckTask::compute_hash(region, index, safe_point, snap);
        info!(
            "schedule compute hash task";
            "region_id" => self.fsm.region_id(),
            "peer_id" => self.fsm.peer_id(),
            "task" => %task,
        );
        if let Err(e) = self.ctx.consistency_check_scheduler.schedule(task) {
            error!(
                "schedule failed";
                "region_id" => self.fsm.region_id(),
                "peer_id" => self.fsm.peer_id(),
                "err" => %e,
            );
        }
    }

    fn on_ready_verify_hash(
        &mut self,
        expected_index: u64,
        safe_point: u64,
        expected_hash: Vec<u8>,
    ) {
        self.verify_and_store_hash(expected_index, safe_point, expected_hash);
    }

    fn on_hash_computed(&mut self, index: u64, safe_point: u64, hash: Vec<u8>) {
        if !self.verify_and_store_hash(index, safe_point, hash) {
            return;
        }

        let req = new_verify_hash_request(
            self.region_id(),
            self.fsm.peer.peer.clone(),
            &self.fsm.peer.consistency_state,
        );
        self.propose_raft_command(req, Callback::None, TxnExtra::default());
    }

    fn on_ingest_sst_result(&mut self, ssts: Vec<SstMeta>) {
        for sst in &ssts {
            self.fsm.peer.size_diff_hint += sst.get_length();
        }
        self.register_split_region_check_tick();

        let task = CleanupSSTTask::DeleteSST { ssts };
        if let Err(e) = self
            .ctx
            .cleanup_scheduler
            .schedule(CleanupTask::CleanupSST(task))
        {
            error!(
                "schedule to delete ssts";
                "region_id" => self.fsm.region_id(),
                "peer_id" => self.fsm.peer_id(),
                "err" => %e,
            );
        }
    }

    /// Verify and store the hash to state. return true means the hash has been stored successfully.
    // TODO: Consider safe_point in the function.
    fn verify_and_store_hash(
        &mut self,
        expected_index: u64,
        _safe_point: u64,
        expected_hash: Vec<u8>,
    ) -> bool {
        if expected_index < self.fsm.peer.consistency_state.index {
            REGION_HASH_COUNTER.verify.miss.inc();
            warn!(
                "has scheduled a new hash, skip.";
                "region_id" => self.fsm.region_id(),
                "peer_id" => self.fsm.peer_id(),
                "index" => self.fsm.peer.consistency_state.index,
                "expected_index" => expected_index,
            );
            return false;
        }
        if self.fsm.peer.consistency_state.index == expected_index {
            if self.fsm.peer.consistency_state.hash.is_empty() {
                warn!(
                    "duplicated consistency check detected, skip.";
                    "region_id" => self.fsm.region_id(),
                    "peer_id" => self.fsm.peer_id(),
                );
                return false;
            }
            if self.fsm.peer.consistency_state.hash != expected_hash {
                panic!(
                    "{} hash at {} not correct, want \"{}\", got \"{}\"!!!",
                    self.fsm.peer.tag,
                    self.fsm.peer.consistency_state.index,
                    escape(&expected_hash),
                    escape(&self.fsm.peer.consistency_state.hash)
                );
            }
            info!(
                "consistency check pass.";
                "region_id" => self.fsm.region_id(),
                "peer_id" => self.fsm.peer_id(),
                "index" => self.fsm.peer.consistency_state.index
            );
            REGION_HASH_COUNTER.verify.matched.inc();
            self.fsm.peer.consistency_state.hash = vec![];
            return false;
        }
        if self.fsm.peer.consistency_state.index != INVALID_INDEX
            && !self.fsm.peer.consistency_state.hash.is_empty()
        {
            // Maybe computing is too slow or computed result is dropped due to channel full.
            // If computing is too slow, miss count will be increased twice.
            REGION_HASH_COUNTER.verify.miss.inc();
            warn!(
                "hash belongs to wrong index, skip.";
                "region_id" => self.fsm.region_id(),
                "peer_id" => self.fsm.peer_id(),
                "index" => self.fsm.peer.consistency_state.index,
                "expected_index" => expected_index,
            );
        }

        info!(
            "save hash for consistency check later.";
            "region_id" => self.fsm.region_id(),
            "peer_id" => self.fsm.peer_id(),
            "index" => expected_index,
        );
        self.fsm.peer.consistency_state.index = expected_index;
        self.fsm.peer.consistency_state.hash = expected_hash;
        true
    }
}

/// Checks merge target, returns whether the source peer should be destroyed and whether the source peer is
/// merged to this target peer.
///
/// It returns (`can_destroy`, `merge_to_this_peer`).
///
/// `can_destroy` is true when there is a network isolation which leads to a follower of a merge target
/// Region's log falls behind and then receive a snapshot with epoch version after merge.
///
/// `merge_to_this_peer` is true when `can_destroy` is true and the source peer is merged to this target peer.
pub fn maybe_destroy_source(
    meta: &StoreMeta,
    target_region_id: u64,
    target_peer_id: u64,
    source_region_id: u64,
    region_epoch: RegionEpoch,
) -> (bool, bool) {
    if let Some(merge_targets) = meta.pending_merge_targets.get(&target_region_id) {
        if let Some(target_region) = merge_targets.get(&source_region_id) {
            info!(
                "[region {}] checking source {} epoch: {:?}, merge target epoch: {:?}",
                target_region_id,
                source_region_id,
                region_epoch,
                target_region.get_region_epoch(),
            );
            // The target peer will move on, namely, it will apply a snapshot generated after merge,
            // so destroy source peer.
            if region_epoch.get_version() > target_region.get_region_epoch().get_version() {
                return (
                    true,
                    target_peer_id
                        == util::find_peer(target_region, meta.store_id.unwrap())
                            .unwrap()
                            .get_id(),
                );
            }
            // Wait till the target peer has caught up logs and source peer will be destroyed at that time.
            return (false, false);
        }
    }
    (false, false)
}

pub fn new_read_index_request(
    region_id: u64,
    region_epoch: RegionEpoch,
    peer: metapb::Peer,
) -> RaftCmdRequest {
    let mut request = RaftCmdRequest::default();
    request.mut_header().set_region_id(region_id);
    request.mut_header().set_region_epoch(region_epoch);
    request.mut_header().set_peer(peer);
    let mut cmd = Request::default();
    cmd.set_cmd_type(CmdType::ReadIndex);
    request
}

pub fn new_admin_request(region_id: u64, peer: metapb::Peer) -> RaftCmdRequest {
    let mut request = RaftCmdRequest::default();
    request.mut_header().set_region_id(region_id);
    request.mut_header().set_peer(peer);
    request
}

fn new_verify_hash_request(
    region_id: u64,
    peer: metapb::Peer,
    state: &ConsistencyState,
) -> RaftCmdRequest {
    let mut request = new_admin_request(region_id, peer);

    let mut admin = AdminRequest::default();
    admin.set_cmd_type(AdminCmdType::VerifyHash);
    admin.mut_verify_hash().set_index(state.index);
    admin.mut_verify_hash().set_safe_point(state.safe_point);
    admin.mut_verify_hash().set_hash(state.hash.clone());
    request.set_admin_request(admin);
    request
}

fn new_compact_log_request(
    region_id: u64,
    peer: metapb::Peer,
    compact_index: u64,
    compact_term: u64,
) -> RaftCmdRequest {
    let mut request = new_admin_request(region_id, peer);

    let mut admin = AdminRequest::default();
    admin.set_cmd_type(AdminCmdType::CompactLog);
    admin.mut_compact_log().set_compact_index(compact_index);
    admin.mut_compact_log().set_compact_term(compact_term);
    request.set_admin_request(admin);
    request
}

impl<'a, EK, ER, T: Transport, C: PdClient> PeerFsmDelegate<'a, EK, ER, T, C>
where
    EK: KvEngine,
    ER: KvEngine,
{
    // Handle status commands here, separate the logic, maybe we can move it
    // to another file later.
    // Unlike other commands (write or admin), status commands only show current
    // store status, so no need to handle it in raft group.
    fn execute_status_command(&mut self, request: &RaftCmdRequest) -> Result<RaftCmdResponse> {
        let cmd_type = request.get_status_request().get_cmd_type();

        let mut response = match cmd_type {
            StatusCmdType::RegionLeader => self.execute_region_leader(),
            StatusCmdType::RegionDetail => self.execute_region_detail(request),
            StatusCmdType::InvalidStatus => {
                Err(box_err!("{} invalid status command!", self.fsm.peer.tag))
            }
        }?;
        response.set_cmd_type(cmd_type);

        let mut resp = RaftCmdResponse::default();
        resp.set_status_response(response);
        // Bind peer current term here.
        bind_term(&mut resp, self.fsm.peer.term());
        Ok(resp)
    }

    fn execute_region_leader(&mut self) -> Result<StatusResponse> {
        let mut resp = StatusResponse::default();
        if let Some(leader) = self.fsm.peer.get_peer_from_cache(self.fsm.peer.leader_id()) {
            resp.mut_region_leader().set_leader(leader);
        }

        Ok(resp)
    }

    fn execute_region_detail(&mut self, request: &RaftCmdRequest) -> Result<StatusResponse> {
        if !self.fsm.peer.get_store().is_initialized() {
            let region_id = request.get_header().get_region_id();
            return Err(Error::RegionNotInitialized(region_id));
        }
        let mut resp = StatusResponse::default();
        resp.mut_region_detail()
            .set_region(self.fsm.peer.region().clone());
        if let Some(leader) = self.fsm.peer.get_peer_from_cache(self.fsm.peer.leader_id()) {
            resp.mut_region_detail().set_leader(leader);
        }

        Ok(resp)
    }
}

#[cfg(test)]
mod tests {
    use super::BatchRaftCmdRequestBuilder;
    use crate::store::local_metrics::RaftProposeMetrics;
    use crate::store::msg::{Callback, RaftCommand};

    use engine_rocks::RocksSnapshot;
    use kvproto::raft_cmdpb::{
        AdminRequest, CmdType, PutRequest, RaftCmdRequest, RaftCmdResponse, Request, Response,
        StatusRequest,
    };
    use protobuf::Message;
    use std::sync::atomic::{AtomicBool, Ordering};
    use std::sync::Arc;

    #[test]
    fn test_batch_raft_cmd_request_builder() {
        let max_batch_size = 1000.0;
        let mut builder = BatchRaftCmdRequestBuilder::<RocksSnapshot>::new(max_batch_size);
        let mut q = Request::default();
        let mut metric = RaftProposeMetrics::default();

        let mut req = RaftCmdRequest::default();
        req.set_admin_request(AdminRequest::default());
        assert!(!builder.can_batch(&req, 0));

        let mut req = RaftCmdRequest::default();
        req.set_status_request(StatusRequest::default());
        assert!(!builder.can_batch(&req, 0));

        let mut req = RaftCmdRequest::default();
        let mut put = PutRequest::default();
        put.set_key(b"aaaa".to_vec());
        put.set_value(b"bbbb".to_vec());
        q.set_cmd_type(CmdType::Put);
        q.set_put(put);
        req.mut_requests().push(q.clone());
        let _ = q.take_put();
        let req_size = req.compute_size();
        assert!(builder.can_batch(&req, req_size));

        let mut req = RaftCmdRequest::default();
        q.set_cmd_type(CmdType::Snap);
        req.mut_requests().push(q.clone());
        let mut put = PutRequest::default();
        put.set_key(b"aaaa".to_vec());
        put.set_value(b"bbbb".to_vec());
        q.set_cmd_type(CmdType::Put);
        q.set_put(put);
        req.mut_requests().push(q.clone());
        let req_size = req.compute_size();
        assert!(!builder.can_batch(&req, req_size));

        let mut req = RaftCmdRequest::default();
        let mut put = PutRequest::default();
        put.set_key(b"aaaa".to_vec());
        put.set_value(vec![8 as u8; 2000]);
        q.set_cmd_type(CmdType::Put);
        q.set_put(put);
        req.mut_requests().push(q.clone());
        let req_size = req.compute_size();
        assert!(!builder.can_batch(&req, req_size));

        // Check batch callback
        let mut req = RaftCmdRequest::default();
        let mut put = PutRequest::default();
        put.set_key(b"aaaa".to_vec());
        put.set_value(vec![8 as u8; 20]);
        q.set_cmd_type(CmdType::Put);
        q.set_put(put);
        req.mut_requests().push(q);
        let mut cbs_flags = vec![];
        let mut response = RaftCmdResponse::default();
        for _ in 0..10 {
            let flag = Arc::new(AtomicBool::new(false));
            cbs_flags.push(flag.clone());
            let cb = Callback::Write(Box::new(move |_resp| {
                flag.store(true, Ordering::Release);
            }));
            response.mut_responses().push(Response::default());
            let cmd = RaftCommand::new(req.clone(), cb);
            builder.add(cmd, 100);
        }
        let cmd = builder.build(&mut metric).unwrap();
        assert_eq!(10, cmd.request.get_requests().len());
        cmd.callback.invoke_with_response(response);
        for flag in cbs_flags {
            assert!(flag.load(Ordering::Acquire));
        }
    }
}<|MERGE_RESOLUTION|>--- conflicted
+++ resolved
@@ -3435,23 +3435,18 @@
     }
 }
 
-<<<<<<< HEAD
-impl<'a, T: Transport, C: PdClient> PeerFsmDelegate<'a, T, C> {
+impl<'a, EK, ER, T: Transport, C: PdClient> PeerFsmDelegate<'a, EK, ER, T, C>
+where
+    EK: KvEngine,
+    ER: KvEngine,
+{
     fn on_ready_compute_hash(
         &mut self,
         region: metapb::Region,
         index: u64,
         safe_point: u64,
-        snap: RocksSnapshot,
+        snap: EK::Snapshot,
     ) {
-=======
-impl<'a, EK, ER, T: Transport, C: PdClient> PeerFsmDelegate<'a, EK, ER, T, C>
-where
-    EK: KvEngine,
-    ER: KvEngine,
-{
-    fn on_ready_compute_hash(&mut self, region: metapb::Region, index: u64, snap: EK::Snapshot) {
->>>>>>> 792dca54
         self.fsm.peer.consistency_state.last_check_time = Instant::now();
         let task = ConsistencyCheckTask::compute_hash(region, index, safe_point, snap);
         info!(
