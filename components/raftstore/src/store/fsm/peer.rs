// Copyright 2018 TiKV Project Authors. Licensed under Apache-2.0.

use std::borrow::Cow;
use std::collections::Bound::{Excluded, Included, Unbounded};
use std::collections::VecDeque;
use std::time::{Duration, Instant};
use std::{cmp, u64};

use batch_system::{BasicMailbox, Fsm};
use engine_rocks::RocksEngine;
use engine_traits::CF_RAFT;
use engine_traits::{Engines, KvEngine, Snapshot, WriteBatchExt};
use error_code::ErrorCodeExt;
use futures::Future;
use kvproto::errorpb;
use kvproto::import_sstpb::SstMeta;
use kvproto::metapb::{self, Region, RegionEpoch};
use kvproto::pdpb::CheckPolicy;
use kvproto::raft_cmdpb::{
    AdminCmdType, AdminRequest, CmdType, RaftCmdRequest, RaftCmdResponse, Request, StatusCmdType,
    StatusResponse,
};
use kvproto::raft_serverpb::{
    ExtraMessageType, MergeState, PeerState, RaftMessage, RaftSnapshotData, RaftTruncatedState,
    RegionLocalState,
};
use kvproto::replication_modepb::{DrAutoSyncState, ReplicationMode};
use pd_client::PdClient;
use protobuf::Message;
use raft::eraftpb::{ConfChangeType, MessageType};
use raft::{self, SnapshotStatus, INVALID_INDEX, NO_LIMIT};
use raft::{Ready, StateRole};
use raft_engine::RaftEngine;
use tikv_util::collections::HashMap;
use tikv_util::mpsc::{self, LooseBoundedSender, Receiver};
use tikv_util::time::duration_to_sec;
use tikv_util::worker::{Scheduler, Stopped};
use tikv_util::{escape, is_zero_duration, Either};
use tokio::sync::mpsc::{channel as future_channel, Receiver as FutureReceiver};
use txn_types::TxnExtra;

use crate::coprocessor::RegionChangeEvent;
use crate::store::cmd_resp::{bind_term, new_error};
use crate::store::fsm::apply::ApplyRouter;
use crate::store::fsm::store::{PollContext, StoreMeta};
use crate::store::fsm::{
    apply, ApplyMetrics, ApplyTask, ApplyTaskRes, CatchUpLogs, ChangeCmd, ChangePeer, ExecResult,
};
use crate::store::local_metrics::RaftProposeMetrics;
use crate::store::metrics::*;
use crate::store::msg::Callback;
use crate::store::peer::{ConsistencyState, Peer, StaleState};
use crate::store::peer_storage::{ApplySnapResult, InvokeContext};
use crate::store::transport::Transport;
use crate::store::util::{is_learner, KeysInfoFormatter};
use crate::store::worker::{
    CleanupSSTTask, CleanupTask, ConsistencyCheckTask, RaftlogGcTask, ReadDelegate, RegionTask,
    SplitCheckTask,
};
use crate::store::PdTask;
use crate::store::{
    util, AbstractPeer, CasualMessage, Config, MergeResultKind, PeerMsg, PeerTicks, RaftCommand,
    SignificantMsg, SnapKey, StoreMsg,
};
use crate::{Error, Result};
use keys::{self, enc_end_key, enc_start_key};

const REGION_SPLIT_SKIP_MAX_COUNT: usize = 3;

pub struct DestroyPeerJob {
    pub initialized: bool,
    pub region_id: u64,
    pub peer: metapb::Peer,
}

/// Represents state of the group.
#[derive(Clone, Copy, PartialEq, Debug)]
pub enum GroupState {
    /// The group is working generally, leader keeps
    /// replicating data to followers.
    Ordered,
    /// The group is out of order. Leadership may not be hold.
    Chaos,
    /// The group is about to be out of order. It leave some
    /// safe space to avoid stepping chaos too often.
    PreChaos,
    /// The group is hibernated.
    Idle,
}

pub struct PeerFsm<EK, ER>
where
    EK: KvEngine,
    ER: RaftEngine,
{
    pub peer: Peer<EK, ER>,
    /// A registry for all scheduled ticks. This can avoid scheduling ticks twice accidentally.
    tick_registry: PeerTicks,
    /// Ticks for speed up campaign in chaos state.
    ///
    /// Followers will keep ticking in Idle mode to measure how many ticks have been skipped.
    /// Once it becomes chaos, those skipped ticks will be ticked so that it can campaign
    /// quickly instead of waiting an election timeout.
    ///
    /// This will be reset to 0 once it receives any messages from leader.
    missing_ticks: usize,
    group_state: GroupState,
    stopped: bool,
    has_ready: bool,
    early_apply: bool,
    mailbox: Option<BasicMailbox<PeerFsm<EK, ER>>>,
    pub receiver: Receiver<PeerMsg<EK>>,
    /// when snapshot is generating or sending, skip split check at most REGION_SPLIT_SKIT_MAX_COUNT times.
    skip_split_count: usize,

    // Batch raft command which has the same header into an entry
    batch_req_builder: BatchRaftCmdRequestBuilder<EK::Snapshot>,
}

pub struct BatchRaftCmdRequestBuilder<S>
where
    S: Snapshot,
{
    raft_entry_max_size: f64,
    batch_req_size: u32,
    request: Option<RaftCmdRequest>,
    callbacks: Vec<(Callback<S>, usize)>,
    txn_extra: TxnExtra,
}

impl<EK, ER> Drop for PeerFsm<EK, ER>
where
    EK: KvEngine,
    ER: RaftEngine,
{
    fn drop(&mut self) {
        self.peer.stop();
        while let Ok(msg) = self.receiver.try_recv() {
            let callback = match msg {
                PeerMsg::RaftCommand(cmd) => cmd.callback,
                PeerMsg::CasualMessage(CasualMessage::SplitRegion { callback, .. }) => callback,
                _ => continue,
            };

            let mut err = errorpb::Error::default();
            err.set_message("region is not found".to_owned());
            err.mut_region_not_found().set_region_id(self.region_id());
            let mut resp = RaftCmdResponse::default();
            resp.mut_header().set_error(err);
            callback.invoke_with_response(resp);
        }
    }
}

pub type SenderFsmPair<EK, ER> = (
    LooseBoundedSender<PeerMsg<EK>>,
    FutureReceiver<ApplyTask<EK>>,
    Box<PeerFsm<EK, ER>>,
);

impl<EK, ER> PeerFsm<EK, ER>
where
    EK: KvEngine,
    ER: RaftEngine,
{
    // If we create the peer actively, like bootstrap/split/merge region, we should
    // use this function to create the peer. The region must contain the peer info
    // for this store.
    pub fn create(
        store_id: u64,
        cfg: &Config,
        sched: Scheduler<RegionTask<EK::Snapshot>>,
        engines: Engines<EK, ER>,
        region: &metapb::Region,
    ) -> Result<SenderFsmPair<EK, ER>> {
        let meta_peer = match util::find_peer(region, store_id) {
            None => {
                return Err(box_err!(
                    "find no peer for store {} in region {:?}",
                    store_id,
                    region
                ));
            }
            Some(peer) => peer.clone(),
        };

        info!(
            "create peer";
            "region_id" => region.get_id(),
            "peer_id" => meta_peer.get_id(),
        );
        let (tx, rx) = mpsc::loose_bounded(cfg.notify_capacity);
        let (apply_router, apply_receiver) = future_channel(cfg.notify_capacity);
        Ok((
            tx,
            apply_receiver,
            Box::new(PeerFsm {
                early_apply: cfg.early_apply,
                peer: Peer::new(
                    store_id,
                    cfg,
                    sched,
                    engines,
                    region,
                    meta_peer,
                    ApplyRouter::new(apply_router),
                )?,
                tick_registry: PeerTicks::empty(),
                missing_ticks: 0,
                group_state: GroupState::Ordered,
                stopped: false,
                has_ready: false,
                mailbox: None,
                receiver: rx,
                skip_split_count: 0,
                batch_req_builder: BatchRaftCmdRequestBuilder::new(
                    cfg.raft_entry_max_size.0 as f64,
                ),
            }),
        ))
    }

    // The peer can be created from another node with raft membership changes, and we only
    // know the region_id and peer_id when creating this replicated peer, the region info
    // will be retrieved later after applying snapshot.
    pub fn replicate(
        store_id: u64,
        cfg: &Config,
        sched: Scheduler<RegionTask<EK::Snapshot>>,
        engines: Engines<EK, ER>,
        region_id: u64,
        peer: metapb::Peer,
    ) -> Result<SenderFsmPair<EK, ER>> {
        // We will remove tombstone key when apply snapshot
        info!(
            "replicate peer";
            "region_id" => region_id,
            "peer_id" => peer.get_id(),
        );

        let mut region = metapb::Region::default();
        region.set_id(region_id);

        let (tx, rx) = mpsc::loose_bounded(cfg.notify_capacity);
        let (apply_router, apply_receiver) = future_channel(cfg.notify_capacity);
        Ok((
            tx,
            apply_receiver,
            Box::new(PeerFsm {
                early_apply: cfg.early_apply,
                peer: Peer::new(
                    store_id,
                    cfg,
                    sched,
                    engines,
                    &region,
                    peer,
                    ApplyRouter::new(apply_router),
                )?,
                tick_registry: PeerTicks::empty(),
                missing_ticks: 0,
                group_state: GroupState::Ordered,
                stopped: false,
                has_ready: false,
                mailbox: None,
                receiver: rx,
                skip_split_count: 0,
                batch_req_builder: BatchRaftCmdRequestBuilder::new(
                    cfg.raft_entry_max_size.0 as f64,
                ),
            }),
        ))
    }

    #[inline]
    pub fn region_id(&self) -> u64 {
        self.peer.region().get_id()
    }

    #[inline]
    pub fn get_peer(&self) -> &Peer<EK, ER> {
        &self.peer
    }

    #[inline]
    pub fn peer_id(&self) -> u64 {
        self.peer.peer_id()
    }

    #[inline]
    pub fn stop(&mut self) {
        self.stopped = true;
    }

    pub fn set_pending_merge_state(&mut self, state: MergeState) {
        self.peer.pending_merge_state = Some(state);
    }

    pub fn schedule_applying_snapshot(&mut self) {
        self.peer.mut_store().schedule_applying_snapshot();
    }
}

impl<S> BatchRaftCmdRequestBuilder<S>
where
    S: Snapshot,
{
    fn new(raft_entry_max_size: f64) -> BatchRaftCmdRequestBuilder<S> {
        BatchRaftCmdRequestBuilder {
            raft_entry_max_size,
            request: None,
            batch_req_size: 0,
            callbacks: vec![],
            txn_extra: TxnExtra::default(),
        }
    }

    fn can_batch(&self, req: &RaftCmdRequest, req_size: u32) -> bool {
        // No batch request whose size exceed 20% of raft_entry_max_size,
        // so total size of request in batch_raft_request would not exceed
        // (40% + 20%) of raft_entry_max_size
        if req.get_requests().is_empty() || f64::from(req_size) > self.raft_entry_max_size * 0.2 {
            return false;
        }
        for r in req.get_requests() {
            match r.get_cmd_type() {
                CmdType::Delete | CmdType::Put => (),
                _ => {
                    return false;
                }
            }
        }

        if let Some(batch_req) = self.request.as_ref() {
            if batch_req.get_header() != req.get_header() {
                return false;
            }
        }
        true
    }

    fn add(&mut self, cmd: RaftCommand<S>, req_size: u32) {
        let req_num = cmd.request.get_requests().len();
        let RaftCommand {
            mut request,
            callback,
            mut txn_extra,
            ..
        } = cmd;
        if let Some(batch_req) = self.request.as_mut() {
            let requests: Vec<_> = request.take_requests().into();
            for q in requests {
                batch_req.mut_requests().push(q);
            }
        } else {
            self.request = Some(request);
        };
        self.callbacks.push((callback, req_num));
        self.batch_req_size += req_size;
        self.txn_extra.extend(&mut txn_extra);
    }

    fn should_finish(&self) -> bool {
        if let Some(batch_req) = self.request.as_ref() {
            // Limit the size of batch request so that it will not exceed raft_entry_max_size after
            // adding header.
            if f64::from(self.batch_req_size) > self.raft_entry_max_size * 0.4 {
                return true;
            }
            if batch_req.get_requests().len() > RocksEngine::WRITE_BATCH_MAX_KEYS {
                return true;
            }
        }
        false
    }

    fn build(&mut self, metric: &mut RaftProposeMetrics) -> Option<RaftCommand<S>> {
        if let Some(req) = self.request.take() {
            self.batch_req_size = 0;
            if self.callbacks.len() == 1 {
                let (cb, _) = self.callbacks.pop().unwrap();
                return Some(RaftCommand::with_txn_extra(
                    req,
                    cb,
                    std::mem::take(&mut self.txn_extra),
                ));
            }
            metric.batch += self.callbacks.len() - 1;
            let cbs = std::mem::replace(&mut self.callbacks, vec![]);
            let cb = Callback::Write(Box::new(move |resp| {
                let mut last_index = 0;
                let has_error = resp.response.get_header().has_error();
                for (cb, req_num) in cbs {
                    let next_index = last_index + req_num;
                    let mut cmd_resp = RaftCmdResponse::default();
                    cmd_resp.set_header(resp.response.get_header().clone());
                    if !has_error {
                        cmd_resp.set_responses(
                            resp.response.get_responses()[last_index..next_index].into(),
                        );
                    }
                    cb.invoke_with_response(cmd_resp);
                    last_index = next_index;
                }
            }));
            return Some(RaftCommand::with_txn_extra(
                req,
                cb,
                std::mem::take(&mut self.txn_extra),
            ));
        }
        None
    }
}

impl<EK, ER> Fsm for PeerFsm<EK, ER>
where
    EK: KvEngine,
    ER: RaftEngine,
{
    type Message = PeerMsg<EK>;

    #[inline]
    fn is_stopped(&self) -> bool {
        self.stopped
    }

    /// Set a mailbox to Fsm, which should be used to send message to itself.
    #[inline]
    fn set_mailbox(&mut self, mailbox: Cow<'_, BasicMailbox<Self>>)
    where
        Self: Sized,
    {
        self.mailbox = Some(mailbox.into_owned());
    }

    /// Take the mailbox from Fsm. Implementation should ensure there will be
    /// no reference to mailbox after calling this method.
    #[inline]
    fn take_mailbox(&mut self) -> Option<BasicMailbox<Self>>
    where
        Self: Sized,
    {
        self.mailbox.take()
    }
}

pub struct PeerFsmDelegate<'a, EK, ER, T: 'static, C: 'static>
where
    EK: KvEngine,
    ER: RaftEngine,
{
    fsm: &'a mut PeerFsm<EK, ER>,
    ctx: &'a mut PollContext<EK, ER, T, C>,
}

impl<'a, EK, ER, T: Transport, C: PdClient> PeerFsmDelegate<'a, EK, ER, T, C>
where
    EK: KvEngine,
    ER: RaftEngine,
{
    pub fn new(
        fsm: &'a mut PeerFsm<EK, ER>,
        ctx: &'a mut PollContext<EK, ER, T, C>,
    ) -> PeerFsmDelegate<'a, EK, ER, T, C> {
        PeerFsmDelegate { fsm, ctx }
    }

    pub fn handle_msgs(&mut self, msgs: &mut Vec<PeerMsg<EK>>) {
        for m in msgs.drain(..) {
            match m {
                PeerMsg::RaftMessage(msg) => {
                    if let Err(e) = self.on_raft_message(msg) {
                        error!(
                            "handle raft message err";
                            "region_id" => self.fsm.region_id(),
                            "peer_id" => self.fsm.peer_id(),
                            "err" => %e,
                            "error_code" => %e.error_code(),
                        );
                    }
                }
                PeerMsg::RaftCommand(cmd) => {
                    self.ctx
                        .raft_metrics
                        .propose
                        .request_wait_time
                        .observe(duration_to_sec(cmd.send_time.elapsed()) as f64);
                    let req_size = cmd.request.compute_size();
                    if self.fsm.batch_req_builder.can_batch(&cmd.request, req_size) {
                        self.fsm.batch_req_builder.add(cmd, req_size);
                        if self.fsm.batch_req_builder.should_finish() {
                            self.propose_batch_raft_command();
                        }
                    } else {
                        self.propose_batch_raft_command();
                        self.propose_raft_command(cmd.request, cmd.callback, cmd.txn_extra)
                    }
                }
                PeerMsg::Tick(tick) => self.on_tick(tick),
                PeerMsg::ApplyRes { res } => {
                    self.on_apply_res(res);
                }
                PeerMsg::SignificantMsg(msg) => self.on_significant_msg(msg),
                PeerMsg::CasualMessage(msg) => self.on_casual_msg(msg),
                PeerMsg::Start => self.start(),
                PeerMsg::HeartbeatPd => {
                    if self.fsm.peer.is_leader() {
                        self.register_pd_heartbeat_tick()
                    }
                }
                PeerMsg::Noop => {}
                PeerMsg::UpdateReplicationMode => self.on_update_replication_mode(),
            }
        }
        // Propose batch request which may be still waiting for more raft-command
        self.propose_batch_raft_command();
    }

    fn propose_batch_raft_command(&mut self) {
        if let Some(cmd) = self
            .fsm
            .batch_req_builder
            .build(&mut self.ctx.raft_metrics.propose)
        {
            self.propose_raft_command(cmd.request, cmd.callback, cmd.txn_extra)
        }
    }

    fn on_update_replication_mode(&mut self) {
        self.fsm
            .peer
            .switch_replication_mode(&self.ctx.global_replication_state);
        if self.fsm.peer.is_leader() {
            self.reset_raft_tick(GroupState::Ordered);
            self.register_pd_heartbeat_tick();
        }
    }

    fn on_casual_msg(&mut self, msg: CasualMessage<EK>) {
        match msg {
            CasualMessage::SplitRegion {
                region_epoch,
                split_keys,
                callback,
            } => {
                info!(
                    "on split";
                    "region_id" => self.fsm.region_id(),
                    "peer_id" => self.fsm.peer_id(),
                    "split_keys" => %KeysInfoFormatter(split_keys.iter()),
                );
                self.on_prepare_split_region(region_epoch, split_keys, callback);
            }
            CasualMessage::ComputeHashResult { index, hash } => {
                self.on_hash_computed(index, hash);
            }
            CasualMessage::RegionApproximateSize { size } => {
                self.on_approximate_region_size(size);
            }
            CasualMessage::RegionApproximateKeys { keys } => {
                self.on_approximate_region_keys(keys);
            }
            CasualMessage::CompactionDeclinedBytes { bytes } => {
                self.on_compaction_declined_bytes(bytes);
            }
            CasualMessage::HalfSplitRegion {
                region_epoch,
                policy,
            } => {
                self.on_schedule_half_split_region(&region_epoch, policy);
            }
            CasualMessage::GcSnap { snaps } => {
                self.on_gc_snap(snaps);
            }
            CasualMessage::ClearRegionSize => {
                self.on_clear_region_size();
            }
            CasualMessage::RegionOverlapped => {
                debug!("start ticking for overlapped"; "region_id" => self.region_id(), "peer_id" => self.fsm.peer_id());
                // Maybe do some safe check first?
                self.fsm.group_state = GroupState::Chaos;
                self.register_raft_base_tick();

                if is_learner(&self.fsm.peer.peer) {
                    // FIXME: should use `bcast_check_stale_peer_message` instead.
                    // Sending a new enum type msg to a old tikv may cause panic during rolling update
                    // we should change the protobuf behavior and check if properly handled in all place
                    self.fsm.peer.bcast_wake_up_message(&mut self.ctx);
                }
            }
            CasualMessage::SnapshotGenerated => {
                // Resume snapshot handling again to avoid waiting another heartbeat.
                self.fsm.peer.ping();
                self.fsm.has_ready = true;
            }
            CasualMessage::AccessPeer(cb) => cb(&mut self.fsm.peer as &mut dyn AbstractPeer),
        }
    }

    fn on_tick(&mut self, tick: PeerTicks) {
        if self.fsm.stopped {
            return;
        }
        trace!(
            "tick";
            "tick" => ?tick,
            "peer_id" => self.fsm.peer_id(),
            "region_id" => self.region_id(),
        );
        self.fsm.tick_registry.remove(tick);
        match tick {
            PeerTicks::RAFT => self.on_raft_base_tick(),
            PeerTicks::RAFT_LOG_GC => self.on_raft_gc_log_tick(),
            PeerTicks::PD_HEARTBEAT => self.on_pd_heartbeat_tick(),
            PeerTicks::SPLIT_REGION_CHECK => self.on_split_region_check_tick(),
            PeerTicks::CHECK_MERGE => self.on_check_merge(),
            PeerTicks::CHECK_PEER_STALE_STATE => self.on_check_peer_stale_state_tick(),
            _ => unreachable!(),
        }
    }

    fn start(&mut self) {
        self.register_raft_base_tick();
        self.register_raft_gc_log_tick();
        self.register_pd_heartbeat_tick();
        self.register_split_region_check_tick();
        self.register_check_peer_stale_state_tick();
        self.on_check_merge();
        // Apply committed entries more quickly.
        if self.fsm.peer.raft_group.store().committed_index()
            > self.fsm.peer.raft_group.store().applied_index()
        {
            self.fsm.has_ready = true;
        }
    }

    fn on_gc_snap(&mut self, snaps: Vec<(SnapKey, bool)>) {
        let s = self.fsm.peer.get_store();
        let compacted_idx = s.truncated_index();
        let compacted_term = s.truncated_term();
        let is_applying_snap = s.is_applying_snapshot();
        for (key, is_sending) in snaps {
            if is_sending {
                let s = match self.ctx.snap_mgr.get_snapshot_for_sending(&key) {
                    Ok(s) => s,
                    Err(e) => {
                        error!(
                            "failed to load snapshot";
                            "region_id" => self.fsm.region_id(),
                            "peer_id" => self.fsm.peer_id(),
                            "snapshot" => ?key,
                            "err" => %e,
                            "error_code" => %e.error_code(),
                        );
                        continue;
                    }
                };
                if key.term < compacted_term || key.idx < compacted_idx {
                    info!(
                        "deleting compacted snap file";
                        "region_id" => self.fsm.region_id(),
                        "peer_id" => self.fsm.peer_id(),
                        "snap_file" => %key,
                    );
                    self.ctx.snap_mgr.delete_snapshot(&key, s.as_ref(), false);
                } else if let Ok(meta) = s.meta() {
                    let modified = match meta.modified() {
                        Ok(m) => m,
                        Err(e) => {
                            error!(
                                "failed to load snapshot";
                                "region_id" => self.fsm.region_id(),
                                "peer_id" => self.fsm.peer_id(),
                                "snapshot" => ?key,
                                "err" => %e,
                            );
                            continue;
                        }
                    };
                    if let Ok(elapsed) = modified.elapsed() {
                        if elapsed > self.ctx.cfg.snap_gc_timeout.0 {
                            info!(
                                "deleting expired snap file";
                                "region_id" => self.fsm.region_id(),
                                "peer_id" => self.fsm.peer_id(),
                                "snap_file" => %key,
                            );
                            self.ctx.snap_mgr.delete_snapshot(&key, s.as_ref(), false);
                        }
                    }
                }
            } else if key.term <= compacted_term
                && (key.idx < compacted_idx || key.idx == compacted_idx && !is_applying_snap)
            {
                info!(
                    "deleting applied snap file";
                    "region_id" => self.fsm.region_id(),
                    "peer_id" => self.fsm.peer_id(),
                    "snap_file" => %key,
                );
                let a = match self.ctx.snap_mgr.get_snapshot_for_applying(&key) {
                    Ok(a) => a,
                    Err(e) => {
                        error!(
                            "failed to load snapshot";
                            "region_id" => self.fsm.region_id(),
                            "peer_id" => self.fsm.peer_id(),
                            "snap_file" => %key,
                            "err" => %e,
                            "error_code" => %e.error_code(),
                        );
                        continue;
                    }
                };
                self.ctx.snap_mgr.delete_snapshot(&key, a.as_ref(), false);
            }
        }
    }

    fn on_clear_region_size(&mut self) {
        self.fsm.peer.approximate_size = None;
        self.fsm.peer.approximate_keys = None;
        self.register_split_region_check_tick();
    }

    fn on_capture_change(
        &mut self,
        cmd: ChangeCmd,
        region_epoch: RegionEpoch,
        cb: Callback<EK::Snapshot>,
    ) {
        fail_point!("raft_on_capture_change");
        let region_id = self.region_id();
        let msg =
            new_read_index_request(region_id, region_epoch.clone(), self.fsm.peer.peer.clone());
        let mut apply_router = self.fsm.peer.apply_router.clone();
        self.propose_raft_command(
            msg,
            Callback::Read(Box::new(move |resp| {
                // Return the error
                if resp.response.get_header().has_error() {
                    cb.invoke_read(resp);
                    return;
                }
                apply_router.schedule(ApplyTask::Change {
                    cmd,
                    region_epoch,
                    cb,
                });
            })),
            TxnExtra::default(),
        );
    }

    fn on_significant_msg(&mut self, msg: SignificantMsg<EK::Snapshot>) {
        match msg {
            SignificantMsg::SnapshotStatus {
                to_peer_id, status, ..
            } => {
                // Report snapshot status to the corresponding peer.
                self.report_snapshot_status(to_peer_id, status);
            }
            SignificantMsg::Unreachable { to_peer_id, .. } => {
                if self.fsm.peer.is_leader() {
                    self.fsm.peer.raft_group.report_unreachable(to_peer_id);
                } else if to_peer_id == self.fsm.peer.leader_id() {
                    self.fsm.group_state = GroupState::Chaos;
                    self.register_raft_base_tick();
                }
            }
            SignificantMsg::StoreUnreachable { store_id } => {
                if let Some(peer_id) = util::find_peer(self.region(), store_id).map(|p| p.get_id())
                {
                    if self.fsm.peer.is_leader() {
                        self.fsm.peer.raft_group.report_unreachable(peer_id);
                    } else if peer_id == self.fsm.peer.leader_id() {
                        self.fsm.group_state = GroupState::Chaos;
                        self.register_raft_base_tick();
                    }
                }
            }
            SignificantMsg::MergeResult {
                target_region_id,
                target,
                result,
            } => {
                self.on_merge_result(target_region_id, target, result);
            }
            SignificantMsg::CatchUpLogs(catch_up_logs) => {
                self.on_catch_up_logs_for_merge(catch_up_logs);
            }
            SignificantMsg::StoreResolved { store_id, group_id } => {
                let state = self.ctx.global_replication_state.lock().unwrap();
                if state.status().get_mode() != ReplicationMode::DrAutoSync {
                    return;
                }
                if state.status().get_dr_auto_sync().get_state() == DrAutoSyncState::Async {
                    return;
                }
                drop(state);
                self.fsm
                    .peer
                    .raft_group
                    .raft
                    .assign_commit_groups(&[(store_id, group_id)]);
            }
            SignificantMsg::CaptureChange {
                cmd,
                region_epoch,
                callback,
            } => self.on_capture_change(cmd, region_epoch, callback),
            SignificantMsg::LeaderCallback(cb) => {
                self.on_leader_callback(cb);
            }
        }
    }

    fn report_snapshot_status(&mut self, to_peer_id: u64, status: SnapshotStatus) {
        let to_peer = match self.fsm.peer.get_peer_from_cache(to_peer_id) {
            Some(peer) => peer,
            None => {
                // If to_peer is gone, ignore this snapshot status
                warn!(
                    "peer not found, ignore snapshot status";
                    "region_id" => self.region_id(),
                    "peer_id" => self.fsm.peer_id(),
                    "to_peer_id" => to_peer_id,
                    "status" => ?status,
                );
                return;
            }
        };
        info!(
            "report snapshot status";
            "region_id" => self.fsm.region_id(),
            "peer_id" => self.fsm.peer_id(),
            "to" => ?to_peer,
            "status" => ?status,
        );
        self.fsm.peer.raft_group.report_snapshot(to_peer_id, status)
    }

    fn on_leader_callback(&mut self, cb: Callback<EK::Snapshot>) {
        let msg = new_read_index_request(
            self.region_id(),
            self.region().get_region_epoch().clone(),
            self.fsm.peer.peer.clone(),
        );
        self.propose_raft_command(msg, cb, TxnExtra::default());
    }

    fn on_role_changed(&mut self, ready: &Ready) {
        // Update leader lease when the Raft state changes.
        if let Some(ss) = ready.ss() {
            if StateRole::Leader == ss.raft_state {
                self.fsm.missing_ticks = 0;
                self.register_split_region_check_tick();
                self.fsm.peer.heartbeat_pd(&self.ctx);
                self.register_pd_heartbeat_tick();
            }
        }
    }

    pub fn collect_ready(&mut self) {
        let has_ready = self.fsm.has_ready;
        self.fsm.has_ready = false;
        if !has_ready || self.fsm.stopped {
            return;
        }
        self.ctx.pending_count += 1;
        self.ctx.has_ready = true;
        let res = self.fsm.peer.handle_raft_ready_append(self.ctx);
        if let Some(r) = res {
            self.on_role_changed(&r.0);
            if !r.0.entries().is_empty() {
                self.register_raft_gc_log_tick();
                self.register_split_region_check_tick();
            }
            self.ctx.ready_res.push(r);
        }
    }

    #[inline]
    pub fn handle_raft_ready_apply(&mut self, ready: &mut Ready, invoke_ctx: &InvokeContext) {
        self.fsm.early_apply = ready
            .committed_entries
            .as_ref()
            .and_then(|e| e.last())
            .map_or(false, |e| {
                self.fsm.peer.can_early_apply(e.get_term(), e.get_index())
            });
        if !self.fsm.early_apply {
            return;
        }
        self.fsm
            .peer
            .handle_raft_ready_apply(self.ctx, ready, invoke_ctx);
    }

    pub fn post_raft_ready_append(&mut self, mut ready: Ready, invoke_ctx: InvokeContext) {
        let is_merging = self.fsm.peer.pending_merge_state.is_some();
        if !self.fsm.early_apply {
            self.fsm
                .peer
                .handle_raft_ready_apply(self.ctx, &mut ready, &invoke_ctx);
        }
        let res = self
            .fsm
            .peer
            .post_raft_ready_append(self.ctx, &mut ready, invoke_ctx);
        self.fsm.peer.handle_raft_ready_advance(ready);
        let mut has_snapshot = false;
        if let Some(apply_res) = res {
            self.on_ready_apply_snapshot(apply_res);
            has_snapshot = true;
            self.register_raft_base_tick();
        }
        if self.fsm.peer.leader_unreachable {
            self.fsm.group_state = GroupState::Chaos;
            self.register_raft_base_tick();
            self.fsm.peer.leader_unreachable = false;
        }
        if is_merging && has_snapshot {
            // After applying a snapshot, merge is rollbacked implicitly.
            self.on_ready_rollback_merge(0, None);
        }
    }

    #[inline]
    fn region_id(&self) -> u64 {
        self.fsm.peer.region().get_id()
    }

    #[inline]
    fn region(&self) -> &Region {
        self.fsm.peer.region()
    }

    #[inline]
    fn store_id(&self) -> u64 {
        self.fsm.peer.peer.get_store_id()
    }

    #[inline]
    fn schedule_tick(&mut self, tick: PeerTicks, timeout: Duration) {
        if self.fsm.tick_registry.contains(tick) {
            return;
        }
        if is_zero_duration(&timeout) {
            return;
        }
        trace!(
            "schedule tick";
            "tick" => ?tick,
            "timeout" => ?timeout,
            "region_id" => self.region_id(),
            "peer_id" => self.fsm.peer_id(),
        );
        self.fsm.tick_registry.insert(tick);

        let region_id = self.region_id();
        let mb = match self.ctx.router.mailbox(region_id) {
            Some(mb) => mb,
            None => {
                self.fsm.tick_registry.remove(tick);
                error!(
                    "failed to get mailbox";
                    "region_id" => self.fsm.region_id(),
                    "peer_id" => self.fsm.peer_id(),
                    "tick" => ?tick,
                );
                return;
            }
        };
        let peer_id = self.fsm.peer.peer_id();
        let f = self
            .ctx
            .timer
            .delay(timeout)
            .map(move |_| {
                fail_point!(
                    "on_raft_log_gc_tick_1",
                    peer_id == 1 && tick == PeerTicks::RAFT_LOG_GC,
                    |_| unreachable!()
                );
                // This can happen only when the peer is about to be destroyed
                // or the node is shutting down. So it's OK to not to clean up
                // registry.
                if let Err(e) = mb.force_send(PeerMsg::Tick(tick)) {
                    debug!(
                        "failed to schedule peer tick";
                        "region_id" => region_id,
                        "peer_id" => peer_id,
                        "tick" => ?tick,
                        "err" => %e,
                    );
                }
            })
            .map_err(move |e| {
                panic!(
                    "[region {}] {} tick {:?} is lost due to timeout error: {:?}",
                    region_id, peer_id, tick, e
                );
            });
        self.ctx.future_poller.spawn(f).unwrap();
    }

    fn register_raft_base_tick(&mut self) {
        // If we register raft base tick failed, the whole raft can't run correctly,
        // TODO: shutdown the store?
        self.schedule_tick(PeerTicks::RAFT, self.ctx.cfg.raft_base_tick_interval.0)
    }

    fn on_raft_base_tick(&mut self) {
        if self.fsm.peer.pending_remove {
            self.fsm.peer.mut_store().flush_cache_metrics();
            return;
        }
        // When having pending snapshot, if election timeout is met, it can't pass
        // the pending conf change check because first index has been updated to
        // a value that is larger than last index.
        if self.fsm.peer.is_applying_snapshot() || self.fsm.peer.has_pending_snapshot() {
            // need to check if snapshot is applied.
            self.fsm.has_ready = true;
            self.fsm.missing_ticks = 0;
            self.register_raft_base_tick();
            return;
        }

        self.fsm.peer.retry_pending_reads(&self.ctx.cfg);

        let mut res = None;
        if self.ctx.cfg.hibernate_regions {
            if self.fsm.group_state == GroupState::Idle {
                // missing_ticks should be less than election timeout ticks otherwise
                // follower may tick more than an election timeout in chaos state.
                // Before stopping tick, `missing_tick` should be `raft_election_timeout_ticks` - 2
                // - `raft_heartbeat_ticks` (default 10 - 2 - 2 = 6)
                // and the follwer's `election_elapsed` in raft-rs is 1.
                // After the group state becomes Chaos, the next tick will call `raft_group.tick`
                // `missing_tick` + 1 times(default 7).
                // Then the follower's `election_elapsed` will be 1 + `missing_tick` + 1
                // (default 1 + 6 + 1 = 8) which is less than the min election timeout.
                // The reason is that we don't want let all followers become (pre)candidate if one
                // follower may receive a request, then becomes (pre)candidate and sends (pre)vote msg
                // to others. As long as the leader can wake up and broadcast hearbeats in one `raft_heartbeat_ticks`
                // time(default 2s), no more followers will wake up and sends vote msg again.
                if self.fsm.missing_ticks + 2 + self.ctx.cfg.raft_heartbeat_ticks
                    < self.ctx.cfg.raft_election_timeout_ticks
                {
                    self.register_raft_base_tick();
                    self.fsm.missing_ticks += 1;
                }
                return;
            }
            res = Some(self.fsm.peer.check_before_tick(&self.ctx.cfg));
            if self.fsm.missing_ticks > 0 {
                for _ in 0..self.fsm.missing_ticks {
                    if self.fsm.peer.raft_group.tick() {
                        self.fsm.has_ready = true;
                    }
                }
                self.fsm.missing_ticks = 0;
            }
        }
        if self.fsm.peer.raft_group.tick() {
            self.fsm.has_ready = true;
        }

        self.fsm.peer.mut_store().flush_cache_metrics();

        // Keep ticking if there are still pending read requests or this node is within hibernate timeout.
        if res.is_none() /* hibernate_region is false */ ||
            (self.fsm.peer.is_leader() && !self.ctx.is_hibernate_timeout()) ||
            !self.fsm.peer.check_after_tick(self.fsm.group_state, res.unwrap())
        {
            self.register_raft_base_tick();
            return;
        }

        debug!("stop ticking"; "region_id" => self.region_id(), "peer_id" => self.fsm.peer_id(), "res" => ?res);
        self.fsm.group_state = GroupState::Idle;
        // Followers will stop ticking at L789. Keep ticking for followers
        // to allow it to campaign quickly when abnormal situation is detected.
        if !self.fsm.peer.is_leader() {
            self.register_raft_base_tick();
        } else {
            self.register_pd_heartbeat_tick();
        }
    }

    fn on_apply_res(&mut self, res: ApplyTaskRes<EK::Snapshot>) {
        fail_point!("on_apply_res", |_| {});
        match res {
            ApplyTaskRes::Apply(mut res) => {
                debug!(
                    "async apply finish";
                    "region_id" => self.region_id(),
                    "peer_id" => self.fsm.peer_id(),
                    "res" => ?res,
                );
                self.on_ready_result(&mut res.exec_res, &res.metrics);
                if self.fsm.stopped {
                    return;
                }
                self.fsm.has_ready |= self.fsm.peer.post_apply(
                    self.ctx,
                    res.apply_state,
                    res.applied_index_term,
                    &res.metrics,
                );
                // After applying, several metrics are updated, report it to pd to
                // get fair schedule.
                self.register_pd_heartbeat_tick();
            }
            ApplyTaskRes::Destroy {
                region_id,
                peer_id,
                merge_from_snapshot,
            } => {
                assert_eq!(peer_id, self.fsm.peer.peer_id());
                if !merge_from_snapshot {
                    self.destroy_peer(false);
                } else {
                    // Wait for its target peer to apply snapshot and then send `MergeResult` back
                    // to destroy itself
                    let mut meta = self.ctx.store_meta.lock().unwrap();
                    // The `need_atomic` flag must be true
                    assert!(*meta.destroyed_region_for_snap.get(&region_id).unwrap());

                    let target_region_id = *meta.targets_map.get(&region_id).unwrap();
                    let is_ready = meta
                        .atomic_snap_regions
                        .get_mut(&target_region_id)
                        .unwrap()
                        .get_mut(&region_id)
                        .unwrap();
                    *is_ready = true;
                }
            }
        }
    }

    fn on_raft_message(&mut self, mut msg: RaftMessage) -> Result<()> {
        debug!(
            "handle raft message";
            "region_id" => self.region_id(),
            "peer_id" => self.fsm.peer_id(),
            "message_type" => ?msg.get_message().get_msg_type(),
            "from_peer_id" => msg.get_from_peer().get_id(),
            "to_peer_id" => msg.get_to_peer().get_id(),
        );

        if !self.validate_raft_msg(&msg) {
            return Ok(());
        }
        if self.fsm.peer.pending_remove || self.fsm.stopped {
            return Ok(());
        }

        if msg.get_is_tombstone() {
            // we receive a message tells us to remove ourself.
            self.handle_gc_peer_msg(&msg);
            return Ok(());
        }

        if msg.has_merge_target() {
            fail_point!("on_has_merge_target", |_| Ok(()));
            if self.need_gc_merge(&msg)? {
                self.on_stale_merge(msg.get_merge_target().get_id());
            }
            return Ok(());
        }

        if self.check_msg(&msg) {
            return Ok(());
        }

        if msg.has_extra_msg() {
            self.on_extra_message(msg);
            return Ok(());
        }

        let is_snapshot = msg.get_message().has_snapshot();
        let regions_to_destroy = match self.check_snapshot(&msg)? {
            Either::Left(key) => {
                // If the snapshot file is not used again, then it's OK to
                // delete them here. If the snapshot file will be reused when
                // receiving, then it will fail to pass the check again, so
                // missing snapshot files should not be noticed.
                let s = self.ctx.snap_mgr.get_snapshot_for_applying(&key)?;
                self.ctx.snap_mgr.delete_snapshot(&key, s.as_ref(), false);
                return Ok(());
            }
            Either::Right(v) => v,
        };

        if !self.check_request_snapshot(&msg) {
            return Ok(());
        }

        if util::is_vote_msg(&msg.get_message())
            || msg.get_message().get_msg_type() == MessageType::MsgTimeoutNow
        {
            if self.fsm.group_state != GroupState::Chaos {
                self.fsm.group_state = GroupState::Chaos;
                self.register_raft_base_tick();
            }
        } else if msg.get_from_peer().get_id() == self.fsm.peer.leader_id() {
            self.reset_raft_tick(GroupState::Ordered);
        }

        let from_peer_id = msg.get_from_peer().get_id();
        self.fsm.peer.insert_peer_cache(msg.take_from_peer());

        let result = self.fsm.peer.step(self.ctx, msg.take_message());

        if is_snapshot {
            if !self.fsm.peer.has_pending_snapshot() {
                // This snapshot is rejected by raft-rs.
                let mut meta = self.ctx.store_meta.lock().unwrap();
                meta.pending_snapshot_regions
                    .retain(|r| self.fsm.region_id() != r.get_id());
            } else {
                // This snapshot may be accepted by raft-rs.
                // If it's rejected by raft-rs, the snapshot region in `pending_snapshot_regions`
                // will be removed together with the latest snapshot region after applying that snapshot.
                // But if `regions_to_destroy` is not empty, the pending snapshot must be this msg's snapshot
                // because this kind of snapshot is exclusive.
                self.destroy_regions_for_snapshot(regions_to_destroy);
            }
        }

        if result.is_err() {
            return result;
        }

        if self.fsm.peer.any_new_peer_catch_up(from_peer_id) {
            self.fsm.peer.heartbeat_pd(self.ctx);
            self.fsm.peer.should_wake_up = true;
        }

        if self.fsm.peer.should_wake_up {
            self.reset_raft_tick(GroupState::Ordered);
        }

        self.fsm.has_ready = true;
        Ok(())
    }

    fn on_extra_message(&mut self, mut msg: RaftMessage) {
        match msg.get_extra_msg().get_type() {
            ExtraMessageType::MsgRegionWakeUp | ExtraMessageType::MsgCheckStalePeer => {
                if self.fsm.group_state == GroupState::Idle {
                    self.reset_raft_tick(GroupState::Ordered);
                }
            }
            ExtraMessageType::MsgWantRollbackMerge => {
                self.fsm.peer.maybe_add_want_rollback_merge_peer(
                    msg.get_from_peer().get_id(),
                    msg.get_extra_msg(),
                );
            }
            ExtraMessageType::MsgCheckStalePeerResponse => {
                self.fsm.peer.on_check_stale_peer_response(
                    msg.get_region_epoch().get_conf_ver(),
                    msg.mut_extra_msg().take_check_peers().into(),
                );
            }
        }
    }

    fn reset_raft_tick(&mut self, state: GroupState) {
        self.fsm.group_state = state;
        self.fsm.missing_ticks = 0;
        self.fsm.peer.should_wake_up = false;
        self.register_raft_base_tick();
    }

    // return false means the message is invalid, and can be ignored.
    fn validate_raft_msg(&mut self, msg: &RaftMessage) -> bool {
        let region_id = msg.get_region_id();
        let to = msg.get_to_peer();

        if to.get_store_id() != self.store_id() {
            warn!(
                "store not match, ignore it";
                "region_id" => region_id,
                "to_store_id" => to.get_store_id(),
                "my_store_id" => self.store_id(),
            );
            self.ctx.raft_metrics.message_dropped.mismatch_store_id += 1;
            return false;
        }

        if !msg.has_region_epoch() {
            error!(
                "missing epoch in raft message, ignore it";
                "region_id" => region_id,
            );
            self.ctx.raft_metrics.message_dropped.mismatch_region_epoch += 1;
            return false;
        }

        true
    }

    /// Checks if the message is sent to the correct peer.
    ///
    /// Returns true means that the message can be dropped silently.
    fn check_msg(&mut self, msg: &RaftMessage) -> bool {
        let from_epoch = msg.get_region_epoch();
        let from_store_id = msg.get_from_peer().get_store_id();

        // Let's consider following cases with three nodes [1, 2, 3] and 1 is leader:
        // a. 1 removes 2, 2 may still send MsgAppendResponse to 1.
        //  We should ignore this stale message and let 2 remove itself after
        //  applying the ConfChange log.
        // b. 2 is isolated, 1 removes 2. When 2 rejoins the cluster, 2 will
        //  send stale MsgRequestVote to 1 and 3, at this time, we should tell 2 to gc itself.
        // c. 2 is isolated but can communicate with 3. 1 removes 3.
        //  2 will send stale MsgRequestVote to 3, 3 should ignore this message.
        // d. 2 is isolated but can communicate with 3. 1 removes 2, then adds 4, remove 3.
        //  2 will send stale MsgRequestVote to 3, 3 should tell 2 to gc itself.
        // e. 2 is isolated. 1 adds 4, 5, 6, removes 3, 1. Now assume 4 is leader.
        //  After 2 rejoins the cluster, 2 may send stale MsgRequestVote to 1 and 3,
        //  1 and 3 will ignore this message. Later 4 will send messages to 2 and 2 will
        //  rejoin the raft group again.
        // f. 2 is isolated. 1 adds 4, 5, 6, removes 3, 1. Now assume 4 is leader, and 4 removes 2.
        //  unlike case e, 2 will be stale forever.
        // TODO: for case f, if 2 is stale for a long time, 2 will communicate with pd and pd will
        // tell 2 is stale, so 2 can remove itself.
        if util::is_epoch_stale(from_epoch, self.fsm.peer.region().get_region_epoch())
            && util::find_peer(self.fsm.peer.region(), from_store_id).is_none()
        {
            let mut need_gc_msg = util::is_vote_msg(msg.get_message());
            if msg.has_extra_msg() {
                // A learner can't vote so it sends the check-stale-peer msg to others to find out whether
                // it is removed due to conf change or merge.
                need_gc_msg |=
                    msg.get_extra_msg().get_type() == ExtraMessageType::MsgCheckStalePeer;
                // For backward compatibility
                need_gc_msg |= msg.get_extra_msg().get_type() == ExtraMessageType::MsgRegionWakeUp;
            }
            // The message is stale and not in current region.
            self.ctx.handle_stale_msg(
                msg,
                self.fsm.peer.region().get_region_epoch().clone(),
                need_gc_msg,
                None,
            );
            return true;
        }

        let target = msg.get_to_peer();
        match target.get_id().cmp(&self.fsm.peer.peer_id()) {
            cmp::Ordering::Less => {
                info!(
                    "target peer id is smaller, msg maybe stale";
                    "region_id" => self.fsm.region_id(),
                    "peer_id" => self.fsm.peer_id(),
                    "target_peer" => ?target,
                );
                self.ctx.raft_metrics.message_dropped.stale_msg += 1;
                true
            }
            cmp::Ordering::Greater => {
                match self.fsm.peer.maybe_destroy(&self.ctx) {
                    Some(job) => {
                        info!(
                            "target peer id is larger, destroying self";
                            "region_id" => self.fsm.region_id(),
                            "peer_id" => self.fsm.peer_id(),
                            "target_peer" => ?target,
                        );
                        if self.handle_destroy_peer(job) {
                            if let Err(e) = self
                                .ctx
                                .router
                                .send_control(StoreMsg::RaftMessage(msg.clone()))
                            {
                                info!(
                                    "failed to send back store message, are we shutting down?";
                                    "region_id" => self.fsm.region_id(),
                                    "peer_id" => self.fsm.peer_id(),
                                    "err" => %e,
                                );
                            }
                        }
                    }
                    None => self.ctx.raft_metrics.message_dropped.applying_snap += 1,
                }
                true
            }
            cmp::Ordering::Equal => false,
        }
    }

    /// Check if it's necessary to gc the source merge peer.
    ///
    /// If the target merge peer won't be created on this store,
    /// then it's appropriate to destroy it immediately.
    fn need_gc_merge(&mut self, msg: &RaftMessage) -> Result<bool> {
        let merge_target = msg.get_merge_target();
        let target_region_id = merge_target.get_id();
        debug!(
            "receive merge target";
            "region_id" => self.fsm.region_id(),
            "peer_id" => self.fsm.peer_id(),
            "merge_target" => ?merge_target,
        );

        // When receiving message that has a merge target, it indicates that the source peer on this
        // store is stale, the peers on other stores are already merged. The epoch in merge target
        // is the state of target peer at the time when source peer is merged. So here we record the
        // merge target epoch version to let the target peer on this store to decide whether to
        // destroy the source peer.
        let mut meta = self.ctx.store_meta.lock().unwrap();
        meta.targets_map.insert(self.region_id(), target_region_id);
        let v = meta
            .pending_merge_targets
            .entry(target_region_id)
            .or_default();
        let mut no_range_merge_target = merge_target.clone();
        no_range_merge_target.clear_start_key();
        no_range_merge_target.clear_end_key();
        if let Some(pre_merge_target) = v.insert(self.region_id(), no_range_merge_target) {
            // Merge target epoch records the version of target region when source region is merged.
            // So it must be same no matter when receiving merge target.
            if pre_merge_target.get_region_epoch().get_version()
                != merge_target.get_region_epoch().get_version()
            {
                panic!(
                    "conflict merge target epoch version {:?} {:?}",
                    pre_merge_target.get_region_epoch().get_version(),
                    merge_target.get_region_epoch()
                );
            }
        }

        if let Some(r) = meta.regions.get(&target_region_id) {
            // In the case that the source peer's range isn't overlapped with target's anymore:
            //     | region 2 | region 3 | region 1 |
            //                   || merge 3 into 2
            //                   \/
            //     |       region 2      | region 1 |
            //                   || merge 1 into 2
            //                   \/
            //     |            region 2            |
            //                   || split 2 into 4
            //                   \/
            //     |        region 4       |region 2|
            // so the new target peer can't find the source peer.
            // e.g. new region 2 is overlapped with region 1
            //
            // If that, source peer still need to decide whether to destroy itself. When the target
            // peer has already moved on, source peer can destroy itself.
            if util::is_epoch_stale(merge_target.get_region_epoch(), r.get_region_epoch()) {
                return Ok(true);
            }
            return Ok(false);
        }
        drop(meta);

        // All of the target peers must exist before merging which is guaranteed by PD.
        // Now the target peer is not in region map, so if everything is ok, the merge target
        // region should be staler than the local target region
        if self.is_merge_target_region_stale(merge_target)? {
            Ok(true)
        } else {
            if self.ctx.cfg.dev_assert {
                panic!(
                    "something is wrong, maybe PD do not ensure all target peers exist before merging"
                );
            }
            error!(
                "something is wrong, maybe PD do not ensure all target peers exist before merging"
            );
            Ok(false)
        }
    }

    fn handle_gc_peer_msg(&mut self, msg: &RaftMessage) {
        let from_epoch = msg.get_region_epoch();
        if !util::is_epoch_stale(self.fsm.peer.region().get_region_epoch(), from_epoch) {
            return;
        }

        if self.fsm.peer.peer != *msg.get_to_peer() {
            info!(
                "receive stale gc message, ignore.";
                "region_id" => self.fsm.region_id(),
                "peer_id" => self.fsm.peer_id(),
            );
            self.ctx.raft_metrics.message_dropped.stale_msg += 1;
            return;
        }
        // TODO: ask pd to guarantee we are stale now.
        info!(
            "receives gc message, trying to remove";
            "region_id" => self.fsm.region_id(),
            "peer_id" => self.fsm.peer_id(),
            "to_peer" => ?msg.get_to_peer(),
        );
        match self.fsm.peer.maybe_destroy(&self.ctx) {
            None => self.ctx.raft_metrics.message_dropped.applying_snap += 1,
            Some(job) => {
                self.handle_destroy_peer(job);
            }
        }
    }

    // Returns `Vec<(u64, bool)>` indicated (source_region_id, merge_to_this_peer) if the `msg`
    // doesn't contain a snapshot or this snapshot doesn't conflict with any other snapshots or regions.
    // Otherwise a `SnapKey` is returned.
    fn check_snapshot(&mut self, msg: &RaftMessage) -> Result<Either<SnapKey, Vec<(u64, bool)>>> {
        if !msg.get_message().has_snapshot() {
            return Ok(Either::Right(vec![]));
        }

        let before_check_snapshot_1_2 = || {
            fail_point!(
                "before_check_snapshot_1_2",
                self.fsm.region_id() == 1 && self.fsm.peer_id() == 2,
                |_| {}
            );
        };
        before_check_snapshot_1_2();

        let region_id = msg.get_region_id();
        let snap = msg.get_message().get_snapshot();
        let key = SnapKey::from_region_snap(region_id, snap);
        let mut snap_data = RaftSnapshotData::default();
        snap_data.merge_from_bytes(snap.get_data())?;
        let snap_region = snap_data.take_region();
        let peer_id = msg.get_to_peer().get_id();
        let snap_enc_start_key = enc_start_key(&snap_region);
        let snap_enc_end_key = enc_end_key(&snap_region);

        if snap_region
            .get_peers()
            .iter()
            .all(|p| p.get_id() != peer_id)
        {
            info!(
                "snapshot doesn't contain to peer, skip";
                "region_id" => self.fsm.region_id(),
                "peer_id" => self.fsm.peer_id(),
                "snap" => ?snap_region,
                "to_peer" => ?msg.get_to_peer(),
            );
            self.ctx.raft_metrics.message_dropped.region_no_peer += 1;
            return Ok(Either::Left(key));
        }

        let mut meta = self.ctx.store_meta.lock().unwrap();
        if meta.regions[&self.region_id()] != *self.region() {
            if !self.fsm.peer.is_initialized() {
                info!(
                    "stale delegate detected, skip";
                    "region_id" => self.fsm.region_id(),
                    "peer_id" => self.fsm.peer_id(),
                );
                self.ctx.raft_metrics.message_dropped.stale_msg += 1;
                return Ok(Either::Left(key));
            } else {
                panic!(
                    "{} meta corrupted: {:?} != {:?}",
                    self.fsm.peer.tag,
                    meta.regions[&self.region_id()],
                    self.region()
                );
            }
        }

        if meta.atomic_snap_regions.contains_key(&region_id) {
            info!(
                "atomic snapshot is applying, skip";
                "region_id" => self.fsm.region_id(),
                "peer_id" => self.fsm.peer_id(),
            );
            return Ok(Either::Left(key));
        }

        for region in &meta.pending_snapshot_regions {
            if enc_start_key(region) < snap_enc_end_key &&
               enc_end_key(region) > snap_enc_start_key &&
               // Same region can overlap, we will apply the latest version of snapshot.
               region.get_id() != snap_region.get_id()
            {
                info!(
                    "pending region overlapped";
                    "region_id" => self.fsm.region_id(),
                    "peer_id" => self.fsm.peer_id(),
                    "region" => ?region,
                    "snap" => ?snap_region,
                );
                self.ctx.raft_metrics.message_dropped.region_overlap += 1;
                return Ok(Either::Left(key));
            }
        }

        let mut is_overlapped = false;
        let mut regions_to_destroy = vec![];
        // In some extreme cases, it may cause source peer destroyed improperly so that a later
        // CommitMerge may panic because source is already destroyed, so just drop the message:
        // 1. A new snapshot is received whereas a snapshot is still in applying, and the snapshot
        // under applying is generated before merge and the new snapshot is generated after merge.
        // After the applying snapshot is finished, the log may able to catch up and so a
        // CommitMerge will be applied.
        // 2. There is a CommitMerge pending in apply thread.
        let ready = !self.fsm.peer.is_applying_snapshot()
            && !self.fsm.peer.has_pending_snapshot()
            // It must be ensured that all logs have been applied.
            // Suppose apply fsm is applying a `CommitMerge` log and this snapshot is generated after
            // merge, its corresponding source peer can not be destroy by this snapshot.
            && self.fsm.peer.ready_to_handle_pending_snap();
        for exist_region in meta
            .region_ranges
            .range((Excluded(snap_enc_start_key), Unbounded::<Vec<u8>>))
            .map(|(_, &region_id)| &meta.regions[&region_id])
            .take_while(|r| enc_start_key(r) < snap_enc_end_key)
            .filter(|r| r.get_id() != region_id)
        {
            info!(
                "region overlapped";
                "region_id" => self.fsm.region_id(),
                "peer_id" => self.fsm.peer_id(),
                "exist" => ?exist_region,
                "snap" => ?snap_region,
            );
            let (can_destroy, merge_to_this_peer) = maybe_destroy_source(
                &meta,
                self.fsm.region_id(),
                self.fsm.peer_id(),
                exist_region.get_id(),
                snap_region.get_region_epoch().to_owned(),
            );
            if ready && can_destroy {
                // The snapshot that we decide to whether destroy peer based on must can be applied.
                // So here not to destroy peer immediately, or the snapshot maybe dropped in later
                // check but the peer is already destroyed.
                regions_to_destroy.push((exist_region.get_id(), merge_to_this_peer));
                continue;
            }
            is_overlapped = true;
            if !can_destroy
                && snap_region.get_region_epoch().get_version()
                    > exist_region.get_region_epoch().get_version()
            {
                // If snapshot's epoch version is greater than exist region's, the exist region
                // may has been merged/splitted already.
                let _ = self.ctx.router.force_send(
                    exist_region.get_id(),
                    PeerMsg::CasualMessage(CasualMessage::RegionOverlapped),
                );
            }
        }
        if is_overlapped {
            self.ctx.raft_metrics.message_dropped.region_overlap += 1;
            return Ok(Either::Left(key));
        }

        // Check if snapshot file exists.
        self.ctx.snap_mgr.get_snapshot_for_applying(&key)?;

        // WARNING: The checking code must be above this line.
        // Now all checking passed.

        if self.fsm.peer.local_first_replicate && !self.fsm.peer.is_initialized() {
            // If the peer is not initialized and passes the snapshot range check, `is_splitting` flag must
            // be false.
            // 1. If `is_splitting` is set to true, then the uninitialized peer is created before split is applied
            //    and the peer id is the same as split one. So there should be no initialized peer before.
            // 2. If the peer is also created by splitting, then the snapshot range is not overlapped with
            //    parent peer. It means leader has applied merge and split at least one time. However,
            //    the prerequisite of merge includes the initialization of all target peers and source peers,
            //    which is conflict with 1.
            let pending_create_peers = self.ctx.pending_create_peers.lock().unwrap();
            let status = pending_create_peers.get(&region_id).cloned();
            if status != Some((self.fsm.peer_id(), false)) {
                drop(pending_create_peers);
                panic!("{} status {:?} is not expected", self.fsm.peer.tag, status);
            }
        }
        meta.pending_snapshot_regions.push(snap_region);

        Ok(Either::Right(regions_to_destroy))
    }

    fn destroy_regions_for_snapshot(&mut self, regions_to_destroy: Vec<(u64, bool)>) {
        if regions_to_destroy.is_empty() {
            return;
        }
        let mut meta = self.ctx.store_meta.lock().unwrap();
        assert!(!meta.atomic_snap_regions.contains_key(&self.fsm.region_id()));
        for (source_region_id, merge_to_this_peer) in regions_to_destroy {
            if !meta.regions.contains_key(&source_region_id) {
                if merge_to_this_peer {
                    drop(meta);
                    panic!(
                        "{}'s source region {} has been destroyed",
                        self.fsm.peer.tag, source_region_id
                    );
                }
                continue;
            }
            info!(
                "source region destroy due to target region's snapshot";
                "region_id" => self.fsm.region_id(),
                "peer_id" => self.fsm.peer_id(),
                "source_region_id" => source_region_id,
                "need_atomic" => merge_to_this_peer,
            );
            meta.atomic_snap_regions
                .entry(self.fsm.region_id())
                .or_default()
                .insert(source_region_id, false);
            meta.destroyed_region_for_snap
                .insert(source_region_id, merge_to_this_peer);

            let result = if merge_to_this_peer {
                MergeResultKind::FromTargetSnapshotStep1
            } else {
                MergeResultKind::Stale
            };
            // Use `unwrap` is ok because the StoreMeta lock is held and these source peers still
            // exist in regions and region_ranges map.
            // It depends on the implementation of `destroy_peer`
            self.ctx
                .router
                .force_send(
                    source_region_id,
                    PeerMsg::SignificantMsg(SignificantMsg::MergeResult {
                        target_region_id: self.fsm.region_id(),
                        target: self.fsm.peer.peer.clone(),
                        result,
                    }),
                )
                .unwrap();
        }
    }

    // Check if this peer can handle request_snapshot.
    fn check_request_snapshot(&mut self, msg: &RaftMessage) -> bool {
        let m = msg.get_message();
        let request_index = m.get_request_snapshot();
        if request_index == raft::INVALID_INDEX {
            // If it's not a request snapshot, then go on.
            return true;
        }
        self.fsm
            .peer
            .ready_to_handle_request_snapshot(request_index)
    }

    fn handle_destroy_peer(&mut self, job: DestroyPeerJob) -> bool {
        // The initialized flag implicitly means whether apply fsm exists or not.
        if job.initialized {
<<<<<<< HEAD
            // When initialized is true and async_remove is false, apply fsm doesn't need to
            // send destroy msg to peer fsm because peer fsm has already destroyed.
            // In this case, if apply fsm sends destroy msg, peer fsm may be destroyed twice
            // because there are some msgs in channel so peer fsm still need to handle them (e.g. callback)
            self.fsm.peer.apply_router.schedule(ApplyTask::destroy(
                job.region_id,
                job.async_remove,
                false,
            ));
        }
        if job.async_remove {
            info!(
                "peer is destroyed asynchronously";
                "region_id" => job.region_id,
                "peer_id" => job.peer.get_id(),
            );
=======
            // Destroy the apply fsm first, wait for the reply msg from apply fsm
            self.ctx
                .apply_router
                .schedule_task(job.region_id, ApplyTask::destroy(job.region_id, false));
>>>>>>> 45fab5cc
            false
        } else {
            // Destroy the peer fsm directly
            self.destroy_peer(false);
            true
        }
    }

    fn destroy_peer(&mut self, merged_by_target: bool) {
        fail_point!("destroy_peer");
        info!(
            "starts destroy";
            "region_id" => self.fsm.region_id(),
            "peer_id" => self.fsm.peer_id(),
            "merged_by_target" => merged_by_target,
        );
        let region_id = self.region_id();
        // We can't destroy a peer which is applying snapshot.
        assert!(!self.fsm.peer.is_applying_snapshot());

        // Mark itself as pending_remove
        self.fsm.peer.pending_remove = true;

        let mut meta = self.ctx.store_meta.lock().unwrap();

        if meta.atomic_snap_regions.contains_key(&self.region_id()) {
            drop(meta);
            panic!(
                "{} is applying atomic snapshot during destroying",
                self.fsm.peer.tag
            );
        }

        // It's possible that this region gets a snapshot then gets a stale peer msg.
        // So the data in `pending_snapshot_regions` should be removed here.
        meta.pending_snapshot_regions
            .retain(|r| self.fsm.region_id() != r.get_id());

        // Destroy read delegates.
        if let Some(reader) = meta.readers.remove(&region_id) {
            reader.mark_invalid();
        }

        // Trigger region change observer
        self.ctx.coprocessor_host.on_region_changed(
            self.fsm.peer.region(),
            RegionChangeEvent::Destroy,
            self.fsm.peer.get_role(),
        );
        let task = PdTask::DestroyPeer { region_id };
        if let Err(e) = self.ctx.pd_scheduler.schedule(task) {
            error!(
                "failed to notify pd";
                "region_id" => self.fsm.region_id(),
                "peer_id" => self.fsm.peer_id(),
                "err" => %e,
            );
        }
        let is_initialized = self.fsm.peer.is_initialized();
        if let Err(e) = self.fsm.peer.destroy(self.ctx, merged_by_target) {
            // If not panic here, the peer will be recreated in the next restart,
            // then it will be gc again. But if some overlap region is created
            // before restarting, the gc action will delete the overlap region's
            // data too.
            panic!("{} destroy err {:?}", self.fsm.peer.tag, e);
        }
        // Some places use `force_send().unwrap()` if the StoreMeta lock is held.
        // So in here, it's necessary to held the StoreMeta lock when closing the router.
        self.ctx.router.close(region_id);
        self.fsm.stop();

        if is_initialized
            && !merged_by_target
            && meta
                .region_ranges
                .remove(&enc_end_key(self.fsm.peer.region()))
                .is_none()
        {
            panic!("{} meta corruption detected", self.fsm.peer.tag);
        }
        if meta.regions.remove(&region_id).is_none() && !merged_by_target {
            panic!("{} meta corruption detected", self.fsm.peer.tag)
        }

        if self.fsm.peer.local_first_replicate {
            let mut pending_create_peers = self.ctx.pending_create_peers.lock().unwrap();
            if is_initialized {
                assert!(pending_create_peers.get(&region_id).is_none());
            } else {
                // If this region's data in `pending_create_peers` is not equal to `(peer_id, false)`,
                // it means this peer will be replaced by the split one.
                if let Some(status) = pending_create_peers.get(&region_id) {
                    if *status == (self.fsm.peer_id(), false) {
                        pending_create_peers.remove(&region_id);
                    }
                }
            }
        }

        // Clear merge related structures.
        if let Some(&need_atomic) = meta.destroyed_region_for_snap.get(&region_id) {
            if need_atomic {
                panic!(
                    "{} should destroy with target region atomically",
                    self.fsm.peer.tag
                );
            } else {
                let target_region_id = *meta.targets_map.get(&region_id).unwrap();
                let is_ready = meta
                    .atomic_snap_regions
                    .get_mut(&target_region_id)
                    .unwrap()
                    .get_mut(&region_id)
                    .unwrap();
                *is_ready = true;
            }
        }

        meta.pending_merge_targets.remove(&region_id);
        if let Some(target) = meta.targets_map.remove(&region_id) {
            if meta.pending_merge_targets.contains_key(&target) {
                meta.pending_merge_targets
                    .get_mut(&target)
                    .unwrap()
                    .remove(&region_id);
                // When the target doesn't exist(add peer but the store is isolated), source peer decide to destroy by itself.
                // Without target, the `pending_merge_targets` for target won't be removed, so here source peer help target to clear.
                if meta.regions.get(&target).is_none()
                    && meta.pending_merge_targets.get(&target).unwrap().is_empty()
                {
                    meta.pending_merge_targets.remove(&target);
                }
            }
        }
    }

    fn on_ready_change_peer(&mut self, cp: ChangePeer) {
        if cp.conf_change.get_node_id() == raft::INVALID_ID {
            // Apply failed, skip.
            return;
        }

        let change_type = cp.conf_change.get_change_type();
        if cp.index >= self.fsm.peer.raft_group.raft.raft_log.first_index() {
            match self.fsm.peer.raft_group.apply_conf_change(&cp.conf_change) {
                Ok(_) => {}
                // PD could dispatch redundant conf changes.
                Err(raft::Error::NotExists(_, _)) | Err(raft::Error::Exists(_, _)) => {}
                _ => unreachable!(),
            }
        } else {
            // Please take a look at test case test_redundant_conf_change_by_snapshot.
        }

        {
            let mut meta = self.ctx.store_meta.lock().unwrap();
            meta.set_region(&self.ctx.coprocessor_host, cp.region, &mut self.fsm.peer);
        }

        let peer_id = cp.peer.get_id();
        let now = Instant::now();
        match change_type {
            ConfChangeType::AddNode | ConfChangeType::AddLearnerNode => {
                let peer = cp.peer.clone();
                let group_id = self
                    .ctx
                    .global_replication_state
                    .lock()
                    .unwrap()
                    .group
                    .group_id(self.fsm.peer.replication_mode_version, peer.store_id);
                if group_id.unwrap_or(0) != 0 {
                    info!("updating group"; "peer_id" => peer.id, "group_id" => group_id.unwrap());
                    self.fsm
                        .peer
                        .raft_group
                        .raft
                        .assign_commit_groups(&[(peer.id, group_id.unwrap())]);
                }
                if self.fsm.peer.peer_id() == peer_id {
                    self.fsm.peer.peer = peer.clone();
                }

                // Add this peer to cache and heartbeats.
                let id = peer.get_id();
                self.fsm.peer.peer_heartbeats.insert(id, now);
                if self.fsm.peer.is_leader() {
                    // Speed up snapshot instead of waiting another heartbeat.
                    self.fsm.peer.ping();
                    self.fsm.has_ready = true;
                    self.fsm.peer.peers_start_pending_time.push((id, now));
                }
                self.fsm.peer.insert_peer_cache(peer);
            }
            ConfChangeType::RemoveNode => {
                // Remove this peer from cache.
                self.fsm.peer.peer_heartbeats.remove(&peer_id);
                if self.fsm.peer.is_leader() {
                    self.fsm
                        .peer
                        .peers_start_pending_time
                        .retain(|&(p, _)| p != peer_id);
                }
                self.fsm.peer.remove_peer_from_cache(peer_id);
            }
        }

        // In pattern matching above, if the peer is the leader,
        // it will push the change peer into `peers_start_pending_time`
        // without checking if it is duplicated. We move `heartbeat_pd` here
        // to utilize `collect_pending_peers` in `heartbeat_pd` to avoid
        // adding the redundant peer.
        if self.fsm.peer.is_leader() {
            // Notify pd immediately.
            info!(
                "notify pd with change peer region";
                "region_id" => self.fsm.region_id(),
                "peer_id" => self.fsm.peer_id(),
                "region" => ?self.fsm.peer.region(),
            );
            self.fsm.peer.heartbeat_pd(self.ctx);
        }
        let my_peer_id = self.fsm.peer.peer_id();

        let peer = cp.peer;

        // We only care remove itself now.
        if change_type == ConfChangeType::RemoveNode && peer.get_store_id() == self.store_id() {
            if my_peer_id == peer.get_id() {
                self.destroy_peer(false);
            } else {
                panic!(
                    "{} trying to remove unknown peer {:?}",
                    self.fsm.peer.tag, peer
                );
            }
        }
    }

    fn on_ready_compact_log(&mut self, first_index: u64, state: RaftTruncatedState) {
        let total_cnt = self.fsm.peer.last_applying_idx - first_index;
        // the size of current CompactLog command can be ignored.
        let remain_cnt = self.fsm.peer.last_applying_idx - state.get_index() - 1;
        self.fsm.peer.raft_log_size_hint =
            self.fsm.peer.raft_log_size_hint * remain_cnt / total_cnt;
        let task = RaftlogGcTask {
            region_id: self.fsm.peer.get_store().get_region_id(),
            start_idx: self.fsm.peer.last_compacted_idx,
            end_idx: state.get_index() + 1,
        };
        self.fsm.peer.last_compacted_idx = task.end_idx;
        self.fsm.peer.mut_store().compact_to(task.end_idx);
        if let Err(e) = self.ctx.raftlog_gc_scheduler.schedule(task) {
            error!(
                "failed to schedule compact task";
                "region_id" => self.fsm.region_id(),
                "peer_id" => self.fsm.peer_id(),
                "err" => %e,
            );
        }
    }

    fn on_ready_split_region(
        &mut self,
        derived: metapb::Region,
        regions: Vec<metapb::Region>,
        new_split_regions: HashMap<u64, apply::NewSplitPeer>,
    ) {
        self.register_split_region_check_tick();
        let mut meta = self.ctx.store_meta.lock().unwrap();
        let region_id = derived.get_id();
        meta.set_region(&self.ctx.coprocessor_host, derived, &mut self.fsm.peer);
        self.fsm.peer.post_split();
        let is_leader = self.fsm.peer.is_leader();
        if is_leader {
            self.fsm.peer.heartbeat_pd(self.ctx);
            // Notify pd immediately to let it update the region meta.
            info!(
                "notify pd with split";
                "region_id" => self.fsm.region_id(),
                "peer_id" => self.fsm.peer_id(),
                "split_count" => regions.len(),
            );
            // Now pd only uses ReportBatchSplit for history operation show,
            // so we send it independently here.
            let task = PdTask::ReportBatchSplit {
                regions: regions.to_vec(),
            };
            if let Err(e) = self.ctx.pd_scheduler.schedule(task) {
                error!(
                    "failed to notify pd";
                    "region_id" => self.fsm.region_id(),
                    "peer_id" => self.fsm.peer_id(),
                    "err" => %e,
                );
            }
        }

        let last_key = enc_end_key(regions.last().unwrap());
        if meta.region_ranges.remove(&last_key).is_none() {
            panic!("{} original region should exists", self.fsm.peer.tag);
        }
        // It's not correct anymore, so set it to None to let split checker update it.
        self.fsm.peer.approximate_size = None;
        let last_region_id = regions.last().unwrap().get_id();
        for new_region in regions {
            let new_region_id = new_region.get_id();

            let not_exist = meta
                .region_ranges
                .insert(enc_end_key(&new_region), new_region_id)
                .is_none();
            assert!(not_exist, "[region {}] should not exists", new_region_id);

            if new_region_id == region_id {
                continue;
            }

            // Create new region
            let new_split_peer = new_split_regions.get(&new_region.get_id()).unwrap();
            if new_split_peer.result.is_some() {
                if let Err(e) = self
                    .fsm
                    .peer
                    .mut_store()
                    .clear_extra_split_data(enc_start_key(&new_region), enc_end_key(&new_region))
                {
                    error!(
                        "failed to cleanup extra split data, may leave some dirty data";
                        "region_id" => new_region.get_id(),
                        "err" => ?e,
                        "error_code" => %e.error_code(),
                    );
                }
                continue;
            }

            {
                let mut pending_create_peers = self.ctx.pending_create_peers.lock().unwrap();
                assert_eq!(
                    pending_create_peers.remove(&new_region_id),
                    Some((new_split_peer.peer_id, true))
                );
            }

            // Insert new regions and validation
            info!(
                "insert new region";
                "region_id" => new_region_id,
                "region" => ?new_region,
            );
            if let Some(r) = meta.regions.get(&new_region_id) {
                // Suppose a new node is added by conf change and the snapshot comes slowly.
                // Then, the region splits and the first vote message comes to the new node
                // before the old snapshot, which will create an uninitialized peer on the
                // store. After that, the old snapshot comes, followed with the last split
                // proposal. After it's applied, the uninitialized peer will be met.
                // We can remove this uninitialized peer directly.
                if util::is_region_initialized(r) {
                    panic!(
                        "[region {}] duplicated region {:?} for split region {:?}",
                        new_region_id, r, new_region
                    );
                }
                self.ctx.router.close(new_region_id);
            }

            let (sender, apply_receiver, mut new_peer) = match PeerFsm::create(
                self.ctx.store_id(),
                &self.ctx.cfg,
                self.ctx.region_scheduler.clone(),
                self.ctx.engines.clone(),
                &new_region,
            ) {
                Ok((sender, receiver, new_peer)) => (sender, receiver, new_peer),
                Err(e) => {
                    // peer information is already written into db, can't recover.
                    // there is probably a bug.
                    panic!("create new split region {:?} err {:?}", new_region, e);
                }
            };
            let mut replication_state = self.ctx.global_replication_state.lock().unwrap();
            new_peer.peer.init_replication_mode(&mut *replication_state);
            drop(replication_state);

            let meta_peer = new_peer.peer.peer.clone();

            for p in new_region.get_peers() {
                // Add this peer to cache.
                new_peer.peer.insert_peer_cache(p.clone());
            }

            // New peer derive write flow from parent region,
            // this will be used by balance write flow.
            new_peer.peer.peer_stat = self.fsm.peer.peer_stat.clone();
            let campaigned = new_peer.peer.maybe_campaign(is_leader);
            new_peer.has_ready |= campaigned;

            if is_leader {
                // The new peer is likely to become leader, send a heartbeat immediately to reduce
                // client query miss.
                new_peer.peer.heartbeat_pd(self.ctx);
            }

            new_peer.peer.activate(self.ctx, Some(apply_receiver));
            meta.regions.insert(new_region_id, new_region);
            meta.readers
                .insert(new_region_id, ReadDelegate::from_peer(new_peer.get_peer()));
            if last_region_id == new_region_id {
                // To prevent from big region, the right region needs run split
                // check again after split.
                new_peer.peer.size_diff_hint = self.ctx.cfg.region_split_check_diff.0;
            }
            let mailbox = BasicMailbox::new(sender, new_peer);
            self.ctx.router.register(new_region_id, mailbox);
            self.ctx
                .router
                .force_send(new_region_id, PeerMsg::Start)
                .unwrap();

            if !campaigned {
                if let Some(msg) = meta
                    .pending_votes
                    .swap_remove_front(|m| m.get_to_peer() == &meta_peer)
                {
                    if let Err(e) = self
                        .ctx
                        .router
                        .force_send(new_region_id, PeerMsg::RaftMessage(msg))
                    {
                        warn!("handle first requset vote failed"; "region_id" => region_id, "error" => ?e);
                    }
                }
            }
        }
    }

    fn register_merge_check_tick(&mut self) {
        self.schedule_tick(
            PeerTicks::CHECK_MERGE,
            self.ctx.cfg.merge_check_tick_interval.0,
        )
    }

    /// Check if merge target region is staler than the local one in kv engine.
    /// It should be called when target region is not in region map in memory.
    /// If everything is ok, the answer should always be true because PD should ensure all target peers exist.
    /// So if not, error log will be printed and return false.
    fn is_merge_target_region_stale(&self, target_region: &metapb::Region) -> Result<bool> {
        let target_region_id = target_region.get_id();
        let target_peer_id = util::find_peer(target_region, self.ctx.store_id())
            .unwrap()
            .get_id();

        let state_key = keys::region_state_key(target_region_id);
        if let Some(target_state) = self
            .ctx
            .engines
            .kv
            .get_msg_cf::<RegionLocalState>(CF_RAFT, &state_key)?
        {
            if util::is_epoch_stale(
                target_region.get_region_epoch(),
                target_state.get_region().get_region_epoch(),
            ) {
                return Ok(true);
            }
            // The local target region epoch is staler than target region's.
            // In the case where the peer is destroyed by receiving gc msg rather than applying conf change,
            // the epoch may staler but it's legal, so check peer id to assure that.
            if let Some(local_target_peer_id) =
                util::find_peer(target_state.get_region(), self.ctx.store_id()).map(|r| r.get_id())
            {
                match local_target_peer_id.cmp(&target_peer_id) {
                    cmp::Ordering::Equal => {
                        if target_state.get_state() == PeerState::Tombstone {
                            // The local target peer has already been destroyed.
                            return Ok(true);
                        }
                        error!(
                            "the local target peer state is not tombstone in kv engine";
                            "target_peer_id" => target_peer_id,
                            "target_peer_state" => ?target_state.get_state(),
                            "target_region" => ?target_region,
                            "region_id" => self.fsm.region_id(),
                            "peer_id" => self.fsm.peer_id(),
                        );
                    }
                    cmp::Ordering::Greater => {
                        // The local target peer id is greater than the one in target region, but its epoch
                        // is staler than target_region's. That is contradictory.
                        panic!("{} local target peer id {} is greater than the one in target region {}, but its epoch is staler, local target region {:?},
                                    target region {:?}", self.fsm.peer.tag, local_target_peer_id, target_peer_id, target_state.get_region(), target_region);
                    }
                    cmp::Ordering::Less => {
                        error!(
                            "the local target peer id in kv engine is less than the one in target region";
                            "local_target_peer_id" => local_target_peer_id,
                            "target_peer_id" => target_peer_id,
                            "target_region" => ?target_region,
                            "region_id" => self.fsm.region_id(),
                            "peer_id" => self.fsm.peer_id(),
                        );
                    }
                }
            } else {
                // Can't get local target peer id probably because this target peer is removed by applying conf change
                error!(
                    "the local target peer does not exist in target region state";
                    "target_region" => ?target_region,
                    "local_target" => ?target_state.get_region(),
                    "region_id" => self.fsm.region_id(),
                    "peer_id" => self.fsm.peer_id(),
                );
            }
        } else {
            error!(
                "failed to load target peer's RegionLocalState from kv engine";
                "target_peer_id" => target_peer_id,
                "target_region" => ?target_region,
                "region_id" => self.fsm.region_id(),
                "peer_id" => self.fsm.peer_id(),
            );
        }
        Ok(false)
    }

    fn validate_merge_peer(&self, target_region: &metapb::Region) -> Result<bool> {
        let target_region_id = target_region.get_id();
        let exist_region = {
            let meta = self.ctx.store_meta.lock().unwrap();
            meta.regions.get(&target_region_id).cloned()
        };
        if let Some(r) = exist_region {
            let exist_epoch = r.get_region_epoch();
            let expect_epoch = target_region.get_region_epoch();
            // exist_epoch > expect_epoch
            if util::is_epoch_stale(expect_epoch, exist_epoch) {
                return Err(box_err!(
                    "target region changed {:?} -> {:?}",
                    target_region,
                    r
                ));
            }
            // exist_epoch < expect_epoch
            if util::is_epoch_stale(exist_epoch, expect_epoch) {
                info!(
                    "target region still not catch up, skip.";
                    "region_id" => self.fsm.region_id(),
                    "peer_id" => self.fsm.peer_id(),
                    "target_region" => ?target_region,
                    "exist_region" => ?r,
                );
                return Ok(false);
            }
            return Ok(true);
        }

        // All of the target peers must exist before merging which is guaranteed by PD.
        // Now the target peer is not in region map.
        match self.is_merge_target_region_stale(target_region) {
            Err(e) => {
                error!(
                    "failed to load region state, ignore";
                    "region_id" => self.fsm.region_id(),
                    "peer_id" => self.fsm.peer_id(),
                    "err" => %e,
                    "target_region_id" => target_region_id,
                    "error_code" => %e.error_code(),
                );
                Ok(false)
            }
            Ok(true) => Err(box_err!("region {} is destroyed", target_region_id)),
            Ok(false) => {
                if self.ctx.cfg.dev_assert {
                    panic!(
                        "something is wrong, maybe PD do not ensure all target peers exist before merging"
                    );
                }
                error!("something is wrong, maybe PD do not ensure all target peers exist before merging");
                Ok(false)
            }
        }
    }

    fn schedule_merge(&mut self) -> Result<()> {
        fail_point!("on_schedule_merge", |_| Ok(()));
        let (request, target_id) = {
            let state = self.fsm.peer.pending_merge_state.as_ref().unwrap();
            let expect_region = state.get_target();
            if !self.validate_merge_peer(expect_region)? {
                // Wait till next round.
                return Ok(());
            }
            let target_id = expect_region.get_id();
            let sibling_region = expect_region;

            let (min_index, _) = self.fsm.peer.get_min_progress()?;
            let low = cmp::max(min_index + 1, state.get_min_index());
            // TODO: move this into raft module.
            // > over >= to include the PrepareMerge proposal.
            let entries = if low > state.get_commit() {
                vec![]
            } else {
                match self
                    .fsm
                    .peer
                    .get_store()
                    .entries(low, state.get_commit() + 1, NO_LIMIT)
                {
                    Ok(ents) => ents,
                    Err(e) => panic!(
                        "[region {}] {} failed to get merge entires: {:?}, low:{}, commit: {}",
                        self.fsm.region_id(),
                        self.fsm.peer_id(),
                        e,
                        low,
                        state.get_commit()
                    ),
                }
            };

            let sibling_peer = util::find_peer(&sibling_region, self.store_id()).unwrap();
            let mut request = new_admin_request(sibling_region.get_id(), sibling_peer.clone());
            request
                .mut_header()
                .set_region_epoch(sibling_region.get_region_epoch().clone());
            let mut admin = AdminRequest::default();
            admin.set_cmd_type(AdminCmdType::CommitMerge);
            admin
                .mut_commit_merge()
                .set_source(self.fsm.peer.region().clone());
            admin.mut_commit_merge().set_commit(state.get_commit());
            admin.mut_commit_merge().set_entries(entries.into());
            request.set_admin_request(admin);
            (request, target_id)
        };
        // Please note that, here assumes that the unit of network isolation is store rather than
        // peer. So a quorum stores of source region should also be the quorum stores of target
        // region. Otherwise we need to enable proposal forwarding.
        self.ctx
            .router
            .force_send(
                target_id,
                PeerMsg::RaftCommand(RaftCommand::new(request, Callback::None)),
            )
            .map_err(|_| Error::RegionNotFound(target_id))
    }

    fn rollback_merge(&mut self) {
        let req = {
            let state = self.fsm.peer.pending_merge_state.as_ref().unwrap();
            let mut request =
                new_admin_request(self.fsm.peer.region().get_id(), self.fsm.peer.peer.clone());
            request
                .mut_header()
                .set_region_epoch(self.fsm.peer.region().get_region_epoch().clone());
            let mut admin = AdminRequest::default();
            admin.set_cmd_type(AdminCmdType::RollbackMerge);
            admin.mut_rollback_merge().set_commit(state.get_commit());
            request.set_admin_request(admin);
            request
        };
        self.propose_raft_command(req, Callback::None, TxnExtra::default());
    }

    fn on_check_merge(&mut self) {
        if self.fsm.stopped
            || self.fsm.peer.pending_remove
            || self.fsm.peer.pending_merge_state.is_none()
        {
            return;
        }
        self.register_merge_check_tick();
        fail_point!(
            "on_check_merge_not_1001",
            self.fsm.peer_id() != 1001,
            |_| {}
        );
        if let Err(e) = self.schedule_merge() {
            if self.fsm.peer.is_leader() {
                self.fsm
                    .peer
                    .add_want_rollback_merge_peer(self.fsm.peer_id());
                if self.fsm.peer.want_rollback_merge_peers.len()
                    >= raft::majority(
                        self.fsm
                            .peer
                            .raft_group
                            .status()
                            .progress
                            .unwrap()
                            .voter_ids()
                            .len(),
                    )
                {
                    info!(
                        "failed to schedule merge, rollback";
                        "region_id" => self.fsm.region_id(),
                        "peer_id" => self.fsm.peer_id(),
                        "err" => %e,
                        "error_code" => %e.error_code(),
                    );
                    self.rollback_merge();
                }
            } else if !is_learner(&self.fsm.peer.peer) {
                info!(
                    "want to rollback merge";
                    "region_id" => self.fsm.region_id(),
                    "peer_id" => self.fsm.peer_id(),
                    "leader_id" => self.fsm.peer.leader_id(),
                    "err" => %e,
                    "error_code" => %e.error_code(),
                );
                if self.fsm.peer.leader_id() != raft::INVALID_ID {
                    self.fsm.peer.send_want_rollback_merge(
                        self.fsm
                            .peer
                            .pending_merge_state
                            .as_ref()
                            .unwrap()
                            .get_commit(),
                        &mut self.ctx,
                    );
                }
            }
        }
    }

    fn on_ready_prepare_merge(&mut self, region: metapb::Region, state: MergeState) {
        {
            let mut meta = self.ctx.store_meta.lock().unwrap();
            meta.set_region(&self.ctx.coprocessor_host, region, &mut self.fsm.peer);
        }

        self.fsm.peer.pending_merge_state = Some(state);
        let state = self.fsm.peer.pending_merge_state.as_ref().unwrap();

        if let Some(ref catch_up_logs) = self.fsm.peer.catch_up_logs {
            if state.get_commit() == catch_up_logs.merge.get_commit() {
                assert_eq!(state.get_target().get_id(), catch_up_logs.target_region_id);
                // Indicate that `on_catch_up_logs_for_merge` has already executed.
                // Mark pending_remove because its apply fsm will be destroyed.
                self.fsm.peer.pending_remove = true;
                // Send CatchUpLogs back to destroy source apply fsm,
                // then it will send `Noop` to trigger target apply fsm.
                self.fsm.peer.apply_router.schedule(ApplyTask::LogsUpToDate(
                    self.fsm.peer.catch_up_logs.take().unwrap(),
                ));
                return;
            }
        }

        self.on_check_merge();
    }

    fn on_catch_up_logs_for_merge(&mut self, mut catch_up_logs: CatchUpLogs) {
        let region_id = self.fsm.region_id();
        assert_eq!(region_id, catch_up_logs.merge.get_source().get_id());

        if let Some(ref cul) = self.fsm.peer.catch_up_logs {
            panic!(
                "{} get catch_up_logs from {} but has already got from {}",
                self.fsm.peer.tag, catch_up_logs.target_region_id, cul.target_region_id
            )
        }

        if let Some(ref pending_merge_state) = self.fsm.peer.pending_merge_state {
            if pending_merge_state.get_commit() == catch_up_logs.merge.get_commit() {
                assert_eq!(
                    pending_merge_state.get_target().get_id(),
                    catch_up_logs.target_region_id
                );
                // Indicate that `on_ready_prepare_merge` has already executed.
                // Mark pending_remove because its apply fsm will be destroyed.
                self.fsm.peer.pending_remove = true;
                // Just for saving memory.
                catch_up_logs.merge.clear_entries();
                // Send CatchUpLogs back to destroy source apply fsm,
                // then it will send `Noop` to trigger target apply fsm.
                self.fsm
                    .peer
                    .apply_router
                    .schedule(ApplyTask::LogsUpToDate(catch_up_logs));
                return;
            }
        }

        // Directly append these logs to raft log and then commit them.
        match self
            .fsm
            .peer
            .maybe_append_merge_entries(&catch_up_logs.merge)
        {
            Some(last_index) => {
                info!(
                    "append and commit entries to source region";
                    "region_id" => region_id,
                    "peer_id" => self.fsm.peer.peer_id(),
                    "last_index" => last_index,
                );
                // Now it has some committed entries, so mark it to take `Ready` in next round.
                self.fsm.has_ready = true;
            }
            None => {
                info!(
                    "no need to catch up logs";
                    "region_id" => region_id,
                    "peer_id" => self.fsm.peer.peer_id(),
                );
            }
        }
        // Just for saving memory.
        catch_up_logs.merge.clear_entries();
        self.fsm.peer.catch_up_logs = Some(catch_up_logs);
    }

    fn on_ready_commit_merge(&mut self, region: metapb::Region, source: metapb::Region) {
        self.register_split_region_check_tick();
        let mut meta = self.ctx.store_meta.lock().unwrap();

        let prev = meta.region_ranges.remove(&enc_end_key(&source));
        assert_eq!(prev, Some(source.get_id()));
        let prev = if region.get_end_key() == source.get_end_key() {
            meta.region_ranges.remove(&enc_start_key(&source))
        } else {
            meta.region_ranges.remove(&enc_end_key(&region))
        };
        if prev != Some(region.get_id()) {
            panic!(
                "{} meta corrupted: prev: {:?}, ranges: {:?}",
                self.fsm.peer.tag, prev, meta.region_ranges
            );
        }
        meta.region_ranges
            .insert(enc_end_key(&region), region.get_id());
        assert!(meta.regions.remove(&source.get_id()).is_some());
        meta.set_region(&self.ctx.coprocessor_host, region, &mut self.fsm.peer);
        let reader = meta.readers.remove(&source.get_id()).unwrap();
        reader.mark_invalid();

        // If a follower merges into a leader, a more recent read may happen
        // on the leader of the follower. So max ts should be updated after
        // a region merge.
        self.fsm
            .peer
            .require_updating_max_ts(&self.ctx.pd_scheduler);

        drop(meta);

        // make approximate size and keys updated in time.
        // the reason why follower need to update is that there is a issue that after merge
        // and then transfer leader, the new leader may have stale size and keys.
        self.fsm.peer.size_diff_hint = self.ctx.cfg.region_split_check_diff.0;
        if self.fsm.peer.is_leader() {
            info!(
                "notify pd with merge";
                "region_id" => self.fsm.region_id(),
                "peer_id" => self.fsm.peer_id(),
                "source_region" => ?source,
                "target_region" => ?self.fsm.peer.region(),
            );
            self.fsm.peer.heartbeat_pd(self.ctx);
        }
        if let Err(e) = self.ctx.router.send(
            source.get_id(),
            PeerMsg::SignificantMsg(SignificantMsg::MergeResult {
                target_region_id: self.fsm.region_id(),
                target: self.fsm.peer.peer.clone(),
                result: MergeResultKind::FromTargetLog,
            }),
        ) {
            if !self.ctx.router.is_shutdown() {
                panic!(
                    "{} failed to send merge result(FromTargetLog) to source region {}, err {}",
                    self.fsm.peer.tag,
                    source.get_id(),
                    e
                );
            }
        }
    }

    /// Handle rollbacking Merge result.
    ///
    /// If commit is 0, it means that Merge is rollbacked by a snapshot; otherwise
    /// it's rollbacked by a proposal, and its value should be equal to the commit
    /// index of previous PrepareMerge.
    fn on_ready_rollback_merge(&mut self, commit: u64, region: Option<metapb::Region>) {
        let pending_commit = self
            .fsm
            .peer
            .pending_merge_state
            .as_ref()
            .unwrap()
            .get_commit();
        if commit != 0 && pending_commit != commit {
            panic!(
                "{} rollbacks a wrong merge: {} != {}",
                self.fsm.peer.tag, pending_commit, commit
            );
        }
        // Clear merge releted data
        self.fsm.peer.pending_merge_state = None;
        self.fsm.peer.want_rollback_merge_peers.clear();

        if let Some(r) = region {
            let mut meta = self.ctx.store_meta.lock().unwrap();
            meta.set_region(&self.ctx.coprocessor_host, r, &mut self.fsm.peer);
        }
        if self.fsm.peer.is_leader() {
            info!(
                "notify pd with rollback merge";
                "region_id" => self.fsm.region_id(),
                "peer_id" => self.fsm.peer_id(),
                "commit_index" => commit,
            );
            self.fsm.peer.heartbeat_pd(self.ctx);
        }
    }

    fn on_merge_result(
        &mut self,
        target_region_id: u64,
        target: metapb::Peer,
        result: MergeResultKind,
    ) {
        let exists = self
            .fsm
            .peer
            .pending_merge_state
            .as_ref()
            .map_or(true, |s| s.get_target().get_peers().contains(&target));
        if !exists {
            panic!(
                "{} unexpected merge result: {:?} {:?} {:?}",
                self.fsm.peer.tag, self.fsm.peer.pending_merge_state, target, result
            );
        }
        // Because of the checking before proposing `PrepareMerge`, which is
        // no `CompactLog` proposal between the smallest commit index and the latest index.
        // If the merge succeed, all source peers are impossible in apply snapshot state
        // and must be initialized.
        {
            let meta = self.ctx.store_meta.lock().unwrap();
            if meta.atomic_snap_regions.contains_key(&self.region_id()) {
                panic!(
                    "{} is applying atomic snapshot on getting merge result, target region id {}, target peer {:?}, merge result type {:?}",
                    self.fsm.peer.tag, target_region_id, target, result
                );
            }
        }
        if self.fsm.peer.is_applying_snapshot() {
            panic!(
                "{} is applying snapshot on getting merge result, target region id {}, target peer {:?}, merge result type {:?}",
                self.fsm.peer.tag, target_region_id, target, result
            );
        }
        if !self.fsm.peer.is_initialized() {
            panic!(
                "{} is not initialized on getting merge result, target region id {}, target peer {:?}, merge result type {:?}",
                self.fsm.peer.tag, target_region_id, target, result
            );
        }
        match result {
            MergeResultKind::FromTargetLog => {
                info!(
                    "merge finished";
                    "region_id" => self.fsm.region_id(),
                    "peer_id" => self.fsm.peer_id(),
                    "target_region" => ?self.fsm.peer.pending_merge_state.as_ref().unwrap().target,
                );
                self.destroy_peer(true);
            }
            MergeResultKind::FromTargetSnapshotStep1 => {
                info!(
                    "merge finished with target snapshot";
                    "region_id" => self.fsm.region_id(),
                    "peer_id" => self.fsm.peer_id(),
                    "target_region_id" => target_region_id,
                );
                self.fsm.peer.pending_remove = true;
                // Destroy apply fsm at first
                self.fsm.peer.apply_router.schedule(ApplyTask::destroy(
                    self.fsm.region_id(),
<<<<<<< HEAD
                    true,
                    true,
                ));
=======
                    ApplyTask::destroy(self.fsm.region_id(), true),
                );
>>>>>>> 45fab5cc
            }
            MergeResultKind::FromTargetSnapshotStep2 => {
                // `merge_by_target` is true because this region's range already belongs to
                // its target region so we must not clear data otherwise its target region's
                // data will corrupt.
                self.destroy_peer(true);
            }
            MergeResultKind::Stale => {
                self.on_stale_merge(target_region_id);
            }
        };
    }

    fn on_stale_merge(&mut self, target_region_id: u64) {
        if self.fsm.peer.pending_remove {
            return;
        }
        info!(
            "successful merge can't be continued, try to gc stale peer";
            "region_id" => self.fsm.region_id(),
            "peer_id" => self.fsm.peer_id(),
            "target_region_id" => target_region_id,
            "merge_state" => ?self.fsm.peer.pending_merge_state,
        );
        // Because of the checking before proposing `PrepareMerge`, which is
        // no `CompactLog` proposal between the smallest commit index and the latest index.
        // If the merge succeed, all source peers are impossible in apply snapshot state
        // and must be initialized.
        // So `maybe_destroy` must succeed here.
        let job = self.fsm.peer.maybe_destroy(&self.ctx).unwrap();
        self.handle_destroy_peer(job);
    }

    fn on_ready_apply_snapshot(&mut self, apply_result: ApplySnapResult) {
        let prev_region = apply_result.prev_region;
        let region = apply_result.region;

        info!(
            "snapshot is applied";
            "region_id" => self.fsm.region_id(),
            "peer_id" => self.fsm.peer_id(),
            "region" => ?region,
        );

        if prev_region.get_peers() != region.get_peers() {
            let mut state = self.ctx.global_replication_state.lock().unwrap();
            let gb = state
                .calculate_commit_group(self.fsm.peer.replication_mode_version, region.get_peers());
            self.fsm.peer.raft_group.raft.clear_commit_group();
            self.fsm.peer.raft_group.raft.assign_commit_groups(gb);
        }

        let mut meta = self.ctx.store_meta.lock().unwrap();
        debug!(
            "check snapshot range";
            "region_id" => self.fsm.region_id(),
            "peer_id" => self.fsm.peer_id(),
            "prev_region" => ?prev_region,
        );

        // Remove this region's snapshot region from the `pending_snapshot_regions`
        // The `pending_snapshot_regions` is only used to occupy the key range, so if this
        // peer is added to `region_ranges`, it can be remove from `pending_snapshot_regions`
        meta.pending_snapshot_regions
            .retain(|r| self.fsm.region_id() != r.get_id());

        // Remove its source peers' metadata
        for r in &apply_result.destroyed_regions {
            let prev = meta.region_ranges.remove(&enc_end_key(&r));
            assert_eq!(prev, Some(r.get_id()));
            assert!(meta.regions.remove(&r.get_id()).is_some());
            let reader = meta.readers.remove(&r.get_id()).unwrap();
            reader.mark_invalid();
        }
        // Remove the data from `atomic_snap_regions` and `destroyed_region_for_snap`
        // which are added before applying snapshot
        if let Some(wait_destroy_regions) = meta.atomic_snap_regions.remove(&self.fsm.region_id()) {
            for (source_region_id, _) in wait_destroy_regions {
                assert_eq!(
                    meta.destroyed_region_for_snap
                        .remove(&source_region_id)
                        .is_some(),
                    true
                );
            }
        }

        if util::is_region_initialized(&prev_region) {
            info!(
                "region changed after applying snapshot";
                "region_id" => self.fsm.region_id(),
                "peer_id" => self.fsm.peer_id(),
                "prev_region" => ?prev_region,
                "region" => ?region,
            );
            let prev = meta.region_ranges.remove(&enc_end_key(&prev_region));
            if prev != Some(region.get_id()) {
                panic!(
                    "{} meta corrupted, expect {:?} got {:?}",
                    self.fsm.peer.tag, prev_region, prev,
                );
            }
        } else if self.fsm.peer.local_first_replicate {
            // This peer is uninitialized previously.
            // More accurately, the `RegionLocalState` has been persisted so the data can be removed from `pending_create_peers`.
            let mut pending_create_peers = self.ctx.pending_create_peers.lock().unwrap();
            assert_eq!(
                pending_create_peers.remove(&self.fsm.region_id()),
                Some((self.fsm.peer_id(), false))
            );
        }

        if let Some(r) = meta
            .region_ranges
            .insert(enc_end_key(&region), region.get_id())
        {
            panic!("{} unexpected region {:?}", self.fsm.peer.tag, r);
        }
        let prev = meta.regions.insert(region.get_id(), region);
        assert_eq!(prev, Some(prev_region));

        drop(meta);

        for r in &apply_result.destroyed_regions {
            if let Err(e) = self.ctx.router.force_send(
                r.get_id(),
                PeerMsg::SignificantMsg(SignificantMsg::MergeResult {
                    target_region_id: self.fsm.region_id(),
                    target: self.fsm.peer.peer.clone(),
                    result: MergeResultKind::FromTargetSnapshotStep2,
                }),
            ) {
                if !self.ctx.router.is_shutdown() {
                    panic!("{} failed to send merge result(FromTargetSnapshotStep2) to source region {}, err {}", self.fsm.peer.tag, r.get_id(), e);
                }
            }
        }
    }

    fn on_ready_result(
        &mut self,
        exec_results: &mut VecDeque<Box<ExecResult<EK::Snapshot>>>,
        metrics: &ApplyMetrics,
    ) {
        // handle executing committed log results
        while let Some(result) = exec_results.pop_front() {
            match *result {
                ExecResult::ChangePeer(cp) => self.on_ready_change_peer(cp),
                ExecResult::CompactLog { first_index, state } => {
                    self.on_ready_compact_log(first_index, state)
                }
                ExecResult::SplitRegion {
                    derived,
                    regions,
                    new_split_regions,
                } => self.on_ready_split_region(derived, regions, new_split_regions),
                ExecResult::PrepareMerge { region, state } => {
                    self.on_ready_prepare_merge(region, state)
                }
                ExecResult::CommitMerge { region, source } => {
                    self.on_ready_commit_merge(region.clone(), source.clone())
                }
                ExecResult::RollbackMerge { region, commit } => {
                    self.on_ready_rollback_merge(commit, Some(region))
                }
                ExecResult::ComputeHash {
                    region,
                    index,
                    snap,
                } => self.on_ready_compute_hash(region, index, snap),
                ExecResult::VerifyHash { index, hash } => self.on_ready_verify_hash(index, hash),
                ExecResult::DeleteRange { .. } => {
                    // TODO: clean user properties?
                }
                ExecResult::IngestSst { ssts } => self.on_ingest_sst_result(ssts),
            }
        }

        // Update metrics only when all exec_results are finished in case the metrics is counted multiple times
        // when waiting for commit merge
        self.ctx.store_stat.lock_cf_bytes_written += metrics.lock_cf_written_bytes;
        self.ctx.store_stat.engine_total_bytes_written += metrics.written_bytes;
        self.ctx.store_stat.engine_total_keys_written += metrics.written_keys;
    }

    /// Check if a request is valid if it has valid prepare_merge/commit_merge proposal.
    fn check_merge_proposal(&self, msg: &mut RaftCmdRequest) -> Result<()> {
        if !msg.get_admin_request().has_prepare_merge()
            && !msg.get_admin_request().has_commit_merge()
        {
            return Ok(());
        }

        let region = self.fsm.peer.region();
        if msg.get_admin_request().has_prepare_merge() {
            let target_region = msg.get_admin_request().get_prepare_merge().get_target();
            {
                let meta = self.ctx.store_meta.lock().unwrap();
                match meta.regions.get(&target_region.get_id()) {
                    Some(r) => {
                        if r != target_region {
                            return Err(box_err!(
                                "target region not matched, skip proposing: {:?} != {:?}",
                                r,
                                target_region
                            ));
                        }
                    }
                    None => {
                        return Err(box_err!(
                            "target region {} doesn't exist.",
                            target_region.get_id()
                        ));
                    }
                }
            }
            if !util::is_sibling_regions(target_region, region) {
                return Err(box_err!(
                    "{:?} and {:?} are not sibling, skip proposing.",
                    target_region,
                    region
                ));
            }
            if !util::region_on_same_stores(target_region, region) {
                return Err(box_err!(
                    "peers doesn't match {:?} != {:?}, reject merge",
                    region.get_peers(),
                    target_region.get_peers()
                ));
            }
        } else {
            let source_region = msg.get_admin_request().get_commit_merge().get_source();
            if !util::is_sibling_regions(source_region, region) {
                return Err(box_err!(
                    "{:?} and {:?} should be sibling",
                    source_region,
                    region
                ));
            }
            if !util::region_on_same_stores(source_region, region) {
                return Err(box_err!(
                    "peers not matched: {:?} {:?}",
                    source_region,
                    region
                ));
            }
        }

        Ok(())
    }

    fn pre_propose_raft_command(
        &mut self,
        msg: &RaftCmdRequest,
    ) -> Result<Option<RaftCmdResponse>> {
        // Check store_id, make sure that the msg is dispatched to the right place.
        if let Err(e) = util::check_store_id(msg, self.store_id()) {
            self.ctx.raft_metrics.invalid_proposal.mismatch_store_id += 1;
            return Err(e);
        }
        if msg.has_status_request() {
            // For status commands, we handle it here directly.
            let resp = self.execute_status_command(msg)?;
            return Ok(Some(resp));
        }

        // Check whether the store has the right peer to handle the request.
        let region_id = self.region_id();
        let leader_id = self.fsm.peer.leader_id();
        let request = msg.get_requests();

        // ReadIndex can be processed on the replicas.
        let is_read_index_request =
            request.len() == 1 && request[0].get_cmd_type() == CmdType::ReadIndex;
        let mut read_only = true;
        for r in msg.get_requests() {
            match r.get_cmd_type() {
                CmdType::Get | CmdType::Snap | CmdType::ReadIndex => (),
                _ => read_only = false,
            }
        }
        let allow_replica_read = read_only && msg.get_header().get_replica_read();
        if !(self.fsm.peer.is_leader() || is_read_index_request || allow_replica_read) {
            self.ctx.raft_metrics.invalid_proposal.not_leader += 1;
            let leader = self.fsm.peer.get_peer_from_cache(leader_id);
            self.fsm.group_state = GroupState::Chaos;
            self.register_raft_base_tick();
            return Err(Error::NotLeader(region_id, leader));
        }
        // peer_id must be the same as peer's.
        if let Err(e) = util::check_peer_id(msg, self.fsm.peer.peer_id()) {
            self.ctx.raft_metrics.invalid_proposal.mismatch_peer_id += 1;
            return Err(e);
        }
        // check whether the peer is initialized.
        if !self.fsm.peer.is_initialized() {
            self.ctx
                .raft_metrics
                .invalid_proposal
                .region_not_initialized += 1;
            return Err(Error::RegionNotInitialized(region_id));
        }
        // If the peer is applying snapshot, it may drop some sending messages, that could
        // make clients wait for response until timeout.
        if self.fsm.peer.is_applying_snapshot() {
            self.ctx.raft_metrics.invalid_proposal.is_applying_snapshot += 1;
            // TODO: replace to a more suitable error.
            return Err(Error::Other(box_err!(
                "{} peer is applying snapshot",
                self.fsm.peer.tag
            )));
        }
        // Check whether the term is stale.
        if let Err(e) = util::check_term(msg, self.fsm.peer.term()) {
            self.ctx.raft_metrics.invalid_proposal.stale_command += 1;
            return Err(e);
        }

        match util::check_region_epoch(msg, self.fsm.peer.region(), true) {
            Err(Error::EpochNotMatch(msg, mut new_regions)) => {
                // Attach the region which might be split from the current region. But it doesn't
                // matter if the region is not split from the current region. If the region meta
                // received by the TiKV driver is newer than the meta cached in the driver, the meta is
                // updated.
                let sibling_region = self.find_sibling_region();
                if let Some(sibling_region) = sibling_region {
                    new_regions.push(sibling_region);
                }
                self.ctx.raft_metrics.invalid_proposal.epoch_not_match += 1;
                Err(Error::EpochNotMatch(msg, new_regions))
            }
            Err(e) => Err(e),
            Ok(()) => Ok(None),
        }
    }

    fn propose_raft_command(
        &mut self,
        mut msg: RaftCmdRequest,
        cb: Callback<EK::Snapshot>,
        txn_extra: TxnExtra,
    ) {
        match self.pre_propose_raft_command(&msg) {
            Ok(Some(resp)) => {
                cb.invoke_with_response(resp);
                return;
            }
            Err(e) => {
                debug!(
                    "failed to propose";
                    "region_id" => self.region_id(),
                    "peer_id" => self.fsm.peer_id(),
                    "message" => ?msg,
                    "err" => %e,
                );
                cb.invoke_with_response(new_error(e));
                return;
            }
            _ => (),
        }

        if self.fsm.peer.pending_remove {
            apply::notify_req_region_removed(self.region_id(), cb);
            return;
        }

        if let Err(e) = self.check_merge_proposal(&mut msg) {
            warn!(
                "failed to propose merge";
                "region_id" => self.region_id(),
                "peer_id" => self.fsm.peer_id(),
                "message" => ?msg,
                "err" => %e,
                "error_code" => %e.error_code(),
            );
            cb.invoke_with_response(new_error(e));
            return;
        }

        // Note:
        // The peer that is being checked is a leader. It might step down to be a follower later. It
        // doesn't matter whether the peer is a leader or not. If it's not a leader, the proposing
        // command log entry can't be committed.

        let mut resp = RaftCmdResponse::default();
        let term = self.fsm.peer.term();
        bind_term(&mut resp, term);
        if self.fsm.peer.propose(self.ctx, cb, msg, resp, txn_extra) {
            self.fsm.has_ready = true;
        }

        if self.fsm.peer.should_wake_up {
            self.reset_raft_tick(GroupState::Ordered);
        }

        self.register_pd_heartbeat_tick();

        // TODO: add timeout, if the command is not applied after timeout,
        // we will call the callback with timeout error.
    }

    fn find_sibling_region(&self) -> Option<Region> {
        let start = if self.ctx.cfg.right_derive_when_split {
            Included(enc_start_key(self.fsm.peer.region()))
        } else {
            Excluded(enc_end_key(self.fsm.peer.region()))
        };
        let meta = self.ctx.store_meta.lock().unwrap();
        meta.region_ranges
            .range((start, Unbounded::<Vec<u8>>))
            .next()
            .map(|(_, region_id)| meta.regions[region_id].to_owned())
    }

    fn register_raft_gc_log_tick(&mut self) {
        self.schedule_tick(
            PeerTicks::RAFT_LOG_GC,
            self.ctx.cfg.raft_log_gc_tick_interval.0,
        )
    }

    #[allow(clippy::if_same_then_else)]
    fn on_raft_gc_log_tick(&mut self) {
        if !self.fsm.peer.get_store().is_cache_empty() || !self.ctx.cfg.hibernate_regions {
            self.register_raft_gc_log_tick();
        }
        debug_assert!(!self.fsm.stopped);
        fail_point!("on_raft_gc_log_tick", |_| {});

        // As leader, we would not keep caches for the peers that didn't response heartbeat in the
        // last few seconds. That happens probably because another TiKV is down. In this case if we
        // do not clean up the cache, it may keep growing.
        let drop_cache_duration =
            self.ctx.cfg.raft_heartbeat_interval() + self.ctx.cfg.raft_entry_cache_life_time.0;
        let cache_alive_limit = Instant::now() - drop_cache_duration;

        let mut total_gc_logs = 0;

        let applied_idx = self.fsm.peer.get_store().applied_index();
        if !self.fsm.peer.is_leader() {
            self.fsm.peer.mut_store().compact_to(applied_idx + 1);
            return;
        }

        // Leader will replicate the compact log command to followers,
        // If we use current replicated_index (like 10) as the compact index,
        // when we replicate this log, the newest replicated_index will be 11,
        // but we only compact the log to 10, not 11, at that time,
        // the first index is 10, and replicated_index is 11, with an extra log,
        // and we will do compact again with compact index 11, in cycles...
        // So we introduce a threshold, if replicated index - first index > threshold,
        // we will try to compact log.
        // raft log entries[..............................................]
        //                  ^                                       ^
        //                  |-----------------threshold------------ |
        //              first_index                         replicated_index
        // `alive_cache_idx` is the smallest `replicated_index` of healthy up nodes.
        // `alive_cache_idx` is only used to gc cache.
        let truncated_idx = self.fsm.peer.get_store().truncated_index();
        let last_idx = self.fsm.peer.get_store().last_index();
        let (mut replicated_idx, mut alive_cache_idx) = (last_idx, last_idx);
        for (peer_id, p) in self.fsm.peer.raft_group.raft.prs().iter() {
            if replicated_idx > p.matched {
                replicated_idx = p.matched;
            }
            if let Some(last_heartbeat) = self.fsm.peer.peer_heartbeats.get(peer_id) {
                if alive_cache_idx > p.matched
                    && p.matched >= truncated_idx
                    && *last_heartbeat > cache_alive_limit
                {
                    alive_cache_idx = p.matched;
                }
            }
        }
        // When an election happened or a new peer is added, replicated_idx can be 0.
        if replicated_idx > 0 {
            assert!(
                last_idx >= replicated_idx,
                "expect last index {} >= replicated index {}",
                last_idx,
                replicated_idx
            );
            REGION_MAX_LOG_LAG.observe((last_idx - replicated_idx) as f64);
        }
        self.fsm
            .peer
            .mut_store()
            .maybe_gc_cache(alive_cache_idx, applied_idx);
        let first_idx = self.fsm.peer.get_store().first_index();
        let mut compact_idx;
        if applied_idx > first_idx
            && applied_idx - first_idx >= self.ctx.cfg.raft_log_gc_count_limit
        {
            compact_idx = applied_idx;
        } else if self.fsm.peer.raft_log_size_hint >= self.ctx.cfg.raft_log_gc_size_limit.0 {
            compact_idx = applied_idx;
        } else if replicated_idx < first_idx
            || replicated_idx - first_idx <= self.ctx.cfg.raft_log_gc_threshold
        {
            return;
        } else {
            compact_idx = replicated_idx;
        }

        // Have no idea why subtract 1 here, but original code did this by magic.
        assert!(compact_idx > 0);
        compact_idx -= 1;
        if compact_idx < first_idx {
            // In case compact_idx == first_idx before subtraction.
            return;
        }

        total_gc_logs += compact_idx - first_idx;

        let term = self.fsm.peer.get_index_term(compact_idx);

        // Create a compact log request and notify directly.
        let region_id = self.fsm.peer.region().get_id();
        let request =
            new_compact_log_request(region_id, self.fsm.peer.peer.clone(), compact_idx, term);
        self.propose_raft_command(request, Callback::None, TxnExtra::default());

        self.register_raft_gc_log_tick();
        PEER_GC_RAFT_LOG_COUNTER.inc_by(total_gc_logs as i64);
    }

    fn register_split_region_check_tick(&mut self) {
        self.schedule_tick(
            PeerTicks::SPLIT_REGION_CHECK,
            self.ctx.cfg.split_region_check_tick_interval.0,
        )
    }

    #[inline]
    fn region_split_skip_max_count(&self) -> usize {
        fail_point!("region_split_skip_max_count", |_| { usize::max_value() });
        REGION_SPLIT_SKIP_MAX_COUNT
    }

    fn on_split_region_check_tick(&mut self) {
        if !self.ctx.cfg.hibernate_regions {
            self.register_split_region_check_tick();
        }
        if !self.fsm.peer.is_leader() {
            return;
        }

        // To avoid frequent scan, we only add new scan tasks if all previous tasks
        // have finished.
        // TODO: check whether a gc progress has been started.
        if self.ctx.split_check_scheduler.is_busy() {
            self.register_split_region_check_tick();
            return;
        }

        // When restart, the approximate size will be None. The split check will first
        // check the region size, and then check whether the region should split. This
        // should work even if we change the region max size.
        // If peer says should update approximate size, update region size and check
        // whether the region should split.
        if self.fsm.peer.approximate_size.is_some()
            && self.fsm.peer.compaction_declined_bytes < self.ctx.cfg.region_split_check_diff.0
            && self.fsm.peer.size_diff_hint < self.ctx.cfg.region_split_check_diff.0
        {
            return;
        }

        // bulk insert too fast may cause snapshot stale very soon, worst case it stale before
        // sending. so when snapshot is generating or sending, skip split check at most 3 times.
        // There is a trade off between region size and snapshot success rate. Split check is
        // triggered every 10 seconds. If a snapshot can't be generated in 30 seconds, it might be
        // just too large to be generated. Split it into smaller size can help generation. check
        // issue 330 for more info.
        if self.fsm.peer.get_store().is_generating_snapshot()
            && self.fsm.skip_split_count < self.region_split_skip_max_count()
        {
            self.fsm.skip_split_count += 1;
            return;
        }
        self.fsm.skip_split_count = 0;

        let task =
            SplitCheckTask::split_check(self.fsm.peer.region().clone(), true, CheckPolicy::Scan);
        if let Err(e) = self.ctx.split_check_scheduler.schedule(task) {
            error!(
                "failed to schedule split check";
                "region_id" => self.fsm.region_id(),
                "peer_id" => self.fsm.peer_id(),
                "err" => %e,
            );
        }
        self.fsm.peer.size_diff_hint = 0;
        self.fsm.peer.compaction_declined_bytes = 0;
        self.register_split_region_check_tick();
    }

    fn on_prepare_split_region(
        &mut self,
        region_epoch: metapb::RegionEpoch,
        split_keys: Vec<Vec<u8>>,
        cb: Callback<EK::Snapshot>,
    ) {
        if let Err(e) = self.validate_split_region(&region_epoch, &split_keys) {
            cb.invoke_with_response(new_error(e));
            return;
        }
        let region = self.fsm.peer.region();
        let task = PdTask::AskBatchSplit {
            region: region.clone(),
            split_keys,
            peer: self.fsm.peer.peer.clone(),
            right_derive: self.ctx.cfg.right_derive_when_split,
            callback: cb,
        };
        if let Err(Stopped(t)) = self.ctx.pd_scheduler.schedule(task) {
            error!(
                "failed to notify pd to split: Stopped";
                "region_id" => self.fsm.region_id(),
                "peer_id" => self.fsm.peer_id(),
            );
            match t {
                PdTask::AskBatchSplit { callback, .. } => {
                    callback.invoke_with_response(new_error(box_err!(
                        "{} failed to split: Stopped",
                        self.fsm.peer.tag
                    )));
                }
                _ => unreachable!(),
            }
        }
    }

    fn validate_split_region(
        &mut self,
        epoch: &metapb::RegionEpoch,
        split_keys: &[Vec<u8>],
    ) -> Result<()> {
        if split_keys.is_empty() {
            error!(
                "no split key is specified.";
                "region_id" => self.fsm.region_id(),
                "peer_id" => self.fsm.peer_id(),
            );
            return Err(box_err!("{} no split key is specified.", self.fsm.peer.tag));
        }
        for key in split_keys {
            if key.is_empty() {
                error!(
                    "split key should not be empty!!!";
                    "region_id" => self.fsm.region_id(),
                    "peer_id" => self.fsm.peer_id(),
                );
                return Err(box_err!(
                    "{} split key should not be empty",
                    self.fsm.peer.tag
                ));
            }
        }
        if !self.fsm.peer.is_leader() {
            // region on this store is no longer leader, skipped.
            info!(
                "not leader, skip.";
                "region_id" => self.fsm.region_id(),
                "peer_id" => self.fsm.peer_id(),
            );
            return Err(Error::NotLeader(
                self.region_id(),
                self.fsm.peer.get_peer_from_cache(self.fsm.peer.leader_id()),
            ));
        }

        let region = self.fsm.peer.region();
        let latest_epoch = region.get_region_epoch();

        // This is a little difference for `check_region_epoch` in region split case.
        // Here we just need to check `version` because `conf_ver` will be update
        // to the latest value of the peer, and then send to PD.
        if latest_epoch.get_version() != epoch.get_version() {
            info!(
                "epoch changed, retry later";
                "region_id" => self.fsm.region_id(),
                "peer_id" => self.fsm.peer_id(),
                "prev_epoch" => ?region.get_region_epoch(),
                "epoch" => ?epoch,
            );
            return Err(Error::EpochNotMatch(
                format!(
                    "{} epoch changed {:?} != {:?}, retry later",
                    self.fsm.peer.tag, latest_epoch, epoch
                ),
                vec![region.to_owned()],
            ));
        }
        Ok(())
    }

    fn on_approximate_region_size(&mut self, size: u64) {
        self.fsm.peer.approximate_size = Some(size);
        self.register_split_region_check_tick();
        self.register_pd_heartbeat_tick();
    }

    fn on_approximate_region_keys(&mut self, keys: u64) {
        self.fsm.peer.approximate_keys = Some(keys);
        self.register_split_region_check_tick();
        self.register_pd_heartbeat_tick();
    }

    fn on_compaction_declined_bytes(&mut self, declined_bytes: u64) {
        self.fsm.peer.compaction_declined_bytes += declined_bytes;
        if self.fsm.peer.compaction_declined_bytes >= self.ctx.cfg.region_split_check_diff.0 {
            UPDATE_REGION_SIZE_BY_COMPACTION_COUNTER.inc();
        }
        self.register_split_region_check_tick();
    }

    fn on_schedule_half_split_region(
        &mut self,
        region_epoch: &metapb::RegionEpoch,
        policy: CheckPolicy,
    ) {
        if !self.fsm.peer.is_leader() {
            // region on this store is no longer leader, skipped.
            warn!(
                "not leader, skip";
                "region_id" => self.fsm.region_id(),
                "peer_id" => self.fsm.peer_id(),
            );
            return;
        }

        let region = self.fsm.peer.region();
        if util::is_epoch_stale(region_epoch, region.get_region_epoch()) {
            warn!(
                "receive a stale halfsplit message";
                "region_id" => self.fsm.region_id(),
                "peer_id" => self.fsm.peer_id(),
            );
            return;
        }

        let task = SplitCheckTask::split_check(region.clone(), false, policy);
        if let Err(e) = self.ctx.split_check_scheduler.schedule(task) {
            error!(
                "failed to schedule split check";
                "region_id" => self.fsm.region_id(),
                "peer_id" => self.fsm.peer_id(),
                "err" => %e,
            );
        }
    }

    fn on_pd_heartbeat_tick(&mut self) {
        if !self.ctx.cfg.hibernate_regions {
            self.register_pd_heartbeat_tick();
        }
        self.fsm.peer.check_peers();

        if !self.fsm.peer.is_leader() {
            return;
        }
        self.fsm.peer.heartbeat_pd(self.ctx);
        if self.ctx.cfg.hibernate_regions && self.fsm.peer.replication_mode_need_catch_up() {
            self.register_pd_heartbeat_tick();
        }
    }

    fn register_pd_heartbeat_tick(&mut self) {
        self.schedule_tick(
            PeerTicks::PD_HEARTBEAT,
            self.ctx.cfg.pd_heartbeat_tick_interval.0,
        )
    }

    fn on_check_peer_stale_state_tick(&mut self) {
        if self.fsm.peer.pending_remove {
            return;
        }

        self.register_check_peer_stale_state_tick();

        if self.fsm.peer.is_applying_snapshot() || self.fsm.peer.has_pending_snapshot() {
            return;
        }

        if self.ctx.cfg.hibernate_regions {
            if self.fsm.group_state == GroupState::Idle {
                self.fsm.peer.ping();
                if !self.fsm.peer.is_leader() {
                    // If leader is able to receive messge but can't send out any,
                    // follower should be able to start an election.
                    self.fsm.group_state = GroupState::PreChaos;
                } else {
                    self.fsm.has_ready = true;
                    // Schedule a pd heartbeat to discover down and pending peer when
                    // hibernate_regions is enabled.
                    self.register_pd_heartbeat_tick();
                }
            } else if self.fsm.group_state == GroupState::PreChaos {
                self.fsm.group_state = GroupState::Chaos;
            } else if self.fsm.group_state == GroupState::Chaos {
                // Register tick if it's not yet. Only when it fails to receive ping from leader
                // after two stale check can a follower actually tick.
                self.register_raft_base_tick();
            }
        }

        // If this peer detects the leader is missing for a long long time,
        // it should consider itself as a stale peer which is removed from
        // the original cluster.
        // This most likely happens in the following scenario:
        // At first, there are three peer A, B, C in the cluster, and A is leader.
        // Peer B gets down. And then A adds D, E, F into the cluster.
        // Peer D becomes leader of the new cluster, and then removes peer A, B, C.
        // After all these peer in and out, now the cluster has peer D, E, F.
        // If peer B goes up at this moment, it still thinks it is one of the cluster
        // and has peers A, C. However, it could not reach A, C since they are removed
        // from the cluster or probably destroyed.
        // Meantime, D, E, F would not reach B, since it's not in the cluster anymore.
        // In this case, peer B would notice that the leader is missing for a long time,
        // and it would check with pd to confirm whether it's still a member of the cluster.
        // If not, it destroys itself as a stale peer which is removed out already.
        let state = self.fsm.peer.check_stale_state(self.ctx);
        fail_point!("peer_check_stale_state", state != StaleState::Valid, |_| {});
        match state {
            StaleState::Valid => (),
            StaleState::LeaderMissing => {
                warn!(
                    "leader missing longer than abnormal_leader_missing_duration";
                    "region_id" => self.fsm.region_id(),
                    "peer_id" => self.fsm.peer_id(),
                    "expect" => %self.ctx.cfg.abnormal_leader_missing_duration,
                );
                self.ctx
                    .raft_metrics
                    .leader_missing
                    .lock()
                    .unwrap()
                    .insert(self.region_id());
            }
            StaleState::ToValidate => {
                // for peer B in case 1 above
                warn!(
                    "leader missing longer than max_leader_missing_duration. \
                     To check with pd and other peers whether it's still valid";
                    "region_id" => self.fsm.region_id(),
                    "peer_id" => self.fsm.peer_id(),
                    "expect" => %self.ctx.cfg.max_leader_missing_duration,
                );

                self.fsm.peer.bcast_check_stale_peer_message(&mut self.ctx);

                let task = PdTask::ValidatePeer {
                    peer: self.fsm.peer.peer.clone(),
                    region: self.fsm.peer.region().clone(),
                };
                if let Err(e) = self.ctx.pd_scheduler.schedule(task) {
                    error!(
                        "failed to notify pd";
                        "region_id" => self.fsm.region_id(),
                        "peer_id" => self.fsm.peer_id(),
                        "err" => %e,
                    )
                }
            }
        }
    }

    fn register_check_peer_stale_state_tick(&mut self) {
        self.schedule_tick(
            PeerTicks::CHECK_PEER_STALE_STATE,
            self.ctx.cfg.peer_stale_state_check_interval.0,
        )
    }
}

impl<'a, EK, ER, T: Transport, C: PdClient> PeerFsmDelegate<'a, EK, ER, T, C>
where
    EK: KvEngine,
    ER: RaftEngine,
{
    fn on_ready_compute_hash(&mut self, region: metapb::Region, index: u64, snap: EK::Snapshot) {
        self.fsm.peer.consistency_state.last_check_time = Instant::now();
        let task = ConsistencyCheckTask::compute_hash(region, index, snap);
        info!(
            "schedule compute hash task";
            "region_id" => self.fsm.region_id(),
            "peer_id" => self.fsm.peer_id(),
            "task" => %task,
        );
        if let Err(e) = self.ctx.consistency_check_scheduler.schedule(task) {
            error!(
                "schedule failed";
                "region_id" => self.fsm.region_id(),
                "peer_id" => self.fsm.peer_id(),
                "err" => %e,
            );
        }
    }

    fn on_ready_verify_hash(&mut self, expected_index: u64, expected_hash: Vec<u8>) {
        self.verify_and_store_hash(expected_index, expected_hash);
    }

    fn on_hash_computed(&mut self, index: u64, hash: Vec<u8>) {
        if !self.verify_and_store_hash(index, hash) {
            return;
        }

        let req = new_verify_hash_request(
            self.region_id(),
            self.fsm.peer.peer.clone(),
            &self.fsm.peer.consistency_state,
        );
        self.propose_raft_command(req, Callback::None, TxnExtra::default());
    }

    fn on_ingest_sst_result(&mut self, ssts: Vec<SstMeta>) {
        for sst in &ssts {
            self.fsm.peer.size_diff_hint += sst.get_length();
        }
        self.register_split_region_check_tick();

        let task = CleanupSSTTask::DeleteSST { ssts };
        if let Err(e) = self
            .ctx
            .cleanup_scheduler
            .schedule(CleanupTask::CleanupSST(task))
        {
            error!(
                "schedule to delete ssts";
                "region_id" => self.fsm.region_id(),
                "peer_id" => self.fsm.peer_id(),
                "err" => %e,
            );
        }
    }

    /// Verify and store the hash to state. return true means the hash has been stored successfully.
    fn verify_and_store_hash(&mut self, expected_index: u64, expected_hash: Vec<u8>) -> bool {
        if expected_index < self.fsm.peer.consistency_state.index {
            REGION_HASH_COUNTER.verify.miss.inc();
            warn!(
                "has scheduled a new hash, skip.";
                "region_id" => self.fsm.region_id(),
                "peer_id" => self.fsm.peer_id(),
                "index" => self.fsm.peer.consistency_state.index,
                "expected_index" => expected_index,
            );
            return false;
        }
        if self.fsm.peer.consistency_state.index == expected_index {
            if self.fsm.peer.consistency_state.hash.is_empty() {
                warn!(
                    "duplicated consistency check detected, skip.";
                    "region_id" => self.fsm.region_id(),
                    "peer_id" => self.fsm.peer_id(),
                );
                return false;
            }
            if self.fsm.peer.consistency_state.hash != expected_hash {
                panic!(
                    "{} hash at {} not correct, want \"{}\", got \"{}\"!!!",
                    self.fsm.peer.tag,
                    self.fsm.peer.consistency_state.index,
                    escape(&expected_hash),
                    escape(&self.fsm.peer.consistency_state.hash)
                );
            }
            info!(
                "consistency check pass.";
                "region_id" => self.fsm.region_id(),
                "peer_id" => self.fsm.peer_id(),
                "index" => self.fsm.peer.consistency_state.index
            );
            REGION_HASH_COUNTER.verify.matched.inc();
            self.fsm.peer.consistency_state.hash = vec![];
            return false;
        }
        if self.fsm.peer.consistency_state.index != INVALID_INDEX
            && !self.fsm.peer.consistency_state.hash.is_empty()
        {
            // Maybe computing is too slow or computed result is dropped due to channel full.
            // If computing is too slow, miss count will be increased twice.
            REGION_HASH_COUNTER.verify.miss.inc();
            warn!(
                "hash belongs to wrong index, skip.";
                "region_id" => self.fsm.region_id(),
                "peer_id" => self.fsm.peer_id(),
                "index" => self.fsm.peer.consistency_state.index,
                "expected_index" => expected_index,
            );
        }

        info!(
            "save hash for consistency check later.";
            "region_id" => self.fsm.region_id(),
            "peer_id" => self.fsm.peer_id(),
            "index" => expected_index,
        );
        self.fsm.peer.consistency_state.index = expected_index;
        self.fsm.peer.consistency_state.hash = expected_hash;
        true
    }
}

/// Checks merge target, returns whether the source peer should be destroyed and whether the source peer is
/// merged to this target peer.
///
/// It returns (`can_destroy`, `merge_to_this_peer`).
///
/// `can_destroy` is true when there is a network isolation which leads to a follower of a merge target
/// Region's log falls behind and then receive a snapshot with epoch version after merge.
///
/// `merge_to_this_peer` is true when `can_destroy` is true and the source peer is merged to this target peer.
pub fn maybe_destroy_source(
    meta: &StoreMeta,
    target_region_id: u64,
    target_peer_id: u64,
    source_region_id: u64,
    region_epoch: RegionEpoch,
) -> (bool, bool) {
    if let Some(merge_targets) = meta.pending_merge_targets.get(&target_region_id) {
        if let Some(target_region) = merge_targets.get(&source_region_id) {
            info!(
                "[region {}] checking source {} epoch: {:?}, merge target epoch: {:?}",
                target_region_id,
                source_region_id,
                region_epoch,
                target_region.get_region_epoch(),
            );
            // The target peer will move on, namely, it will apply a snapshot generated after merge,
            // so destroy source peer.
            if region_epoch.get_version() > target_region.get_region_epoch().get_version() {
                return (
                    true,
                    target_peer_id
                        == util::find_peer(target_region, meta.store_id.unwrap())
                            .unwrap()
                            .get_id(),
                );
            }
            // Wait till the target peer has caught up logs and source peer will be destroyed at that time.
            return (false, false);
        }
    }
    (false, false)
}

pub fn new_read_index_request(
    region_id: u64,
    region_epoch: RegionEpoch,
    peer: metapb::Peer,
) -> RaftCmdRequest {
    let mut request = RaftCmdRequest::default();
    request.mut_header().set_region_id(region_id);
    request.mut_header().set_region_epoch(region_epoch);
    request.mut_header().set_peer(peer);
    let mut cmd = Request::default();
    cmd.set_cmd_type(CmdType::ReadIndex);
    request
}

pub fn new_admin_request(region_id: u64, peer: metapb::Peer) -> RaftCmdRequest {
    let mut request = RaftCmdRequest::default();
    request.mut_header().set_region_id(region_id);
    request.mut_header().set_peer(peer);
    request
}

fn new_verify_hash_request(
    region_id: u64,
    peer: metapb::Peer,
    state: &ConsistencyState,
) -> RaftCmdRequest {
    let mut request = new_admin_request(region_id, peer);

    let mut admin = AdminRequest::default();
    admin.set_cmd_type(AdminCmdType::VerifyHash);
    admin.mut_verify_hash().set_index(state.index);
    admin.mut_verify_hash().set_hash(state.hash.clone());
    request.set_admin_request(admin);
    request
}

fn new_compact_log_request(
    region_id: u64,
    peer: metapb::Peer,
    compact_index: u64,
    compact_term: u64,
) -> RaftCmdRequest {
    let mut request = new_admin_request(region_id, peer);

    let mut admin = AdminRequest::default();
    admin.set_cmd_type(AdminCmdType::CompactLog);
    admin.mut_compact_log().set_compact_index(compact_index);
    admin.mut_compact_log().set_compact_term(compact_term);
    request.set_admin_request(admin);
    request
}

impl<'a, EK, ER, T: Transport, C: PdClient> PeerFsmDelegate<'a, EK, ER, T, C>
where
    EK: KvEngine,
    ER: RaftEngine,
{
    // Handle status commands here, separate the logic, maybe we can move it
    // to another file later.
    // Unlike other commands (write or admin), status commands only show current
    // store status, so no need to handle it in raft group.
    fn execute_status_command(&mut self, request: &RaftCmdRequest) -> Result<RaftCmdResponse> {
        let cmd_type = request.get_status_request().get_cmd_type();

        let mut response = match cmd_type {
            StatusCmdType::RegionLeader => self.execute_region_leader(),
            StatusCmdType::RegionDetail => self.execute_region_detail(request),
            StatusCmdType::InvalidStatus => {
                Err(box_err!("{} invalid status command!", self.fsm.peer.tag))
            }
        }?;
        response.set_cmd_type(cmd_type);

        let mut resp = RaftCmdResponse::default();
        resp.set_status_response(response);
        // Bind peer current term here.
        bind_term(&mut resp, self.fsm.peer.term());
        Ok(resp)
    }

    fn execute_region_leader(&mut self) -> Result<StatusResponse> {
        let mut resp = StatusResponse::default();
        if let Some(leader) = self.fsm.peer.get_peer_from_cache(self.fsm.peer.leader_id()) {
            resp.mut_region_leader().set_leader(leader);
        }

        Ok(resp)
    }

    fn execute_region_detail(&mut self, request: &RaftCmdRequest) -> Result<StatusResponse> {
        if !self.fsm.peer.get_store().is_initialized() {
            let region_id = request.get_header().get_region_id();
            return Err(Error::RegionNotInitialized(region_id));
        }
        let mut resp = StatusResponse::default();
        resp.mut_region_detail()
            .set_region(self.fsm.peer.region().clone());
        if let Some(leader) = self.fsm.peer.get_peer_from_cache(self.fsm.peer.leader_id()) {
            resp.mut_region_detail().set_leader(leader);
        }

        Ok(resp)
    }
}

#[cfg(test)]
mod tests {
    use super::BatchRaftCmdRequestBuilder;
    use crate::store::local_metrics::RaftProposeMetrics;
    use crate::store::msg::{Callback, RaftCommand};

    use engine_rocks::RocksSnapshot;
    use kvproto::raft_cmdpb::{
        AdminRequest, CmdType, PutRequest, RaftCmdRequest, RaftCmdResponse, Request, Response,
        StatusRequest,
    };
    use protobuf::Message;
    use std::sync::atomic::{AtomicBool, Ordering};
    use std::sync::Arc;

    #[test]
    fn test_batch_raft_cmd_request_builder() {
        let max_batch_size = 1000.0;
        let mut builder = BatchRaftCmdRequestBuilder::<RocksSnapshot>::new(max_batch_size);
        let mut q = Request::default();
        let mut metric = RaftProposeMetrics::default();

        let mut req = RaftCmdRequest::default();
        req.set_admin_request(AdminRequest::default());
        assert!(!builder.can_batch(&req, 0));

        let mut req = RaftCmdRequest::default();
        req.set_status_request(StatusRequest::default());
        assert!(!builder.can_batch(&req, 0));

        let mut req = RaftCmdRequest::default();
        let mut put = PutRequest::default();
        put.set_key(b"aaaa".to_vec());
        put.set_value(b"bbbb".to_vec());
        q.set_cmd_type(CmdType::Put);
        q.set_put(put);
        req.mut_requests().push(q.clone());
        let _ = q.take_put();
        let req_size = req.compute_size();
        assert!(builder.can_batch(&req, req_size));

        let mut req = RaftCmdRequest::default();
        q.set_cmd_type(CmdType::Snap);
        req.mut_requests().push(q.clone());
        let mut put = PutRequest::default();
        put.set_key(b"aaaa".to_vec());
        put.set_value(b"bbbb".to_vec());
        q.set_cmd_type(CmdType::Put);
        q.set_put(put);
        req.mut_requests().push(q.clone());
        let req_size = req.compute_size();
        assert!(!builder.can_batch(&req, req_size));

        let mut req = RaftCmdRequest::default();
        let mut put = PutRequest::default();
        put.set_key(b"aaaa".to_vec());
        put.set_value(vec![8 as u8; 2000]);
        q.set_cmd_type(CmdType::Put);
        q.set_put(put);
        req.mut_requests().push(q.clone());
        let req_size = req.compute_size();
        assert!(!builder.can_batch(&req, req_size));

        // Check batch callback
        let mut req = RaftCmdRequest::default();
        let mut put = PutRequest::default();
        put.set_key(b"aaaa".to_vec());
        put.set_value(vec![8 as u8; 20]);
        q.set_cmd_type(CmdType::Put);
        q.set_put(put);
        req.mut_requests().push(q);
        let mut cbs_flags = vec![];
        let mut response = RaftCmdResponse::default();
        for _ in 0..10 {
            let flag = Arc::new(AtomicBool::new(false));
            cbs_flags.push(flag.clone());
            let cb = Callback::Write(Box::new(move |_resp| {
                flag.store(true, Ordering::Release);
            }));
            response.mut_responses().push(Response::default());
            let cmd = RaftCommand::new(req.clone(), cb);
            builder.add(cmd, 100);
        }
        let cmd = builder.build(&mut metric).unwrap();
        assert_eq!(10, cmd.request.get_requests().len());
        cmd.callback.invoke_with_response(response);
        for flag in cbs_flags {
            assert!(flag.load(Ordering::Acquire));
        }
    }
}<|MERGE_RESOLUTION|>--- conflicted
+++ resolved
@@ -1758,29 +1758,8 @@
     fn handle_destroy_peer(&mut self, job: DestroyPeerJob) -> bool {
         // The initialized flag implicitly means whether apply fsm exists or not.
         if job.initialized {
-<<<<<<< HEAD
-            // When initialized is true and async_remove is false, apply fsm doesn't need to
-            // send destroy msg to peer fsm because peer fsm has already destroyed.
-            // In this case, if apply fsm sends destroy msg, peer fsm may be destroyed twice
-            // because there are some msgs in channel so peer fsm still need to handle them (e.g. callback)
-            self.fsm.peer.apply_router.schedule(ApplyTask::destroy(
-                job.region_id,
-                job.async_remove,
-                false,
-            ));
-        }
-        if job.async_remove {
-            info!(
-                "peer is destroyed asynchronously";
-                "region_id" => job.region_id,
-                "peer_id" => job.peer.get_id(),
-            );
-=======
             // Destroy the apply fsm first, wait for the reply msg from apply fsm
-            self.ctx
-                .apply_router
-                .schedule_task(job.region_id, ApplyTask::destroy(job.region_id, false));
->>>>>>> 45fab5cc
+            self.fsm.peer.apply_router.schedule(ApplyTask::destroy(job.region_id, false));
             false
         } else {
             // Destroy the peer fsm directly
@@ -2764,16 +2743,9 @@
                 );
                 self.fsm.peer.pending_remove = true;
                 // Destroy apply fsm at first
-                self.fsm.peer.apply_router.schedule(ApplyTask::destroy(
-                    self.fsm.region_id(),
-<<<<<<< HEAD
-                    true,
-                    true,
-                ));
-=======
+                self.fsm.peer.apply_router.schedule(
                     ApplyTask::destroy(self.fsm.region_id(), true),
                 );
->>>>>>> 45fab5cc
             }
             MergeResultKind::FromTargetSnapshotStep2 => {
                 // `merge_by_target` is true because this region's range already belongs to
