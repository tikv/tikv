// Copyright 2018 TiKV Project Authors. Licensed under Apache-2.0.

// #[PerformanceCriticalPath]
use std::{
    borrow::Cow,
    cell::Cell,
    cmp,
    collections::{
        Bound::{Excluded, Unbounded},
        VecDeque,
    },
    iter::{FromIterator, Iterator},
    mem,
    sync::{Arc, Mutex},
    time::{Duration, Instant},
    u64,
};

use batch_system::{BasicMailbox, Fsm};
use collections::{HashMap, HashSet};
use engine_traits::{Engines, KvEngine, RaftEngine, SstMetaInfo, WriteBatchExt, CF_LOCK, CF_RAFT};
use error_code::ErrorCodeExt;
use fail::fail_point;
use futures::channel::mpsc::UnboundedSender;
use keys::{self, enc_end_key, enc_start_key};
use kvproto::{
    brpb::CheckAdminResponse,
    errorpb,
    import_sstpb::SwitchMode,
    kvrpcpb::DiskFullOpt,
    metapb::{self, Region, RegionEpoch},
    pdpb::{self, CheckPolicy},
    raft_cmdpb::{
        AdminCmdType, AdminRequest, CmdType, PutRequest, RaftCmdRequest, RaftCmdResponse, Request,
        StatusCmdType, StatusResponse,
    },
    raft_serverpb::{
        ExtraMessage, ExtraMessageType, MergeState, PeerState, RaftMessage, RaftSnapshotData,
        RaftTruncatedState, RegionLocalState,
    },
    replication_modepb::{DrAutoSyncState, ReplicationMode},
};
use parking_lot::RwLockWriteGuard;
use pd_client::{merge_bucket_stats, new_bucket_stats, BucketMeta, BucketStat};
use protobuf::Message;
use raft::{
    self,
    eraftpb::{self, ConfChangeType, MessageType},
    GetEntriesContext, Progress, ReadState, SnapshotStatus, StateRole, INVALID_INDEX, NO_LIMIT,
};
use smallvec::SmallVec;
use tikv_alloc::trace::TraceEvent;
use tikv_util::{
    box_err, debug, defer, error, escape, info, is_zero_duration,
    mpsc::{self, LooseBoundedSender, Receiver},
    store::{find_peer, find_peer_by_id, is_learner, region_on_same_stores},
    sys::disk::DiskUsage,
    time::{duration_to_sec, monotonic_raw_now, Instant as TiInstant},
    trace, warn,
    worker::{ScheduleError, Scheduler},
    Either,
};
use tracker::GLOBAL_TRACKERS;
use txn_types::WriteBatchFlags;

use self::memtrace::*;
#[cfg(any(test, feature = "testexport"))]
use crate::store::PeerInternalStat;
use crate::{
    coprocessor::{RegionChangeEvent, RegionChangeReason},
    store::{
        cmd_resp::{bind_term, new_error},
        entry_storage::MAX_WARMED_UP_CACHE_KEEP_TIME,
        fsm::{
            apply,
            store::{PollContext, StoreMeta},
            ApplyMetrics, ApplyTask, ApplyTaskRes, CatchUpLogs, ChangeObserver, ChangePeer,
            ExecResult, SwitchWitness,
        },
        hibernate_state::{GroupState, HibernateState},
        local_metrics::{RaftMetrics, TimeTracker},
        memory::*,
        metrics::*,
        msg::{Callback, ExtCallback, InspectedRaftMessage},
        peer::{
            ConsistencyState, ForceLeaderState, Peer, PersistSnapshotResult, SnapshotRecoveryState,
            SnapshotRecoveryWaitApplySyncer, StaleState, UnsafeRecoveryExecutePlanSyncer,
            UnsafeRecoveryFillOutReportSyncer, UnsafeRecoveryForceLeaderSyncer,
            UnsafeRecoveryState, UnsafeRecoveryWaitApplySyncer, TRANSFER_LEADER_COMMAND_REPLY_CTX,
        },
        region_meta::RegionMeta,
        transport::Transport,
        util,
        util::{KeysInfoFormatter, LeaseState},
        worker::{
            new_change_peer_v2_request, Bucket, BucketRange, CleanupTask, ConsistencyCheckTask,
            GcSnapshotTask, RaftlogGcTask, ReadDelegate, ReadProgress, RegionTask, SplitCheckTask,
        },
        CasualMessage, Config, LocksStatus, MergeResultKind, PdTask, PeerMsg, PeerTick,
        ProposalContext, RaftCmdExtraOpts, RaftCommand, RaftlogFetchResult, ReadCallback, ReadTask,
        SignificantMsg, SnapKey, StoreMsg, WriteCallback,
    },
    Error, Result,
};

#[derive(Clone, Copy, Debug)]
pub struct DelayDestroy {
    merged_by_target: bool,
    reason: DelayReason,
}

#[derive(Clone, Copy, Debug, PartialEq)]
enum DelayReason {
    UnPersistedReady,
    UnFlushLogGc,
    Shutdown,
}

/// Limits the maximum number of regions returned by error.
///
/// Another choice is using coprocessor batch limit, but 10 should be a good fit
/// in most case.
const MAX_REGIONS_IN_ERROR: usize = 10;
const REGION_SPLIT_SKIP_MAX_COUNT: usize = 3;

pub const MAX_PROPOSAL_SIZE_RATIO: f64 = 0.4;

pub struct DestroyPeerJob {
    pub initialized: bool,
    pub region_id: u64,
    pub peer: metapb::Peer,
}

pub struct PeerFsm<EK, ER>
where
    EK: KvEngine,
    ER: RaftEngine,
{
    pub peer: Peer<EK, ER>,
    /// A registry for all scheduled ticks. This can avoid scheduling ticks
    /// twice accidentally.
    tick_registry: [bool; PeerTick::VARIANT_COUNT],
    /// Ticks for speed up campaign in chaos state.
    ///
    /// Followers will keep ticking in Idle mode to measure how many ticks have
    /// been skipped. Once it becomes chaos, those skipped ticks will be
    /// ticked so that it can campaign quickly instead of waiting an
    /// election timeout.
    ///
    /// This will be reset to 0 once it receives any messages from leader.
    missing_ticks: usize,
    hibernate_state: HibernateState,
    stopped: bool,
    has_ready: bool,
    mailbox: Option<BasicMailbox<PeerFsm<EK, ER>>>,
    pub receiver: Receiver<PeerMsg<EK>>,
    /// when snapshot is generating or sending, skip split check at most
    /// REGION_SPLIT_SKIT_MAX_COUNT times.
    skip_split_count: usize,
    /// Sometimes applied raft logs won't be compacted in time, because less
    /// compact means less sync-log in apply threads. Stale logs will be
    /// deleted if the skip time reaches this `skip_gc_raft_log_ticks`.
    skip_gc_raft_log_ticks: usize,
    reactivate_memory_lock_ticks: usize,

    /// Batch raft command which has the same header into an entry
    batch_req_builder: BatchRaftCmdRequestBuilder<EK>,

    trace: PeerMemoryTrace,

    /// Destroy is delayed because of some unpersisted readies in Peer.
    /// Should call `destroy_peer` again after persisting all readies.
    delayed_destroy: Option<DelayDestroy>,
    /// Before actually destroying a peer, ensure all log gc tasks are finished,
    /// so we can start destroying without seeking.
    logs_gc_flushed: bool,
}

pub struct BatchRaftCmdRequestBuilder<E>
where
    E: KvEngine,
{
    batch_req_size: u64,
    has_proposed_cb: bool,
    propose_checked: Option<bool>,
    request: Option<RaftCmdRequest>,
    callbacks: Vec<Callback<E::Snapshot>>,
}

impl<EK, ER> Drop for PeerFsm<EK, ER>
where
    EK: KvEngine,
    ER: RaftEngine,
{
    fn drop(&mut self) {
        self.peer.stop();
        let mut raft_messages_size = 0;
        while let Ok(msg) = self.receiver.try_recv() {
            let callback = match msg {
                PeerMsg::RaftCommand(cmd) => cmd.callback,
                PeerMsg::CasualMessage(CasualMessage::SplitRegion { callback, .. }) => callback,
                PeerMsg::RaftMessage(im) => {
                    raft_messages_size += im.heap_size;
                    continue;
                }
                _ => continue,
            };

            let mut err = errorpb::Error::default();
            err.set_message("region is not found".to_owned());
            err.mut_region_not_found().set_region_id(self.region_id());
            let mut resp = RaftCmdResponse::default();
            resp.mut_header().set_error(err);
            callback.invoke_with_response(resp);
        }
        (match self.hibernate_state.group_state() {
            GroupState::Idle | GroupState::PreChaos => &HIBERNATED_PEER_STATE_GAUGE.hibernated,
            _ => &HIBERNATED_PEER_STATE_GAUGE.awaken,
        })
        .dec();

        MEMTRACE_RAFT_MESSAGES.trace(TraceEvent::Sub(raft_messages_size));
        MEMTRACE_RAFT_ENTRIES.trace(TraceEvent::Sub(self.peer.memtrace_raft_entries));

        let mut event = TraceEvent::default();
        if let Some(e) = self.trace.reset(PeerMemoryTrace::default()) {
            event = event + e;
        }
        MEMTRACE_PEERS.trace(event);
    }
}

pub type SenderFsmPair<EK, ER> = (LooseBoundedSender<PeerMsg<EK>>, Box<PeerFsm<EK, ER>>);

impl<EK, ER> PeerFsm<EK, ER>
where
    EK: KvEngine,
    ER: RaftEngine,
{
    // If we create the peer actively, like bootstrap/split/merge region, we should
    // use this function to create the peer. The region must contain the peer info
    // for this store.
    pub fn create(
        store_id: u64,
        cfg: &Config,
        region_scheduler: Scheduler<RegionTask<EK::Snapshot>>,
        raftlog_fetch_scheduler: Scheduler<ReadTask<EK>>,
        engines: Engines<EK, ER>,
        region: &metapb::Region,
        wait_data: bool,
    ) -> Result<SenderFsmPair<EK, ER>> {
        let meta_peer = match find_peer(region, store_id) {
            None => {
                return Err(box_err!(
                    "find no peer for store {} in region {:?}",
                    store_id,
                    region
                ));
            }
            Some(peer) => peer.clone(),
        };

        info!(
            "create peer";
            "region_id" => region.get_id(),
            "peer_id" => meta_peer.get_id(),
        );
        HIBERNATED_PEER_STATE_GAUGE.awaken.inc();
        let (tx, rx) = mpsc::loose_bounded(cfg.notify_capacity);
        Ok((
            tx,
            Box::new(PeerFsm {
                peer: Peer::new(
                    store_id,
                    cfg,
                    region_scheduler,
                    raftlog_fetch_scheduler,
                    engines,
                    region,
                    meta_peer,
                    wait_data,
                )?,
                tick_registry: [false; PeerTick::VARIANT_COUNT],
                missing_ticks: 0,
                hibernate_state: HibernateState::ordered(),
                stopped: false,
                has_ready: false,
                mailbox: None,
                receiver: rx,
                skip_split_count: 0,
                skip_gc_raft_log_ticks: 0,
                reactivate_memory_lock_ticks: 0,
                batch_req_builder: BatchRaftCmdRequestBuilder::new(),
                trace: PeerMemoryTrace::default(),
                delayed_destroy: None,
                logs_gc_flushed: false,
            }),
        ))
    }

    // The peer can be created from another node with raft membership changes, and
    // we only know the region_id and peer_id when creating this replicated peer,
    // the region info will be retrieved later after applying snapshot.
    pub fn replicate(
        store_id: u64,
        cfg: &Config,
        region_scheduler: Scheduler<RegionTask<EK::Snapshot>>,
        raftlog_fetch_scheduler: Scheduler<ReadTask<EK>>,
        engines: Engines<EK, ER>,
        region_id: u64,
        peer: metapb::Peer,
    ) -> Result<SenderFsmPair<EK, ER>> {
        // We will remove tombstone key when apply snapshot
        info!(
            "replicate peer";
            "region_id" => region_id,
            "peer_id" => peer.get_id(),
        );

        let mut region = metapb::Region::default();
        region.set_id(region_id);

        HIBERNATED_PEER_STATE_GAUGE.awaken.inc();
        let (tx, rx) = mpsc::loose_bounded(cfg.notify_capacity);
        Ok((
            tx,
            Box::new(PeerFsm {
                peer: Peer::new(
                    store_id,
                    cfg,
                    region_scheduler,
                    raftlog_fetch_scheduler,
                    engines,
                    &region,
                    peer,
                    false,
                )?,
                tick_registry: [false; PeerTick::VARIANT_COUNT],
                missing_ticks: 0,
                hibernate_state: HibernateState::ordered(),
                stopped: false,
                has_ready: false,
                mailbox: None,
                receiver: rx,
                skip_split_count: 0,
                skip_gc_raft_log_ticks: 0,
                reactivate_memory_lock_ticks: 0,
                batch_req_builder: BatchRaftCmdRequestBuilder::new(),
                trace: PeerMemoryTrace::default(),
                delayed_destroy: None,
                logs_gc_flushed: false,
            }),
        ))
    }

    #[inline]
    pub fn region_id(&self) -> u64 {
        self.peer.region().get_id()
    }

    #[inline]
    pub fn get_peer(&self) -> &Peer<EK, ER> {
        &self.peer
    }

    #[inline]
    pub fn peer_id(&self) -> u64 {
        self.peer.peer_id()
    }

    #[inline]
    pub fn stop(&mut self) {
        self.stopped = true;
    }

    pub fn set_pending_merge_state(&mut self, state: MergeState) {
        self.peer.pending_merge_state = Some(state);
    }

    pub fn schedule_applying_snapshot(&mut self) {
        self.peer.mut_store().schedule_applying_snapshot();
    }

    pub fn reset_hibernate_state(&mut self, state: GroupState) {
        self.hibernate_state.reset(state);
        if state == GroupState::Idle {
            self.peer.raft_group.raft.maybe_free_inflight_buffers();
        }
    }

    pub fn maybe_hibernate(&mut self) -> bool {
        self.hibernate_state
            .maybe_hibernate(self.peer.peer_id(), self.peer.region())
    }

    pub fn update_memory_trace(&mut self, event: &mut TraceEvent) {
        let task = PeerMemoryTrace {
            read_only: self.raft_read_size(),
            progress: self.raft_progress_size(),
            proposals: self.peer.proposal_size(),
            rest: self.peer.rest_size(),
        };
        if let Some(e) = self.trace.reset(task) {
            *event = *event + e;
        }
    }
}

impl<E> BatchRaftCmdRequestBuilder<E>
where
    E: KvEngine,
{
    fn new() -> BatchRaftCmdRequestBuilder<E> {
        BatchRaftCmdRequestBuilder {
            batch_req_size: 0,
            has_proposed_cb: false,
            propose_checked: None,
            request: None,
            callbacks: vec![],
        }
    }

    fn can_batch(&self, cfg: &Config, req: &RaftCmdRequest, req_size: u32) -> bool {
        // No batch request whose size exceed 20% of raft_entry_max_size,
        // so total size of request in batch_raft_request would not exceed
        // (40% + 20%) of raft_entry_max_size
        if req.get_requests().is_empty()
            || req_size as u64 > (cfg.raft_entry_max_size.0 as f64 * 0.2) as u64
        {
            return false;
        }
        for r in req.get_requests() {
            match r.get_cmd_type() {
                CmdType::Delete | CmdType::Put => (),
                _ => {
                    return false;
                }
            }
        }

        if let Some(batch_req) = self.request.as_ref() {
            if batch_req.get_header() != req.get_header() {
                return false;
            }
        }
        true
    }

    fn add(&mut self, cmd: RaftCommand<E::Snapshot>, req_size: u32) {
        let RaftCommand {
            mut request,
            mut callback,
            ..
        } = cmd;
        if let Some(batch_req) = self.request.as_mut() {
            let requests: Vec<_> = request.take_requests().into();
            for q in requests {
                batch_req.mut_requests().push(q);
            }
        } else {
            self.request = Some(request);
        };
        if callback.has_proposed_cb() {
            self.has_proposed_cb = true;
            if self.propose_checked.unwrap_or(false) {
                callback.invoke_proposed();
            }
        }
        self.callbacks.push(callback);
        self.batch_req_size += req_size as u64;
    }

    fn should_finish(&self, cfg: &Config) -> bool {
        if let Some(batch_req) = self.request.as_ref() {
            // Limit the size of batch request so that it will not exceed
            // raft_entry_max_size after adding header.
            if self.batch_req_size
                > (cfg.raft_entry_max_size.0 as f64 * MAX_PROPOSAL_SIZE_RATIO) as u64
            {
                return true;
            }
            if batch_req.get_requests().len() > <E as WriteBatchExt>::WRITE_BATCH_MAX_KEYS {
                return true;
            }
        }
        false
    }

    fn build(
        &mut self,
        metric: &mut RaftMetrics,
    ) -> Option<(RaftCmdRequest, Callback<E::Snapshot>)> {
        if let Some(req) = self.request.take() {
            self.batch_req_size = 0;
            self.has_proposed_cb = false;
            self.propose_checked = None;
            if self.callbacks.len() == 1 {
                let cb = self.callbacks.pop().unwrap();
                return Some((req, cb));
            }
            metric.propose.batch.inc_by(self.callbacks.len() as u64 - 1);
            let mut cbs = std::mem::take(&mut self.callbacks);
            let proposed_cbs: Vec<ExtCallback> = cbs
                .iter_mut()
                .filter_map(|cb| cb.take_proposed_cb())
                .collect();
            let proposed_cb: Option<ExtCallback> = if proposed_cbs.is_empty() {
                None
            } else {
                Some(Box::new(move || {
                    for proposed_cb in proposed_cbs {
                        proposed_cb();
                    }
                }))
            };
            let committed_cbs: Vec<_> = cbs
                .iter_mut()
                .filter_map(|cb| cb.take_committed_cb())
                .collect();
            let committed_cb: Option<ExtCallback> = if committed_cbs.is_empty() {
                None
            } else {
                Some(Box::new(move || {
                    for committed_cb in committed_cbs {
                        committed_cb();
                    }
                }))
            };

            let tokens: SmallVec<[TimeTracker; 4]> = cbs
                .iter_mut()
                .filter_map(|cb| cb.write_trackers().map(|t| t[0]))
                .collect();

            let mut cb = Callback::write_ext(
                Box::new(move |resp| {
                    for cb in cbs {
                        let mut cmd_resp = RaftCmdResponse::default();
                        cmd_resp.set_header(resp.response.get_header().clone());
                        cb.invoke_with_response(cmd_resp);
                    }
                }),
                proposed_cb,
                committed_cb,
            );

            if let Some(trackers) = cb.write_trackers_mut() {
                *trackers = tokens;
            }

            return Some((req, cb));
        }
        None
    }
}

impl<EK, ER> Fsm for PeerFsm<EK, ER>
where
    EK: KvEngine,
    ER: RaftEngine,
{
    type Message = PeerMsg<EK>;

    #[inline]
    fn is_stopped(&self) -> bool {
        self.stopped
    }

    /// Set a mailbox to FSM, which should be used to send message to itself.
    #[inline]
    fn set_mailbox(&mut self, mailbox: Cow<'_, BasicMailbox<Self>>)
    where
        Self: Sized,
    {
        self.mailbox = Some(mailbox.into_owned());
    }

    /// Take the mailbox from FSM. Implementation should ensure there will be
    /// no reference to mailbox after calling this method.
    #[inline]
    fn take_mailbox(&mut self) -> Option<BasicMailbox<Self>>
    where
        Self: Sized,
    {
        self.mailbox.take()
    }
}

pub struct PeerFsmDelegate<'a, EK, ER, T: 'static>
where
    EK: KvEngine,
    ER: RaftEngine,
{
    fsm: &'a mut PeerFsm<EK, ER>,
    ctx: &'a mut PollContext<EK, ER, T>,
}

impl<'a, EK, ER, T: Transport> PeerFsmDelegate<'a, EK, ER, T>
where
    EK: KvEngine,
    ER: RaftEngine,
{
    pub fn new(
        fsm: &'a mut PeerFsm<EK, ER>,
        ctx: &'a mut PollContext<EK, ER, T>,
    ) -> PeerFsmDelegate<'a, EK, ER, T> {
        PeerFsmDelegate { fsm, ctx }
    }

    pub fn handle_msgs(&mut self, msgs: &mut Vec<PeerMsg<EK>>) {
        let timer = TiInstant::now_coarse();
        let count = msgs.len();
        for m in msgs.drain(..) {
            match m {
                PeerMsg::RaftMessage(msg) => {
                    if let Err(e) = self.on_raft_message(msg) {
                        error!(%e;
                            "handle raft message err";
                            "region_id" => self.fsm.region_id(),
                            "peer_id" => self.fsm.peer_id(),
                        );
                    }
                }
                PeerMsg::RaftCommand(cmd) => {
                    let propose_time = cmd.send_time.saturating_elapsed();
                    self.ctx
                        .raft_metrics
                        .propose_wait_time
                        .observe(propose_time.as_secs_f64());
                    cmd.callback.read_tracker().map(|tracker| {
                        GLOBAL_TRACKERS.with_tracker(*tracker, |t| {
                            t.metrics.read_index_propose_wait_nanos =
                                propose_time.as_nanos() as u64;
                        })
                    });

                    if let Some(Err(e)) = cmd.extra_opts.deadline.map(|deadline| deadline.check()) {
                        cmd.callback.invoke_with_response(new_error(e.into()));
                        continue;
                    }

                    let req_size = cmd.request.compute_size();
                    if self.ctx.cfg.cmd_batch
                        && self.fsm.batch_req_builder.can_batch(&self.ctx.cfg, &cmd.request, req_size)
                        // Avoid to merge requests with different `DiskFullOpt`s into one,
                        // so that normal writes can be rejected when proposing if the
                        // store's disk is full.
                        && ((self.ctx.self_disk_usage == DiskUsage::Normal
                        && !self.fsm.peer.disk_full_peers.majority())
                        || cmd.extra_opts.disk_full_opt == DiskFullOpt::NotAllowedOnFull)
                    {
                        self.fsm.batch_req_builder.add(cmd, req_size);
                        if self.fsm.batch_req_builder.should_finish(&self.ctx.cfg) {
                            self.propose_pending_batch_raft_command();
                        }
                    } else {
                        self.propose_raft_command(
                            cmd.request,
                            cmd.callback,
                            cmd.extra_opts.disk_full_opt,
                        );
                    }
                }
                PeerMsg::Tick(tick) => self.on_tick(tick),
                PeerMsg::ApplyRes { res } => {
                    self.on_apply_res(res);
                }
                PeerMsg::SignificantMsg(msg) => self.on_significant_msg(msg),
                PeerMsg::CasualMessage(msg) => self.on_casual_msg(msg),
                PeerMsg::Start => self.start(),
                PeerMsg::HeartbeatPd => {
                    if self.fsm.peer.is_leader() {
                        self.register_pd_heartbeat_tick()
                    }
                }
                PeerMsg::Noop => {}
                PeerMsg::Persisted {
                    peer_id,
                    ready_number,
                } => self.on_persisted_msg(peer_id, ready_number),
                PeerMsg::UpdateReplicationMode => self.on_update_replication_mode(),
                PeerMsg::Destroy(peer_id) => {
                    if self.fsm.peer.peer_id() == peer_id {
                        match self.fsm.peer.maybe_destroy(self.ctx) {
                            None => self.ctx.raft_metrics.message_dropped.applying_snap.inc(),
                            Some(job) => {
                                self.handle_destroy_peer(job);
                            }
                        }
                    }
                }
            }
        }
        self.on_loop_finished();
        self.ctx.raft_metrics.peer_msg_len.observe(count as f64);
        self.ctx
            .raft_metrics
            .event_time
            .peer_msg
            .observe(duration_to_sec(timer.saturating_elapsed()));
    }

    #[inline]
    fn on_loop_finished(&mut self) {
        let ready_concurrency = self.ctx.cfg.cmd_batch_concurrent_ready_max_count;
        let should_propose = self.ctx.sync_write_worker.is_some()
            || ready_concurrency == 0
            || self.fsm.peer.unpersisted_ready_len() < ready_concurrency;
        let force_delay_fp = || {
            fail_point!(
                "force_delay_propose_batch_raft_command",
                self.ctx.sync_write_worker.is_none(),
                |_| true
            );
            false
        };
        // Propose batch request which may be still waiting for more raft-command
        if should_propose && !force_delay_fp() {
            self.propose_pending_batch_raft_command();
        } else if self.fsm.batch_req_builder.has_proposed_cb
            && self.fsm.batch_req_builder.propose_checked.is_none()
            && let Some(cmd) = self.fsm.batch_req_builder.request.take()
        {
            // We are delaying these requests to next loop. Try to fulfill their
            // proposed callback early.
            self.fsm.batch_req_builder.propose_checked = Some(false);
            if let Ok(None) = self.pre_propose_raft_command(&cmd) {
                if self.fsm.peer.will_likely_propose(&cmd) {
                    self.fsm.batch_req_builder.propose_checked = Some(true);
                    for cb in &mut self.fsm.batch_req_builder.callbacks {
                        cb.invoke_proposed();
                    }
                }
            }
            self.fsm.batch_req_builder.request = Some(cmd);
        }
    }

    /// Flushes all pending raft commands for immediate execution.
    #[inline]
    fn propose_pending_batch_raft_command(&mut self) {
        if self.fsm.batch_req_builder.request.is_none() {
            return;
        }
        let (request, callback) = self
            .fsm
            .batch_req_builder
            .build(&mut self.ctx.raft_metrics)
            .unwrap();
        self.propose_raft_command_internal(request, callback, DiskFullOpt::NotAllowedOnFull);
    }

    fn on_update_replication_mode(&mut self) {
        self.fsm
            .peer
            .switch_replication_mode(&self.ctx.global_replication_state);
        if self.fsm.peer.is_leader() {
            self.reset_raft_tick(GroupState::Ordered);
            self.register_pd_heartbeat_tick();
        }
    }

    fn on_unsafe_recovery_pre_demote_failed_voters(
        &mut self,
        syncer: UnsafeRecoveryExecutePlanSyncer,
        failed_voters: Vec<metapb::Peer>,
    ) {
        if self.fsm.peer.unsafe_recovery_state.is_some() {
            warn!(
                "Unsafe recovery, demote failed voters has already been initiated";
                "region_id" => self.region().get_id(),
                "peer_id" => self.fsm.peer.peer.get_id(),
            );
            syncer.abort();
            return;
        }

        if !self.fsm.peer.is_force_leader() {
            error!(
                "Unsafe recovery, demoting failed voters failed, since this peer is not forced leader";
                "region_id" => self.region().get_id(),
                "peer_id" => self.fsm.peer.peer.get_id(),
            );
            return;
        }

        if self.fsm.peer.in_joint_state() {
            info!(
                "Unsafe recovery, already in joint state, exit first";
                "region_id" => self.region().get_id(),
                "peer_id" => self.fsm.peer.peer.get_id(),
            );
            let failed = Arc::new(Mutex::new(false));
            let failed_clone = failed.clone();
            let callback = Callback::<EK::Snapshot>::write(Box::new(move |resp| {
                if resp.response.get_header().has_error() {
                    *failed_clone.lock().unwrap() = true;
                    error!(
                        "Unsafe recovery, fail to exit residual joint state";
                        "err" => ?resp.response.get_header().get_error(),
                    );
                }
            }));
            self.propose_raft_command_internal(
                exit_joint_request(self.region(), &self.fsm.peer.peer),
                callback,
                DiskFullOpt::AllowedOnAlmostFull,
            );

            if !*failed.lock().unwrap() {
                self.fsm.peer.unsafe_recovery_state =
                    Some(UnsafeRecoveryState::DemoteFailedVoters {
                        syncer,
                        failed_voters,
                        target_index: self.fsm.peer.raft_group.raft.raft_log.last_index(),
                        demote_after_exit: true,
                    });
            }
        } else {
            self.unsafe_recovery_demote_failed_voters(syncer, failed_voters);
        }
    }

    fn unsafe_recovery_demote_failed_voters(
        &mut self,
        syncer: UnsafeRecoveryExecutePlanSyncer,
        failed_voters: Vec<metapb::Peer>,
    ) {
        if let Some(req) =
            demote_failed_voters_request(self.region(), &self.fsm.peer.peer, failed_voters)
        {
            info!(
                "Unsafe recovery, demoting failed voters";
                "region_id" => self.region().get_id(),
                "peer_id" => self.fsm.peer.peer.get_id(),
                "req" => ?req);
            let failed = Arc::new(Mutex::new(false));
            let failed_clone = failed.clone();
            let callback = Callback::<EK::Snapshot>::write(Box::new(move |resp| {
                if resp.response.get_header().has_error() {
                    *failed_clone.lock().unwrap() = true;
                    error!(
                        "Unsafe recovery, fail to finish demotion";
                        "err" => ?resp.response.get_header().get_error(),
                    );
                }
            }));
            self.propose_raft_command_internal(req, callback, DiskFullOpt::AllowedOnAlmostFull);
            if !*failed.lock().unwrap() {
                self.fsm.peer.unsafe_recovery_state =
                    Some(UnsafeRecoveryState::DemoteFailedVoters {
                        syncer,
                        failed_voters: vec![], // No longer needed since here.
                        target_index: self.fsm.peer.raft_group.raft.raft_log.last_index(),
                        demote_after_exit: false,
                    });
            }
        } else {
            warn!(
                "Unsafe recovery, no need to demote failed voters";
                "region_id" => self.region().get_id(),
                "peer_id" => self.fsm.peer_id(),
                "region" => ?self.region(),
            );
        }
    }

    fn on_unsafe_recovery_destroy(&mut self, syncer: UnsafeRecoveryExecutePlanSyncer) {
        if self.fsm.peer.unsafe_recovery_state.is_some() {
            warn!(
                "Unsafe recovery, can't destroy, another plan is executing in progress";
                "region_id" => self.region_id(),
                "peer_id" => self.fsm.peer_id(),
            );
            syncer.abort();
            return;
        }
        self.fsm.peer.unsafe_recovery_state = Some(UnsafeRecoveryState::Destroy(syncer));
        self.handle_destroy_peer(DestroyPeerJob {
            initialized: self.fsm.peer.is_initialized(),
            region_id: self.region_id(),
            peer: self.fsm.peer.peer.clone(),
        });
    }

    fn on_unsafe_recovery_wait_apply(&mut self, syncer: UnsafeRecoveryWaitApplySyncer) {
        if self.fsm.peer.unsafe_recovery_state.is_some() {
            warn!(
                "Unsafe recovery, can't wait apply, another plan is executing in progress";
                "region_id" => self.region_id(),
                "peer_id" => self.fsm.peer_id(),
            );
            syncer.abort();
            return;
        }
        let target_index = if self.fsm.peer.force_leader.is_some() {
            // For regions that lose quorum (or regions have force leader), whatever has
            // been proposed will be committed. Based on that fact, we simply use "last
            // index" here to avoid implementing another "wait commit" process.
            self.fsm.peer.raft_group.raft.raft_log.last_index()
        } else {
            self.fsm.peer.raft_group.raft.raft_log.committed
        };

        self.fsm.peer.unsafe_recovery_state = Some(UnsafeRecoveryState::WaitApply {
            target_index,
            syncer,
        });
        self.fsm
            .peer
            .unsafe_recovery_maybe_finish_wait_apply(/* force= */ self.fsm.stopped);
    }

    // func be invoked firstly after assigned leader by BR, wait all leader apply to
    // last log index func be invoked secondly wait follower apply to last
    // index, however the second call is broadcast, it may improve in future
    fn on_snapshot_recovery_wait_apply(&mut self, syncer: SnapshotRecoveryWaitApplySyncer) {
        if self.fsm.peer.snapshot_recovery_state.is_some() {
            warn!(
                "can't wait apply, another recovery in progress";
                "region_id" => self.region_id(),
                "peer_id" => self.fsm.peer_id(),
            );
            syncer.abort();
            return;
        }

        let target_index = self.fsm.peer.raft_group.raft.raft_log.last_index();

        // during the snapshot recovery, broadcast waitapply, some peer may stale
        if !self.fsm.peer.is_leader() {
            info!(
                "snapshot follower recovery started";
                "region_id" => self.region_id(),
                "peer_id" => self.fsm.peer_id(),
                "target_index" => target_index,
                "applied_index" => self.fsm.peer.raft_group.raft.raft_log.applied,
                "pending_remove" => self.fsm.peer.pending_remove,
                "voter" => self.fsm.peer.raft_group.raft.vote,
            );

            // do some sanity check, for follower, leader already apply to last log,
            // case#1 if it is learner during backup and never vote before, vote is 0
            // case#2 if peer is suppose to remove
            if self.fsm.peer.raft_group.raft.vote == 0 || self.fsm.peer.pending_remove {
                info!(
                    "this peer is never vote before or pending remove, it should be skip to wait apply"
                );
                return;
            }
        } else {
            info!(
                "snapshot leader wait apply started";
                "region_id" => self.region_id(),
                "peer_id" => self.fsm.peer_id(),
                "target_index" => target_index,
                "applied_index" => self.fsm.peer.raft_group.raft.raft_log.applied,
            );
        }

        self.fsm.peer.snapshot_recovery_state = Some(SnapshotRecoveryState::WaitLogApplyToLast {
            target_index,
            syncer,
        });
        self.fsm
            .peer
            .snapshot_recovery_maybe_finish_wait_apply(self.fsm.stopped);
    }

    fn on_unsafe_recovery_fill_out_report(&mut self, syncer: UnsafeRecoveryFillOutReportSyncer) {
        if self.fsm.peer.pending_remove || self.fsm.stopped {
            return;
        }
        let mut self_report = pdpb::PeerReport::default();
        self_report.set_raft_state(self.fsm.peer.get_store().raft_state().clone());
        let mut region_local_state = RegionLocalState::default();
        region_local_state.set_region(self.region().clone());
        self_report.set_region_state(region_local_state);
        self_report.set_is_force_leader(self.fsm.peer.force_leader.is_some());
        match self.fsm.peer.get_store().entries(
            self.fsm.peer.raft_group.store().commit_index() + 1,
            self.fsm.peer.get_store().last_index() + 1,
            NO_LIMIT,
            GetEntriesContext::empty(false),
        ) {
            Ok(entries) => {
                for entry in entries {
                    let ctx = ProposalContext::from_bytes(&entry.context);
                    if ctx.contains(ProposalContext::COMMIT_MERGE) {
                        self_report.set_has_commit_merge(true);
                        break;
                    }
                }
            }
            Err(e) => panic!("Unsafe recovery, fail to get uncommitted entries, {:?}", e),
        }
        syncer.report_for_self(self_report);
    }

    fn on_check_pending_admin(&mut self, ch: UnboundedSender<CheckAdminResponse>) {
        if !self.fsm.peer.is_leader() {
            // no need to check non-leader pending conf change.
            // in snapshot recovery after we stopped all conf changes from PD.
            // if the follower slow than leader and has the pending conf change.
            // that's means
            // 1. if the follower didn't finished the conf change
            //    => it cannot be chosen to be leader during recovery.
            // 2. if the follower has been chosen to be leader
            //    => it already apply the pending conf change already.
            return;
        }
        debug!(
            "check pending conf for leader";
            "region_id" => self.region().get_id(),
            "peer_id" => self.fsm.peer.peer_id(),
        );
        let region = self.fsm.peer.region();
        let mut resp = CheckAdminResponse::default();
        resp.set_region(region.clone());
        let pending_admin = self.fsm.peer.raft_group.raft.has_pending_conf()
            || self.fsm.peer.is_merging()
            || self.fsm.peer.is_splitting();
        resp.set_has_pending_admin(pending_admin);
        if let Err(err) = ch.unbounded_send(resp) {
            warn!("failed to send check admin response";
            "err" => ?err,
            "region_id" => self.region().get_id(),
            "peer_id" => self.fsm.peer.peer_id(),
            );
        }
    }

    fn on_casual_msg(&mut self, msg: CasualMessage<EK>) {
        match msg {
            CasualMessage::SplitRegion {
                region_epoch,
                split_keys,
                callback,
                source,
            } => {
                self.on_prepare_split_region(region_epoch, split_keys, callback, &source);
            }
            CasualMessage::ComputeHashResult {
                index,
                context,
                hash,
            } => {
                self.on_hash_computed(index, context, hash);
            }
            CasualMessage::RegionApproximateSize { size } => {
                self.on_approximate_region_size(size);
            }
            CasualMessage::RegionApproximateKeys { keys } => {
                self.on_approximate_region_keys(keys);
            }
            CasualMessage::RefreshRegionBuckets {
                region_epoch,
                buckets,
                bucket_ranges,
                cb,
            } => {
                self.on_refresh_region_buckets(region_epoch, buckets, bucket_ranges, cb);
            }
            CasualMessage::CompactionDeclinedBytes { bytes } => {
                self.on_compaction_declined_bytes(bytes);
            }
            CasualMessage::HalfSplitRegion {
                region_epoch,
                start_key,
                end_key,
                policy,
                source,
                cb,
            } => {
                self.on_schedule_half_split_region(
                    &region_epoch,
                    start_key,
                    end_key,
                    policy,
                    source,
                    cb,
                );
            }
            CasualMessage::GcSnap { snaps } => {
                self.on_gc_snap(snaps);
            }
            CasualMessage::ClearRegionSize => {
                self.on_clear_region_size();
            }
            CasualMessage::RegionOverlapped => {
                debug!("start ticking for overlapped"; "region_id" => self.region_id(), "peer_id" => self.fsm.peer_id());
                // Maybe do some safe check first?
                self.fsm.reset_hibernate_state(GroupState::Chaos);
                self.register_raft_base_tick();

                if is_learner(&self.fsm.peer.peer) {
                    // FIXME: should use `bcast_check_stale_peer_message` instead.
                    // Sending a new enum type msg to a old tikv may cause panic during rolling
                    // update we should change the protobuf behavior and check if properly handled
                    // in all place
                    self.fsm.peer.bcast_wake_up_message(self.ctx);
                }
            }
            CasualMessage::SnapshotGenerated => {
                // Resume snapshot handling again to avoid waiting another heartbeat.
                self.fsm.peer.ping();
                self.fsm.has_ready = true;
            }
            CasualMessage::ForceCompactRaftLogs => {
                self.on_raft_gc_log_tick(true);
            }
            CasualMessage::AccessPeer(cb) => {
                let peer = &self.fsm.peer;
                let store = peer.get_store();
                let mut local_state = RegionLocalState::default();
                local_state.set_region(store.region().clone());
                if let Some(s) = &peer.pending_merge_state {
                    local_state.set_merge_state(s.clone());
                }
                if store.is_applying_snapshot() {
                    local_state.set_state(PeerState::Applying);
                }
                cb(RegionMeta::new(
                    &local_state,
                    store.apply_state(),
                    self.fsm.hibernate_state.group_state(),
                    peer.raft_group.status(),
                    peer.raft_group.raft.raft_log.last_index(),
                    peer.raft_group.raft.raft_log.persisted,
                ))
            }
            CasualMessage::QueryRegionLeaderResp { region, leader } => {
                // the leader already updated
                if self.fsm.peer.raft_group.raft.leader_id != raft::INVALID_ID
                    // the returned region is stale
                    || util::is_epoch_stale(
                        region.get_region_epoch(),
                        self.fsm.peer.region().get_region_epoch(),
                ) {
                    // Stale message
                    return;
                }

                // Wake up the leader if the peer is on the leader's peer list
                if region
                    .get_peers()
                    .iter()
                    .any(|p| p.get_id() == self.fsm.peer_id())
                {
                    self.fsm.peer.send_wake_up_message(self.ctx, &leader);
                }
            }
            CasualMessage::RenewLease => {
                self.try_renew_leader_lease("casual message");
                self.reset_raft_tick(GroupState::Ordered);
            }
            CasualMessage::RejectRaftAppend { peer_id } => {
                let mut msg = raft::eraftpb::Message::new();
                msg.msg_type = MessageType::MsgUnreachable;
                msg.to = peer_id;
                msg.from = self.fsm.peer.peer_id();

                let raft_msg = self.fsm.peer.build_raft_messages(self.ctx, vec![msg]);
                self.fsm.peer.send_raft_messages(self.ctx, raft_msg);
            }
            CasualMessage::SnapshotApplied => {
                self.fsm.has_ready = true;
            }
            CasualMessage::Campaign => {
                let _ = self.fsm.peer.raft_group.campaign();
                self.fsm.has_ready = true;
            }
        }
    }

    fn on_tick(&mut self, tick: PeerTick) {
        if self.fsm.stopped {
            return;
        }
        trace!(
            "tick";
            "tick" => ?tick,
            "peer_id" => self.fsm.peer_id(),
            "region_id" => self.region_id(),
        );
        self.fsm.tick_registry[tick as usize] = false;
        self.fsm.peer.adjust_cfg_if_changed(self.ctx);
        match tick {
            PeerTick::Raft => self.on_raft_base_tick(),
            PeerTick::RaftLogGc => self.on_raft_gc_log_tick(false),
            PeerTick::PdHeartbeat => self.on_pd_heartbeat_tick(),
            PeerTick::SplitRegionCheck => self.on_split_region_check_tick(),
            PeerTick::CheckMerge => self.on_check_merge(),
            PeerTick::CheckPeerStaleState => self.on_check_peer_stale_state_tick(),
            PeerTick::EntryCacheEvict => self.on_entry_cache_evict_tick(),
            PeerTick::CheckLeaderLease => self.on_check_leader_lease_tick(),
            PeerTick::ReactivateMemoryLock => self.on_reactivate_memory_lock_tick(),
            PeerTick::ReportBuckets => self.on_report_region_buckets_tick(),
            PeerTick::CheckLongUncommitted => self.on_check_long_uncommitted_tick(),
            PeerTick::CheckPeersAvailability => self.on_check_peers_availability(),
<<<<<<< HEAD
            PeerTick::RequestSnapshot => self.on_request_snapshot_tick(),
=======
            PeerTick::RequestVoterReplicatedIndex => self.on_request_voter_replicated_index(),
>>>>>>> 09f9aac3
        }
    }

    fn start(&mut self) {
        self.register_raft_base_tick();
        self.register_raft_gc_log_tick();
        self.register_pd_heartbeat_tick();
        self.register_split_region_check_tick();
        self.register_check_peer_stale_state_tick();
        self.on_check_merge();
        if self.fsm.peer.wait_data {
            self.on_request_snapshot_tick();
        }
        // Apply committed entries more quickly.
        // Or if it's a leader. This implicitly means it's a singleton
        // because it becomes leader in `Peer::new` when it's a
        // singleton. It has a no-op entry that need to be persisted,
        // committed, and then it should apply it.
        if self.fsm.peer.raft_group.store().commit_index()
            > self.fsm.peer.raft_group.store().applied_index()
            || self.fsm.peer.is_leader()
        {
            self.fsm.has_ready = true;
        }
        self.fsm.peer.maybe_gen_approximate_buckets(self.ctx);
        if self.fsm.peer.is_witness() {
            self.register_pull_voter_replicated_index_tick();
        }
    }

    fn on_gc_snap(&mut self, snaps: Vec<(SnapKey, bool)>) {
        let schedule_delete_snapshot_files = |key: SnapKey, snap| {
            if let Err(e) = self.ctx.cleanup_scheduler.schedule(CleanupTask::GcSnapshot(
                GcSnapshotTask::DeleteSnapshotFiles {
                    key: key.clone(),
                    snapshot: snap,
                    check_entry: false,
                },
            )) {
                error!(
                    "failed to schedule task to delete compacted snap file";
                    "key" => %key,
                    "err" => %e,
                )
            }
        };

        let is_applying_snap = self.fsm.peer.is_handling_snapshot();
        let s = self.fsm.peer.get_store();
        let compacted_idx = s.truncated_index();
        let compacted_term = s.truncated_term();
        for (key, is_sending) in snaps {
            if is_sending {
                let s = match self.ctx.snap_mgr.get_snapshot_for_gc(&key, is_sending) {
                    Ok(s) => s,
                    Err(e) => {
                        error!(%e;
                            "failed to load snapshot";
                            "region_id" => self.fsm.region_id(),
                            "peer_id" => self.fsm.peer_id(),
                            "snapshot" => ?key,
                        );
                        continue;
                    }
                };
                if key.term < compacted_term || key.idx < compacted_idx {
                    info!(
                        "deleting compacted snap file";
                        "region_id" => self.fsm.region_id(),
                        "peer_id" => self.fsm.peer_id(),
                        "snap_file" => %key,
                    );
                    schedule_delete_snapshot_files(key, s);
                } else if let Ok(meta) = s.meta() {
                    let modified = match meta.modified() {
                        Ok(m) => m,
                        Err(e) => {
                            error!(
                                "failed to load snapshot";
                                "region_id" => self.fsm.region_id(),
                                "peer_id" => self.fsm.peer_id(),
                                "snapshot" => ?key,
                                "err" => %e,
                            );
                            continue;
                        }
                    };
                    if let Ok(elapsed) = modified.elapsed() {
                        if elapsed > self.ctx.cfg.snap_gc_timeout.0 {
                            info!(
                                "deleting expired snap file";
                                "region_id" => self.fsm.region_id(),
                                "peer_id" => self.fsm.peer_id(),
                                "snap_file" => %key,
                            );
                            schedule_delete_snapshot_files(key, s);
                        }
                    }
                }
            } else if key.term <= compacted_term
                && (key.idx < compacted_idx
                    || key.idx == compacted_idx
                        && !is_applying_snap
                        && !self.fsm.peer.pending_remove)
            {
                info!(
                    "deleting applied snap file";
                    "region_id" => self.fsm.region_id(),
                    "peer_id" => self.fsm.peer_id(),
                    "snap_file" => %key,
                );
                let a = match self.ctx.snap_mgr.get_snapshot_for_gc(&key, is_sending) {
                    Ok(a) => a,
                    Err(e) => {
                        error!(%e;
                            "failed to load snapshot";
                            "region_id" => self.fsm.region_id(),
                            "peer_id" => self.fsm.peer_id(),
                            "snap_file" => %key,
                        );
                        continue;
                    }
                };
                schedule_delete_snapshot_files(key, a);
            }
        }
    }

    fn on_clear_region_size(&mut self) {
        self.fsm.peer.approximate_size = None;
        self.fsm.peer.approximate_keys = None;
        self.fsm.peer.may_skip_split_check = false;
        self.register_split_region_check_tick();
    }

    fn on_capture_change(
        &mut self,
        cmd: ChangeObserver,
        region_epoch: RegionEpoch,
        cb: Callback<EK::Snapshot>,
    ) {
        fail_point!("raft_on_capture_change");
        let region_id = self.region_id();
        let mut msg =
            new_read_index_request(region_id, region_epoch.clone(), self.fsm.peer.peer.clone());
        // Allow to capture change even is in flashback state.
        // TODO: add a test case for this kind of situation.
        if self.region().is_in_flashback {
            let mut flags = WriteBatchFlags::from_bits_check(msg.get_header().get_flags());
            flags.insert(WriteBatchFlags::FLASHBACK);
            msg.mut_header().set_flags(flags.bits());
        }
        let apply_router = self.ctx.apply_router.clone();
        self.propose_raft_command_internal(
            msg,
            Callback::read(Box::new(move |resp| {
                // Return the error
                if resp.response.get_header().has_error() {
                    cb.invoke_read(resp);
                    return;
                }
                apply_router.schedule_task(
                    region_id,
                    ApplyTask::Change {
                        cmd,
                        region_epoch,
                        cb,
                    },
                )
            })),
            DiskFullOpt::NotAllowedOnFull,
        );
    }

    fn on_significant_msg(&mut self, msg: SignificantMsg<EK::Snapshot>) {
        match msg {
            SignificantMsg::SnapshotStatus {
                to_peer_id, status, ..
            } => {
                // Report snapshot status to the corresponding peer.
                self.report_snapshot_status(to_peer_id, status);
            }
            SignificantMsg::Unreachable { to_peer_id, .. } => {
                if self.fsm.peer.is_leader() {
                    self.fsm.peer.raft_group.report_unreachable(to_peer_id);
                } else if to_peer_id == self.fsm.peer.leader_id() {
                    self.fsm.reset_hibernate_state(GroupState::Chaos);
                    self.register_raft_base_tick();
                }
            }
            SignificantMsg::StoreUnreachable { store_id } => {
                if let Some(peer_id) = find_peer(self.region(), store_id).map(|p| p.get_id()) {
                    if self.fsm.peer.is_leader() {
                        self.fsm.peer.raft_group.report_unreachable(peer_id);
                    } else if peer_id == self.fsm.peer.leader_id() {
                        self.fsm.reset_hibernate_state(GroupState::Chaos);
                        self.register_raft_base_tick();
                    }
                }
            }
            SignificantMsg::MergeResult {
                target_region_id,
                target,
                result,
            } => {
                self.on_merge_result(target_region_id, target, result);
            }
            SignificantMsg::CatchUpLogs(catch_up_logs) => {
                self.on_catch_up_logs_for_merge(catch_up_logs);
            }
            SignificantMsg::StoreResolved { group_id, store_id } => {
                let state = self.ctx.global_replication_state.lock().unwrap();
                if state.status().get_mode() != ReplicationMode::DrAutoSync {
                    return;
                }
                if state.status().get_dr_auto_sync().get_state() == DrAutoSyncState::Async {
                    return;
                }
                drop(state);
                if let Some(peer_id) = find_peer(self.region(), store_id).map(|p| p.get_id()) {
                    self.fsm
                        .peer
                        .raft_group
                        .raft
                        .assign_commit_groups(&[(peer_id, group_id)]);
                }
            }
            SignificantMsg::CaptureChange {
                cmd,
                region_epoch,
                callback,
            } => self.on_capture_change(cmd, region_epoch, callback),
            SignificantMsg::LeaderCallback(cb) => {
                self.on_leader_callback(cb);
            }
            SignificantMsg::RaftLogGcFlushed => {
                self.on_raft_log_gc_flushed();
            }
            SignificantMsg::RaftlogFetched(fetched_logs) => {
                self.on_raft_log_fetched(fetched_logs.context, fetched_logs.logs);
            }
            SignificantMsg::EnterForceLeaderState {
                syncer,
                failed_stores,
            } => {
                self.on_enter_pre_force_leader(syncer, failed_stores);
            }
            SignificantMsg::ExitForceLeaderState => self.on_exit_force_leader(),
            SignificantMsg::UnsafeRecoveryDemoteFailedVoters {
                syncer,
                failed_voters,
            } => self.on_unsafe_recovery_pre_demote_failed_voters(syncer, failed_voters),
            SignificantMsg::UnsafeRecoveryDestroy(syncer) => {
                self.on_unsafe_recovery_destroy(syncer)
            }
            SignificantMsg::UnsafeRecoveryWaitApply(syncer) => {
                self.on_unsafe_recovery_wait_apply(syncer)
            }
            SignificantMsg::UnsafeRecoveryFillOutReport(syncer) => {
                self.on_unsafe_recovery_fill_out_report(syncer)
            }
            // for snapshot recovery (safe recovery)
            SignificantMsg::SnapshotRecoveryWaitApply(syncer) => {
                self.on_snapshot_recovery_wait_apply(syncer)
            }
            SignificantMsg::CheckPendingAdmin(ch) => self.on_check_pending_admin(ch),
        }
    }

    fn on_enter_pre_force_leader(
        &mut self,
        syncer: UnsafeRecoveryForceLeaderSyncer,
        failed_stores: HashSet<u64>,
    ) {
        match self.fsm.peer.force_leader {
            Some(ForceLeaderState::PreForceLeader { .. }) => {
                self.on_force_leader_fail();
            }
            Some(ForceLeaderState::ForceLeader { .. }) => {
                // already is a force leader, do nothing
                return;
            }
            Some(ForceLeaderState::WaitTicks { .. }) => {
                self.fsm.peer.force_leader = None;
            }
            None => {}
        }

        if !self.fsm.peer.is_initialized() {
            warn!(
                "Unsafe recovery, cannot force leader since this peer is not initialized";
                "region_id" => self.fsm.region_id(),
                "peer_id" => self.fsm.peer_id(),
            );
            return;
        }

        let ticks = if self.fsm.peer.is_leader() {
            if self.fsm.hibernate_state.group_state() == GroupState::Ordered {
                warn!(
                    "Unsafe recovery, reject pre force leader due to already being leader";
                    "region_id" => self.fsm.region_id(),
                    "peer_id" => self.fsm.peer_id(),
                );
                return;
            }
            // wait two rounds of election timeout to trigger check quorum to step down the
            // leader note: check quorum is triggered every `election_timeout` instead of
            // `randomized_election_timeout`
            Some(
                self.fsm.peer.raft_group.raft.election_timeout() * 2
                    - self.fsm.peer.raft_group.raft.election_elapsed,
            )
        // When election timeout is triggered, leader_id is set to INVALID_ID.
        // But learner(not promotable) is a exception here as it wouldn't tick
        // election.
        } else if self.fsm.peer.raft_group.raft.promotable()
            && self.fsm.peer.leader_id() != raft::INVALID_ID
        {
            if self.fsm.hibernate_state.group_state() == GroupState::Ordered
                || self.fsm.hibernate_state.group_state() == GroupState::Chaos
            {
                warn!(
                    "Unsafe recovery, reject pre force leader due to leader lease may not expired";
                    "region_id" => self.fsm.region_id(),
                    "peer_id" => self.fsm.peer_id(),
                );
                return;
            }
            // wait one round of election timeout to make sure leader_id is invalid
            Some(
                self.fsm.peer.raft_group.raft.randomized_election_timeout()
                    - self.fsm.peer.raft_group.raft.election_elapsed,
            )
        } else {
            None
        };

        if let Some(ticks) = ticks {
            info!(
                "Unsafe recovery, enter wait ticks";
                "region_id" => self.fsm.region_id(),
                "peer_id" => self.fsm.peer_id(),
                "ticks" => ticks,
            );
            self.fsm.peer.force_leader = Some(ForceLeaderState::WaitTicks {
                syncer,
                failed_stores,
                ticks,
            });
            self.reset_raft_tick(if self.fsm.peer.is_leader() {
                GroupState::Ordered
            } else {
                GroupState::Chaos
            });
            self.fsm.has_ready = true;
            return;
        }

        let expected_alive_voter = self.get_force_leader_expected_alive_voter(&failed_stores);
        if !expected_alive_voter.is_empty()
            && self
                .fsm
                .peer
                .raft_group
                .raft
                .prs()
                .has_quorum(&expected_alive_voter)
        {
            warn!(
                "Unsafe recovery, reject pre force leader due to has quorum";
                "region_id" => self.fsm.region_id(),
                "peer_id" => self.fsm.peer_id(),
            );
            return;
        }

        info!(
            "Unsafe recovery, enter pre force leader state";
            "region_id" => self.fsm.region_id(),
            "peer_id" => self.fsm.peer_id(),
            "alive_voter" => ?expected_alive_voter,
        );

        // Do not use prevote as prevote won't set `vote` to itself.
        // When PD issues force leader on two different peer, it may cause
        // two force leader in same term.
        self.fsm.peer.raft_group.raft.pre_vote = false;
        // trigger vote request to all voters, will check the vote result in
        // `check_force_leader`
        if let Err(e) = self.fsm.peer.raft_group.campaign() {
            warn!(
                "Unsafe recovery, campaign failed";
                "region_id" => self.fsm.region_id(),
                "peer_id" => self.fsm.peer_id(),
                "err" => ?e,
            );
        }
        assert_eq!(self.fsm.peer.get_role(), StateRole::Candidate);
        if !self
            .fsm
            .peer
            .raft_group
            .raft
            .prs()
            .votes()
            .get(&self.fsm.peer.peer_id())
            .unwrap()
        {
            warn!(
                "Unsafe recovery, pre force leader failed to campaign";
                "region_id" => self.fsm.region_id(),
                "peer_id" => self.fsm.peer_id(),
            );
            self.on_force_leader_fail();
            return;
        }

        self.fsm.peer.force_leader = Some(ForceLeaderState::PreForceLeader {
            syncer,
            failed_stores,
        });
        self.fsm.has_ready = true;
    }

    fn on_force_leader_fail(&mut self) {
        self.fsm.peer.raft_group.raft.pre_vote = true;
        self.fsm.peer.raft_group.raft.set_check_quorum(true);
        self.fsm.peer.force_leader = None;
    }

    fn on_enter_force_leader(&mut self) {
        info!(
            "Unsafe recovery, enter force leader state";
            "region_id" => self.fsm.region_id(),
            "peer_id" => self.fsm.peer_id(),
        );
        assert_eq!(self.fsm.peer.get_role(), StateRole::Candidate);

        let failed_stores = match self.fsm.peer.force_leader.take() {
            Some(ForceLeaderState::PreForceLeader { failed_stores, .. }) => failed_stores,
            _ => unreachable!(),
        };

        let peer_ids: Vec<_> = self.fsm.peer.voters().iter().collect();
        for peer_id in peer_ids {
            let store_id = self
                .region()
                .get_peers()
                .iter()
                .find(|p| p.get_id() == peer_id)
                .unwrap()
                .get_store_id();
            if !failed_stores.contains(&store_id) {
                continue;
            }

            // make fake vote response
            let mut msg = raft::eraftpb::Message::new();
            msg.msg_type = MessageType::MsgRequestVoteResponse;
            msg.reject = false;
            msg.term = self.fsm.peer.term();
            msg.from = peer_id;
            msg.to = self.fsm.peer.peer_id();
            self.fsm.peer.raft_group.step(msg).unwrap();
        }

        // after receiving all votes, should become leader
        assert!(self.fsm.peer.is_leader());
        self.fsm.peer.raft_group.raft.set_check_quorum(false);

        // make sure it's not hibernated
        self.reset_raft_tick(GroupState::Ordered);

        self.fsm.peer.force_leader = Some(ForceLeaderState::ForceLeader {
            time: TiInstant::now_coarse(),
            failed_stores,
        });
        self.fsm.has_ready = true;
    }

    fn on_exit_force_leader(&mut self) {
        if self.fsm.peer.force_leader.is_none() {
            return;
        }

        info!(
            "exit force leader state";
            "region_id" => self.fsm.region_id(),
            "peer_id" => self.fsm.peer_id(),
        );
        self.fsm.peer.force_leader = None;
        // make sure it's not hibernated
        assert_eq!(self.fsm.hibernate_state.group_state(), GroupState::Ordered);
        // leader lease shouldn't be renewed in force leader state.
        assert_eq!(
            self.fsm.peer.leader_lease().inspect(None),
            LeaseState::Expired
        );
        self.fsm
            .peer
            .raft_group
            .raft
            .become_follower(self.fsm.peer.term(), raft::INVALID_ID);

        self.fsm.peer.raft_group.raft.set_check_quorum(true);
        self.fsm.peer.raft_group.raft.pre_vote = true;
        if self.fsm.peer.raft_group.raft.promotable() {
            // Do not campaign directly here, otherwise on_role_changed() won't called for
            // follower state
            let _ = self.ctx.router.send(
                self.region_id(),
                PeerMsg::CasualMessage(CasualMessage::Campaign),
            );
        }
        self.fsm.has_ready = true;
    }

    #[inline]
    fn get_force_leader_expected_alive_voter(&self, failed_stores: &HashSet<u64>) -> HashSet<u64> {
        let region = self.region();
        self.fsm
            .peer
            .voters()
            .iter()
            .filter(|peer_id| {
                let store_id = region
                    .get_peers()
                    .iter()
                    .find(|p| p.get_id() == *peer_id)
                    .unwrap()
                    .get_store_id();
                !failed_stores.contains(&store_id)
            })
            .collect()
    }

    #[inline]
    fn check_force_leader(&mut self) {
        if let Some(ForceLeaderState::WaitTicks {
            syncer,
            failed_stores,
            ticks,
        }) = &mut self.fsm.peer.force_leader
        {
            if *ticks == 0 {
                let syncer_clone = syncer.clone();
                let s = mem::take(failed_stores);
                self.on_enter_pre_force_leader(syncer_clone, s);
            } else {
                *ticks -= 1;
            }
            return;
        };

        let failed_stores = match &self.fsm.peer.force_leader {
            None => return,
            Some(ForceLeaderState::ForceLeader { .. }) => {
                if self.fsm.peer.maybe_force_forward_commit_index() {
                    self.fsm.has_ready = true;
                }
                return;
            }
            Some(ForceLeaderState::PreForceLeader { failed_stores, .. }) => failed_stores,
            Some(ForceLeaderState::WaitTicks { .. }) => unreachable!(),
        };

        if self.fsm.peer.raft_group.raft.election_elapsed + 1
            < self.ctx.cfg.raft_election_timeout_ticks
        {
            // wait as longer as it can to collect responses of request vote
            return;
        }

        let expected_alive_voter: HashSet<_> =
            self.get_force_leader_expected_alive_voter(failed_stores);
        let check = || {
            if self.fsm.peer.raft_group.raft.state != StateRole::Candidate {
                Err(format!(
                    "unexpected role {:?}",
                    self.fsm.peer.raft_group.raft.state
                ))
            } else {
                let mut granted = 0;
                for (id, vote) in self.fsm.peer.raft_group.raft.prs().votes() {
                    if expected_alive_voter.contains(id) {
                        if *vote {
                            granted += 1;
                        } else {
                            return Err(format!("receive reject response from {}", *id));
                        }
                    } else if *id == self.fsm.peer_id() {
                        // self may be a learner
                        continue;
                    } else {
                        return Err(format!(
                            "receive unexpected vote from {} vote {}",
                            *id, *vote
                        ));
                    }
                }
                Ok(granted)
            }
        };

        match check() {
            Err(err) => {
                warn!(
                    "Unsafe recovery, pre force leader check failed";
                    "region_id" => self.fsm.region_id(),
                    "peer_id" => self.fsm.peer_id(),
                    "alive_voter" => ?expected_alive_voter,
                    "reason" => err,
                );
                self.on_force_leader_fail();
            }
            Ok(granted) => {
                info!(
                    "Unsafe recovery, expected live voters:";
                    "voters" => ?expected_alive_voter,
                    "granted" => granted
                );
                if granted == expected_alive_voter.len() {
                    self.on_enter_force_leader();
                }
            }
        }
    }

    fn on_raft_log_fetched(&mut self, context: GetEntriesContext, res: Box<RaftlogFetchResult>) {
        let low = res.low;
        // If the peer is not the leader anymore and it's not in entry cache warmup
        // state, or it is being destroyed, ignore the result.
        if !self.fsm.peer.is_leader()
            && self
                .fsm
                .peer
                .get_store()
                .entry_cache_warmup_state()
                .is_none()
            || self.fsm.peer.pending_remove
        {
            self.fsm.peer.mut_store().clean_async_fetch_res(low);
            return;
        }

        if self.fsm.peer.term() != res.term {
            // term has changed, the result may be not correct.
            self.fsm.peer.mut_store().clean_async_fetch_res(low);
        } else if self
            .fsm
            .peer
            .get_store()
            .entry_cache_warmup_state()
            .is_some()
        {
            if self.fsm.peer.mut_store().maybe_warm_up_entry_cache(*res) {
                self.fsm.peer.ack_transfer_leader_msg(false);
                self.fsm.has_ready = true;
            }
            self.fsm.peer.mut_store().clean_async_fetch_res(low);
            return;
        } else {
            self.fsm
                .peer
                .mut_store()
                .update_async_fetch_res(low, Some(res));
        }
        self.fsm.peer.raft_group.on_entries_fetched(context);
        // clean the async fetch result immediately if not used to free memory
        self.fsm.peer.mut_store().update_async_fetch_res(low, None);
        self.fsm.has_ready = true;
    }

    fn on_persisted_msg(&mut self, peer_id: u64, ready_number: u64) {
        if peer_id != self.fsm.peer_id() {
            error!(
                "peer id not match";
                "region_id" => self.fsm.region_id(),
                "peer_id" => self.fsm.peer_id(),
                "persisted_peer_id" => peer_id,
                "persisted_number" => ready_number,
            );
            return;
        }
        if let Some(persist_snap_res) = self.fsm.peer.on_persist_ready(self.ctx, ready_number) {
            self.on_ready_persist_snapshot(persist_snap_res);
            if self.fsm.peer.pending_merge_state.is_some() {
                // After applying a snapshot, merge is rollbacked implicitly.
                self.on_ready_rollback_merge(0, None);
            }
            self.register_raft_base_tick();
        }

        self.fsm.has_ready = true;

        if let Some(delay) = self.fsm.delayed_destroy {
            if delay.reason == DelayReason::UnPersistedReady
                && !self.fsm.peer.has_unpersisted_ready()
            {
                self.destroy_peer(delay.merged_by_target);
            }
        }
    }

    pub fn post_raft_ready_append(&mut self) {
        if let Some(persist_snap_res) = self.fsm.peer.handle_raft_ready_advance(self.ctx) {
            self.on_ready_persist_snapshot(persist_snap_res);
            if self.fsm.peer.pending_merge_state.is_some() {
                // After applying a snapshot, merge is rollbacked implicitly.
                self.on_ready_rollback_merge(0, None);
            }
            self.register_raft_base_tick();
        }
    }

    fn report_snapshot_status(&mut self, to_peer_id: u64, status: SnapshotStatus) {
        let to_peer = match self.fsm.peer.get_peer_from_cache(to_peer_id) {
            Some(peer) => peer,
            None => {
                // If to_peer is gone, ignore this snapshot status
                warn!(
                    "peer not found, ignore snapshot status";
                    "region_id" => self.region_id(),
                    "peer_id" => self.fsm.peer_id(),
                    "to_peer_id" => to_peer_id,
                    "status" => ?status,
                );
                return;
            }
        };
        info!(
            "report snapshot status";
            "region_id" => self.fsm.region_id(),
            "peer_id" => self.fsm.peer_id(),
            "to" => ?to_peer,
            "status" => ?status,
        );
        self.fsm.peer.raft_group.report_snapshot(to_peer_id, status)
    }

    fn on_leader_callback(&mut self, cb: Callback<EK::Snapshot>) {
        let msg = new_read_index_request(
            self.region_id(),
            self.region().get_region_epoch().clone(),
            self.fsm.peer.peer.clone(),
        );
        self.propose_raft_command_internal(msg, cb, DiskFullOpt::NotAllowedOnFull);
    }

    fn on_role_changed(&mut self, role: Option<StateRole>) {
        // Update leader lease when the Raft state changes.
        if let Some(r) = role {
            if StateRole::Leader == r {
                self.fsm.missing_ticks = 0;
                self.register_split_region_check_tick();
                self.fsm.peer.heartbeat_pd(self.ctx);
                self.register_pd_heartbeat_tick();
                self.register_raft_gc_log_tick();
                self.register_check_leader_lease_tick();
                self.register_report_region_buckets_tick();
                self.register_check_peers_availability_tick();
            }

            if let Some(ForceLeaderState::ForceLeader { .. }) = self.fsm.peer.force_leader {
                if r != StateRole::Leader {
                    // for some reason, it's not leader anymore
                    info!(
                        "step down in force leader state";
                        "region_id" => self.fsm.region_id(),
                        "peer_id" => self.fsm.peer_id(),
                        "state" => ?r,
                    );
                    self.on_force_leader_fail();
                }
            }
        }
    }

    /// Collect ready if any.
    ///
    /// Returns false is no readiness is generated.
    pub fn collect_ready(&mut self) -> bool {
        let has_ready = self.fsm.has_ready;
        self.fsm.has_ready = false;
        if !has_ready || self.fsm.stopped {
            return false;
        }
        self.ctx.pending_count += 1;
        self.ctx.has_ready = true;
        let res = self.fsm.peer.handle_raft_ready_append(self.ctx);
        if let Some(r) = res {
            self.on_role_changed(r.state_role);
            if r.has_new_entries {
                self.register_raft_gc_log_tick();
                self.register_entry_cache_evict_tick();
            }
            self.ctx.ready_count += 1;
            self.ctx.raft_metrics.ready.has_ready_region.inc();

            if self.fsm.peer.leader_unreachable {
                self.fsm.reset_hibernate_state(GroupState::Chaos);
                self.register_raft_base_tick();
                self.fsm.peer.leader_unreachable = false;
            }

            return r.has_write_ready;
        }
        false
    }

    #[inline]
    fn region_id(&self) -> u64 {
        self.fsm.peer.region().get_id()
    }

    #[inline]
    fn region(&self) -> &Region {
        self.fsm.peer.region()
    }

    #[inline]
    fn store_id(&self) -> u64 {
        self.fsm.peer.peer.get_store_id()
    }

    #[inline]
    fn schedule_tick(&mut self, tick: PeerTick) {
        let idx = tick as usize;
        if self.fsm.tick_registry[idx] {
            return;
        }
        if is_zero_duration(&self.ctx.tick_batch[idx].wait_duration) {
            return;
        }
        trace!(
            "schedule tick";
            "tick" => ?tick,
            "timeout" => ?self.ctx.tick_batch[idx].wait_duration,
            "region_id" => self.region_id(),
            "peer_id" => self.fsm.peer_id(),
        );
        self.fsm.tick_registry[idx] = true;

        let region_id = self.region_id();
        let mb = match self.ctx.router.mailbox(region_id) {
            Some(mb) => mb,
            None => {
                self.fsm.tick_registry[idx] = false;
                error!(
                    "failed to get mailbox";
                    "region_id" => self.fsm.region_id(),
                    "peer_id" => self.fsm.peer_id(),
                    "tick" => ?tick,
                );
                return;
            }
        };
        let peer_id = self.fsm.peer.peer_id();
        let cb = Box::new(move || {
            // This can happen only when the peer is about to be destroyed
            // or the node is shutting down. So it's OK to not to clean up
            // registry.
            if let Err(e) = mb.force_send(PeerMsg::Tick(tick)) {
                debug!(
                    "failed to schedule peer tick";
                    "region_id" => region_id,
                    "peer_id" => peer_id,
                    "tick" => ?tick,
                    "err" => %e,
                );
            }
        });
        self.ctx.tick_batch[idx].ticks.push(cb);
    }

    fn register_raft_base_tick(&mut self) {
        // If we register raft base tick failed, the whole raft can't run correctly,
        // TODO: shutdown the store?
        self.schedule_tick(PeerTick::Raft)
    }

    fn on_raft_base_tick(&mut self) {
        fail_point!(
            "on_raft_base_tick_idle",
            self.fsm.hibernate_state.group_state() == GroupState::Idle,
            |_| {}
        );

        if self.fsm.peer.pending_remove {
            self.fsm.peer.mut_store().flush_entry_cache_metrics();
            return;
        }
        // When having pending snapshot, if election timeout is met, it can't pass
        // the pending conf change check because first index has been updated to
        // a value that is larger than last index.
        if self.fsm.peer.is_handling_snapshot() || self.fsm.peer.has_pending_snapshot() {
            // need to check if snapshot is applied.
            self.fsm.has_ready = true;
            self.fsm.missing_ticks = 0;
            self.register_raft_base_tick();
            return;
        }

        self.fsm.peer.retry_pending_reads(&self.ctx.cfg);

        self.check_force_leader();

        let mut res = None;
        if self.ctx.cfg.hibernate_regions {
            if self.fsm.hibernate_state.group_state() == GroupState::Idle {
                // missing_ticks should be less than election timeout ticks otherwise
                // follower may tick more than an election timeout in chaos state.
                // Before stopping tick, `missing_tick` should be `raft_election_timeout_ticks`
                // - 2 - `raft_heartbeat_ticks` (default 10 - 2 - 2 = 6) and the follower's
                //   `election_elapsed` in raft-rs is 1.
                // After the group state becomes Chaos, the next tick will call
                // `raft_group.tick` `missing_tick` + 1 times(default 7).
                // Then the follower's `election_elapsed` will be 1 + `missing_tick` + 1
                // (default 1 + 6 + 1 = 8) which is less than the min election timeout.
                // The reason is that we don't want let all followers become (pre)candidate if
                // one follower may receive a request, then becomes (pre)candidate and sends
                // (pre)vote msg to others. As long as the leader can wake up and broadcast
                // heartbeats in one `raft_heartbeat_ticks` time(default 2s), no more followers
                // will wake up and sends vote msg again.
                if self.fsm.missing_ticks + 1 /* for the next tick after the peer isn't Idle */
                    + self.fsm.peer.raft_group.raft.election_elapsed
                    + self.ctx.cfg.raft_heartbeat_ticks
                    < self.ctx.cfg.raft_election_timeout_ticks
                {
                    self.register_raft_base_tick();
                    self.fsm.missing_ticks += 1;
                } else {
                    debug!("follower hibernates";
                        "region_id" => self.region_id(),
                        "peer_id" => self.fsm.peer_id(),
                        "election_elapsed" => self.fsm.peer.raft_group.raft.election_elapsed,
                        "missing_ticks" => self.fsm.missing_ticks);
                }
                return;
            }
            res = Some(self.fsm.peer.check_before_tick(&self.ctx.cfg));
            if self.fsm.missing_ticks > 0 {
                for _ in 0..self.fsm.missing_ticks {
                    if self.fsm.peer.raft_group.tick() {
                        self.fsm.has_ready = true;
                    }
                }
                self.fsm.missing_ticks = 0;
            }
        }

        // Tick the raft peer and update some states which can be changed in `tick`.
        if self.fsm.peer.raft_group.tick() {
            self.fsm.has_ready = true;
        }
        self.fsm.peer.post_raft_group_tick();

        self.fsm.peer.mut_store().flush_entry_cache_metrics();

        // Keep ticking if there are still pending read requests or this node is within
        // hibernate timeout.
        if res.is_none() /* hibernate_region is false */ ||
            !self.fsm.peer.check_after_tick(self.fsm.hibernate_state.group_state(), res.unwrap()) ||
            (self.fsm.peer.is_leader() && !self.all_agree_to_hibernate())
        {
            self.register_raft_base_tick();
            // We need pd heartbeat tick to collect down peers and pending peers.
            self.register_pd_heartbeat_tick();
            return;
        }

        // Keep ticking if there are disk full peers for the Region.
        if !self.fsm.peer.disk_full_peers.is_empty() {
            self.register_raft_base_tick();
            return;
        }

        // Keep ticking if there are non-witness peers waiting for snapshot.
        if !self.fsm.peer.wait_data_peers.is_empty() {
            self.register_raft_base_tick();
            return;
        }

        // Keep ticking if is waiting for snapshot.
        if self.fsm.peer.wait_data {
            self.register_raft_base_tick();
            return;
        }

        debug!("stop ticking"; "res" => ?res,
            "region_id" => self.region_id(),
            "peer_id" => self.fsm.peer_id(),
            "election_elapsed" => self.fsm.peer.raft_group.raft.election_elapsed);
        self.fsm.reset_hibernate_state(GroupState::Idle);
        // Followers will stop ticking at L789. Keep ticking for followers
        // to allow it to campaign quickly when abnormal situation is detected.
        if !self.fsm.peer.is_leader() {
            self.register_raft_base_tick();
        } else {
            self.register_pd_heartbeat_tick();
        }
    }

    fn check_unsafe_recovery_state(&mut self) {
        match &self.fsm.peer.unsafe_recovery_state {
            Some(UnsafeRecoveryState::WaitApply { .. }) => self
                .fsm
                .peer
                .unsafe_recovery_maybe_finish_wait_apply(/* force= */ false),
            Some(UnsafeRecoveryState::DemoteFailedVoters {
                syncer,
                failed_voters,
                target_index,
                demote_after_exit,
            }) => {
                if self.fsm.peer.raft_group.raft.raft_log.applied >= *target_index {
                    if *demote_after_exit {
                        let syncer_clone = syncer.clone();
                        let failed_voters_clone = failed_voters.clone();
                        self.fsm.peer.unsafe_recovery_state = None;
                        if !self.fsm.peer.is_force_leader() {
                            error!(
                                "Unsafe recovery, lost forced leadership after exiting joint state";
                                "region_id" => self.region().get_id(),
                                "peer_id" => self.fsm.peer_id(),
                            );
                            return;
                        }
                        self.unsafe_recovery_demote_failed_voters(
                            syncer_clone,
                            failed_voters_clone,
                        );
                    } else {
                        if self.fsm.peer.in_joint_state() {
                            info!(
                                "Unsafe recovery, exiting joint state";
                                "region_id" => self.region().get_id(),
                                "peer_id" => self.fsm.peer_id(),
                            );
                            if self.fsm.peer.is_force_leader() {
                                self.propose_raft_command_internal(
                                    exit_joint_request(self.region(), &self.fsm.peer.peer),
                                    Callback::<EK::Snapshot>::write(Box::new(|resp| {
                                        if resp.response.get_header().has_error() {
                                            error!(
                                                "Unsafe recovery, fail to exit joint state";
                                                "err" => ?resp.response.get_header().get_error(),
                                            );
                                        }
                                    })),
                                    DiskFullOpt::AllowedOnAlmostFull,
                                );
                            } else {
                                error!(
                                    "Unsafe recovery, lost forced leadership while trying to exit joint state";
                                    "region_id" => self.region().get_id(),
                                    "peer_id" => self.fsm.peer_id(),
                                );
                            }
                        }

                        self.fsm.peer.unsafe_recovery_state = None;
                    }
                }
            }
            // Destroy does not need be processed, the state is cleaned up together with peer.
            Some(_) | None => {}
        }
    }

    fn on_apply_res(&mut self, res: ApplyTaskRes<EK::Snapshot>) {
        fail_point!("on_apply_res", |_| {});
        match res {
            ApplyTaskRes::Apply(mut res) => {
                debug!(
                    "async apply finish";
                    "region_id" => self.region_id(),
                    "peer_id" => self.fsm.peer_id(),
                    "res" => ?res,
                );
                if self.fsm.peer.wait_data {
                    return;
                }
                self.on_ready_result(&mut res.exec_res, &res.metrics);
                if self.fsm.stopped {
                    return;
                }
                let applied_index = res.apply_state.applied_index;
                let buckets = self.fsm.peer.region_buckets.as_mut();
                if let (Some(delta), Some(buckets)) = (res.bucket_stat, buckets) {
                    merge_bucket_stats(
                        &buckets.meta.keys,
                        &mut buckets.stats,
                        &delta.meta.keys,
                        &delta.stats,
                    );
                }
                self.fsm.has_ready |= self.fsm.peer.post_apply(
                    self.ctx,
                    res.apply_state,
                    res.applied_term,
                    &res.metrics,
                );
                // After applying, several metrics are updated, report it to pd to
                // get fair schedule.
                if self.fsm.peer.is_leader() {
                    self.register_pd_heartbeat_tick();
                    self.register_split_region_check_tick();
                    self.retry_pending_prepare_merge(applied_index);
                }
            }
            ApplyTaskRes::Destroy {
                region_id,
                peer_id,
                merge_from_snapshot,
            } => {
                assert_eq!(peer_id, self.fsm.peer.peer_id());
                if !merge_from_snapshot {
                    self.destroy_peer(false);
                } else {
                    // Wait for its target peer to apply snapshot and then send `MergeResult` back
                    // to destroy itself
                    let mut meta = self.ctx.store_meta.lock().unwrap();
                    // The `need_atomic` flag must be true
                    assert!(*meta.destroyed_region_for_snap.get(&region_id).unwrap());

                    let target_region_id = *meta.targets_map.get(&region_id).unwrap();
                    let is_ready = meta
                        .atomic_snap_regions
                        .get_mut(&target_region_id)
                        .unwrap()
                        .get_mut(&region_id)
                        .unwrap();
                    *is_ready = true;
                }
            }
            ApplyTaskRes::Compact {
                state,
                first_index,
                has_pending,
            } => {
                self.fsm.peer.has_pending_compact_cmd = has_pending;
                // When the witness restarts, the pending compact cmds will be lost. We will try
                // to use `voter_replicated_index` as the `compact index` to avoid log
                // accumulation, but if `voter_replicated_index` is less than `first_index`,
                // then gc is not needed. In this case, the `first_index` we pass back will be
                // 0, and `has_pending` set to false.
                if first_index != 0 {
                    self.on_ready_compact_log(first_index, state);
                }
            }
        }
        if self.fsm.peer.unsafe_recovery_state.is_some() {
            self.check_unsafe_recovery_state();
        }

        if self.fsm.peer.snapshot_recovery_state.is_some() {
            self.fsm
                .peer
                .snapshot_recovery_maybe_finish_wait_apply(false);
        }
    }

    fn retry_pending_prepare_merge(&mut self, applied_index: u64) {
        if self.fsm.peer.prepare_merge_fence > 0
            && applied_index >= self.fsm.peer.prepare_merge_fence
        {
            if let Some(pending_prepare_merge) = self.fsm.peer.pending_prepare_merge.take() {
                self.propose_raft_command_internal(
                    pending_prepare_merge,
                    Callback::None,
                    DiskFullOpt::AllowedOnAlmostFull,
                );
            }
            // When applied index reaches prepare_merge_fence, always clear the fence.
            // So, even if the PrepareMerge fails to propose, we can ensure the region
            // will be able to serve again.
            self.fsm.peer.prepare_merge_fence = 0;
            assert!(self.fsm.peer.pending_prepare_merge.is_none());
        }
    }

    // If lease expired, we will send a noop read index to renew lease.
    fn try_renew_leader_lease(&mut self, reason: &str) {
        debug!(
            "renew lease";
            "region_id" => self.region_id(),
            "peer_id" => self.fsm.peer_id(),
            "reason" => reason,
        );
        if !self.fsm.peer.is_leader() {
            return;
        }
        if let Err(e) = self.fsm.peer.pre_read_index() {
            debug!(
                "prevent unsafe read index to renew leader lease";
                "region_id" => self.region_id(),
                "peer_id" => self.fsm.peer_id(),
                "err" => ?e,
            );
            self.ctx.raft_metrics.propose.unsafe_read_index.inc();
            return;
        }

        let current_time = *self.ctx.current_time.get_or_insert_with(monotonic_raw_now);
        if self.fsm.peer.need_renew_lease_at(self.ctx, current_time) {
            let mut cmd = new_read_index_request(
                self.region_id(),
                self.region().get_region_epoch().clone(),
                self.fsm.peer.peer.clone(),
            );
            cmd.mut_header().set_read_quorum(true);
            self.propose_raft_command_internal(
                cmd,
                Callback::read(Box::new(|_| ())),
                DiskFullOpt::AllowedOnAlmostFull,
            );
        }
    }

    fn handle_reported_disk_usage(&mut self, msg: &RaftMessage) {
        let store_id = msg.get_from_peer().get_store_id();
        let peer_id = msg.get_from_peer().get_id();
        let refill_disk_usages = if matches!(msg.disk_usage, DiskUsage::Normal) {
            self.ctx.store_disk_usages.remove(&store_id);
            if !self.fsm.peer.is_leader() {
                return;
            }
            self.fsm.peer.disk_full_peers.has(peer_id)
        } else {
            self.ctx.store_disk_usages.insert(store_id, msg.disk_usage);
            if !self.fsm.peer.is_leader() {
                return;
            }
            let disk_full_peers = &self.fsm.peer.disk_full_peers;

            disk_full_peers.is_empty()
                || disk_full_peers
                    .get(peer_id)
                    .map_or(true, |x| x != msg.disk_usage)
        };
        if refill_disk_usages || self.fsm.peer.has_region_merge_proposal {
            let prev = self.fsm.peer.disk_full_peers.get(peer_id);
            if Some(msg.disk_usage) != prev {
                info!(
                    "reported disk usage changes {:?} -> {:?}", prev, msg.disk_usage;
                    "region_id" => self.fsm.region_id(),
                    "peer_id" => peer_id,
                );
            }
            self.fsm.peer.refill_disk_full_peers(self.ctx);
            debug!(
                "raft message refills disk full peers to {:?}",
                self.fsm.peer.disk_full_peers;
                "region_id" => self.fsm.region_id(),
            );
        }
    }

    fn on_raft_message(&mut self, msg: InspectedRaftMessage) -> Result<()> {
        let InspectedRaftMessage { heap_size, mut msg } = msg;
        let peer_disk_usage = msg.disk_usage;
        let stepped = Cell::new(false);
        let memtrace_raft_entries = &mut self.fsm.peer.memtrace_raft_entries as *mut usize;
        defer!({
            fail_point!(
                "memtrace_raft_messages_overflow_check_peer_recv",
                MEMTRACE_RAFT_MESSAGES.sum() < heap_size,
                |_| {}
            );
            MEMTRACE_RAFT_MESSAGES.trace(TraceEvent::Sub(heap_size));
            if stepped.get() {
                unsafe {
                    // It could be less than exact for entry overwritting.
                    *memtrace_raft_entries += heap_size;
                    MEMTRACE_RAFT_ENTRIES.trace(TraceEvent::Add(heap_size));
                }
            }
        });

        debug!(
            "handle raft message";
            "region_id" => self.region_id(),
            "peer_id" => self.fsm.peer_id(),
            "message_type" => %util::MsgType(&msg),
            "from_peer_id" => msg.get_from_peer().get_id(),
            "to_peer_id" => msg.get_to_peer().get_id(),
        );

        if self.fsm.peer.pending_remove || self.fsm.stopped {
            return Ok(());
        }

        self.handle_reported_disk_usage(&msg);

        let msg_type = msg.get_message().get_msg_type();
        if matches!(self.ctx.self_disk_usage, DiskUsage::AlreadyFull)
            && MessageType::MsgTimeoutNow == msg_type
        {
            debug!(
                "skip {:?} because of disk full", msg_type;
                "region_id" => self.region_id(), "peer_id" => self.fsm.peer_id()
            );
            self.ctx.raft_metrics.message_dropped.disk_full.inc();
            return Ok(());
        }

        if !self.validate_raft_msg(&msg) {
            return Ok(());
        }

        if msg.get_is_tombstone() {
            // we receive a message tells us to remove ourself.
            self.handle_gc_peer_msg(&msg);
            return Ok(());
        }

        if msg.has_merge_target() {
            fail_point!("on_has_merge_target", |_| Ok(()));
            if self.need_gc_merge(&msg)? {
                self.on_stale_merge(msg.get_merge_target().get_id());
            }
            return Ok(());
        }

        if self.check_msg(&msg) {
            return Ok(());
        }

        if msg.has_extra_msg() {
            self.on_extra_message(msg);
            return Ok(());
        }

        let is_snapshot = msg.get_message().has_snapshot();

        // TODO: spin off the I/O code (delete_snapshot)
        let regions_to_destroy = match self.check_snapshot(&msg)? {
            Either::Left(key) => {
                if let Some(key) = key {
                    // If the snapshot file is not used again, then it's OK to
                    // delete them here. If the snapshot file will be reused when
                    // receiving, then it will fail to pass the check again, so
                    // missing snapshot files should not be noticed.
                    let s = self.ctx.snap_mgr.get_snapshot_for_applying(&key)?;
                    self.ctx.snap_mgr.delete_snapshot(&key, s.as_ref(), false);
                }
                return Ok(());
            }
            Either::Right(v) => v,
        };

        if util::is_vote_msg(msg.get_message()) || msg_type == MessageType::MsgTimeoutNow {
            if self.fsm.hibernate_state.group_state() != GroupState::Chaos {
                self.fsm.reset_hibernate_state(GroupState::Chaos);
                self.register_raft_base_tick();
            }
        } else if msg.get_from_peer().get_id() == self.fsm.peer.leader_id() {
            self.reset_raft_tick(GroupState::Ordered);
        }

        let from_peer_id = msg.get_from_peer().get_id();
        self.fsm.peer.insert_peer_cache(msg.take_from_peer());

        let result = if msg_type == MessageType::MsgTransferLeader {
            self.on_transfer_leader_msg(msg.get_message(), peer_disk_usage);
            Ok(())
        } else {
            // This can be a message that sent when it's still a follower. Nevertheleast,
            // it's meaningless to continue to handle the request as callbacks are cleared.
            if msg.get_message().get_msg_type() == MessageType::MsgReadIndex
                && self.fsm.peer.is_leader()
                && (msg.get_message().get_from() == raft::INVALID_ID
                    || msg.get_message().get_from() == self.fsm.peer_id())
            {
                self.ctx.raft_metrics.message_dropped.stale_msg.inc();
                return Ok(());
            }
            self.fsm.peer.step(self.ctx, msg.take_message())
        };

        stepped.set(result.is_ok());

        if is_snapshot {
            if !self.fsm.peer.has_pending_snapshot() {
                // This snapshot is rejected by raft-rs.
                let mut meta = self.ctx.store_meta.lock().unwrap();
                meta.pending_snapshot_regions
                    .retain(|r| self.fsm.region_id() != r.get_id());
            } else {
                // This snapshot may be accepted by raft-rs.
                // If it's rejected by raft-rs, the snapshot region in
                // `pending_snapshot_regions` will be removed together with the latest snapshot
                // region after applying that snapshot.
                // But if `regions_to_destroy` is not empty, the pending snapshot must be this
                // msg's snapshot because this kind of snapshot is exclusive.
                self.destroy_regions_for_snapshot(regions_to_destroy);
            }
        }

        result?;

        if self.fsm.peer.any_new_peer_catch_up(from_peer_id) {
            self.fsm.peer.heartbeat_pd(self.ctx);
            self.fsm.peer.should_wake_up = true;
        }

        if self.fsm.peer.should_wake_up {
            self.reset_raft_tick(GroupState::Ordered);
        }

        self.fsm.has_ready = true;
        Ok(())
    }

    fn all_agree_to_hibernate(&mut self) -> bool {
        if self.fsm.maybe_hibernate() {
            return true;
        }
        if !self
            .fsm
            .hibernate_state
            .should_bcast(&self.ctx.feature_gate)
        {
            return false;
        }
        for peer in self.fsm.peer.region().get_peers() {
            if peer.get_id() == self.fsm.peer.peer_id() {
                continue;
            }

            let mut extra = ExtraMessage::default();
            extra.set_type(ExtraMessageType::MsgHibernateRequest);
            self.fsm
                .peer
                .send_extra_message(extra, &mut self.ctx.trans, peer);
        }
        false
    }

    fn on_hibernate_request(&mut self, from: &metapb::Peer) {
        if !self.ctx.cfg.hibernate_regions
            || self.fsm.peer.has_uncommitted_log()
            || self.fsm.peer.wait_data
            || from.get_id() != self.fsm.peer.leader_id()
        {
            // Ignore the message means rejecting implicitly.
            return;
        }
        let mut extra = ExtraMessage::default();
        extra.set_type(ExtraMessageType::MsgHibernateResponse);
        self.fsm
            .peer
            .send_extra_message(extra, &mut self.ctx.trans, from);
    }

    fn on_hibernate_response(&mut self, from: &metapb::Peer) {
        if !self.fsm.peer.is_leader() {
            return;
        }
        if self
            .fsm
            .peer
            .region()
            .get_peers()
            .iter()
            .all(|p| p.get_id() != from.get_id())
        {
            return;
        }
        self.fsm.hibernate_state.count_vote(from.get_id());
    }

    fn on_availability_response(&mut self, from: &metapb::Peer, msg: &ExtraMessage) {
        if !self.fsm.peer.is_leader() {
            return;
        }
        if !msg.wait_data {
            self.fsm
                .peer
                .wait_data_peers
                .retain(|id| *id != from.get_id());
            debug!(
                "receive peer ready info";
                "peer_id" => self.fsm.peer.peer.get_id(),
            );
            return;
        }
        self.register_check_peers_availability_tick();
    }

    fn on_availability_request(&mut self, from: &metapb::Peer) {
        if self.fsm.peer.is_leader() {
            return;
        }
        let mut resp = ExtraMessage::default();
        resp.set_type(ExtraMessageType::MsgAvailabilityResponse);
        resp.wait_data = self.fsm.peer.wait_data;
        self.fsm
            .peer
            .send_extra_message(resp, &mut self.ctx.trans, from);
        debug!(
            "peer responses availability info to leader";
            "region_id" => self.region().get_id(),
            "peer_id" => self.fsm.peer.peer.get_id(),
            "leader_id" => from.id,
        );
    }

    fn on_voter_replicated_index_request(&mut self, from: &metapb::Peer) {
        if !self.fsm.peer.is_leader() {
            return;
        }
        let mut voter_replicated_idx = self.fsm.peer.get_store().last_index();
        for (peer_id, p) in self.fsm.peer.raft_group.raft.prs().iter() {
            let peer = find_peer_by_id(self.region(), *peer_id).unwrap();
            if voter_replicated_idx > p.matched && !is_learner(peer) {
                voter_replicated_idx = p.matched;
            }
        }
        let first_index = self.fsm.peer.get_store().first_index();
        if voter_replicated_idx > first_index {
            voter_replicated_idx = first_index;
        }
        let mut resp = ExtraMessage::default();
        resp.set_type(ExtraMessageType::MsgVoterReplicatedIndexResponse);
        resp.voter_replicated_index = voter_replicated_idx;
        self.fsm
            .peer
            .send_extra_message(resp, &mut self.ctx.trans, from);
        debug!(
            "leader responses voter_replicated_index to witness";
            "region_id" => self.region().get_id(),
            "witness_id" => from.id,
            "leader_id" => self.fsm.peer.peer.get_id(),
            "voter_replicated_index" => voter_replicated_idx,
        );
    }

    fn on_voter_replicated_index_response(&mut self, msg: &ExtraMessage) {
        if self.fsm.peer.is_leader() || !self.fsm.peer.is_witness() {
            return;
        }
        let voter_replicated_index = msg.voter_replicated_index;
        if let Ok(voter_replicated_term) = self.fsm.peer.get_store().term(voter_replicated_index) {
            self.ctx.apply_router.schedule_task(
                self.region_id(),
                ApplyTask::CheckCompact {
                    region_id: self.region_id(),
                    voter_replicated_index,
                    voter_replicated_term,
                },
            )
        }
    }

    fn on_extra_message(&mut self, mut msg: RaftMessage) {
        match msg.get_extra_msg().get_type() {
            ExtraMessageType::MsgRegionWakeUp | ExtraMessageType::MsgCheckStalePeer => {
                if self.fsm.hibernate_state.group_state() == GroupState::Idle {
                    if msg.get_extra_msg().forcely_awaken {
                        // Forcely awaken this region by manually setting this GroupState
                        // into Chaos to trigger a new voting in this RaftGroup.
                        self.reset_raft_tick(if !self.fsm.peer.is_leader() {
                            GroupState::Chaos
                        } else {
                            GroupState::Ordered
                        });
                    } else {
                        self.reset_raft_tick(GroupState::Ordered);
                    }
                }
                if msg.get_extra_msg().get_type() == ExtraMessageType::MsgRegionWakeUp
                    && self.fsm.peer.is_leader()
                {
                    self.fsm.peer.raft_group.raft.ping();
                }
            }
            ExtraMessageType::MsgWantRollbackMerge => {
                self.fsm.peer.maybe_add_want_rollback_merge_peer(
                    msg.get_from_peer().get_id(),
                    msg.get_extra_msg(),
                );
            }
            ExtraMessageType::MsgCheckStalePeerResponse => {
                self.fsm.peer.on_check_stale_peer_response(
                    msg.get_region_epoch().get_conf_ver(),
                    msg.mut_extra_msg().take_check_peers().into(),
                );
            }
            ExtraMessageType::MsgHibernateRequest => {
                self.on_hibernate_request(msg.get_from_peer());
            }
            ExtraMessageType::MsgHibernateResponse => {
                self.on_hibernate_response(msg.get_from_peer());
            }
            ExtraMessageType::MsgRejectRaftLogCausedByMemoryUsage => {
                unimplemented!()
            }
            ExtraMessageType::MsgAvailabilityRequest => {
                self.on_availability_request(msg.get_from_peer());
            }
            ExtraMessageType::MsgAvailabilityResponse => {
                self.on_availability_response(msg.get_from_peer(), msg.get_extra_msg());
            }
            ExtraMessageType::MsgVoterReplicatedIndexRequest => {
<<<<<<< HEAD
                unimplemented!()
            }
            ExtraMessageType::MsgVoterReplicatedIndexResponse => {
                unimplemented!()
=======
                self.on_voter_replicated_index_request(msg.get_from_peer());
            }
            ExtraMessageType::MsgVoterReplicatedIndexResponse => {
                self.on_voter_replicated_index_response(msg.get_extra_msg());
>>>>>>> 09f9aac3
            }
        }
    }

    fn reset_raft_tick(&mut self, state: GroupState) {
        self.fsm.reset_hibernate_state(state);
        self.fsm.missing_ticks = 0;
        self.fsm.peer.should_wake_up = false;
        self.register_raft_base_tick();
        if self.fsm.peer.is_leader() {
            self.register_check_leader_lease_tick();
            self.register_report_region_buckets_tick();
        }
    }

    // return false means the message is invalid, and can be ignored.
    fn validate_raft_msg(&mut self, msg: &RaftMessage) -> bool {
        let region_id = msg.get_region_id();
        let to = msg.get_to_peer();

        if to.get_store_id() != self.store_id() {
            warn!(
                "store not match, ignore it";
                "region_id" => region_id,
                "to_store_id" => to.get_store_id(),
                "my_store_id" => self.store_id(),
            );
            self.ctx
                .raft_metrics
                .message_dropped
                .mismatch_store_id
                .inc();
            return false;
        }

        if !msg.has_region_epoch() {
            error!(
                "missing epoch in raft message, ignore it";
                "region_id" => region_id,
            );
            self.ctx
                .raft_metrics
                .message_dropped
                .mismatch_region_epoch
                .inc();
            return false;
        }

        true
    }

    /// Checks if the message is sent to the correct peer.
    ///
    /// Returns true means that the message can be dropped silently.
    fn check_msg(&mut self, msg: &RaftMessage) -> bool {
        let from_epoch = msg.get_region_epoch();
        let from_store_id = msg.get_from_peer().get_store_id();

        // Let's consider following cases with three nodes [1, 2, 3] and 1 is leader:
        // - 1 removes 2, 2 may still send MsgAppendResponse to 1.
        //  We should ignore this stale message and let 2 remove itself after
        //  applying the ConfChange log.
        // - 2 is isolated, 1 removes 2. When 2 rejoins the cluster, 2 will
        //  send stale MsgRequestVote to 1 and 3, at this time, we should tell 2 to gc
        // itself.
        // - 2 is isolated but can communicate with 3. 1 removes 3.
        //  2 will send stale MsgRequestVote to 3, 3 should ignore this message.
        // - 2 is isolated but can communicate with 3. 1 removes 2, then adds 4, remove
        //   3.
        //  2 will send stale MsgRequestVote to 3, 3 should tell 2 to gc itself.
        // - 2 is isolated. 1 adds 4, 5, 6, removes 3, 1. Now assume 4 is leader.
        //  After 2 rejoins the cluster, 2 may send stale MsgRequestVote to 1 and 3,
        //  1 and 3 will ignore this message. Later 4 will send messages to 2 and 2 will
        //  rejoin the raft group again.
        // - 2 is isolated. 1 adds 4, 5, 6, removes 3, 1. Now assume 4 is leader, and 4
        //   removes 2.
        //  unlike case e, 2 will be stale forever.
        // TODO: for case f, if 2 is stale for a long time, 2 will communicate with pd
        // and pd will tell 2 is stale, so 2 can remove itself.
        let self_epoch = self.fsm.peer.region().get_region_epoch();
        if util::is_epoch_stale(from_epoch, self_epoch)
            && find_peer(self.fsm.peer.region(), from_store_id).is_none()
        {
            self.ctx.handle_stale_msg(msg, self_epoch.clone(), None);
            return true;
        }

        let target = msg.get_to_peer();
        match target.get_id().cmp(&self.fsm.peer.peer_id()) {
            cmp::Ordering::Less => {
                info!(
                    "target peer id is smaller, msg maybe stale";
                    "region_id" => self.fsm.region_id(),
                    "peer_id" => self.fsm.peer_id(),
                    "target_peer" => ?target,
                );
                self.ctx.raft_metrics.message_dropped.stale_msg.inc();
                true
            }
            cmp::Ordering::Greater => {
                match self.fsm.peer.maybe_destroy(self.ctx) {
                    Some(job) => {
                        info!(
                            "target peer id is larger, destroying self";
                            "region_id" => self.fsm.region_id(),
                            "peer_id" => self.fsm.peer_id(),
                            "target_peer" => ?target,
                        );
                        if self.handle_destroy_peer(job) {
                            // It's not frequent, so use 0 as `heap_size` is ok.
                            let store_msg = StoreMsg::RaftMessage(InspectedRaftMessage {
                                heap_size: 0,
                                msg: msg.clone(),
                            });
                            if let Err(e) = self.ctx.router.send_control(store_msg) {
                                info!(
                                    "failed to send back store message, are we shutting down?";
                                    "region_id" => self.fsm.region_id(),
                                    "peer_id" => self.fsm.peer_id(),
                                    "err" => %e,
                                );
                            }
                        }
                    }
                    None => self.ctx.raft_metrics.message_dropped.applying_snap.inc(),
                }
                true
            }
            cmp::Ordering::Equal => false,
        }
    }

    /// Check if it's necessary to gc the source merge peer.
    ///
    /// If the target merge peer won't be created on this store,
    /// then it's appropriate to destroy it immediately.
    fn need_gc_merge(&mut self, msg: &RaftMessage) -> Result<bool> {
        let merge_target = msg.get_merge_target();
        let target_region_id = merge_target.get_id();
        debug!(
            "receive merge target";
            "region_id" => self.fsm.region_id(),
            "peer_id" => self.fsm.peer_id(),
            "merge_target" => ?merge_target,
        );

        // When receiving message that has a merge target, it indicates that the source
        // peer on this store is stale, the peers on other stores are already merged.
        // The epoch in merge target is the state of target peer at the time when source
        // peer is merged. So here we record the merge target epoch version to let the
        // target peer on this store to decide whether to destroy the source peer.
        let mut meta = self.ctx.store_meta.lock().unwrap();
        meta.targets_map.insert(self.region_id(), target_region_id);
        let v = meta
            .pending_merge_targets
            .entry(target_region_id)
            .or_default();
        let mut no_range_merge_target = merge_target.clone();
        no_range_merge_target.clear_start_key();
        no_range_merge_target.clear_end_key();
        if let Some(pre_merge_target) = v.insert(self.region_id(), no_range_merge_target) {
            // Merge target epoch records the version of target region when source region is
            // merged. So it must be same no matter when receiving merge target.
            if pre_merge_target.get_region_epoch().get_version()
                != merge_target.get_region_epoch().get_version()
            {
                panic!(
                    "conflict merge target epoch version {:?} {:?}",
                    pre_merge_target.get_region_epoch().get_version(),
                    merge_target.get_region_epoch()
                );
            }
        }

        if let Some(r) = meta.regions.get(&target_region_id) {
            // In the case that the source peer's range isn't overlapped with target's
            // anymore:
            //     | region 2 | region 3 | region 1 |
            //                   || merge 3 into 2
            //                   \/
            //     |       region 2      | region 1 |
            //                   || merge 1 into 2
            //                   \/
            //     |            region 2            |
            //                   || split 2 into 4
            //                   \/
            //     |        region 4       |region 2|
            // so the new target peer can't find the source peer.
            // e.g. new region 2 is overlapped with region 1
            //
            // If that, source peer still need to decide whether to destroy itself. When the
            // target peer has already moved on, source peer can destroy itself.
            if util::is_epoch_stale(merge_target.get_region_epoch(), r.get_region_epoch()) {
                return Ok(true);
            }
            return Ok(false);
        }
        drop(meta);

        // All of the target peers must exist before merging which is guaranteed by PD.
        // Now the target peer is not in region map, so if everything is ok, the merge
        // target region should be staler than the local target region
        if self.is_merge_target_region_stale(merge_target)? {
            Ok(true)
        } else {
            if self.ctx.cfg.dev_assert {
                panic!(
                    "something is wrong, maybe PD do not ensure all target peers exist before merging"
                );
            }
            error!(
                "something is wrong, maybe PD do not ensure all target peers exist before merging"
            );
            Ok(false)
        }
    }

    fn handle_gc_peer_msg(&mut self, msg: &RaftMessage) {
        let from_epoch = msg.get_region_epoch();
        if !util::is_epoch_stale(self.fsm.peer.region().get_region_epoch(), from_epoch) {
            return;
        }

        if self.fsm.peer.peer != *msg.get_to_peer() {
            info!(
                "receive stale gc message, ignore.";
                "region_id" => self.fsm.region_id(),
                "peer_id" => self.fsm.peer_id(),
            );
            self.ctx.raft_metrics.message_dropped.stale_msg.inc();
            return;
        }
        // TODO: ask pd to guarantee we are stale now.
        info!(
            "receives gc message, trying to remove";
            "region_id" => self.fsm.region_id(),
            "peer_id" => self.fsm.peer_id(),
            "to_peer" => ?msg.get_to_peer(),
        );

        // Destroy peer in next round in order to apply more committed entries if any.
        // It depends on the implementation that msgs which are handled in this round
        // have already fetched.
        let _ = self
            .ctx
            .router
            .force_send(self.fsm.region_id(), PeerMsg::Destroy(self.fsm.peer_id()));
    }

    // Returns `Vec<(u64, bool)>` indicated (source_region_id, merge_to_this_peer)
    // if the `msg` doesn't contain a snapshot or this snapshot doesn't conflict
    // with any other snapshots or regions. Otherwise a `SnapKey` is returned.
    fn check_snapshot(
        &mut self,
        msg: &RaftMessage,
    ) -> Result<Either<Option<SnapKey>, Vec<(u64, bool)>>> {
        if !msg.get_message().has_snapshot() {
            return Ok(Either::Right(vec![]));
        }

        let region_id = msg.get_region_id();
        let snap = msg.get_message().get_snapshot();
        let mut snap_data = RaftSnapshotData::default();
        snap_data.merge_from_bytes(snap.get_data())?;

        let key = if !snap_data.get_meta().get_for_witness() {
            // Check if snapshot file exists.
            // No need to get snapshot for witness, as witness's empty snapshot bypass
            // snapshot manager.
            let key = SnapKey::from_region_snap(region_id, snap);
            self.ctx.snap_mgr.get_snapshot_for_applying(&key)?;
            Some(key)
        } else {
            None
        };

        // If the index of snapshot is not newer than peer's apply index, it
        // is possibly because there is witness -> non-witness switch, and the peer
        // requests snapshot from leader but leader doesn't applies the switch yet.
        // In that case, the snapshot is a witness snapshot whereas non-witness snapshot
        // is expected.
        if snap.get_metadata().get_index() < self.fsm.peer.get_store().applied_index()
            && snap_data.get_meta().get_for_witness() != self.fsm.peer.is_witness()
        {
            error!(
                "mismatch witness snapshot";
                "region_id" => region_id,
                "peer_id" => self.fsm.peer_id(),
                "for_witness" => snap_data.get_meta().get_for_witness(),
                "is_witness" => self.fsm.peer.is_witness(),
                "index" => snap.get_metadata().get_index(),
                "applied_index" => self.fsm.peer.get_store().applied_index(),
            );
            self.ctx
                .raft_metrics
                .message_dropped
                .mismatch_witness_snapshot
                .inc();
            return Ok(Either::Left(key));
        }

        let snap_region = snap_data.take_region();
        let peer_id = msg.get_to_peer().get_id();
        let snap_enc_start_key = enc_start_key(&snap_region);
        let snap_enc_end_key = enc_end_key(&snap_region);

        let before_check_snapshot_1_2_fp = || -> bool {
            fail_point!(
                "before_check_snapshot_1_2",
                self.fsm.region_id() == 1 && self.store_id() == 2,
                |_| true
            );
            false
        };
        let before_check_snapshot_1000_2_fp = || -> bool {
            fail_point!(
                "before_check_snapshot_1000_2",
                self.fsm.region_id() == 1000 && self.store_id() == 2,
                |_| true
            );
            false
        };
        if before_check_snapshot_1_2_fp() || before_check_snapshot_1000_2_fp() {
            return Ok(Either::Left(key));
        }

        if snap_region
            .get_peers()
            .iter()
            .all(|p| p.get_id() != peer_id)
        {
            info!(
                "snapshot doesn't contain to peer, skip";
                "region_id" => self.fsm.region_id(),
                "peer_id" => self.fsm.peer_id(),
                "snap" => ?snap_region,
                "to_peer" => ?msg.get_to_peer(),
            );
            self.ctx.raft_metrics.message_dropped.region_no_peer.inc();
            return Ok(Either::Left(key));
        }

        let mut meta = self.ctx.store_meta.lock().unwrap();
        if meta.regions[&self.region_id()] != *self.region() {
            if !self.fsm.peer.is_initialized() {
                info!(
                    "stale delegate detected, skip";
                    "region_id" => self.fsm.region_id(),
                    "peer_id" => self.fsm.peer_id(),
                );
                self.ctx.raft_metrics.message_dropped.stale_msg.inc();
                return Ok(Either::Left(key));
            } else {
                panic!(
                    "{} meta corrupted: {:?} != {:?}",
                    self.fsm.peer.tag,
                    meta.regions[&self.region_id()],
                    self.region()
                );
            }
        }

        if meta.atomic_snap_regions.contains_key(&region_id) {
            info!(
                "atomic snapshot is applying, skip";
                "region_id" => self.fsm.region_id(),
                "peer_id" => self.fsm.peer_id(),
            );
            return Ok(Either::Left(key));
        }

        for region in &meta.pending_snapshot_regions {
            if enc_start_key(region) < snap_enc_end_key &&
               enc_end_key(region) > snap_enc_start_key &&
               // Same region can overlap, we will apply the latest version of snapshot.
               region.get_id() != snap_region.get_id()
            {
                info!(
                    "pending region overlapped";
                    "region_id" => self.fsm.region_id(),
                    "peer_id" => self.fsm.peer_id(),
                    "region" => ?region,
                    "snap" => ?snap_region,
                );
                self.ctx.raft_metrics.message_dropped.region_overlap.inc();
                return Ok(Either::Left(key));
            }
        }

        let mut is_overlapped = false;
        let mut regions_to_destroy = vec![];
        // In some extreme cases, it may cause source peer destroyed improperly so that
        // a later CommitMerge may panic because source is already destroyed, so just
        // drop the message:
        // - A new snapshot is received whereas a snapshot is still in applying, and the
        //   snapshot under applying is generated before merge and the new snapshot is
        //   generated after merge. After the applying snapshot is finished, the log may
        //   able to catch up and so a CommitMerge will be applied.
        // - There is a CommitMerge pending in apply thread.
        let ready = !self.fsm.peer.is_handling_snapshot()
            && !self.fsm.peer.has_pending_snapshot()
            // It must be ensured that all logs have been applied.
            // Suppose apply fsm is applying a `CommitMerge` log and this snapshot is generated after
            // merge, its corresponding source peer can not be destroy by this snapshot.
            && self.fsm.peer.ready_to_handle_pending_snap();
        for exist_region in meta
            .region_ranges
            .range((Excluded(snap_enc_start_key), Unbounded::<Vec<u8>>))
            .map(|(_, &region_id)| &meta.regions[&region_id])
            .take_while(|r| enc_start_key(r) < snap_enc_end_key)
            .filter(|r| r.get_id() != region_id)
        {
            info!(
                "region overlapped";
                "region_id" => self.fsm.region_id(),
                "peer_id" => self.fsm.peer_id(),
                "exist" => ?exist_region,
                "snap" => ?snap_region,
            );
            let (can_destroy, merge_to_this_peer) = maybe_destroy_source(
                &meta,
                self.fsm.region_id(),
                self.fsm.peer_id(),
                exist_region.get_id(),
                snap_region.get_region_epoch().to_owned(),
            );
            if ready && can_destroy {
                // The snapshot that we decide to whether destroy peer based on must can be
                // applied. So here not to destroy peer immediately, or the snapshot maybe
                // dropped in later check but the peer is already destroyed.
                regions_to_destroy.push((exist_region.get_id(), merge_to_this_peer));
                continue;
            }
            is_overlapped = true;
            if !can_destroy
                && snap_region.get_region_epoch().get_version()
                    > exist_region.get_region_epoch().get_version()
            {
                // If snapshot's epoch version is greater than exist region's, the exist region
                // may has been merged/splitted already.
                let _ = self.ctx.router.force_send(
                    exist_region.get_id(),
                    PeerMsg::CasualMessage(CasualMessage::RegionOverlapped),
                );
            }
        }
        if is_overlapped {
            self.ctx.raft_metrics.message_dropped.region_overlap.inc();
            return Ok(Either::Left(key));
        }

        // WARNING: The checking code must be above this line.
        // Now all checking passed.

        if self.fsm.peer.local_first_replicate && !self.fsm.peer.is_initialized() {
            // If the peer is not initialized and passes the snapshot range check,
            // `is_splitting` flag must be false.
            // - If `is_splitting` is set to true, then the uninitialized peer is created
            //   before split is applied and the peer id is the same as split one. So there
            //   should be no initialized peer before.
            // - If the peer is also created by splitting, then the snapshot range is not
            //   overlapped with parent peer. It means leader has applied merge and split at
            //   least one time. However, the prerequisite of merge includes the
            //   initialization of all target peers and source peers, which is conflict with
            //   1.
            let pending_create_peers = self.ctx.pending_create_peers.lock().unwrap();
            let status = pending_create_peers.get(&region_id).cloned();
            if status != Some((self.fsm.peer_id(), false)) {
                drop(pending_create_peers);
                panic!("{} status {:?} is not expected", self.fsm.peer.tag, status);
            }
        }
        meta.pending_snapshot_regions.push(snap_region);

        Ok(Either::Right(regions_to_destroy))
    }

    fn destroy_regions_for_snapshot(&mut self, regions_to_destroy: Vec<(u64, bool)>) {
        if regions_to_destroy.is_empty() {
            return;
        }
        let mut meta = self.ctx.store_meta.lock().unwrap();
        assert!(!meta.atomic_snap_regions.contains_key(&self.fsm.region_id()));
        for (source_region_id, merge_to_this_peer) in regions_to_destroy {
            if !meta.regions.contains_key(&source_region_id) {
                if merge_to_this_peer {
                    drop(meta);
                    panic!(
                        "{}'s source region {} has been destroyed",
                        self.fsm.peer.tag, source_region_id
                    );
                }
                continue;
            }
            info!(
                "source region destroy due to target region's snapshot";
                "region_id" => self.fsm.region_id(),
                "peer_id" => self.fsm.peer_id(),
                "source_region_id" => source_region_id,
                "need_atomic" => merge_to_this_peer,
            );
            meta.atomic_snap_regions
                .entry(self.fsm.region_id())
                .or_default()
                .insert(source_region_id, false);
            meta.destroyed_region_for_snap
                .insert(source_region_id, merge_to_this_peer);

            let result = if merge_to_this_peer {
                MergeResultKind::FromTargetSnapshotStep1
            } else {
                MergeResultKind::Stale
            };
            // Use `unwrap` is ok because the StoreMeta lock is held and these source peers
            // still exist in regions and region_ranges map.
            // It depends on the implementation of `destroy_peer`.
            self.ctx
                .router
                .force_send(
                    source_region_id,
                    PeerMsg::SignificantMsg(SignificantMsg::MergeResult {
                        target_region_id: self.fsm.region_id(),
                        target: self.fsm.peer.peer.clone(),
                        result,
                    }),
                )
                .unwrap();
        }
    }

    fn on_transfer_leader_msg(&mut self, msg: &eraftpb::Message, peer_disk_usage: DiskUsage) {
        // log_term is set by original leader, represents the term last log is written
        // in, which should be equal to the original leader's term.
        if msg.get_log_term() != self.fsm.peer.term() {
            return;
        }
        if self.fsm.peer.is_leader() {
            let from = match self.fsm.peer.get_peer_from_cache(msg.get_from()) {
                Some(p) => p,
                None => return,
            };
            match self
                .fsm
                .peer
                .ready_to_transfer_leader(self.ctx, msg.get_index(), &from)
            {
                Some(reason) => {
                    info!(
                        "reject to transfer leader";
                        "region_id" => self.fsm.region_id(),
                        "peer_id" => self.fsm.peer_id(),
                        "to" => ?from,
                        "reason" => reason,
                        "index" => msg.get_index(),
                        "last_index" => self.fsm.peer.get_store().last_index(),
                    );
                }
                None => {
                    self.propose_pending_batch_raft_command();
                    if self.propose_locks_before_transfer_leader(msg) {
                        // If some pessimistic locks are just proposed, we propose another
                        // TransferLeader command instead of transferring leader immediately.
                        info!("propose transfer leader command";
                            "region_id" => self.fsm.region_id(),
                            "peer_id" => self.fsm.peer_id(),
                            "to" => ?from,
                        );
                        let mut cmd = new_admin_request(
                            self.fsm.peer.region().get_id(),
                            self.fsm.peer.peer.clone(),
                        );
                        cmd.mut_header()
                            .set_region_epoch(self.region().get_region_epoch().clone());
                        // Set this flag to propose this command like a normal proposal.
                        cmd.mut_header()
                            .set_flags(WriteBatchFlags::TRANSFER_LEADER_PROPOSAL.bits());
                        cmd.mut_admin_request()
                            .set_cmd_type(AdminCmdType::TransferLeader);
                        cmd.mut_admin_request().mut_transfer_leader().set_peer(from);
                        self.propose_raft_command(
                            cmd,
                            Callback::None,
                            DiskFullOpt::AllowedOnAlmostFull,
                        );
                    } else {
                        self.fsm.peer.transfer_leader(&from);
                    }
                }
            }
        } else if !self
            .fsm
            .peer
            .maybe_reject_transfer_leader_msg(self.ctx, msg, peer_disk_usage)
            && self.fsm.peer.pre_ack_transfer_leader_msg(self.ctx, msg)
        {
            self.fsm.peer.ack_transfer_leader_msg(false);
        }
    }

    // Returns whether we should propose another TransferLeader command. This is
    // for:
    // - Considering the amount of pessimistic locks can be big, it can reduce
    //   unavailable time caused by waiting for the transferee catching up logs.
    // - Make transferring leader strictly after write commands that executes before
    //   proposing the locks, preventing unexpected lock loss.
    fn propose_locks_before_transfer_leader(&mut self, msg: &eraftpb::Message) -> bool {
        // 1. Disable in-memory pessimistic locks.

        // Clone to make borrow checker happy when registering ticks.
        let txn_ext = self.fsm.peer.txn_ext.clone();
        let mut pessimistic_locks = txn_ext.pessimistic_locks.write();

        // If the message context == TRANSFER_LEADER_COMMAND_REPLY_CTX, the message
        // is a reply to a transfer leader command before. If the locks status remain
        // in the TransferringLeader status, we can safely initiate transferring leader
        // now.
        // If it's not in TransferringLeader status now, it is probably because several
        // ticks have passed after proposing the locks in the last time and we
        // reactivate the memory locks. Then, we should propose the locks again.
        if msg.get_context() == TRANSFER_LEADER_COMMAND_REPLY_CTX
            && pessimistic_locks.status == LocksStatus::TransferringLeader
        {
            return false;
        }

        // If it is not writable, it's probably because it's a retried TransferLeader
        // and the locks have been proposed. But we still need to return true to
        // propose another TransferLeader command. Otherwise, some write requests that
        // have marked some locks as deleted will fail because raft rejects more
        // proposals.
        // It is OK to return true here if it's in other states like MergingRegion or
        // NotLeader. In those cases, the locks will fail to propose and nothing will
        // happen.
        if !pessimistic_locks.is_writable() {
            return true;
        }
        pessimistic_locks.status = LocksStatus::TransferringLeader;
        self.fsm.reactivate_memory_lock_ticks = 0;
        self.register_reactivate_memory_lock_tick();

        // 2. Propose pessimistic locks
        if pessimistic_locks.is_empty() {
            return false;
        }
        // FIXME: Raft command has size limit. Either limit the total size of
        // pessimistic locks in a region, or split commands here.
        let mut cmd = RaftCmdRequest::default();
        {
            // Downgrade to a read guard, do not block readers in the scheduler as far as
            // possible.
            let pessimistic_locks = RwLockWriteGuard::downgrade(pessimistic_locks);
            fail_point!("invalidate_locks_before_transfer_leader");
            for (key, (lock, deleted)) in &*pessimistic_locks {
                if *deleted {
                    continue;
                }
                let mut put = PutRequest::default();
                put.set_cf(CF_LOCK.to_string());
                put.set_key(key.as_encoded().to_owned());
                put.set_value(lock.to_lock().to_bytes());
                let mut req = Request::default();
                req.set_cmd_type(CmdType::Put);
                req.set_put(put);
                cmd.mut_requests().push(req);
            }
        }
        if cmd.get_requests().is_empty() {
            // If the map is not empty but all locks are deleted, it is possible that a
            // write command has just marked locks deleted but not proposed yet.
            // It might cause that command to fail if we skip proposing the
            // extra TransferLeader command here.
            return true;
        }
        cmd.mut_header().set_region_id(self.fsm.region_id());
        cmd.mut_header()
            .set_region_epoch(self.region().get_region_epoch().clone());
        cmd.mut_header().set_peer(self.fsm.peer.peer.clone());
        info!("propose {} locks before transferring leader", cmd.get_requests().len(); "region_id" => self.fsm.region_id());
        self.propose_raft_command(cmd, Callback::None, DiskFullOpt::AllowedOnAlmostFull);
        true
    }

    fn handle_destroy_peer(&mut self, job: DestroyPeerJob) -> bool {
        // The initialized flag implicitly means whether apply fsm exists or not.
        if job.initialized {
            // Destroy the apply fsm first, wait for the reply msg from apply fsm
            self.ctx
                .apply_router
                .schedule_task(job.region_id, ApplyTask::destroy(job.region_id, false));
            false
        } else {
            // Destroy the peer fsm directly
            self.destroy_peer(false)
        }
    }

    /// Check if destroy can be executed immediately. If it can't, the reason is
    /// returned.
    fn maybe_delay_destroy(&mut self) -> Option<DelayReason> {
        if self.fsm.peer.has_unpersisted_ready() {
            assert!(self.ctx.sync_write_worker.is_none());
            // The destroy must be delayed if there are some unpersisted readies.
            // Otherwise there is a race of writting kv db and raft db between here
            // and write worker.
            return Some(DelayReason::UnPersistedReady);
        }

        let is_initialized = self.fsm.peer.is_initialized();
        if !is_initialized {
            // If the peer is uninitialized, then it can't receive any logs from leader. So
            // no need to gc. If there was a peer with same region id on the store, and it
            // had logs written, then it must be initialized, hence its log should be gc
            // either before it's destroyed or during node restarts.
            self.fsm.logs_gc_flushed = true;
        }
        if !self.fsm.logs_gc_flushed {
            let start_index = self.fsm.peer.last_compacted_idx;
            let mut end_index = start_index;
            if end_index == 0 {
                // Technically, all logs between first index and last index should be accessible
                // before being destroyed.
                end_index = self.fsm.peer.get_store().first_index();
                self.fsm.peer.last_compacted_idx = end_index;
            }
            let region_id = self.region_id();
            let peer_id = self.fsm.peer.peer_id();
            let mb = match self.ctx.router.mailbox(region_id) {
                Some(mb) => mb,
                None => {
                    if tikv_util::thread_group::is_shutdown(!cfg!(test)) {
                        // It's shutting down, nothing we can do.
                        return Some(DelayReason::Shutdown);
                    }
                    panic!("{} failed to get mailbox", self.fsm.peer.tag);
                }
            };
            let task = RaftlogGcTask::gc(
                self.fsm.peer.get_store().get_region_id(),
                start_index,
                end_index,
            )
            .flush()
            .when_done(move || {
                if let Err(e) =
                    mb.force_send(PeerMsg::SignificantMsg(SignificantMsg::RaftLogGcFlushed))
                {
                    if tikv_util::thread_group::is_shutdown(!cfg!(test)) {
                        return;
                    }
                    panic!(
                        "[region {}] {} failed to respond flush message {:?}",
                        region_id, peer_id, e
                    );
                }
            });
            if let Err(e) = self.ctx.raftlog_gc_scheduler.schedule(task) {
                if tikv_util::thread_group::is_shutdown(!cfg!(test)) {
                    // It's shutting down, nothing we can do.
                    return Some(DelayReason::Shutdown);
                }
                panic!(
                    "{} failed to schedule raft log task {:?}",
                    self.fsm.peer.tag, e
                );
            }
            // We need to delete all logs entries to avoid introducing race between
            // new peers and old peers. Flushing gc logs allow last_compact_index be
            // used directly without seeking.
            return Some(DelayReason::UnFlushLogGc);
        }
        None
    }

    fn on_raft_log_gc_flushed(&mut self) {
        self.fsm.logs_gc_flushed = true;
        let delay = match self.fsm.delayed_destroy {
            Some(delay) => delay,
            None => panic!("{} a delayed destroy should not recover", self.fsm.peer.tag),
        };
        self.destroy_peer(delay.merged_by_target);
    }

    // [PerformanceCriticalPath] TODO: spin off the I/O code (self.fsm.peer.destroy)
    fn destroy_peer(&mut self, merged_by_target: bool) -> bool {
        fail_point!("destroy_peer");
        // Mark itself as pending_remove
        self.fsm.peer.pending_remove = true;

        fail_point!("destroy_peer_after_pending_move", |_| { true });

        if let Some(reason) = self.maybe_delay_destroy() {
            if self
                .fsm
                .delayed_destroy
                .map_or(false, |delay| delay.reason == reason)
            {
                panic!(
                    "{} destroy peer twice with same delay reason, original {:?}, now {}",
                    self.fsm.peer.tag, self.fsm.delayed_destroy, merged_by_target
                );
            }
            self.fsm.delayed_destroy = Some(DelayDestroy {
                merged_by_target,
                reason,
            });
            // TODO: The destroy process can also be asynchronous as snapshot process,
            // if so, all write db operations are removed in store thread.
            info!(
                "delays destroy";
                "region_id" => self.fsm.region_id(),
                "peer_id" => self.fsm.peer_id(),
                "merged_by_target" => merged_by_target,
                "reason" => ?reason,
            );
            return false;
        }

        info!(
            "starts destroy";
            "region_id" => self.fsm.region_id(),
            "peer_id" => self.fsm.peer_id(),
            "merged_by_target" => merged_by_target,
        );
        let region_id = self.region_id();
        // We can't destroy a peer which is handling snapshot.
        assert!(!self.fsm.peer.is_handling_snapshot());

        // No need to wait for the apply anymore.
        if self.fsm.peer.unsafe_recovery_state.is_some() {
            self.fsm
                .peer
                .unsafe_recovery_maybe_finish_wait_apply(/* force= */ true);
        }

        if self.fsm.peer.snapshot_recovery_state.is_some() {
            self.fsm
                .peer
                .snapshot_recovery_maybe_finish_wait_apply(/* force= */ true);
        }

        let mut meta = self.ctx.store_meta.lock().unwrap();

        if meta.atomic_snap_regions.contains_key(&self.region_id()) {
            drop(meta);
            panic!(
                "{} is applying atomic snapshot during destroying",
                self.fsm.peer.tag
            );
        }

        // It's possible that this region gets a snapshot then gets a stale peer msg.
        // So the data in `pending_snapshot_regions` should be removed here.
        meta.pending_snapshot_regions
            .retain(|r| self.fsm.region_id() != r.get_id());

        // Remove `read_progress` and reset the `safe_ts` to zero to reject
        // incoming stale read request
        meta.region_read_progress.remove(&region_id);
        self.fsm.peer.read_progress.pause();

        // Destroy read delegates.
        meta.readers.remove(&region_id);

        // Trigger region change observer
        self.ctx.coprocessor_host.on_region_changed(
            self.fsm.peer.region(),
            RegionChangeEvent::Destroy,
            self.fsm.peer.get_role(),
        );
        let task = PdTask::DestroyPeer { region_id };
        if let Err(e) = self.ctx.pd_scheduler.schedule(task) {
            error!(
                "failed to notify pd";
                "region_id" => self.fsm.region_id(),
                "peer_id" => self.fsm.peer_id(),
                "err" => %e,
            );
        }
        let is_initialized = self.fsm.peer.is_initialized();
        if let Err(e) = self.fsm.peer.destroy(
            &self.ctx.engines,
            &mut self.ctx.raft_perf_context,
            merged_by_target,
            &self.ctx.pending_create_peers,
        ) {
            // If not panic here, the peer will be recreated in the next restart,
            // then it will be gc again. But if some overlap region is created
            // before restarting, the gc action will delete the overlap region's
            // data too.
            panic!("{} destroy err {:?}", self.fsm.peer.tag, e);
        }

        // Some places use `force_send().unwrap()` if the StoreMeta lock is held.
        // So in here, it's necessary to held the StoreMeta lock when closing the
        // router.
        self.ctx.router.close(region_id);
        self.fsm.stop();

        if is_initialized
            && !merged_by_target
            && meta
                .region_ranges
                .remove(&enc_end_key(self.fsm.peer.region()))
                .is_none()
        {
            panic!("{} meta corruption detected", self.fsm.peer.tag);
        }
        if meta.regions.remove(&region_id).is_none() && !merged_by_target {
            panic!("{} meta corruption detected", self.fsm.peer.tag)
        }

        // Clear merge related structures.
        if let Some(&need_atomic) = meta.destroyed_region_for_snap.get(&region_id) {
            if need_atomic {
                panic!(
                    "{} should destroy with target region atomically",
                    self.fsm.peer.tag
                );
            } else {
                let target_region_id = *meta.targets_map.get(&region_id).unwrap();
                let is_ready = meta
                    .atomic_snap_regions
                    .get_mut(&target_region_id)
                    .unwrap()
                    .get_mut(&region_id)
                    .unwrap();
                *is_ready = true;
            }
        }

        meta.pending_merge_targets.remove(&region_id);
        if let Some(target) = meta.targets_map.remove(&region_id) {
            if meta.pending_merge_targets.contains_key(&target) {
                meta.pending_merge_targets
                    .get_mut(&target)
                    .unwrap()
                    .remove(&region_id);
                // When the target doesn't exist(add peer but the store is isolated), source
                // peer decide to destroy by itself. Without target, the
                // `pending_merge_targets` for target won't be removed, so here source peer help
                // target to clear.
                if meta.regions.get(&target).is_none()
                    && meta.pending_merge_targets.get(&target).unwrap().is_empty()
                {
                    meta.pending_merge_targets.remove(&target);
                }
            }
        }

        fail_point!("raft_store_finish_destroy_peer");

        true
    }

    // Update some region infos
    fn update_region(&mut self, mut region: metapb::Region) {
        {
            let mut meta = self.ctx.store_meta.lock().unwrap();
            meta.set_region(
                &self.ctx.coprocessor_host,
                region.clone(),
                &mut self.fsm.peer,
                RegionChangeReason::ChangePeer,
            );
        }
        for peer in region.take_peers().into_iter() {
            if self.fsm.peer.peer_id() == peer.get_id() {
                self.fsm.peer.peer = peer.clone();
            }
            self.fsm.peer.insert_peer_cache(peer);
        }
    }

    fn on_ready_change_peer(&mut self, cp: ChangePeer) {
        if cp.index == raft::INVALID_INDEX {
            // Apply failed, skip.
            return;
        }

        self.fsm.peer.mut_store().cancel_generating_snap(None);

        if cp.index >= self.fsm.peer.raft_group.raft.raft_log.first_index() {
            match self.fsm.peer.raft_group.apply_conf_change(&cp.conf_change) {
                Ok(_) => {}
                // PD could dispatch redundant conf changes.
                Err(raft::Error::NotExists { .. }) | Err(raft::Error::Exists { .. }) => {}
                _ => unreachable!(),
            }
        } else {
            // Please take a look at test case
            // test_redundant_conf_change_by_snapshot.
        }

        self.update_region(cp.region);

        fail_point!("change_peer_after_update_region");
        fail_point!(
            "change_peer_after_update_region_store_3",
            self.store_id() == 3,
            |_| panic!("should not use return")
        );

        let now = Instant::now();
        let (mut remove_self, mut need_ping) = (false, false);
        for mut change in cp.changes {
            let (change_type, peer) = (change.get_change_type(), change.take_peer());
            let (store_id, peer_id) = (peer.get_store_id(), peer.get_id());
            match change_type {
                ConfChangeType::AddNode | ConfChangeType::AddLearnerNode => {
                    let group_id = self
                        .ctx
                        .global_replication_state
                        .lock()
                        .unwrap()
                        .group
                        .group_id(self.fsm.peer.replication_mode_version, store_id);
                    if group_id.unwrap_or(0) != 0 {
                        info!("updating group"; "peer_id" => peer_id, "group_id" => group_id.unwrap());
                        self.fsm
                            .peer
                            .raft_group
                            .raft
                            .assign_commit_groups(&[(peer_id, group_id.unwrap())]);
                    }
                    // Add this peer to peer_heartbeats.
                    self.fsm.peer.peer_heartbeats.insert(peer_id, now);
                    if self.fsm.peer.is_leader() {
                        need_ping = true;
                        self.fsm.peer.peers_start_pending_time.push((peer_id, now));
                        // As `raft_max_inflight_msgs` may have been updated via online config
                        self.fsm
                            .peer
                            .raft_group
                            .raft
                            .adjust_max_inflight_msgs(peer_id, self.ctx.cfg.raft_max_inflight_msgs);
                    }
                }
                ConfChangeType::RemoveNode => {
                    // Remove this peer from cache.
                    self.fsm.peer.peer_heartbeats.remove(&peer_id);
                    if self.fsm.peer.is_leader() {
                        self.fsm
                            .peer
                            .peers_start_pending_time
                            .retain(|&(p, _)| p != peer_id);
                        self.fsm.peer.wait_data_peers.retain(|id| *id != peer_id);
                    }
                    self.fsm.peer.remove_peer_from_cache(peer_id);
                    // We only care remove itself now.
                    if self.store_id() == store_id {
                        if self.fsm.peer.peer_id() == peer_id {
                            remove_self = true;
                        } else {
                            panic!(
                                "{} trying to remove unknown peer {:?}",
                                self.fsm.peer.tag, peer
                            );
                        }
                    }
                }
            }
        }

        // In pattern matching above, if the peer is the leader,
        // it will push the change peer into `peers_start_pending_time`
        // without checking if it is duplicated. We move `heartbeat_pd` here
        // to utilize `collect_pending_peers` in `heartbeat_pd` to avoid
        // adding the redundant peer.
        if self.fsm.peer.is_leader() {
            // Notify pd immediately.
            info!(
                "notify pd with change peer region";
                "region_id" => self.fsm.region_id(),
                "peer_id" => self.fsm.peer_id(),
                "region" => ?self.fsm.peer.region(),
            );
            self.fsm.peer.heartbeat_pd(self.ctx);

            if !self.fsm.peer.disk_full_peers.is_empty() {
                self.fsm.peer.refill_disk_full_peers(self.ctx);
                debug!(
                    "conf change refills disk full peers to {:?}",
                    self.fsm.peer.disk_full_peers;
                    "region_id" => self.fsm.region_id(),
                );
            }

            // Remove or demote leader will cause this raft group unavailable
            // until new leader elected, but we can't revert this operation
            // because its result is already persisted in apply worker
            // TODO: should we transfer leader here?
            let demote_self = is_learner(&self.fsm.peer.peer) && !self.fsm.peer.is_force_leader();
            if remove_self || demote_self {
                warn!(
                    "Removing or demoting leader";
                    "region_id" => self.fsm.region_id(),
                    "peer_id" => self.fsm.peer_id(),
                    "remove" => remove_self,
                    "demote" => demote_self,
                );
                // If demote_self is true, there is no doubt to become follower.
                // If remove_self is true, we also choose to become follower for the
                // following reasons.
                // There are some functions in raft-rs using `unwrap` to get itself
                // progress which will panic when calling them.
                // Before introduing async io, this peer will destroy immediately so
                // there is no chance to call these functions.
                // But maybe it's not true due to delay destroy.
                // Most of these functions are only called when the peer is a leader.
                // (it's pretty reasonable because progress is used to track others' status)
                // The only exception is `Raft::restore` at the time of writing, which is ok
                // because the raft msgs(including snapshot) don't be handled when
                // `pending_remove` is true(it will be set in `destroy_peer`).
                // TODO: totally avoid calling these raft-rs functions when `pending_remove` is
                // true.
                self.fsm
                    .peer
                    .raft_group
                    .raft
                    .become_follower(self.fsm.peer.term(), raft::INVALID_ID);
                // Don't ping to speed up leader election
                need_ping = false;
            }
        } else if !self.fsm.peer.has_valid_leader() {
            self.fsm.reset_hibernate_state(GroupState::Chaos);
            self.register_raft_base_tick();
        }
        if need_ping {
            // Speed up snapshot instead of waiting another heartbeat.
            self.fsm.peer.ping();
            self.fsm.has_ready = true;
        }
        if remove_self {
            self.destroy_peer(false);
        }
    }

    fn on_ready_compact_log(&mut self, first_index: u64, state: RaftTruncatedState) {
        // Since this peer may be warming up the entry cache, log compaction should be
        // temporarily skipped. Otherwise, the warmup task may fail.
        if let Some(state) = self.fsm.peer.mut_store().entry_cache_warmup_state_mut() {
            if !state.check_stale(MAX_WARMED_UP_CACHE_KEEP_TIME) {
                return;
            }
        }

        let total_cnt = self.fsm.peer.last_applying_idx - first_index;
        // the size of current CompactLog command can be ignored.
        let remain_cnt = self.fsm.peer.last_applying_idx - state.get_index() - 1;
        self.fsm.peer.raft_log_size_hint =
            self.fsm.peer.raft_log_size_hint * remain_cnt / total_cnt;
        let compact_to = state.get_index() + 1;
        self.fsm.peer.schedule_raftlog_gc(self.ctx, compact_to);
        self.fsm.peer.last_compacted_idx = compact_to;
        self.fsm.peer.mut_store().on_compact_raftlog(compact_to);
        if self.fsm.peer.is_witness() {
            self.fsm.peer.last_compacted_time = Instant::now();
        }
    }

    fn on_ready_split_region(
        &mut self,
        derived: metapb::Region,
        regions: Vec<metapb::Region>,
        new_split_regions: HashMap<u64, apply::NewSplitPeer>,
    ) {
        fail_point!("on_split", self.ctx.store_id() == 3, |_| {});

        let region_id = derived.get_id();

        // Group in-memory pessimistic locks in the original region into new regions.
        // The locks of new regions will be put into the corresponding new regions
        // later. And the locks belonging to the old region will stay in the original
        // map.
        let region_locks = {
            let mut pessimistic_locks = self.fsm.peer.txn_ext.pessimistic_locks.write();
            info!("moving {} locks to new regions", pessimistic_locks.len(); "region_id" => region_id);
            // Update the version so the concurrent reader will fail due to EpochNotMatch
            // instead of PessimisticLockNotFound.
            pessimistic_locks.version = derived.get_region_epoch().get_version();
            pessimistic_locks.group_by_regions(&regions, &derived)
        };
        fail_point!("on_split_invalidate_locks");

        // Roughly estimate the size and keys for new regions.
        let new_region_count = regions.len() as u64;
        let estimated_size = self.fsm.peer.approximate_size.map(|v| v / new_region_count);
        let estimated_keys = self.fsm.peer.approximate_keys.map(|v| v / new_region_count);
        let mut meta = self.ctx.store_meta.lock().unwrap();
        meta.set_region(
            &self.ctx.coprocessor_host,
            derived,
            &mut self.fsm.peer,
            RegionChangeReason::Split,
        );
        self.fsm.peer.post_split();

        // It's not correct anymore, so set it to false to schedule a split check task.
        self.fsm.peer.may_skip_split_check = false;

        let is_leader = self.fsm.peer.is_leader();
        if is_leader {
            self.fsm.peer.approximate_size = estimated_size;
            self.fsm.peer.approximate_keys = estimated_keys;
            self.fsm.peer.heartbeat_pd(self.ctx);
            // Notify pd immediately to let it update the region meta.
            info!(
                "notify pd with split";
                "region_id" => self.fsm.region_id(),
                "peer_id" => self.fsm.peer_id(),
                "split_count" => regions.len(),
            );
            // Now pd only uses ReportBatchSplit for history operation show,
            // so we send it independently here.
            let task = PdTask::ReportBatchSplit {
                regions: regions.to_vec(),
            };
            if let Err(e) = self.ctx.pd_scheduler.schedule(task) {
                error!(
                    "failed to notify pd";
                    "region_id" => self.fsm.region_id(),
                    "peer_id" => self.fsm.peer_id(),
                    "err" => %e,
                );
            }
        }

        let last_key = enc_end_key(regions.last().unwrap());
        if meta.region_ranges.remove(&last_key).is_none() {
            panic!("{} original region should exist", self.fsm.peer.tag);
        }
        let last_region_id = regions.last().unwrap().get_id();
        for (new_region, locks) in regions.into_iter().zip(region_locks) {
            let new_region_id = new_region.get_id();

            if new_region_id == region_id {
                let not_exist = meta
                    .region_ranges
                    .insert(enc_end_key(&new_region), new_region_id)
                    .is_none();
                assert!(not_exist, "[region {}] should not exist", new_region_id);
                continue;
            }

            // Check if this new region should be splitted
            let new_split_peer = new_split_regions.get(&new_region.get_id()).unwrap();
            if new_split_peer.result.is_some() {
                if let Err(e) = self
                    .fsm
                    .peer
                    .mut_store()
                    .clear_extra_split_data(enc_start_key(&new_region), enc_end_key(&new_region))
                {
                    error!(?e;
                        "failed to cleanup extra split data, may leave some dirty data";
                        "region_id" => new_region.get_id(),
                    );
                }
                continue;
            }

            // Now all checking passed.
            {
                let mut pending_create_peers = self.ctx.pending_create_peers.lock().unwrap();
                assert_eq!(
                    pending_create_peers.remove(&new_region_id),
                    Some((new_split_peer.peer_id, true))
                );
            }

            // Insert new regions and validation
            info!(
                "insert new region";
                "region_id" => new_region_id,
                "region" => ?new_region,
            );
            if let Some(r) = meta.regions.get(&new_region_id) {
                // Suppose a new node is added by conf change and the snapshot comes slowly.
                // Then, the region splits and the first vote message comes to the new node
                // before the old snapshot, which will create an uninitialized peer on the
                // store. After that, the old snapshot comes, followed with the last split
                // proposal. After it's applied, the uninitialized peer will be met.
                // We can remove this uninitialized peer directly.
                if util::is_region_initialized(r) {
                    panic!(
                        "[region {}] duplicated region {:?} for split region {:?}",
                        new_region_id, r, new_region
                    );
                }
                self.ctx.router.close(new_region_id);
            }

            let (sender, mut new_peer) = match PeerFsm::create(
                self.ctx.store_id(),
                &self.ctx.cfg,
                self.ctx.region_scheduler.clone(),
                self.ctx.raftlog_fetch_scheduler.clone(),
                self.ctx.engines.clone(),
                &new_region,
                false,
            ) {
                Ok((sender, new_peer)) => (sender, new_peer),
                Err(e) => {
                    // peer information is already written into db, can't recover.
                    // there is probably a bug.
                    panic!("create new split region {:?} err {:?}", new_region, e);
                }
            };
            let mut replication_state = self.ctx.global_replication_state.lock().unwrap();
            new_peer.peer.init_replication_mode(&mut replication_state);
            drop(replication_state);

            let meta_peer = new_peer.peer.peer.clone();

            for p in new_region.get_peers() {
                // Add this peer to cache.
                new_peer.peer.insert_peer_cache(p.clone());
            }

            // New peer derive write flow from parent region,
            // this will be used by balance write flow.
            new_peer.peer.peer_stat = self.fsm.peer.peer_stat.clone();
            new_peer.peer.last_compacted_idx = new_peer
                .peer
                .get_store()
                .apply_state()
                .get_truncated_state()
                .get_index()
                + 1;
            let campaigned = new_peer.peer.maybe_campaign(is_leader);
            new_peer.has_ready |= campaigned;

            if is_leader {
                new_peer.peer.approximate_size = estimated_size;
                new_peer.peer.approximate_keys = estimated_keys;
                *new_peer.peer.txn_ext.pessimistic_locks.write() = locks;
                // The new peer is likely to become leader, send a heartbeat immediately to
                // reduce client query miss.
                new_peer.peer.heartbeat_pd(self.ctx);
            }

            new_peer.peer.activate(self.ctx);
            meta.regions.insert(new_region_id, new_region.clone());
            let not_exist = meta
                .region_ranges
                .insert(enc_end_key(&new_region), new_region_id)
                .is_none();
            assert!(not_exist, "[region {}] should not exist", new_region_id);
            meta.readers
                .insert(new_region_id, ReadDelegate::from_peer(new_peer.get_peer()));
            meta.region_read_progress
                .insert(new_region_id, new_peer.peer.read_progress.clone());
            if last_region_id == new_region_id {
                // To prevent from big region, the right region needs run split
                // check again after split.
                new_peer.peer.size_diff_hint = self.ctx.cfg.region_split_check_diff().0;
            }
            let mailbox = BasicMailbox::new(sender, new_peer, self.ctx.router.state_cnt().clone());
            self.ctx.router.register(new_region_id, mailbox);
            self.ctx
                .router
                .force_send(new_region_id, PeerMsg::Start)
                .unwrap();

            if !campaigned {
                if let Some(msg) = meta
                    .pending_msgs
                    .swap_remove_front(|m| m.get_to_peer() == &meta_peer)
                {
                    let peer_msg = PeerMsg::RaftMessage(InspectedRaftMessage { heap_size: 0, msg });
                    if let Err(e) = self.ctx.router.force_send(new_region_id, peer_msg) {
                        warn!("handle first requset failed"; "region_id" => region_id, "error" => ?e);
                    }
                }
            }
        }
        drop(meta);
        if is_leader {
            self.on_split_region_check_tick();
        }
        fail_point!("after_split", self.ctx.store_id() == 3, |_| {});
    }

    fn register_merge_check_tick(&mut self) {
        self.schedule_tick(PeerTick::CheckMerge)
    }

    /// Check if merge target region is staler than the local one in kv engine.
    /// It should be called when target region is not in region map in memory.
    /// If everything is ok, the answer should always be true because PD should
    /// ensure all target peers exist. So if not, error log will be printed
    /// and return false.
    fn is_merge_target_region_stale(&self, target_region: &metapb::Region) -> Result<bool> {
        let target_region_id = target_region.get_id();
        let target_peer_id = find_peer(target_region, self.ctx.store_id())
            .unwrap()
            .get_id();

        let state_key = keys::region_state_key(target_region_id);
        if let Some(target_state) = self
            .ctx
            .engines
            .kv
            .get_msg_cf::<RegionLocalState>(CF_RAFT, &state_key)?
        {
            let state_epoch = target_state.get_region().get_region_epoch();
            if util::is_epoch_stale(target_region.get_region_epoch(), state_epoch) {
                return Ok(true);
            }
            // The local target region epoch is staler than target region's.
            // In the case where the peer is destroyed by receiving gc msg rather than
            // applying conf change, the epoch may staler but it's legal, so check peer id
            // to assure that.
            if let Some(local_target_peer_id) =
                find_peer(target_state.get_region(), self.ctx.store_id()).map(|r| r.get_id())
            {
                match local_target_peer_id.cmp(&target_peer_id) {
                    cmp::Ordering::Equal => {
                        if target_state.get_state() == PeerState::Tombstone {
                            // The local target peer has already been destroyed.
                            return Ok(true);
                        }
                        error!(
                            "the local target peer state is not tombstone in kv engine";
                            "target_peer_id" => target_peer_id,
                            "target_peer_state" => ?target_state.get_state(),
                            "target_region" => ?target_region,
                            "region_id" => self.fsm.region_id(),
                            "peer_id" => self.fsm.peer_id(),
                        );
                    }
                    cmp::Ordering::Greater => {
                        if state_epoch.get_version() == 0 && state_epoch.get_conf_ver() == 0 {
                            // There is a new peer and it's destroyed without being initialised.
                            return Ok(true);
                        }
                        // The local target peer id is greater than the one in target region, but
                        // its epoch is staler than target_region's. That is contradictory.
                        panic!("{} local target peer id {} is greater than the one in target region {}, but its epoch is staler, local target region {:?},
                                    target region {:?}", self.fsm.peer.tag, local_target_peer_id, target_peer_id, target_state.get_region(), target_region);
                    }
                    cmp::Ordering::Less => {
                        error!(
                            "the local target peer id in kv engine is less than the one in target region";
                            "local_target_peer_id" => local_target_peer_id,
                            "target_peer_id" => target_peer_id,
                            "target_region" => ?target_region,
                            "region_id" => self.fsm.region_id(),
                            "peer_id" => self.fsm.peer_id(),
                        );
                    }
                }
            } else {
                // Can't get local target peer id probably because this target peer is removed
                // by applying conf change
                error!(
                    "the local target peer does not exist in target region state";
                    "target_region" => ?target_region,
                    "local_target" => ?target_state.get_region(),
                    "region_id" => self.fsm.region_id(),
                    "peer_id" => self.fsm.peer_id(),
                );
            }
        } else {
            error!(
                "failed to load target peer's RegionLocalState from kv engine";
                "target_peer_id" => target_peer_id,
                "target_region" => ?target_region,
                "region_id" => self.fsm.region_id(),
                "peer_id" => self.fsm.peer_id(),
            );
        }
        Ok(false)
    }

    fn validate_merge_peer(&self, target_region: &metapb::Region) -> Result<bool> {
        let target_region_id = target_region.get_id();
        let exist_region = {
            let meta = self.ctx.store_meta.lock().unwrap();
            meta.regions.get(&target_region_id).cloned()
        };
        if let Some(r) = exist_region {
            let exist_epoch = r.get_region_epoch();
            let expect_epoch = target_region.get_region_epoch();
            // exist_epoch > expect_epoch
            if util::is_epoch_stale(expect_epoch, exist_epoch) {
                return Err(box_err!(
                    "target region changed {:?} -> {:?}",
                    target_region,
                    r
                ));
            }
            // exist_epoch < expect_epoch
            if util::is_epoch_stale(exist_epoch, expect_epoch) {
                info!(
                    "target region still not catch up, skip.";
                    "region_id" => self.fsm.region_id(),
                    "peer_id" => self.fsm.peer_id(),
                    "target_region" => ?target_region,
                    "exist_region" => ?r,
                );
                return Ok(false);
            }
            return Ok(true);
        }

        // All of the target peers must exist before merging which is guaranteed by PD.
        // Now the target peer is not in region map.
        match self.is_merge_target_region_stale(target_region) {
            Err(e) => {
                error!(%e;
                    "failed to load region state, ignore";
                    "region_id" => self.fsm.region_id(),
                    "peer_id" => self.fsm.peer_id(),
                    "target_region_id" => target_region_id,
                );
                Ok(false)
            }
            Ok(true) => Err(box_err!("region {} is destroyed", target_region_id)),
            Ok(false) => {
                if self.ctx.cfg.dev_assert {
                    panic!(
                        "something is wrong, maybe PD do not ensure all target peers exist before merging"
                    );
                }
                error!(
                    "something is wrong, maybe PD do not ensure all target peers exist before merging"
                );
                Ok(false)
            }
        }
    }

    fn schedule_merge(&mut self) -> Result<()> {
        fail_point!("on_schedule_merge", |_| Ok(()));
        let (request, target_id) = {
            let state = self.fsm.peer.pending_merge_state.as_ref().unwrap();
            let expect_region = state.get_target();

            if !self.validate_merge_peer(expect_region)? {
                // Wait till next round.
                return Ok(());
            }
            let target_id = expect_region.get_id();
            let sibling_region = expect_region;

            let (min_index, _) = self.fsm.peer.get_min_progress()?;
            let low = cmp::max(min_index + 1, state.get_min_index());
            // TODO: move this into raft module.
            // > over >= to include the PrepareMerge proposal.
            let entries = if low > state.get_commit() {
                vec![]
            } else {
                // TODO: fetch entries in async way
                match self.fsm.peer.get_store().entries(
                    low,
                    state.get_commit() + 1,
                    NO_LIMIT,
                    GetEntriesContext::empty(false),
                ) {
                    Ok(ents) => ents,
                    Err(e) => panic!(
                        "[region {}] {} failed to get merge entires: {:?}, low:{}, commit: {}",
                        self.fsm.region_id(),
                        self.fsm.peer_id(),
                        e,
                        low,
                        state.get_commit()
                    ),
                }
            };

            let sibling_peer = find_peer(sibling_region, self.store_id()).unwrap();
            let mut request = new_admin_request(sibling_region.get_id(), sibling_peer.clone());
            request
                .mut_header()
                .set_region_epoch(sibling_region.get_region_epoch().clone());
            let mut admin = AdminRequest::default();
            admin.set_cmd_type(AdminCmdType::CommitMerge);
            admin
                .mut_commit_merge()
                .set_source(self.fsm.peer.region().clone());
            admin.mut_commit_merge().set_commit(state.get_commit());
            admin.mut_commit_merge().set_entries(entries.into());
            request.set_admin_request(admin);
            (request, target_id)
        };
        // Please note that, here assumes that the unit of network isolation is store
        // rather than peer. So a quorum stores of source region should also be the
        // quorum stores of target region. Otherwise we need to enable proposal
        // forwarding.
        self.ctx
            .router
            .force_send(
                target_id,
                PeerMsg::RaftCommand(RaftCommand::new_ext(
                    request,
                    Callback::None,
                    RaftCmdExtraOpts {
                        deadline: None,
                        disk_full_opt: DiskFullOpt::AllowedOnAlmostFull,
                    },
                )),
            )
            .map_err(|_| Error::RegionNotFound(target_id))
    }

    fn rollback_merge(&mut self) {
        let req = {
            let state = self.fsm.peer.pending_merge_state.as_ref().unwrap();
            let mut request =
                new_admin_request(self.fsm.peer.region().get_id(), self.fsm.peer.peer.clone());
            request
                .mut_header()
                .set_region_epoch(self.fsm.peer.region().get_region_epoch().clone());
            let mut admin = AdminRequest::default();
            admin.set_cmd_type(AdminCmdType::RollbackMerge);
            admin.mut_rollback_merge().set_commit(state.get_commit());
            request.set_admin_request(admin);
            request
        };
        self.propose_raft_command(req, Callback::None, DiskFullOpt::AllowedOnAlmostFull);
    }

    fn on_check_merge(&mut self) {
        if self.fsm.stopped
            || self.fsm.peer.pending_remove
            || self.fsm.peer.pending_merge_state.is_none()
        {
            return;
        }
        self.register_merge_check_tick();
        fail_point!(
            "on_check_merge_not_1001",
            self.fsm.peer_id() != 1001,
            |_| {}
        );
        if let Err(e) = self.schedule_merge() {
            if self.fsm.peer.is_leader() {
                self.fsm
                    .peer
                    .add_want_rollback_merge_peer(self.fsm.peer_id());
                if self
                    .fsm
                    .peer
                    .raft_group
                    .raft
                    .prs()
                    .has_quorum(&self.fsm.peer.want_rollback_merge_peers)
                {
                    info!(
                        "failed to schedule merge, rollback";
                        "region_id" => self.fsm.region_id(),
                        "peer_id" => self.fsm.peer_id(),
                        "err" => %e,
                        "error_code" => %e.error_code(),
                    );
                    self.rollback_merge();
                }
            } else if !is_learner(&self.fsm.peer.peer) {
                info!(
                    "want to rollback merge";
                    "region_id" => self.fsm.region_id(),
                    "peer_id" => self.fsm.peer_id(),
                    "leader_id" => self.fsm.peer.leader_id(),
                    "err" => %e,
                    "error_code" => %e.error_code(),
                );
                if self.fsm.peer.leader_id() != raft::INVALID_ID {
                    self.fsm.peer.send_want_rollback_merge(
                        self.fsm
                            .peer
                            .pending_merge_state
                            .as_ref()
                            .unwrap()
                            .get_commit(),
                        self.ctx,
                    );
                }
            }
        }
    }

    fn on_ready_prepare_merge(&mut self, region: metapb::Region, state: MergeState) {
        {
            let mut meta = self.ctx.store_meta.lock().unwrap();
            meta.set_region(
                &self.ctx.coprocessor_host,
                region,
                &mut self.fsm.peer,
                RegionChangeReason::PrepareMerge,
            );
        }

        self.fsm.peer.pending_merge_state = Some(state);
        let state = self.fsm.peer.pending_merge_state.as_ref().unwrap();

        if let Some(ref catch_up_logs) = self.fsm.peer.catch_up_logs {
            if state.get_commit() == catch_up_logs.merge.get_commit() {
                assert_eq!(state.get_target().get_id(), catch_up_logs.target_region_id);
                // Indicate that `on_catch_up_logs_for_merge` has already executed.
                // Mark pending_remove because its apply fsm will be destroyed.
                self.fsm.peer.pending_remove = true;
                // Send CatchUpLogs back to destroy source apply fsm,
                // then it will send `Noop` to trigger target apply fsm.
                self.ctx.apply_router.schedule_task(
                    self.fsm.region_id(),
                    ApplyTask::LogsUpToDate(self.fsm.peer.catch_up_logs.take().unwrap()),
                );
                return;
            }
        }

        self.on_check_merge();
    }

    fn on_catch_up_logs_for_merge(&mut self, mut catch_up_logs: CatchUpLogs) {
        let region_id = self.fsm.region_id();
        assert_eq!(region_id, catch_up_logs.merge.get_source().get_id());

        if let Some(ref cul) = self.fsm.peer.catch_up_logs {
            panic!(
                "{} get catch_up_logs from {} but has already got from {}",
                self.fsm.peer.tag, catch_up_logs.target_region_id, cul.target_region_id
            )
        }

        if let Some(ref pending_merge_state) = self.fsm.peer.pending_merge_state {
            if pending_merge_state.get_commit() == catch_up_logs.merge.get_commit() {
                assert_eq!(
                    pending_merge_state.get_target().get_id(),
                    catch_up_logs.target_region_id
                );
                // Indicate that `on_ready_prepare_merge` has already executed.
                // Mark pending_remove because its apply fsm will be destroyed.
                self.fsm.peer.pending_remove = true;
                // Just for saving memory.
                catch_up_logs.merge.clear_entries();
                // Send CatchUpLogs back to destroy source apply fsm,
                // then it will send `Noop` to trigger target apply fsm.
                self.ctx
                    .apply_router
                    .schedule_task(region_id, ApplyTask::LogsUpToDate(catch_up_logs));
                return;
            }
        }

        // Directly append these logs to raft log and then commit them.
        match self
            .fsm
            .peer
            .maybe_append_merge_entries(&catch_up_logs.merge)
        {
            Some(last_index) => {
                info!(
                    "append and commit entries to source region";
                    "region_id" => region_id,
                    "peer_id" => self.fsm.peer.peer_id(),
                    "last_index" => last_index,
                );
                // Now it has some committed entries, so mark it to take `Ready` in next round.
                self.fsm.has_ready = true;
            }
            None => {
                info!(
                    "no need to catch up logs";
                    "region_id" => region_id,
                    "peer_id" => self.fsm.peer.peer_id(),
                );
            }
        }
        // Just for saving memory.
        catch_up_logs.merge.clear_entries();
        self.fsm.peer.catch_up_logs = Some(catch_up_logs);
    }

    fn on_ready_commit_merge(
        &mut self,
        merge_index: u64,
        region: metapb::Region,
        source: metapb::Region,
    ) {
        self.register_split_region_check_tick();
        let mut meta = self.ctx.store_meta.lock().unwrap();

        let prev = meta.region_ranges.remove(&enc_end_key(&source));
        assert_eq!(prev, Some(source.get_id()));
        let prev = if region.get_end_key() == source.get_end_key() {
            meta.region_ranges.remove(&enc_start_key(&source))
        } else {
            meta.region_ranges.remove(&enc_end_key(&region))
        };
        if prev != Some(region.get_id()) {
            panic!(
                "{} meta corrupted: prev: {:?}, ranges: {:?}",
                self.fsm.peer.tag, prev, meta.region_ranges
            );
        }

        meta.region_ranges
            .insert(enc_end_key(&region), region.get_id());
        assert!(meta.regions.remove(&source.get_id()).is_some());
        meta.set_region(
            &self.ctx.coprocessor_host,
            region,
            &mut self.fsm.peer,
            RegionChangeReason::CommitMerge,
        );
        if let Some(d) = meta.readers.get_mut(&source.get_id()) {
            d.mark_pending_remove();
        }

        // After the region commit merged, the region's key range is extended and the
        // region's `safe_ts` should reset to `min(source_safe_ts, target_safe_ts)`
        let source_read_progress = meta.region_read_progress.remove(&source.get_id()).unwrap();
        self.fsm.peer.read_progress.merge_safe_ts(
            source_read_progress.safe_ts(),
            merge_index,
            &self.ctx.coprocessor_host,
        );

        // If a follower merges into a leader, a more recent read may happen
        // on the leader of the follower. So max ts should be updated after
        // a region merge.
        self.fsm
            .peer
            .require_updating_max_ts(&self.ctx.pd_scheduler);

        drop(meta);

        // make approximate size and keys updated in time.
        // the reason why follower need to update is that there is a issue that after
        // merge and then transfer leader, the new leader may have stale size and keys.
        self.fsm.peer.size_diff_hint = self.ctx.cfg.region_split_check_diff().0;
        self.fsm.peer.reset_region_buckets();
        if self.fsm.peer.is_leader() {
            info!(
                "notify pd with merge";
                "region_id" => self.fsm.region_id(),
                "peer_id" => self.fsm.peer_id(),
                "source_region" => ?source,
                "target_region" => ?self.fsm.peer.region(),
            );
            self.fsm.peer.heartbeat_pd(self.ctx);
        }
        if let Err(e) = self.ctx.router.force_send(
            source.get_id(),
            PeerMsg::SignificantMsg(SignificantMsg::MergeResult {
                target_region_id: self.fsm.region_id(),
                target: self.fsm.peer.peer.clone(),
                result: MergeResultKind::FromTargetLog,
            }),
        ) {
            panic!(
                "{} failed to send merge result(FromTargetLog) to source region {}, err {}",
                self.fsm.peer.tag,
                source.get_id(),
                e
            );
        }
    }

    /// Handle rollbacking Merge result.
    ///
    /// If commit is 0, it means that Merge is rollbacked by a snapshot;
    /// otherwise it's rollbacked by a proposal, and its value should be
    /// equal to the commit index of previous PrepareMerge.
    fn on_ready_rollback_merge(&mut self, commit: u64, region: Option<metapb::Region>) {
        let pending_commit = self
            .fsm
            .peer
            .pending_merge_state
            .as_ref()
            .unwrap()
            .get_commit();
        if commit != 0 && pending_commit != commit {
            panic!(
                "{} rollbacks a wrong merge: {} != {}",
                self.fsm.peer.tag, pending_commit, commit
            );
        }
        // Clear merge releted data
        self.fsm.peer.pending_merge_state = None;
        self.fsm.peer.want_rollback_merge_peers.clear();

        // Resume updating `safe_ts`
        self.fsm.peer.read_progress.resume();

        if let Some(r) = region {
            let mut meta = self.ctx.store_meta.lock().unwrap();
            meta.set_region(
                &self.ctx.coprocessor_host,
                r,
                &mut self.fsm.peer,
                RegionChangeReason::RollbackMerge,
            );
        }
        if self.fsm.peer.is_leader() {
            info!(
                "notify pd with rollback merge";
                "region_id" => self.fsm.region_id(),
                "peer_id" => self.fsm.peer_id(),
                "commit_index" => commit,
            );
            {
                let mut pessimistic_locks = self.fsm.peer.txn_ext.pessimistic_locks.write();
                if pessimistic_locks.status == LocksStatus::MergingRegion {
                    pessimistic_locks.status = LocksStatus::Normal;
                }
            }
            self.fsm.peer.heartbeat_pd(self.ctx);
        }
    }

    fn on_merge_result(
        &mut self,
        target_region_id: u64,
        target: metapb::Peer,
        result: MergeResultKind,
    ) {
        let exists = self
            .fsm
            .peer
            .pending_merge_state
            .as_ref()
            .map_or(true, |s| {
                s.get_target().get_peers().iter().any(|p| {
                    p.get_store_id() == target.get_store_id() && p.get_id() <= target.get_id()
                })
            });
        if !exists {
            panic!(
                "{} unexpected merge result: {:?} {:?} {:?}",
                self.fsm.peer.tag, self.fsm.peer.pending_merge_state, target, result
            );
        }
        // Because of the checking before proposing `PrepareMerge`, which is
        // no `CompactLog` proposal between the smallest commit index and the latest
        // index. If the merge succeed, all source peers are impossible in apply
        // snapshot state and must be initialized.
        {
            let meta = self.ctx.store_meta.lock().unwrap();
            if meta.atomic_snap_regions.contains_key(&self.region_id()) {
                panic!(
                    "{} is applying atomic snapshot on getting merge result, target region id {}, target peer {:?}, merge result type {:?}",
                    self.fsm.peer.tag, target_region_id, target, result
                );
            }
        }
        if self.fsm.peer.is_handling_snapshot() {
            panic!(
                "{} is applying snapshot on getting merge result, target region id {}, target peer {:?}, merge result type {:?}",
                self.fsm.peer.tag, target_region_id, target, result
            );
        }
        if !self.fsm.peer.is_initialized() {
            panic!(
                "{} is not initialized on getting merge result, target region id {}, target peer {:?}, merge result type {:?}",
                self.fsm.peer.tag, target_region_id, target, result
            );
        }
        match result {
            MergeResultKind::FromTargetLog => {
                info!(
                    "merge finished";
                    "region_id" => self.fsm.region_id(),
                    "peer_id" => self.fsm.peer_id(),
                    "target_region" => ?self.fsm.peer.pending_merge_state.as_ref().unwrap().target,
                );
                self.destroy_peer(true);
            }
            MergeResultKind::FromTargetSnapshotStep1 => {
                info!(
                    "merge finished with target snapshot";
                    "region_id" => self.fsm.region_id(),
                    "peer_id" => self.fsm.peer_id(),
                    "target_region_id" => target_region_id,
                );
                self.fsm.peer.pending_remove = true;
                // Destroy apply fsm at first
                self.ctx.apply_router.schedule_task(
                    self.fsm.region_id(),
                    ApplyTask::destroy(self.fsm.region_id(), true),
                );
            }
            MergeResultKind::FromTargetSnapshotStep2 => {
                // `merged_by_target` is true because this region's range already belongs to
                // its target region so we must not clear data otherwise its target region's
                // data will corrupt.
                self.destroy_peer(true);
            }
            MergeResultKind::Stale => {
                self.on_stale_merge(target_region_id);
            }
        };
    }

    fn on_stale_merge(&mut self, target_region_id: u64) {
        if self.fsm.peer.pending_remove {
            return;
        }
        info!(
            "successful merge can't be continued, try to gc stale peer";
            "region_id" => self.fsm.region_id(),
            "peer_id" => self.fsm.peer_id(),
            "target_region_id" => target_region_id,
            "merge_state" => ?self.fsm.peer.pending_merge_state,
        );
        // Because of the checking before proposing `PrepareMerge`, which is
        // no `CompactLog` proposal between the smallest commit index and the latest
        // index. If the merge succeed, all source peers are impossible in apply
        // snapshot state and must be initialized.
        // So `maybe_destroy` must succeed here.
        let job = self.fsm.peer.maybe_destroy(self.ctx).unwrap();
        self.handle_destroy_peer(job);
    }

    fn on_ready_persist_snapshot(&mut self, persist_res: PersistSnapshotResult) {
        let prev_region = persist_res.prev_region;
        let region = persist_res.region;

        info!(
            "snapshot is persisted";
            "region_id" => self.fsm.region_id(),
            "peer_id" => self.fsm.peer_id(),
            "region" => ?region,
        );

        let mut state = self.ctx.global_replication_state.lock().unwrap();
        let gb = state
            .calculate_commit_group(self.fsm.peer.replication_mode_version, region.get_peers());
        self.fsm.peer.raft_group.raft.clear_commit_group();
        self.fsm.peer.raft_group.raft.assign_commit_groups(gb);
        fail_point!("after_assign_commit_groups_on_apply_snapshot");
        // drop it before access `store_meta`.
        drop(state);

        let mut meta = self.ctx.store_meta.lock().unwrap();
        debug!(
            "check snapshot range";
            "region_id" => self.fsm.region_id(),
            "peer_id" => self.fsm.peer_id(),
            "prev_region" => ?prev_region,
        );

        meta.readers.insert(
            self.fsm.region_id(),
            ReadDelegate::from_peer(&self.fsm.peer),
        );

        // Remove this region's snapshot region from the `pending_snapshot_regions`
        // The `pending_snapshot_regions` is only used to occupy the key range, so if
        // this peer is added to `region_ranges`, it can be remove from
        // `pending_snapshot_regions`
        meta.pending_snapshot_regions
            .retain(|r| self.fsm.region_id() != r.get_id());

        // Remove its source peers' metadata
        for r in &persist_res.destroy_regions {
            let prev = meta.region_ranges.remove(&enc_end_key(r));
            assert_eq!(prev, Some(r.get_id()));
            assert!(meta.regions.remove(&r.get_id()).is_some());
            if let Some(d) = meta.readers.get_mut(&r.get_id()) {
                d.mark_pending_remove();
            }
        }
        // Remove the data from `atomic_snap_regions` and `destroyed_region_for_snap`
        // which are added before applying snapshot
        if let Some(wait_destroy_regions) = meta.atomic_snap_regions.remove(&self.fsm.region_id()) {
            for (source_region_id, _) in wait_destroy_regions {
                assert_eq!(
                    meta.destroyed_region_for_snap
                        .remove(&source_region_id)
                        .is_some(),
                    true
                );
            }
        }

        if util::is_region_initialized(&prev_region) {
            info!(
                "region changed after persisting snapshot";
                "region_id" => self.fsm.region_id(),
                "peer_id" => self.fsm.peer_id(),
                "prev_region" => ?prev_region,
                "region" => ?region,
            );
            let prev = meta.region_ranges.remove(&enc_end_key(&prev_region));
            if prev != Some(region.get_id()) {
                panic!(
                    "{} meta corrupted, expect {:?} got {:?}",
                    self.fsm.peer.tag, prev_region, prev,
                );
            }
        } else if self.fsm.peer.local_first_replicate {
            // This peer is uninitialized previously.
            // More accurately, the `RegionLocalState` has been persisted so the data can be
            // removed from `pending_create_peers`.
            let mut pending_create_peers = self.ctx.pending_create_peers.lock().unwrap();
            assert_eq!(
                pending_create_peers.remove(&self.fsm.region_id()),
                Some((self.fsm.peer_id(), false))
            );
        }

        if let Some(r) = meta
            .region_ranges
            .insert(enc_end_key(&region), region.get_id())
        {
            panic!("{} unexpected region {:?}", self.fsm.peer.tag, r);
        }
        let prev = meta.regions.insert(region.get_id(), region.clone());
        assert_eq!(prev, Some(prev_region));
        drop(meta);

        self.fsm.peer.read_progress.update_leader_info(
            self.fsm.peer.leader_id(),
            self.fsm.peer.term(),
            &region,
        );

        for r in &persist_res.destroy_regions {
            if let Err(e) = self.ctx.router.force_send(
                r.get_id(),
                PeerMsg::SignificantMsg(SignificantMsg::MergeResult {
                    target_region_id: self.fsm.region_id(),
                    target: self.fsm.peer.peer.clone(),
                    result: MergeResultKind::FromTargetSnapshotStep2,
                }),
            ) {
                panic!(
                    "{} failed to send merge result(FromTargetSnapshotStep2) to source region {}, err {}",
                    self.fsm.peer.tag,
                    r.get_id(),
                    e
                );
            }
        }
    }

    fn on_ready_result(
        &mut self,
        exec_results: &mut VecDeque<ExecResult<EK::Snapshot>>,
        metrics: &ApplyMetrics,
    ) {
        // handle executing committed log results
        while let Some(result) = exec_results.pop_front() {
            match result {
                ExecResult::ChangePeer(cp) => self.on_ready_change_peer(cp),
                ExecResult::CompactLog { first_index, state } => {
                    self.on_ready_compact_log(first_index, state)
                }
                ExecResult::SplitRegion {
                    derived,
                    regions,
                    new_split_regions,
                } => self.on_ready_split_region(derived, regions, new_split_regions),
                ExecResult::PrepareMerge { region, state } => {
                    self.on_ready_prepare_merge(region, state)
                }
                ExecResult::CommitMerge {
                    index,
                    region,
                    source,
                } => self.on_ready_commit_merge(index, region, source),
                ExecResult::RollbackMerge { region, commit } => {
                    self.on_ready_rollback_merge(commit, Some(region))
                }
                ExecResult::ComputeHash {
                    region,
                    index,
                    context,
                    snap,
                } => self.on_ready_compute_hash(region, index, context, snap),
                ExecResult::VerifyHash {
                    index,
                    context,
                    hash,
                } => self.on_ready_verify_hash(index, context, hash),
                ExecResult::DeleteRange { .. } => {
                    // TODO: clean user properties?
                }
                ExecResult::IngestSst { ssts } => self.on_ingest_sst_result(ssts),
                ExecResult::TransferLeader { term } => self.on_transfer_leader(term),
                ExecResult::SetFlashbackState { region } => self.on_set_flashback_state(region),
<<<<<<< HEAD
                ExecResult::BatchSwitchWitness(switches) => {
                    self.on_ready_batch_switch_witness(switches)
=======
                ExecResult::PendingCompactCmd => {
                    self.fsm.peer.has_pending_compact_cmd = true;
                    self.register_pull_voter_replicated_index_tick();
>>>>>>> 09f9aac3
                }
            }
        }

        // Update metrics only when all exec_results are finished in case the metrics is
        // counted multiple times when waiting for commit merge
        self.ctx.store_stat.lock_cf_bytes_written += metrics.lock_cf_written_bytes;
        self.ctx.store_stat.engine_total_bytes_written += metrics.written_bytes;
        self.ctx.store_stat.engine_total_keys_written += metrics.written_keys;
    }

    /// Check if a request is valid if it has valid prepare_merge/commit_merge
    /// proposal.
    fn check_merge_proposal(&self, msg: &mut RaftCmdRequest) -> Result<()> {
        if !msg.get_admin_request().has_prepare_merge()
            && !msg.get_admin_request().has_commit_merge()
        {
            return Ok(());
        }

        let region = self.fsm.peer.region();
        if msg.get_admin_request().has_prepare_merge() {
            // Just for simplicity, do not start region merge while in joint state
            if self.fsm.peer.in_joint_state() {
                return Err(box_err!(
                    "{} region in joint state, can not propose merge command, command: {:?}",
                    self.fsm.peer.tag,
                    msg.get_admin_request()
                ));
            }
            let target_region = msg.get_admin_request().get_prepare_merge().get_target();
            {
                let meta = self.ctx.store_meta.lock().unwrap();
                match meta.regions.get(&target_region.get_id()) {
                    Some(r) => {
                        if r != target_region {
                            return Err(box_err!(
                                "target region not matched, skip proposing: {:?} != {:?}",
                                r,
                                target_region
                            ));
                        }
                    }
                    None => {
                        return Err(box_err!(
                            "target region {} doesn't exist.",
                            target_region.get_id()
                        ));
                    }
                }
            }
            if !util::is_sibling_regions(target_region, region) {
                return Err(box_err!(
                    "{:?} and {:?} are not sibling, skip proposing.",
                    target_region,
                    region
                ));
            }
            if !region_on_same_stores(target_region, region) {
                return Err(box_err!(
                    "peers doesn't match {:?} != {:?}, reject merge",
                    region.get_peers(),
                    target_region.get_peers()
                ));
            }
        } else {
            let source_region = msg.get_admin_request().get_commit_merge().get_source();
            if !util::is_sibling_regions(source_region, region) {
                return Err(box_err!(
                    "{:?} and {:?} should be sibling",
                    source_region,
                    region
                ));
            }
            if !region_on_same_stores(source_region, region) {
                return Err(box_err!(
                    "peers not matched: {:?} {:?}",
                    source_region,
                    region
                ));
            }
        }

        Ok(())
    }

    fn pre_propose_raft_command(
        &mut self,
        msg: &RaftCmdRequest,
    ) -> Result<Option<RaftCmdResponse>> {
        // Check store_id, make sure that the msg is dispatched to the right place.
        if let Err(e) = util::check_store_id(msg.get_header(), self.store_id()) {
            self.ctx
                .raft_metrics
                .invalid_proposal
                .mismatch_store_id
                .inc();
            return Err(e);
        }
        if msg.has_status_request() {
            // For status commands, we handle it here directly.
            let resp = self.execute_status_command(msg)?;
            return Ok(Some(resp));
        }

        // Check whether the store has the right peer to handle the request.
        let leader_id = self.fsm.peer.leader_id();
        let request = msg.get_requests();

        // peer_id must be the same as peer's.
        if let Err(e) = util::check_peer_id(msg.get_header(), self.fsm.peer.peer_id()) {
            self.ctx
                .raft_metrics
                .invalid_proposal
                .mismatch_peer_id
                .inc();
            return Err(e);
        }

        if self.fsm.peer.force_leader.is_some() {
            self.ctx.raft_metrics.invalid_proposal.force_leader.inc();
            // in force leader state, forbid requests to make the recovery progress less
            // error-prone
            if !(msg.has_admin_request()
                && (msg.get_admin_request().get_cmd_type() == AdminCmdType::ChangePeer
                    || msg.get_admin_request().get_cmd_type() == AdminCmdType::ChangePeerV2))
            {
                return Err(Error::RecoveryInProgress(self.region_id()));
            }
        }

        // ReadIndex can be processed on the replicas.
        let is_read_index_request =
            request.len() == 1 && request[0].get_cmd_type() == CmdType::ReadIndex;
        let read_only = msg.get_requests().iter().all(|r| {
            matches!(
                r.get_cmd_type(),
                CmdType::Get | CmdType::Snap | CmdType::ReadIndex,
            )
        });
        let region_id = self.region_id();
        let allow_replica_read = read_only && msg.get_header().get_replica_read();
        let flags = WriteBatchFlags::from_bits_check(msg.get_header().get_flags());
        let allow_stale_read = read_only && flags.contains(WriteBatchFlags::STALE_READ);
        if !self.fsm.peer.is_leader()
            && !is_read_index_request
            && !allow_replica_read
            && !allow_stale_read
        {
            self.ctx.raft_metrics.invalid_proposal.not_leader.inc();
            let leader = self.fsm.peer.get_peer_from_cache(leader_id);
            self.fsm.reset_hibernate_state(GroupState::Chaos);
            self.register_raft_base_tick();
            return Err(Error::NotLeader(region_id, leader));
        }

        // Forbid requests when it's a witness unless it's transfer leader
        if self.fsm.peer.is_witness()
            && !(msg.has_admin_request()
                && msg.get_admin_request().get_cmd_type() == AdminCmdType::TransferLeader)
        {
            self.ctx.raft_metrics.invalid_proposal.witness.inc();
            // TODO: use a dedicated error type
            return Err(Error::RecoveryInProgress(self.region_id()));
        }

        // Forbid requests to switch it into a witness when it's a leader
        if self.fsm.peer.is_leader()
            && msg.has_admin_request()
            && msg.get_admin_request().get_cmd_type() == AdminCmdType::BatchSwitchWitness
            && msg
                .get_admin_request()
                .get_switch_witnesses()
                .get_switch_witnesses()
                .iter()
                .any(|s| s.get_peer_id() == self.fsm.peer.peer.get_id() && s.get_is_witness())
        {
            self.ctx.raft_metrics.invalid_proposal.witness.inc();
            // TODO: use a dedicated error type
            return Err(Error::RecoveryInProgress(self.region_id()));
        }

        // Forbid requests when it becomes to non-witness but not finish applying
        // snapshot.
        if self.fsm.peer.wait_data {
            self.ctx.raft_metrics.invalid_proposal.non_witness.inc();
            return Err(Error::RecoveryInProgress(self.region_id()));
        }

        // check whether the peer is initialized.
        if !self.fsm.peer.is_initialized() {
            self.ctx
                .raft_metrics
                .invalid_proposal
                .region_not_initialized
                .inc();
            return Err(Error::RegionNotInitialized(region_id));
        }
        // If the peer is applying snapshot, it may drop some sending messages, that
        // could make clients wait for response until timeout.
        if self.fsm.peer.is_handling_snapshot() {
            self.ctx
                .raft_metrics
                .invalid_proposal
                .is_applying_snapshot
                .inc();
            // TODO: replace to a more suitable error.
            return Err(Error::Other(box_err!(
                "{} peer is applying snapshot",
                self.fsm.peer.tag
            )));
        }
        // Check whether the term is stale.
        if let Err(e) = util::check_term(msg.get_header(), self.fsm.peer.term()) {
            self.ctx.raft_metrics.invalid_proposal.stale_command.inc();
            return Err(e);
        }

        match util::check_req_region_epoch(msg, self.fsm.peer.region(), true) {
            Err(Error::EpochNotMatch(m, mut new_regions)) => {
                // Attach the region which might be split from the current region. But it
                // doesn't matter if the region is not split from the current region. If the
                // region meta received by the TiKV driver is newer than the meta cached in the
                // driver, the meta is updated.
                let requested_version = msg.get_header().get_region_epoch().version;
                self.collect_sibling_region(requested_version, &mut new_regions);
                self.ctx.raft_metrics.invalid_proposal.epoch_not_match.inc();
                return Err(Error::EpochNotMatch(m, new_regions));
            }
            Err(e) => return Err(e),
            _ => {}
        };
        // Check whether the region is in the flashback state and the request could be
        // proposed. Skip the not prepared error because the
        // `self.region().is_in_flashback` may not be the latest right after applying
        // the `PrepareFlashback` admin command, we will let it pass here and check in
        // the apply phase and because a read-only request doesn't need to be applied,
        // so it will be allowed during the flashback progress, for example, a snapshot
        // request.
        if let Err(e) =
            util::check_flashback_state(self.region().is_in_flashback, msg, region_id, true)
        {
            match e {
                Error::FlashbackInProgress(_) => self
                    .ctx
                    .raft_metrics
                    .invalid_proposal
                    .flashback_in_progress
                    .inc(),
                Error::FlashbackNotPrepared(_) => self
                    .ctx
                    .raft_metrics
                    .invalid_proposal
                    .flashback_not_prepared
                    .inc(),
                _ => unreachable!(),
            }
            return Err(e);
        }

        Ok(None)
    }

    /// Proposes pending batch raft commands (if any), then proposes the
    /// provided raft command.
    #[inline]
    fn propose_raft_command(
        &mut self,
        msg: RaftCmdRequest,
        cb: Callback<EK::Snapshot>,
        diskfullopt: DiskFullOpt,
    ) {
        // Propose pending commands before processing new one.
        self.propose_pending_batch_raft_command();
        self.propose_raft_command_internal(msg, cb, diskfullopt);
    }

    /// Propose the raft command directly.
    /// Note that this function introduces a reorder between this command and
    /// batched commands.
    fn propose_raft_command_internal(
        &mut self,
        mut msg: RaftCmdRequest,
        cb: Callback<EK::Snapshot>,
        diskfullopt: DiskFullOpt,
    ) {
        if self.fsm.peer.pending_remove {
            apply::notify_req_region_removed(self.region_id(), cb);
            return;
        }

        if self.ctx.raft_metrics.waterfall_metrics {
            let now = Instant::now();
            for tracker in cb.write_trackers().iter().flat_map(|v| *v) {
                tracker.observe(now, &self.ctx.raft_metrics.wf_batch_wait, |t| {
                    &mut t.metrics.wf_batch_wait_nanos
                });
            }
        }

        match self.pre_propose_raft_command(&msg) {
            Ok(Some(resp)) => {
                cb.invoke_with_response(resp);
                return;
            }
            Err(e) => {
                debug!(
                    "failed to propose";
                    "region_id" => self.region_id(),
                    "peer_id" => self.fsm.peer_id(),
                    "message" => ?msg,
                    "err" => %e,
                );
                cb.invoke_with_response(new_error(e));
                return;
            }
            _ => (),
        }

        if let Err(e) = self.check_merge_proposal(&mut msg) {
            warn!(
                "failed to propose merge";
                "region_id" => self.region_id(),
                "peer_id" => self.fsm.peer_id(),
                "message" => ?msg,
                "err" => %e,
                "error_code" => %e.error_code(),
            );
            cb.invoke_with_response(new_error(e));
            return;
        }

        // Note:
        // The peer that is being checked is a leader. It might step down to be a
        // follower later. It doesn't matter whether the peer is a leader or not. If
        // it's not a leader, the proposing command log entry can't be committed.

        let mut resp = RaftCmdResponse::default();
        let term = self.fsm.peer.term();
        bind_term(&mut resp, term);
        if self.fsm.peer.propose(self.ctx, cb, msg, resp, diskfullopt) {
            self.fsm.has_ready = true;
        }

        if self.fsm.peer.should_wake_up {
            self.reset_raft_tick(GroupState::Ordered);
        }

        self.register_pd_heartbeat_tick();

        // TODO: add timeout, if the command is not applied after timeout,
        // we will call the callback with timeout error.
    }

    fn collect_sibling_region(&self, requested_version: u64, regions: &mut Vec<Region>) {
        let mut max_version = self.fsm.peer.region().get_region_epoch().version;
        if requested_version >= max_version {
            // Our information is stale.
            return;
        }
        // Current region is included in the vec.
        let mut collect_cnt = max_version - requested_version;
        let anchor = Excluded(enc_end_key(self.fsm.peer.region()));
        let meta = self.ctx.store_meta.lock().unwrap();
        let mut ranges = if self.ctx.cfg.right_derive_when_split {
            meta.region_ranges.range((Unbounded::<Vec<u8>>, anchor))
        } else {
            meta.region_ranges.range((anchor, Unbounded::<Vec<u8>>))
        };

        for _ in 0..MAX_REGIONS_IN_ERROR {
            let res = if self.ctx.cfg.right_derive_when_split {
                ranges.next_back()
            } else {
                ranges.next()
            };
            if let Some((_, id)) = res {
                let r = &meta.regions[id];
                collect_cnt -= 1;
                // For example, A is split into B, A, and then B is split into C, B.
                if r.get_region_epoch().version >= max_version {
                    // It doesn't matter if it's a false positive, as it's limited by
                    // MAX_REGIONS_IN_ERROR.
                    collect_cnt += r.get_region_epoch().version - max_version;
                    max_version = r.get_region_epoch().version;
                }
                regions.push(r.to_owned());
                if collect_cnt == 0 {
                    return;
                }
            } else {
                return;
            }
        }
    }

    fn register_raft_gc_log_tick(&mut self) {
        self.schedule_tick(PeerTick::RaftLogGc)
    }

    #[allow(clippy::if_same_then_else)]
    fn on_raft_gc_log_tick(&mut self, force_compact: bool) {
        if !self.fsm.peer.is_leader() {
            // `compact_cache_to` is called when apply, there is no need to call
            // `compact_to` here, snapshot generating has already been cancelled
            // when the role becomes follower.
            return;
        }
        if !self.fsm.peer.get_store().is_entry_cache_empty() || !self.ctx.cfg.hibernate_regions {
            self.register_raft_gc_log_tick();
        }
        fail_point!("on_raft_log_gc_tick_1", self.fsm.peer_id() == 1, |_| {});
        fail_point!("on_raft_gc_log_tick", |_| {});
        debug_assert!(!self.fsm.stopped);

        // As leader, we would not keep caches for the peers that didn't response
        // heartbeat in the last few seconds. That happens probably because
        // another TiKV is down. In this case if we do not clean up the cache,
        // it may keep growing.
        let drop_cache_duration =
            self.ctx.cfg.raft_heartbeat_interval() + self.ctx.cfg.raft_entry_cache_life_time.0;
        let cache_alive_limit = Instant::now() - drop_cache_duration;

        // Leader will replicate the compact log command to followers,
        // If we use current replicated_index (like 10) as the compact index,
        // when we replicate this log, the newest replicated_index will be 11,
        // but we only compact the log to 10, not 11, at that time,
        // the first index is 10, and replicated_index is 11, with an extra log,
        // and we will do compact again with compact index 11, in cycles...
        // So we introduce a threshold, if replicated index - first index > threshold,
        // we will try to compact log.
        // raft log entries[..............................................]
        //                  ^                                       ^
        //                  |-----------------threshold------------ |
        //              first_index                         replicated_index
        // `alive_cache_idx` is the smallest `replicated_index` of healthy up nodes.
        // `alive_cache_idx` is only used to gc cache.
        let applied_idx = self.fsm.peer.get_store().applied_index();
        let truncated_idx = self.fsm.peer.get_store().truncated_index();
        let first_idx = self.fsm.peer.get_store().first_index();
        let last_idx = self.fsm.peer.get_store().last_index();

        let mut voter_replicated_idx = last_idx;
        let (mut replicated_idx, mut alive_cache_idx) = (last_idx, last_idx);
        for (peer_id, p) in self.fsm.peer.raft_group.raft.prs().iter() {
            let peer = find_peer_by_id(self.region(), *peer_id).unwrap();
            if !is_learner(peer) && voter_replicated_idx > p.matched {
                voter_replicated_idx = p.matched;
            }
            if replicated_idx > p.matched {
                replicated_idx = p.matched;
            }
            if let Some(last_heartbeat) = self.fsm.peer.peer_heartbeats.get(peer_id) {
                if *last_heartbeat > cache_alive_limit {
                    if alive_cache_idx > p.matched && p.matched >= truncated_idx {
                        alive_cache_idx = p.matched;
                    } else if p.matched == 0 {
                        // the new peer is still applying snapshot, do not compact cache now
                        alive_cache_idx = 0;
                    }
                }
            }
        }

        // When an election happened or a new peer is added, replicated_idx can be 0.
        if replicated_idx > 0 {
            assert!(
                last_idx >= replicated_idx,
                "expect last index {} >= replicated index {}",
                last_idx,
                replicated_idx
            );
            REGION_MAX_LOG_LAG.observe((last_idx - replicated_idx) as f64);
        }

        // leader may call `get_term()` on the latest replicated index, so compact
        // entries before `alive_cache_idx` instead of `alive_cache_idx + 1`.
        self.fsm
            .peer
            .mut_store()
            .compact_entry_cache(std::cmp::min(alive_cache_idx, applied_idx + 1));
        if needs_evict_entry_cache(self.ctx.cfg.evict_cache_on_memory_ratio) {
            self.fsm.peer.mut_store().evict_entry_cache(true);
            if !self.fsm.peer.get_store().is_entry_cache_empty() {
                self.register_entry_cache_evict_tick();
            }
        }

        let mut compact_idx = if force_compact && replicated_idx > first_idx {
            replicated_idx
        } else if (applied_idx > first_idx
            && applied_idx - first_idx >= self.ctx.cfg.raft_log_gc_count_limit())
            || (self.fsm.peer.raft_log_size_hint >= self.ctx.cfg.raft_log_gc_size_limit().0)
        {
            std::cmp::max(first_idx + (last_idx - first_idx) / 2, replicated_idx)
        } else if replicated_idx < first_idx || last_idx - first_idx < 3 {
            // In the current implementation one compaction can't delete all stale Raft
            // logs. There will be at least 3 entries left after one compaction:
            // ```
            // |------------- entries needs to be compacted ----------|
            // [entries...][the entry at `compact_idx`][the last entry][new compaction entry]
            //             |-------------------- entries will be left ----------------------|
            // ```
            self.ctx.raft_metrics.raft_log_gc_skipped.reserve_log.inc();
            return;
        } else if replicated_idx - first_idx < self.ctx.cfg.raft_log_gc_threshold
            && self.fsm.skip_gc_raft_log_ticks < self.ctx.cfg.raft_log_reserve_max_ticks
        {
            self.ctx
                .raft_metrics
                .raft_log_gc_skipped
                .threshold_limit
                .inc();
            // Logs will only be kept `max_ticks` * `raft_log_gc_tick_interval`.
            self.fsm.skip_gc_raft_log_ticks += 1;
            self.register_raft_gc_log_tick();
            return;
        } else {
            replicated_idx
        };
        assert!(compact_idx >= first_idx);
        // Have no idea why subtract 1 here, but original code did this by magic.
        compact_idx -= 1;
        if compact_idx < first_idx {
            // In case compact_idx == first_idx before subtraction.
            self.ctx
                .raft_metrics
                .raft_log_gc_skipped
                .compact_idx_too_small
                .inc();
            return;
        }

        // Create a compact log request and notify directly.
        let region_id = self.fsm.peer.region().get_id();
        let peer = self.fsm.peer.peer.clone();
        let term = self.fsm.peer.get_index_term(compact_idx);
        let request =
            new_compact_log_request(region_id, peer, compact_idx, term, voter_replicated_idx);
        self.propose_raft_command_internal(
            request,
            Callback::None,
            DiskFullOpt::AllowedOnAlmostFull,
        );

        self.fsm.skip_gc_raft_log_ticks = 0;
        self.register_raft_gc_log_tick();
        PEER_GC_RAFT_LOG_COUNTER.inc_by(compact_idx - first_idx);
    }

    fn register_entry_cache_evict_tick(&mut self) {
        self.schedule_tick(PeerTick::EntryCacheEvict)
    }

    fn on_entry_cache_evict_tick(&mut self) {
        fail_point!("on_entry_cache_evict_tick", |_| {});
        if needs_evict_entry_cache(self.ctx.cfg.evict_cache_on_memory_ratio) {
            self.fsm.peer.mut_store().evict_entry_cache(true);
            if !self.fsm.peer.get_store().is_entry_cache_empty() {
                self.register_entry_cache_evict_tick();
            }
        }
    }

    fn register_check_long_uncommitted_tick(&mut self) {
        self.schedule_tick(PeerTick::CheckLongUncommitted)
    }

    fn on_check_long_uncommitted_tick(&mut self) {
        if !self.fsm.peer.is_leader() || self.fsm.hibernate_state.group_state() == GroupState::Idle
        {
            return;
        }
        self.fsm.peer.check_long_uncommitted_proposals(self.ctx);
        self.register_check_long_uncommitted_tick();
    }

<<<<<<< HEAD
    fn on_request_snapshot_tick(&mut self) {
        fail_point!("ignore request snapshot", |_| {
            self.schedule_tick(PeerTick::RequestSnapshot);
        });
        if !self.fsm.peer.wait_data || self.fsm.peer.is_leader() {
            return;
        }
        assert!(self.fsm.peer.request_index != 0);
        if let Err(e) = self
            .fsm
            .peer
            .raft_group
            .request_snapshot(self.fsm.peer.request_index)
        {
            error!(
                "failed to request snapshot";
                "region_id" => self.fsm.region_id(),
                "peer_id" => self.fsm.peer_id(),
                "err" => %e,
            );
        }
        // Requesting a snapshot may fail, so register a periodic event as a defense
        // until succeeded.
        self.schedule_tick(PeerTick::RequestSnapshot);
=======
    fn on_request_voter_replicated_index(&mut self) {
        if !self.fsm.peer.is_witness() || !self.fsm.peer.has_pending_compact_cmd {
            return;
        }
        // TODO: make it configurable
        if self.fsm.peer.last_compacted_time.elapsed()
            > self.ctx.cfg.raft_log_gc_tick_interval.0 * 2
        {
            let mut msg = ExtraMessage::default();
            msg.set_type(ExtraMessageType::MsgVoterReplicatedIndexRequest);
            let leader_id = self.fsm.peer.leader_id();
            let leader = self.fsm.peer.get_peer_from_cache(leader_id);
            if let Some(leader) = leader {
                self.fsm
                    .peer
                    .send_extra_message(msg, &mut self.ctx.trans, &leader);
            }
        }
        self.register_pull_voter_replicated_index_tick();
>>>>>>> 09f9aac3
    }

    fn register_check_leader_lease_tick(&mut self) {
        self.schedule_tick(PeerTick::CheckLeaderLease)
    }

    fn on_check_leader_lease_tick(&mut self) {
        if !self.fsm.peer.is_leader() || self.fsm.hibernate_state.group_state() == GroupState::Idle
        {
            return;
        }
        self.try_renew_leader_lease("tick");
        self.register_check_leader_lease_tick();
    }

    fn register_split_region_check_tick(&mut self) {
        self.schedule_tick(PeerTick::SplitRegionCheck)
    }

    #[inline]
    fn region_split_skip_max_count(&self) -> usize {
        fail_point!("region_split_skip_max_count", |_| { usize::max_value() });
        REGION_SPLIT_SKIP_MAX_COUNT
    }

    fn on_split_region_check_tick(&mut self) {
        if !self.fsm.peer.is_leader() {
            return;
        }

        // When restart, the may_skip_split_check will be false. The split check will
        // first check the region size, and then check whether the region should split.
        // This should work even if we change the region max size.
        // If peer says should update approximate size, update region size and check
        // whether the region should split.
        // We assume that `may_skip_split_check` is only set true after the split check
        // task is scheduled.
        if self.fsm.peer.may_skip_split_check
            && self.fsm.peer.compaction_declined_bytes < self.ctx.cfg.region_split_check_diff().0
            && self.fsm.peer.size_diff_hint < self.ctx.cfg.region_split_check_diff().0
        {
            return;
        }

        fail_point!("on_split_region_check_tick");
        self.register_split_region_check_tick();

        // To avoid frequent scan, we only add new scan tasks if all previous tasks
        // have finished.
        // TODO: check whether a gc progress has been started.
        if self.ctx.split_check_scheduler.is_busy() {
            return;
        }

        // When Lightning or BR is importing data to TiKV, their ingest-request may fail
        // because of region-epoch not matched. So we hope TiKV do not check region size
        // and split region during importing.
        if self.ctx.importer.get_mode() == SwitchMode::Import {
            return;
        }

        // bulk insert too fast may cause snapshot stale very soon, worst case it stale
        // before sending. so when snapshot is generating or sending, skip split check
        // at most 3 times. There is a trade off between region size and snapshot
        // success rate. Split check is triggered every 10 seconds. If a snapshot can't
        // be generated in 30 seconds, it might be just too large to be generated. Split
        // it into smaller size can help generation. check issue 330 for more
        // info.
        if self.fsm.peer.get_store().is_generating_snapshot()
            && self.fsm.skip_split_count < self.region_split_skip_max_count()
        {
            self.fsm.skip_split_count += 1;
            return;
        }
        self.fsm.skip_split_count = 0;
        let task = SplitCheckTask::split_check(
            self.region().clone(),
            true,
            CheckPolicy::Scan,
            self.gen_bucket_range_for_update(),
        );
        if let Err(e) = self.ctx.split_check_scheduler.schedule(task) {
            error!(
                "failed to schedule split check";
                "region_id" => self.fsm.region_id(),
                "peer_id" => self.fsm.peer_id(),
                "err" => %e,
            );
            return;
        }
        self.fsm.peer.size_diff_hint = 0;
        self.fsm.peer.compaction_declined_bytes = 0;
        // the task is scheduled, next tick may skip it.
        self.fsm.peer.may_skip_split_check = true;
    }

    fn on_prepare_split_region(
        &mut self,
        region_epoch: metapb::RegionEpoch,
        split_keys: Vec<Vec<u8>>,
        cb: Callback<EK::Snapshot>,
        source: &str,
    ) {
        info!(
            "on split";
            "region_id" => self.fsm.region_id(),
            "peer_id" => self.fsm.peer_id(),
            "split_keys" => %KeysInfoFormatter(split_keys.iter()),
            "source" => source,
        );

        if !self.fsm.peer.is_leader() {
            // region on this store is no longer leader, skipped.
            info!(
                "not leader, skip proposing split";
                "region_id" => self.fsm.region_id(),
                "peer_id" => self.fsm.peer_id(),
            );
            cb.invoke_with_response(new_error(Error::NotLeader(
                self.region_id(),
                self.fsm.peer.get_peer_from_cache(self.fsm.peer.leader_id()),
            )));
            return;
        }
        if let Err(e) = util::validate_split_region(
            self.fsm.region_id(),
            self.fsm.peer_id(),
            self.region(),
            &region_epoch,
            &split_keys,
        ) {
            info!(
                "invalid split request";
                "err" => ?e,
                "region_id" => self.fsm.region_id(),
                "peer_id" => self.fsm.peer_id(),
                "source" => %source
            );
            cb.invoke_with_response(new_error(e));
            return;
        }
        let region = self.fsm.peer.region();
        let task = PdTask::AskBatchSplit {
            region: region.clone(),
            split_keys,
            peer: self.fsm.peer.peer.clone(),
            right_derive: self.ctx.cfg.right_derive_when_split,
            callback: cb,
        };
        if let Err(ScheduleError::Stopped(t)) = self.ctx.pd_scheduler.schedule(task) {
            error!(
                "failed to notify pd to split: Stopped";
                "region_id" => self.fsm.region_id(),
                "peer_id" => self.fsm.peer_id(),
            );
            match t {
                PdTask::AskBatchSplit { callback, .. } => {
                    callback.invoke_with_response(new_error(box_err!(
                        "{} failed to split: Stopped",
                        self.fsm.peer.tag
                    )));
                }
                _ => unreachable!(),
            }
        }
    }

    fn on_approximate_region_size(&mut self, size: u64) {
        self.fsm.peer.approximate_size = Some(size);
        self.register_split_region_check_tick();
        self.register_pd_heartbeat_tick();
        fail_point!("on_approximate_region_size");
    }

    fn on_approximate_region_keys(&mut self, keys: u64) {
        self.fsm.peer.approximate_keys = Some(keys);
        self.register_split_region_check_tick();
        self.register_pd_heartbeat_tick();
    }

    fn on_refresh_region_buckets(
        &mut self,
        region_epoch: RegionEpoch,
        mut buckets: Vec<Bucket>,
        bucket_ranges: Option<Vec<BucketRange>>,
        _cb: Callback<EK::Snapshot>,
    ) {
        #[cfg(any(test, feature = "testexport"))]
        let test_only_callback = |_callback, region_buckets| {
            if let Callback::Test { cb } = _callback {
                let peer_stat = PeerInternalStat {
                    buckets: region_buckets,
                    bucket_ranges: None,
                };
                cb(peer_stat);
            }
        };

        // bucket version layout
        //   term       logical counter
        // |-----------|-----------|
        //  high bits     low bits
        // term: given 10s election timeout, the 32 bit means 1362 year running time
        let gen_bucket_version = |term, current_version| {
            let current_version_term = current_version >> 32;
            let bucket_version: u64 = if current_version_term == term {
                current_version + 1
            } else {
                if term > u32::MAX.into() {
                    error!(
                        "unexpected term {} more than u32::MAX. Bucket version will be backward.",
                        term
                    );
                }
                term << 32
            };
            bucket_version
        };

        let region = self.fsm.peer.region();
        if util::is_epoch_stale(&region_epoch, region.get_region_epoch()) {
            info!(
                "receive a stale refresh region bucket message";
                "region_id" => self.fsm.region_id(),
                "peer_id" => self.fsm.peer_id(),
                "epoch" => ?region_epoch,
                "current_epoch" => ?region.get_region_epoch(),
            );

            // test purpose
            #[cfg(any(test, feature = "testexport"))]
            {
                let default_buckets = BucketStat::default();
                test_only_callback(
                    _cb,
                    self.fsm
                        .peer
                        .region_buckets
                        .as_ref()
                        .unwrap_or(&default_buckets)
                        .meta
                        .clone(),
                );
            }
            return;
        }

        let mut current_version = self
            .fsm
            .peer
            .region_buckets
            .as_ref()
            .map(|b| b.meta.version)
            .unwrap_or_default();
        if current_version == 0 {
            current_version = self
                .fsm
                .peer
                .last_region_buckets
                .as_ref()
                .map(|b| b.meta.version)
                .unwrap_or_default();
        }
        let mut region_buckets: BucketStat;
        if let Some(bucket_ranges) = bucket_ranges {
            assert_eq!(buckets.len(), bucket_ranges.len());
            let mut i = 0;
            region_buckets = self.fsm.peer.region_buckets.clone().unwrap();
            let mut meta = (*region_buckets.meta).clone();
            if !buckets.is_empty() {
                meta.version = gen_bucket_version(self.fsm.peer.term(), current_version);
            }
            meta.region_epoch = region_epoch;
            for (bucket, bucket_range) in buckets.into_iter().zip(bucket_ranges) {
                while i < meta.keys.len() && meta.keys[i] != bucket_range.0 {
                    i += 1;
                }
                assert!(i != meta.keys.len());
                // the bucket size is small and does not have split keys,
                // then it should be merged with its left neighbor
                let region_bucket_merge_size =
                    self.ctx.coprocessor_host.cfg.region_bucket_merge_size_ratio
                        * (self.ctx.coprocessor_host.cfg.region_bucket_size.0 as f64);
                if bucket.keys.is_empty() && bucket.size <= (region_bucket_merge_size as u64) {
                    meta.sizes[i] = bucket.size;
                    // i is not the last entry (which is end key)
                    assert!(i < meta.keys.len() - 1);
                    // the region has more than one bucket
                    // and the left neighbor + current bucket size is not very big
                    if meta.keys.len() > 2
                        && i != 0
                        && meta.sizes[i - 1] + bucket.size
                            < self.ctx.coprocessor_host.cfg.region_bucket_size.0 * 2
                    {
                        // bucket is too small
                        region_buckets.left_merge(i);
                        meta.left_merge(i);
                        continue;
                    }
                } else {
                    // update size
                    meta.sizes[i] = bucket.size / (bucket.keys.len() + 1) as u64;
                    // insert new bucket keys (split the original bucket)
                    for bucket_key in bucket.keys {
                        i += 1;
                        region_buckets.split(i);
                        meta.split(i, bucket_key);
                    }
                }
                i += 1;
            }
            region_buckets.meta = Arc::new(meta);
        } else {
            debug!(
                "refresh_region_buckets re-generates buckets";
                "region_id" => self.fsm.region_id(),
            );
            assert_eq!(buckets.len(), 1);
            let bucket_keys = buckets.pop().unwrap().keys;
            let bucket_count = bucket_keys.len() + 1;

            let mut meta = BucketMeta {
                region_id: self.fsm.region_id(),
                region_epoch,
                version: gen_bucket_version(self.fsm.peer.term(), current_version),
                keys: bucket_keys,
                sizes: vec![self.ctx.coprocessor_host.cfg.region_bucket_size.0; bucket_count],
            };
            meta.keys.insert(0, region.get_start_key().to_vec());
            meta.keys.push(region.get_end_key().to_vec());

            let stats = new_bucket_stats(&meta);
            region_buckets = BucketStat::new(Arc::new(meta), stats);
        }

        let buckets_count = region_buckets.meta.keys.len() - 1;
        self.ctx.coprocessor_host.on_region_changed(
            region,
            RegionChangeEvent::UpdateBuckets(buckets_count),
            self.fsm.peer.get_role(),
        );
        let old_region_buckets = self.fsm.peer.region_buckets.replace(region_buckets);
        self.fsm.peer.last_region_buckets = old_region_buckets;
        let mut store_meta = self.ctx.store_meta.lock().unwrap();
        if let Some(reader) = store_meta.readers.get_mut(&self.fsm.region_id()) {
            reader.update(ReadProgress::region_buckets(
                self.fsm.peer.region_buckets.as_ref().unwrap().meta.clone(),
            ));
        }
        debug!(
            "finished on_refresh_region_buckets";
            "region_id" => self.fsm.region_id(),
            "buckets count" => buckets_count,
            "buckets size" => ?self.fsm.peer.region_buckets.as_ref().unwrap().meta.sizes,
        );
        // test purpose
        #[cfg(any(test, feature = "testexport"))]
        test_only_callback(
            _cb,
            self.fsm.peer.region_buckets.as_ref().unwrap().meta.clone(),
        );
    }

    fn on_compaction_declined_bytes(&mut self, declined_bytes: u64) {
        self.fsm.peer.compaction_declined_bytes += declined_bytes;
        if self.fsm.peer.compaction_declined_bytes >= self.ctx.cfg.region_split_check_diff().0 {
            UPDATE_REGION_SIZE_BY_COMPACTION_COUNTER.inc();
        }
        self.register_split_region_check_tick();
    }

    // generate bucket range list to run split-check (to further split buckets)
    fn gen_bucket_range_for_update(&self) -> Option<Vec<BucketRange>> {
        if !self.ctx.coprocessor_host.cfg.enable_region_bucket {
            return None;
        }
        let region_buckets = self.fsm.peer.region_buckets.as_ref()?;
        let stats = &region_buckets.stats;
        let keys = &region_buckets.meta.keys;

        let empty_last_keys = vec![];
        let empty_last_stats = metapb::BucketStats::default();
        let (last_keys, last_stats, stats_reset) = self
            .fsm
            .peer
            .last_region_buckets
            .as_ref()
            .map(|b| {
                (
                    &b.meta.keys,
                    &b.stats,
                    region_buckets.create_time != b.create_time,
                )
            })
            .unwrap_or((&empty_last_keys, &empty_last_stats, false));

        let mut bucket_ranges = vec![];
        let mut j = 0;
        assert_eq!(keys.len(), stats.write_bytes.len() + 1);
        for i in 0..stats.write_bytes.len() {
            let mut diff_in_bytes = stats.write_bytes[i];
            while j < last_keys.len() && keys[i] > last_keys[j] {
                j += 1;
            }
            if j < last_keys.len() && keys[i] == last_keys[j] {
                if !stats_reset {
                    diff_in_bytes -= last_stats.write_bytes[j];
                }
                j += 1;
            }

            // if the bucket's write_bytes exceed half of the configured region_bucket_size,
            // add it to the bucket_ranges for checking update
            let bucket_update_diff_size_threshold =
                self.ctx.coprocessor_host.cfg.region_bucket_size.0 / 2;
            if diff_in_bytes >= bucket_update_diff_size_threshold {
                bucket_ranges.push(BucketRange(keys[i].clone(), keys[i + 1].clone()));
            }
        }
        Some(bucket_ranges)
    }

    fn on_schedule_half_split_region(
        &mut self,
        region_epoch: &metapb::RegionEpoch,
        start_key: Option<Vec<u8>>,
        end_key: Option<Vec<u8>>,
        policy: CheckPolicy,
        source: &str,
        _cb: Callback<EK::Snapshot>,
    ) {
        let is_key_range = start_key.is_some() && end_key.is_some();
        info!(
            "on half split";
            "region_id" => self.fsm.region_id(),
            "peer_id" => self.fsm.peer_id(),
            "is_key_range" => is_key_range,
            "policy" => ?policy,
            "source" => source,
        );
        if !self.fsm.peer.is_leader() {
            // region on this store is no longer leader, skipped.
            warn!(
                "not leader, skip";
                "region_id" => self.fsm.region_id(),
                "peer_id" => self.fsm.peer_id(),
                "is_key_range" => is_key_range,
            );
            return;
        }

        let region = self.fsm.peer.region();
        if util::is_epoch_stale(region_epoch, region.get_region_epoch()) {
            warn!(
                "receive a stale halfsplit message";
                "region_id" => self.fsm.region_id(),
                "peer_id" => self.fsm.peer_id(),
                "is_key_range" => is_key_range,
            );
            return;
        }

        // Do not check the bucket ranges if we want to split the region with a given
        // key range, this is to avoid compatibility issues.
        let split_check_bucket_ranges = if !is_key_range {
            self.gen_bucket_range_for_update()
        } else {
            None
        };
        #[cfg(any(test, feature = "testexport"))]
        {
            if let Callback::Test { cb } = _cb {
                let peer_stat = PeerInternalStat {
                    buckets: Arc::default(),
                    bucket_ranges: split_check_bucket_ranges.clone(),
                };
                cb(peer_stat);
            }
        }
        let task = SplitCheckTask::split_check_key_range(
            region.clone(),
            start_key,
            end_key,
            false,
            policy,
            split_check_bucket_ranges,
        );
        if let Err(e) = self.ctx.split_check_scheduler.schedule(task) {
            error!(
                "failed to schedule split check";
                "region_id" => self.fsm.region_id(),
                "peer_id" => self.fsm.peer_id(),
                "is_key_range" => is_key_range,
                "err" => %e,
            );
        }
    }

    fn on_pd_heartbeat_tick(&mut self) {
        if !self.ctx.cfg.hibernate_regions {
            self.register_pd_heartbeat_tick();
        }
        self.fsm.peer.check_peers();

        if !self.fsm.peer.is_leader() {
            return;
        }
        self.fsm.peer.heartbeat_pd(self.ctx);
        if self.ctx.cfg.hibernate_regions && self.fsm.peer.replication_mode_need_catch_up() {
            self.register_pd_heartbeat_tick();
        }
    }

    fn register_pd_heartbeat_tick(&mut self) {
        self.schedule_tick(PeerTick::PdHeartbeat)
    }

    fn register_check_peers_availability_tick(&mut self) {
        fail_point!("ignore schedule check peers availability tick", |_| {});
        self.schedule_tick(PeerTick::CheckPeersAvailability)
    }

    fn on_check_peers_availability(&mut self) {
        for peer_id in self.fsm.peer.wait_data_peers.iter() {
            let peer = self.fsm.peer.get_peer_from_cache(*peer_id).unwrap();
            let mut msg = ExtraMessage::default();
            msg.set_type(ExtraMessageType::MsgAvailabilityRequest);
            self.fsm
                .peer
                .send_extra_message(msg, &mut self.ctx.trans, &peer);
            debug!(
                "check peer availability";
                "target peer id" => *peer_id,
            );
        }
    }

    fn register_pull_voter_replicated_index_tick(&mut self) {
        self.schedule_tick(PeerTick::RequestVoterReplicatedIndex);
    }

    fn on_check_peer_stale_state_tick(&mut self) {
        if self.fsm.peer.pending_remove {
            return;
        }

        self.register_check_peer_stale_state_tick();

        if self.fsm.peer.is_handling_snapshot() || self.fsm.peer.has_pending_snapshot() {
            return;
        }

        if let Some(ForceLeaderState::ForceLeader { time, .. }) = self.fsm.peer.force_leader {
            // Clean up the force leader state after a timeout, since the PD recovery
            // process may have been aborted for some reasons.
            if time.saturating_elapsed()
                > cmp::max(
                    self.ctx.cfg.peer_stale_state_check_interval.0,
                    Duration::from_secs(60),
                )
            {
                self.on_exit_force_leader();
            }
        }

        if self.ctx.cfg.hibernate_regions {
            let group_state = self.fsm.hibernate_state.group_state();
            if group_state == GroupState::Idle {
                self.fsm.peer.ping();
                if !self.fsm.peer.is_leader() {
                    // The peer will keep tick some times after its state becomes
                    // GroupState::Idle, in which case its state shouldn't be changed.
                    if !self.fsm.tick_registry[PeerTick::Raft as usize] {
                        // If leader is able to receive message but can't send out any,
                        // follower should be able to start an election.
                        self.fsm.reset_hibernate_state(GroupState::PreChaos);
                    }
                } else {
                    self.fsm.has_ready = true;
                    // Schedule a pd heartbeat to discover down and pending peer when
                    // hibernate_regions is enabled.
                    self.register_pd_heartbeat_tick();
                }
            } else if group_state == GroupState::PreChaos {
                self.fsm.reset_hibernate_state(GroupState::Chaos);
            } else if group_state == GroupState::Chaos {
                // Register tick if it's not yet. Only when it fails to receive ping from leader
                // after two stale check can a follower actually tick.
                self.register_raft_base_tick();
            }
        }

        // If this peer detects the leader is missing for a long long time,
        // it should consider itself as a stale peer which is removed from
        // the original cluster.
        // This most likely happens in the following scenario:
        // At first, there are three peer A, B, C in the cluster, and A is leader.
        // Peer B gets down. And then A adds D, E, F into the cluster.
        // Peer D becomes leader of the new cluster, and then removes peer A, B, C.
        // After all these peer in and out, now the cluster has peer D, E, F.
        // If peer B goes up at this moment, it still thinks it is one of the cluster
        // and has peers A, C. However, it could not reach A, C since they are removed
        // from the cluster or probably destroyed.
        // Meantime, D, E, F would not reach B, since it's not in the cluster anymore.
        // In this case, peer B would notice that the leader is missing for a long time,
        // and it would check with pd to confirm whether it's still a member of the
        // cluster. If not, it destroys itself as a stale peer which is removed out
        // already.
        let state = self.fsm.peer.check_stale_state(self.ctx);
        fail_point!("peer_check_stale_state", state != StaleState::Valid, |_| {});
        match state {
            StaleState::Valid => (),
            StaleState::LeaderMissing => {
                warn!(
                    "leader missing longer than abnormal_leader_missing_duration";
                    "region_id" => self.fsm.region_id(),
                    "peer_id" => self.fsm.peer_id(),
                    "expect" => %self.ctx.cfg.abnormal_leader_missing_duration,
                );
                self.ctx
                    .raft_metrics
                    .leader_missing
                    .lock()
                    .unwrap()
                    .insert(self.region_id());
            }
            StaleState::ToValidate => {
                // for peer B in case 1 above
                warn!(
                    "leader missing longer than max_leader_missing_duration. \
                     To check with pd and other peers whether it's still valid";
                    "region_id" => self.fsm.region_id(),
                    "peer_id" => self.fsm.peer_id(),
                    "expect" => %self.ctx.cfg.max_leader_missing_duration,
                );

                self.fsm.peer.bcast_check_stale_peer_message(self.ctx);

                let task = PdTask::ValidatePeer {
                    peer: self.fsm.peer.peer.clone(),
                    region: self.fsm.peer.region().clone(),
                };
                if let Err(e) = self.ctx.pd_scheduler.schedule(task) {
                    error!(
                        "failed to notify pd";
                        "region_id" => self.fsm.region_id(),
                        "peer_id" => self.fsm.peer_id(),
                        "err" => %e,
                    )
                }
            }
        }
    }

    fn register_check_peer_stale_state_tick(&mut self) {
        self.schedule_tick(PeerTick::CheckPeerStaleState)
    }

    fn register_reactivate_memory_lock_tick(&mut self) {
        self.schedule_tick(PeerTick::ReactivateMemoryLock)
    }

    fn on_reactivate_memory_lock_tick(&mut self) {
        let mut pessimistic_locks = self.fsm.peer.txn_ext.pessimistic_locks.write();

        // If it is not leader, we needn't reactivate by tick. In-memory pessimistic
        // lock will be enabled when this region becomes leader again.
        // And this tick is currently only used for the leader transfer failure case.
        if !self.fsm.peer.is_leader() || pessimistic_locks.status != LocksStatus::TransferringLeader
        {
            return;
        }

        self.fsm.reactivate_memory_lock_ticks += 1;
        let transferring_leader = self.fsm.peer.raft_group.raft.lead_transferee.is_some();
        // `lead_transferee` is not set immediately after the lock status changes. So,
        // we need the tick count condition to avoid reactivating too early.
        if !transferring_leader
            && self.fsm.reactivate_memory_lock_ticks
                >= self.ctx.cfg.reactive_memory_lock_timeout_tick
        {
            pessimistic_locks.status = LocksStatus::Normal;
            self.fsm.reactivate_memory_lock_ticks = 0;
        } else {
            drop(pessimistic_locks);
            self.register_reactivate_memory_lock_tick();
        }
    }

    fn on_report_region_buckets_tick(&mut self) {
        if !self.fsm.peer.is_leader()
            || self.fsm.peer.region_buckets.is_none()
            || self.fsm.hibernate_state.group_state() == GroupState::Idle
        {
            return;
        }

        let region_id = self.region_id();
        let peer_id = self.fsm.peer_id();
        let region_buckets = self.fsm.peer.region_buckets.as_mut().unwrap();
        if let Err(e) = self
            .ctx
            .pd_scheduler
            .schedule(PdTask::ReportBuckets(region_buckets.clone()))
        {
            error!(
                "failed to report region buckets";
                "region_id" => region_id,
                "peer_id" => peer_id,
                "err" => ?e,
            );
        }
        region_buckets.stats = new_bucket_stats(&region_buckets.meta);

        self.register_report_region_buckets_tick();
    }

    fn register_report_region_buckets_tick(&mut self) {
        self.schedule_tick(PeerTick::ReportBuckets)
    }
}

impl<'a, EK, ER, T: Transport> PeerFsmDelegate<'a, EK, ER, T>
where
    EK: KvEngine,
    ER: RaftEngine,
{
    fn on_ready_compute_hash(
        &mut self,
        region: metapb::Region,
        index: u64,
        context: Vec<u8>,
        snap: EK::Snapshot,
    ) {
        self.fsm.peer.consistency_state.last_check_time = Instant::now();
        let task = ConsistencyCheckTask::compute_hash(region, index, context, snap);
        info!(
            "schedule compute hash task";
            "region_id" => self.fsm.region_id(),
            "peer_id" => self.fsm.peer_id(),
            "task" => %task,
        );
        if let Err(e) = self.ctx.consistency_check_scheduler.schedule(task) {
            error!(
                "schedule failed";
                "region_id" => self.fsm.region_id(),
                "peer_id" => self.fsm.peer_id(),
                "err" => %e,
            );
        }
    }

    fn on_ready_verify_hash(
        &mut self,
        expected_index: u64,
        context: Vec<u8>,
        expected_hash: Vec<u8>,
    ) {
        self.verify_and_store_hash(expected_index, context, expected_hash);
    }

    fn on_hash_computed(&mut self, index: u64, context: Vec<u8>, hash: Vec<u8>) {
        if !self.verify_and_store_hash(index, context, hash) {
            return;
        }

        let req = new_verify_hash_request(
            self.region_id(),
            self.fsm.peer.peer.clone(),
            &self.fsm.peer.consistency_state,
        );
        self.propose_raft_command_internal(req, Callback::None, DiskFullOpt::NotAllowedOnFull);
    }

    fn on_ingest_sst_result(&mut self, ssts: Vec<SstMetaInfo>) {
        let mut size = 0;
        let mut keys = 0;
        for sst in &ssts {
            size += sst.total_bytes;
            keys += sst.total_kvs;
        }
        self.fsm.peer.approximate_size =
            Some(self.fsm.peer.approximate_size.unwrap_or_default() + size);
        self.fsm.peer.approximate_keys =
            Some(self.fsm.peer.approximate_keys.unwrap_or_default() + keys);
        // The ingested file may be overlapped with the data in engine, so we need to
        // check it again to get the accurate value.
        self.fsm.peer.may_skip_split_check = false;
        if self.fsm.peer.is_leader() {
            self.on_pd_heartbeat_tick();
            self.register_split_region_check_tick();
        }
    }

    fn on_transfer_leader(&mut self, term: u64) {
        // If the term has changed between proposing and executing the TransferLeader
        // request, ignore it because this request may be stale.
        if term != self.fsm.peer.term() {
            return;
        }
        self.fsm.peer.ack_transfer_leader_msg(true);
        self.fsm.has_ready = true;
    }

    fn on_set_flashback_state(&mut self, region: metapb::Region) {
        // Update the region meta.
        self.update_region((|| {
            #[cfg(feature = "failpoints")]
            fail_point!("keep_peer_fsm_flashback_state_false", |_| {
                let mut region = region.clone();
                region.is_in_flashback = false;
                region
            });
            region
        })());
        // Let the leader lease to None to ensure that local reads are not executed.
        self.fsm.peer.leader_lease_mut().expire_remote_lease();
    }

    fn on_ready_batch_switch_witness(&mut self, sw: SwitchWitness) {
        {
            let mut meta = self.ctx.store_meta.lock().unwrap();
            meta.set_region(
                &self.ctx.coprocessor_host,
                sw.region,
                &mut self.fsm.peer,
                RegionChangeReason::SwitchWitness,
            );
        }
        for s in sw.switches {
            let (peer_id, is_witness) = (s.get_peer_id(), s.get_is_witness());
            if self.fsm.peer_id() == peer_id {
                if is_witness && !self.fsm.peer.is_leader() {
                    let _ = self.fsm.peer.get_store().clear_data();
                    self.fsm.peer.raft_group.set_priority(-1);
                } else {
                    self.fsm
                        .peer
                        .update_read_progress(self.ctx, ReadProgress::WaitData(true));
                    self.fsm.peer.wait_data = true;
                    self.fsm.peer.request_index = sw.index;
                    self.on_request_snapshot_tick();
                }
                self.fsm.peer.peer.is_witness = is_witness;
                continue;
            }
            if !is_witness && !self.fsm.peer.wait_data_peers.contains(&peer_id) {
                self.fsm.peer.wait_data_peers.push(peer_id);
            }
        }
        if self.fsm.peer.is_leader() && !self.fsm.peer.wait_data_peers.is_empty() {
            self.register_check_peers_availability_tick();
        }
    }

    /// Verify and store the hash to state. return true means the hash has been
    /// stored successfully.
    // TODO: Consider context in the function.
    fn verify_and_store_hash(
        &mut self,
        expected_index: u64,
        _context: Vec<u8>,
        expected_hash: Vec<u8>,
    ) -> bool {
        if expected_index < self.fsm.peer.consistency_state.index {
            REGION_HASH_COUNTER.verify.miss.inc();
            warn!(
                "has scheduled a new hash, skip.";
                "region_id" => self.fsm.region_id(),
                "peer_id" => self.fsm.peer_id(),
                "index" => self.fsm.peer.consistency_state.index,
                "expected_index" => expected_index,
            );
            return false;
        }
        if self.fsm.peer.consistency_state.index == expected_index {
            if self.fsm.peer.consistency_state.hash.is_empty() {
                warn!(
                    "duplicated consistency check detected, skip.";
                    "region_id" => self.fsm.region_id(),
                    "peer_id" => self.fsm.peer_id(),
                );
                return false;
            }
            if self.fsm.peer.consistency_state.hash != expected_hash {
                panic!(
                    "{} hash at {} not correct, want \"{}\", got \"{}\"!!!",
                    self.fsm.peer.tag,
                    self.fsm.peer.consistency_state.index,
                    escape(&expected_hash),
                    escape(&self.fsm.peer.consistency_state.hash)
                );
            }
            info!(
                "consistency check pass.";
                "region_id" => self.fsm.region_id(),
                "peer_id" => self.fsm.peer_id(),
                "index" => self.fsm.peer.consistency_state.index
            );
            REGION_HASH_COUNTER.verify.matched.inc();
            self.fsm.peer.consistency_state.hash = vec![];
            return false;
        }
        if self.fsm.peer.consistency_state.index != INVALID_INDEX
            && !self.fsm.peer.consistency_state.hash.is_empty()
        {
            // Maybe computing is too slow or computed result is dropped due to channel
            // full. If computing is too slow, miss count will be increased
            // twice.
            REGION_HASH_COUNTER.verify.miss.inc();
            warn!(
                "hash belongs to wrong index, skip.";
                "region_id" => self.fsm.region_id(),
                "peer_id" => self.fsm.peer_id(),
                "index" => self.fsm.peer.consistency_state.index,
                "expected_index" => expected_index,
            );
        }

        info!(
            "save hash for consistency check later.";
            "region_id" => self.fsm.region_id(),
            "peer_id" => self.fsm.peer_id(),
            "index" => expected_index,
        );
        self.fsm.peer.consistency_state.index = expected_index;
        self.fsm.peer.consistency_state.hash = expected_hash;
        true
    }
}

/// Checks merge target, returns whether the source peer should be destroyed and
/// whether the source peer is merged to this target peer.
///
/// It returns (`can_destroy`, `merge_to_this_peer`).
///
/// `can_destroy` is true when there is a network isolation which leads to a
/// follower of a merge target Region's log falls behind and then receive a
/// snapshot with epoch version after merge.
///
/// `merge_to_this_peer` is true when `can_destroy` is true and the source peer
/// is merged to this target peer.
pub fn maybe_destroy_source(
    meta: &StoreMeta,
    target_region_id: u64,
    target_peer_id: u64,
    source_region_id: u64,
    region_epoch: RegionEpoch,
) -> (bool, bool) {
    if let Some(merge_targets) = meta.pending_merge_targets.get(&target_region_id) {
        if let Some(target_region) = merge_targets.get(&source_region_id) {
            info!(
                "[region {}] checking source {} epoch: {:?}, merge target epoch: {:?}",
                target_region_id,
                source_region_id,
                region_epoch,
                target_region.get_region_epoch(),
            );
            // The target peer will move on, namely, it will apply a snapshot generated
            // after merge, so destroy source peer.
            if region_epoch.get_version() > target_region.get_region_epoch().get_version() {
                return (
                    true,
                    target_peer_id
                        == find_peer(target_region, meta.store_id.unwrap())
                            .unwrap()
                            .get_id(),
                );
            }
            // Wait till the target peer has caught up logs and source peer will be
            // destroyed at that time.
            return (false, false);
        }
    }
    (false, false)
}

pub fn new_read_index_request(
    region_id: u64,
    region_epoch: RegionEpoch,
    peer: metapb::Peer,
) -> RaftCmdRequest {
    let mut request = RaftCmdRequest::default();
    request.mut_header().set_region_id(region_id);
    request.mut_header().set_region_epoch(region_epoch);
    request.mut_header().set_peer(peer);
    let mut cmd = Request::default();
    cmd.set_cmd_type(CmdType::ReadIndex);
    request
}

pub fn new_admin_request(region_id: u64, peer: metapb::Peer) -> RaftCmdRequest {
    let mut request = RaftCmdRequest::default();
    request.mut_header().set_region_id(region_id);
    request.mut_header().set_peer(peer);
    request
}

fn new_verify_hash_request(
    region_id: u64,
    peer: metapb::Peer,
    state: &ConsistencyState,
) -> RaftCmdRequest {
    let mut request = new_admin_request(region_id, peer);

    let mut admin = AdminRequest::default();
    admin.set_cmd_type(AdminCmdType::VerifyHash);
    admin.mut_verify_hash().set_index(state.index);
    admin.mut_verify_hash().set_context(state.context.clone());
    admin.mut_verify_hash().set_hash(state.hash.clone());
    request.set_admin_request(admin);
    request
}

fn new_compact_log_request(
    region_id: u64,
    peer: metapb::Peer,
    compact_index: u64,
    compact_term: u64,
    voter_replicated_index: u64,
) -> RaftCmdRequest {
    let mut request = new_admin_request(region_id, peer);

    let mut admin = AdminRequest::default();
    admin.set_cmd_type(AdminCmdType::CompactLog);
    admin.mut_compact_log().set_compact_index(compact_index);
    admin.mut_compact_log().set_compact_term(compact_term);
    admin
        .mut_compact_log()
        .set_voter_replicated_index(voter_replicated_index);
    request.set_admin_request(admin);
    request
}

fn demote_failed_voters_request(
    region: &metapb::Region,
    peer: &metapb::Peer,
    failed_voters: Vec<metapb::Peer>,
) -> Option<RaftCmdRequest> {
    let failed_voter_ids = HashSet::from_iter(failed_voters.iter().map(|voter| voter.get_id()));
    let mut req = new_admin_request(region.get_id(), peer.clone());
    req.mut_header()
        .set_region_epoch(region.get_region_epoch().clone());
    let mut change_peer_reqs: Vec<pdpb::ChangePeer> = region
        .get_peers()
        .iter()
        .filter_map(|peer| {
            if failed_voter_ids.contains(&peer.get_id())
                && peer.get_role() == metapb::PeerRole::Voter
            {
                let mut peer_clone = peer.clone();
                peer_clone.set_role(metapb::PeerRole::Learner);
                let mut cp = pdpb::ChangePeer::default();
                cp.set_change_type(ConfChangeType::AddLearnerNode);
                cp.set_peer(peer_clone);
                return Some(cp);
            }
            None
        })
        .collect();

    // Promote self if it is a learner.
    if peer.get_role() == metapb::PeerRole::Learner {
        let mut cp = pdpb::ChangePeer::default();
        cp.set_change_type(ConfChangeType::AddNode);
        let mut promote = peer.clone();
        promote.set_role(metapb::PeerRole::Voter);
        cp.set_peer(promote);
        change_peer_reqs.push(cp);
    }
    if change_peer_reqs.is_empty() {
        return None;
    }
    req.set_admin_request(new_change_peer_v2_request(change_peer_reqs));
    Some(req)
}

fn exit_joint_request(region: &metapb::Region, peer: &metapb::Peer) -> RaftCmdRequest {
    let mut req = new_admin_request(region.get_id(), peer.clone());
    req.mut_header()
        .set_region_epoch(region.get_region_epoch().clone());
    req.set_admin_request(new_change_peer_v2_request(vec![]));
    req
}

impl<'a, EK, ER, T: Transport> PeerFsmDelegate<'a, EK, ER, T>
where
    EK: KvEngine,
    ER: RaftEngine,
{
    // Handle status commands here, separate the logic, maybe we can move it
    // to another file later.
    // Unlike other commands (write or admin), status commands only show current
    // store status, so no need to handle it in raft group.
    fn execute_status_command(&mut self, request: &RaftCmdRequest) -> Result<RaftCmdResponse> {
        let cmd_type = request.get_status_request().get_cmd_type();

        let mut response = match cmd_type {
            StatusCmdType::RegionLeader => self.execute_region_leader(),
            StatusCmdType::RegionDetail => self.execute_region_detail(request),
            StatusCmdType::InvalidStatus => {
                Err(box_err!("{} invalid status command!", self.fsm.peer.tag))
            }
        }?;
        response.set_cmd_type(cmd_type);

        let mut resp = RaftCmdResponse::default();
        resp.set_status_response(response);
        // Bind peer current term here.
        bind_term(&mut resp, self.fsm.peer.term());
        Ok(resp)
    }

    fn execute_region_leader(&mut self) -> Result<StatusResponse> {
        let mut resp = StatusResponse::default();
        if let Some(leader) = self.fsm.peer.get_peer_from_cache(self.fsm.peer.leader_id()) {
            resp.mut_region_leader().set_leader(leader);
        }

        Ok(resp)
    }

    fn execute_region_detail(&mut self, request: &RaftCmdRequest) -> Result<StatusResponse> {
        if !self.fsm.peer.get_store().is_initialized() {
            let region_id = request.get_header().get_region_id();
            return Err(Error::RegionNotInitialized(region_id));
        }
        let mut resp = StatusResponse::default();
        resp.mut_region_detail()
            .set_region(self.fsm.peer.region().clone());
        if let Some(leader) = self.fsm.peer.get_peer_from_cache(self.fsm.peer.leader_id()) {
            resp.mut_region_detail().set_leader(leader);
        }

        Ok(resp)
    }
}

mod memtrace {
    use memory_trace_macros::MemoryTraceHelper;

    use super::*;

    /// Heap size for Raft internal `ReadOnly`.
    #[derive(MemoryTraceHelper, Default, Debug)]
    pub struct PeerMemoryTrace {
        /// `ReadOnly` memory usage in Raft groups.
        pub read_only: usize,
        /// `Progress` memory usage in Raft groups.
        pub progress: usize,
        /// `Proposal` memory usage for peers.
        pub proposals: usize,
        pub rest: usize,
    }

    impl<EK, ER> PeerFsm<EK, ER>
    where
        EK: KvEngine,
        ER: RaftEngine,
    {
        pub fn raft_read_size(&self) -> usize {
            let msg_size = mem::size_of::<raft::eraftpb::Message>();
            let raft = &self.peer.raft_group.raft;

            // We use Uuid for read request.
            let mut size = raft.read_states.len() * (mem::size_of::<ReadState>() + 16);
            size += raft.read_only.read_index_queue.len() * 16;

            // Every requests have at least header, which should be at least 8 bytes.
            size + raft.read_only.pending_read_index.len() * (16 + msg_size)
        }

        pub fn raft_progress_size(&self) -> usize {
            let peer_cnt = self.peer.region().get_peers().len();
            mem::size_of::<Progress>() * peer_cnt * 6 / 5
                + self.peer.raft_group.raft.inflight_buffers_size()
        }
    }
}

#[cfg(test)]
mod tests {
    use std::sync::{
        atomic::{AtomicBool, Ordering},
        Arc,
    };

    use engine_test::kv::KvTestEngine;
    use kvproto::raft_cmdpb::{
        AdminRequest, CmdType, PutRequest, RaftCmdRequest, RaftCmdResponse, Request, Response,
        StatusRequest,
    };
    use protobuf::Message;
    use tikv_util::config::ReadableSize;

    use super::*;
    use crate::store::{
        local_metrics::RaftMetrics,
        msg::{Callback, ExtCallback, RaftCommand},
    };

    #[test]
    fn test_batch_raft_cmd_request_builder() {
        let mut cfg = Config::default();
        cfg.raft_entry_max_size = ReadableSize(1000);
        let mut builder = BatchRaftCmdRequestBuilder::<KvTestEngine>::new();
        let mut q = Request::default();
        let mut metric = RaftMetrics::new(true);

        let mut req = RaftCmdRequest::default();
        req.set_admin_request(AdminRequest::default());
        assert!(!builder.can_batch(&cfg, &req, 0));

        let mut req = RaftCmdRequest::default();
        req.set_status_request(StatusRequest::default());
        assert!(!builder.can_batch(&cfg, &req, 0));

        let mut req = RaftCmdRequest::default();
        let mut put = PutRequest::default();
        put.set_key(b"aaaa".to_vec());
        put.set_value(b"bbbb".to_vec());
        q.set_cmd_type(CmdType::Put);
        q.set_put(put);
        req.mut_requests().push(q.clone());
        let _ = q.take_put();
        let req_size = req.compute_size();
        assert!(builder.can_batch(&cfg, &req, req_size));

        let mut req = RaftCmdRequest::default();
        q.set_cmd_type(CmdType::Snap);
        req.mut_requests().push(q.clone());
        let mut put = PutRequest::default();
        put.set_key(b"aaaa".to_vec());
        put.set_value(b"bbbb".to_vec());
        q.set_cmd_type(CmdType::Put);
        q.set_put(put);
        req.mut_requests().push(q.clone());
        let req_size = req.compute_size();
        assert!(!builder.can_batch(&cfg, &req, req_size));

        let mut req = RaftCmdRequest::default();
        let mut put = PutRequest::default();
        put.set_key(b"aaaa".to_vec());
        put.set_value(vec![8_u8; 2000]);
        q.set_cmd_type(CmdType::Put);
        q.set_put(put);
        req.mut_requests().push(q.clone());
        let req_size = req.compute_size();
        assert!(!builder.can_batch(&cfg, &req, req_size));

        // Check batch callback
        let mut req = RaftCmdRequest::default();
        let mut put = PutRequest::default();
        put.set_key(b"aaaa".to_vec());
        put.set_value(vec![8_u8; 20]);
        q.set_cmd_type(CmdType::Put);
        q.set_put(put);
        req.mut_requests().push(q);
        let mut cbs_flags = vec![];
        let mut proposed_cbs_flags = vec![];
        let mut committed_cbs_flags = vec![];
        let mut response = RaftCmdResponse::default();
        for i in 0..10 {
            let flag = Arc::new(AtomicBool::new(false));
            cbs_flags.push(flag.clone());
            // Some commands don't have proposed_cb.
            let proposed_cb: Option<ExtCallback> = if i % 2 == 0 {
                let proposed_flag = Arc::new(AtomicBool::new(false));
                proposed_cbs_flags.push(proposed_flag.clone());
                Some(Box::new(move || {
                    proposed_flag.store(true, Ordering::Release);
                }))
            } else {
                None
            };
            let committed_cb: Option<ExtCallback> = if i % 3 == 0 {
                let committed_flag = Arc::new(AtomicBool::new(false));
                committed_cbs_flags.push(committed_flag.clone());
                Some(Box::new(move || {
                    committed_flag.store(true, Ordering::Release);
                }))
            } else {
                None
            };
            let cb = Callback::write_ext(
                Box::new(move |_resp| {
                    flag.store(true, Ordering::Release);
                }),
                proposed_cb,
                committed_cb,
            );
            response.mut_responses().push(Response::default());
            let cmd = RaftCommand::new(req.clone(), cb);
            builder.add(cmd, 100);
        }
        let (request, mut callback) = builder.build(&mut metric).unwrap();
        callback.invoke_proposed();
        for flag in proposed_cbs_flags {
            assert!(flag.load(Ordering::Acquire));
        }
        callback.invoke_committed();
        for flag in committed_cbs_flags {
            assert!(flag.load(Ordering::Acquire));
        }
        assert_eq!(10, request.get_requests().len());
        callback.invoke_with_response(response);
        for flag in cbs_flags {
            assert!(flag.load(Ordering::Acquire));
        }
    }
}<|MERGE_RESOLUTION|>--- conflicted
+++ resolved
@@ -1198,11 +1198,8 @@
             PeerTick::ReportBuckets => self.on_report_region_buckets_tick(),
             PeerTick::CheckLongUncommitted => self.on_check_long_uncommitted_tick(),
             PeerTick::CheckPeersAvailability => self.on_check_peers_availability(),
-<<<<<<< HEAD
             PeerTick::RequestSnapshot => self.on_request_snapshot_tick(),
-=======
             PeerTick::RequestVoterReplicatedIndex => self.on_request_voter_replicated_index(),
->>>>>>> 09f9aac3
         }
     }
 
@@ -2810,17 +2807,10 @@
                 self.on_availability_response(msg.get_from_peer(), msg.get_extra_msg());
             }
             ExtraMessageType::MsgVoterReplicatedIndexRequest => {
-<<<<<<< HEAD
-                unimplemented!()
-            }
-            ExtraMessageType::MsgVoterReplicatedIndexResponse => {
-                unimplemented!()
-=======
                 self.on_voter_replicated_index_request(msg.get_from_peer());
             }
             ExtraMessageType::MsgVoterReplicatedIndexResponse => {
                 self.on_voter_replicated_index_response(msg.get_extra_msg());
->>>>>>> 09f9aac3
             }
         }
     }
@@ -5006,14 +4996,12 @@
                 ExecResult::IngestSst { ssts } => self.on_ingest_sst_result(ssts),
                 ExecResult::TransferLeader { term } => self.on_transfer_leader(term),
                 ExecResult::SetFlashbackState { region } => self.on_set_flashback_state(region),
-<<<<<<< HEAD
                 ExecResult::BatchSwitchWitness(switches) => {
                     self.on_ready_batch_switch_witness(switches)
-=======
+                }
                 ExecResult::PendingCompactCmd => {
                     self.fsm.peer.has_pending_compact_cmd = true;
                     self.register_pull_voter_replicated_index_tick();
->>>>>>> 09f9aac3
                 }
             }
         }
@@ -5591,7 +5579,6 @@
         self.register_check_long_uncommitted_tick();
     }
 
-<<<<<<< HEAD
     fn on_request_snapshot_tick(&mut self) {
         fail_point!("ignore request snapshot", |_| {
             self.schedule_tick(PeerTick::RequestSnapshot);
@@ -5616,7 +5603,8 @@
         // Requesting a snapshot may fail, so register a periodic event as a defense
         // until succeeded.
         self.schedule_tick(PeerTick::RequestSnapshot);
-=======
+    }
+
     fn on_request_voter_replicated_index(&mut self) {
         if !self.fsm.peer.is_witness() || !self.fsm.peer.has_pending_compact_cmd {
             return;
@@ -5636,7 +5624,6 @@
             }
         }
         self.register_pull_voter_replicated_index_tick();
->>>>>>> 09f9aac3
     }
 
     fn register_check_leader_lease_tick(&mut self) {
