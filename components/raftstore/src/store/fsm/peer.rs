// Copyright 2018 TiKV Project Authors. Licensed under Apache-2.0.

// #[PerformanceCriticalPath]
use std::{
    borrow::Cow,
    cell::Cell,
    cmp,
    collections::{
        Bound::{Excluded, Unbounded},
        VecDeque,
    },
    iter::{FromIterator, Iterator},
    mem,
    sync::{Arc, Mutex},
    time::{Duration, Instant},
    u64,
};

use batch_system::{BasicMailbox, Fsm};
use collections::{HashMap, HashSet};
use engine_traits::{Engines, KvEngine, RaftEngine, SstMetaInfo, WriteBatchExt, CF_LOCK, CF_RAFT};
use error_code::ErrorCodeExt;
use fail::fail_point;
use futures::channel::mpsc::UnboundedSender;
use keys::{self, enc_end_key, enc_start_key};
use kvproto::{
    brpb::CheckAdminResponse,
    errorpb,
    import_sstpb::SwitchMode,
    kvrpcpb::DiskFullOpt,
    metapb::{self, Region, RegionEpoch},
    pdpb::{self, CheckPolicy},
    raft_cmdpb::{
        AdminCmdType, AdminRequest, CmdType, PutRequest, RaftCmdRequest, RaftCmdResponse, Request,
        StatusCmdType, StatusResponse,
    },
    raft_serverpb::{
        ExtraMessage, ExtraMessageType, MergeState, PeerState, RaftMessage, RaftSnapshotData,
        RaftTruncatedState, RegionLocalState,
    },
    replication_modepb::{DrAutoSyncState, ReplicationMode},
};
use parking_lot::RwLockWriteGuard;
use pd_client::{merge_bucket_stats, new_bucket_stats, BucketMeta, BucketStat};
use protobuf::Message;
use raft::{
    self,
    eraftpb::{self, ConfChangeType, MessageType},
    GetEntriesContext, Progress, ReadState, SnapshotStatus, StateRole, INVALID_INDEX, NO_LIMIT,
};
use smallvec::SmallVec;
use tikv_alloc::trace::TraceEvent;
use tikv_util::{
    box_err, debug, defer, error, escape, info, is_zero_duration,
    mpsc::{self, LooseBoundedSender, Receiver},
    store::{find_peer, find_peer_by_id, is_learner, region_on_same_stores},
    sys::disk::DiskUsage,
    time::{monotonic_raw_now, Instant as TiInstant},
    trace, warn,
    worker::{ScheduleError, Scheduler},
    Either,
};
use tracker::GLOBAL_TRACKERS;
use txn_types::WriteBatchFlags;

use self::memtrace::*;
#[cfg(any(test, feature = "testexport"))]
use crate::store::PeerInternalStat;
use crate::{
    coprocessor::{RegionChangeEvent, RegionChangeReason},
    store::{
        cmd_resp::{bind_term, new_error},
        entry_storage::MAX_WARMED_UP_CACHE_KEEP_TIME,
        fsm::{
            apply,
            store::{PollContext, StoreMeta},
            ApplyMetrics, ApplyTask, ApplyTaskRes, CatchUpLogs, ChangeObserver, ChangePeer,
            ExecResult, SwitchWitness,
        },
        hibernate_state::{GroupState, HibernateState},
        local_metrics::{RaftMetrics, TimeTracker},
        memory::*,
        metrics::*,
        msg::{Callback, ExtCallback, InspectedRaftMessage},
        peer::{
            ConsistencyState, ForceLeaderState, Peer, PersistSnapshotResult, SnapshotRecoveryState,
            SnapshotRecoveryWaitApplySyncer, StaleState, UnsafeRecoveryExecutePlanSyncer,
            UnsafeRecoveryFillOutReportSyncer, UnsafeRecoveryForceLeaderSyncer,
            UnsafeRecoveryState, UnsafeRecoveryWaitApplySyncer, TRANSFER_LEADER_COMMAND_REPLY_CTX,
        },
        region_meta::RegionMeta,
        transport::Transport,
        util,
        util::{KeysInfoFormatter, LeaseState},
        worker::{
            new_change_peer_v2_request, Bucket, BucketRange, CleanupTask, ConsistencyCheckTask,
            GcSnapshotTask, RaftlogGcTask, ReadDelegate, ReadProgress, RegionTask, SplitCheckTask,
        },
        CasualMessage, Config, LocksStatus, MergeResultKind, PdTask, PeerMsg, PeerTick,
        ProposalContext, RaftCmdExtraOpts, RaftCommand, RaftlogFetchResult, ReadCallback, ReadTask,
        SignificantMsg, SnapKey, StoreMsg, WriteCallback,
    },
    Error, Result,
};

#[derive(Clone, Copy, Debug)]
pub struct DelayDestroy {
    merged_by_target: bool,
    reason: DelayReason,
}

#[derive(Clone, Copy, Debug, PartialEq)]
enum DelayReason {
    UnPersistedReady,
    UnFlushLogGc,
    Shutdown,
}

/// Limits the maximum number of regions returned by error.
///
/// Another choice is using coprocessor batch limit, but 10 should be a good fit
/// in most case.
const MAX_REGIONS_IN_ERROR: usize = 10;
const REGION_SPLIT_SKIP_MAX_COUNT: usize = 3;

pub const MAX_PROPOSAL_SIZE_RATIO: f64 = 0.4;

pub struct DestroyPeerJob {
    pub initialized: bool,
    pub region_id: u64,
    pub peer: metapb::Peer,
}

pub struct PeerFsm<EK, ER>
where
    EK: KvEngine,
    ER: RaftEngine,
{
    pub peer: Peer<EK, ER>,
    /// A registry for all scheduled ticks. This can avoid scheduling ticks
    /// twice accidentally.
    tick_registry: [bool; PeerTick::VARIANT_COUNT],
    /// Ticks for speed up campaign in chaos state.
    ///
    /// Followers will keep ticking in Idle mode to measure how many ticks have
    /// been skipped. Once it becomes chaos, those skipped ticks will be
    /// ticked so that it can campaign quickly instead of waiting an
    /// election timeout.
    ///
    /// This will be reset to 0 once it receives any messages from leader.
    missing_ticks: usize,
    hibernate_state: HibernateState,
    stopped: bool,
    has_ready: bool,
    mailbox: Option<BasicMailbox<PeerFsm<EK, ER>>>,
    pub receiver: Receiver<PeerMsg<EK>>,
    /// when snapshot is generating or sending, skip split check at most
    /// REGION_SPLIT_SKIT_MAX_COUNT times.
    skip_split_count: usize,
    /// Sometimes applied raft logs won't be compacted in time, because less
    /// compact means less sync-log in apply threads. Stale logs will be
    /// deleted if the skip time reaches this `skip_gc_raft_log_ticks`.
    skip_gc_raft_log_ticks: usize,
    reactivate_memory_lock_ticks: usize,

    /// Batch raft command which has the same header into an entry
    batch_req_builder: BatchRaftCmdRequestBuilder<EK>,

    trace: PeerMemoryTrace,

    /// Destroy is delayed because of some unpersisted readies in Peer.
    /// Should call `destroy_peer` again after persisting all readies.
    delayed_destroy: Option<DelayDestroy>,
    /// Before actually destroying a peer, ensure all log gc tasks are finished,
    /// so we can start destroying without seeking.
    logs_gc_flushed: bool,
}

pub struct BatchRaftCmdRequestBuilder<E>
where
    E: KvEngine,
{
    batch_req_size: u64,
    has_proposed_cb: bool,
    propose_checked: Option<bool>,
    request: Option<RaftCmdRequest>,
    callbacks: Vec<Callback<E::Snapshot>>,
}

impl<EK, ER> Drop for PeerFsm<EK, ER>
where
    EK: KvEngine,
    ER: RaftEngine,
{
    fn drop(&mut self) {
        self.peer.stop();
        let mut raft_messages_size = 0;
        while let Ok(msg) = self.receiver.try_recv() {
            let callback = match msg {
                PeerMsg::RaftCommand(cmd) => cmd.callback,
                PeerMsg::CasualMessage(CasualMessage::SplitRegion { callback, .. }) => callback,
                PeerMsg::RaftMessage(im) => {
                    raft_messages_size += im.heap_size;
                    continue;
                }
                _ => continue,
            };

            let mut err = errorpb::Error::default();
            err.set_message("region is not found".to_owned());
            err.mut_region_not_found().set_region_id(self.region_id());
            let mut resp = RaftCmdResponse::default();
            resp.mut_header().set_error(err);
            callback.invoke_with_response(resp);
        }
        (match self.hibernate_state.group_state() {
            GroupState::Idle | GroupState::PreChaos => &HIBERNATED_PEER_STATE_GAUGE.hibernated,
            _ => &HIBERNATED_PEER_STATE_GAUGE.awaken,
        })
        .dec();

        MEMTRACE_RAFT_MESSAGES.trace(TraceEvent::Sub(raft_messages_size));
        MEMTRACE_RAFT_ENTRIES.trace(TraceEvent::Sub(self.peer.memtrace_raft_entries));

        let mut event = TraceEvent::default();
        if let Some(e) = self.trace.reset(PeerMemoryTrace::default()) {
            event = event + e;
        }
        MEMTRACE_PEERS.trace(event);
    }
}

pub type SenderFsmPair<EK, ER> = (LooseBoundedSender<PeerMsg<EK>>, Box<PeerFsm<EK, ER>>);

impl<EK, ER> PeerFsm<EK, ER>
where
    EK: KvEngine,
    ER: RaftEngine,
{
    // If we create the peer actively, like bootstrap/split/merge region, we should
    // use this function to create the peer. The region must contain the peer info
    // for this store.
    pub fn create(
        store_id: u64,
        cfg: &Config,
        region_scheduler: Scheduler<RegionTask<EK::Snapshot>>,
        raftlog_fetch_scheduler: Scheduler<ReadTask<EK>>,
        engines: Engines<EK, ER>,
        region: &metapb::Region,
        wait_data: bool,
    ) -> Result<SenderFsmPair<EK, ER>> {
        let meta_peer = match find_peer(region, store_id) {
            None => {
                return Err(box_err!(
                    "find no peer for store {} in region {:?}",
                    store_id,
                    region
                ));
            }
            Some(peer) => peer.clone(),
        };

        info!(
            "create peer";
            "region_id" => region.get_id(),
            "peer_id" => meta_peer.get_id(),
        );
        HIBERNATED_PEER_STATE_GAUGE.awaken.inc();
        let (tx, rx) = mpsc::loose_bounded(cfg.notify_capacity);
        Ok((
            tx,
            Box::new(PeerFsm {
                peer: Peer::new(
                    store_id,
                    cfg,
                    region_scheduler,
                    raftlog_fetch_scheduler,
                    engines,
                    region,
                    meta_peer,
                    wait_data,
                )?,
                tick_registry: [false; PeerTick::VARIANT_COUNT],
                missing_ticks: 0,
                hibernate_state: HibernateState::ordered(),
                stopped: false,
                has_ready: false,
                mailbox: None,
                receiver: rx,
                skip_split_count: 0,
                skip_gc_raft_log_ticks: 0,
                reactivate_memory_lock_ticks: 0,
                batch_req_builder: BatchRaftCmdRequestBuilder::new(),
                trace: PeerMemoryTrace::default(),
                delayed_destroy: None,
                logs_gc_flushed: false,
            }),
        ))
    }

    // The peer can be created from another node with raft membership changes, and
    // we only know the region_id and peer_id when creating this replicated peer,
    // the region info will be retrieved later after applying snapshot.
    pub fn replicate(
        store_id: u64,
        cfg: &Config,
        region_scheduler: Scheduler<RegionTask<EK::Snapshot>>,
        raftlog_fetch_scheduler: Scheduler<ReadTask<EK>>,
        engines: Engines<EK, ER>,
        region_id: u64,
        peer: metapb::Peer,
    ) -> Result<SenderFsmPair<EK, ER>> {
        // We will remove tombstone key when apply snapshot
        info!(
            "replicate peer";
            "region_id" => region_id,
            "peer_id" => peer.get_id(),
        );

        let mut region = metapb::Region::default();
        region.set_id(region_id);

        HIBERNATED_PEER_STATE_GAUGE.awaken.inc();
        let (tx, rx) = mpsc::loose_bounded(cfg.notify_capacity);
        Ok((
            tx,
            Box::new(PeerFsm {
                peer: Peer::new(
                    store_id,
                    cfg,
                    region_scheduler,
                    raftlog_fetch_scheduler,
                    engines,
                    &region,
                    peer,
                    false,
                )?,
                tick_registry: [false; PeerTick::VARIANT_COUNT],
                missing_ticks: 0,
                hibernate_state: HibernateState::ordered(),
                stopped: false,
                has_ready: false,
                mailbox: None,
                receiver: rx,
                skip_split_count: 0,
                skip_gc_raft_log_ticks: 0,
                reactivate_memory_lock_ticks: 0,
                batch_req_builder: BatchRaftCmdRequestBuilder::new(),
                trace: PeerMemoryTrace::default(),
                delayed_destroy: None,
                logs_gc_flushed: false,
            }),
        ))
    }

    #[inline]
    pub fn region_id(&self) -> u64 {
        self.peer.region().get_id()
    }

    #[inline]
    pub fn get_peer(&self) -> &Peer<EK, ER> {
        &self.peer
    }

    #[inline]
    pub fn peer_id(&self) -> u64 {
        self.peer.peer_id()
    }

    #[inline]
    pub fn stop(&mut self) {
        self.stopped = true;
    }

    pub fn set_pending_merge_state(&mut self, state: MergeState) {
        self.peer.pending_merge_state = Some(state);
    }

    pub fn schedule_applying_snapshot(&mut self) {
        self.peer.mut_store().schedule_applying_snapshot();
    }

    pub fn reset_hibernate_state(&mut self, state: GroupState) {
        self.hibernate_state.reset(state);
        if state == GroupState::Idle {
            self.peer.raft_group.raft.maybe_free_inflight_buffers();
        }
    }

    pub fn maybe_hibernate(&mut self) -> bool {
        self.hibernate_state
            .maybe_hibernate(self.peer.peer_id(), self.peer.region())
    }

    pub fn update_memory_trace(&mut self, event: &mut TraceEvent) {
        let task = PeerMemoryTrace {
            read_only: self.raft_read_size(),
            progress: self.raft_progress_size(),
            proposals: self.peer.proposal_size(),
            rest: self.peer.rest_size(),
        };
        if let Some(e) = self.trace.reset(task) {
            *event = *event + e;
        }
    }
}

impl<E> BatchRaftCmdRequestBuilder<E>
where
    E: KvEngine,
{
    fn new() -> BatchRaftCmdRequestBuilder<E> {
        BatchRaftCmdRequestBuilder {
            batch_req_size: 0,
            has_proposed_cb: false,
            propose_checked: None,
            request: None,
            callbacks: vec![],
        }
    }

    fn can_batch(&self, cfg: &Config, req: &RaftCmdRequest, req_size: u32) -> bool {
        // No batch request whose size exceed 20% of raft_entry_max_size,
        // so total size of request in batch_raft_request would not exceed
        // (40% + 20%) of raft_entry_max_size
        if req.get_requests().is_empty()
            || req_size as u64 > (cfg.raft_entry_max_size.0 as f64 * 0.2) as u64
        {
            return false;
        }
        for r in req.get_requests() {
            match r.get_cmd_type() {
                CmdType::Delete | CmdType::Put => (),
                _ => {
                    return false;
                }
            }
        }

        if let Some(batch_req) = self.request.as_ref() {
            if batch_req.get_header() != req.get_header() {
                return false;
            }
        }
        true
    }

    fn add(&mut self, cmd: RaftCommand<E::Snapshot>, req_size: u32) {
        let RaftCommand {
            mut request,
            mut callback,
            ..
        } = cmd;
        if let Some(batch_req) = self.request.as_mut() {
            let requests: Vec<_> = request.take_requests().into();
            for q in requests {
                batch_req.mut_requests().push(q);
            }
        } else {
            self.request = Some(request);
        };
        if callback.has_proposed_cb() {
            self.has_proposed_cb = true;
            if self.propose_checked.unwrap_or(false) {
                callback.invoke_proposed();
            }
        }
        self.callbacks.push(callback);
        self.batch_req_size += req_size as u64;
    }

    fn should_finish(&self, cfg: &Config) -> bool {
        if let Some(batch_req) = self.request.as_ref() {
            // Limit the size of batch request so that it will not exceed
            // raft_entry_max_size after adding header.
            if self.batch_req_size
                > (cfg.raft_entry_max_size.0 as f64 * MAX_PROPOSAL_SIZE_RATIO) as u64
            {
                return true;
            }
            if batch_req.get_requests().len() > <E as WriteBatchExt>::WRITE_BATCH_MAX_KEYS {
                return true;
            }
        }
        false
    }

    fn build(
        &mut self,
        metric: &mut RaftMetrics,
    ) -> Option<(RaftCmdRequest, Callback<E::Snapshot>)> {
        if let Some(req) = self.request.take() {
            self.batch_req_size = 0;
            self.has_proposed_cb = false;
            self.propose_checked = None;
            if self.callbacks.len() == 1 {
                let cb = self.callbacks.pop().unwrap();
                return Some((req, cb));
            }
            metric.propose.batch.inc_by(self.callbacks.len() as u64 - 1);
            let mut cbs = std::mem::take(&mut self.callbacks);
            let proposed_cbs: Vec<ExtCallback> = cbs
                .iter_mut()
                .filter_map(|cb| cb.take_proposed_cb())
                .collect();
            let proposed_cb: Option<ExtCallback> = if proposed_cbs.is_empty() {
                None
            } else {
                Some(Box::new(move || {
                    for proposed_cb in proposed_cbs {
                        proposed_cb();
                    }
                }))
            };
            let committed_cbs: Vec<_> = cbs
                .iter_mut()
                .filter_map(|cb| cb.take_committed_cb())
                .collect();
            let committed_cb: Option<ExtCallback> = if committed_cbs.is_empty() {
                None
            } else {
                Some(Box::new(move || {
                    for committed_cb in committed_cbs {
                        committed_cb();
                    }
                }))
            };

            let trackers: SmallVec<[TimeTracker; 4]> = cbs
                .iter_mut()
                .flat_map(|cb| cb.write_trackers())
                .cloned()
                .collect();

            let cb = Callback::Write {
                cb: Box::new(move |resp| {
                    for cb in cbs {
                        let mut cmd_resp = RaftCmdResponse::default();
                        cmd_resp.set_header(resp.response.get_header().clone());
                        cb.invoke_with_response(cmd_resp);
                    }
                }),
                proposed_cb,
                committed_cb,
                trackers,
            };
            return Some((req, cb));
        }
        None
    }
}

impl<EK, ER> Fsm for PeerFsm<EK, ER>
where
    EK: KvEngine,
    ER: RaftEngine,
{
    type Message = PeerMsg<EK>;

    #[inline]
    fn is_stopped(&self) -> bool {
        self.stopped
    }

    /// Set a mailbox to FSM, which should be used to send message to itself.
    #[inline]
    fn set_mailbox(&mut self, mailbox: Cow<'_, BasicMailbox<Self>>)
    where
        Self: Sized,
    {
        self.mailbox = Some(mailbox.into_owned());
    }

    /// Take the mailbox from FSM. Implementation should ensure there will be
    /// no reference to mailbox after calling this method.
    #[inline]
    fn take_mailbox(&mut self) -> Option<BasicMailbox<Self>>
    where
        Self: Sized,
    {
        self.mailbox.take()
    }
}

pub struct PeerFsmDelegate<'a, EK, ER, T: 'static>
where
    EK: KvEngine,
    ER: RaftEngine,
{
    fsm: &'a mut PeerFsm<EK, ER>,
    ctx: &'a mut PollContext<EK, ER, T>,
}

impl<'a, EK, ER, T: Transport> PeerFsmDelegate<'a, EK, ER, T>
where
    EK: KvEngine,
    ER: RaftEngine,
{
    pub fn new(
        fsm: &'a mut PeerFsm<EK, ER>,
        ctx: &'a mut PollContext<EK, ER, T>,
    ) -> PeerFsmDelegate<'a, EK, ER, T> {
        PeerFsmDelegate { fsm, ctx }
    }

    pub fn handle_msgs(&mut self, msgs: &mut Vec<PeerMsg<EK>>) {
        let timer = TiInstant::now_coarse();
        let count = msgs.len();
        for m in msgs.drain(..) {
            match m {
                PeerMsg::RaftMessage(msg) => {
                    if let Err(e) = self.on_raft_message(msg) {
                        error!(%e;
                            "handle raft message err";
                            "region_id" => self.fsm.region_id(),
                            "peer_id" => self.fsm.peer_id(),
                        );
                    }
                }
                PeerMsg::RaftCommand(cmd) => {
                    let propose_time = cmd.send_time.saturating_elapsed();
                    self.ctx
                        .raft_metrics
                        .propose_wait_time
                        .observe(propose_time.as_secs_f64());
                    cmd.callback.read_tracker().map(|tracker| {
                        GLOBAL_TRACKERS.with_tracker(tracker, |t| {
                            t.metrics.read_index_propose_wait_nanos =
                                propose_time.as_nanos() as u64;
                        })
                    });

                    if let Some(Err(e)) = cmd.extra_opts.deadline.map(|deadline| deadline.check()) {
                        cmd.callback.invoke_with_response(new_error(e.into()));
                        continue;
                    }

                    let req_size = cmd.request.compute_size();
                    if self.ctx.cfg.cmd_batch
                        && self.fsm.batch_req_builder.can_batch(&self.ctx.cfg, &cmd.request, req_size)
                        // Avoid to merge requests with different `DiskFullOpt`s into one,
                        // so that normal writes can be rejected when proposing if the
                        // store's disk is full.
                        && ((self.ctx.self_disk_usage == DiskUsage::Normal
                        && !self.fsm.peer.disk_full_peers.majority())
                        || cmd.extra_opts.disk_full_opt == DiskFullOpt::NotAllowedOnFull)
                    {
                        self.fsm.batch_req_builder.add(cmd, req_size);
                        if self.fsm.batch_req_builder.should_finish(&self.ctx.cfg) {
                            self.propose_pending_batch_raft_command();
                        }
                    } else {
                        self.propose_raft_command(
                            cmd.request,
                            cmd.callback,
                            cmd.extra_opts.disk_full_opt,
                        );
                    }
                }
                PeerMsg::Tick(tick) => self.on_tick(tick),
                PeerMsg::ApplyRes { res } => {
                    self.on_apply_res(res);
                }
                PeerMsg::SignificantMsg(msg) => self.on_significant_msg(msg),
                PeerMsg::CasualMessage(msg) => self.on_casual_msg(msg),
                PeerMsg::Start => self.start(),
                PeerMsg::HeartbeatPd => {
                    if self.fsm.peer.is_leader() {
                        self.register_pd_heartbeat_tick()
                    }
                }
                PeerMsg::Noop => {}
                PeerMsg::Persisted {
                    peer_id,
                    ready_number,
                } => self.on_persisted_msg(peer_id, ready_number),
                PeerMsg::UpdateReplicationMode => self.on_update_replication_mode(),
                PeerMsg::Destroy(peer_id) => {
                    if self.fsm.peer.peer_id() == peer_id {
                        match self.fsm.peer.maybe_destroy(self.ctx) {
                            None => self.ctx.raft_metrics.message_dropped.applying_snap.inc(),
                            Some(job) => {
                                self.handle_destroy_peer(job);
                            }
                        }
                    }
                }
            }
        }
        self.on_loop_finished();
        self.ctx.raft_metrics.peer_msg_len.observe(count as f64);
        self.ctx
            .raft_metrics
            .event_time
            .peer_msg
            .observe(timer.saturating_elapsed_secs());
    }

    #[inline]
    fn on_loop_finished(&mut self) {
        let ready_concurrency = self.ctx.cfg.cmd_batch_concurrent_ready_max_count;
        let should_propose = self.ctx.sync_write_worker.is_some()
            || ready_concurrency == 0
            || self.fsm.peer.unpersisted_ready_len() < ready_concurrency;
        let force_delay_fp = || {
            fail_point!(
                "force_delay_propose_batch_raft_command",
                self.ctx.sync_write_worker.is_none(),
                |_| true
            );
            false
        };
        // Propose batch request which may be still waiting for more raft-command
        if should_propose && !force_delay_fp() {
            self.propose_pending_batch_raft_command();
        } else if self.fsm.batch_req_builder.has_proposed_cb
            && self.fsm.batch_req_builder.propose_checked.is_none()
            && let Some(cmd) = self.fsm.batch_req_builder.request.take()
        {
            // We are delaying these requests to next loop. Try to fulfill their
            // proposed callback early.
            self.fsm.batch_req_builder.propose_checked = Some(false);
            if let Ok(None) = self.pre_propose_raft_command(&cmd) {
                if self.fsm.peer.will_likely_propose(&cmd) {
                    self.fsm.batch_req_builder.propose_checked = Some(true);
                    for cb in &mut self.fsm.batch_req_builder.callbacks {
                        cb.invoke_proposed();
                    }
                }
            }
            self.fsm.batch_req_builder.request = Some(cmd);
        }
    }

    /// Flushes all pending raft commands for immediate execution.
    #[inline]
    fn propose_pending_batch_raft_command(&mut self) {
        if self.fsm.batch_req_builder.request.is_none() {
            return;
        }
        let (request, callback) = self
            .fsm
            .batch_req_builder
            .build(&mut self.ctx.raft_metrics)
            .unwrap();
        self.propose_raft_command_internal(request, callback, DiskFullOpt::NotAllowedOnFull);
    }

    fn on_update_replication_mode(&mut self) {
        self.fsm
            .peer
            .switch_replication_mode(&self.ctx.global_replication_state);
        if self.fsm.peer.is_leader() {
            self.reset_raft_tick(GroupState::Ordered);
            self.register_pd_heartbeat_tick();
        }
    }

    fn on_unsafe_recovery_pre_demote_failed_voters(
        &mut self,
        syncer: UnsafeRecoveryExecutePlanSyncer,
        failed_voters: Vec<metapb::Peer>,
    ) {
        if self.fsm.peer.unsafe_recovery_state.is_some() {
            warn!(
                "Unsafe recovery, demote failed voters has already been initiated";
                "region_id" => self.region().get_id(),
                "peer_id" => self.fsm.peer.peer.get_id(),
            );
            syncer.abort();
            return;
        }

        if !self.fsm.peer.is_force_leader() {
            error!(
                "Unsafe recovery, demoting failed voters failed, since this peer is not forced leader";
                "region_id" => self.region().get_id(),
                "peer_id" => self.fsm.peer.peer.get_id(),
            );
            return;
        }

        if self.fsm.peer.in_joint_state() {
            info!(
                "Unsafe recovery, already in joint state, exit first";
                "region_id" => self.region().get_id(),
                "peer_id" => self.fsm.peer.peer.get_id(),
            );
            let failed = Arc::new(Mutex::new(false));
            let failed_clone = failed.clone();
            let callback = Callback::<EK::Snapshot>::write(Box::new(move |resp| {
                if resp.response.get_header().has_error() {
                    *failed_clone.lock().unwrap() = true;
                    error!(
                        "Unsafe recovery, fail to exit residual joint state";
                        "err" => ?resp.response.get_header().get_error(),
                    );
                }
            }));
            self.propose_raft_command_internal(
                exit_joint_request(self.region(), &self.fsm.peer.peer),
                callback,
                DiskFullOpt::AllowedOnAlmostFull,
            );

            if !*failed.lock().unwrap() {
                self.fsm.peer.unsafe_recovery_state =
                    Some(UnsafeRecoveryState::DemoteFailedVoters {
                        syncer,
                        failed_voters,
                        target_index: self.fsm.peer.raft_group.raft.raft_log.last_index(),
                        demote_after_exit: true,
                    });
            }
        } else {
            self.unsafe_recovery_demote_failed_voters(syncer, failed_voters);
        }
    }

    fn unsafe_recovery_demote_failed_voters(
        &mut self,
        syncer: UnsafeRecoveryExecutePlanSyncer,
        failed_voters: Vec<metapb::Peer>,
    ) {
        if let Some(req) =
            demote_failed_voters_request(self.region(), &self.fsm.peer.peer, failed_voters)
        {
            info!(
                "Unsafe recovery, demoting failed voters";
                "region_id" => self.region().get_id(),
                "peer_id" => self.fsm.peer.peer.get_id(),
                "req" => ?req);
            let failed = Arc::new(Mutex::new(false));
            let failed_clone = failed.clone();
            let callback = Callback::<EK::Snapshot>::write(Box::new(move |resp| {
                if resp.response.get_header().has_error() {
                    *failed_clone.lock().unwrap() = true;
                    error!(
                        "Unsafe recovery, fail to finish demotion";
                        "err" => ?resp.response.get_header().get_error(),
                    );
                }
            }));
            self.propose_raft_command_internal(req, callback, DiskFullOpt::AllowedOnAlmostFull);
            if !*failed.lock().unwrap() {
                self.fsm.peer.unsafe_recovery_state =
                    Some(UnsafeRecoveryState::DemoteFailedVoters {
                        syncer,
                        failed_voters: vec![], // No longer needed since here.
                        target_index: self.fsm.peer.raft_group.raft.raft_log.last_index(),
                        demote_after_exit: false,
                    });
            }
        } else {
            warn!(
                "Unsafe recovery, no need to demote failed voters";
                "region_id" => self.region().get_id(),
                "peer_id" => self.fsm.peer_id(),
                "region" => ?self.region(),
            );
        }
    }

    fn on_unsafe_recovery_destroy(&mut self, syncer: UnsafeRecoveryExecutePlanSyncer) {
        if self.fsm.peer.unsafe_recovery_state.is_some() {
            warn!(
                "Unsafe recovery, can't destroy, another plan is executing in progress";
                "region_id" => self.region_id(),
                "peer_id" => self.fsm.peer_id(),
            );
            syncer.abort();
            return;
        }
        self.fsm.peer.unsafe_recovery_state = Some(UnsafeRecoveryState::Destroy(syncer));
        self.handle_destroy_peer(DestroyPeerJob {
            initialized: self.fsm.peer.is_initialized(),
            region_id: self.region_id(),
            peer: self.fsm.peer.peer.clone(),
        });
    }

    fn on_unsafe_recovery_wait_apply(&mut self, syncer: UnsafeRecoveryWaitApplySyncer) {
        if self.fsm.peer.unsafe_recovery_state.is_some() {
            warn!(
                "Unsafe recovery, can't wait apply, another plan is executing in progress";
                "region_id" => self.region_id(),
                "peer_id" => self.fsm.peer_id(),
            );
            syncer.abort();
            return;
        }
        let target_index = if self.fsm.peer.force_leader.is_some() {
            // For regions that lose quorum (or regions have force leader), whatever has
            // been proposed will be committed. Based on that fact, we simply use "last
            // index" here to avoid implementing another "wait commit" process.
            self.fsm.peer.raft_group.raft.raft_log.last_index()
        } else {
            self.fsm.peer.raft_group.raft.raft_log.committed
        };

        self.fsm.peer.unsafe_recovery_state = Some(UnsafeRecoveryState::WaitApply {
            target_index,
            syncer,
        });
        self.fsm
            .peer
            .unsafe_recovery_maybe_finish_wait_apply(/* force= */ self.fsm.stopped);
    }

    // func be invoked firstly after assigned leader by BR, wait all leader apply to
    // last log index func be invoked secondly wait follower apply to last
    // index, however the second call is broadcast, it may improve in future
    fn on_snapshot_recovery_wait_apply(&mut self, syncer: SnapshotRecoveryWaitApplySyncer) {
        if self.fsm.peer.snapshot_recovery_state.is_some() {
            warn!(
                "can't wait apply, another recovery in progress";
                "region_id" => self.region_id(),
                "peer_id" => self.fsm.peer_id(),
            );
            syncer.abort();
            return;
        }

        let target_index = self.fsm.peer.raft_group.raft.raft_log.last_index();

        // during the snapshot recovery, broadcast waitapply, some peer may stale
        if !self.fsm.peer.is_leader() {
            info!(
                "snapshot follower recovery started";
                "region_id" => self.region_id(),
                "peer_id" => self.fsm.peer_id(),
                "target_index" => target_index,
                "applied_index" => self.fsm.peer.raft_group.raft.raft_log.applied,
                "pending_remove" => self.fsm.peer.pending_remove,
                "voter" => self.fsm.peer.raft_group.raft.vote,
            );

            // do some sanity check, for follower, leader already apply to last log,
            // case#1 if it is learner during backup and never vote before, vote is 0
            // case#2 if peer is suppose to remove
            if self.fsm.peer.raft_group.raft.vote == 0 || self.fsm.peer.pending_remove {
                info!(
                    "this peer is never vote before or pending remove, it should be skip to wait apply"
                );
                return;
            }
        } else {
            info!(
                "snapshot leader wait apply started";
                "region_id" => self.region_id(),
                "peer_id" => self.fsm.peer_id(),
                "target_index" => target_index,
                "applied_index" => self.fsm.peer.raft_group.raft.raft_log.applied,
            );
        }

        self.fsm.peer.snapshot_recovery_state = Some(SnapshotRecoveryState::WaitLogApplyToLast {
            target_index,
            syncer,
        });
        self.fsm
            .peer
            .snapshot_recovery_maybe_finish_wait_apply(self.fsm.stopped);
    }

    fn on_unsafe_recovery_fill_out_report(&mut self, syncer: UnsafeRecoveryFillOutReportSyncer) {
        if self.fsm.peer.pending_remove || self.fsm.stopped {
            return;
        }
        let mut self_report = pdpb::PeerReport::default();
        self_report.set_raft_state(self.fsm.peer.get_store().raft_state().clone());
        let mut region_local_state = RegionLocalState::default();
        region_local_state.set_region(self.region().clone());
        self_report.set_region_state(region_local_state);
        self_report.set_is_force_leader(self.fsm.peer.force_leader.is_some());
        match self.fsm.peer.get_store().entries(
            self.fsm.peer.raft_group.store().commit_index() + 1,
            self.fsm.peer.get_store().last_index() + 1,
            NO_LIMIT,
            GetEntriesContext::empty(false),
        ) {
            Ok(entries) => {
                for entry in entries {
                    let ctx = ProposalContext::from_bytes(&entry.context);
                    if ctx.contains(ProposalContext::COMMIT_MERGE) {
                        self_report.set_has_commit_merge(true);
                        break;
                    }
                }
            }
            Err(e) => panic!("Unsafe recovery, fail to get uncommitted entries, {:?}", e),
        }
        syncer.report_for_self(self_report);
    }

    fn on_check_pending_admin(&mut self, ch: UnboundedSender<CheckAdminResponse>) {
        if !self.fsm.peer.is_leader() {
            // no need to check non-leader pending conf change.
            // in snapshot recovery after we stopped all conf changes from PD.
            // if the follower slow than leader and has the pending conf change.
            // that's means
            // 1. if the follower didn't finished the conf change
            //    => it cannot be chosen to be leader during recovery.
            // 2. if the follower has been chosen to be leader
            //    => it already apply the pending conf change already.
            return;
        }
        debug!(
            "check pending conf for leader";
            "region_id" => self.region().get_id(),
            "peer_id" => self.fsm.peer.peer_id(),
        );
        let region = self.fsm.peer.region();
        let mut resp = CheckAdminResponse::default();
        resp.set_region(region.clone());
        let pending_admin = self.fsm.peer.raft_group.raft.has_pending_conf()
            || self.fsm.peer.is_merging()
            || self.fsm.peer.is_splitting();
        resp.set_has_pending_admin(pending_admin);
        if let Err(err) = ch.unbounded_send(resp) {
            warn!("failed to send check admin response";
            "err" => ?err,
            "region_id" => self.region().get_id(),
            "peer_id" => self.fsm.peer.peer_id(),
            );
        }
    }

    fn on_casual_msg(&mut self, msg: CasualMessage<EK>) {
        match msg {
            CasualMessage::SplitRegion {
                region_epoch,
                split_keys,
                callback,
                source,
            } => {
                self.on_prepare_split_region(region_epoch, split_keys, callback, &source);
            }
            CasualMessage::ComputeHashResult {
                index,
                context,
                hash,
            } => {
                self.on_hash_computed(index, context, hash);
            }
            CasualMessage::RegionApproximateSize { size } => {
                self.on_approximate_region_size(size);
            }
            CasualMessage::RegionApproximateKeys { keys } => {
                self.on_approximate_region_keys(keys);
            }
            CasualMessage::RefreshRegionBuckets {
                region_epoch,
                buckets,
                bucket_ranges,
                cb,
            } => {
                self.on_refresh_region_buckets(region_epoch, buckets, bucket_ranges, cb);
            }
            CasualMessage::CompactionDeclinedBytes { bytes } => {
                self.on_compaction_declined_bytes(bytes);
            }
            CasualMessage::HalfSplitRegion {
                region_epoch,
                start_key,
                end_key,
                policy,
                source,
                cb,
            } => {
                self.on_schedule_half_split_region(
                    &region_epoch,
                    start_key,
                    end_key,
                    policy,
                    source,
                    cb,
                );
            }
            CasualMessage::GcSnap { snaps } => {
                self.on_gc_snap(snaps);
            }
            CasualMessage::ClearRegionSize => {
                self.on_clear_region_size();
            }
            CasualMessage::RegionOverlapped => {
                debug!("start ticking for overlapped"; "region_id" => self.region_id(), "peer_id" => self.fsm.peer_id());
                // Maybe do some safe check first?
                self.fsm.reset_hibernate_state(GroupState::Chaos);
                self.register_raft_base_tick();

                if is_learner(&self.fsm.peer.peer) {
                    // FIXME: should use `bcast_check_stale_peer_message` instead.
                    // Sending a new enum type msg to a old tikv may cause panic during rolling
                    // update we should change the protobuf behavior and check if properly handled
                    // in all place
                    self.fsm.peer.bcast_wake_up_message(self.ctx);
                }
            }
            CasualMessage::SnapshotGenerated => {
                // Resume snapshot handling again to avoid waiting another heartbeat.
                self.fsm.peer.ping();
                self.fsm.has_ready = true;
            }
            CasualMessage::ForceCompactRaftLogs => {
                self.on_raft_gc_log_tick(true);
            }
            CasualMessage::AccessPeer(cb) => {
                let peer = &self.fsm.peer;
                let store = peer.get_store();
                let mut local_state = RegionLocalState::default();
                local_state.set_region(store.region().clone());
                if let Some(s) = &peer.pending_merge_state {
                    local_state.set_merge_state(s.clone());
                }
                if store.is_applying_snapshot() {
                    local_state.set_state(PeerState::Applying);
                }
                cb(RegionMeta::new(
                    &local_state,
                    store.apply_state(),
                    self.fsm.hibernate_state.group_state(),
                    peer.raft_group.status(),
                    peer.raft_group.raft.raft_log.last_index(),
                    peer.raft_group.raft.raft_log.persisted,
                ))
            }
            CasualMessage::QueryRegionLeaderResp { region, leader } => {
                // the leader already updated
                if self.fsm.peer.raft_group.raft.leader_id != raft::INVALID_ID
                    // the returned region is stale
                    || util::is_epoch_stale(
                        region.get_region_epoch(),
                        self.fsm.peer.region().get_region_epoch(),
                ) {
                    // Stale message
                    return;
                }

                // Wake up the leader if the peer is on the leader's peer list
                if region
                    .get_peers()
                    .iter()
                    .any(|p| p.get_id() == self.fsm.peer_id())
                {
                    self.fsm.peer.send_wake_up_message(self.ctx, &leader);
                }
            }
            CasualMessage::RenewLease => {
                self.try_renew_leader_lease("casual message");
                self.reset_raft_tick(GroupState::Ordered);
            }
            CasualMessage::RejectRaftAppend { peer_id } => {
                let mut msg = raft::eraftpb::Message::new();
                msg.msg_type = MessageType::MsgUnreachable;
                msg.to = peer_id;
                msg.from = self.fsm.peer.peer_id();

                let raft_msg = self.fsm.peer.build_raft_messages(self.ctx, vec![msg]);
                self.fsm.peer.send_raft_messages(self.ctx, raft_msg);
            }
            CasualMessage::SnapshotApplied => {
                self.fsm.has_ready = true;
            }
            CasualMessage::Campaign => {
                let _ = self.fsm.peer.raft_group.campaign();
                self.fsm.has_ready = true;
            }
        }
    }

    fn on_tick(&mut self, tick: PeerTick) {
        if self.fsm.stopped {
            return;
        }
        trace!(
            "tick";
            "tick" => ?tick,
            "peer_id" => self.fsm.peer_id(),
            "region_id" => self.region_id(),
        );
        self.fsm.tick_registry[tick as usize] = false;
        self.fsm.peer.adjust_cfg_if_changed(self.ctx);
        match tick {
            PeerTick::Raft => self.on_raft_base_tick(),
            PeerTick::RaftLogGc => self.on_raft_gc_log_tick(false),
            PeerTick::PdHeartbeat => self.on_pd_heartbeat_tick(),
            PeerTick::SplitRegionCheck => self.on_split_region_check_tick(),
            PeerTick::CheckMerge => self.on_check_merge(),
            PeerTick::CheckPeerStaleState => self.on_check_peer_stale_state_tick(),
            PeerTick::EntryCacheEvict => self.on_entry_cache_evict_tick(),
            PeerTick::CheckLeaderLease => self.on_check_leader_lease_tick(),
            PeerTick::ReactivateMemoryLock => self.on_reactivate_memory_lock_tick(),
            PeerTick::ReportBuckets => self.on_report_region_buckets_tick(),
            PeerTick::CheckLongUncommitted => self.on_check_long_uncommitted_tick(),
            PeerTick::CheckPeersAvailability => self.on_check_peers_availability(),
            PeerTick::RequestSnapshot => self.on_request_snapshot_tick(),
            PeerTick::RequestVoterReplicatedIndex => self.on_request_voter_replicated_index(),
        }
    }

    fn start(&mut self) {
        self.register_raft_base_tick();
        self.register_raft_gc_log_tick();
        self.register_pd_heartbeat_tick();
        self.register_split_region_check_tick();
        self.register_check_peer_stale_state_tick();
        self.on_check_merge();
        if self.fsm.peer.wait_data {
            self.on_request_snapshot_tick();
        }
        // Apply committed entries more quickly.
        // Or if it's a leader. This implicitly means it's a singleton
        // because it becomes leader in `Peer::new` when it's a
        // singleton. It has a no-op entry that need to be persisted,
        // committed, and then it should apply it.
        if self.fsm.peer.raft_group.store().commit_index()
            > self.fsm.peer.raft_group.store().applied_index()
            || self.fsm.peer.is_leader()
        {
            self.fsm.has_ready = true;
        }
        self.fsm.peer.maybe_gen_approximate_buckets(self.ctx);
        if self.fsm.peer.is_witness() {
            self.register_pull_voter_replicated_index_tick();
        }
    }

    fn on_gc_snap(&mut self, snaps: Vec<(SnapKey, bool)>) {
        let schedule_delete_snapshot_files = |key: SnapKey, snap| {
            if let Err(e) = self.ctx.cleanup_scheduler.schedule(CleanupTask::GcSnapshot(
                GcSnapshotTask::DeleteSnapshotFiles {
                    key: key.clone(),
                    snapshot: snap,
                    check_entry: false,
                },
            )) {
                error!(
                    "failed to schedule task to delete compacted snap file";
                    "key" => %key,
                    "err" => %e,
                )
            }
        };

        let is_applying_snap = self.fsm.peer.is_handling_snapshot();
        let s = self.fsm.peer.get_store();
        let compacted_idx = s.truncated_index();
        let compacted_term = s.truncated_term();
        for (key, is_sending) in snaps {
            if is_sending {
                let s = match self.ctx.snap_mgr.get_snapshot_for_gc(&key, is_sending) {
                    Ok(s) => s,
                    Err(e) => {
                        error!(%e;
                            "failed to load snapshot";
                            "region_id" => self.fsm.region_id(),
                            "peer_id" => self.fsm.peer_id(),
                            "snapshot" => ?key,
                        );
                        continue;
                    }
                };
                if key.term < compacted_term || key.idx < compacted_idx {
                    info!(
                        "deleting compacted snap file";
                        "region_id" => self.fsm.region_id(),
                        "peer_id" => self.fsm.peer_id(),
                        "snap_file" => %key,
                    );
                    schedule_delete_snapshot_files(key, s);
                } else if let Ok(meta) = s.meta() {
                    let modified = match meta.modified() {
                        Ok(m) => m,
                        Err(e) => {
                            error!(
                                "failed to load snapshot";
                                "region_id" => self.fsm.region_id(),
                                "peer_id" => self.fsm.peer_id(),
                                "snapshot" => ?key,
                                "err" => %e,
                            );
                            continue;
                        }
                    };
                    if let Ok(elapsed) = modified.elapsed() {
                        if elapsed > self.ctx.cfg.snap_gc_timeout.0 {
                            info!(
                                "deleting expired snap file";
                                "region_id" => self.fsm.region_id(),
                                "peer_id" => self.fsm.peer_id(),
                                "snap_file" => %key,
                            );
                            schedule_delete_snapshot_files(key, s);
                        }
                    }
                }
            } else if key.term <= compacted_term
                && (key.idx < compacted_idx
                    || key.idx == compacted_idx
                        && !is_applying_snap
                        && !self.fsm.peer.pending_remove)
            {
                info!(
                    "deleting applied snap file";
                    "region_id" => self.fsm.region_id(),
                    "peer_id" => self.fsm.peer_id(),
                    "snap_file" => %key,
                );
                let a = match self.ctx.snap_mgr.get_snapshot_for_gc(&key, is_sending) {
                    Ok(a) => a,
                    Err(e) => {
                        error!(%e;
                            "failed to load snapshot";
                            "region_id" => self.fsm.region_id(),
                            "peer_id" => self.fsm.peer_id(),
                            "snap_file" => %key,
                        );
                        continue;
                    }
                };
                schedule_delete_snapshot_files(key, a);
            }
        }
    }

    fn on_clear_region_size(&mut self) {
        self.fsm.peer.approximate_size = None;
        self.fsm.peer.approximate_keys = None;
        self.fsm.peer.may_skip_split_check = false;
        self.register_split_region_check_tick();
    }

    fn on_capture_change(
        &mut self,
        cmd: ChangeObserver,
        region_epoch: RegionEpoch,
        cb: Callback<EK::Snapshot>,
    ) {
        fail_point!("raft_on_capture_change");
        let region_id = self.region_id();
        let mut msg =
            new_read_index_request(region_id, region_epoch.clone(), self.fsm.peer.peer.clone());
        // Allow to capture change even is in flashback state.
        // TODO: add a test case for this kind of situation.
        if self.region().is_in_flashback {
            let mut flags = WriteBatchFlags::from_bits_check(msg.get_header().get_flags());
            flags.insert(WriteBatchFlags::FLASHBACK);
            msg.mut_header().set_flags(flags.bits());
        }
        let apply_router = self.ctx.apply_router.clone();
        self.propose_raft_command_internal(
            msg,
            Callback::read(Box::new(move |resp| {
                // Return the error
                if resp.response.get_header().has_error() {
                    cb.invoke_read(resp);
                    return;
                }
                apply_router.schedule_task(
                    region_id,
                    ApplyTask::Change {
                        cmd,
                        region_epoch,
                        cb,
                    },
                )
            })),
            DiskFullOpt::NotAllowedOnFull,
        );
    }

    fn on_significant_msg(&mut self, msg: SignificantMsg<EK::Snapshot>) {
        match msg {
            SignificantMsg::SnapshotStatus {
                to_peer_id, status, ..
            } => {
                // Report snapshot status to the corresponding peer.
                self.report_snapshot_status(to_peer_id, status);
            }
            SignificantMsg::Unreachable { to_peer_id, .. } => {
                if self.fsm.peer.is_leader() {
                    self.fsm.peer.raft_group.report_unreachable(to_peer_id);
                } else if to_peer_id == self.fsm.peer.leader_id() {
                    self.fsm.reset_hibernate_state(GroupState::Chaos);
                    self.register_raft_base_tick();
                }
            }
            SignificantMsg::StoreUnreachable { store_id } => {
                if let Some(peer_id) = find_peer(self.region(), store_id).map(|p| p.get_id()) {
                    if self.fsm.peer.is_leader() {
                        self.fsm.peer.raft_group.report_unreachable(peer_id);
                    } else if peer_id == self.fsm.peer.leader_id() {
                        self.fsm.reset_hibernate_state(GroupState::Chaos);
                        self.register_raft_base_tick();
                    }
                }
            }
            SignificantMsg::MergeResult {
                target_region_id,
                target,
                result,
            } => {
                self.on_merge_result(target_region_id, target, result);
            }
            SignificantMsg::CatchUpLogs(catch_up_logs) => {
                self.on_catch_up_logs_for_merge(catch_up_logs);
            }
            SignificantMsg::StoreResolved { group_id, store_id } => {
                let state = self.ctx.global_replication_state.lock().unwrap();
                if state.status().get_mode() != ReplicationMode::DrAutoSync {
                    return;
                }
                if state.status().get_dr_auto_sync().get_state() == DrAutoSyncState::Async {
                    return;
                }
                drop(state);
                if let Some(peer_id) = find_peer(self.region(), store_id).map(|p| p.get_id()) {
                    self.fsm
                        .peer
                        .raft_group
                        .raft
                        .assign_commit_groups(&[(peer_id, group_id)]);
                }
            }
            SignificantMsg::CaptureChange {
                cmd,
                region_epoch,
                callback,
            } => self.on_capture_change(cmd, region_epoch, callback),
            SignificantMsg::LeaderCallback(cb) => {
                self.on_leader_callback(cb);
            }
            SignificantMsg::RaftLogGcFlushed => {
                self.on_raft_log_gc_flushed();
            }
            SignificantMsg::RaftlogFetched(fetched_logs) => {
                self.on_raft_log_fetched(fetched_logs.context, fetched_logs.logs);
            }
            SignificantMsg::EnterForceLeaderState {
                syncer,
                failed_stores,
            } => {
                self.on_enter_pre_force_leader(syncer, failed_stores);
            }
            SignificantMsg::ExitForceLeaderState => self.on_exit_force_leader(),
            SignificantMsg::UnsafeRecoveryDemoteFailedVoters {
                syncer,
                failed_voters,
            } => self.on_unsafe_recovery_pre_demote_failed_voters(syncer, failed_voters),
            SignificantMsg::UnsafeRecoveryDestroy(syncer) => {
                self.on_unsafe_recovery_destroy(syncer)
            }
            SignificantMsg::UnsafeRecoveryWaitApply(syncer) => {
                self.on_unsafe_recovery_wait_apply(syncer)
            }
            SignificantMsg::UnsafeRecoveryFillOutReport(syncer) => {
                self.on_unsafe_recovery_fill_out_report(syncer)
            }
            // for snapshot recovery (safe recovery)
            SignificantMsg::SnapshotRecoveryWaitApply(syncer) => {
                self.on_snapshot_recovery_wait_apply(syncer)
            }
            SignificantMsg::CheckPendingAdmin(ch) => self.on_check_pending_admin(ch),
        }
    }

    fn on_enter_pre_force_leader(
        &mut self,
        syncer: UnsafeRecoveryForceLeaderSyncer,
        failed_stores: HashSet<u64>,
    ) {
        match self.fsm.peer.force_leader {
            Some(ForceLeaderState::PreForceLeader { .. }) => {
                self.on_force_leader_fail();
            }
            Some(ForceLeaderState::ForceLeader { .. }) => {
                // already is a force leader, do nothing
                return;
            }
            Some(ForceLeaderState::WaitTicks { .. }) => {
                self.fsm.peer.force_leader = None;
            }
            None => {}
        }

        if !self.fsm.peer.is_initialized() {
            warn!(
                "Unsafe recovery, cannot force leader since this peer is not initialized";
                "region_id" => self.fsm.region_id(),
                "peer_id" => self.fsm.peer_id(),
            );
            return;
        }

        let ticks = if self.fsm.peer.is_leader() {
            if self.fsm.hibernate_state.group_state() == GroupState::Ordered {
                warn!(
                    "Unsafe recovery, reject pre force leader due to already being leader";
                    "region_id" => self.fsm.region_id(),
                    "peer_id" => self.fsm.peer_id(),
                );
                return;
            }
            // wait two rounds of election timeout to trigger check quorum to step down the
            // leader note: check quorum is triggered every `election_timeout` instead of
            // `randomized_election_timeout`
            Some(
                self.fsm.peer.raft_group.raft.election_timeout() * 2
                    - self.fsm.peer.raft_group.raft.election_elapsed,
            )
        // When election timeout is triggered, leader_id is set to INVALID_ID.
        // But learner(not promotable) is a exception here as it wouldn't tick
        // election.
        } else if self.fsm.peer.raft_group.raft.promotable()
            && self.fsm.peer.leader_id() != raft::INVALID_ID
        {
            if self.fsm.hibernate_state.group_state() == GroupState::Ordered
                || self.fsm.hibernate_state.group_state() == GroupState::Chaos
            {
                warn!(
                    "Unsafe recovery, reject pre force leader due to leader lease may not expired";
                    "region_id" => self.fsm.region_id(),
                    "peer_id" => self.fsm.peer_id(),
                );
                return;
            }
            // wait one round of election timeout to make sure leader_id is invalid
            Some(
                self.fsm.peer.raft_group.raft.randomized_election_timeout()
                    - self.fsm.peer.raft_group.raft.election_elapsed,
            )
        } else {
            None
        };

        if let Some(ticks) = ticks {
            info!(
                "Unsafe recovery, enter wait ticks";
                "region_id" => self.fsm.region_id(),
                "peer_id" => self.fsm.peer_id(),
                "ticks" => ticks,
            );
            self.fsm.peer.force_leader = Some(ForceLeaderState::WaitTicks {
                syncer,
                failed_stores,
                ticks,
            });
            self.reset_raft_tick(if self.fsm.peer.is_leader() {
                GroupState::Ordered
            } else {
                GroupState::Chaos
            });
            self.fsm.has_ready = true;
            return;
        }

        let expected_alive_voter = self.get_force_leader_expected_alive_voter(&failed_stores);
        if !expected_alive_voter.is_empty()
            && self
                .fsm
                .peer
                .raft_group
                .raft
                .prs()
                .has_quorum(&expected_alive_voter)
        {
            warn!(
                "Unsafe recovery, reject pre force leader due to has quorum";
                "region_id" => self.fsm.region_id(),
                "peer_id" => self.fsm.peer_id(),
            );
            return;
        }

        info!(
            "Unsafe recovery, enter pre force leader state";
            "region_id" => self.fsm.region_id(),
            "peer_id" => self.fsm.peer_id(),
            "alive_voter" => ?expected_alive_voter,
        );

        // Do not use prevote as prevote won't set `vote` to itself.
        // When PD issues force leader on two different peer, it may cause
        // two force leader in same term.
        self.fsm.peer.raft_group.raft.pre_vote = false;
        // trigger vote request to all voters, will check the vote result in
        // `check_force_leader`
        if let Err(e) = self.fsm.peer.raft_group.campaign() {
            warn!(
                "Unsafe recovery, campaign failed";
                "region_id" => self.fsm.region_id(),
                "peer_id" => self.fsm.peer_id(),
                "err" => ?e,
            );
        }
        assert_eq!(self.fsm.peer.get_role(), StateRole::Candidate);
        if !self
            .fsm
            .peer
            .raft_group
            .raft
            .prs()
            .votes()
            .get(&self.fsm.peer.peer_id())
            .unwrap()
        {
            warn!(
                "Unsafe recovery, pre force leader failed to campaign";
                "region_id" => self.fsm.region_id(),
                "peer_id" => self.fsm.peer_id(),
            );
            self.on_force_leader_fail();
            return;
        }

        self.fsm.peer.force_leader = Some(ForceLeaderState::PreForceLeader {
            syncer,
            failed_stores,
        });
        self.fsm.has_ready = true;
    }

    fn on_force_leader_fail(&mut self) {
        self.fsm.peer.raft_group.raft.pre_vote = true;
        self.fsm.peer.raft_group.raft.set_check_quorum(true);
        self.fsm.peer.force_leader = None;
    }

    fn on_enter_force_leader(&mut self) {
        info!(
            "Unsafe recovery, enter force leader state";
            "region_id" => self.fsm.region_id(),
            "peer_id" => self.fsm.peer_id(),
        );
        assert_eq!(self.fsm.peer.get_role(), StateRole::Candidate);

        let failed_stores = match self.fsm.peer.force_leader.take() {
            Some(ForceLeaderState::PreForceLeader { failed_stores, .. }) => failed_stores,
            _ => unreachable!(),
        };

        let peer_ids: Vec<_> = self.fsm.peer.voters().iter().collect();
        for peer_id in peer_ids {
            let store_id = self
                .region()
                .get_peers()
                .iter()
                .find(|p| p.get_id() == peer_id)
                .unwrap()
                .get_store_id();
            if !failed_stores.contains(&store_id) {
                continue;
            }

            // make fake vote response
            let mut msg = raft::eraftpb::Message::new();
            msg.msg_type = MessageType::MsgRequestVoteResponse;
            msg.reject = false;
            msg.term = self.fsm.peer.term();
            msg.from = peer_id;
            msg.to = self.fsm.peer.peer_id();
            self.fsm.peer.raft_group.step(msg).unwrap();
        }

        // after receiving all votes, should become leader
        assert!(self.fsm.peer.is_leader());
        self.fsm.peer.raft_group.raft.set_check_quorum(false);

        // make sure it's not hibernated
        self.reset_raft_tick(GroupState::Ordered);

        self.fsm.peer.force_leader = Some(ForceLeaderState::ForceLeader {
            time: TiInstant::now_coarse(),
            failed_stores,
        });
        self.fsm.has_ready = true;
    }

    fn on_exit_force_leader(&mut self) {
        if self.fsm.peer.force_leader.is_none() {
            return;
        }

        info!(
            "exit force leader state";
            "region_id" => self.fsm.region_id(),
            "peer_id" => self.fsm.peer_id(),
        );
        self.fsm.peer.force_leader = None;
        // make sure it's not hibernated
        assert_eq!(self.fsm.hibernate_state.group_state(), GroupState::Ordered);
        // leader lease shouldn't be renewed in force leader state.
        assert_eq!(
            self.fsm.peer.leader_lease().inspect(None),
            LeaseState::Expired
        );
        self.fsm
            .peer
            .raft_group
            .raft
            .become_follower(self.fsm.peer.term(), raft::INVALID_ID);

        self.fsm.peer.raft_group.raft.set_check_quorum(true);
        self.fsm.peer.raft_group.raft.pre_vote = true;
        if self.fsm.peer.raft_group.raft.promotable() {
            // Do not campaign directly here, otherwise on_role_changed() won't called for
            // follower state
            let _ = self.ctx.router.send(
                self.region_id(),
                PeerMsg::CasualMessage(CasualMessage::Campaign),
            );
        }
        self.fsm.has_ready = true;
    }

    #[inline]
    fn get_force_leader_expected_alive_voter(&self, failed_stores: &HashSet<u64>) -> HashSet<u64> {
        let region = self.region();
        self.fsm
            .peer
            .voters()
            .iter()
            .filter(|peer_id| {
                let store_id = region
                    .get_peers()
                    .iter()
                    .find(|p| p.get_id() == *peer_id)
                    .unwrap()
                    .get_store_id();
                !failed_stores.contains(&store_id)
            })
            .collect()
    }

    #[inline]
    fn check_force_leader(&mut self) {
        if let Some(ForceLeaderState::WaitTicks {
            syncer,
            failed_stores,
            ticks,
        }) = &mut self.fsm.peer.force_leader
        {
            if *ticks == 0 {
                let syncer_clone = syncer.clone();
                let s = mem::take(failed_stores);
                self.on_enter_pre_force_leader(syncer_clone, s);
            } else {
                *ticks -= 1;
            }
            return;
        };

        let failed_stores = match &self.fsm.peer.force_leader {
            None => return,
            Some(ForceLeaderState::ForceLeader { .. }) => {
                if self.fsm.peer.maybe_force_forward_commit_index() {
                    self.fsm.has_ready = true;
                }
                return;
            }
            Some(ForceLeaderState::PreForceLeader { failed_stores, .. }) => failed_stores,
            Some(ForceLeaderState::WaitTicks { .. }) => unreachable!(),
        };

        if self.fsm.peer.raft_group.raft.election_elapsed + 1
            < self.ctx.cfg.raft_election_timeout_ticks
        {
            // wait as longer as it can to collect responses of request vote
            return;
        }

        let expected_alive_voter: HashSet<_> =
            self.get_force_leader_expected_alive_voter(failed_stores);
        let check = || {
            if self.fsm.peer.raft_group.raft.state != StateRole::Candidate {
                Err(format!(
                    "unexpected role {:?}",
                    self.fsm.peer.raft_group.raft.state
                ))
            } else {
                let mut granted = 0;
                for (id, vote) in self.fsm.peer.raft_group.raft.prs().votes() {
                    if expected_alive_voter.contains(id) {
                        if *vote {
                            granted += 1;
                        } else {
                            return Err(format!("receive reject response from {}", *id));
                        }
                    } else if *id == self.fsm.peer_id() {
                        // self may be a learner
                        continue;
                    } else {
                        return Err(format!(
                            "receive unexpected vote from {} vote {}",
                            *id, *vote
                        ));
                    }
                }
                Ok(granted)
            }
        };

        match check() {
            Err(err) => {
                warn!(
                    "Unsafe recovery, pre force leader check failed";
                    "region_id" => self.fsm.region_id(),
                    "peer_id" => self.fsm.peer_id(),
                    "alive_voter" => ?expected_alive_voter,
                    "reason" => err,
                );
                self.on_force_leader_fail();
            }
            Ok(granted) => {
                info!(
                    "Unsafe recovery, expected live voters:";
                    "voters" => ?expected_alive_voter,
                    "granted" => granted
                );
                if granted == expected_alive_voter.len() {
                    self.on_enter_force_leader();
                }
            }
        }
    }

    fn on_raft_log_fetched(&mut self, context: GetEntriesContext, res: Box<RaftlogFetchResult>) {
        let low = res.low;
        // If the peer is not the leader anymore and it's not in entry cache warmup
        // state, or it is being destroyed, ignore the result.
        if !self.fsm.peer.is_leader()
            && self
                .fsm
                .peer
                .get_store()
                .entry_cache_warmup_state()
                .is_none()
            || self.fsm.peer.pending_remove
        {
            self.fsm.peer.mut_store().clean_async_fetch_res(low);
            return;
        }

        if self.fsm.peer.term() != res.term {
            // term has changed, the result may be not correct.
            self.fsm.peer.mut_store().clean_async_fetch_res(low);
        } else if self
            .fsm
            .peer
            .get_store()
            .entry_cache_warmup_state()
            .is_some()
        {
            if self.fsm.peer.mut_store().maybe_warm_up_entry_cache(*res) {
                self.fsm.peer.ack_transfer_leader_msg(false);
                self.fsm.has_ready = true;
            }
            self.fsm.peer.mut_store().clean_async_fetch_res(low);
            return;
        } else {
            self.fsm
                .peer
                .mut_store()
                .update_async_fetch_res(low, Some(res));
        }
        self.fsm.peer.raft_group.on_entries_fetched(context);
        // clean the async fetch result immediately if not used to free memory
        self.fsm.peer.mut_store().update_async_fetch_res(low, None);
        self.fsm.has_ready = true;
    }

    fn on_persisted_msg(&mut self, peer_id: u64, ready_number: u64) {
        if peer_id != self.fsm.peer_id() {
            error!(
                "peer id not match";
                "region_id" => self.fsm.region_id(),
                "peer_id" => self.fsm.peer_id(),
                "persisted_peer_id" => peer_id,
                "persisted_number" => ready_number,
            );
            return;
        }
        if let Some(persist_snap_res) = self.fsm.peer.on_persist_ready(self.ctx, ready_number) {
            self.on_ready_persist_snapshot(persist_snap_res);
            if self.fsm.peer.pending_merge_state.is_some() {
                // After applying a snapshot, merge is rollbacked implicitly.
                self.on_ready_rollback_merge(0, None);
            }
            self.register_raft_base_tick();
        }

        self.fsm.has_ready = true;

        if let Some(delay) = self.fsm.delayed_destroy {
            if delay.reason == DelayReason::UnPersistedReady
                && !self.fsm.peer.has_unpersisted_ready()
            {
                self.destroy_peer(delay.merged_by_target);
            }
        }
    }

    pub fn post_raft_ready_append(&mut self) {
        if let Some(persist_snap_res) = self.fsm.peer.handle_raft_ready_advance(self.ctx) {
            self.on_ready_persist_snapshot(persist_snap_res);
            if self.fsm.peer.pending_merge_state.is_some() {
                // After applying a snapshot, merge is rollbacked implicitly.
                self.on_ready_rollback_merge(0, None);
            }
            self.register_raft_base_tick();
        }
    }

    fn report_snapshot_status(&mut self, to_peer_id: u64, status: SnapshotStatus) {
        let to_peer = match self.fsm.peer.get_peer_from_cache(to_peer_id) {
            Some(peer) => peer,
            None => {
                // If to_peer is gone, ignore this snapshot status
                warn!(
                    "peer not found, ignore snapshot status";
                    "region_id" => self.region_id(),
                    "peer_id" => self.fsm.peer_id(),
                    "to_peer_id" => to_peer_id,
                    "status" => ?status,
                );
                return;
            }
        };
        info!(
            "report snapshot status";
            "region_id" => self.fsm.region_id(),
            "peer_id" => self.fsm.peer_id(),
            "to" => ?to_peer,
            "status" => ?status,
        );
        self.fsm.peer.raft_group.report_snapshot(to_peer_id, status)
    }

    fn on_leader_callback(&mut self, cb: Callback<EK::Snapshot>) {
        let msg = new_read_index_request(
            self.region_id(),
            self.region().get_region_epoch().clone(),
            self.fsm.peer.peer.clone(),
        );
        self.propose_raft_command_internal(msg, cb, DiskFullOpt::NotAllowedOnFull);
    }

    fn on_role_changed(&mut self, role: Option<StateRole>) {
        // Update leader lease when the Raft state changes.
        if let Some(r) = role {
            if StateRole::Leader == r {
                self.fsm.missing_ticks = 0;
                self.register_split_region_check_tick();
                self.fsm.peer.heartbeat_pd(self.ctx);
                self.register_pd_heartbeat_tick();
                self.register_raft_gc_log_tick();
                self.register_check_leader_lease_tick();
                self.register_report_region_buckets_tick();
                self.register_check_peers_availability_tick();
            }

            if let Some(ForceLeaderState::ForceLeader { .. }) = self.fsm.peer.force_leader {
                if r != StateRole::Leader {
                    // for some reason, it's not leader anymore
                    info!(
                        "step down in force leader state";
                        "region_id" => self.fsm.region_id(),
                        "peer_id" => self.fsm.peer_id(),
                        "state" => ?r,
                    );
                    self.on_force_leader_fail();
                }
            }
        }
    }

    /// Collect ready if any.
    ///
    /// Returns false is no readiness is generated.
    pub fn collect_ready(&mut self) -> bool {
        let has_ready = self.fsm.has_ready;
        self.fsm.has_ready = false;
        if !has_ready || self.fsm.stopped {
            return false;
        }
        self.ctx.pending_count += 1;
        self.ctx.has_ready = true;
        let res = self.fsm.peer.handle_raft_ready_append(self.ctx);
        if let Some(r) = res {
            self.on_role_changed(r.state_role);
            if r.has_new_entries {
                self.register_raft_gc_log_tick();
                self.register_entry_cache_evict_tick();
            }
            self.ctx.ready_count += 1;
            self.ctx.raft_metrics.ready.has_ready_region.inc();

            if self.fsm.peer.leader_unreachable {
                self.fsm.reset_hibernate_state(GroupState::Chaos);
                self.register_raft_base_tick();
                self.fsm.peer.leader_unreachable = false;
            }

            return r.has_write_ready;
        }
        false
    }

    #[inline]
    fn region_id(&self) -> u64 {
        self.fsm.peer.region().get_id()
    }

    #[inline]
    fn region(&self) -> &Region {
        self.fsm.peer.region()
    }

    #[inline]
    fn store_id(&self) -> u64 {
        self.fsm.peer.peer.get_store_id()
    }

    #[inline]
    fn schedule_tick(&mut self, tick: PeerTick) {
        let idx = tick as usize;
        if self.fsm.tick_registry[idx] {
            return;
        }
        if is_zero_duration(&self.ctx.tick_batch[idx].wait_duration) {
            return;
        }
        trace!(
            "schedule tick";
            "tick" => ?tick,
            "timeout" => ?self.ctx.tick_batch[idx].wait_duration,
            "region_id" => self.region_id(),
            "peer_id" => self.fsm.peer_id(),
        );
        self.fsm.tick_registry[idx] = true;

        let region_id = self.region_id();
        let mb = match self.ctx.router.mailbox(region_id) {
            Some(mb) => mb,
            None => {
                self.fsm.tick_registry[idx] = false;
                error!(
                    "failed to get mailbox";
                    "region_id" => self.fsm.region_id(),
                    "peer_id" => self.fsm.peer_id(),
                    "tick" => ?tick,
                );
                return;
            }
        };
        let peer_id = self.fsm.peer.peer_id();
        let cb = Box::new(move || {
            // This can happen only when the peer is about to be destroyed
            // or the node is shutting down. So it's OK to not to clean up
            // registry.
            if let Err(e) = mb.force_send(PeerMsg::Tick(tick)) {
                debug!(
                    "failed to schedule peer tick";
                    "region_id" => region_id,
                    "peer_id" => peer_id,
                    "tick" => ?tick,
                    "err" => %e,
                );
            }
        });
        self.ctx.tick_batch[idx].ticks.push(cb);
    }

    fn register_raft_base_tick(&mut self) {
        // If we register raft base tick failed, the whole raft can't run correctly,
        // TODO: shutdown the store?
        self.schedule_tick(PeerTick::Raft)
    }

    fn on_raft_base_tick(&mut self) {
        fail_point!(
            "on_raft_base_tick_idle",
            self.fsm.hibernate_state.group_state() == GroupState::Idle,
            |_| {}
        );

        if self.fsm.peer.pending_remove {
            self.fsm.peer.mut_store().flush_entry_cache_metrics();
            return;
        }
        // When having pending snapshot, if election timeout is met, it can't pass
        // the pending conf change check because first index has been updated to
        // a value that is larger than last index.
        if self.fsm.peer.is_handling_snapshot() || self.fsm.peer.has_pending_snapshot() {
            // need to check if snapshot is applied.
            self.fsm.has_ready = true;
            self.fsm.missing_ticks = 0;
            self.register_raft_base_tick();
            return;
        }

        self.fsm.peer.retry_pending_reads(&self.ctx.cfg);

        self.check_force_leader();

        let mut res = None;
        if self.ctx.cfg.hibernate_regions {
            if self.fsm.hibernate_state.group_state() == GroupState::Idle {
                // missing_ticks should be less than election timeout ticks otherwise
                // follower may tick more than an election timeout in chaos state.
                // Before stopping tick, `missing_tick` should be `raft_election_timeout_ticks`
                // - 2 - `raft_heartbeat_ticks` (default 10 - 2 - 2 = 6) and the follower's
                //   `election_elapsed` in raft-rs is 1.
                // After the group state becomes Chaos, the next tick will call
                // `raft_group.tick` `missing_tick` + 1 times(default 7).
                // Then the follower's `election_elapsed` will be 1 + `missing_tick` + 1
                // (default 1 + 6 + 1 = 8) which is less than the min election timeout.
                // The reason is that we don't want let all followers become (pre)candidate if
                // one follower may receive a request, then becomes (pre)candidate and sends
                // (pre)vote msg to others. As long as the leader can wake up and broadcast
                // heartbeats in one `raft_heartbeat_ticks` time(default 2s), no more followers
                // will wake up and sends vote msg again.
                if self.fsm.missing_ticks + 1 /* for the next tick after the peer isn't Idle */
                    + self.fsm.peer.raft_group.raft.election_elapsed
                    + self.ctx.cfg.raft_heartbeat_ticks
                    < self.ctx.cfg.raft_election_timeout_ticks
                {
                    self.register_raft_base_tick();
                    self.fsm.missing_ticks += 1;
                } else {
                    debug!("follower hibernates";
                        "region_id" => self.region_id(),
                        "peer_id" => self.fsm.peer_id(),
                        "election_elapsed" => self.fsm.peer.raft_group.raft.election_elapsed,
                        "missing_ticks" => self.fsm.missing_ticks);
                }
                return;
            }
            res = Some(self.fsm.peer.check_before_tick(&self.ctx.cfg));
            if self.fsm.missing_ticks > 0 {
                for _ in 0..self.fsm.missing_ticks {
                    if self.fsm.peer.raft_group.tick() {
                        self.fsm.has_ready = true;
                    }
                }
                self.fsm.missing_ticks = 0;
            }
        }

        // Tick the raft peer and update some states which can be changed in `tick`.
        if self.fsm.peer.raft_group.tick() {
            self.fsm.has_ready = true;
        }
        self.fsm.peer.post_raft_group_tick();

        self.fsm.peer.mut_store().flush_entry_cache_metrics();

        // Keep ticking if there are still pending read requests or this node is within
        // hibernate timeout.
        if res.is_none() /* hibernate_region is false */ ||
            !self.fsm.peer.check_after_tick(self.fsm.hibernate_state.group_state(), res.unwrap()) ||
            (self.fsm.peer.is_leader() && !self.all_agree_to_hibernate())
        {
            self.register_raft_base_tick();
            // We need pd heartbeat tick to collect down peers and pending peers.
            self.register_pd_heartbeat_tick();
            return;
        }

        debug!("stop ticking"; "res" => ?res,
            "region_id" => self.region_id(),
            "peer_id" => self.fsm.peer_id(),
            "election_elapsed" => self.fsm.peer.raft_group.raft.election_elapsed);
        self.fsm.reset_hibernate_state(GroupState::Idle);
        // Followers will stop ticking at L789. Keep ticking for followers
        // to allow it to campaign quickly when abnormal situation is detected.
        if !self.fsm.peer.is_leader() {
            self.register_raft_base_tick();
        } else {
            self.register_pd_heartbeat_tick();
        }
    }

    fn check_unsafe_recovery_state(&mut self) {
        match &self.fsm.peer.unsafe_recovery_state {
            Some(UnsafeRecoveryState::WaitApply { .. }) => self
                .fsm
                .peer
                .unsafe_recovery_maybe_finish_wait_apply(/* force= */ false),
            Some(UnsafeRecoveryState::DemoteFailedVoters {
                syncer,
                failed_voters,
                target_index,
                demote_after_exit,
            }) => {
                if self.fsm.peer.raft_group.raft.raft_log.applied >= *target_index {
                    if *demote_after_exit {
                        let syncer_clone = syncer.clone();
                        let failed_voters_clone = failed_voters.clone();
                        self.fsm.peer.unsafe_recovery_state = None;
                        if !self.fsm.peer.is_force_leader() {
                            error!(
                                "Unsafe recovery, lost forced leadership after exiting joint state";
                                "region_id" => self.region().get_id(),
                                "peer_id" => self.fsm.peer_id(),
                            );
                            return;
                        }
                        self.unsafe_recovery_demote_failed_voters(
                            syncer_clone,
                            failed_voters_clone,
                        );
                    } else {
                        if self.fsm.peer.in_joint_state() {
                            info!(
                                "Unsafe recovery, exiting joint state";
                                "region_id" => self.region().get_id(),
                                "peer_id" => self.fsm.peer_id(),
                            );
                            if self.fsm.peer.is_force_leader() {
                                self.propose_raft_command_internal(
                                    exit_joint_request(self.region(), &self.fsm.peer.peer),
                                    Callback::<EK::Snapshot>::write(Box::new(|resp| {
                                        if resp.response.get_header().has_error() {
                                            error!(
                                                "Unsafe recovery, fail to exit joint state";
                                                "err" => ?resp.response.get_header().get_error(),
                                            );
                                        }
                                    })),
                                    DiskFullOpt::AllowedOnAlmostFull,
                                );
                            } else {
                                error!(
                                    "Unsafe recovery, lost forced leadership while trying to exit joint state";
                                    "region_id" => self.region().get_id(),
                                    "peer_id" => self.fsm.peer_id(),
                                );
                            }
                        }

                        self.fsm.peer.unsafe_recovery_state = None;
                    }
                }
            }
            // Destroy does not need be processed, the state is cleaned up together with peer.
            Some(_) | None => {}
        }
    }

    fn on_apply_res(&mut self, res: ApplyTaskRes<EK::Snapshot>) {
        fail_point!("on_apply_res", |_| {});
        match res {
            ApplyTaskRes::Apply(mut res) => {
                debug!(
                    "async apply finish";
                    "region_id" => self.region_id(),
                    "peer_id" => self.fsm.peer_id(),
                    "res" => ?res,
                );
                if self.fsm.peer.wait_data {
                    return;
                }
                self.on_ready_result(&mut res.exec_res, &res.metrics);
                if self.fsm.stopped {
                    return;
                }
                let applied_index = res.apply_state.applied_index;
                let buckets = self.fsm.peer.region_buckets.as_mut();
                if let (Some(delta), Some(buckets)) = (res.bucket_stat, buckets) {
                    merge_bucket_stats(
                        &buckets.meta.keys,
                        &mut buckets.stats,
                        &delta.meta.keys,
                        &delta.stats,
                    );
                }
                self.fsm.has_ready |= self.fsm.peer.post_apply(
                    self.ctx,
                    res.apply_state,
                    res.applied_term,
                    &res.metrics,
                );
                // After applying, several metrics are updated, report it to pd to
                // get fair schedule.
                if self.fsm.peer.is_leader() {
                    self.register_pd_heartbeat_tick();
                    self.register_split_region_check_tick();
                    self.retry_pending_prepare_merge(applied_index);
                }
            }
            ApplyTaskRes::Destroy {
                region_id,
                peer_id,
                merge_from_snapshot,
            } => {
                assert_eq!(peer_id, self.fsm.peer.peer_id());
                if !merge_from_snapshot {
                    self.destroy_peer(false);
                } else {
                    // Wait for its target peer to apply snapshot and then send `MergeResult` back
                    // to destroy itself
                    let mut meta = self.ctx.store_meta.lock().unwrap();
                    // The `need_atomic` flag must be true
                    assert!(*meta.destroyed_region_for_snap.get(&region_id).unwrap());

                    let target_region_id = *meta.targets_map.get(&region_id).unwrap();
                    let is_ready = meta
                        .atomic_snap_regions
                        .get_mut(&target_region_id)
                        .unwrap()
                        .get_mut(&region_id)
                        .unwrap();
                    *is_ready = true;
                }
            }
        }
        if self.fsm.peer.unsafe_recovery_state.is_some() {
            self.check_unsafe_recovery_state();
        }

        if self.fsm.peer.snapshot_recovery_state.is_some() {
            self.fsm
                .peer
                .snapshot_recovery_maybe_finish_wait_apply(false);
        }
    }

    fn retry_pending_prepare_merge(&mut self, applied_index: u64) {
        if self.fsm.peer.prepare_merge_fence > 0
            && applied_index >= self.fsm.peer.prepare_merge_fence
        {
            if let Some(pending_prepare_merge) = self.fsm.peer.pending_prepare_merge.take() {
                self.propose_raft_command_internal(
                    pending_prepare_merge,
                    Callback::None,
                    DiskFullOpt::AllowedOnAlmostFull,
                );
            }
            // When applied index reaches prepare_merge_fence, always clear the fence.
            // So, even if the PrepareMerge fails to propose, we can ensure the region
            // will be able to serve again.
            self.fsm.peer.prepare_merge_fence = 0;
            assert!(self.fsm.peer.pending_prepare_merge.is_none());
        }
    }

    // If lease expired, we will send a noop read index to renew lease.
    fn try_renew_leader_lease(&mut self, reason: &str) {
        debug!(
            "renew lease";
            "region_id" => self.region_id(),
            "peer_id" => self.fsm.peer_id(),
            "reason" => reason,
        );
        if !self.fsm.peer.is_leader() {
            return;
        }
        if let Err(e) = self.fsm.peer.pre_read_index() {
            debug!(
                "prevent unsafe read index to renew leader lease";
                "region_id" => self.region_id(),
                "peer_id" => self.fsm.peer_id(),
                "err" => ?e,
            );
            self.ctx.raft_metrics.propose.unsafe_read_index.inc();
            return;
        }

        let current_time = *self.ctx.current_time.get_or_insert_with(monotonic_raw_now);
        if self.fsm.peer.need_renew_lease_at(self.ctx, current_time) {
            let mut cmd = new_read_index_request(
                self.region_id(),
                self.region().get_region_epoch().clone(),
                self.fsm.peer.peer.clone(),
            );
            cmd.mut_header().set_read_quorum(true);
            self.propose_raft_command_internal(
                cmd,
                Callback::read(Box::new(|_| ())),
                DiskFullOpt::AllowedOnAlmostFull,
            );
        }
    }

    fn handle_reported_disk_usage(&mut self, msg: &RaftMessage) {
        let store_id = msg.get_from_peer().get_store_id();
        let peer_id = msg.get_from_peer().get_id();
        let refill_disk_usages = if matches!(msg.disk_usage, DiskUsage::Normal) {
            self.ctx.store_disk_usages.remove(&store_id);
            if !self.fsm.peer.is_leader() {
                return;
            }
            self.fsm.peer.disk_full_peers.has(peer_id)
        } else {
            self.ctx.store_disk_usages.insert(store_id, msg.disk_usage);
            if !self.fsm.peer.is_leader() {
                return;
            }
            let disk_full_peers = &self.fsm.peer.disk_full_peers;

            disk_full_peers.is_empty()
                || disk_full_peers
                    .get(peer_id)
                    .map_or(true, |x| x != msg.disk_usage)
        };
        if refill_disk_usages || self.fsm.peer.has_region_merge_proposal {
            let prev = self.fsm.peer.disk_full_peers.get(peer_id);
            if Some(msg.disk_usage) != prev {
                info!(
                    "reported disk usage changes {:?} -> {:?}", prev, msg.disk_usage;
                    "region_id" => self.fsm.region_id(),
                    "peer_id" => peer_id,
                );
            }
            self.fsm.peer.refill_disk_full_peers(self.ctx);
            debug!(
                "raft message refills disk full peers to {:?}",
                self.fsm.peer.disk_full_peers;
                "region_id" => self.fsm.region_id(),
            );
        }
    }

    fn on_raft_message(&mut self, msg: InspectedRaftMessage) -> Result<()> {
        let InspectedRaftMessage { heap_size, mut msg } = msg;
        let peer_disk_usage = msg.disk_usage;
        let stepped = Cell::new(false);
        let memtrace_raft_entries = &mut self.fsm.peer.memtrace_raft_entries as *mut usize;
        defer!({
            fail_point!(
                "memtrace_raft_messages_overflow_check_peer_recv",
                MEMTRACE_RAFT_MESSAGES.sum() < heap_size,
                |_| {}
            );
            MEMTRACE_RAFT_MESSAGES.trace(TraceEvent::Sub(heap_size));
            if stepped.get() {
                unsafe {
                    // It could be less than exact for entry overwritting.
                    *memtrace_raft_entries += heap_size;
                    MEMTRACE_RAFT_ENTRIES.trace(TraceEvent::Add(heap_size));
                }
            }
        });

        debug!(
            "handle raft message";
            "region_id" => self.region_id(),
            "peer_id" => self.fsm.peer_id(),
            "message_type" => %util::MsgType(&msg),
            "from_peer_id" => msg.get_from_peer().get_id(),
            "to_peer_id" => msg.get_to_peer().get_id(),
        );

        if self.fsm.peer.pending_remove || self.fsm.stopped {
            return Ok(());
        }

        self.handle_reported_disk_usage(&msg);

        let msg_type = msg.get_message().get_msg_type();
        if matches!(self.ctx.self_disk_usage, DiskUsage::AlreadyFull)
            && MessageType::MsgTimeoutNow == msg_type
        {
            debug!(
                "skip {:?} because of disk full", msg_type;
                "region_id" => self.region_id(), "peer_id" => self.fsm.peer_id()
            );
            self.ctx.raft_metrics.message_dropped.disk_full.inc();
            return Ok(());
        }

        if MessageType::MsgAppend == msg_type
            && self.fsm.peer.wait_data
            && self.fsm.peer.should_reject_msgappend
        {
            debug!("skip {:?} because of non-witness waiting data", msg_type;
                   "region_id" => self.region_id(), "peer_id" => self.fsm.peer_id()
            );
            self.ctx.raft_metrics.message_dropped.non_witness.inc();
            return Ok(());
        }

        if !self.validate_raft_msg(&msg) {
            return Ok(());
        }

        if msg.get_is_tombstone() {
            // we receive a message tells us to remove ourself.
            self.handle_gc_peer_msg(&msg);
            return Ok(());
        }

        if msg.has_merge_target() {
            fail_point!("on_has_merge_target", |_| Ok(()));
            if self.need_gc_merge(&msg)? {
                self.on_stale_merge(msg.get_merge_target().get_id());
            }
            return Ok(());
        }

        if self.check_msg(&msg) {
            return Ok(());
        }

        if msg.has_extra_msg() {
            self.on_extra_message(msg);
            return Ok(());
        }

        let is_snapshot = msg.get_message().has_snapshot();

        // TODO: spin off the I/O code (delete_snapshot)
        let regions_to_destroy = match self.check_snapshot(&msg)? {
            Either::Left(key) => {
                if let Some(key) = key {
                    // If the snapshot file is not used again, then it's OK to
                    // delete them here. If the snapshot file will be reused when
                    // receiving, then it will fail to pass the check again, so
                    // missing snapshot files should not be noticed.
                    let s = self.ctx.snap_mgr.get_snapshot_for_applying(&key)?;
                    self.ctx.snap_mgr.delete_snapshot(&key, s.as_ref(), false);
                }
                return Ok(());
            }
            Either::Right(v) => v,
        };

        if util::is_vote_msg(msg.get_message()) || msg_type == MessageType::MsgTimeoutNow {
            if self.fsm.hibernate_state.group_state() != GroupState::Chaos {
                self.fsm.reset_hibernate_state(GroupState::Chaos);
                self.register_raft_base_tick();
            }
        } else if msg.get_from_peer().get_id() == self.fsm.peer.leader_id() {
            self.reset_raft_tick(GroupState::Ordered);
        }

        let from_peer_id = msg.get_from_peer().get_id();
        self.fsm.peer.insert_peer_cache(msg.take_from_peer());

        let result = if msg_type == MessageType::MsgTransferLeader {
            self.on_transfer_leader_msg(msg.get_message(), peer_disk_usage);
            Ok(())
        } else {
            // This can be a message that sent when it's still a follower. Nevertheleast,
            // it's meaningless to continue to handle the request as callbacks are cleared.
            if msg.get_message().get_msg_type() == MessageType::MsgReadIndex
                && self.fsm.peer.is_leader()
                && (msg.get_message().get_from() == raft::INVALID_ID
                    || msg.get_message().get_from() == self.fsm.peer_id())
            {
                self.ctx.raft_metrics.message_dropped.stale_msg.inc();
                return Ok(());
            }
            self.fsm.peer.step(self.ctx, msg.take_message())
        };

        stepped.set(result.is_ok());

        if is_snapshot {
            if !self.fsm.peer.has_pending_snapshot() {
                // This snapshot is rejected by raft-rs.
                let mut meta = self.ctx.store_meta.lock().unwrap();
                meta.pending_snapshot_regions
                    .retain(|r| self.fsm.region_id() != r.get_id());
            } else {
                // This snapshot may be accepted by raft-rs.
                // If it's rejected by raft-rs, the snapshot region in
                // `pending_snapshot_regions` will be removed together with the latest snapshot
                // region after applying that snapshot.
                // But if `regions_to_destroy` is not empty, the pending snapshot must be this
                // msg's snapshot because this kind of snapshot is exclusive.
                self.destroy_regions_for_snapshot(regions_to_destroy);
            }
        }

        result?;

        if self.fsm.peer.any_new_peer_catch_up(from_peer_id) {
            self.fsm.peer.heartbeat_pd(self.ctx);
            self.fsm.peer.should_wake_up = true;
        }

        if self.fsm.peer.should_wake_up {
            self.reset_raft_tick(GroupState::Ordered);
        }

        self.fsm.has_ready = true;
        Ok(())
    }

    fn all_agree_to_hibernate(&mut self) -> bool {
        if self.fsm.maybe_hibernate() {
            return true;
        }
        if !self
            .fsm
            .hibernate_state
            .should_bcast(&self.ctx.feature_gate)
        {
            return false;
        }
        for peer in self.fsm.peer.region().get_peers() {
            if peer.get_id() == self.fsm.peer.peer_id() {
                continue;
            }

            let mut extra = ExtraMessage::default();
            extra.set_type(ExtraMessageType::MsgHibernateRequest);
            self.fsm
                .peer
                .send_extra_message(extra, &mut self.ctx.trans, peer);
        }
        false
    }

    fn on_hibernate_request(&mut self, from: &metapb::Peer) {
        if !self.ctx.cfg.hibernate_regions
            || self.fsm.peer.has_uncommitted_log()
            || self.fsm.peer.wait_data
            || from.get_id() != self.fsm.peer.leader_id()
        {
            // Ignore the message means rejecting implicitly.
            return;
        }
        let mut extra = ExtraMessage::default();
        extra.set_type(ExtraMessageType::MsgHibernateResponse);
        self.fsm
            .peer
            .send_extra_message(extra, &mut self.ctx.trans, from);
    }

    fn on_hibernate_response(&mut self, from: &metapb::Peer) {
        if !self.fsm.peer.is_leader() {
            return;
        }
        if self
            .fsm
            .peer
            .region()
            .get_peers()
            .iter()
            .all(|p| p.get_id() != from.get_id())
        {
            return;
        }
        self.fsm.hibernate_state.count_vote(from.get_id());
    }

    fn on_availability_response(&mut self, from: &metapb::Peer, msg: &ExtraMessage) {
        if !self.fsm.peer.is_leader() {
            return;
        }
        if !msg.wait_data {
            self.fsm
                .peer
                .wait_data_peers
                .retain(|id| *id != from.get_id());
            debug!(
                "receive peer ready info";
                "peer_id" => self.fsm.peer.peer.get_id(),
            );
            return;
        }
        self.register_check_peers_availability_tick();
    }

    fn on_availability_request(&mut self, from: &metapb::Peer) {
        if self.fsm.peer.is_leader() {
            return;
        }
        let mut resp = ExtraMessage::default();
        resp.set_type(ExtraMessageType::MsgAvailabilityResponse);
        resp.wait_data = self.fsm.peer.wait_data;
        self.fsm
            .peer
            .send_extra_message(resp, &mut self.ctx.trans, from);
        debug!(
            "peer responses availability info to leader";
            "region_id" => self.region().get_id(),
            "peer_id" => self.fsm.peer.peer.get_id(),
            "leader_id" => from.id,
        );
    }

    fn on_voter_replicated_index_request(&mut self, from: &metapb::Peer) {
        if !self.fsm.peer.is_leader() {
            return;
        }
        let mut voter_replicated_idx = self.fsm.peer.get_store().last_index();
        for (peer_id, p) in self.fsm.peer.raft_group.raft.prs().iter() {
            let peer = find_peer_by_id(self.region(), *peer_id).unwrap();
            if voter_replicated_idx > p.matched && !is_learner(peer) {
                voter_replicated_idx = p.matched;
            }
        }
        let first_index = self.fsm.peer.get_store().first_index();
        if voter_replicated_idx > first_index {
            voter_replicated_idx = first_index;
        }
        let mut resp = ExtraMessage::default();
        resp.set_type(ExtraMessageType::MsgVoterReplicatedIndexResponse);
        resp.index = voter_replicated_idx;
        self.fsm
            .peer
            .send_extra_message(resp, &mut self.ctx.trans, from);
        debug!(
            "leader responses voter_replicated_index to witness";
            "region_id" => self.region().get_id(),
            "witness_id" => from.id,
            "leader_id" => self.fsm.peer.peer.get_id(),
            "voter_replicated_index" => voter_replicated_idx,
        );
    }

    fn on_voter_replicated_index_response(&mut self, msg: &ExtraMessage) {
        if self.fsm.peer.is_leader() || !self.fsm.peer.is_witness() {
            return;
        }
        let voter_replicated_index = msg.index;
        if let Ok(voter_replicated_term) = self.fsm.peer.get_store().term(voter_replicated_index) {
            self.ctx.apply_router.schedule_task(
                self.region_id(),
                ApplyTask::CheckCompact {
                    region_id: self.region_id(),
                    voter_replicated_index,
                    voter_replicated_term,
                },
            )
        }
    }

    fn on_extra_message(&mut self, mut msg: RaftMessage) {
        match msg.get_extra_msg().get_type() {
            ExtraMessageType::MsgRegionWakeUp | ExtraMessageType::MsgCheckStalePeer => {
                if self.fsm.hibernate_state.group_state() == GroupState::Idle {
                    if msg.get_extra_msg().forcely_awaken {
                        // Forcely awaken this region by manually setting this GroupState
                        // into Chaos to trigger a new voting in this RaftGroup.
                        self.reset_raft_tick(if !self.fsm.peer.is_leader() {
                            GroupState::Chaos
                        } else {
                            GroupState::Ordered
                        });
                    } else {
                        self.reset_raft_tick(GroupState::Ordered);
                    }
                }
                if msg.get_extra_msg().get_type() == ExtraMessageType::MsgRegionWakeUp
                    && self.fsm.peer.is_leader()
                {
                    self.fsm.peer.raft_group.raft.ping();
                }
            }
            ExtraMessageType::MsgWantRollbackMerge => {
                self.fsm.peer.maybe_add_want_rollback_merge_peer(
                    msg.get_from_peer().get_id(),
                    msg.get_extra_msg(),
                );
            }
            ExtraMessageType::MsgCheckStalePeerResponse => {
                self.fsm.peer.on_check_stale_peer_response(
                    msg.get_region_epoch().get_conf_ver(),
                    msg.mut_extra_msg().take_check_peers().into(),
                );
            }
            ExtraMessageType::MsgHibernateRequest => {
                self.on_hibernate_request(msg.get_from_peer());
            }
            ExtraMessageType::MsgHibernateResponse => {
                self.on_hibernate_response(msg.get_from_peer());
            }
            ExtraMessageType::MsgRejectRaftLogCausedByMemoryUsage => {
                unimplemented!()
            }
            ExtraMessageType::MsgAvailabilityRequest => {
                self.on_availability_request(msg.get_from_peer());
            }
            ExtraMessageType::MsgAvailabilityResponse => {
                self.on_availability_response(msg.get_from_peer(), msg.get_extra_msg());
            }
            ExtraMessageType::MsgVoterReplicatedIndexRequest => {
                self.on_voter_replicated_index_request(msg.get_from_peer());
            }
            ExtraMessageType::MsgVoterReplicatedIndexResponse => {
                self.on_voter_replicated_index_response(msg.get_extra_msg());
            }
<<<<<<< HEAD
            // It's v2 only message and ignore does no harm.
            ExtraMessageType::MsgGcPeerRequest | ExtraMessageType::MsgGcPeerResponse => (),
=======
            ExtraMessageType::MsgGcPeerRequest => unimplemented!(),
            ExtraMessageType::MsgGcPeerResponse => unimplemented!(),
>>>>>>> 68710b99
        }
    }

    fn reset_raft_tick(&mut self, state: GroupState) {
        self.fsm.reset_hibernate_state(state);
        self.fsm.missing_ticks = 0;
        self.fsm.peer.should_wake_up = false;
        self.register_raft_base_tick();
        if self.fsm.peer.is_leader() {
            self.register_check_leader_lease_tick();
            self.register_report_region_buckets_tick();
        }
    }

    // return false means the message is invalid, and can be ignored.
    fn validate_raft_msg(&mut self, msg: &RaftMessage) -> bool {
        let region_id = msg.get_region_id();
        let to = msg.get_to_peer();

        if to.get_store_id() != self.store_id() {
            warn!(
                "store not match, ignore it";
                "region_id" => region_id,
                "to_store_id" => to.get_store_id(),
                "my_store_id" => self.store_id(),
            );
            self.ctx
                .raft_metrics
                .message_dropped
                .mismatch_store_id
                .inc();
            return false;
        }

        if !msg.has_region_epoch() {
            error!(
                "missing epoch in raft message, ignore it";
                "region_id" => region_id,
            );
            self.ctx
                .raft_metrics
                .message_dropped
                .mismatch_region_epoch
                .inc();
            return false;
        }

        true
    }

    /// Checks if the message is sent to the correct peer.
    ///
    /// Returns true means that the message can be dropped silently.
    fn check_msg(&mut self, msg: &RaftMessage) -> bool {
        let from_epoch = msg.get_region_epoch();
        let from_store_id = msg.get_from_peer().get_store_id();

        // Let's consider following cases with three nodes [1, 2, 3] and 1 is leader:
        // - 1 removes 2, 2 may still send MsgAppendResponse to 1.
        //  We should ignore this stale message and let 2 remove itself after
        //  applying the ConfChange log.
        // - 2 is isolated, 1 removes 2. When 2 rejoins the cluster, 2 will
        //  send stale MsgRequestVote to 1 and 3, at this time, we should tell 2 to gc
        // itself.
        // - 2 is isolated but can communicate with 3. 1 removes 3.
        //  2 will send stale MsgRequestVote to 3, 3 should ignore this message.
        // - 2 is isolated but can communicate with 3. 1 removes 2, then adds 4, remove
        //   3.
        //  2 will send stale MsgRequestVote to 3, 3 should tell 2 to gc itself.
        // - 2 is isolated. 1 adds 4, 5, 6, removes 3, 1. Now assume 4 is leader.
        //  After 2 rejoins the cluster, 2 may send stale MsgRequestVote to 1 and 3,
        //  1 and 3 will ignore this message. Later 4 will send messages to 2 and 2 will
        //  rejoin the raft group again.
        // - 2 is isolated. 1 adds 4, 5, 6, removes 3, 1. Now assume 4 is leader, and 4
        //   removes 2.
        //  unlike case e, 2 will be stale forever.
        // TODO: for case f, if 2 is stale for a long time, 2 will communicate with pd
        // and pd will tell 2 is stale, so 2 can remove itself.
        let self_epoch = self.fsm.peer.region().get_region_epoch();
        if util::is_epoch_stale(from_epoch, self_epoch)
            && find_peer(self.fsm.peer.region(), from_store_id).is_none()
        {
            self.ctx.handle_stale_msg(msg, self_epoch.clone(), None);
            return true;
        }

        let target = msg.get_to_peer();
        match target.get_id().cmp(&self.fsm.peer.peer_id()) {
            cmp::Ordering::Less => {
                info!(
                    "target peer id is smaller, msg maybe stale";
                    "region_id" => self.fsm.region_id(),
                    "peer_id" => self.fsm.peer_id(),
                    "target_peer" => ?target,
                );
                self.ctx.raft_metrics.message_dropped.stale_msg.inc();
                true
            }
            cmp::Ordering::Greater => {
                match self.fsm.peer.maybe_destroy(self.ctx) {
                    Some(job) => {
                        info!(
                            "target peer id is larger, destroying self";
                            "region_id" => self.fsm.region_id(),
                            "peer_id" => self.fsm.peer_id(),
                            "target_peer" => ?target,
                        );
                        if self.handle_destroy_peer(job) {
                            // It's not frequent, so use 0 as `heap_size` is ok.
                            let store_msg = StoreMsg::RaftMessage(InspectedRaftMessage {
                                heap_size: 0,
                                msg: msg.clone(),
                            });
                            if let Err(e) = self.ctx.router.send_control(store_msg) {
                                info!(
                                    "failed to send back store message, are we shutting down?";
                                    "region_id" => self.fsm.region_id(),
                                    "peer_id" => self.fsm.peer_id(),
                                    "err" => %e,
                                );
                            }
                        }
                    }
                    None => self.ctx.raft_metrics.message_dropped.applying_snap.inc(),
                }
                true
            }
            cmp::Ordering::Equal => false,
        }
    }

    /// Check if it's necessary to gc the source merge peer.
    ///
    /// If the target merge peer won't be created on this store,
    /// then it's appropriate to destroy it immediately.
    fn need_gc_merge(&mut self, msg: &RaftMessage) -> Result<bool> {
        let merge_target = msg.get_merge_target();
        let target_region_id = merge_target.get_id();
        debug!(
            "receive merge target";
            "region_id" => self.fsm.region_id(),
            "peer_id" => self.fsm.peer_id(),
            "merge_target" => ?merge_target,
        );

        // When receiving message that has a merge target, it indicates that the source
        // peer on this store is stale, the peers on other stores are already merged.
        // The epoch in merge target is the state of target peer at the time when source
        // peer is merged. So here we record the merge target epoch version to let the
        // target peer on this store to decide whether to destroy the source peer.
        let mut meta = self.ctx.store_meta.lock().unwrap();
        meta.targets_map.insert(self.region_id(), target_region_id);
        let v = meta
            .pending_merge_targets
            .entry(target_region_id)
            .or_default();
        let mut no_range_merge_target = merge_target.clone();
        no_range_merge_target.clear_start_key();
        no_range_merge_target.clear_end_key();
        if let Some(pre_merge_target) = v.insert(self.region_id(), no_range_merge_target) {
            // Merge target epoch records the version of target region when source region is
            // merged. So it must be same no matter when receiving merge target.
            if pre_merge_target.get_region_epoch().get_version()
                != merge_target.get_region_epoch().get_version()
            {
                panic!(
                    "conflict merge target epoch version {:?} {:?}",
                    pre_merge_target.get_region_epoch().get_version(),
                    merge_target.get_region_epoch()
                );
            }
        }

        if let Some(r) = meta.regions.get(&target_region_id) {
            // In the case that the source peer's range isn't overlapped with target's
            // anymore:
            //     | region 2 | region 3 | region 1 |
            //                   || merge 3 into 2
            //                   \/
            //     |       region 2      | region 1 |
            //                   || merge 1 into 2
            //                   \/
            //     |            region 2            |
            //                   || split 2 into 4
            //                   \/
            //     |        region 4       |region 2|
            // so the new target peer can't find the source peer.
            // e.g. new region 2 is overlapped with region 1
            //
            // If that, source peer still need to decide whether to destroy itself. When the
            // target peer has already moved on, source peer can destroy itself.
            if util::is_epoch_stale(merge_target.get_region_epoch(), r.get_region_epoch()) {
                return Ok(true);
            }
            return Ok(false);
        }
        drop(meta);

        // All of the target peers must exist before merging which is guaranteed by PD.
        // Now the target peer is not in region map, so if everything is ok, the merge
        // target region should be staler than the local target region
        if self.is_merge_target_region_stale(merge_target)? {
            Ok(true)
        } else {
            if self.ctx.cfg.dev_assert {
                panic!(
                    "something is wrong, maybe PD do not ensure all target peers exist before merging"
                );
            }
            error!(
                "something is wrong, maybe PD do not ensure all target peers exist before merging"
            );
            Ok(false)
        }
    }

    fn handle_gc_peer_msg(&mut self, msg: &RaftMessage) {
        let from_epoch = msg.get_region_epoch();
        if !util::is_epoch_stale(self.fsm.peer.region().get_region_epoch(), from_epoch) {
            return;
        }

        if self.fsm.peer.peer != *msg.get_to_peer() {
            info!(
                "receive stale gc message, ignore.";
                "region_id" => self.fsm.region_id(),
                "peer_id" => self.fsm.peer_id(),
            );
            self.ctx.raft_metrics.message_dropped.stale_msg.inc();
            return;
        }
        // TODO: ask pd to guarantee we are stale now.
        info!(
            "receives gc message, trying to remove";
            "region_id" => self.fsm.region_id(),
            "peer_id" => self.fsm.peer_id(),
            "to_peer" => ?msg.get_to_peer(),
        );

        // Destroy peer in next round in order to apply more committed entries if any.
        // It depends on the implementation that msgs which are handled in this round
        // have already fetched.
        let _ = self
            .ctx
            .router
            .force_send(self.fsm.region_id(), PeerMsg::Destroy(self.fsm.peer_id()));
    }

    // Returns `Vec<(u64, bool)>` indicated (source_region_id, merge_to_this_peer)
    // if the `msg` doesn't contain a snapshot or this snapshot doesn't conflict
    // with any other snapshots or regions. Otherwise a `SnapKey` is returned.
    fn check_snapshot(
        &mut self,
        msg: &RaftMessage,
    ) -> Result<Either<Option<SnapKey>, Vec<(u64, bool)>>> {
        if !msg.get_message().has_snapshot() {
            return Ok(Either::Right(vec![]));
        }

        let region_id = msg.get_region_id();
        let snap = msg.get_message().get_snapshot();
        let mut snap_data = RaftSnapshotData::default();
        snap_data.merge_from_bytes(snap.get_data())?;

        let key = if !snap_data.get_meta().get_for_witness() {
            // Check if snapshot file exists.
            // No need to get snapshot for witness, as witness's empty snapshot bypass
            // snapshot manager.
            let key = SnapKey::from_region_snap(region_id, snap);
            self.ctx.snap_mgr.get_snapshot_for_applying(&key)?;
            Some(key)
        } else {
            None
        };

        // If the index of snapshot is not newer than peer's apply index, it
        // is possibly because there is witness -> non-witness switch, and the peer
        // requests snapshot from leader but leader doesn't applies the switch yet.
        // In that case, the snapshot is a witness snapshot whereas non-witness snapshot
        // is expected.
        if snap.get_metadata().get_index() < self.fsm.peer.get_store().applied_index()
            && snap_data.get_meta().get_for_witness() != self.fsm.peer.is_witness()
        {
            error!(
                "mismatch witness snapshot";
                "region_id" => region_id,
                "peer_id" => self.fsm.peer_id(),
                "for_witness" => snap_data.get_meta().get_for_witness(),
                "is_witness" => self.fsm.peer.is_witness(),
                "index" => snap.get_metadata().get_index(),
                "applied_index" => self.fsm.peer.get_store().applied_index(),
            );
            self.ctx
                .raft_metrics
                .message_dropped
                .mismatch_witness_snapshot
                .inc();
            return Ok(Either::Left(key));
        }

        let snap_region = snap_data.take_region();
        let peer_id = msg.get_to_peer().get_id();
        let snap_enc_start_key = enc_start_key(&snap_region);
        let snap_enc_end_key = enc_end_key(&snap_region);

        let before_check_snapshot_1_2_fp = || -> bool {
            fail_point!(
                "before_check_snapshot_1_2",
                self.fsm.region_id() == 1 && self.store_id() == 2,
                |_| true
            );
            false
        };
        let before_check_snapshot_1000_2_fp = || -> bool {
            fail_point!(
                "before_check_snapshot_1000_2",
                self.fsm.region_id() == 1000 && self.store_id() == 2,
                |_| true
            );
            false
        };
        if before_check_snapshot_1_2_fp() || before_check_snapshot_1000_2_fp() {
            return Ok(Either::Left(key));
        }

        if snap_region
            .get_peers()
            .iter()
            .all(|p| p.get_id() != peer_id)
        {
            info!(
                "snapshot doesn't contain to peer, skip";
                "region_id" => self.fsm.region_id(),
                "peer_id" => self.fsm.peer_id(),
                "snap" => ?snap_region,
                "to_peer" => ?msg.get_to_peer(),
            );
            self.ctx.raft_metrics.message_dropped.region_no_peer.inc();
            return Ok(Either::Left(key));
        }

        let mut meta = self.ctx.store_meta.lock().unwrap();
        if meta.regions[&self.region_id()] != *self.region() {
            if !self.fsm.peer.is_initialized() {
                info!(
                    "stale delegate detected, skip";
                    "region_id" => self.fsm.region_id(),
                    "peer_id" => self.fsm.peer_id(),
                );
                self.ctx.raft_metrics.message_dropped.stale_msg.inc();
                return Ok(Either::Left(key));
            } else {
                panic!(
                    "{} meta corrupted: {:?} != {:?}",
                    self.fsm.peer.tag,
                    meta.regions[&self.region_id()],
                    self.region()
                );
            }
        }

        if meta.atomic_snap_regions.contains_key(&region_id) {
            info!(
                "atomic snapshot is applying, skip";
                "region_id" => self.fsm.region_id(),
                "peer_id" => self.fsm.peer_id(),
            );
            return Ok(Either::Left(key));
        }

        for region in &meta.pending_snapshot_regions {
            if enc_start_key(region) < snap_enc_end_key &&
               enc_end_key(region) > snap_enc_start_key &&
               // Same region can overlap, we will apply the latest version of snapshot.
               region.get_id() != snap_region.get_id()
            {
                info!(
                    "pending region overlapped";
                    "region_id" => self.fsm.region_id(),
                    "peer_id" => self.fsm.peer_id(),
                    "region" => ?region,
                    "snap" => ?snap_region,
                );
                self.ctx.raft_metrics.message_dropped.region_overlap.inc();
                return Ok(Either::Left(key));
            }
        }

        let mut is_overlapped = false;
        let mut regions_to_destroy = vec![];
        // In some extreme cases, it may cause source peer destroyed improperly so that
        // a later CommitMerge may panic because source is already destroyed, so just
        // drop the message:
        // - A new snapshot is received whereas a snapshot is still in applying, and the
        //   snapshot under applying is generated before merge and the new snapshot is
        //   generated after merge. After the applying snapshot is finished, the log may
        //   able to catch up and so a CommitMerge will be applied.
        // - There is a CommitMerge pending in apply thread.
        let ready = !self.fsm.peer.is_handling_snapshot()
            && !self.fsm.peer.has_pending_snapshot()
            // It must be ensured that all logs have been applied.
            // Suppose apply fsm is applying a `CommitMerge` log and this snapshot is generated after
            // merge, its corresponding source peer can not be destroy by this snapshot.
            && self.fsm.peer.ready_to_handle_pending_snap();
        for exist_region in meta
            .region_ranges
            .range((Excluded(snap_enc_start_key), Unbounded::<Vec<u8>>))
            .map(|(_, &region_id)| &meta.regions[&region_id])
            .take_while(|r| enc_start_key(r) < snap_enc_end_key)
            .filter(|r| r.get_id() != region_id)
        {
            info!(
                "region overlapped";
                "region_id" => self.fsm.region_id(),
                "peer_id" => self.fsm.peer_id(),
                "exist" => ?exist_region,
                "snap" => ?snap_region,
            );
            let (can_destroy, merge_to_this_peer) = maybe_destroy_source(
                &meta,
                self.fsm.region_id(),
                self.fsm.peer_id(),
                exist_region.get_id(),
                snap_region.get_region_epoch().to_owned(),
            );
            if ready && can_destroy {
                // The snapshot that we decide to whether destroy peer based on must can be
                // applied. So here not to destroy peer immediately, or the snapshot maybe
                // dropped in later check but the peer is already destroyed.
                regions_to_destroy.push((exist_region.get_id(), merge_to_this_peer));
                continue;
            }
            is_overlapped = true;
            if !can_destroy
                && snap_region.get_region_epoch().get_version()
                    > exist_region.get_region_epoch().get_version()
            {
                // If snapshot's epoch version is greater than exist region's, the exist region
                // may has been merged/splitted already.
                let _ = self.ctx.router.force_send(
                    exist_region.get_id(),
                    PeerMsg::CasualMessage(CasualMessage::RegionOverlapped),
                );
            }
        }
        if is_overlapped {
            self.ctx.raft_metrics.message_dropped.region_overlap.inc();
            return Ok(Either::Left(key));
        }

        // WARNING: The checking code must be above this line.
        // Now all checking passed.

        if self.fsm.peer.local_first_replicate && !self.fsm.peer.is_initialized() {
            // If the peer is not initialized and passes the snapshot range check,
            // `is_splitting` flag must be false.
            // - If `is_splitting` is set to true, then the uninitialized peer is created
            //   before split is applied and the peer id is the same as split one. So there
            //   should be no initialized peer before.
            // - If the peer is also created by splitting, then the snapshot range is not
            //   overlapped with parent peer. It means leader has applied merge and split at
            //   least one time. However, the prerequisite of merge includes the
            //   initialization of all target peers and source peers, which is conflict with
            //   1.
            let pending_create_peers = self.ctx.pending_create_peers.lock().unwrap();
            let status = pending_create_peers.get(&region_id).cloned();
            if status != Some((self.fsm.peer_id(), false)) {
                drop(pending_create_peers);
                panic!("{} status {:?} is not expected", self.fsm.peer.tag, status);
            }
        }
        meta.pending_snapshot_regions.push(snap_region);

        Ok(Either::Right(regions_to_destroy))
    }

    fn destroy_regions_for_snapshot(&mut self, regions_to_destroy: Vec<(u64, bool)>) {
        if regions_to_destroy.is_empty() {
            return;
        }
        let mut meta = self.ctx.store_meta.lock().unwrap();
        assert!(!meta.atomic_snap_regions.contains_key(&self.fsm.region_id()));
        for (source_region_id, merge_to_this_peer) in regions_to_destroy {
            if !meta.regions.contains_key(&source_region_id) {
                if merge_to_this_peer {
                    drop(meta);
                    panic!(
                        "{}'s source region {} has been destroyed",
                        self.fsm.peer.tag, source_region_id
                    );
                }
                continue;
            }
            info!(
                "source region destroy due to target region's snapshot";
                "region_id" => self.fsm.region_id(),
                "peer_id" => self.fsm.peer_id(),
                "source_region_id" => source_region_id,
                "need_atomic" => merge_to_this_peer,
            );
            meta.atomic_snap_regions
                .entry(self.fsm.region_id())
                .or_default()
                .insert(source_region_id, false);
            meta.destroyed_region_for_snap
                .insert(source_region_id, merge_to_this_peer);

            let result = if merge_to_this_peer {
                MergeResultKind::FromTargetSnapshotStep1
            } else {
                MergeResultKind::Stale
            };
            // Use `unwrap` is ok because the StoreMeta lock is held and these source peers
            // still exist in regions and region_ranges map.
            // It depends on the implementation of `destroy_peer`.
            self.ctx
                .router
                .force_send(
                    source_region_id,
                    PeerMsg::SignificantMsg(SignificantMsg::MergeResult {
                        target_region_id: self.fsm.region_id(),
                        target: self.fsm.peer.peer.clone(),
                        result,
                    }),
                )
                .unwrap();
        }
    }

    fn on_transfer_leader_msg(&mut self, msg: &eraftpb::Message, peer_disk_usage: DiskUsage) {
        // log_term is set by original leader, represents the term last log is written
        // in, which should be equal to the original leader's term.
        if msg.get_log_term() != self.fsm.peer.term() {
            return;
        }
        if self.fsm.peer.is_leader() {
            let from = match self.fsm.peer.get_peer_from_cache(msg.get_from()) {
                Some(p) => p,
                None => return,
            };
            match self
                .fsm
                .peer
                .ready_to_transfer_leader(self.ctx, msg.get_index(), &from)
            {
                Some(reason) => {
                    info!(
                        "reject to transfer leader";
                        "region_id" => self.fsm.region_id(),
                        "peer_id" => self.fsm.peer_id(),
                        "to" => ?from,
                        "reason" => reason,
                        "index" => msg.get_index(),
                        "last_index" => self.fsm.peer.get_store().last_index(),
                    );
                }
                None => {
                    self.propose_pending_batch_raft_command();
                    if self.propose_locks_before_transfer_leader(msg) {
                        // If some pessimistic locks are just proposed, we propose another
                        // TransferLeader command instead of transferring leader immediately.
                        info!("propose transfer leader command";
                            "region_id" => self.fsm.region_id(),
                            "peer_id" => self.fsm.peer_id(),
                            "to" => ?from,
                        );
                        let mut cmd = new_admin_request(
                            self.fsm.peer.region().get_id(),
                            self.fsm.peer.peer.clone(),
                        );
                        cmd.mut_header()
                            .set_region_epoch(self.region().get_region_epoch().clone());
                        // Set this flag to propose this command like a normal proposal.
                        cmd.mut_header()
                            .set_flags(WriteBatchFlags::TRANSFER_LEADER_PROPOSAL.bits());
                        cmd.mut_admin_request()
                            .set_cmd_type(AdminCmdType::TransferLeader);
                        cmd.mut_admin_request().mut_transfer_leader().set_peer(from);
                        self.propose_raft_command(
                            cmd,
                            Callback::None,
                            DiskFullOpt::AllowedOnAlmostFull,
                        );
                    } else {
                        self.fsm.peer.transfer_leader(&from);
                    }
                }
            }
        } else if !self
            .fsm
            .peer
            .maybe_reject_transfer_leader_msg(self.ctx, msg, peer_disk_usage)
            && self.fsm.peer.pre_ack_transfer_leader_msg(self.ctx, msg)
        {
            self.fsm.peer.ack_transfer_leader_msg(false);
        }
    }

    // Returns whether we should propose another TransferLeader command. This is
    // for:
    // - Considering the amount of pessimistic locks can be big, it can reduce
    //   unavailable time caused by waiting for the transferee catching up logs.
    // - Make transferring leader strictly after write commands that executes before
    //   proposing the locks, preventing unexpected lock loss.
    fn propose_locks_before_transfer_leader(&mut self, msg: &eraftpb::Message) -> bool {
        // 1. Disable in-memory pessimistic locks.

        // Clone to make borrow checker happy when registering ticks.
        let txn_ext = self.fsm.peer.txn_ext.clone();
        let mut pessimistic_locks = txn_ext.pessimistic_locks.write();

        // If the message context == TRANSFER_LEADER_COMMAND_REPLY_CTX, the message
        // is a reply to a transfer leader command before. If the locks status remain
        // in the TransferringLeader status, we can safely initiate transferring leader
        // now.
        // If it's not in TransferringLeader status now, it is probably because several
        // ticks have passed after proposing the locks in the last time and we
        // reactivate the memory locks. Then, we should propose the locks again.
        if msg.get_context() == TRANSFER_LEADER_COMMAND_REPLY_CTX
            && pessimistic_locks.status == LocksStatus::TransferringLeader
        {
            return false;
        }

        // If it is not writable, it's probably because it's a retried TransferLeader
        // and the locks have been proposed. But we still need to return true to
        // propose another TransferLeader command. Otherwise, some write requests that
        // have marked some locks as deleted will fail because raft rejects more
        // proposals.
        // It is OK to return true here if it's in other states like MergingRegion or
        // NotLeader. In those cases, the locks will fail to propose and nothing will
        // happen.
        if !pessimistic_locks.is_writable() {
            return true;
        }
        pessimistic_locks.status = LocksStatus::TransferringLeader;
        self.fsm.reactivate_memory_lock_ticks = 0;
        self.register_reactivate_memory_lock_tick();

        // 2. Propose pessimistic locks
        if pessimistic_locks.is_empty() {
            return false;
        }
        // FIXME: Raft command has size limit. Either limit the total size of
        // pessimistic locks in a region, or split commands here.
        let mut cmd = RaftCmdRequest::default();
        {
            // Downgrade to a read guard, do not block readers in the scheduler as far as
            // possible.
            let pessimistic_locks = RwLockWriteGuard::downgrade(pessimistic_locks);
            fail_point!("invalidate_locks_before_transfer_leader");
            for (key, (lock, deleted)) in &*pessimistic_locks {
                if *deleted {
                    continue;
                }
                let mut put = PutRequest::default();
                put.set_cf(CF_LOCK.to_string());
                put.set_key(key.as_encoded().to_owned());
                put.set_value(lock.to_lock().to_bytes());
                let mut req = Request::default();
                req.set_cmd_type(CmdType::Put);
                req.set_put(put);
                cmd.mut_requests().push(req);
            }
        }
        if cmd.get_requests().is_empty() {
            // If the map is not empty but all locks are deleted, it is possible that a
            // write command has just marked locks deleted but not proposed yet.
            // It might cause that command to fail if we skip proposing the
            // extra TransferLeader command here.
            return true;
        }
        cmd.mut_header().set_region_id(self.fsm.region_id());
        cmd.mut_header()
            .set_region_epoch(self.region().get_region_epoch().clone());
        cmd.mut_header().set_peer(self.fsm.peer.peer.clone());
        info!("propose {} locks before transferring leader", cmd.get_requests().len(); "region_id" => self.fsm.region_id());
        self.propose_raft_command(cmd, Callback::None, DiskFullOpt::AllowedOnAlmostFull);
        true
    }

    fn handle_destroy_peer(&mut self, job: DestroyPeerJob) -> bool {
        // The initialized flag implicitly means whether apply fsm exists or not.
        if job.initialized {
            // Destroy the apply fsm first, wait for the reply msg from apply fsm
            self.ctx
                .apply_router
                .schedule_task(job.region_id, ApplyTask::destroy(job.region_id, false));
            false
        } else {
            // Destroy the peer fsm directly
            self.destroy_peer(false)
        }
    }

    /// Check if destroy can be executed immediately. If it can't, the reason is
    /// returned.
    fn maybe_delay_destroy(&mut self) -> Option<DelayReason> {
        if self.fsm.peer.has_unpersisted_ready() {
            assert!(self.ctx.sync_write_worker.is_none());
            // The destroy must be delayed if there are some unpersisted readies.
            // Otherwise there is a race of writting kv db and raft db between here
            // and write worker.
            return Some(DelayReason::UnPersistedReady);
        }

        let is_initialized = self.fsm.peer.is_initialized();
        if !is_initialized {
            // If the peer is uninitialized, then it can't receive any logs from leader. So
            // no need to gc. If there was a peer with same region id on the store, and it
            // had logs written, then it must be initialized, hence its log should be gc
            // either before it's destroyed or during node restarts.
            self.fsm.logs_gc_flushed = true;
        }
        if !self.fsm.logs_gc_flushed {
            let start_index = self.fsm.peer.last_compacted_idx;
            let mut end_index = start_index;
            if end_index == 0 {
                // Technically, all logs between first index and last index should be accessible
                // before being destroyed.
                end_index = self.fsm.peer.get_store().first_index();
                self.fsm.peer.last_compacted_idx = end_index;
            }
            let region_id = self.region_id();
            let peer_id = self.fsm.peer.peer_id();
            let mb = match self.ctx.router.mailbox(region_id) {
                Some(mb) => mb,
                None => {
                    if tikv_util::thread_group::is_shutdown(!cfg!(test)) {
                        // It's shutting down, nothing we can do.
                        return Some(DelayReason::Shutdown);
                    }
                    panic!("{} failed to get mailbox", self.fsm.peer.tag);
                }
            };
            let task = RaftlogGcTask::gc(
                self.fsm.peer.get_store().get_region_id(),
                start_index,
                end_index,
            )
            .flush()
            .when_done(move || {
                if let Err(e) =
                    mb.force_send(PeerMsg::SignificantMsg(SignificantMsg::RaftLogGcFlushed))
                {
                    if tikv_util::thread_group::is_shutdown(!cfg!(test)) {
                        return;
                    }
                    panic!(
                        "[region {}] {} failed to respond flush message {:?}",
                        region_id, peer_id, e
                    );
                }
            });
            if let Err(e) = self.ctx.raftlog_gc_scheduler.schedule(task) {
                if tikv_util::thread_group::is_shutdown(!cfg!(test)) {
                    // It's shutting down, nothing we can do.
                    return Some(DelayReason::Shutdown);
                }
                panic!(
                    "{} failed to schedule raft log task {:?}",
                    self.fsm.peer.tag, e
                );
            }
            // We need to delete all logs entries to avoid introducing race between
            // new peers and old peers. Flushing gc logs allow last_compact_index be
            // used directly without seeking.
            return Some(DelayReason::UnFlushLogGc);
        }
        None
    }

    fn on_raft_log_gc_flushed(&mut self) {
        self.fsm.logs_gc_flushed = true;
        let delay = match self.fsm.delayed_destroy {
            Some(delay) => delay,
            None => panic!("{} a delayed destroy should not recover", self.fsm.peer.tag),
        };
        self.destroy_peer(delay.merged_by_target);
    }

    // [PerformanceCriticalPath] TODO: spin off the I/O code (self.fsm.peer.destroy)
    fn destroy_peer(&mut self, merged_by_target: bool) -> bool {
        fail_point!("destroy_peer");
        // Mark itself as pending_remove
        self.fsm.peer.pending_remove = true;

        fail_point!("destroy_peer_after_pending_move", |_| { true });

        if let Some(reason) = self.maybe_delay_destroy() {
            if self
                .fsm
                .delayed_destroy
                .map_or(false, |delay| delay.reason == reason)
            {
                panic!(
                    "{} destroy peer twice with same delay reason, original {:?}, now {}",
                    self.fsm.peer.tag, self.fsm.delayed_destroy, merged_by_target
                );
            }
            self.fsm.delayed_destroy = Some(DelayDestroy {
                merged_by_target,
                reason,
            });
            // TODO: The destroy process can also be asynchronous as snapshot process,
            // if so, all write db operations are removed in store thread.
            info!(
                "delays destroy";
                "region_id" => self.fsm.region_id(),
                "peer_id" => self.fsm.peer_id(),
                "merged_by_target" => merged_by_target,
                "reason" => ?reason,
            );
            return false;
        }

        info!(
            "starts destroy";
            "region_id" => self.fsm.region_id(),
            "peer_id" => self.fsm.peer_id(),
            "merged_by_target" => merged_by_target,
        );
        let region_id = self.region_id();
        // We can't destroy a peer which is handling snapshot.
        assert!(!self.fsm.peer.is_handling_snapshot());

        // No need to wait for the apply anymore.
        if self.fsm.peer.unsafe_recovery_state.is_some() {
            self.fsm
                .peer
                .unsafe_recovery_maybe_finish_wait_apply(/* force= */ true);
        }

        if self.fsm.peer.snapshot_recovery_state.is_some() {
            self.fsm
                .peer
                .snapshot_recovery_maybe_finish_wait_apply(/* force= */ true);
        }

        let mut meta = self.ctx.store_meta.lock().unwrap();

        if meta.atomic_snap_regions.contains_key(&self.region_id()) {
            drop(meta);
            panic!(
                "{} is applying atomic snapshot during destroying",
                self.fsm.peer.tag
            );
        }

        // It's possible that this region gets a snapshot then gets a stale peer msg.
        // So the data in `pending_snapshot_regions` should be removed here.
        meta.pending_snapshot_regions
            .retain(|r| self.fsm.region_id() != r.get_id());

        // Remove `read_progress` and reset the `safe_ts` to zero to reject
        // incoming stale read request
        meta.region_read_progress.remove(&region_id);
        self.fsm.peer.read_progress.pause();

        // Destroy read delegates.
        meta.readers.remove(&region_id);

        // Trigger region change observer
        self.ctx.coprocessor_host.on_region_changed(
            self.fsm.peer.region(),
            RegionChangeEvent::Destroy,
            self.fsm.peer.get_role(),
        );
        let task = PdTask::DestroyPeer { region_id };
        if let Err(e) = self.ctx.pd_scheduler.schedule(task) {
            error!(
                "failed to notify pd";
                "region_id" => self.fsm.region_id(),
                "peer_id" => self.fsm.peer_id(),
                "err" => %e,
            );
        }
        let is_initialized = self.fsm.peer.is_initialized();
        if let Err(e) = self.fsm.peer.destroy(
            &self.ctx.engines,
            &mut self.ctx.raft_perf_context,
            merged_by_target,
            &self.ctx.pending_create_peers,
        ) {
            // If not panic here, the peer will be recreated in the next restart,
            // then it will be gc again. But if some overlap region is created
            // before restarting, the gc action will delete the overlap region's
            // data too.
            panic!("{} destroy err {:?}", self.fsm.peer.tag, e);
        }

        // Some places use `force_send().unwrap()` if the StoreMeta lock is held.
        // So in here, it's necessary to held the StoreMeta lock when closing the
        // router.
        self.ctx.router.close(region_id);
        self.fsm.stop();

        if is_initialized
            && !merged_by_target
            && meta
                .region_ranges
                .remove(&enc_end_key(self.fsm.peer.region()))
                .is_none()
        {
            panic!("{} meta corruption detected", self.fsm.peer.tag);
        }
        if meta.regions.remove(&region_id).is_none() && !merged_by_target {
            panic!("{} meta corruption detected", self.fsm.peer.tag)
        }

        // Clear merge related structures.
        if let Some(&need_atomic) = meta.destroyed_region_for_snap.get(&region_id) {
            if need_atomic {
                panic!(
                    "{} should destroy with target region atomically",
                    self.fsm.peer.tag
                );
            } else {
                let target_region_id = *meta.targets_map.get(&region_id).unwrap();
                let is_ready = meta
                    .atomic_snap_regions
                    .get_mut(&target_region_id)
                    .unwrap()
                    .get_mut(&region_id)
                    .unwrap();
                *is_ready = true;
            }
        }

        meta.pending_merge_targets.remove(&region_id);
        if let Some(target) = meta.targets_map.remove(&region_id) {
            if meta.pending_merge_targets.contains_key(&target) {
                meta.pending_merge_targets
                    .get_mut(&target)
                    .unwrap()
                    .remove(&region_id);
                // When the target doesn't exist(add peer but the store is isolated), source
                // peer decide to destroy by itself. Without target, the
                // `pending_merge_targets` for target won't be removed, so here source peer help
                // target to clear.
                if meta.regions.get(&target).is_none()
                    && meta.pending_merge_targets.get(&target).unwrap().is_empty()
                {
                    meta.pending_merge_targets.remove(&target);
                }
            }
        }

        fail_point!("raft_store_finish_destroy_peer");

        true
    }

    // Update some region infos
    fn update_region(&mut self, mut region: metapb::Region) {
        {
            let mut meta = self.ctx.store_meta.lock().unwrap();
            meta.set_region(
                &self.ctx.coprocessor_host,
                region.clone(),
                &mut self.fsm.peer,
                RegionChangeReason::ChangePeer,
            );
        }
        for peer in region.take_peers().into_iter() {
            if self.fsm.peer.peer_id() == peer.get_id() {
                self.fsm.peer.peer = peer.clone();
            }
            self.fsm.peer.insert_peer_cache(peer);
        }
    }

    fn on_ready_change_peer(&mut self, cp: ChangePeer) {
        if cp.index == raft::INVALID_INDEX {
            // Apply failed, skip.
            return;
        }

        self.fsm.peer.mut_store().cancel_generating_snap(None);

        if cp.index >= self.fsm.peer.raft_group.raft.raft_log.first_index() {
            match self.fsm.peer.raft_group.apply_conf_change(&cp.conf_change) {
                Ok(_) => {}
                // PD could dispatch redundant conf changes.
                Err(raft::Error::NotExists { .. }) | Err(raft::Error::Exists { .. }) => {}
                _ => unreachable!(),
            }
        } else {
            // Please take a look at test case
            // test_redundant_conf_change_by_snapshot.
        }

        self.update_region(cp.region);

        fail_point!("change_peer_after_update_region");
        fail_point!(
            "change_peer_after_update_region_store_3",
            self.store_id() == 3,
            |_| panic!("should not use return")
        );

        let now = Instant::now();
        let (mut remove_self, mut need_ping) = (false, false);
        for mut change in cp.changes {
            let (change_type, peer) = (change.get_change_type(), change.take_peer());
            let (store_id, peer_id) = (peer.get_store_id(), peer.get_id());
            match change_type {
                ConfChangeType::AddNode | ConfChangeType::AddLearnerNode => {
                    let group_id = self
                        .ctx
                        .global_replication_state
                        .lock()
                        .unwrap()
                        .group
                        .group_id(self.fsm.peer.replication_mode_version, store_id);
                    if group_id.unwrap_or(0) != 0 {
                        info!("updating group"; "peer_id" => peer_id, "group_id" => group_id.unwrap());
                        self.fsm
                            .peer
                            .raft_group
                            .raft
                            .assign_commit_groups(&[(peer_id, group_id.unwrap())]);
                    }
                    // Add this peer to peer_heartbeats.
                    self.fsm.peer.peer_heartbeats.insert(peer_id, now);
                    if self.fsm.peer.is_leader() {
                        need_ping = true;
                        self.fsm.peer.peers_start_pending_time.push((peer_id, now));
                        // As `raft_max_inflight_msgs` may have been updated via online config
                        self.fsm
                            .peer
                            .raft_group
                            .raft
                            .adjust_max_inflight_msgs(peer_id, self.ctx.cfg.raft_max_inflight_msgs);
                    }
                }
                ConfChangeType::RemoveNode => {
                    // Remove this peer from cache.
                    self.fsm.peer.peer_heartbeats.remove(&peer_id);
                    if self.fsm.peer.is_leader() {
                        self.fsm
                            .peer
                            .peers_start_pending_time
                            .retain(|&(p, _)| p != peer_id);
                        self.fsm.peer.wait_data_peers.retain(|id| *id != peer_id);
                    }
                    self.fsm.peer.remove_peer_from_cache(peer_id);
                    // We only care remove itself now.
                    if self.store_id() == store_id {
                        if self.fsm.peer.peer_id() == peer_id {
                            remove_self = true;
                        } else {
                            panic!(
                                "{} trying to remove unknown peer {:?}",
                                self.fsm.peer.tag, peer
                            );
                        }
                    }
                }
            }
        }

        // In pattern matching above, if the peer is the leader,
        // it will push the change peer into `peers_start_pending_time`
        // without checking if it is duplicated. We move `heartbeat_pd` here
        // to utilize `collect_pending_peers` in `heartbeat_pd` to avoid
        // adding the redundant peer.
        if self.fsm.peer.is_leader() {
            // Notify pd immediately.
            info!(
                "notify pd with change peer region";
                "region_id" => self.fsm.region_id(),
                "peer_id" => self.fsm.peer_id(),
                "region" => ?self.fsm.peer.region(),
            );
            self.fsm.peer.heartbeat_pd(self.ctx);

            if !self.fsm.peer.disk_full_peers.is_empty() {
                self.fsm.peer.refill_disk_full_peers(self.ctx);
                debug!(
                    "conf change refills disk full peers to {:?}",
                    self.fsm.peer.disk_full_peers;
                    "region_id" => self.fsm.region_id(),
                );
            }

            // Remove or demote leader will cause this raft group unavailable
            // until new leader elected, but we can't revert this operation
            // because its result is already persisted in apply worker
            // TODO: should we transfer leader here?
            let demote_self = is_learner(&self.fsm.peer.peer) && !self.fsm.peer.is_force_leader();
            if remove_self || demote_self {
                warn!(
                    "Removing or demoting leader";
                    "region_id" => self.fsm.region_id(),
                    "peer_id" => self.fsm.peer_id(),
                    "remove" => remove_self,
                    "demote" => demote_self,
                );
                // If demote_self is true, there is no doubt to become follower.
                // If remove_self is true, we also choose to become follower for the
                // following reasons.
                // There are some functions in raft-rs using `unwrap` to get itself
                // progress which will panic when calling them.
                // Before introduing async io, this peer will destroy immediately so
                // there is no chance to call these functions.
                // But maybe it's not true due to delay destroy.
                // Most of these functions are only called when the peer is a leader.
                // (it's pretty reasonable because progress is used to track others' status)
                // The only exception is `Raft::restore` at the time of writing, which is ok
                // because the raft msgs(including snapshot) don't be handled when
                // `pending_remove` is true(it will be set in `destroy_peer`).
                // TODO: totally avoid calling these raft-rs functions when `pending_remove` is
                // true.
                self.fsm
                    .peer
                    .raft_group
                    .raft
                    .become_follower(self.fsm.peer.term(), raft::INVALID_ID);
                // Don't ping to speed up leader election
                need_ping = false;
            }
        } else if !self.fsm.peer.has_valid_leader() {
            self.fsm.reset_hibernate_state(GroupState::Chaos);
            self.register_raft_base_tick();
        }
        if need_ping {
            // Speed up snapshot instead of waiting another heartbeat.
            self.fsm.peer.ping();
            self.fsm.has_ready = true;
        }
        if remove_self {
            self.destroy_peer(false);
        }
    }

    fn on_ready_compact_log(&mut self, first_index: u64, state: RaftTruncatedState) {
        // Since this peer may be warming up the entry cache, log compaction should be
        // temporarily skipped. Otherwise, the warmup task may fail.
        if let Some(state) = self.fsm.peer.mut_store().entry_cache_warmup_state_mut() {
            if !state.check_stale(MAX_WARMED_UP_CACHE_KEEP_TIME) {
                return;
            }
        }

        let total_cnt = self.fsm.peer.last_applying_idx - first_index;
        // the size of current CompactLog command can be ignored.
        let remain_cnt = self.fsm.peer.last_applying_idx - state.get_index() - 1;
        self.fsm.peer.raft_log_size_hint =
            self.fsm.peer.raft_log_size_hint * remain_cnt / total_cnt;
        let compact_to = state.get_index() + 1;
        self.fsm.peer.schedule_raftlog_gc(self.ctx, compact_to);
        self.fsm.peer.last_compacted_idx = compact_to;
        self.fsm.peer.mut_store().on_compact_raftlog(compact_to);
        if self.fsm.peer.is_witness() {
            self.fsm.peer.last_compacted_time = Instant::now();
        }
    }

    fn on_ready_split_region(
        &mut self,
        derived: metapb::Region,
        regions: Vec<metapb::Region>,
        new_split_regions: HashMap<u64, apply::NewSplitPeer>,
    ) {
        fail_point!("on_split", self.ctx.store_id() == 3, |_| {});

        let region_id = derived.get_id();

        // Group in-memory pessimistic locks in the original region into new regions.
        // The locks of new regions will be put into the corresponding new regions
        // later. And the locks belonging to the old region will stay in the original
        // map.
        let region_locks = {
            let mut pessimistic_locks = self.fsm.peer.txn_ext.pessimistic_locks.write();
            info!("moving {} locks to new regions", pessimistic_locks.len(); "region_id" => region_id);
            // Update the version so the concurrent reader will fail due to EpochNotMatch
            // instead of PessimisticLockNotFound.
            pessimistic_locks.version = derived.get_region_epoch().get_version();
            pessimistic_locks.group_by_regions(&regions, &derived)
        };
        fail_point!("on_split_invalidate_locks");

        // Roughly estimate the size and keys for new regions.
        let new_region_count = regions.len() as u64;
        let estimated_size = self.fsm.peer.approximate_size.map(|v| v / new_region_count);
        let estimated_keys = self.fsm.peer.approximate_keys.map(|v| v / new_region_count);
        let mut meta = self.ctx.store_meta.lock().unwrap();
        meta.set_region(
            &self.ctx.coprocessor_host,
            derived,
            &mut self.fsm.peer,
            RegionChangeReason::Split,
        );
        self.fsm.peer.post_split();

        // It's not correct anymore, so set it to false to schedule a split check task.
        self.fsm.peer.may_skip_split_check = false;

        let is_leader = self.fsm.peer.is_leader();
        if is_leader {
            self.fsm.peer.approximate_size = estimated_size;
            self.fsm.peer.approximate_keys = estimated_keys;
            self.fsm.peer.heartbeat_pd(self.ctx);
            // Notify pd immediately to let it update the region meta.
            info!(
                "notify pd with split";
                "region_id" => self.fsm.region_id(),
                "peer_id" => self.fsm.peer_id(),
                "split_count" => regions.len(),
            );
            // Now pd only uses ReportBatchSplit for history operation show,
            // so we send it independently here.
            let task = PdTask::ReportBatchSplit {
                regions: regions.to_vec(),
            };
            if let Err(e) = self.ctx.pd_scheduler.schedule(task) {
                error!(
                    "failed to notify pd";
                    "region_id" => self.fsm.region_id(),
                    "peer_id" => self.fsm.peer_id(),
                    "err" => %e,
                );
            }
        }

        let last_key = enc_end_key(regions.last().unwrap());
        if meta.region_ranges.remove(&last_key).is_none() {
            panic!("{} original region should exist", self.fsm.peer.tag);
        }
        let last_region_id = regions.last().unwrap().get_id();
        for (new_region, locks) in regions.into_iter().zip(region_locks) {
            let new_region_id = new_region.get_id();

            if new_region_id == region_id {
                let not_exist = meta
                    .region_ranges
                    .insert(enc_end_key(&new_region), new_region_id)
                    .is_none();
                assert!(not_exist, "[region {}] should not exist", new_region_id);
                continue;
            }

            // Check if this new region should be splitted
            let new_split_peer = new_split_regions.get(&new_region.get_id()).unwrap();
            if new_split_peer.result.is_some() {
                if let Err(e) = self
                    .fsm
                    .peer
                    .mut_store()
                    .clear_extra_split_data(enc_start_key(&new_region), enc_end_key(&new_region))
                {
                    error!(?e;
                        "failed to cleanup extra split data, may leave some dirty data";
                        "region_id" => new_region.get_id(),
                    );
                }
                continue;
            }

            // Now all checking passed.
            {
                let mut pending_create_peers = self.ctx.pending_create_peers.lock().unwrap();
                assert_eq!(
                    pending_create_peers.remove(&new_region_id),
                    Some((new_split_peer.peer_id, true))
                );
            }

            // Insert new regions and validation
            info!(
                "insert new region";
                "region_id" => new_region_id,
                "region" => ?new_region,
            );
            if let Some(r) = meta.regions.get(&new_region_id) {
                // Suppose a new node is added by conf change and the snapshot comes slowly.
                // Then, the region splits and the first vote message comes to the new node
                // before the old snapshot, which will create an uninitialized peer on the
                // store. After that, the old snapshot comes, followed with the last split
                // proposal. After it's applied, the uninitialized peer will be met.
                // We can remove this uninitialized peer directly.
                if util::is_region_initialized(r) {
                    panic!(
                        "[region {}] duplicated region {:?} for split region {:?}",
                        new_region_id, r, new_region
                    );
                }
                self.ctx.router.close(new_region_id);
            }

            let (sender, mut new_peer) = match PeerFsm::create(
                self.ctx.store_id(),
                &self.ctx.cfg,
                self.ctx.region_scheduler.clone(),
                self.ctx.raftlog_fetch_scheduler.clone(),
                self.ctx.engines.clone(),
                &new_region,
                false,
            ) {
                Ok((sender, new_peer)) => (sender, new_peer),
                Err(e) => {
                    // peer information is already written into db, can't recover.
                    // there is probably a bug.
                    panic!("create new split region {:?} err {:?}", new_region, e);
                }
            };
            let mut replication_state = self.ctx.global_replication_state.lock().unwrap();
            new_peer.peer.init_replication_mode(&mut replication_state);
            drop(replication_state);

            let meta_peer = new_peer.peer.peer.clone();

            for p in new_region.get_peers() {
                // Add this peer to cache.
                new_peer.peer.insert_peer_cache(p.clone());
            }

            // New peer derive write flow from parent region,
            // this will be used by balance write flow.
            new_peer.peer.peer_stat = self.fsm.peer.peer_stat.clone();
            new_peer.peer.last_compacted_idx = new_peer
                .peer
                .get_store()
                .apply_state()
                .get_truncated_state()
                .get_index()
                + 1;
            let campaigned = new_peer.peer.maybe_campaign(is_leader);
            new_peer.has_ready |= campaigned;

            if is_leader {
                new_peer.peer.approximate_size = estimated_size;
                new_peer.peer.approximate_keys = estimated_keys;
                *new_peer.peer.txn_ext.pessimistic_locks.write() = locks;
                // The new peer is likely to become leader, send a heartbeat immediately to
                // reduce client query miss.
                new_peer.peer.heartbeat_pd(self.ctx);
            }

            new_peer.peer.activate(self.ctx);
            meta.regions.insert(new_region_id, new_region.clone());
            let not_exist = meta
                .region_ranges
                .insert(enc_end_key(&new_region), new_region_id)
                .is_none();
            assert!(not_exist, "[region {}] should not exist", new_region_id);
            meta.readers
                .insert(new_region_id, ReadDelegate::from_peer(new_peer.get_peer()));
            meta.region_read_progress
                .insert(new_region_id, new_peer.peer.read_progress.clone());
            if last_region_id == new_region_id {
                // To prevent from big region, the right region needs run split
                // check again after split.
                new_peer.peer.size_diff_hint = self.ctx.cfg.region_split_check_diff().0;
            }
            let mailbox = BasicMailbox::new(sender, new_peer, self.ctx.router.state_cnt().clone());
            self.ctx.router.register(new_region_id, mailbox);
            self.ctx
                .router
                .force_send(new_region_id, PeerMsg::Start)
                .unwrap();

            if !campaigned {
                if let Some(msg) = meta
                    .pending_msgs
                    .swap_remove_front(|m| m.get_to_peer() == &meta_peer)
                {
                    let peer_msg = PeerMsg::RaftMessage(InspectedRaftMessage { heap_size: 0, msg });
                    if let Err(e) = self.ctx.router.force_send(new_region_id, peer_msg) {
                        warn!("handle first requset failed"; "region_id" => region_id, "error" => ?e);
                    }
                }
            }
        }
        drop(meta);
        if is_leader {
            self.on_split_region_check_tick();
        }
        fail_point!("after_split", self.ctx.store_id() == 3, |_| {});
    }

    fn register_merge_check_tick(&mut self) {
        self.schedule_tick(PeerTick::CheckMerge)
    }

    /// Check if merge target region is staler than the local one in kv engine.
    /// It should be called when target region is not in region map in memory.
    /// If everything is ok, the answer should always be true because PD should
    /// ensure all target peers exist. So if not, error log will be printed
    /// and return false.
    fn is_merge_target_region_stale(&self, target_region: &metapb::Region) -> Result<bool> {
        let target_region_id = target_region.get_id();
        let target_peer_id = find_peer(target_region, self.ctx.store_id())
            .unwrap()
            .get_id();

        let state_key = keys::region_state_key(target_region_id);
        if let Some(target_state) = self
            .ctx
            .engines
            .kv
            .get_msg_cf::<RegionLocalState>(CF_RAFT, &state_key)?
        {
            let state_epoch = target_state.get_region().get_region_epoch();
            if util::is_epoch_stale(target_region.get_region_epoch(), state_epoch) {
                return Ok(true);
            }
            // The local target region epoch is staler than target region's.
            // In the case where the peer is destroyed by receiving gc msg rather than
            // applying conf change, the epoch may staler but it's legal, so check peer id
            // to assure that.
            if let Some(local_target_peer_id) =
                find_peer(target_state.get_region(), self.ctx.store_id()).map(|r| r.get_id())
            {
                match local_target_peer_id.cmp(&target_peer_id) {
                    cmp::Ordering::Equal => {
                        if target_state.get_state() == PeerState::Tombstone {
                            // The local target peer has already been destroyed.
                            return Ok(true);
                        }
                        error!(
                            "the local target peer state is not tombstone in kv engine";
                            "target_peer_id" => target_peer_id,
                            "target_peer_state" => ?target_state.get_state(),
                            "target_region" => ?target_region,
                            "region_id" => self.fsm.region_id(),
                            "peer_id" => self.fsm.peer_id(),
                        );
                    }
                    cmp::Ordering::Greater => {
                        if state_epoch.get_version() == 0 && state_epoch.get_conf_ver() == 0 {
                            // There is a new peer and it's destroyed without being initialised.
                            return Ok(true);
                        }
                        // The local target peer id is greater than the one in target region, but
                        // its epoch is staler than target_region's. That is contradictory.
                        panic!("{} local target peer id {} is greater than the one in target region {}, but its epoch is staler, local target region {:?},
                                    target region {:?}", self.fsm.peer.tag, local_target_peer_id, target_peer_id, target_state.get_region(), target_region);
                    }
                    cmp::Ordering::Less => {
                        error!(
                            "the local target peer id in kv engine is less than the one in target region";
                            "local_target_peer_id" => local_target_peer_id,
                            "target_peer_id" => target_peer_id,
                            "target_region" => ?target_region,
                            "region_id" => self.fsm.region_id(),
                            "peer_id" => self.fsm.peer_id(),
                        );
                    }
                }
            } else {
                // Can't get local target peer id probably because this target peer is removed
                // by applying conf change
                error!(
                    "the local target peer does not exist in target region state";
                    "target_region" => ?target_region,
                    "local_target" => ?target_state.get_region(),
                    "region_id" => self.fsm.region_id(),
                    "peer_id" => self.fsm.peer_id(),
                );
            }
        } else {
            error!(
                "failed to load target peer's RegionLocalState from kv engine";
                "target_peer_id" => target_peer_id,
                "target_region" => ?target_region,
                "region_id" => self.fsm.region_id(),
                "peer_id" => self.fsm.peer_id(),
            );
        }
        Ok(false)
    }

    fn validate_merge_peer(&self, target_region: &metapb::Region) -> Result<bool> {
        let target_region_id = target_region.get_id();
        let exist_region = {
            let meta = self.ctx.store_meta.lock().unwrap();
            meta.regions.get(&target_region_id).cloned()
        };
        if let Some(r) = exist_region {
            let exist_epoch = r.get_region_epoch();
            let expect_epoch = target_region.get_region_epoch();
            // exist_epoch > expect_epoch
            if util::is_epoch_stale(expect_epoch, exist_epoch) {
                return Err(box_err!(
                    "target region changed {:?} -> {:?}",
                    target_region,
                    r
                ));
            }
            // exist_epoch < expect_epoch
            if util::is_epoch_stale(exist_epoch, expect_epoch) {
                info!(
                    "target region still not catch up, skip.";
                    "region_id" => self.fsm.region_id(),
                    "peer_id" => self.fsm.peer_id(),
                    "target_region" => ?target_region,
                    "exist_region" => ?r,
                );
                return Ok(false);
            }
            return Ok(true);
        }

        // All of the target peers must exist before merging which is guaranteed by PD.
        // Now the target peer is not in region map.
        match self.is_merge_target_region_stale(target_region) {
            Err(e) => {
                error!(%e;
                    "failed to load region state, ignore";
                    "region_id" => self.fsm.region_id(),
                    "peer_id" => self.fsm.peer_id(),
                    "target_region_id" => target_region_id,
                );
                Ok(false)
            }
            Ok(true) => Err(box_err!("region {} is destroyed", target_region_id)),
            Ok(false) => {
                if self.ctx.cfg.dev_assert {
                    panic!(
                        "something is wrong, maybe PD do not ensure all target peers exist before merging"
                    );
                }
                error!(
                    "something is wrong, maybe PD do not ensure all target peers exist before merging"
                );
                Ok(false)
            }
        }
    }

    fn schedule_merge(&mut self) -> Result<()> {
        fail_point!("on_schedule_merge", |_| Ok(()));
        let (request, target_id) = {
            let state = self.fsm.peer.pending_merge_state.as_ref().unwrap();
            let expect_region = state.get_target();

            if !self.validate_merge_peer(expect_region)? {
                // Wait till next round.
                return Ok(());
            }
            let target_id = expect_region.get_id();
            let sibling_region = expect_region;

            let (min_index, _) = self.fsm.peer.get_min_progress()?;
            let low = cmp::max(min_index + 1, state.get_min_index());
            // TODO: move this into raft module.
            // > over >= to include the PrepareMerge proposal.
            let entries = if low > state.get_commit() {
                vec![]
            } else {
                // TODO: fetch entries in async way
                match self.fsm.peer.get_store().entries(
                    low,
                    state.get_commit() + 1,
                    NO_LIMIT,
                    GetEntriesContext::empty(false),
                ) {
                    Ok(ents) => ents,
                    Err(e) => panic!(
                        "[region {}] {} failed to get merge entires: {:?}, low:{}, commit: {}",
                        self.fsm.region_id(),
                        self.fsm.peer_id(),
                        e,
                        low,
                        state.get_commit()
                    ),
                }
            };

            let sibling_peer = find_peer(sibling_region, self.store_id()).unwrap();
            let mut request = new_admin_request(sibling_region.get_id(), sibling_peer.clone());
            request
                .mut_header()
                .set_region_epoch(sibling_region.get_region_epoch().clone());
            let mut admin = AdminRequest::default();
            admin.set_cmd_type(AdminCmdType::CommitMerge);
            admin
                .mut_commit_merge()
                .set_source(self.fsm.peer.region().clone());
            admin.mut_commit_merge().set_commit(state.get_commit());
            admin.mut_commit_merge().set_entries(entries.into());
            request.set_admin_request(admin);
            (request, target_id)
        };
        // Please note that, here assumes that the unit of network isolation is store
        // rather than peer. So a quorum stores of source region should also be the
        // quorum stores of target region. Otherwise we need to enable proposal
        // forwarding.
        self.ctx
            .router
            .force_send(
                target_id,
                PeerMsg::RaftCommand(RaftCommand::new_ext(
                    request,
                    Callback::None,
                    RaftCmdExtraOpts {
                        deadline: None,
                        disk_full_opt: DiskFullOpt::AllowedOnAlmostFull,
                    },
                )),
            )
            .map_err(|_| Error::RegionNotFound(target_id))
    }

    fn rollback_merge(&mut self) {
        let req = {
            let state = self.fsm.peer.pending_merge_state.as_ref().unwrap();
            let mut request =
                new_admin_request(self.fsm.peer.region().get_id(), self.fsm.peer.peer.clone());
            request
                .mut_header()
                .set_region_epoch(self.fsm.peer.region().get_region_epoch().clone());
            let mut admin = AdminRequest::default();
            admin.set_cmd_type(AdminCmdType::RollbackMerge);
            admin.mut_rollback_merge().set_commit(state.get_commit());
            request.set_admin_request(admin);
            request
        };
        self.propose_raft_command(req, Callback::None, DiskFullOpt::AllowedOnAlmostFull);
    }

    fn on_check_merge(&mut self) {
        if self.fsm.stopped
            || self.fsm.peer.pending_remove
            || self.fsm.peer.pending_merge_state.is_none()
        {
            return;
        }
        self.register_merge_check_tick();
        fail_point!(
            "on_check_merge_not_1001",
            self.fsm.peer_id() != 1001,
            |_| {}
        );
        if let Err(e) = self.schedule_merge() {
            if self.fsm.peer.is_leader() {
                self.fsm
                    .peer
                    .add_want_rollback_merge_peer(self.fsm.peer_id());
                if self
                    .fsm
                    .peer
                    .raft_group
                    .raft
                    .prs()
                    .has_quorum(&self.fsm.peer.want_rollback_merge_peers)
                {
                    info!(
                        "failed to schedule merge, rollback";
                        "region_id" => self.fsm.region_id(),
                        "peer_id" => self.fsm.peer_id(),
                        "err" => %e,
                        "error_code" => %e.error_code(),
                    );
                    self.rollback_merge();
                }
            } else if !is_learner(&self.fsm.peer.peer) {
                info!(
                    "want to rollback merge";
                    "region_id" => self.fsm.region_id(),
                    "peer_id" => self.fsm.peer_id(),
                    "leader_id" => self.fsm.peer.leader_id(),
                    "err" => %e,
                    "error_code" => %e.error_code(),
                );
                if self.fsm.peer.leader_id() != raft::INVALID_ID {
                    self.fsm.peer.send_want_rollback_merge(
                        self.fsm
                            .peer
                            .pending_merge_state
                            .as_ref()
                            .unwrap()
                            .get_commit(),
                        self.ctx,
                    );
                }
            }
        }
    }

    fn on_ready_prepare_merge(&mut self, region: metapb::Region, state: MergeState) {
        {
            let mut meta = self.ctx.store_meta.lock().unwrap();
            meta.set_region(
                &self.ctx.coprocessor_host,
                region,
                &mut self.fsm.peer,
                RegionChangeReason::PrepareMerge,
            );
        }

        self.fsm.peer.pending_merge_state = Some(state);
        let state = self.fsm.peer.pending_merge_state.as_ref().unwrap();

        if let Some(ref catch_up_logs) = self.fsm.peer.catch_up_logs {
            if state.get_commit() == catch_up_logs.merge.get_commit() {
                assert_eq!(state.get_target().get_id(), catch_up_logs.target_region_id);
                // Indicate that `on_catch_up_logs_for_merge` has already executed.
                // Mark pending_remove because its apply fsm will be destroyed.
                self.fsm.peer.pending_remove = true;
                // Send CatchUpLogs back to destroy source apply fsm,
                // then it will send `Noop` to trigger target apply fsm.
                self.ctx.apply_router.schedule_task(
                    self.fsm.region_id(),
                    ApplyTask::LogsUpToDate(self.fsm.peer.catch_up_logs.take().unwrap()),
                );
                return;
            }
        }

        self.on_check_merge();
    }

    fn on_catch_up_logs_for_merge(&mut self, mut catch_up_logs: CatchUpLogs) {
        let region_id = self.fsm.region_id();
        assert_eq!(region_id, catch_up_logs.merge.get_source().get_id());

        if let Some(ref cul) = self.fsm.peer.catch_up_logs {
            panic!(
                "{} get catch_up_logs from {} but has already got from {}",
                self.fsm.peer.tag, catch_up_logs.target_region_id, cul.target_region_id
            )
        }

        if let Some(ref pending_merge_state) = self.fsm.peer.pending_merge_state {
            if pending_merge_state.get_commit() == catch_up_logs.merge.get_commit() {
                assert_eq!(
                    pending_merge_state.get_target().get_id(),
                    catch_up_logs.target_region_id
                );
                // Indicate that `on_ready_prepare_merge` has already executed.
                // Mark pending_remove because its apply fsm will be destroyed.
                self.fsm.peer.pending_remove = true;
                // Just for saving memory.
                catch_up_logs.merge.clear_entries();
                // Send CatchUpLogs back to destroy source apply fsm,
                // then it will send `Noop` to trigger target apply fsm.
                self.ctx
                    .apply_router
                    .schedule_task(region_id, ApplyTask::LogsUpToDate(catch_up_logs));
                return;
            }
        }

        // Directly append these logs to raft log and then commit them.
        match self
            .fsm
            .peer
            .maybe_append_merge_entries(&catch_up_logs.merge)
        {
            Some(last_index) => {
                info!(
                    "append and commit entries to source region";
                    "region_id" => region_id,
                    "peer_id" => self.fsm.peer.peer_id(),
                    "last_index" => last_index,
                );
                // Now it has some committed entries, so mark it to take `Ready` in next round.
                self.fsm.has_ready = true;
            }
            None => {
                info!(
                    "no need to catch up logs";
                    "region_id" => region_id,
                    "peer_id" => self.fsm.peer.peer_id(),
                );
            }
        }
        // Just for saving memory.
        catch_up_logs.merge.clear_entries();
        self.fsm.peer.catch_up_logs = Some(catch_up_logs);
    }

    fn on_ready_commit_merge(
        &mut self,
        merge_index: u64,
        region: metapb::Region,
        source: metapb::Region,
    ) {
        self.register_split_region_check_tick();
        let mut meta = self.ctx.store_meta.lock().unwrap();

        let prev = meta.region_ranges.remove(&enc_end_key(&source));
        assert_eq!(prev, Some(source.get_id()));
        let prev = if region.get_end_key() == source.get_end_key() {
            meta.region_ranges.remove(&enc_start_key(&source))
        } else {
            meta.region_ranges.remove(&enc_end_key(&region))
        };
        if prev != Some(region.get_id()) {
            panic!(
                "{} meta corrupted: prev: {:?}, ranges: {:?}",
                self.fsm.peer.tag, prev, meta.region_ranges
            );
        }

        meta.region_ranges
            .insert(enc_end_key(&region), region.get_id());
        assert!(meta.regions.remove(&source.get_id()).is_some());
        meta.set_region(
            &self.ctx.coprocessor_host,
            region,
            &mut self.fsm.peer,
            RegionChangeReason::CommitMerge,
        );
        if let Some(d) = meta.readers.get_mut(&source.get_id()) {
            d.mark_pending_remove();
        }

        // After the region commit merged, the region's key range is extended and the
        // region's `safe_ts` should reset to `min(source_safe_ts, target_safe_ts)`
        let source_read_progress = meta.region_read_progress.remove(&source.get_id()).unwrap();
        self.fsm.peer.read_progress.merge_safe_ts(
            source_read_progress.safe_ts(),
            merge_index,
            &self.ctx.coprocessor_host,
        );

        // If a follower merges into a leader, a more recent read may happen
        // on the leader of the follower. So max ts should be updated after
        // a region merge.
        self.fsm
            .peer
            .require_updating_max_ts(&self.ctx.pd_scheduler);

        drop(meta);

        // make approximate size and keys updated in time.
        // the reason why follower need to update is that there is a issue that after
        // merge and then transfer leader, the new leader may have stale size and keys.
        self.fsm.peer.size_diff_hint = self.ctx.cfg.region_split_check_diff().0;
        self.fsm.peer.reset_region_buckets();
        if self.fsm.peer.is_leader() {
            info!(
                "notify pd with merge";
                "region_id" => self.fsm.region_id(),
                "peer_id" => self.fsm.peer_id(),
                "source_region" => ?source,
                "target_region" => ?self.fsm.peer.region(),
            );
            self.fsm.peer.heartbeat_pd(self.ctx);
        }
        if let Err(e) = self.ctx.router.force_send(
            source.get_id(),
            PeerMsg::SignificantMsg(SignificantMsg::MergeResult {
                target_region_id: self.fsm.region_id(),
                target: self.fsm.peer.peer.clone(),
                result: MergeResultKind::FromTargetLog,
            }),
        ) {
            panic!(
                "{} failed to send merge result(FromTargetLog) to source region {}, err {}",
                self.fsm.peer.tag,
                source.get_id(),
                e
            );
        }
    }

    /// Handle rollbacking Merge result.
    ///
    /// If commit is 0, it means that Merge is rollbacked by a snapshot;
    /// otherwise it's rollbacked by a proposal, and its value should be
    /// equal to the commit index of previous PrepareMerge.
    fn on_ready_rollback_merge(&mut self, commit: u64, region: Option<metapb::Region>) {
        let pending_commit = self
            .fsm
            .peer
            .pending_merge_state
            .as_ref()
            .unwrap()
            .get_commit();
        if commit != 0 && pending_commit != commit {
            panic!(
                "{} rollbacks a wrong merge: {} != {}",
                self.fsm.peer.tag, pending_commit, commit
            );
        }
        // Clear merge releted data
        self.fsm.peer.pending_merge_state = None;
        self.fsm.peer.want_rollback_merge_peers.clear();

        // Resume updating `safe_ts`
        self.fsm.peer.read_progress.resume();

        if let Some(r) = region {
            let mut meta = self.ctx.store_meta.lock().unwrap();
            meta.set_region(
                &self.ctx.coprocessor_host,
                r,
                &mut self.fsm.peer,
                RegionChangeReason::RollbackMerge,
            );
        }
        if self.fsm.peer.is_leader() {
            info!(
                "notify pd with rollback merge";
                "region_id" => self.fsm.region_id(),
                "peer_id" => self.fsm.peer_id(),
                "commit_index" => commit,
            );
            {
                let mut pessimistic_locks = self.fsm.peer.txn_ext.pessimistic_locks.write();
                if pessimistic_locks.status == LocksStatus::MergingRegion {
                    pessimistic_locks.status = LocksStatus::Normal;
                }
            }
            self.fsm.peer.heartbeat_pd(self.ctx);
        }
    }

    fn on_merge_result(
        &mut self,
        target_region_id: u64,
        target: metapb::Peer,
        result: MergeResultKind,
    ) {
        let exists = self
            .fsm
            .peer
            .pending_merge_state
            .as_ref()
            .map_or(true, |s| {
                s.get_target().get_peers().iter().any(|p| {
                    p.get_store_id() == target.get_store_id() && p.get_id() <= target.get_id()
                })
            });
        if !exists {
            panic!(
                "{} unexpected merge result: {:?} {:?} {:?}",
                self.fsm.peer.tag, self.fsm.peer.pending_merge_state, target, result
            );
        }
        // Because of the checking before proposing `PrepareMerge`, which is
        // no `CompactLog` proposal between the smallest commit index and the latest
        // index. If the merge succeed, all source peers are impossible in apply
        // snapshot state and must be initialized.
        {
            let meta = self.ctx.store_meta.lock().unwrap();
            if meta.atomic_snap_regions.contains_key(&self.region_id()) {
                panic!(
                    "{} is applying atomic snapshot on getting merge result, target region id {}, target peer {:?}, merge result type {:?}",
                    self.fsm.peer.tag, target_region_id, target, result
                );
            }
        }
        if self.fsm.peer.is_handling_snapshot() {
            panic!(
                "{} is applying snapshot on getting merge result, target region id {}, target peer {:?}, merge result type {:?}",
                self.fsm.peer.tag, target_region_id, target, result
            );
        }
        if !self.fsm.peer.is_initialized() {
            panic!(
                "{} is not initialized on getting merge result, target region id {}, target peer {:?}, merge result type {:?}",
                self.fsm.peer.tag, target_region_id, target, result
            );
        }
        match result {
            MergeResultKind::FromTargetLog => {
                info!(
                    "merge finished";
                    "region_id" => self.fsm.region_id(),
                    "peer_id" => self.fsm.peer_id(),
                    "target_region" => ?self.fsm.peer.pending_merge_state.as_ref().unwrap().target,
                );
                self.destroy_peer(true);
            }
            MergeResultKind::FromTargetSnapshotStep1 => {
                info!(
                    "merge finished with target snapshot";
                    "region_id" => self.fsm.region_id(),
                    "peer_id" => self.fsm.peer_id(),
                    "target_region_id" => target_region_id,
                );
                self.fsm.peer.pending_remove = true;
                // Destroy apply fsm at first
                self.ctx.apply_router.schedule_task(
                    self.fsm.region_id(),
                    ApplyTask::destroy(self.fsm.region_id(), true),
                );
            }
            MergeResultKind::FromTargetSnapshotStep2 => {
                // `merged_by_target` is true because this region's range already belongs to
                // its target region so we must not clear data otherwise its target region's
                // data will corrupt.
                self.destroy_peer(true);
            }
            MergeResultKind::Stale => {
                self.on_stale_merge(target_region_id);
            }
        };
    }

    fn on_stale_merge(&mut self, target_region_id: u64) {
        if self.fsm.peer.pending_remove {
            return;
        }
        info!(
            "successful merge can't be continued, try to gc stale peer";
            "region_id" => self.fsm.region_id(),
            "peer_id" => self.fsm.peer_id(),
            "target_region_id" => target_region_id,
            "merge_state" => ?self.fsm.peer.pending_merge_state,
        );
        // Because of the checking before proposing `PrepareMerge`, which is
        // no `CompactLog` proposal between the smallest commit index and the latest
        // index. If the merge succeed, all source peers are impossible in apply
        // snapshot state and must be initialized.
        // So `maybe_destroy` must succeed here.
        let job = self.fsm.peer.maybe_destroy(self.ctx).unwrap();
        self.handle_destroy_peer(job);
    }

    fn on_ready_persist_snapshot(&mut self, persist_res: PersistSnapshotResult) {
        let prev_region = persist_res.prev_region;
        let region = persist_res.region;

        info!(
            "snapshot is persisted";
            "region_id" => self.fsm.region_id(),
            "peer_id" => self.fsm.peer_id(),
            "region" => ?region,
        );

        let mut state = self.ctx.global_replication_state.lock().unwrap();
        let gb = state
            .calculate_commit_group(self.fsm.peer.replication_mode_version, region.get_peers());
        self.fsm.peer.raft_group.raft.clear_commit_group();
        self.fsm.peer.raft_group.raft.assign_commit_groups(gb);
        fail_point!("after_assign_commit_groups_on_apply_snapshot");
        // drop it before access `store_meta`.
        drop(state);

        let mut meta = self.ctx.store_meta.lock().unwrap();
        debug!(
            "check snapshot range";
            "region_id" => self.fsm.region_id(),
            "peer_id" => self.fsm.peer_id(),
            "prev_region" => ?prev_region,
        );

        meta.readers.insert(
            self.fsm.region_id(),
            ReadDelegate::from_peer(&self.fsm.peer),
        );

        // Remove this region's snapshot region from the `pending_snapshot_regions`
        // The `pending_snapshot_regions` is only used to occupy the key range, so if
        // this peer is added to `region_ranges`, it can be remove from
        // `pending_snapshot_regions`
        meta.pending_snapshot_regions
            .retain(|r| self.fsm.region_id() != r.get_id());

        // Remove its source peers' metadata
        for r in &persist_res.destroy_regions {
            let prev = meta.region_ranges.remove(&enc_end_key(r));
            assert_eq!(prev, Some(r.get_id()));
            assert!(meta.regions.remove(&r.get_id()).is_some());
            if let Some(d) = meta.readers.get_mut(&r.get_id()) {
                d.mark_pending_remove();
            }
        }
        // Remove the data from `atomic_snap_regions` and `destroyed_region_for_snap`
        // which are added before applying snapshot
        if let Some(wait_destroy_regions) = meta.atomic_snap_regions.remove(&self.fsm.region_id()) {
            for (source_region_id, _) in wait_destroy_regions {
                assert_eq!(
                    meta.destroyed_region_for_snap
                        .remove(&source_region_id)
                        .is_some(),
                    true
                );
            }
        }

        if util::is_region_initialized(&prev_region) {
            info!(
                "region changed after persisting snapshot";
                "region_id" => self.fsm.region_id(),
                "peer_id" => self.fsm.peer_id(),
                "prev_region" => ?prev_region,
                "region" => ?region,
            );
            let prev = meta.region_ranges.remove(&enc_end_key(&prev_region));
            if prev != Some(region.get_id()) {
                panic!(
                    "{} meta corrupted, expect {:?} got {:?}",
                    self.fsm.peer.tag, prev_region, prev,
                );
            }
        } else if self.fsm.peer.local_first_replicate {
            // This peer is uninitialized previously.
            // More accurately, the `RegionLocalState` has been persisted so the data can be
            // removed from `pending_create_peers`.
            let mut pending_create_peers = self.ctx.pending_create_peers.lock().unwrap();
            assert_eq!(
                pending_create_peers.remove(&self.fsm.region_id()),
                Some((self.fsm.peer_id(), false))
            );
        }

        if let Some(r) = meta
            .region_ranges
            .insert(enc_end_key(&region), region.get_id())
        {
            panic!("{} unexpected region {:?}", self.fsm.peer.tag, r);
        }
        let prev = meta.regions.insert(region.get_id(), region.clone());
        assert_eq!(prev, Some(prev_region));
        drop(meta);

        self.fsm.peer.read_progress.update_leader_info(
            self.fsm.peer.leader_id(),
            self.fsm.peer.term(),
            &region,
        );

        for r in &persist_res.destroy_regions {
            if let Err(e) = self.ctx.router.force_send(
                r.get_id(),
                PeerMsg::SignificantMsg(SignificantMsg::MergeResult {
                    target_region_id: self.fsm.region_id(),
                    target: self.fsm.peer.peer.clone(),
                    result: MergeResultKind::FromTargetSnapshotStep2,
                }),
            ) {
                panic!(
                    "{} failed to send merge result(FromTargetSnapshotStep2) to source region {}, err {}",
                    self.fsm.peer.tag,
                    r.get_id(),
                    e
                );
            }
        }
    }

    fn on_ready_result(
        &mut self,
        exec_results: &mut VecDeque<ExecResult<EK::Snapshot>>,
        metrics: &ApplyMetrics,
    ) {
        // handle executing committed log results
        while let Some(result) = exec_results.pop_front() {
            match result {
                ExecResult::ChangePeer(cp) => self.on_ready_change_peer(cp),
                ExecResult::CompactLog {
                    state,
                    first_index,
                    has_pending,
                } => {
                    self.fsm.peer.has_pending_compact_cmd = has_pending;
                    self.on_ready_compact_log(first_index, state);
                }
                ExecResult::SplitRegion {
                    derived,
                    regions,
                    new_split_regions,
                } => self.on_ready_split_region(derived, regions, new_split_regions),
                ExecResult::PrepareMerge { region, state } => {
                    self.on_ready_prepare_merge(region, state)
                }
                ExecResult::CommitMerge {
                    index,
                    region,
                    source,
                } => self.on_ready_commit_merge(index, region, source),
                ExecResult::RollbackMerge { region, commit } => {
                    self.on_ready_rollback_merge(commit, Some(region))
                }
                ExecResult::ComputeHash {
                    region,
                    index,
                    context,
                    snap,
                } => self.on_ready_compute_hash(region, index, context, snap),
                ExecResult::VerifyHash {
                    index,
                    context,
                    hash,
                } => self.on_ready_verify_hash(index, context, hash),
                ExecResult::DeleteRange { .. } => {
                    // TODO: clean user properties?
                }
                ExecResult::IngestSst { ssts } => self.on_ingest_sst_result(ssts),
                ExecResult::TransferLeader { term } => self.on_transfer_leader(term),
                ExecResult::SetFlashbackState { region } => self.on_set_flashback_state(region),
                ExecResult::BatchSwitchWitness(switches) => {
                    self.on_ready_batch_switch_witness(switches)
                }
                ExecResult::HasPendingCompactCmd(has_pending) => {
                    self.fsm.peer.has_pending_compact_cmd = has_pending;
                    if has_pending {
                        self.register_pull_voter_replicated_index_tick();
                    }
                }
            }
        }

        // Update metrics only when all exec_results are finished in case the metrics is
        // counted multiple times when waiting for commit merge
        self.ctx.store_stat.lock_cf_bytes_written += metrics.lock_cf_written_bytes;
        self.ctx.store_stat.engine_total_bytes_written += metrics.written_bytes;
        self.ctx.store_stat.engine_total_keys_written += metrics.written_keys;
    }

    /// Check if a request is valid if it has valid prepare_merge/commit_merge
    /// proposal.
    fn check_merge_proposal(&self, msg: &mut RaftCmdRequest) -> Result<()> {
        if !msg.get_admin_request().has_prepare_merge()
            && !msg.get_admin_request().has_commit_merge()
        {
            return Ok(());
        }

        let region = self.fsm.peer.region();
        if msg.get_admin_request().has_prepare_merge() {
            // Just for simplicity, do not start region merge while in joint state
            if self.fsm.peer.in_joint_state() {
                return Err(box_err!(
                    "{} region in joint state, can not propose merge command, command: {:?}",
                    self.fsm.peer.tag,
                    msg.get_admin_request()
                ));
            }
            let target_region = msg.get_admin_request().get_prepare_merge().get_target();
            {
                let meta = self.ctx.store_meta.lock().unwrap();
                match meta.regions.get(&target_region.get_id()) {
                    Some(r) => {
                        if r != target_region {
                            return Err(box_err!(
                                "target region not matched, skip proposing: {:?} != {:?}",
                                r,
                                target_region
                            ));
                        }
                    }
                    None => {
                        return Err(box_err!(
                            "target region {} doesn't exist.",
                            target_region.get_id()
                        ));
                    }
                }
            }
            if !util::is_sibling_regions(target_region, region) {
                return Err(box_err!(
                    "{:?} and {:?} are not sibling, skip proposing.",
                    target_region,
                    region
                ));
            }
            if !region_on_same_stores(target_region, region) {
                return Err(box_err!(
                    "peers doesn't match {:?} != {:?}, reject merge",
                    region.get_peers(),
                    target_region.get_peers()
                ));
            }
        } else {
            let source_region = msg.get_admin_request().get_commit_merge().get_source();
            if !util::is_sibling_regions(source_region, region) {
                return Err(box_err!(
                    "{:?} and {:?} should be sibling",
                    source_region,
                    region
                ));
            }
            if !region_on_same_stores(source_region, region) {
                return Err(box_err!(
                    "peers not matched: {:?} {:?}",
                    source_region,
                    region
                ));
            }
        }

        Ok(())
    }

    fn pre_propose_raft_command(
        &mut self,
        msg: &RaftCmdRequest,
    ) -> Result<Option<RaftCmdResponse>> {
        // Check store_id, make sure that the msg is dispatched to the right place.
        if let Err(e) = util::check_store_id(msg.get_header(), self.store_id()) {
            self.ctx
                .raft_metrics
                .invalid_proposal
                .mismatch_store_id
                .inc();
            return Err(e);
        }
        if msg.has_status_request() {
            // For status commands, we handle it here directly.
            let resp = self.execute_status_command(msg)?;
            return Ok(Some(resp));
        }

        // Check whether the store has the right peer to handle the request.
        let leader_id = self.fsm.peer.leader_id();
        let request = msg.get_requests();

        // peer_id must be the same as peer's.
        if let Err(e) = util::check_peer_id(msg.get_header(), self.fsm.peer.peer_id()) {
            self.ctx
                .raft_metrics
                .invalid_proposal
                .mismatch_peer_id
                .inc();
            return Err(e);
        }

        if self.fsm.peer.force_leader.is_some() {
            self.ctx.raft_metrics.invalid_proposal.force_leader.inc();
            // in force leader state, forbid requests to make the recovery progress less
            // error-prone
            if !(msg.has_admin_request()
                && (msg.get_admin_request().get_cmd_type() == AdminCmdType::ChangePeer
                    || msg.get_admin_request().get_cmd_type() == AdminCmdType::ChangePeerV2))
            {
                return Err(Error::RecoveryInProgress(self.region_id()));
            }
        }

        // ReadIndex can be processed on the replicas.
        let is_read_index_request =
            request.len() == 1 && request[0].get_cmd_type() == CmdType::ReadIndex;
        let read_only = msg.get_requests().iter().all(|r| {
            matches!(
                r.get_cmd_type(),
                CmdType::Get | CmdType::Snap | CmdType::ReadIndex,
            )
        });
        let region_id = self.region_id();
        let allow_replica_read = read_only && msg.get_header().get_replica_read();
        let flags = WriteBatchFlags::from_bits_check(msg.get_header().get_flags());
        let allow_stale_read = read_only && flags.contains(WriteBatchFlags::STALE_READ);
        if !self.fsm.peer.is_leader()
            && !is_read_index_request
            && !allow_replica_read
            && !allow_stale_read
        {
            self.ctx.raft_metrics.invalid_proposal.not_leader.inc();
            let leader = self.fsm.peer.get_peer_from_cache(leader_id);
            self.fsm.reset_hibernate_state(GroupState::Chaos);
            self.register_raft_base_tick();
            return Err(Error::NotLeader(region_id, leader));
        }

        // Forbid requests when it's a witness unless it's transfer leader
        if self.fsm.peer.is_witness()
            && !(msg.has_admin_request()
                && msg.get_admin_request().get_cmd_type() == AdminCmdType::TransferLeader)
        {
            self.ctx.raft_metrics.invalid_proposal.witness.inc();
            return Err(Error::IsWitness(self.region_id()));
        }

        // Forbid requests to switch it into a witness when it's a leader
        if self.fsm.peer.is_leader()
            && msg.has_admin_request()
            && msg.get_admin_request().get_cmd_type() == AdminCmdType::BatchSwitchWitness
            && msg
                .get_admin_request()
                .get_switch_witnesses()
                .get_switch_witnesses()
                .iter()
                .any(|s| s.get_peer_id() == self.fsm.peer.peer.get_id() && s.get_is_witness())
        {
            self.ctx.raft_metrics.invalid_proposal.witness.inc();
            return Err(Error::IsWitness(self.region_id()));
        }

        // Forbid requests when it becomes to non-witness but not finish applying
        // snapshot.
        if self.fsm.peer.wait_data {
            self.ctx.raft_metrics.invalid_proposal.non_witness.inc();
            return Err(Error::IsWitness(self.region_id()));
        }

        // check whether the peer is initialized.
        if !self.fsm.peer.is_initialized() {
            self.ctx
                .raft_metrics
                .invalid_proposal
                .region_not_initialized
                .inc();
            return Err(Error::RegionNotInitialized(region_id));
        }
        // If the peer is applying snapshot, it may drop some sending messages, that
        // could make clients wait for response until timeout.
        if self.fsm.peer.is_handling_snapshot() {
            self.ctx
                .raft_metrics
                .invalid_proposal
                .is_applying_snapshot
                .inc();
            // TODO: replace to a more suitable error.
            return Err(Error::Other(box_err!(
                "{} peer is applying snapshot",
                self.fsm.peer.tag
            )));
        }
        // Check whether the term is stale.
        if let Err(e) = util::check_term(msg.get_header(), self.fsm.peer.term()) {
            self.ctx.raft_metrics.invalid_proposal.stale_command.inc();
            return Err(e);
        }

        match util::check_req_region_epoch(msg, self.fsm.peer.region(), true) {
            Err(Error::EpochNotMatch(m, mut new_regions)) => {
                // Attach the region which might be split from the current region. But it
                // doesn't matter if the region is not split from the current region. If the
                // region meta received by the TiKV driver is newer than the meta cached in the
                // driver, the meta is updated.
                let requested_version = msg.get_header().get_region_epoch().version;
                self.collect_sibling_region(requested_version, &mut new_regions);
                self.ctx.raft_metrics.invalid_proposal.epoch_not_match.inc();
                return Err(Error::EpochNotMatch(m, new_regions));
            }
            Err(e) => return Err(e),
            _ => {}
        };
        // Check whether the region is in the flashback state and the request could be
        // proposed. Skip the not prepared error because the
        // `self.region().is_in_flashback` may not be the latest right after applying
        // the `PrepareFlashback` admin command, we will let it pass here and check in
        // the apply phase and because a read-only request doesn't need to be applied,
        // so it will be allowed during the flashback progress, for example, a snapshot
        // request.
        if let Err(e) =
            util::check_flashback_state(self.region().is_in_flashback, msg, region_id, true)
        {
            match e {
                Error::FlashbackInProgress(_) => self
                    .ctx
                    .raft_metrics
                    .invalid_proposal
                    .flashback_in_progress
                    .inc(),
                Error::FlashbackNotPrepared(_) => self
                    .ctx
                    .raft_metrics
                    .invalid_proposal
                    .flashback_not_prepared
                    .inc(),
                _ => unreachable!(),
            }
            return Err(e);
        }

        Ok(None)
    }

    /// Proposes pending batch raft commands (if any), then proposes the
    /// provided raft command.
    #[inline]
    fn propose_raft_command(
        &mut self,
        msg: RaftCmdRequest,
        cb: Callback<EK::Snapshot>,
        diskfullopt: DiskFullOpt,
    ) {
        // Propose pending commands before processing new one.
        self.propose_pending_batch_raft_command();
        self.propose_raft_command_internal(msg, cb, diskfullopt);
    }

    /// Propose the raft command directly.
    /// Note that this function introduces a reorder between this command and
    /// batched commands.
    fn propose_raft_command_internal(
        &mut self,
        mut msg: RaftCmdRequest,
        cb: Callback<EK::Snapshot>,
        diskfullopt: DiskFullOpt,
    ) {
        if self.fsm.peer.pending_remove {
            apply::notify_req_region_removed(self.region_id(), cb);
            return;
        }

        if self.ctx.raft_metrics.waterfall_metrics {
            let now = Instant::now();
            for tracker in cb.write_trackers() {
                tracker.observe(now, &self.ctx.raft_metrics.wf_batch_wait, |t| {
                    &mut t.metrics.wf_batch_wait_nanos
                });
            }
        }

        match self.pre_propose_raft_command(&msg) {
            Ok(Some(resp)) => {
                cb.invoke_with_response(resp);
                return;
            }
            Err(e) => {
                debug!(
                    "failed to propose";
                    "region_id" => self.region_id(),
                    "peer_id" => self.fsm.peer_id(),
                    "message" => ?msg,
                    "err" => %e,
                );
                cb.invoke_with_response(new_error(e));
                return;
            }
            _ => (),
        }

        if let Err(e) = self.check_merge_proposal(&mut msg) {
            warn!(
                "failed to propose merge";
                "region_id" => self.region_id(),
                "peer_id" => self.fsm.peer_id(),
                "message" => ?msg,
                "err" => %e,
                "error_code" => %e.error_code(),
            );
            cb.invoke_with_response(new_error(e));
            return;
        }

        // Note:
        // The peer that is being checked is a leader. It might step down to be a
        // follower later. It doesn't matter whether the peer is a leader or not. If
        // it's not a leader, the proposing command log entry can't be committed.

        let mut resp = RaftCmdResponse::default();
        let term = self.fsm.peer.term();
        bind_term(&mut resp, term);
        if self.fsm.peer.propose(self.ctx, cb, msg, resp, diskfullopt) {
            self.fsm.has_ready = true;
        }

        if self.fsm.peer.should_wake_up {
            self.reset_raft_tick(GroupState::Ordered);
        }

        self.register_pd_heartbeat_tick();

        // TODO: add timeout, if the command is not applied after timeout,
        // we will call the callback with timeout error.
    }

    fn collect_sibling_region(&self, requested_version: u64, regions: &mut Vec<Region>) {
        let mut max_version = self.fsm.peer.region().get_region_epoch().version;
        if requested_version >= max_version {
            // Our information is stale.
            return;
        }
        // Current region is included in the vec.
        let mut collect_cnt = max_version - requested_version;
        let anchor = Excluded(enc_end_key(self.fsm.peer.region()));
        let meta = self.ctx.store_meta.lock().unwrap();
        let mut ranges = if self.ctx.cfg.right_derive_when_split {
            meta.region_ranges.range((Unbounded::<Vec<u8>>, anchor))
        } else {
            meta.region_ranges.range((anchor, Unbounded::<Vec<u8>>))
        };

        for _ in 0..MAX_REGIONS_IN_ERROR {
            let res = if self.ctx.cfg.right_derive_when_split {
                ranges.next_back()
            } else {
                ranges.next()
            };
            if let Some((_, id)) = res {
                let r = &meta.regions[id];
                collect_cnt -= 1;
                // For example, A is split into B, A, and then B is split into C, B.
                if r.get_region_epoch().version >= max_version {
                    // It doesn't matter if it's a false positive, as it's limited by
                    // MAX_REGIONS_IN_ERROR.
                    collect_cnt += r.get_region_epoch().version - max_version;
                    max_version = r.get_region_epoch().version;
                }
                regions.push(r.to_owned());
                if collect_cnt == 0 {
                    return;
                }
            } else {
                return;
            }
        }
    }

    fn register_raft_gc_log_tick(&mut self) {
        self.schedule_tick(PeerTick::RaftLogGc)
    }

    #[allow(clippy::if_same_then_else)]
    fn on_raft_gc_log_tick(&mut self, force_compact: bool) {
        if !self.fsm.peer.is_leader() {
            // `compact_cache_to` is called when apply, there is no need to call
            // `compact_to` here, snapshot generating has already been cancelled
            // when the role becomes follower.
            return;
        }
        if !self.fsm.peer.get_store().is_entry_cache_empty() || !self.ctx.cfg.hibernate_regions {
            self.register_raft_gc_log_tick();
        }
        fail_point!("on_raft_log_gc_tick_1", self.fsm.peer_id() == 1, |_| {});
        fail_point!("on_raft_gc_log_tick", |_| {});
        debug_assert!(!self.fsm.stopped);

        // As leader, we would not keep caches for the peers that didn't response
        // heartbeat in the last few seconds. That happens probably because
        // another TiKV is down. In this case if we do not clean up the cache,
        // it may keep growing.
        let drop_cache_duration =
            self.ctx.cfg.raft_heartbeat_interval() + self.ctx.cfg.raft_entry_cache_life_time.0;
        let cache_alive_limit = Instant::now() - drop_cache_duration;

        // Leader will replicate the compact log command to followers,
        // If we use current replicated_index (like 10) as the compact index,
        // when we replicate this log, the newest replicated_index will be 11,
        // but we only compact the log to 10, not 11, at that time,
        // the first index is 10, and replicated_index is 11, with an extra log,
        // and we will do compact again with compact index 11, in cycles...
        // So we introduce a threshold, if replicated index - first index > threshold,
        // we will try to compact log.
        // raft log entries[..............................................]
        //                  ^                                       ^
        //                  |-----------------threshold------------ |
        //              first_index                         replicated_index
        // `alive_cache_idx` is the smallest `replicated_index` of healthy up nodes.
        // `alive_cache_idx` is only used to gc cache.
        let applied_idx = self.fsm.peer.get_store().applied_index();
        let truncated_idx = self.fsm.peer.get_store().truncated_index();
        let first_idx = self.fsm.peer.get_store().first_index();
        let last_idx = self.fsm.peer.get_store().last_index();

        let mut voter_replicated_idx = last_idx;
        let (mut replicated_idx, mut alive_cache_idx) = (last_idx, last_idx);
        for (peer_id, p) in self.fsm.peer.raft_group.raft.prs().iter() {
            let peer = find_peer_by_id(self.region(), *peer_id).unwrap();
            if !is_learner(peer) && voter_replicated_idx > p.matched {
                voter_replicated_idx = p.matched;
            }
            if replicated_idx > p.matched {
                replicated_idx = p.matched;
            }
            if let Some(last_heartbeat) = self.fsm.peer.peer_heartbeats.get(peer_id) {
                if *last_heartbeat > cache_alive_limit {
                    if alive_cache_idx > p.matched && p.matched >= truncated_idx {
                        alive_cache_idx = p.matched;
                    } else if p.matched == 0 {
                        // the new peer is still applying snapshot, do not compact cache now
                        alive_cache_idx = 0;
                    }
                }
            }
        }

        // When an election happened or a new peer is added, replicated_idx can be 0.
        if replicated_idx > 0 {
            assert!(
                last_idx >= replicated_idx,
                "expect last index {} >= replicated index {}",
                last_idx,
                replicated_idx
            );
            REGION_MAX_LOG_LAG.observe((last_idx - replicated_idx) as f64);
        }

        // leader may call `get_term()` on the latest replicated index, so compact
        // entries before `alive_cache_idx` instead of `alive_cache_idx + 1`.
        self.fsm
            .peer
            .mut_store()
            .compact_entry_cache(std::cmp::min(alive_cache_idx, applied_idx + 1));
        if needs_evict_entry_cache(self.ctx.cfg.evict_cache_on_memory_ratio) {
            self.fsm.peer.mut_store().evict_entry_cache(true);
            if !self.fsm.peer.get_store().is_entry_cache_empty() {
                self.register_entry_cache_evict_tick();
            }
        }

        let mut compact_idx = if force_compact && replicated_idx > first_idx {
            replicated_idx
        } else if (applied_idx > first_idx
            && applied_idx - first_idx >= self.ctx.cfg.raft_log_gc_count_limit())
            || (self.fsm.peer.raft_log_size_hint >= self.ctx.cfg.raft_log_gc_size_limit().0)
        {
            std::cmp::max(first_idx + (last_idx - first_idx) / 2, replicated_idx)
        } else if replicated_idx < first_idx || last_idx - first_idx < 3 {
            // In the current implementation one compaction can't delete all stale Raft
            // logs. There will be at least 3 entries left after one compaction:
            // ```
            // |------------- entries needs to be compacted ----------|
            // [entries...][the entry at `compact_idx`][the last entry][new compaction entry]
            //             |-------------------- entries will be left ----------------------|
            // ```
            self.ctx.raft_metrics.raft_log_gc_skipped.reserve_log.inc();
            return;
        } else if replicated_idx - first_idx < self.ctx.cfg.raft_log_gc_threshold
            && self.fsm.skip_gc_raft_log_ticks < self.ctx.cfg.raft_log_reserve_max_ticks
        {
            self.ctx
                .raft_metrics
                .raft_log_gc_skipped
                .threshold_limit
                .inc();
            // Logs will only be kept `max_ticks` * `raft_log_gc_tick_interval`.
            self.fsm.skip_gc_raft_log_ticks += 1;
            self.register_raft_gc_log_tick();
            return;
        } else {
            replicated_idx
        };
        assert!(compact_idx >= first_idx);
        // Have no idea why subtract 1 here, but original code did this by magic.
        compact_idx -= 1;
        if compact_idx < first_idx {
            // In case compact_idx == first_idx before subtraction.
            self.ctx
                .raft_metrics
                .raft_log_gc_skipped
                .compact_idx_too_small
                .inc();
            return;
        }

        // Create a compact log request and notify directly.
        let region_id = self.fsm.peer.region().get_id();
        let peer = self.fsm.peer.peer.clone();
        let term = self.fsm.peer.get_index_term(compact_idx);
        let request =
            new_compact_log_request(region_id, peer, compact_idx, term, voter_replicated_idx);
        self.propose_raft_command_internal(
            request,
            Callback::None,
            DiskFullOpt::AllowedOnAlmostFull,
        );

        self.fsm.skip_gc_raft_log_ticks = 0;
        self.register_raft_gc_log_tick();
        PEER_GC_RAFT_LOG_COUNTER.inc_by(compact_idx - first_idx);
    }

    fn register_entry_cache_evict_tick(&mut self) {
        self.schedule_tick(PeerTick::EntryCacheEvict)
    }

    fn on_entry_cache_evict_tick(&mut self) {
        fail_point!("on_entry_cache_evict_tick", |_| {});
        if needs_evict_entry_cache(self.ctx.cfg.evict_cache_on_memory_ratio) {
            self.fsm.peer.mut_store().evict_entry_cache(true);
            if !self.fsm.peer.get_store().is_entry_cache_empty() {
                self.register_entry_cache_evict_tick();
            }
        }
    }

    fn register_check_long_uncommitted_tick(&mut self) {
        self.schedule_tick(PeerTick::CheckLongUncommitted)
    }

    fn on_check_long_uncommitted_tick(&mut self) {
        if !self.fsm.peer.is_leader() || self.fsm.hibernate_state.group_state() == GroupState::Idle
        {
            return;
        }
        self.fsm.peer.check_long_uncommitted_proposals(self.ctx);
        self.register_check_long_uncommitted_tick();
    }

    fn on_request_snapshot_tick(&mut self) {
        fail_point!("ignore request snapshot", |_| {
            self.schedule_tick(PeerTick::RequestSnapshot);
        });
        if !self.fsm.peer.wait_data || self.fsm.peer.is_leader() {
            return;
        }
        self.fsm.peer.request_index = self.fsm.peer.raft_group.raft.raft_log.last_index();
        let last_term = self.fsm.peer.get_index_term(self.fsm.peer.request_index);
        if last_term == self.fsm.peer.term() {
            self.fsm.peer.should_reject_msgappend = true;
            if let Err(e) = self.fsm.peer.raft_group.request_snapshot() {
                error!(
                    "failed to request snapshot";
                    "region_id" => self.fsm.region_id(),
                    "peer_id" => self.fsm.peer_id(),
                    "err" => %e,
                );
            }
        } else {
            // If a leader change occurs after switch to non-witness, it should be
            // continue processing `MsgAppend` until `last_term == term`, then retry
            // to request snapshot.
            self.fsm.peer.should_reject_msgappend = false;
        }
        // Requesting a snapshot may fail, so register a periodic event as a defense
        // until succeeded.
        self.schedule_tick(PeerTick::RequestSnapshot);
    }

    fn on_request_voter_replicated_index(&mut self) {
        if !self.fsm.peer.is_witness() || !self.fsm.peer.has_pending_compact_cmd {
            return;
        }
        if self.fsm.peer.last_compacted_time.elapsed()
            > self.ctx.cfg.request_voter_replicated_index_interval.0
        {
            let mut msg = ExtraMessage::default();
            msg.set_type(ExtraMessageType::MsgVoterReplicatedIndexRequest);
            let leader_id = self.fsm.peer.leader_id();
            let leader = self.fsm.peer.get_peer_from_cache(leader_id);
            if let Some(leader) = leader {
                self.fsm
                    .peer
                    .send_extra_message(msg, &mut self.ctx.trans, &leader);
            }
        }
        self.register_pull_voter_replicated_index_tick();
    }

    fn register_check_leader_lease_tick(&mut self) {
        self.schedule_tick(PeerTick::CheckLeaderLease)
    }

    fn on_check_leader_lease_tick(&mut self) {
        if !self.fsm.peer.is_leader() || self.fsm.hibernate_state.group_state() == GroupState::Idle
        {
            return;
        }
        self.try_renew_leader_lease("tick");
        self.register_check_leader_lease_tick();
    }

    fn register_split_region_check_tick(&mut self) {
        self.schedule_tick(PeerTick::SplitRegionCheck)
    }

    #[inline]
    fn region_split_skip_max_count(&self) -> usize {
        fail_point!("region_split_skip_max_count", |_| { usize::max_value() });
        REGION_SPLIT_SKIP_MAX_COUNT
    }

    fn on_split_region_check_tick(&mut self) {
        if !self.fsm.peer.is_leader() {
            return;
        }

        // When restart, the may_skip_split_check will be false. The split check will
        // first check the region size, and then check whether the region should split.
        // This should work even if we change the region max size.
        // If peer says should update approximate size, update region size and check
        // whether the region should split.
        // We assume that `may_skip_split_check` is only set true after the split check
        // task is scheduled.
        if self.fsm.peer.may_skip_split_check
            && self.fsm.peer.compaction_declined_bytes < self.ctx.cfg.region_split_check_diff().0
            && self.fsm.peer.size_diff_hint < self.ctx.cfg.region_split_check_diff().0
        {
            return;
        }

        fail_point!("on_split_region_check_tick");
        self.register_split_region_check_tick();

        // To avoid frequent scan, we only add new scan tasks if all previous tasks
        // have finished.
        // TODO: check whether a gc progress has been started.
        if self.ctx.split_check_scheduler.is_busy() {
            return;
        }

        // When Lightning or BR is importing data to TiKV, their ingest-request may fail
        // because of region-epoch not matched. So we hope TiKV do not check region size
        // and split region during importing.
        if self.ctx.importer.get_mode() == SwitchMode::Import {
            return;
        }

        // bulk insert too fast may cause snapshot stale very soon, worst case it stale
        // before sending. so when snapshot is generating or sending, skip split check
        // at most 3 times. There is a trade off between region size and snapshot
        // success rate. Split check is triggered every 10 seconds. If a snapshot can't
        // be generated in 30 seconds, it might be just too large to be generated. Split
        // it into smaller size can help generation. check issue 330 for more
        // info.
        if self.fsm.peer.get_store().is_generating_snapshot()
            && self.fsm.skip_split_count < self.region_split_skip_max_count()
        {
            self.fsm.skip_split_count += 1;
            return;
        }
        self.fsm.skip_split_count = 0;
        let task = SplitCheckTask::split_check(
            self.region().clone(),
            true,
            CheckPolicy::Scan,
            self.gen_bucket_range_for_update(),
        );
        if let Err(e) = self.ctx.split_check_scheduler.schedule(task) {
            error!(
                "failed to schedule split check";
                "region_id" => self.fsm.region_id(),
                "peer_id" => self.fsm.peer_id(),
                "err" => %e,
            );
            return;
        }
        self.fsm.peer.size_diff_hint = 0;
        self.fsm.peer.compaction_declined_bytes = 0;
        // the task is scheduled, next tick may skip it.
        self.fsm.peer.may_skip_split_check = true;
    }

    fn on_prepare_split_region(
        &mut self,
        region_epoch: metapb::RegionEpoch,
        split_keys: Vec<Vec<u8>>,
        cb: Callback<EK::Snapshot>,
        source: &str,
    ) {
        info!(
            "on split";
            "region_id" => self.fsm.region_id(),
            "peer_id" => self.fsm.peer_id(),
            "split_keys" => %KeysInfoFormatter(split_keys.iter()),
            "source" => source,
        );

        if !self.fsm.peer.is_leader() {
            // region on this store is no longer leader, skipped.
            info!(
                "not leader, skip proposing split";
                "region_id" => self.fsm.region_id(),
                "peer_id" => self.fsm.peer_id(),
            );
            cb.invoke_with_response(new_error(Error::NotLeader(
                self.region_id(),
                self.fsm.peer.get_peer_from_cache(self.fsm.peer.leader_id()),
            )));
            return;
        }
        if let Err(e) = util::validate_split_region(
            self.fsm.region_id(),
            self.fsm.peer_id(),
            self.region(),
            &region_epoch,
            &split_keys,
        ) {
            info!(
                "invalid split request";
                "err" => ?e,
                "region_id" => self.fsm.region_id(),
                "peer_id" => self.fsm.peer_id(),
                "source" => %source
            );
            cb.invoke_with_response(new_error(e));
            return;
        }
        let region = self.fsm.peer.region();
        let task = PdTask::AskBatchSplit {
            region: region.clone(),
            split_keys,
            peer: self.fsm.peer.peer.clone(),
            right_derive: self.ctx.cfg.right_derive_when_split,
            callback: cb,
        };
        if let Err(ScheduleError::Stopped(t)) = self.ctx.pd_scheduler.schedule(task) {
            error!(
                "failed to notify pd to split: Stopped";
                "region_id" => self.fsm.region_id(),
                "peer_id" => self.fsm.peer_id(),
            );
            match t {
                PdTask::AskBatchSplit { callback, .. } => {
                    callback.invoke_with_response(new_error(box_err!(
                        "{} failed to split: Stopped",
                        self.fsm.peer.tag
                    )));
                }
                _ => unreachable!(),
            }
        }
    }

    fn on_approximate_region_size(&mut self, size: u64) {
        self.fsm.peer.approximate_size = Some(size);
        self.register_split_region_check_tick();
        self.register_pd_heartbeat_tick();
        fail_point!("on_approximate_region_size");
    }

    fn on_approximate_region_keys(&mut self, keys: u64) {
        self.fsm.peer.approximate_keys = Some(keys);
        self.register_split_region_check_tick();
        self.register_pd_heartbeat_tick();
    }

    fn on_refresh_region_buckets(
        &mut self,
        region_epoch: RegionEpoch,
        mut buckets: Vec<Bucket>,
        bucket_ranges: Option<Vec<BucketRange>>,
        _cb: Callback<EK::Snapshot>,
    ) {
        #[cfg(any(test, feature = "testexport"))]
        let test_only_callback = |_callback, region_buckets| {
            if let Callback::Test { cb } = _callback {
                let peer_stat = PeerInternalStat {
                    buckets: region_buckets,
                    bucket_ranges: None,
                };
                cb(peer_stat);
            }
        };

        // bucket version layout
        //   term       logical counter
        // |-----------|-----------|
        //  high bits     low bits
        // term: given 10s election timeout, the 32 bit means 1362 year running time
        let gen_bucket_version = |term, current_version| {
            let current_version_term = current_version >> 32;
            let bucket_version: u64 = if current_version_term == term {
                current_version + 1
            } else {
                if term > u32::MAX.into() {
                    error!(
                        "unexpected term {} more than u32::MAX. Bucket version will be backward.",
                        term
                    );
                }
                term << 32
            };
            bucket_version
        };

        let region = self.fsm.peer.region();
        if util::is_epoch_stale(&region_epoch, region.get_region_epoch()) {
            info!(
                "receive a stale refresh region bucket message";
                "region_id" => self.fsm.region_id(),
                "peer_id" => self.fsm.peer_id(),
                "epoch" => ?region_epoch,
                "current_epoch" => ?region.get_region_epoch(),
            );

            // test purpose
            #[cfg(any(test, feature = "testexport"))]
            {
                let default_buckets = BucketStat::default();
                test_only_callback(
                    _cb,
                    self.fsm
                        .peer
                        .region_buckets
                        .as_ref()
                        .unwrap_or(&default_buckets)
                        .meta
                        .clone(),
                );
            }
            return;
        }

        let mut current_version = self
            .fsm
            .peer
            .region_buckets
            .as_ref()
            .map(|b| b.meta.version)
            .unwrap_or_default();
        if current_version == 0 {
            current_version = self
                .fsm
                .peer
                .last_region_buckets
                .as_ref()
                .map(|b| b.meta.version)
                .unwrap_or_default();
        }
        let mut region_buckets: BucketStat;
        if let Some(bucket_ranges) = bucket_ranges {
            assert_eq!(buckets.len(), bucket_ranges.len());
            let mut i = 0;
            region_buckets = self.fsm.peer.region_buckets.clone().unwrap();
            let mut meta = (*region_buckets.meta).clone();
            if !buckets.is_empty() {
                meta.version = gen_bucket_version(self.fsm.peer.term(), current_version);
            }
            meta.region_epoch = region_epoch;
            for (bucket, bucket_range) in buckets.into_iter().zip(bucket_ranges) {
                while i < meta.keys.len() && meta.keys[i] != bucket_range.0 {
                    i += 1;
                }
                assert!(i != meta.keys.len());
                // the bucket size is small and does not have split keys,
                // then it should be merged with its left neighbor
                let region_bucket_merge_size =
                    self.ctx.coprocessor_host.cfg.region_bucket_merge_size_ratio
                        * (self.ctx.coprocessor_host.cfg.region_bucket_size.0 as f64);
                if bucket.keys.is_empty() && bucket.size <= (region_bucket_merge_size as u64) {
                    meta.sizes[i] = bucket.size;
                    // i is not the last entry (which is end key)
                    assert!(i < meta.keys.len() - 1);
                    // the region has more than one bucket
                    // and the left neighbor + current bucket size is not very big
                    if meta.keys.len() > 2
                        && i != 0
                        && meta.sizes[i - 1] + bucket.size
                            < self.ctx.coprocessor_host.cfg.region_bucket_size.0 * 2
                    {
                        // bucket is too small
                        region_buckets.left_merge(i);
                        meta.left_merge(i);
                        continue;
                    }
                } else {
                    // update size
                    meta.sizes[i] = bucket.size / (bucket.keys.len() + 1) as u64;
                    // insert new bucket keys (split the original bucket)
                    for bucket_key in bucket.keys {
                        i += 1;
                        region_buckets.split(i);
                        meta.split(i, bucket_key);
                    }
                }
                i += 1;
            }
            region_buckets.meta = Arc::new(meta);
        } else {
            debug!(
                "refresh_region_buckets re-generates buckets";
                "region_id" => self.fsm.region_id(),
            );
            assert_eq!(buckets.len(), 1);
            let bucket_keys = buckets.pop().unwrap().keys;
            let bucket_count = bucket_keys.len() + 1;

            let mut meta = BucketMeta {
                region_id: self.fsm.region_id(),
                region_epoch,
                version: gen_bucket_version(self.fsm.peer.term(), current_version),
                keys: bucket_keys,
                sizes: vec![self.ctx.coprocessor_host.cfg.region_bucket_size.0; bucket_count],
            };
            meta.keys.insert(0, region.get_start_key().to_vec());
            meta.keys.push(region.get_end_key().to_vec());

            let stats = new_bucket_stats(&meta);
            region_buckets = BucketStat::new(Arc::new(meta), stats);
        }

        let buckets_count = region_buckets.meta.keys.len() - 1;
        self.ctx.coprocessor_host.on_region_changed(
            region,
            RegionChangeEvent::UpdateBuckets(buckets_count),
            self.fsm.peer.get_role(),
        );
        let old_region_buckets = self.fsm.peer.region_buckets.replace(region_buckets);
        self.fsm.peer.last_region_buckets = old_region_buckets;
        let mut store_meta = self.ctx.store_meta.lock().unwrap();
        if let Some(reader) = store_meta.readers.get_mut(&self.fsm.region_id()) {
            reader.update(ReadProgress::region_buckets(
                self.fsm.peer.region_buckets.as_ref().unwrap().meta.clone(),
            ));
        }
        debug!(
            "finished on_refresh_region_buckets";
            "region_id" => self.fsm.region_id(),
            "buckets count" => buckets_count,
            "buckets size" => ?self.fsm.peer.region_buckets.as_ref().unwrap().meta.sizes,
        );
        // test purpose
        #[cfg(any(test, feature = "testexport"))]
        test_only_callback(
            _cb,
            self.fsm.peer.region_buckets.as_ref().unwrap().meta.clone(),
        );
    }

    fn on_compaction_declined_bytes(&mut self, declined_bytes: u64) {
        self.fsm.peer.compaction_declined_bytes += declined_bytes;
        if self.fsm.peer.compaction_declined_bytes >= self.ctx.cfg.region_split_check_diff().0 {
            UPDATE_REGION_SIZE_BY_COMPACTION_COUNTER.inc();
        }
        self.register_split_region_check_tick();
    }

    // generate bucket range list to run split-check (to further split buckets)
    fn gen_bucket_range_for_update(&self) -> Option<Vec<BucketRange>> {
        if !self.ctx.coprocessor_host.cfg.enable_region_bucket {
            return None;
        }
        let region_buckets = self.fsm.peer.region_buckets.as_ref()?;
        let stats = &region_buckets.stats;
        let keys = &region_buckets.meta.keys;

        let empty_last_keys = vec![];
        let empty_last_stats = metapb::BucketStats::default();
        let (last_keys, last_stats, stats_reset) = self
            .fsm
            .peer
            .last_region_buckets
            .as_ref()
            .map(|b| {
                (
                    &b.meta.keys,
                    &b.stats,
                    region_buckets.create_time != b.create_time,
                )
            })
            .unwrap_or((&empty_last_keys, &empty_last_stats, false));

        let mut bucket_ranges = vec![];
        let mut j = 0;
        assert_eq!(keys.len(), stats.write_bytes.len() + 1);
        for i in 0..stats.write_bytes.len() {
            let mut diff_in_bytes = stats.write_bytes[i];
            while j < last_keys.len() && keys[i] > last_keys[j] {
                j += 1;
            }
            if j < last_keys.len() && keys[i] == last_keys[j] {
                if !stats_reset {
                    diff_in_bytes -= last_stats.write_bytes[j];
                }
                j += 1;
            }

            // if the bucket's write_bytes exceed half of the configured region_bucket_size,
            // add it to the bucket_ranges for checking update
            let bucket_update_diff_size_threshold =
                self.ctx.coprocessor_host.cfg.region_bucket_size.0 / 2;
            if diff_in_bytes >= bucket_update_diff_size_threshold {
                bucket_ranges.push(BucketRange(keys[i].clone(), keys[i + 1].clone()));
            }
        }
        Some(bucket_ranges)
    }

    fn on_schedule_half_split_region(
        &mut self,
        region_epoch: &metapb::RegionEpoch,
        start_key: Option<Vec<u8>>,
        end_key: Option<Vec<u8>>,
        policy: CheckPolicy,
        source: &str,
        _cb: Callback<EK::Snapshot>,
    ) {
        let is_key_range = start_key.is_some() && end_key.is_some();
        info!(
            "on half split";
            "region_id" => self.fsm.region_id(),
            "peer_id" => self.fsm.peer_id(),
            "is_key_range" => is_key_range,
            "policy" => ?policy,
            "source" => source,
        );
        if !self.fsm.peer.is_leader() {
            // region on this store is no longer leader, skipped.
            warn!(
                "not leader, skip";
                "region_id" => self.fsm.region_id(),
                "peer_id" => self.fsm.peer_id(),
                "is_key_range" => is_key_range,
            );
            return;
        }

        let region = self.fsm.peer.region();
        if util::is_epoch_stale(region_epoch, region.get_region_epoch()) {
            warn!(
                "receive a stale halfsplit message";
                "region_id" => self.fsm.region_id(),
                "peer_id" => self.fsm.peer_id(),
                "is_key_range" => is_key_range,
            );
            return;
        }

        // Do not check the bucket ranges if we want to split the region with a given
        // key range, this is to avoid compatibility issues.
        let split_check_bucket_ranges = if !is_key_range {
            self.gen_bucket_range_for_update()
        } else {
            None
        };
        #[cfg(any(test, feature = "testexport"))]
        {
            if let Callback::Test { cb } = _cb {
                let peer_stat = PeerInternalStat {
                    buckets: Arc::default(),
                    bucket_ranges: split_check_bucket_ranges.clone(),
                };
                cb(peer_stat);
            }
        }
        let task = SplitCheckTask::split_check_key_range(
            region.clone(),
            start_key,
            end_key,
            false,
            policy,
            split_check_bucket_ranges,
        );
        if let Err(e) = self.ctx.split_check_scheduler.schedule(task) {
            error!(
                "failed to schedule split check";
                "region_id" => self.fsm.region_id(),
                "peer_id" => self.fsm.peer_id(),
                "is_key_range" => is_key_range,
                "err" => %e,
            );
        }
    }

    fn on_pd_heartbeat_tick(&mut self) {
        if !self.ctx.cfg.hibernate_regions {
            self.register_pd_heartbeat_tick();
        }
        self.fsm.peer.check_peers();

        if !self.fsm.peer.is_leader() {
            return;
        }
        self.fsm.peer.heartbeat_pd(self.ctx);
        if self.ctx.cfg.hibernate_regions && self.fsm.peer.replication_mode_need_catch_up() {
            self.register_pd_heartbeat_tick();
        }
    }

    fn register_pd_heartbeat_tick(&mut self) {
        self.schedule_tick(PeerTick::PdHeartbeat)
    }

    fn register_check_peers_availability_tick(&mut self) {
        fail_point!("ignore schedule check peers availability tick", |_| {});
        self.schedule_tick(PeerTick::CheckPeersAvailability)
    }

    fn on_check_peers_availability(&mut self) {
        let mut invalid_peers: Vec<u64> = Vec::new();
        for peer_id in self.fsm.peer.wait_data_peers.iter() {
            match self.fsm.peer.get_peer_from_cache(*peer_id) {
                Some(peer) => {
                    let mut msg = ExtraMessage::default();
                    msg.set_type(ExtraMessageType::MsgAvailabilityRequest);
                    self.fsm
                        .peer
                        .send_extra_message(msg, &mut self.ctx.trans, &peer);
                    debug!(
                        "check peer availability";
                        "target peer id" => *peer_id,
                    );
                }
                None => invalid_peers.push(*peer_id),
            }
        }
        // For some reasons, the peer corresponding to the previously saved peer_id
        // no longer exists. In order to avoid passing invalid information to pd when
        // reporting pending peers and affecting pd scheduling, remove it from the
        // `wait_data_peers`.
        self.fsm
            .peer
            .wait_data_peers
            .retain(|peer_id| !invalid_peers.contains(peer_id));
    }

    fn register_pull_voter_replicated_index_tick(&mut self) {
        self.schedule_tick(PeerTick::RequestVoterReplicatedIndex);
    }

    fn on_check_peer_stale_state_tick(&mut self) {
        if self.fsm.peer.pending_remove {
            return;
        }

        self.register_check_peer_stale_state_tick();

        if self.fsm.peer.is_handling_snapshot() || self.fsm.peer.has_pending_snapshot() {
            return;
        }

        if let Some(ForceLeaderState::ForceLeader { time, .. }) = self.fsm.peer.force_leader {
            // Clean up the force leader state after a timeout, since the PD recovery
            // process may have been aborted for some reasons.
            if time.saturating_elapsed()
                > cmp::max(
                    self.ctx.cfg.peer_stale_state_check_interval.0,
                    Duration::from_secs(60),
                )
            {
                self.on_exit_force_leader();
            }
        }

        if self.ctx.cfg.hibernate_regions {
            let group_state = self.fsm.hibernate_state.group_state();
            if group_state == GroupState::Idle {
                self.fsm.peer.ping();
                if !self.fsm.peer.is_leader() {
                    // The peer will keep tick some times after its state becomes
                    // GroupState::Idle, in which case its state shouldn't be changed.
                    if !self.fsm.tick_registry[PeerTick::Raft as usize] {
                        // If leader is able to receive message but can't send out any,
                        // follower should be able to start an election.
                        self.fsm.reset_hibernate_state(GroupState::PreChaos);
                    }
                } else {
                    self.fsm.has_ready = true;
                    // Schedule a pd heartbeat to discover down and pending peer when
                    // hibernate_regions is enabled.
                    self.register_pd_heartbeat_tick();
                }
            } else if group_state == GroupState::PreChaos {
                self.fsm.reset_hibernate_state(GroupState::Chaos);
            } else if group_state == GroupState::Chaos {
                // Register tick if it's not yet. Only when it fails to receive ping from leader
                // after two stale check can a follower actually tick.
                self.register_raft_base_tick();
            }
        }

        // If this peer detects the leader is missing for a long long time,
        // it should consider itself as a stale peer which is removed from
        // the original cluster.
        // This most likely happens in the following scenario:
        // At first, there are three peer A, B, C in the cluster, and A is leader.
        // Peer B gets down. And then A adds D, E, F into the cluster.
        // Peer D becomes leader of the new cluster, and then removes peer A, B, C.
        // After all these peer in and out, now the cluster has peer D, E, F.
        // If peer B goes up at this moment, it still thinks it is one of the cluster
        // and has peers A, C. However, it could not reach A, C since they are removed
        // from the cluster or probably destroyed.
        // Meantime, D, E, F would not reach B, since it's not in the cluster anymore.
        // In this case, peer B would notice that the leader is missing for a long time,
        // and it would check with pd to confirm whether it's still a member of the
        // cluster. If not, it destroys itself as a stale peer which is removed out
        // already.
        let state = self.fsm.peer.check_stale_state(self.ctx);
        fail_point!("peer_check_stale_state", state != StaleState::Valid, |_| {});
        match state {
            StaleState::Valid => (),
            StaleState::LeaderMissing => {
                warn!(
                    "leader missing longer than abnormal_leader_missing_duration";
                    "region_id" => self.fsm.region_id(),
                    "peer_id" => self.fsm.peer_id(),
                    "expect" => %self.ctx.cfg.abnormal_leader_missing_duration,
                );
                self.ctx
                    .raft_metrics
                    .leader_missing
                    .lock()
                    .unwrap()
                    .insert(self.region_id());
            }
            StaleState::ToValidate => {
                // for peer B in case 1 above
                warn!(
                    "leader missing longer than max_leader_missing_duration. \
                     To check with pd and other peers whether it's still valid";
                    "region_id" => self.fsm.region_id(),
                    "peer_id" => self.fsm.peer_id(),
                    "expect" => %self.ctx.cfg.max_leader_missing_duration,
                );

                self.fsm.peer.bcast_check_stale_peer_message(self.ctx);

                let task = PdTask::ValidatePeer {
                    peer: self.fsm.peer.peer.clone(),
                    region: self.fsm.peer.region().clone(),
                };
                if let Err(e) = self.ctx.pd_scheduler.schedule(task) {
                    error!(
                        "failed to notify pd";
                        "region_id" => self.fsm.region_id(),
                        "peer_id" => self.fsm.peer_id(),
                        "err" => %e,
                    )
                }
            }
        }
    }

    fn register_check_peer_stale_state_tick(&mut self) {
        self.schedule_tick(PeerTick::CheckPeerStaleState)
    }

    fn register_reactivate_memory_lock_tick(&mut self) {
        self.schedule_tick(PeerTick::ReactivateMemoryLock)
    }

    fn on_reactivate_memory_lock_tick(&mut self) {
        let mut pessimistic_locks = self.fsm.peer.txn_ext.pessimistic_locks.write();

        // If it is not leader, we needn't reactivate by tick. In-memory pessimistic
        // lock will be enabled when this region becomes leader again.
        // And this tick is currently only used for the leader transfer failure case.
        if !self.fsm.peer.is_leader() || pessimistic_locks.status != LocksStatus::TransferringLeader
        {
            return;
        }

        self.fsm.reactivate_memory_lock_ticks += 1;
        let transferring_leader = self.fsm.peer.raft_group.raft.lead_transferee.is_some();
        // `lead_transferee` is not set immediately after the lock status changes. So,
        // we need the tick count condition to avoid reactivating too early.
        if !transferring_leader
            && self.fsm.reactivate_memory_lock_ticks
                >= self.ctx.cfg.reactive_memory_lock_timeout_tick
        {
            pessimistic_locks.status = LocksStatus::Normal;
            self.fsm.reactivate_memory_lock_ticks = 0;
        } else {
            drop(pessimistic_locks);
            self.register_reactivate_memory_lock_tick();
        }
    }

    fn on_report_region_buckets_tick(&mut self) {
        if !self.fsm.peer.is_leader()
            || self.fsm.peer.region_buckets.is_none()
            || self.fsm.hibernate_state.group_state() == GroupState::Idle
        {
            return;
        }

        let region_id = self.region_id();
        let peer_id = self.fsm.peer_id();
        let region_buckets = self.fsm.peer.region_buckets.as_mut().unwrap();
        if let Err(e) = self
            .ctx
            .pd_scheduler
            .schedule(PdTask::ReportBuckets(region_buckets.clone()))
        {
            error!(
                "failed to report region buckets";
                "region_id" => region_id,
                "peer_id" => peer_id,
                "err" => ?e,
            );
        }
        region_buckets.stats = new_bucket_stats(&region_buckets.meta);

        self.register_report_region_buckets_tick();
    }

    fn register_report_region_buckets_tick(&mut self) {
        self.schedule_tick(PeerTick::ReportBuckets)
    }
}

impl<'a, EK, ER, T: Transport> PeerFsmDelegate<'a, EK, ER, T>
where
    EK: KvEngine,
    ER: RaftEngine,
{
    fn on_ready_compute_hash(
        &mut self,
        region: metapb::Region,
        index: u64,
        context: Vec<u8>,
        snap: EK::Snapshot,
    ) {
        self.fsm.peer.consistency_state.last_check_time = Instant::now();
        let task = ConsistencyCheckTask::compute_hash(region, index, context, snap);
        info!(
            "schedule compute hash task";
            "region_id" => self.fsm.region_id(),
            "peer_id" => self.fsm.peer_id(),
            "task" => %task,
        );
        if let Err(e) = self.ctx.consistency_check_scheduler.schedule(task) {
            error!(
                "schedule failed";
                "region_id" => self.fsm.region_id(),
                "peer_id" => self.fsm.peer_id(),
                "err" => %e,
            );
        }
    }

    fn on_ready_verify_hash(
        &mut self,
        expected_index: u64,
        context: Vec<u8>,
        expected_hash: Vec<u8>,
    ) {
        self.verify_and_store_hash(expected_index, context, expected_hash);
    }

    fn on_hash_computed(&mut self, index: u64, context: Vec<u8>, hash: Vec<u8>) {
        if !self.verify_and_store_hash(index, context, hash) {
            return;
        }

        let req = new_verify_hash_request(
            self.region_id(),
            self.fsm.peer.peer.clone(),
            &self.fsm.peer.consistency_state,
        );
        self.propose_raft_command_internal(req, Callback::None, DiskFullOpt::NotAllowedOnFull);
    }

    fn on_ingest_sst_result(&mut self, ssts: Vec<SstMetaInfo>) {
        let mut size = 0;
        let mut keys = 0;
        for sst in &ssts {
            size += sst.total_bytes;
            keys += sst.total_kvs;
        }
        self.fsm.peer.approximate_size =
            Some(self.fsm.peer.approximate_size.unwrap_or_default() + size);
        self.fsm.peer.approximate_keys =
            Some(self.fsm.peer.approximate_keys.unwrap_or_default() + keys);
        // The ingested file may be overlapped with the data in engine, so we need to
        // check it again to get the accurate value.
        self.fsm.peer.may_skip_split_check = false;
        if self.fsm.peer.is_leader() {
            self.on_pd_heartbeat_tick();
            self.register_split_region_check_tick();
        }
    }

    fn on_transfer_leader(&mut self, term: u64) {
        // If the term has changed between proposing and executing the TransferLeader
        // request, ignore it because this request may be stale.
        if term != self.fsm.peer.term() {
            return;
        }
        self.fsm.peer.ack_transfer_leader_msg(true);
        self.fsm.has_ready = true;
    }

    fn on_set_flashback_state(&mut self, region: metapb::Region) {
        // Update the region meta.
        self.update_region((|| {
            #[cfg(feature = "failpoints")]
            fail_point!("keep_peer_fsm_flashback_state_false", |_| {
                let mut region = region.clone();
                region.is_in_flashback = false;
                region
            });
            region
        })());
        // Let the leader lease to None to ensure that local reads are not executed.
        self.fsm.peer.leader_lease_mut().expire_remote_lease();
    }

    fn on_ready_batch_switch_witness(&mut self, sw: SwitchWitness) {
        {
            let mut meta = self.ctx.store_meta.lock().unwrap();
            meta.set_region(
                &self.ctx.coprocessor_host,
                sw.region,
                &mut self.fsm.peer,
                RegionChangeReason::SwitchWitness,
            );
        }
        for s in sw.switches {
            let (peer_id, is_witness) = (s.get_peer_id(), s.get_is_witness());
            if self.fsm.peer_id() == peer_id {
                if is_witness && !self.fsm.peer.is_leader() {
                    let _ = self.fsm.peer.get_store().clear_data();
                    self.fsm.peer.raft_group.set_priority(-1);
                } else {
                    self.fsm
                        .peer
                        .update_read_progress(self.ctx, ReadProgress::WaitData(true));
                    self.fsm.peer.wait_data = true;
                    self.on_request_snapshot_tick();
                }
                self.fsm.peer.peer.is_witness = is_witness;
                continue;
            }
            if !is_witness && !self.fsm.peer.wait_data_peers.contains(&peer_id) {
                self.fsm.peer.wait_data_peers.push(peer_id);
            }
        }
        if self.fsm.peer.is_leader() {
            info!(
               "notify pd with change peer region";
               "region_id" => self.fsm.region_id(),
               "peer_id" => self.fsm.peer_id(),
               "region" => ?self.fsm.peer.region(),
            );
            self.fsm.peer.heartbeat_pd(self.ctx);
            if !self.fsm.peer.wait_data_peers.is_empty() {
                self.register_check_peers_availability_tick();
            }
        }
    }

    /// Verify and store the hash to state. return true means the hash has been
    /// stored successfully.
    // TODO: Consider context in the function.
    fn verify_and_store_hash(
        &mut self,
        expected_index: u64,
        _context: Vec<u8>,
        expected_hash: Vec<u8>,
    ) -> bool {
        if expected_index < self.fsm.peer.consistency_state.index {
            REGION_HASH_COUNTER.verify.miss.inc();
            warn!(
                "has scheduled a new hash, skip.";
                "region_id" => self.fsm.region_id(),
                "peer_id" => self.fsm.peer_id(),
                "index" => self.fsm.peer.consistency_state.index,
                "expected_index" => expected_index,
            );
            return false;
        }
        if self.fsm.peer.consistency_state.index == expected_index {
            if self.fsm.peer.consistency_state.hash.is_empty() {
                warn!(
                    "duplicated consistency check detected, skip.";
                    "region_id" => self.fsm.region_id(),
                    "peer_id" => self.fsm.peer_id(),
                );
                return false;
            }
            if self.fsm.peer.consistency_state.hash != expected_hash {
                panic!(
                    "{} hash at {} not correct, want \"{}\", got \"{}\"!!!",
                    self.fsm.peer.tag,
                    self.fsm.peer.consistency_state.index,
                    escape(&expected_hash),
                    escape(&self.fsm.peer.consistency_state.hash)
                );
            }
            info!(
                "consistency check pass.";
                "region_id" => self.fsm.region_id(),
                "peer_id" => self.fsm.peer_id(),
                "index" => self.fsm.peer.consistency_state.index
            );
            REGION_HASH_COUNTER.verify.matched.inc();
            self.fsm.peer.consistency_state.hash = vec![];
            return false;
        }
        if self.fsm.peer.consistency_state.index != INVALID_INDEX
            && !self.fsm.peer.consistency_state.hash.is_empty()
        {
            // Maybe computing is too slow or computed result is dropped due to channel
            // full. If computing is too slow, miss count will be increased
            // twice.
            REGION_HASH_COUNTER.verify.miss.inc();
            warn!(
                "hash belongs to wrong index, skip.";
                "region_id" => self.fsm.region_id(),
                "peer_id" => self.fsm.peer_id(),
                "index" => self.fsm.peer.consistency_state.index,
                "expected_index" => expected_index,
            );
        }

        info!(
            "save hash for consistency check later.";
            "region_id" => self.fsm.region_id(),
            "peer_id" => self.fsm.peer_id(),
            "index" => expected_index,
        );
        self.fsm.peer.consistency_state.index = expected_index;
        self.fsm.peer.consistency_state.hash = expected_hash;
        true
    }
}

/// Checks merge target, returns whether the source peer should be destroyed and
/// whether the source peer is merged to this target peer.
///
/// It returns (`can_destroy`, `merge_to_this_peer`).
///
/// `can_destroy` is true when there is a network isolation which leads to a
/// follower of a merge target Region's log falls behind and then receive a
/// snapshot with epoch version after merge.
///
/// `merge_to_this_peer` is true when `can_destroy` is true and the source peer
/// is merged to this target peer.
pub fn maybe_destroy_source(
    meta: &StoreMeta,
    target_region_id: u64,
    target_peer_id: u64,
    source_region_id: u64,
    region_epoch: RegionEpoch,
) -> (bool, bool) {
    if let Some(merge_targets) = meta.pending_merge_targets.get(&target_region_id) {
        if let Some(target_region) = merge_targets.get(&source_region_id) {
            info!(
                "[region {}] checking source {} epoch: {:?}, merge target epoch: {:?}",
                target_region_id,
                source_region_id,
                region_epoch,
                target_region.get_region_epoch(),
            );
            // The target peer will move on, namely, it will apply a snapshot generated
            // after merge, so destroy source peer.
            if region_epoch.get_version() > target_region.get_region_epoch().get_version() {
                return (
                    true,
                    target_peer_id
                        == find_peer(target_region, meta.store_id.unwrap())
                            .unwrap()
                            .get_id(),
                );
            }
            // Wait till the target peer has caught up logs and source peer will be
            // destroyed at that time.
            return (false, false);
        }
    }
    (false, false)
}

pub fn new_read_index_request(
    region_id: u64,
    region_epoch: RegionEpoch,
    peer: metapb::Peer,
) -> RaftCmdRequest {
    let mut request = RaftCmdRequest::default();
    request.mut_header().set_region_id(region_id);
    request.mut_header().set_region_epoch(region_epoch);
    request.mut_header().set_peer(peer);
    let mut cmd = Request::default();
    cmd.set_cmd_type(CmdType::ReadIndex);
    request
}

pub fn new_admin_request(region_id: u64, peer: metapb::Peer) -> RaftCmdRequest {
    let mut request = RaftCmdRequest::default();
    request.mut_header().set_region_id(region_id);
    request.mut_header().set_peer(peer);
    request
}

fn new_verify_hash_request(
    region_id: u64,
    peer: metapb::Peer,
    state: &ConsistencyState,
) -> RaftCmdRequest {
    let mut request = new_admin_request(region_id, peer);

    let mut admin = AdminRequest::default();
    admin.set_cmd_type(AdminCmdType::VerifyHash);
    admin.mut_verify_hash().set_index(state.index);
    admin.mut_verify_hash().set_context(state.context.clone());
    admin.mut_verify_hash().set_hash(state.hash.clone());
    request.set_admin_request(admin);
    request
}

fn new_compact_log_request(
    region_id: u64,
    peer: metapb::Peer,
    compact_index: u64,
    compact_term: u64,
    voter_replicated_index: u64,
) -> RaftCmdRequest {
    let mut request = new_admin_request(region_id, peer);

    let mut admin = AdminRequest::default();
    admin.set_cmd_type(AdminCmdType::CompactLog);
    admin.mut_compact_log().set_compact_index(compact_index);
    admin.mut_compact_log().set_compact_term(compact_term);
    admin
        .mut_compact_log()
        .set_voter_replicated_index(voter_replicated_index);
    request.set_admin_request(admin);
    request
}

fn demote_failed_voters_request(
    region: &metapb::Region,
    peer: &metapb::Peer,
    failed_voters: Vec<metapb::Peer>,
) -> Option<RaftCmdRequest> {
    let failed_voter_ids = HashSet::from_iter(failed_voters.iter().map(|voter| voter.get_id()));
    let mut req = new_admin_request(region.get_id(), peer.clone());
    req.mut_header()
        .set_region_epoch(region.get_region_epoch().clone());
    let mut change_peer_reqs: Vec<pdpb::ChangePeer> = region
        .get_peers()
        .iter()
        .filter_map(|peer| {
            if failed_voter_ids.contains(&peer.get_id())
                && peer.get_role() == metapb::PeerRole::Voter
            {
                let mut peer_clone = peer.clone();
                peer_clone.set_role(metapb::PeerRole::Learner);
                let mut cp = pdpb::ChangePeer::default();
                cp.set_change_type(ConfChangeType::AddLearnerNode);
                cp.set_peer(peer_clone);
                return Some(cp);
            }
            None
        })
        .collect();

    // Promote self if it is a learner.
    if peer.get_role() == metapb::PeerRole::Learner {
        let mut cp = pdpb::ChangePeer::default();
        cp.set_change_type(ConfChangeType::AddNode);
        let mut promote = peer.clone();
        promote.set_role(metapb::PeerRole::Voter);
        cp.set_peer(promote);
        change_peer_reqs.push(cp);
    }
    if change_peer_reqs.is_empty() {
        return None;
    }
    req.set_admin_request(new_change_peer_v2_request(change_peer_reqs));
    Some(req)
}

fn exit_joint_request(region: &metapb::Region, peer: &metapb::Peer) -> RaftCmdRequest {
    let mut req = new_admin_request(region.get_id(), peer.clone());
    req.mut_header()
        .set_region_epoch(region.get_region_epoch().clone());
    req.set_admin_request(new_change_peer_v2_request(vec![]));
    req
}

impl<'a, EK, ER, T: Transport> PeerFsmDelegate<'a, EK, ER, T>
where
    EK: KvEngine,
    ER: RaftEngine,
{
    // Handle status commands here, separate the logic, maybe we can move it
    // to another file later.
    // Unlike other commands (write or admin), status commands only show current
    // store status, so no need to handle it in raft group.
    fn execute_status_command(&mut self, request: &RaftCmdRequest) -> Result<RaftCmdResponse> {
        let cmd_type = request.get_status_request().get_cmd_type();

        let mut response = match cmd_type {
            StatusCmdType::RegionLeader => self.execute_region_leader(),
            StatusCmdType::RegionDetail => self.execute_region_detail(request),
            StatusCmdType::InvalidStatus => {
                Err(box_err!("{} invalid status command!", self.fsm.peer.tag))
            }
        }?;
        response.set_cmd_type(cmd_type);

        let mut resp = RaftCmdResponse::default();
        resp.set_status_response(response);
        // Bind peer current term here.
        bind_term(&mut resp, self.fsm.peer.term());
        Ok(resp)
    }

    fn execute_region_leader(&mut self) -> Result<StatusResponse> {
        let mut resp = StatusResponse::default();
        if let Some(leader) = self.fsm.peer.get_peer_from_cache(self.fsm.peer.leader_id()) {
            resp.mut_region_leader().set_leader(leader);
        }

        Ok(resp)
    }

    fn execute_region_detail(&mut self, request: &RaftCmdRequest) -> Result<StatusResponse> {
        if !self.fsm.peer.get_store().is_initialized() {
            let region_id = request.get_header().get_region_id();
            return Err(Error::RegionNotInitialized(region_id));
        }
        let mut resp = StatusResponse::default();
        resp.mut_region_detail()
            .set_region(self.fsm.peer.region().clone());
        if let Some(leader) = self.fsm.peer.get_peer_from_cache(self.fsm.peer.leader_id()) {
            resp.mut_region_detail().set_leader(leader);
        }

        Ok(resp)
    }
}

mod memtrace {
    use memory_trace_macros::MemoryTraceHelper;

    use super::*;

    /// Heap size for Raft internal `ReadOnly`.
    #[derive(MemoryTraceHelper, Default, Debug)]
    pub struct PeerMemoryTrace {
        /// `ReadOnly` memory usage in Raft groups.
        pub read_only: usize,
        /// `Progress` memory usage in Raft groups.
        pub progress: usize,
        /// `Proposal` memory usage for peers.
        pub proposals: usize,
        pub rest: usize,
    }

    impl<EK, ER> PeerFsm<EK, ER>
    where
        EK: KvEngine,
        ER: RaftEngine,
    {
        pub fn raft_read_size(&self) -> usize {
            let msg_size = mem::size_of::<raft::eraftpb::Message>();
            let raft = &self.peer.raft_group.raft;

            // We use Uuid for read request.
            let mut size = raft.read_states.len() * (mem::size_of::<ReadState>() + 16);
            size += raft.read_only.read_index_queue.len() * 16;

            // Every requests have at least header, which should be at least 8 bytes.
            size + raft.read_only.pending_read_index.len() * (16 + msg_size)
        }

        pub fn raft_progress_size(&self) -> usize {
            let peer_cnt = self.peer.region().get_peers().len();
            mem::size_of::<Progress>() * peer_cnt * 6 / 5
                + self.peer.raft_group.raft.inflight_buffers_size()
        }
    }
}

#[cfg(test)]
mod tests {
    use std::sync::{
        atomic::{AtomicBool, Ordering},
        Arc,
    };

    use engine_test::kv::KvTestEngine;
    use kvproto::raft_cmdpb::{
        AdminRequest, CmdType, PutRequest, RaftCmdRequest, RaftCmdResponse, Request, Response,
        StatusRequest,
    };
    use protobuf::Message;
    use tikv_util::config::ReadableSize;

    use super::*;
    use crate::store::{
        local_metrics::RaftMetrics,
        msg::{Callback, ExtCallback, RaftCommand},
    };

    #[test]
    fn test_batch_raft_cmd_request_builder() {
        let mut cfg = Config::default();
        cfg.raft_entry_max_size = ReadableSize(1000);
        let mut builder = BatchRaftCmdRequestBuilder::<KvTestEngine>::new();
        let mut q = Request::default();
        let mut metric = RaftMetrics::new(true);

        let mut req = RaftCmdRequest::default();
        req.set_admin_request(AdminRequest::default());
        assert!(!builder.can_batch(&cfg, &req, 0));

        let mut req = RaftCmdRequest::default();
        req.set_status_request(StatusRequest::default());
        assert!(!builder.can_batch(&cfg, &req, 0));

        let mut req = RaftCmdRequest::default();
        let mut put = PutRequest::default();
        put.set_key(b"aaaa".to_vec());
        put.set_value(b"bbbb".to_vec());
        q.set_cmd_type(CmdType::Put);
        q.set_put(put);
        req.mut_requests().push(q.clone());
        let _ = q.take_put();
        let req_size = req.compute_size();
        assert!(builder.can_batch(&cfg, &req, req_size));

        let mut req = RaftCmdRequest::default();
        q.set_cmd_type(CmdType::Snap);
        req.mut_requests().push(q.clone());
        let mut put = PutRequest::default();
        put.set_key(b"aaaa".to_vec());
        put.set_value(b"bbbb".to_vec());
        q.set_cmd_type(CmdType::Put);
        q.set_put(put);
        req.mut_requests().push(q.clone());
        let req_size = req.compute_size();
        assert!(!builder.can_batch(&cfg, &req, req_size));

        let mut req = RaftCmdRequest::default();
        let mut put = PutRequest::default();
        put.set_key(b"aaaa".to_vec());
        put.set_value(vec![8_u8; 2000]);
        q.set_cmd_type(CmdType::Put);
        q.set_put(put);
        req.mut_requests().push(q.clone());
        let req_size = req.compute_size();
        assert!(!builder.can_batch(&cfg, &req, req_size));

        // Check batch callback
        let mut req = RaftCmdRequest::default();
        let mut put = PutRequest::default();
        put.set_key(b"aaaa".to_vec());
        put.set_value(vec![8_u8; 20]);
        q.set_cmd_type(CmdType::Put);
        q.set_put(put);
        req.mut_requests().push(q);
        let mut cbs_flags = vec![];
        let mut proposed_cbs_flags = vec![];
        let mut committed_cbs_flags = vec![];
        let mut response = RaftCmdResponse::default();
        for i in 0..10 {
            let flag = Arc::new(AtomicBool::new(false));
            cbs_flags.push(flag.clone());
            // Some commands don't have proposed_cb.
            let proposed_cb: Option<ExtCallback> = if i % 2 == 0 {
                let proposed_flag = Arc::new(AtomicBool::new(false));
                proposed_cbs_flags.push(proposed_flag.clone());
                Some(Box::new(move || {
                    proposed_flag.store(true, Ordering::Release);
                }))
            } else {
                None
            };
            let committed_cb: Option<ExtCallback> = if i % 3 == 0 {
                let committed_flag = Arc::new(AtomicBool::new(false));
                committed_cbs_flags.push(committed_flag.clone());
                Some(Box::new(move || {
                    committed_flag.store(true, Ordering::Release);
                }))
            } else {
                None
            };
            let cb = Callback::write_ext(
                Box::new(move |_resp| {
                    flag.store(true, Ordering::Release);
                }),
                proposed_cb,
                committed_cb,
            );
            response.mut_responses().push(Response::default());
            let cmd = RaftCommand::new(req.clone(), cb);
            builder.add(cmd, 100);
        }
        let (request, mut callback) = builder.build(&mut metric).unwrap();
        callback.invoke_proposed();
        for flag in proposed_cbs_flags {
            assert!(flag.load(Ordering::Acquire));
        }
        callback.invoke_committed();
        for flag in committed_cbs_flags {
            assert!(flag.load(Ordering::Acquire));
        }
        assert_eq!(10, request.get_requests().len());
        callback.invoke_with_response(response);
        for flag in cbs_flags {
            assert!(flag.load(Ordering::Acquire));
        }
    }
}<|MERGE_RESOLUTION|>--- conflicted
+++ resolved
@@ -2787,13 +2787,8 @@
             ExtraMessageType::MsgVoterReplicatedIndexResponse => {
                 self.on_voter_replicated_index_response(msg.get_extra_msg());
             }
-<<<<<<< HEAD
             // It's v2 only message and ignore does no harm.
             ExtraMessageType::MsgGcPeerRequest | ExtraMessageType::MsgGcPeerResponse => (),
-=======
-            ExtraMessageType::MsgGcPeerRequest => unimplemented!(),
-            ExtraMessageType::MsgGcPeerResponse => unimplemented!(),
->>>>>>> 68710b99
         }
     }
 
