--- conflicted
+++ resolved
@@ -6062,7 +6062,6 @@
         let next_bucket_version = util::gen_bucket_version(self.fsm.peer.term(), current_version);
         let region = self.region().clone();
         let change_bucket_version = self
-<<<<<<< HEAD
             .fsm
             .peer
             .region_buckets_info_mut()
@@ -6077,22 +6076,6 @@
         let region_buckets = self
             .fsm
             .peer
-=======
-            .fsm
-            .peer
-            .region_buckets_info_mut()
-            .on_refresh_region_buckets(
-                &self.ctx.coprocessor_host.cfg,
-                next_bucket_version,
-                buckets,
-                region_epoch,
-                &region,
-                bucket_ranges,
-            );
-        let region_buckets = self
-            .fsm
-            .peer
->>>>>>> c40cdb76
             .region_buckets_info()
             .bucket_stat()
             .as_ref()
@@ -6255,10 +6238,6 @@
         if source == "bucket" {
             return;
         }
-<<<<<<< HEAD
-
-=======
->>>>>>> c40cdb76
         let task = SplitCheckTask::split_check_key_range(
             region.clone(),
             start_key,
