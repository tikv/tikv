// Copyright 2018 TiKV Project Authors. Licensed under Apache-2.0.

// #[PerformanceCriticalPath]
use std::{
    borrow::Cow,
    cell::Cell,
    cmp,
    collections::{
        Bound::{Excluded, Unbounded},
        VecDeque,
    },
    iter::Iterator,
    mem,
    sync::{Arc, Mutex, atomic::Ordering},
    time::{Duration, Instant},
};

use batch_system::{BasicMailbox, Fsm, FsmType};
use collections::{HashMap, HashSet};
use engine_traits::{
    CF_LOCK, CF_RAFT, Engines, KvEngine, RaftEngine, RaftLogBatch, SstMetaInfo, WriteBatchExt,
};
use error_code::ErrorCodeExt;
use fail::fail_point;
use futures::channel::mpsc::UnboundedSender;
use itertools::Itertools;
use keys::{self, enc_end_key, enc_start_key};
use kvproto::{
    brpb::CheckAdminResponse,
    errorpb,
    import_sstpb::SwitchMode,
    kvrpcpb::DiskFullOpt,
    metapb::{self, Region, RegionEpoch},
    pdpb::{self, CheckPolicy},
    raft_cmdpb::{
        AdminCmdType, AdminRequest, CmdType, PutRequest, RaftCmdRequest, RaftCmdResponse, Request,
        StatusCmdType, StatusResponse,
    },
    raft_serverpb::{
        ExtraMessage, ExtraMessageType, MergeState, PeerState, RaftMessage, RaftSnapshotData,
        RaftTruncatedState, RefreshBuckets, RegionLocalState,
    },
    replication_modepb::{DrAutoSyncState, ReplicationMode},
};
use parking_lot::RwLockWriteGuard;
use pd_client::BucketMeta;
use protobuf::Message;
use raft::{
    self, GetEntriesContext, INVALID_INDEX, NO_LIMIT, Progress, ReadState, SnapshotStatus,
    StateRole,
    eraftpb::{self, ConfChangeType, MessageType},
};
use smallvec::SmallVec;
use strum::{EnumCount, VariantNames};
use tikv_alloc::trace::TraceEvent;
use tikv_util::{
    Either, box_err, debug, defer, error, escape, info, info_or_debug, is_zero_duration,
    mpsc::{self, LooseBoundedSender, Receiver},
    slow_log,
    store::{find_peer, find_peer_by_id, is_learner, region_on_same_stores},
    sys::disk::DiskUsage,
    time::{Instant as TiInstant, SlowTimer, monotonic_raw_now},
    trace, warn,
    worker::{ScheduleError, Scheduler},
};
use tracker::GLOBAL_TRACKERS;
use txn_types::WriteBatchFlags;

use self::memtrace::*;
use super::life::forward_destroy_to_source_peer;
#[cfg(any(test, feature = "testexport"))]
use crate::store::PeerInternalStat;
use crate::{
    Error, Result,
    coprocessor::{RegionChangeEvent, RegionChangeReason},
    store::{
        CasualMessage, Config, LocksStatus, MergeResultKind, PdTask, PeerMsg, PeerTick,
        ProposalContext, RAFT_INIT_LOG_INDEX, RaftCmdExtraOpts, RaftCommand, RaftlogFetchResult,
        ReadCallback, ReadIndexContext, ReadTask, SignificantMsg, SnapKey, StoreMsg, WriteCallback,
        cmd_resp::{bind_term, new_error},
        demote_failed_voters_request,
        fsm::{
            ApplyMetrics, ApplyTask, ApplyTaskRes, CatchUpLogs, ChangeObserver, ChangePeer,
            ExecResult, SwitchWitness, apply,
            store::{PollContext, StoreMeta},
        },
        hibernate_state::{GroupState, HibernateState},
        local_metrics::{RaftMetrics, TimeTracker},
        memory::*,
        metrics::*,
<<<<<<< HEAD
        msg::{Callback, CampaignType, ExtCallback, InspectedRaftMessage, RaftLogGcAction},
=======
        msg::{Callback, CampaignType, ExtCallback, InspectedRaftMessage, PeerClearMetaStat},
>>>>>>> 1deb3a13
        peer::{ConsistencyState, Peer, PersistSnapshotResult, StaleState, TransferLeaderContext},
        region_meta::RegionMeta,
        snapshot_backup::{AbortReason, SnapshotBrState, SnapshotBrWaitApplyRequest},
        transport::Transport,
        unsafe_recovery::{
            ForceLeaderState, UnsafeRecoveryExecutePlanSyncer, UnsafeRecoveryFillOutReportSyncer,
            UnsafeRecoveryForceLeaderSyncer, UnsafeRecoveryState, UnsafeRecoveryWaitApplySyncer,
            exit_joint_request,
        },
        util::{self, KeysInfoFormatter, LeaseState, compare_region_epoch},
        worker::{
            Bucket, BucketRange, CleanupTask, ConsistencyCheckTask, GcSnapshotTask, RaftlogGcTask,
            ReadDelegate, ReadProgress, RegionTask, SplitCheckTask,
        },
    },
};

#[derive(Clone, Copy, Debug)]
pub struct DelayDestroy {
    merged_by_target: bool,
    reason: DelayReason,
}

#[derive(Clone, Copy, Debug, PartialEq)]
enum DelayReason {
    UnPersistedReady,
    UnFlushLogGc,
    Shutdown,
}

/// Limits the maximum number of regions returned by error.
///
/// Another choice is using coprocessor batch limit, but 10 should be a good fit
/// in most case.
const MAX_REGIONS_IN_ERROR: usize = 10;
const REGION_SPLIT_SKIP_MAX_COUNT: usize = 3;
/// Limits the request size that can be batched in a single RaftCmdRequest.
// todo: this fugure maybe changed to a more suitable value.
#[allow(clippy::identity_op)]
const MAX_BATCH_SIZE_LIMIT: u64 = 1 * 1024 * 1024;
const UNSAFE_RECOVERY_STATE_TIMEOUT: Duration = Duration::from_secs(60);

pub const MAX_PROPOSAL_SIZE_RATIO: f64 = 0.4;

pub struct DestroyPeerJob {
    pub initialized: bool,
    pub region_id: u64,
    pub peer: metapb::Peer,
}

pub struct PeerFsm<EK, ER>
where
    EK: KvEngine,
    ER: RaftEngine,
{
    pub peer: Peer<EK, ER>,
    /// A registry for all scheduled ticks. This can avoid scheduling ticks
    /// twice accidentally.
    tick_registry: [bool; PeerTick::VARIANT_COUNT],
    /// Ticks for speed up campaign in chaos state.
    ///
    /// Followers will keep ticking in Idle mode to measure how many ticks have
    /// been skipped. Once it becomes chaos, those skipped ticks will be
    /// ticked so that it can campaign quickly instead of waiting an
    /// election timeout.
    ///
    /// This will be reset to 0 once it receives any messages from leader.
    missing_ticks: usize,
    hibernate_state: HibernateState,
    stopped: bool,
    has_ready: bool,
    mailbox: Option<BasicMailbox<PeerFsm<EK, ER>>>,
    pub receiver: Receiver<PeerMsg<EK>>,
    /// when snapshot is generating or sending, skip split check at most
    /// REGION_SPLIT_SKIT_MAX_COUNT times.
    skip_split_count: usize,
    /// Sometimes applied raft logs won't be compacted in time, because less
    /// compact means less sync-log in apply threads. Stale logs will be
    /// deleted if the skip time reaches this `skip_gc_raft_log_ticks`.
    skip_gc_raft_log_ticks: usize,

    /// Accumulated interval time for high log lag region sampling
    sampling_interval: u64,

    reactivate_memory_lock_ticks: usize,

    /// Batch raft command which has the same header into an entry
    batch_req_builder: BatchRaftCmdRequestBuilder<EK>,

    trace: PeerMemoryTrace,

    /// Destroy is delayed because of some unpersisted readies in Peer.
    /// Should call `destroy_peer` again after persisting all readies.
    delayed_destroy: Option<DelayDestroy>,
    /// Before actually destroying a peer, ensure all log gc tasks are finished,
    /// so we can start destroying without seeking.
    logs_gc_flushed: bool,
}

pub struct BatchRaftCmdRequestBuilder<E>
where
    E: KvEngine,
{
    batch_req_size: u64,
    has_proposed_cb: bool,
    propose_checked: Option<bool>,
    request: Option<RaftCmdRequest>,
    callbacks: Vec<Callback<E::Snapshot>>,
}

impl<EK, ER> Drop for PeerFsm<EK, ER>
where
    EK: KvEngine,
    ER: RaftEngine,
{
    fn drop(&mut self) {
        self.peer.stop();
        let mut raft_messages_size = 0;
        while let Ok(msg) = self.receiver.try_recv() {
            let callback = match msg {
                PeerMsg::RaftCommand(cmd) => cmd.callback,
                PeerMsg::CasualMessage(box CasualMessage::SplitRegion { callback, .. }) => callback,
                PeerMsg::RaftMessage(im, _) => {
                    raft_messages_size += im.heap_size;
                    continue;
                }
                _ => continue,
            };

            let mut err = errorpb::Error::default();
            err.set_message("region is not found".to_owned());
            err.mut_region_not_found().set_region_id(self.region_id());
            let mut resp = RaftCmdResponse::default();
            resp.mut_header().set_error(err);
            callback.invoke_with_response(resp);
        }
        (match self.hibernate_state.group_state() {
            GroupState::Idle | GroupState::PreChaos => &HIBERNATED_PEER_STATE_GAUGE.hibernated,
            _ => &HIBERNATED_PEER_STATE_GAUGE.awaken,
        })
        .dec();

        MEMTRACE_RAFT_MESSAGES.trace(TraceEvent::Sub(raft_messages_size));
        MEMTRACE_RAFT_ENTRIES.trace(TraceEvent::Sub(self.peer.memtrace_raft_entries));

        let mut event = TraceEvent::default();
        if let Some(e) = self.trace.reset(PeerMemoryTrace::default()) {
            event = event + e;
        }
        MEMTRACE_PEERS.trace(event);
    }
}

pub type SenderFsmPair<EK, ER> = (LooseBoundedSender<PeerMsg<EK>>, Box<PeerFsm<EK, ER>>);

impl<EK, ER> PeerFsm<EK, ER>
where
    EK: KvEngine,
    ER: RaftEngine,
{
    // If we create the peer actively, like bootstrap/split/merge region, we should
    // use this function to create the peer. The region must contain the peer info
    // for this store.
    pub fn create(
        store_id: u64,
        cfg: &Config,
        region_scheduler: Scheduler<RegionTask>,
        raftlog_fetch_scheduler: Scheduler<ReadTask<EK>>,
        engines: Engines<EK, ER>,
        region: &metapb::Region,
        wait_data: bool,
        raft_metrics: &RaftMetrics,
    ) -> Result<SenderFsmPair<EK, ER>> {
        let meta_peer = match find_peer(region, store_id) {
            None => {
                return Err(box_err!(
                    "find no peer for store {} in region {:?}",
                    store_id,
                    region
                ));
            }
            Some(peer) => peer.clone(),
        };

        info!(
            "create peer";
            "region_id" => region.get_id(),
            "peer_id" => meta_peer.get_id(),
        );
        HIBERNATED_PEER_STATE_GAUGE.awaken.inc();
        let (tx, rx) = mpsc::loose_bounded(cfg.notify_capacity);
        Ok((
            tx,
            Box::new(PeerFsm {
                peer: Peer::new(
                    store_id,
                    cfg,
                    region_scheduler,
                    raftlog_fetch_scheduler,
                    engines,
                    region,
                    meta_peer,
                    wait_data,
                    None,
                    raft_metrics,
                )?,
                tick_registry: [false; PeerTick::VARIANT_COUNT],
                missing_ticks: 0,
                hibernate_state: HibernateState::ordered(),
                stopped: false,
                has_ready: false,
                mailbox: None,
                receiver: rx,
                skip_split_count: 0,
                skip_gc_raft_log_ticks: 0,
                sampling_interval: 0,
                reactivate_memory_lock_ticks: 0,
                batch_req_builder: BatchRaftCmdRequestBuilder::new(),
                trace: PeerMemoryTrace::default(),
                delayed_destroy: None,
                logs_gc_flushed: false,
            }),
        ))
    }

    // The peer can be created from another node with raft membership changes, and
    // we only know the region_id and peer_id when creating this replicated peer,
    // the region info will be retrieved later after applying snapshot.
    pub fn replicate(
        store_id: u64,
        cfg: &Config,
        region_scheduler: Scheduler<RegionTask>,
        raftlog_fetch_scheduler: Scheduler<ReadTask<EK>>,
        engines: Engines<EK, ER>,
        region_id: u64,
        peer: metapb::Peer,
        create_by_peer: metapb::Peer,
        raft_metrics: &RaftMetrics,
    ) -> Result<SenderFsmPair<EK, ER>> {
        // We will remove tombstone key when apply snapshot
        info!(
            "replicate peer";
            "region_id" => region_id,
            "peer_id" => peer.get_id(),
            "store_id" => store_id,
            "create_by_peer_id" => create_by_peer.get_id(),
            "create_by_peer_store_id" => create_by_peer.get_store_id(),
        );

        let mut region = metapb::Region::default();
        region.set_id(region_id);

        HIBERNATED_PEER_STATE_GAUGE.awaken.inc();
        let (tx, rx) = mpsc::loose_bounded(cfg.notify_capacity);
        Ok((
            tx,
            Box::new(PeerFsm {
                peer: Peer::new(
                    store_id,
                    cfg,
                    region_scheduler,
                    raftlog_fetch_scheduler,
                    engines,
                    &region,
                    peer,
                    false,
                    Some(create_by_peer),
                    raft_metrics,
                )?,
                tick_registry: [false; PeerTick::VARIANT_COUNT],
                missing_ticks: 0,
                hibernate_state: HibernateState::ordered(),
                stopped: false,
                has_ready: false,
                mailbox: None,
                receiver: rx,
                skip_split_count: 0,
                skip_gc_raft_log_ticks: 0,
                sampling_interval: 0,
                reactivate_memory_lock_ticks: 0,
                batch_req_builder: BatchRaftCmdRequestBuilder::new(),
                trace: PeerMemoryTrace::default(),
                delayed_destroy: None,
                logs_gc_flushed: false,
            }),
        ))
    }

    #[inline]
    pub fn region_id(&self) -> u64 {
        self.peer.region().get_id()
    }

    #[inline]
    pub fn get_peer(&self) -> &Peer<EK, ER> {
        &self.peer
    }

    #[inline]
    pub fn peer_id(&self) -> u64 {
        self.peer.peer_id()
    }

    #[inline]
    pub fn stop(&mut self) {
        self.stopped = true;
    }

    pub fn set_pending_merge_state(&mut self, state: MergeState) {
        self.peer.pending_merge_state = Some(state);
    }

    pub fn schedule_applying_snapshot(&mut self) {
        self.peer.mut_store().schedule_applying_snapshot();
    }

    pub fn reset_hibernate_state(&mut self, state: GroupState) {
        self.hibernate_state.reset(state);
        if state == GroupState::Idle {
            self.peer.raft_group.raft.maybe_free_inflight_buffers();
        }
    }

    pub fn maybe_hibernate(&mut self) -> bool {
        self.hibernate_state
            .maybe_hibernate(self.peer.peer_id(), self.peer.region())
    }

    pub fn update_memory_trace(&mut self, event: &mut TraceEvent) {
        let task = PeerMemoryTrace {
            read_only: self.raft_read_size(),
            progress: self.raft_progress_size(),
            proposals: self.peer.proposal_size(),
            rest: self.peer.rest_size(),
        };
        if let Some(e) = self.trace.reset(task) {
            *event = *event + e;
        }
    }
}

impl<E> BatchRaftCmdRequestBuilder<E>
where
    E: KvEngine,
{
    fn new() -> BatchRaftCmdRequestBuilder<E> {
        BatchRaftCmdRequestBuilder {
            batch_req_size: 0,
            has_proposed_cb: false,
            propose_checked: None,
            request: None,
            callbacks: vec![],
        }
    }

    fn can_batch(&self, cfg: &Config, req: &RaftCmdRequest, req_size: u32) -> bool {
        // No batch request whose size exceed 20% of raft_entry_max_size,
        // so total size of request in batch_raft_request would not exceed
        // (40% + 20%) of raft_entry_max_size
        // Also, to prevent the write batch size from becoming too large when
        // raft_entry_max_size is set too high (all requests in a RaftCmdRequest will be
        // written in one RocksDB write batch), we use MAX_APPLY_BATCH_SIZE to
        // limit the number of requests batched within a single RaftCmdRequest.
        if req.get_requests().is_empty()
            || req_size as u64 > (cfg.raft_entry_max_size.0 as f64 * 0.2) as u64
            || (self.batch_req_size + req_size as u64) > MAX_BATCH_SIZE_LIMIT
        {
            return false;
        }
        for r in req.get_requests() {
            match r.get_cmd_type() {
                CmdType::Delete | CmdType::Put => (),
                _ => {
                    return false;
                }
            }
        }

        if let Some(batch_req) = self.request.as_ref() {
            if batch_req.get_header() != req.get_header() {
                return false;
            }
        }
        true
    }

    fn add(&mut self, cmd: RaftCommand<E::Snapshot>, req_size: u32) {
        let RaftCommand {
            mut request,
            mut callback,
            ..
        } = cmd;
        if let Some(batch_req) = self.request.as_mut() {
            let requests: Vec<_> = request.take_requests().into();
            for q in requests {
                batch_req.mut_requests().push(q);
            }
        } else {
            self.request = Some(request);
        };
        if callback.has_proposed_cb() {
            self.has_proposed_cb = true;
            if self.propose_checked.unwrap_or(false) {
                callback.invoke_proposed();
            }
        }
        self.callbacks.push(callback);
        self.batch_req_size += req_size as u64;
    }

    fn should_finish(&self, cfg: &Config) -> bool {
        if let Some(batch_req) = self.request.as_ref() {
            // Limit the size of batch request so that it will not exceed
            // raft_entry_max_size after adding header.
            if self.batch_req_size
                > (cfg.raft_entry_max_size.0 as f64 * MAX_PROPOSAL_SIZE_RATIO) as u64
            {
                return true;
            }
            if batch_req.get_requests().len() > <E as WriteBatchExt>::WRITE_BATCH_MAX_KEYS {
                return true;
            }
        }
        false
    }

    fn build(
        &mut self,
        metric: &mut RaftMetrics,
    ) -> Option<(RaftCmdRequest, Callback<E::Snapshot>)> {
        if let Some(req) = self.request.take() {
            self.batch_req_size = 0;
            self.has_proposed_cb = false;
            self.propose_checked = None;
            if self.callbacks.len() == 1 {
                let cb = self.callbacks.pop().unwrap();
                return Some((req, cb));
            }
            metric.propose.batch.inc_by(self.callbacks.len() as u64 - 1);
            let mut cbs = std::mem::take(&mut self.callbacks);
            let proposed_cbs: Vec<ExtCallback> = cbs
                .iter_mut()
                .filter_map(|cb| cb.take_proposed_cb())
                .collect();
            let proposed_cb: Option<ExtCallback> = if proposed_cbs.is_empty() {
                None
            } else {
                Some(Box::new(move || {
                    for proposed_cb in proposed_cbs {
                        proposed_cb();
                    }
                }))
            };
            let committed_cbs: Vec<_> = cbs
                .iter_mut()
                .filter_map(|cb| cb.take_committed_cb())
                .collect();
            let committed_cb: Option<ExtCallback> = if committed_cbs.is_empty() {
                None
            } else {
                Some(Box::new(move || {
                    for committed_cb in committed_cbs {
                        committed_cb();
                    }
                }))
            };

            let trackers: SmallVec<[TimeTracker; 4]> = cbs
                .iter_mut()
                .flat_map(|cb| cb.write_trackers())
                .cloned()
                .collect();

            let cb = Callback::Write {
                cb: Box::new(move |resp| {
                    for cb in cbs {
                        let mut cmd_resp = RaftCmdResponse::default();
                        cmd_resp.set_header(resp.response.get_header().clone());
                        cb.invoke_with_response(cmd_resp);
                    }
                }),
                proposed_cb,
                committed_cb,
                trackers,
            };
            return Some((req, cb));
        }
        None
    }
}

impl<EK, ER> Fsm for PeerFsm<EK, ER>
where
    EK: KvEngine,
    ER: RaftEngine,
{
    type Message = PeerMsg<EK>;

    const FSM_TYPE: FsmType = FsmType::store;

    #[inline]
    fn is_stopped(&self) -> bool {
        self.stopped
    }

    /// Set a mailbox to FSM, which should be used to send message to itself.
    #[inline]
    fn set_mailbox(&mut self, mailbox: Cow<'_, BasicMailbox<Self>>)
    where
        Self: Sized,
    {
        self.mailbox = Some(mailbox.into_owned());
    }

    /// Take the mailbox from FSM. Implementation should ensure there will be
    /// no reference to mailbox after calling this method.
    #[inline]
    fn take_mailbox(&mut self) -> Option<BasicMailbox<Self>>
    where
        Self: Sized,
    {
        self.mailbox.take()
    }
}

pub struct PeerFsmDelegate<'a, EK, ER, T: 'static>
where
    EK: KvEngine,
    ER: RaftEngine,
{
    fsm: &'a mut PeerFsm<EK, ER>,
    ctx: &'a mut PollContext<EK, ER, T>,
}

impl<'a, EK, ER, T: Transport> PeerFsmDelegate<'a, EK, ER, T>
where
    EK: KvEngine,
    ER: RaftEngine,
{
    pub fn new(
        fsm: &'a mut PeerFsm<EK, ER>,
        ctx: &'a mut PollContext<EK, ER, T>,
    ) -> PeerFsmDelegate<'a, EK, ER, T> {
        PeerFsmDelegate { fsm, ctx }
    }

    pub fn handle_msgs(&mut self, msgs: &mut Vec<PeerMsg<EK>>) {
        let timer = SlowTimer::from_millis(100);
        let count = msgs.len();
        #[allow(const_evaluatable_unchecked)]
        let mut distribution = [0; PeerMsg::<EK>::COUNT];
        // As the detail of one msg is not very useful when handling multiple messages,
        // only format the msg detail in slow log when there is only one message.
        let detail = if msgs.len() == 1 {
            msgs.first().map(|m| format!("{:?}", m))
        } else {
            None
        };

        for m in msgs.drain(..) {
            // skip handling remain messages if fsm is destroyed. This can aviod handling
            // arbitary messages(e.g. CasualMessage::ForceCompactRaftLogs) that may need
            // to read raft logs which maybe lead to panic.
            // We do not skip RaftCommand because raft commond callback should always be
            // handled or it will cause panic.
            if self.fsm.stopped && !matches!(&m, PeerMsg::RaftCommand(_)) {
                continue;
            }
            distribution[m.discriminant()] += 1;
            match m {
                PeerMsg::RaftMessage(msg, sent_time) => {
                    if let Some(sent_time) = sent_time {
                        let wait_time = sent_time.saturating_elapsed().as_secs_f64();
                        self.ctx.raft_metrics.process_wait_time.observe(wait_time);
                    }

                    if !self.ctx.coprocessor_host.on_raft_message(&msg.msg) {
                        continue;
                    }
                    if let Err(e) = self.on_raft_message(msg) {
                        warn!(
                            "handle raft message err";
                            "err" => ?e,
                            "region_id" => self.fsm.region_id(),
                            "peer_id" => self.fsm.peer_id(),
                        );
                    }
                }
                PeerMsg::RaftCommand(cmd) => {
                    let propose_time = cmd.send_time.saturating_elapsed();
                    self.ctx
                        .raft_metrics
                        .propose_wait_time
                        .observe(propose_time.as_secs_f64());
                    cmd.callback.read_tracker().map(|tracker| {
                        GLOBAL_TRACKERS.with_tracker(tracker, |t| {
                            t.metrics.read_index_propose_wait_nanos =
                                propose_time.as_nanos() as u64;
                        })
                    });

                    if let Some(Err(e)) = cmd.extra_opts.deadline.map(|deadline| deadline.check()) {
                        cmd.callback.invoke_with_response(new_error(e.into()));
                        continue;
                    }

                    let req_size = cmd.request.compute_size();
                    if self.ctx.cfg.cmd_batch
                        && self.fsm.batch_req_builder.can_batch(&self.ctx.cfg, &cmd.request, req_size)
                        // Avoid to merge requests with different `DiskFullOpt`s into one,
                        // so that normal writes can be rejected when proposing if the
                        // store's disk is full.
                        && ((self.ctx.self_disk_usage == DiskUsage::Normal
                        && !self.fsm.peer.disk_full_peers.majority())
                        || cmd.extra_opts.disk_full_opt == DiskFullOpt::NotAllowedOnFull)
                    {
                        self.fsm.batch_req_builder.add(*cmd, req_size);
                        if self.fsm.batch_req_builder.should_finish(&self.ctx.cfg) {
                            self.propose_pending_batch_raft_command();
                        }
                    } else {
                        self.propose_raft_command(
                            cmd.request,
                            cmd.callback,
                            cmd.extra_opts.disk_full_opt,
                        );
                    }
                }
                PeerMsg::Tick(tick) => self.on_tick(tick),
                PeerMsg::ApplyRes(res) => {
                    self.on_apply_res(res);
                }
                PeerMsg::SignificantMsg(msg) => self.on_significant_msg(msg),
                PeerMsg::CasualMessage(msg) => self.on_casual_msg(msg),
                PeerMsg::Start => self.start(),
                PeerMsg::HeartbeatPd => {
                    if self.fsm.peer.is_leader() {
                        self.register_pd_heartbeat_tick()
                    }
                }
                PeerMsg::Noop => {}
                PeerMsg::Persisted {
                    peer_id,
                    ready_number,
                } => self.on_persisted_msg(peer_id, ready_number),
                PeerMsg::UpdateReplicationMode => self.on_update_replication_mode(),
                PeerMsg::Destroy(peer_id) => {
                    if self.fsm.peer.peer_id() == peer_id {
                        self.maybe_destroy();
                    }
                }
            }
        }
        self.on_loop_finished();
        slow_log!(
            T timer,
            "{} handle {} peer messages {:?}, detail: {:?}",
            self.fsm.peer.tag,
            count,
            PeerMsg::<EK>::VARIANTS.iter().zip(distribution).filter(|(_, c)| *c > 0).format(", "),
            detail,
        );
        self.ctx.raft_metrics.peer_msg_len.observe(count as f64);
        self.ctx
            .raft_metrics
            .event_time
            .peer_msg
            .observe(timer.saturating_elapsed().as_secs_f64());
    }

    #[inline]
    fn on_loop_finished(&mut self) {
        let ready_concurrency = self.ctx.cfg.cmd_batch_concurrent_ready_max_count;
        // Allow to propose pending commands iff all ongoing commands are persisted or
        // committed. this is trying to batch proposes as many as possible to
        // minimize the cpu overhead.
        let should_propose = self.ctx.sync_write_worker.is_some()
            || ready_concurrency == 0
            || self.fsm.peer.unpersisted_ready_len() < ready_concurrency
            // Allow to propose if all ongoing proposals are committed to avoiding io jitter block
            // new commands.
            || !self.fsm.peer.has_uncommitted_log();
        let force_delay_fp = || {
            fail_point!(
                "force_delay_propose_batch_raft_command",
                self.ctx.sync_write_worker.is_none(),
                |_| true
            );
            false
        };
        // Propose batch request which may be still waiting for more raft-command
        if should_propose && !force_delay_fp() {
            self.propose_pending_batch_raft_command();
        } else {
            if self.fsm.batch_req_builder.has_proposed_cb
                && self.fsm.batch_req_builder.propose_checked.is_none()
                && let Some(cmd) = self.fsm.batch_req_builder.request.take()
            {
                // We are delaying these requests to next loop. Try to fulfill their
                // proposed callback early.
                self.fsm.batch_req_builder.propose_checked = Some(false);
                if let Ok(None) = self.pre_propose_raft_command(&cmd) {
                    if self.fsm.peer.will_likely_propose(&cmd) {
                        self.fsm.batch_req_builder.propose_checked = Some(true);
                        for cb in &mut self.fsm.batch_req_builder.callbacks {
                            cb.invoke_proposed();
                        }
                    }
                }
                self.fsm.batch_req_builder.request = Some(cmd);
            }
            if self.fsm.batch_req_builder.request.is_some() {
                self.ctx.raft_metrics.ready.propose_delay.inc();
            }
        }
        if self.fsm.peer.maybe_ack_transfer_leader_msg(self.ctx) {
            self.fsm.has_ready = true;
        }
    }

    /// Flushes all pending raft commands for immediate execution.
    #[inline]
    fn propose_pending_batch_raft_command(&mut self) {
        if self.fsm.batch_req_builder.request.is_none() {
            return;
        }
        let (request, callback) = self
            .fsm
            .batch_req_builder
            .build(&mut self.ctx.raft_metrics)
            .unwrap();
        self.propose_raft_command_internal(request, callback, DiskFullOpt::NotAllowedOnFull);
    }

    fn on_update_replication_mode(&mut self) {
        self.fsm
            .peer
            .switch_replication_mode(&self.ctx.global_replication_state);
        if self.fsm.peer.is_leader() {
            self.reset_raft_tick(GroupState::Ordered);
            self.register_pd_heartbeat_tick();
        }
    }

    fn on_unsafe_recovery_pre_demote_failed_voters(
        &mut self,
        syncer: UnsafeRecoveryExecutePlanSyncer,
        failed_voters: Vec<metapb::Peer>,
    ) {
        if let Some(state) = &self.fsm.peer.unsafe_recovery_state
            && !state.is_abort()
        {
            warn!(
                "Unsafe recovery, demote failed voters has already been initiated";
                "region_id" => self.region().get_id(),
                "peer_id" => self.fsm.peer.peer.get_id(),
                "state" => ?state,
            );
            syncer.abort();
            return;
        }

        if !self.fsm.peer.is_in_force_leader() {
            error!(
                "Unsafe recovery, demoting failed voters failed, since this peer is not forced leader";
                "region_id" => self.region().get_id(),
                "peer_id" => self.fsm.peer.peer.get_id(),
            );
            return;
        }

        if self.fsm.peer.in_joint_state() {
            info!(
                "Unsafe recovery, already in joint state, exit first";
                "region_id" => self.region().get_id(),
                "peer_id" => self.fsm.peer.peer.get_id(),
            );
            let failed = Arc::new(Mutex::new(false));
            let failed_clone = failed.clone();
            let callback = Callback::<EK::Snapshot>::write(Box::new(move |resp| {
                if resp.response.get_header().has_error() {
                    *failed_clone.lock().unwrap() = true;
                    error!(
                        "Unsafe recovery, fail to exit residual joint state";
                        "err" => ?resp.response.get_header().get_error(),
                    );
                }
            }));
            self.propose_raft_command_internal(
                exit_joint_request(self.region(), &self.fsm.peer.peer),
                callback,
                DiskFullOpt::AllowedOnAlmostFull,
            );

            if !*failed.lock().unwrap() {
                self.fsm.peer.unsafe_recovery_state =
                    Some(UnsafeRecoveryState::DemoteFailedVoters {
                        syncer,
                        failed_voters,
                        target_index: self.fsm.peer.raft_group.raft.raft_log.last_index(),
                        demote_after_exit: true,
                    });
            } else {
                self.fsm.peer.unsafe_recovery_state = Some(UnsafeRecoveryState::Failed);
            }
        } else {
            self.unsafe_recovery_demote_failed_voters(syncer, failed_voters);
        }
    }

    fn unsafe_recovery_demote_failed_voters(
        &mut self,
        syncer: UnsafeRecoveryExecutePlanSyncer,
        failed_voters: Vec<metapb::Peer>,
    ) {
        if let Some(req) =
            demote_failed_voters_request(self.region(), &self.fsm.peer.peer, failed_voters)
        {
            info!(
                "Unsafe recovery, demoting failed voters";
                "region_id" => self.region().get_id(),
                "peer_id" => self.fsm.peer.peer.get_id(),
                "req" => ?req);
            let failed = Arc::new(Mutex::new(false));
            let failed_clone = failed.clone();
            let callback = Callback::<EK::Snapshot>::write(Box::new(move |resp| {
                if resp.response.get_header().has_error() {
                    *failed_clone.lock().unwrap() = true;
                    error!(
                        "Unsafe recovery, fail to finish demotion";
                        "err" => ?resp.response.get_header().get_error(),
                    );
                }
            }));
            self.propose_raft_command_internal(req, callback, DiskFullOpt::AllowedOnAlmostFull);
            if !*failed.lock().unwrap() {
                self.fsm.peer.unsafe_recovery_state =
                    Some(UnsafeRecoveryState::DemoteFailedVoters {
                        syncer,
                        failed_voters: vec![], // No longer needed since here.
                        target_index: self.fsm.peer.raft_group.raft.raft_log.last_index(),
                        demote_after_exit: false,
                    });
            } else {
                self.fsm.peer.unsafe_recovery_state = Some(UnsafeRecoveryState::Failed);
            }
        } else {
            warn!(
                "Unsafe recovery, no need to demote failed voters";
                "region_id" => self.region().get_id(),
                "peer_id" => self.fsm.peer_id(),
                "region" => ?self.region(),
            );
        }
    }

    fn on_unsafe_recovery_destroy(&mut self, syncer: UnsafeRecoveryExecutePlanSyncer) {
        if let Some(state) = &self.fsm.peer.unsafe_recovery_state
            && !state.is_abort()
        {
            warn!(
                "Unsafe recovery, can't destroy, another plan is executing in progress";
                "region_id" => self.region_id(),
                "peer_id" => self.fsm.peer_id(),
                "state" => ?state,
            );
            syncer.abort();
            return;
        }
        self.fsm.peer.unsafe_recovery_state = Some(UnsafeRecoveryState::Destroy(syncer));
        self.handle_destroy_peer(DestroyPeerJob {
            initialized: self.fsm.peer.is_initialized(),
            region_id: self.region_id(),
            peer: self.fsm.peer.peer.clone(),
        });
    }

    fn on_unsafe_recovery_wait_apply(&mut self, syncer: UnsafeRecoveryWaitApplySyncer) {
        if let Some(state) = &self.fsm.peer.unsafe_recovery_state
            && !state.is_abort()
        {
            warn!(
                "Unsafe recovery, can't wait apply, another plan is executing in progress";
                "region_id" => self.region_id(),
                "peer_id" => self.fsm.peer_id(),
                "state" => ?state,
            );
            syncer.abort();
            return;
        }
        let target_index = if self.fsm.peer.force_leader.is_some() {
            // For regions that lose quorum (or regions have force leader), whatever has
            // been proposed will be committed. Based on that fact, we simply use "last
            // index" here to avoid implementing another "wait commit" process.
            self.fsm.peer.raft_group.raft.raft_log.last_index()
        } else {
            self.fsm.peer.raft_group.raft.raft_log.committed
        };

        if target_index > self.fsm.peer.raft_group.raft.raft_log.applied {
            info!(
                "Unsafe recovery, start wait apply";
                "region_id" => self.region().get_id(),
                "peer_id" => self.fsm.peer_id(),
                "target_index" => target_index,
                "applied" =>  self.fsm.peer.raft_group.raft.raft_log.applied,
            );
            self.fsm.peer.unsafe_recovery_state = Some(UnsafeRecoveryState::WaitApply {
                target_index,
                syncer,
            });
            self.fsm
                .peer
                .unsafe_recovery_maybe_finish_wait_apply(/* force= */ self.fsm.stopped);
        }
    }

    // func be invoked firstly after assigned leader by BR, wait all leader apply to
    // last log index func be invoked secondly wait follower apply to last
    // index, however the second call is broadcast, it may improve in future
    fn on_snapshot_br_wait_apply(&mut self, req: SnapshotBrWaitApplyRequest) {
        if let Some(state) = &self.fsm.peer.snapshot_recovery_state {
            warn!(
                "can't wait apply, another recovery in progress";
                "region_id" => self.region_id(),
                "peer_id" => self.fsm.peer_id(),
                "state" => ?state,
            );
            req.syncer.abort(AbortReason::Duplicated);
            return;
        }

        let target_index = self.fsm.peer.raft_group.raft.raft_log.last_index();
        let applied_index = self.fsm.peer.raft_group.raft.raft_log.applied;
        let term = self.fsm.peer.raft_group.raft.term;
        if let Some(e) = &req.expected_epoch {
            if let Err(err) = compare_region_epoch(e, self.region(), true, true, true) {
                warn!("epoch not match for wait apply, aborting.";
                    "err" => %err,
                    "peer" => self.fsm.peer.peer_id(),
                    "region" => self.fsm.peer.region().get_id());
                let mut pberr = errorpb::Error::from(err);
                req.syncer
                    .abort(AbortReason::EpochNotMatch(pberr.take_epoch_not_match()));
                return;
            }
        }

        // trivial case: no need to wait apply -- already the latest.
        // Return directly for avoiding to print tons of logs.
        if target_index == applied_index {
            debug!(
                "skip trivial case of waiting apply.";
                "region_id" => self.region_id(),
                "peer_id" => self.fsm.peer_id(),
                "target_index" => target_index,
                "applied_index" => applied_index,
            );
            SNAP_BR_WAIT_APPLY_EVENT.trivial.inc();
            return;
        }

        // during the snapshot recovery, broadcast waitapply, some peer may stale
        if !self.fsm.peer.is_leader() {
            info!(
                "snapshot follower wait apply started";
                "region_id" => self.region_id(),
                "peer_id" => self.fsm.peer_id(),
                "target_index" => target_index,
                "applied_index" => applied_index,
                "pending_remove" => self.fsm.peer.pending_remove,
                "voter" => self.fsm.peer.raft_group.raft.vote,
            );

            // do some sanity check, for follower, leader already apply to last log,
            // case#1 if it is learner during backup and never vote before, vote is 0
            // case#2 if peer is suppose to remove
            if self.fsm.peer.raft_group.raft.vote == 0 || self.fsm.peer.pending_remove {
                info!(
                    "this peer is never vote before or pending remove, it should be skip to wait apply";
                    "region" => %self.region_id(),
                );
                return;
            }
        } else {
            info!(
                "snapshot leader wait apply started";
                "region_id" => self.region_id(),
                "peer_id" => self.fsm.peer_id(),
                "target_index" => target_index,
                "applied_index" => applied_index,
            );
        }
        SNAP_BR_WAIT_APPLY_EVENT.accepted.inc();

        self.fsm.peer.snapshot_recovery_state = Some(SnapshotBrState::WaitLogApplyToLast {
            target_index,
            valid_for_term: req.abort_when_term_change.then_some(term),
            syncer: req.syncer,
        });
        self.fsm
            .peer
            .snapshot_recovery_maybe_finish_wait_apply(self.fsm.stopped);
    }

    fn on_unsafe_recovery_fill_out_report(&mut self, syncer: UnsafeRecoveryFillOutReportSyncer) {
        if self.fsm.peer.pending_remove || self.fsm.stopped {
            return;
        }
        let mut self_report = pdpb::PeerReport::default();
        self_report.set_raft_state(self.fsm.peer.get_store().raft_state().clone());
        let mut region_local_state = RegionLocalState::default();
        region_local_state.set_region(self.region().clone());
        self_report.set_region_state(region_local_state);
        self_report.set_is_force_leader(self.fsm.peer.force_leader.is_some());
        self_report.set_applied_index(self.fsm.peer.get_store().applied_index());
        match self.fsm.peer.get_store().entries(
            self.fsm.peer.raft_group.store().commit_index() + 1,
            self.fsm.peer.get_store().last_index() + 1,
            NO_LIMIT,
            GetEntriesContext::empty(false),
        ) {
            Ok(entries) => {
                for entry in entries {
                    let ctx = ProposalContext::from_bytes(&entry.context);
                    if ctx.contains(ProposalContext::COMMIT_MERGE) {
                        self_report.set_has_commit_merge(true);
                        break;
                    }
                }
            }
            Err(e) => panic!("Unsafe recovery, fail to get uncommitted entries, {:?}", e),
        }
        syncer.report_for_self(self_report);
    }

    fn on_check_pending_admin(&mut self, ch: UnboundedSender<CheckAdminResponse>) {
        if !self.fsm.peer.is_leader() {
            // no need to check non-leader pending conf change.
            // in snapshot recovery after we stopped all conf changes from PD.
            // if the follower slow than leader and has the pending conf change.
            // that's means
            // 1. if the follower didn't finished the conf change => it cannot be chosen to
            //    be leader during recovery.
            // 2. if the follower has been chosen to be leader => it already apply the
            //    pending conf change already.
            return;
        }
        debug!(
            "check pending conf for leader";
            "region_id" => self.region().get_id(),
            "peer_id" => self.fsm.peer.peer_id(),
        );
        let region = self.fsm.peer.region();
        let mut resp = CheckAdminResponse::default();
        resp.set_region(region.clone());
        let pending_admin = self.fsm.peer.raft_group.raft.has_pending_conf()
            || self.fsm.peer.is_merging()
            || self.fsm.peer.is_splitting();
        resp.set_has_pending_admin(pending_admin);
        if let Err(err) = ch.unbounded_send(resp) {
            warn!("failed to send check admin response";
            "err" => ?err,
            "region_id" => self.region().get_id(),
            "peer_id" => self.fsm.peer.peer_id(),
            );
        }
    }

    fn on_casual_msg(&mut self, msg: Box<CasualMessage<EK>>) {
        match *msg {
            CasualMessage::SplitRegion {
                region_epoch,
                split_keys,
                callback,
                source,
                share_source_region_size,
            } => {
                self.on_prepare_split_region(
                    region_epoch,
                    split_keys,
                    callback,
                    &source,
                    share_source_region_size,
                );
            }
            CasualMessage::ComputeHashResult {
                index,
                context,
                hash,
            } => {
                self.on_hash_computed(index, context, hash);
            }
            CasualMessage::RegionApproximateSize { size, splitable } => {
                self.on_approximate_region_size(size, splitable);
            }
            CasualMessage::RegionApproximateKeys { keys, splitable } => {
                self.on_approximate_region_keys(keys, splitable);
            }
            CasualMessage::RefreshRegionBuckets {
                region_epoch,
                buckets,
                bucket_ranges,
                cb,
            } => {
                self.on_refresh_region_buckets(region_epoch, buckets, bucket_ranges, cb);
            }
            CasualMessage::CompactionDeclinedBytes { bytes } => {
                self.on_compaction_declined_bytes(bytes);
            }
            CasualMessage::HalfSplitRegion {
                region_epoch,
                start_key,
                end_key,
                policy,
                source,
                cb,
            } => {
                self.on_schedule_half_split_region(
                    &region_epoch,
                    start_key,
                    end_key,
                    policy,
                    source,
                    cb,
                );
            }
            CasualMessage::GcSnap { snaps } => {
                self.on_gc_snap(snaps);
            }
            CasualMessage::ClearRegionSize => {
                self.on_clear_region_size();
            }
            CasualMessage::RegionOverlapped => {
                debug!("start ticking for overlapped"; "region_id" => self.region_id(), "peer_id" => self.fsm.peer_id());
                // Maybe do some safe check first?
                self.fsm.reset_hibernate_state(GroupState::Chaos);
                self.register_raft_base_tick();

                if is_learner(&self.fsm.peer.peer) {
                    // FIXME: should use `bcast_check_stale_peer_message` instead.
                    // Sending a new enum type msg to a old tikv may cause panic during rolling
                    // update we should change the protobuf behavior and check if properly handled
                    // in all place
                    self.fsm.peer.bcast_wake_up_message(self.ctx);
                }
            }
            CasualMessage::SnapshotGenerated => {
                // Resume snapshot handling again to avoid waiting another heartbeat.
                self.fsm.peer.ping();
                self.fsm.has_ready = true;
            }
            CasualMessage::ForceCompactRaftLogs => {
                self.on_raft_gc_log_tick(RaftLogGcAction::ForceCompact);
            }
            CasualMessage::RaftEnginePurge => {
                self.on_raft_gc_log_tick(RaftLogGcAction::RaftEnginePurge);
            }
            CasualMessage::AccessPeer(cb) => {
                let peer = &self.fsm.peer;
                let store = peer.get_store();
                let mut local_state = RegionLocalState::default();
                local_state.set_region(store.region().clone());
                if let Some(s) = &peer.pending_merge_state {
                    local_state.set_merge_state(s.clone());
                }
                if store.is_applying_snapshot() {
                    local_state.set_state(PeerState::Applying);
                }
                cb(RegionMeta::new(
                    &local_state,
                    store.apply_state(),
                    self.fsm.hibernate_state.group_state(),
                    peer.raft_group.status(),
                    peer.raft_group.raft.raft_log.last_index(),
                    peer.raft_group.raft.raft_log.persisted,
                ))
            }
            CasualMessage::QueryRegionLeaderResp { region, leader } => {
                // the leader already updated
                if self.fsm.peer.raft_group.raft.leader_id != raft::INVALID_ID
                    // the returned region is stale
                    || util::is_epoch_stale(
                        region.get_region_epoch(),
                        self.fsm.peer.region().get_region_epoch(),
                ) {
                    // Stale message
                    return;
                }

                // Wake up the leader if the peer is on the leader's peer list
                if region
                    .get_peers()
                    .iter()
                    .any(|p| p.get_id() == self.fsm.peer_id())
                {
                    self.fsm.peer.send_wake_up_message(self.ctx, &leader);
                }
            }
            CasualMessage::RenewLease => {
                self.try_renew_leader_lease("casual message");
                self.reset_raft_tick(GroupState::Ordered);
            }
            CasualMessage::RejectRaftAppend { peer_id } => {
                let mut msg = raft::eraftpb::Message::new();
                msg.msg_type = MessageType::MsgUnreachable;
                msg.to = peer_id;
                msg.from = self.fsm.peer.peer_id();

                let raft_msg = self.fsm.peer.build_raft_messages(self.ctx, vec![msg]);
                self.fsm.peer.send_raft_messages(self.ctx, raft_msg);
            }
            CasualMessage::SnapshotApplied { peer_id, tombstone } => {
                self.fsm.has_ready = true;
                // If failed on applying snapshot, it should record the peer as an invalid peer.
                if tombstone && self.fsm.peer.peer_id() == peer_id && !self.fsm.peer.is_leader() {
                    info!(
                        "mark the region damaged on applying snapshot";
                        "region_id" => self.region_id(),
                        "peer_id" => peer_id,
                    );
                    let mut meta = self.ctx.store_meta.lock().unwrap();
                    meta.damaged_regions.insert(self.region_id());
                }
                if self.fsm.peer.should_destroy_after_apply_snapshot() {
                    self.maybe_destroy();
                }
            }
            CasualMessage::Campaign(campaign_type) => {
                match campaign_type {
                    CampaignType::ForceLeader => {
                        // Forcely campaign to be the leader of the region.
                        let _ = self.fsm.peer.raft_group.campaign();
                    }
                    CampaignType::UnsafeSplitCampaign => {
                        // If the message is sent by the parent, it means that the parent is already
                        // the leader of the parent region.
                        let _ = self.fsm.peer.maybe_campaign(true);
                    }
                }
                self.fsm.has_ready = true;
            }
            CasualMessage::InMemoryEngineLoadRegion {
                region_id,
                trigger_load_cb,
            } => self.ctx.apply_router.schedule_task(
                region_id,
                ApplyTask::InMemoryEngineLoadRegion {
                    region_id,
                    trigger_load_cb,
                },
            ),
        }
    }

    fn on_tick(&mut self, tick: PeerTick) {
        if self.fsm.stopped {
            return;
        }
        trace!(
            "tick";
            "tick" => ?tick,
            "peer_id" => self.fsm.peer_id(),
            "region_id" => self.region_id(),
        );
        self.fsm.tick_registry[tick as usize] = false;
        self.fsm.peer.adjust_cfg_if_changed(self.ctx);
        match tick {
            PeerTick::Raft => self.on_raft_base_tick(),
            PeerTick::RaftLogGc => self.on_raft_gc_log_tick(RaftLogGcAction::Normal),
            PeerTick::PdHeartbeat => self.on_pd_heartbeat_tick(),
            PeerTick::SplitRegionCheck => self.on_split_region_check_tick(),
            PeerTick::CheckMerge => self.on_check_merge(),
            PeerTick::CheckPeerStaleState => self.on_check_peer_stale_state_tick(),
            PeerTick::EntryCacheEvict => self.on_entry_cache_evict_tick(),
            PeerTick::CheckLeaderLease => self.on_check_leader_lease_tick(),
            PeerTick::ReactivateMemoryLock => self.on_reactivate_memory_lock_tick(),
            PeerTick::ReportBuckets => self.on_report_region_buckets_tick(),
            PeerTick::CheckLongUncommitted => self.on_check_long_uncommitted_tick(),
            PeerTick::CheckPeersAvailability => self.on_check_peers_availability(),
            PeerTick::RequestSnapshot => self.on_request_snapshot_tick(),
            PeerTick::RequestVoterReplicatedIndex => self.on_request_voter_replicated_index(),
        }
    }

    fn start(&mut self) {
        self.register_raft_base_tick();
        self.register_raft_gc_log_tick();
        self.register_pd_heartbeat_tick();
        self.register_split_region_check_tick();
        self.register_check_peer_stale_state_tick();
        self.on_check_merge();
        if self.fsm.peer.wait_data {
            self.on_request_snapshot_tick();
        }
        // Apply committed entries more quickly.
        // Or if it's a leader. This implicitly means it's a singleton
        // because it becomes leader in `Peer::new` when it's a
        // singleton. It has a no-op entry that need to be persisted,
        // committed, and then it should apply it.
        if self.fsm.peer.raft_group.store().commit_index()
            > self.fsm.peer.raft_group.store().applied_index()
            || self.fsm.peer.is_leader()
        {
            self.fsm.has_ready = true;
        }
        self.fsm.peer.maybe_gen_approximate_buckets(self.ctx);
        if self.fsm.peer.is_witness() {
            self.register_pull_voter_replicated_index_tick();
        }
    }

    fn on_gc_snap(&mut self, snaps: Vec<(SnapKey, bool)>) {
        let schedule_delete_snapshot_files = |key: SnapKey, snap| {
            if let Err(e) = self.ctx.cleanup_scheduler.schedule(CleanupTask::GcSnapshot(
                GcSnapshotTask::DeleteSnapshotFiles {
                    key: key.clone(),
                    snapshot: snap,
                    check_entry: false,
                },
            )) {
                error!(
                    "failed to schedule task to delete compacted snap file";
                    "key" => %key,
                    "err" => %e,
                )
            }
        };

        let is_applying_snap = self.fsm.peer.is_handling_snapshot();
        let s = self.fsm.peer.get_store();
        let compacted_idx = s.truncated_index();
        let compacted_term = s.truncated_term();
        for (key, is_sending) in snaps {
            if is_sending {
                let s = match self.ctx.snap_mgr.get_snapshot_for_gc(&key, is_sending) {
                    Ok(s) => s,
                    Err(e) => {
                        error!(%e;
                            "failed to load snapshot";
                            "region_id" => self.fsm.region_id(),
                            "peer_id" => self.fsm.peer_id(),
                            "snapshot" => ?key,
                        );
                        continue;
                    }
                };
                if key.term < compacted_term || key.idx < compacted_idx {
                    info!(
                        "deleting compacted snap file";
                        "region_id" => self.fsm.region_id(),
                        "peer_id" => self.fsm.peer_id(),
                        "snap_file" => %key,
                    );
                    schedule_delete_snapshot_files(key, s);
                } else if let Ok(meta) = s.meta() {
                    let modified = match meta.modified() {
                        Ok(m) => m,
                        Err(e) => {
                            error!(
                                "failed to load snapshot";
                                "region_id" => self.fsm.region_id(),
                                "peer_id" => self.fsm.peer_id(),
                                "snapshot" => ?key,
                                "err" => %e,
                            );
                            continue;
                        }
                    };
                    if let Ok(elapsed) = modified.elapsed() {
                        if elapsed > self.ctx.cfg.snap_gc_timeout.0 {
                            info!(
                                "deleting expired snap file";
                                "region_id" => self.fsm.region_id(),
                                "peer_id" => self.fsm.peer_id(),
                                "snap_file" => %key,
                            );
                            schedule_delete_snapshot_files(key, s);
                        }
                    }
                }
            } else if key.term <= compacted_term
                && (key.idx < compacted_idx
                    || key.idx == compacted_idx
                        && !is_applying_snap
                        && !self.fsm.peer.pending_remove)
            {
                info!(
                    "deleting applied snap file";
                    "region_id" => self.fsm.region_id(),
                    "peer_id" => self.fsm.peer_id(),
                    "snap_file" => %key,
                );
                let a = match self.ctx.snap_mgr.get_snapshot_for_gc(&key, is_sending) {
                    Ok(a) => a,
                    Err(e) => {
                        error!(%e;
                            "failed to load snapshot";
                            "region_id" => self.fsm.region_id(),
                            "peer_id" => self.fsm.peer_id(),
                            "snap_file" => %key,
                        );
                        continue;
                    }
                };
                schedule_delete_snapshot_files(key, a);
            }
        }
    }

    fn on_clear_region_size(&mut self) {
        self.fsm.peer.split_check_trigger.on_clear_region_size();
        self.register_split_region_check_tick();
    }

    fn on_capture_change(
        &mut self,
        cmd: ChangeObserver,
        region_epoch: RegionEpoch,
        cb: Callback<EK::Snapshot>,
    ) {
        fail_point!("raft_on_capture_change");
        let region_id = self.region_id();
        let mut msg =
            new_read_index_request(region_id, region_epoch.clone(), self.fsm.peer.peer.clone());
        // Allow to capture change even is in flashback state.
        // TODO: add a test case for this kind of situation.
        if self.region().is_in_flashback {
            let mut flags = WriteBatchFlags::from_bits_check(msg.get_header().get_flags());
            flags.insert(WriteBatchFlags::FLASHBACK);
            msg.mut_header().set_flags(flags.bits());
        }
        let apply_router = self.ctx.apply_router.clone();
        self.propose_raft_command_internal(
            msg,
            Callback::read(Box::new(move |resp| {
                // Return the error
                if resp.response.get_header().has_error() {
                    cb.invoke_read(resp);
                    return;
                }
                apply_router.schedule_task(
                    region_id,
                    ApplyTask::Change {
                        cmd,
                        region_epoch,
                        cb,
                    },
                )
            })),
            DiskFullOpt::NotAllowedOnFull,
        );
    }

    fn on_significant_msg(&mut self, msg: Box<SignificantMsg<EK::Snapshot>>) {
        match *msg {
            SignificantMsg::SnapshotStatus {
                to_peer_id, status, ..
            } => {
                // Report snapshot status to the corresponding peer.
                self.report_snapshot_status(to_peer_id, status);
            }
            SignificantMsg::Unreachable { to_peer_id, .. } => {
                if self.fsm.peer.is_leader() {
                    self.fsm.peer.raft_group.report_unreachable(to_peer_id);
                    let unreachable_store_id =
                        find_peer(self.fsm.peer.region(), to_peer_id).map(|p| p.get_store_id());
                    self.fsm
                        .peer
                        .maybe_cancel_gen_snap_task(unreachable_store_id);
                } else if to_peer_id == self.fsm.peer.leader_id() {
                    self.fsm.reset_hibernate_state(GroupState::Chaos);
                    self.register_raft_base_tick();
                }
            }
            SignificantMsg::StoreUnreachable { store_id } => {
                if let Some(peer_id) = find_peer(self.region(), store_id).map(|p| p.get_id()) {
                    if self.fsm.peer.is_leader() {
                        self.fsm.peer.raft_group.report_unreachable(peer_id);
                        self.fsm.peer.maybe_cancel_gen_snap_task(Some(store_id));
                    } else if peer_id == self.fsm.peer.leader_id() {
                        self.fsm.reset_hibernate_state(GroupState::Chaos);
                        self.register_raft_base_tick();
                    }
                }
            }
            SignificantMsg::MergeResult {
                target_region_id,
                target,
                result,
            } => {
                self.on_merge_result(target_region_id, target, result);
            }
            SignificantMsg::CatchUpLogs(catch_up_logs) => {
                self.on_catch_up_logs_for_merge(catch_up_logs);
            }
            SignificantMsg::StoreResolved { group_id, store_id } => {
                let state = self.ctx.global_replication_state.lock().unwrap();
                if state.status().get_mode() != ReplicationMode::DrAutoSync {
                    return;
                }
                if state.status().get_dr_auto_sync().get_state() == DrAutoSyncState::Async {
                    return;
                }
                drop(state);
                if let Some(peer_id) = find_peer(self.region(), store_id).map(|p| p.get_id()) {
                    self.fsm
                        .peer
                        .raft_group
                        .raft
                        .assign_commit_groups(&[(peer_id, group_id)]);
                }
            }
            SignificantMsg::CaptureChange {
                cmd,
                region_epoch,
                callback,
            } => self.on_capture_change(cmd, region_epoch, callback),
            SignificantMsg::LeaderCallback(cb) => {
                self.on_leader_callback(cb);
            }
            SignificantMsg::RaftLogGcFlushed => {
                self.on_raft_log_gc_flushed();
            }
            SignificantMsg::RaftlogFetched(fetched_logs) => {
                self.on_raft_log_fetched(fetched_logs.context, fetched_logs.logs);
            }
            SignificantMsg::EnterForceLeaderState {
                syncer,
                failed_stores,
            } => {
                self.on_enter_pre_force_leader(syncer, failed_stores);
            }
            SignificantMsg::ExitForceLeaderState => self.on_exit_force_leader(false),
            SignificantMsg::UnsafeRecoveryDemoteFailedVoters {
                syncer,
                failed_voters,
            } => self.on_unsafe_recovery_pre_demote_failed_voters(syncer, failed_voters),
            SignificantMsg::UnsafeRecoveryDestroy(syncer) => {
                self.on_unsafe_recovery_destroy(syncer)
            }
            SignificantMsg::UnsafeRecoveryWaitApply(syncer) => {
                self.on_unsafe_recovery_wait_apply(syncer)
            }
            SignificantMsg::UnsafeRecoveryFillOutReport(syncer) => {
                self.on_unsafe_recovery_fill_out_report(syncer)
            }
            // for snapshot recovery (safe recovery)
            SignificantMsg::SnapshotBrWaitApply(syncer) => self.on_snapshot_br_wait_apply(syncer),
            SignificantMsg::CheckPendingAdmin(ch) => self.on_check_pending_admin(ch),
            SignificantMsg::ReadyToDestroyPeer {
                merged_by_target,
                clear_stat,
            } => {
                assert!(self.fsm.peer.pending_remove);
                self.on_ready_destroy_peer(merged_by_target, clear_stat);
            }
        }
    }

    fn on_enter_pre_force_leader(
        &mut self,
        syncer: UnsafeRecoveryForceLeaderSyncer,
        failed_stores: HashSet<u64>,
    ) {
        match self.fsm.peer.force_leader {
            Some(ForceLeaderState::PreForceLeader { .. }) => {
                self.on_force_leader_fail();
            }
            Some(ForceLeaderState::ForceLeader { .. }) => {
                // already is a force leader, do nothing
                return;
            }
            Some(ForceLeaderState::WaitTicks { .. }) => {
                self.fsm.peer.force_leader = None;
            }
            Some(ForceLeaderState::WaitForceCompact { .. }) => {
                self.fsm.peer.force_leader = None;
            }
            None => {}
        }

        if !self.fsm.peer.is_initialized() {
            warn!(
                "Unsafe recovery, cannot force leader since this peer is not initialized";
                "region_id" => self.fsm.region_id(),
                "peer_id" => self.fsm.peer_id(),
            );
            return;
        }

        let ticks = if self.fsm.peer.is_leader() {
            if self.fsm.hibernate_state.group_state() == GroupState::Ordered {
                warn!(
                    "Unsafe recovery, reject pre force leader due to already being leader";
                    "region_id" => self.fsm.region_id(),
                    "peer_id" => self.fsm.peer_id(),
                );
                return;
            }
            // wait two rounds of election timeout to trigger check quorum to step down the
            // leader note: check quorum is triggered every `election_timeout` instead of
            // `randomized_election_timeout`
            Some(
                self.fsm.peer.raft_group.raft.election_timeout() * 2
                    - self.fsm.peer.raft_group.raft.election_elapsed,
            )
        // When election timeout is triggered, leader_id is set to INVALID_ID.
        // But learner(not promotable) is a exception here as it wouldn't tick
        // election.
        } else if self.fsm.peer.raft_group.raft.promotable()
            && self.fsm.peer.leader_id() != raft::INVALID_ID
        {
            if self.fsm.hibernate_state.group_state() == GroupState::Ordered
                || self.fsm.hibernate_state.group_state() == GroupState::Chaos
            {
                warn!(
                    "Unsafe recovery, reject pre force leader due to leader lease may not expired";
                    "region_id" => self.fsm.region_id(),
                    "peer_id" => self.fsm.peer_id(),
                );
                return;
            }
            // wait one round of election timeout to make sure leader_id is invalid
            Some(
                self.fsm.peer.raft_group.raft.randomized_election_timeout()
                    - self.fsm.peer.raft_group.raft.election_elapsed,
            )
        } else {
            None
        };

        if let Some(ticks) = ticks {
            info!(
                "Unsafe recovery, enter wait ticks";
                "region_id" => self.fsm.region_id(),
                "peer_id" => self.fsm.peer_id(),
                "ticks" => ticks,
            );
            self.fsm.peer.force_leader = Some(ForceLeaderState::WaitTicks {
                syncer,
                failed_stores,
                ticks,
            });
            self.reset_raft_tick(if self.fsm.peer.is_leader() {
                GroupState::Ordered
            } else {
                GroupState::Chaos
            });
            self.fsm.has_ready = true;
            return;
        }

        // The applied index is ahead of raft last index, that means some raft logs are
        // missing. schedule a UnsafeForceCompact task to let ApplyFsm advance
        // the committed index and compact index to the applied index so raft
        // and apply state are compatible with each other. This can happen when
        // feature "apply unpersisted raft log" is enable(by setting config
        // `raftstore.max-apply-unpersisted-log-limit` > 0).
        if self.fsm.peer.raft_group.raft.r.raft_log.last_index()
            < self.fsm.peer.raft_group.raft.r.raft_log.applied
        {
            self.ctx.apply_router.schedule_task(
                self.region_id(),
                ApplyTask::UnsafeForceCompact {
                    region_id: self.region_id(),
                    compact_index: self.fsm.peer.raft_group.raft.r.raft_log.applied,
                    term: self.fsm.peer.raft_group.raft.r.term,
                },
            );

            self.fsm.peer.force_leader = Some(ForceLeaderState::WaitForceCompact {
                syncer,
                failed_stores,
            });
            return;
        }

        let expected_alive_voter = self.get_force_leader_expected_alive_voter(&failed_stores);
        if !expected_alive_voter.is_empty()
            && self
                .fsm
                .peer
                .raft_group
                .raft
                .prs()
                .has_quorum(&expected_alive_voter)
        {
            warn!(
                "Unsafe recovery, reject pre force leader due to has quorum";
                "region_id" => self.fsm.region_id(),
                "peer_id" => self.fsm.peer_id(),
            );
            return;
        }

        info!(
            "Unsafe recovery, enter pre force leader state";
            "region_id" => self.fsm.region_id(),
            "peer_id" => self.fsm.peer_id(),
            "alive_voter" => ?expected_alive_voter,
        );

        // Do not use prevote as prevote won't set `vote` to itself.
        // When PD issues force leader on two different peer, it may cause
        // two force leader in same term.
        self.fsm.peer.raft_group.raft.pre_vote = false;
        // trigger vote request to all voters, will check the vote result in
        // `check_force_leader`
        if let Err(e) = self.fsm.peer.raft_group.campaign() {
            warn!(
                "Unsafe recovery, campaign failed";
                "region_id" => self.fsm.region_id(),
                "peer_id" => self.fsm.peer_id(),
                "err" => ?e,
            );
        }
        assert_eq!(self.fsm.peer.get_role(), StateRole::Candidate);
        if !self
            .fsm
            .peer
            .raft_group
            .raft
            .prs()
            .votes()
            .get(&self.fsm.peer.peer_id())
            .unwrap()
        {
            warn!(
                "Unsafe recovery, pre force leader failed to campaign";
                "region_id" => self.fsm.region_id(),
                "peer_id" => self.fsm.peer_id(),
            );
            self.on_force_leader_fail();
            return;
        }

        self.fsm.peer.force_leader = Some(ForceLeaderState::PreForceLeader {
            syncer,
            failed_stores,
        });
        self.fsm.has_ready = true;
    }

    fn on_force_leader_fail(&mut self) {
        self.fsm.peer.raft_group.raft.pre_vote = true;
        self.fsm.peer.raft_group.raft.set_check_quorum(true);
        self.fsm.peer.force_leader = None;
    }

    fn on_enter_force_leader(&mut self) {
        info!(
            "Unsafe recovery, enter force leader state";
            "region_id" => self.fsm.region_id(),
            "peer_id" => self.fsm.peer_id(),
        );
        assert_eq!(self.fsm.peer.get_role(), StateRole::Candidate);

        let failed_stores = match self.fsm.peer.force_leader.take() {
            Some(ForceLeaderState::PreForceLeader { failed_stores, .. }) => failed_stores,
            _ => unreachable!(),
        };

        let peer_ids: Vec<_> = self.fsm.peer.voters().iter().collect();
        for peer_id in peer_ids {
            let store_id = self
                .region()
                .get_peers()
                .iter()
                .find(|p| p.get_id() == peer_id)
                .unwrap()
                .get_store_id();
            if !failed_stores.contains(&store_id) {
                continue;
            }

            // make fake vote response
            let mut msg = raft::eraftpb::Message::new();
            msg.msg_type = MessageType::MsgRequestVoteResponse;
            msg.reject = false;
            msg.term = self.fsm.peer.term();
            msg.from = peer_id;
            msg.to = self.fsm.peer.peer_id();
            self.fsm.peer.raft_group.step(msg).unwrap();
        }

        // after receiving all votes, should become leader
        assert!(self.fsm.peer.is_leader());
        self.fsm.peer.raft_group.raft.set_check_quorum(false);

        // make sure it's not hibernated
        self.reset_raft_tick(GroupState::Ordered);

        self.fsm.peer.force_leader = Some(ForceLeaderState::ForceLeader {
            time: TiInstant::now_coarse(),
            failed_stores,
        });
        self.fsm.has_ready = true;
    }

    fn on_exit_force_leader(&mut self, force: bool) {
        if self.fsm.peer.force_leader.is_none() {
            return;
        }
        if let Some(UnsafeRecoveryState::Failed) = self.fsm.peer.unsafe_recovery_state
            && !force
        {
            // Skip force leader if the plan failed, so wait for the next retry of plan with
            // force leader state holding
            info!(
                "skip exiting force leader state";
                "region_id" => self.fsm.region_id(),
                "peer_id" => self.fsm.peer_id(),
            );
            return;
        }

        info!(
            "exit force leader state";
            "region_id" => self.fsm.region_id(),
            "peer_id" => self.fsm.peer_id(),
        );
        self.fsm.peer.force_leader = None;
        // make sure it's not hibernated
        assert_ne!(self.fsm.hibernate_state.group_state(), GroupState::Idle);
        // leader lease shouldn't be renewed in force leader state.
        assert_eq!(
            self.fsm.peer.leader_lease().inspect(None),
            LeaseState::Expired
        );
        self.fsm
            .peer
            .raft_group
            .raft
            .become_follower(self.fsm.peer.term(), raft::INVALID_ID);

        self.fsm.peer.raft_group.raft.set_check_quorum(true);
        self.fsm.peer.raft_group.raft.pre_vote = true;
        if self.fsm.peer.raft_group.raft.promotable() {
            // Do not campaign directly here, otherwise on_role_changed() won't called for
            // follower state
            let _ = self.ctx.router.send(
                self.region_id(),
                PeerMsg::CasualMessage(Box::new(CasualMessage::Campaign(
                    CampaignType::ForceLeader,
                ))),
            );
        }
        self.fsm.has_ready = true;
    }

    #[inline]
    fn get_force_leader_expected_alive_voter(&self, failed_stores: &HashSet<u64>) -> HashSet<u64> {
        let region = self.region();
        self.fsm
            .peer
            .voters()
            .iter()
            .filter(|peer_id| {
                let store_id = region
                    .get_peers()
                    .iter()
                    .find(|p| p.get_id() == *peer_id)
                    .unwrap()
                    .get_store_id();
                !failed_stores.contains(&store_id)
            })
            .collect()
    }

    #[inline]
    fn check_force_leader(&mut self) {
        if let Some(ForceLeaderState::WaitTicks {
            syncer,
            failed_stores,
            ticks,
        }) = &mut self.fsm.peer.force_leader
        {
            if *ticks == 0 {
                let syncer_clone = syncer.clone();
                let s = mem::take(failed_stores);
                self.on_enter_pre_force_leader(syncer_clone, s);
            } else {
                *ticks -= 1;
            }
            return;
        };

        let failed_stores = match &self.fsm.peer.force_leader {
            None => return,
            Some(ForceLeaderState::ForceLeader { .. }) => {
                if self.fsm.peer.maybe_force_forward_commit_index() {
                    self.fsm.has_ready = true;
                }
                return;
            }
            Some(ForceLeaderState::PreForceLeader { failed_stores, .. }) => failed_stores,
            Some(ForceLeaderState::WaitForceCompact { .. }) => return,
            Some(ForceLeaderState::WaitTicks { .. }) => unreachable!(),
        };

        if self.fsm.peer.raft_group.raft.election_elapsed + 1
            < self.ctx.cfg.raft_election_timeout_ticks
        {
            // wait as longer as it can to collect responses of request vote
            return;
        }

        let expected_alive_voter: HashSet<_> =
            self.get_force_leader_expected_alive_voter(failed_stores);
        let check = || {
            if self.fsm.peer.raft_group.raft.state != StateRole::Candidate {
                Err(format!(
                    "unexpected role {:?}",
                    self.fsm.peer.raft_group.raft.state
                ))
            } else {
                let mut granted = 0;
                for (id, vote) in self.fsm.peer.raft_group.raft.prs().votes() {
                    if expected_alive_voter.contains(id) {
                        if *vote {
                            granted += 1;
                        } else {
                            return Err(format!("receive reject response from {}", *id));
                        }
                    } else if *id == self.fsm.peer_id() {
                        // self may be a learner
                        continue;
                    } else {
                        return Err(format!(
                            "receive unexpected vote from {} vote {}",
                            *id, *vote
                        ));
                    }
                }
                Ok(granted)
            }
        };

        match check() {
            Err(err) => {
                warn!(
                    "Unsafe recovery, pre force leader check failed";
                    "region_id" => self.fsm.region_id(),
                    "peer_id" => self.fsm.peer_id(),
                    "alive_voter" => ?expected_alive_voter,
                    "reason" => err,
                );
                self.on_force_leader_fail();
            }
            Ok(granted) => {
                info!(
                    "Unsafe recovery, expected live voters:";
                    "voters" => ?expected_alive_voter,
                    "granted" => granted,
                    "region_id" => self.fsm.region_id(),
                    "peer_id" => self.fsm.peer_id(),
                );
                if granted == expected_alive_voter.len() {
                    self.on_enter_force_leader();
                }
            }
        }
    }

    #[inline]
    /// Check whether the peer has any uncleared records in the
    /// uncampaigned_new_regions list.
    fn check_uncampaigned_regions(&mut self) {
        fail_point!("on_skip_check_uncampaigned_regions", |_| {});
        let has_uncompaigned_regions = !self
            .fsm
            .peer
            .uncampaigned_new_regions
            .as_ref()
            .is_some_and(|r| r.is_empty());
        // If the peer has any uncleared records in the uncampaigned_new_regions list,
        // and there has valid leader in the region, it's safely to clear the records.
        if has_uncompaigned_regions && self.fsm.peer.has_valid_leader() {
            self.fsm.peer.uncampaigned_new_regions = None;
        }
    }

    fn on_raft_log_fetched(&mut self, context: GetEntriesContext, res: Box<RaftlogFetchResult>) {
        let low = res.low;
        // If the peer is not the leader anymore and it's not in entry cache warmup
        // state, or it is being destroyed, ignore the result.
        let cache_warmup_state = &self.fsm.peer.transfer_leader_state.cache_warmup_state;
        if !self.fsm.peer.is_leader() && cache_warmup_state.is_none()
            || self.fsm.peer.pending_remove
        {
            self.fsm.peer.mut_store().clean_async_fetch_res(low);
            return;
        }

        if self.fsm.peer.term() != res.term {
            // term has changed, the result may be not correct.
            self.fsm.peer.mut_store().clean_async_fetch_res(low);
        } else if let Some(state) = &self.fsm.peer.transfer_leader_state.cache_warmup_state {
            self.fsm
                .peer
                .raft_group
                .mut_store()
                .on_async_warm_up_entry_cache_fetched(*res, state.range());
            self.fsm.peer.mut_store().clean_async_fetch_res(low);
            return;
        } else {
            self.fsm
                .peer
                .mut_store()
                .update_async_fetch_res(low, Some(res));
        }
        self.fsm.peer.raft_group.on_entries_fetched(context);
        // clean the async fetch result immediately if not used to free memory
        self.fsm.peer.mut_store().update_async_fetch_res(low, None);
        self.fsm.has_ready = true;
    }

    fn on_persisted_msg(&mut self, peer_id: u64, ready_number: u64) {
        if peer_id != self.fsm.peer_id() {
            error!(
                "peer id not match";
                "region_id" => self.fsm.region_id(),
                "peer_id" => self.fsm.peer_id(),
                "persisted_peer_id" => peer_id,
                "persisted_number" => ready_number,
            );
            return;
        }
        if let Some(persist_snap_res) = self.fsm.peer.on_persist_ready(self.ctx, ready_number) {
            self.on_ready_persist_snapshot(persist_snap_res);
            if self.fsm.peer.pending_merge_state.is_some() {
                // After applying a snapshot, merge is rollbacked implicitly.
                self.on_ready_rollback_merge(0, None);
            }
            self.register_raft_base_tick();
        }

        self.fsm.has_ready = true;

        if let Some(delay) = self.fsm.delayed_destroy {
            if delay.reason == DelayReason::UnPersistedReady
                && !self.fsm.peer.has_unpersisted_ready()
            {
                self.destroy_peer(delay.merged_by_target);
            }
        }
    }

    pub fn post_raft_ready_append(&mut self) {
        if let Some(persist_snap_res) = self.fsm.peer.handle_raft_ready_advance(self.ctx) {
            self.on_ready_persist_snapshot(persist_snap_res);
            if self.fsm.peer.pending_merge_state.is_some() {
                // After applying a snapshot, merge is rollbacked implicitly.
                self.on_ready_rollback_merge(0, None);
            }
            self.register_raft_base_tick();
        }
    }

    fn report_snapshot_status(&mut self, to_peer_id: u64, status: SnapshotStatus) {
        let to_peer = match self.fsm.peer.get_peer_from_cache(to_peer_id) {
            Some(peer) => peer,
            None => {
                // If to_peer is gone, ignore this snapshot status
                warn!(
                    "peer not found, ignore snapshot status";
                    "region_id" => self.region_id(),
                    "peer_id" => self.fsm.peer_id(),
                    "to_peer_id" => to_peer_id,
                    "status" => ?status,
                );
                return;
            }
        };
        info!(
            "report snapshot status";
            "region_id" => self.fsm.region_id(),
            "peer_id" => self.fsm.peer_id(),
            "to" => ?to_peer,
            "status" => ?status,
        );
        self.fsm.peer.raft_group.report_snapshot(to_peer_id, status)
    }

    fn on_leader_callback(&mut self, cb: Callback<EK::Snapshot>) {
        let msg = new_read_index_request(
            self.region_id(),
            self.region().get_region_epoch().clone(),
            self.fsm.peer.peer.clone(),
        );
        self.propose_raft_command_internal(msg, cb, DiskFullOpt::NotAllowedOnFull);
    }

    fn on_role_changed(&mut self, role: Option<StateRole>) {
        // Update leader lease when the Raft state changes.
        if let Some(r) = role {
            if StateRole::Leader == r {
                self.fsm.missing_ticks = 0;
                self.register_split_region_check_tick();
                self.fsm.peer.heartbeat_pd(self.ctx);
                self.register_pd_heartbeat_tick();
                self.register_raft_gc_log_tick();
                self.register_check_leader_lease_tick();
                self.register_report_region_buckets_tick();
                self.register_check_peers_availability_tick();
                self.register_check_long_uncommitted_tick();
            }

            if self.fsm.peer.is_in_force_leader() && r != StateRole::Leader {
                // for some reason, it's not leader anymore
                info!(
                    "step down in force leader state";
                    "region_id" => self.fsm.region_id(),
                    "peer_id" => self.fsm.peer_id(),
                    "state" => ?r,
                );
                self.on_force_leader_fail();
            }
        }
    }

    /// Collect ready if any.
    ///
    /// Returns false is no readiness is generated.
    pub fn collect_ready(&mut self) -> bool {
        let has_ready = self.fsm.has_ready;
        self.fsm.has_ready = false;
        if !has_ready || self.fsm.stopped {
            return false;
        }
        self.ctx.pending_count += 1;
        self.ctx.has_ready = true;
        let res = self.fsm.peer.handle_raft_ready_append(self.ctx);
        if let Some(r) = res {
            self.on_role_changed(r.state_role);
            if r.has_new_entries {
                self.register_raft_gc_log_tick();
                self.register_entry_cache_evict_tick();
            }
            self.ctx.ready_count += 1;
            self.ctx.raft_metrics.ready.has_ready_region.inc();

            if self.fsm.peer.leader_unreachable {
                self.fsm.reset_hibernate_state(GroupState::Chaos);
                self.register_raft_base_tick();
                self.fsm.peer.leader_unreachable = false;
            }

            return r.has_write_ready;
        }
        false
    }

    #[inline]
    fn region_id(&self) -> u64 {
        self.fsm.peer.region().get_id()
    }

    #[inline]
    fn region(&self) -> &Region {
        self.fsm.peer.region()
    }

    #[inline]
    fn peer(&self) -> &metapb::Peer {
        &self.fsm.peer.peer
    }

    #[inline]
    fn store_id(&self) -> u64 {
        self.fsm.peer.peer.get_store_id()
    }

    #[inline]
    fn schedule_tick(&mut self, tick: PeerTick) {
        let idx = tick as usize;
        if self.fsm.tick_registry[idx] {
            return;
        }
        if is_zero_duration(&self.ctx.tick_batch[idx].wait_duration) {
            return;
        }
        trace!(
            "schedule tick";
            "tick" => ?tick,
            "timeout" => ?self.ctx.tick_batch[idx].wait_duration,
            "region_id" => self.region_id(),
            "peer_id" => self.fsm.peer_id(),
        );
        self.fsm.tick_registry[idx] = true;

        let region_id = self.region_id();
        let mb = match self.ctx.router.mailbox(region_id) {
            Some(mb) => mb,
            None => {
                self.fsm.tick_registry[idx] = false;
                warn!(
                    "failed to get mailbox";
                    "region_id" => self.fsm.region_id(),
                    "peer_id" => self.fsm.peer_id(),
                    "tick" => ?tick,
                );
                return;
            }
        };
        let peer_id = self.fsm.peer.peer_id();
        let cb = Box::new(move || {
            // This can happen only when the peer is about to be destroyed
            // or the node is shutting down. So it's OK to not to clean up
            // registry.
            if let Err(e) = mb.force_send(PeerMsg::Tick(tick)) {
                debug!(
                    "failed to schedule peer tick";
                    "region_id" => region_id,
                    "peer_id" => peer_id,
                    "tick" => ?tick,
                    "err" => %e,
                );
            }
        });
        self.ctx.tick_batch[idx].ticks.push(cb);
    }

    fn register_raft_base_tick(&mut self) {
        // If we register raft base tick failed, the whole raft can't run correctly,
        // TODO: shutdown the store?
        self.schedule_tick(PeerTick::Raft)
    }

    fn on_raft_base_tick(&mut self) {
        fail_point!(
            "on_raft_base_tick_idle",
            self.fsm.hibernate_state.group_state() == GroupState::Idle,
            |_| {}
        );
        fail_point!(
            "on_raft_base_tick_chaos",
            self.fsm.hibernate_state.group_state() == GroupState::Chaos,
            |_| {}
        );

        if self.fsm.peer.pending_remove {
            self.fsm.peer.mut_store().flush_entry_cache_metrics();
            return;
        }

        // Update the state whether the peer is pending on applying raft
        // logs if necesssary.
        self.on_check_peer_complete_apply_logs();

        // If the peer is busy on apply and missing the last leader committed index,
        // it should propose a read index to check whether its lag is behind the leader.
        // It won't generate flooding fetching messages. This proposal will only be sent
        // out before it gets response and updates the `last_leader_committed_index`.
        self.try_to_fetch_committed_index();

        // When having pending snapshot, if election timeout is met, it can't pass
        // the pending conf change check because first index has been updated to
        // a value that is larger than last index.
        if self.fsm.peer.is_handling_snapshot() || self.fsm.peer.has_pending_snapshot() {
            // need to check if snapshot is applied.
            self.fsm.has_ready = true;
            self.fsm.missing_ticks = 0;
            self.register_raft_base_tick();
            return;
        }

        self.fsm.peer.retry_pending_reads(&self.ctx.cfg);

        self.check_force_leader();

        let mut res = None;
        if self.ctx.cfg.hibernate_regions {
            if self.fsm.hibernate_state.group_state() == GroupState::Idle {
                // missing_ticks should be less than election timeout ticks otherwise
                // follower may tick more than an election timeout in chaos state.
                // Before stopping tick, `missing_tick` should be `raft_election_timeout_ticks`
                // - 2 - `raft_heartbeat_ticks` (default 10 - 2 - 2 = 6) and the follower's
                //   `election_elapsed` in raft-rs is 1.
                // After the group state becomes Chaos, the next tick will call
                // `raft_group.tick` `missing_tick` + 1 times(default 7).
                // Then the follower's `election_elapsed` will be 1 + `missing_tick` + 1
                // (default 1 + 6 + 1 = 8) which is less than the min election timeout.
                // The reason is that we don't want let all followers become (pre)candidate if
                // one follower may receive a request, then becomes (pre)candidate and sends
                // (pre)vote msg to others. As long as the leader can wake up and broadcast
                // heartbeats in one `raft_heartbeat_ticks` time(default 2s), no more followers
                // will wake up and sends vote msg again.
                if self.fsm.missing_ticks + 1 /* for the next tick after the peer isn't Idle */
                    + self.fsm.peer.raft_group.raft.election_elapsed
                    + self.ctx.cfg.raft_heartbeat_ticks
                    < self.ctx.cfg.raft_election_timeout_ticks
                {
                    self.register_raft_base_tick();
                    self.fsm.missing_ticks += 1;
                } else {
                    debug!("follower hibernates";
                        "region_id" => self.region_id(),
                        "peer_id" => self.fsm.peer_id(),
                        "election_elapsed" => self.fsm.peer.raft_group.raft.election_elapsed,
                        "missing_ticks" => self.fsm.missing_ticks);
                }
                return;
            }
            res = Some(self.fsm.peer.check_before_tick(&self.ctx.cfg));
            if self.fsm.missing_ticks > 0 {
                for _ in 0..self.fsm.missing_ticks {
                    if self.fsm.peer.raft_group.tick() {
                        self.fsm.has_ready = true;
                    }
                }
                self.fsm.missing_ticks = 0;
            }
        }

        // Tick the raft peer and update some states which can be changed in `tick`.
        if self.fsm.peer.raft_group.tick() {
            self.fsm.has_ready = true;
        }
        self.fsm.peer.post_raft_group_tick();

        self.fsm.peer.mut_store().flush_entry_cache_metrics();

        // Keep ticking if there are still pending read requests or this node is within
        // hibernate timeout.
        if res.is_none() /* hibernate_region is false */ ||
            !self.fsm.peer.check_after_tick(self.fsm.hibernate_state.group_state(), res.unwrap()) ||
            (self.fsm.peer.is_leader() && !self.all_agree_to_hibernate())
        {
            self.register_raft_base_tick();
            // We need pd heartbeat tick to collect down peers and pending peers.
            self.register_pd_heartbeat_tick();
            return;
        }

        debug!("stop ticking"; "res" => ?res,
            "region_id" => self.region_id(),
            "peer_id" => self.fsm.peer_id(),
            "election_elapsed" => self.fsm.peer.raft_group.raft.election_elapsed);
        self.fsm.reset_hibernate_state(GroupState::Idle);
        // Followers will stop ticking at L789. Keep ticking for followers
        // to allow it to campaign quickly when abnormal situation is detected.
        if !self.fsm.peer.is_leader() {
            self.register_raft_base_tick();
        } else {
            self.register_pd_heartbeat_tick();
        }
    }

    fn check_unsafe_recovery_state(&mut self) {
        match &self.fsm.peer.unsafe_recovery_state {
            Some(UnsafeRecoveryState::WaitApply { .. }) => self
                .fsm
                .peer
                .unsafe_recovery_maybe_finish_wait_apply(/* force= */ false),
            Some(UnsafeRecoveryState::DemoteFailedVoters {
                syncer,
                failed_voters,
                target_index,
                demote_after_exit,
            }) => {
                if self.fsm.peer.raft_group.raft.raft_log.applied >= *target_index {
                    if *demote_after_exit {
                        let syncer_clone = syncer.clone();
                        let failed_voters_clone = failed_voters.clone();
                        self.fsm.peer.unsafe_recovery_state = None;
                        if !self.fsm.peer.is_in_force_leader() {
                            error!(
                                "Unsafe recovery, lost forced leadership after exiting joint state";
                                "region_id" => self.region().get_id(),
                                "peer_id" => self.fsm.peer_id(),
                            );
                            return;
                        }
                        self.unsafe_recovery_demote_failed_voters(
                            syncer_clone,
                            failed_voters_clone,
                        );
                    } else {
                        if self.fsm.peer.in_joint_state() {
                            info!(
                                "Unsafe recovery, exiting joint state";
                                "region_id" => self.region().get_id(),
                                "peer_id" => self.fsm.peer_id(),
                            );
                            if self.fsm.peer.is_in_force_leader() {
                                self.propose_raft_command_internal(
                                    exit_joint_request(self.region(), &self.fsm.peer.peer),
                                    Callback::<EK::Snapshot>::write(Box::new(|resp| {
                                        if resp.response.get_header().has_error() {
                                            error!(
                                                "Unsafe recovery, fail to exit joint state";
                                                "err" => ?resp.response.get_header().get_error(),
                                            );
                                        }
                                    })),
                                    DiskFullOpt::AllowedOnAlmostFull,
                                );
                            } else {
                                error!(
                                    "Unsafe recovery, lost forced leadership while trying to exit joint state";
                                    "region_id" => self.region().get_id(),
                                    "peer_id" => self.fsm.peer_id(),
                                );
                            }
                        }

                        self.fsm.peer.unsafe_recovery_state = None;
                    }
                }
            }
            // Destroy does not need be processed, the state is cleaned up together with peer.
            Some(UnsafeRecoveryState::Destroy { .. })
            | Some(UnsafeRecoveryState::Failed)
            | Some(UnsafeRecoveryState::WaitInitialize(..))
            | None => {}
        }
    }

    fn on_apply_res(&mut self, res: Box<ApplyTaskRes<EK::Snapshot>>) {
        fail_point!("on_apply_res", |_| {});
        match *res {
            ApplyTaskRes::Apply(mut res) => {
                debug!(
                    "async apply finish";
                    "region_id" => self.region_id(),
                    "peer_id" => self.fsm.peer_id(),
                    "res" => ?res,
                );
                if self.fsm.peer.wait_data {
                    return;
                }
                self.on_ready_result(&mut res.exec_res, &res.metrics);
                if self.fsm.stopped {
                    return;
                }
                let applied_index = res.apply_state.applied_index;
                self.fsm
                    .peer
                    .region_buckets_info_mut()
                    .add_bucket_flow(&res.bucket_stat);
                // Update the state whether the peer is pending on applying raft
                // logs if necesssary.
                self.on_check_peer_complete_apply_logs();

                self.fsm.has_ready |= self.fsm.peer.post_apply(
                    self.ctx,
                    res.apply_state,
                    res.applied_term,
                    &res.metrics,
                );
                // After applying, several metrics are updated, report it to pd to
                // get fair schedule.
                if self.fsm.peer.is_leader() {
                    self.register_pd_heartbeat_tick();
                    self.register_split_region_check_tick();
                    self.retry_pending_prepare_merge(applied_index);
                    self.fsm
                        .peer
                        .maybe_update_apply_unpersisted_log_state(applied_index);
                }
            }
            ApplyTaskRes::Destroy {
                region_id,
                peer_id,
                merge_from_snapshot,
            } => {
                assert_eq!(peer_id, self.fsm.peer.peer_id());
                if !merge_from_snapshot {
                    self.destroy_peer(false);
                } else {
                    // Wait for its target peer to apply snapshot and then send `MergeResult` back
                    // to destroy itself
                    let mut meta = self.ctx.store_meta.lock().unwrap();
                    // The `need_atomic` flag must be true
                    assert!(*meta.destroyed_region_for_snap.get(&region_id).unwrap());

                    let target_region_id = *meta.targets_map.get(&region_id).unwrap();
                    let is_ready = meta
                        .atomic_snap_regions
                        .get_mut(&target_region_id)
                        .unwrap()
                        .get_mut(&region_id)
                        .unwrap();
                    *is_ready = true;
                }
            }
        }
        if self.fsm.peer.unsafe_recovery_state.is_some() {
            self.check_unsafe_recovery_state();
        }

        if self.fsm.peer.snapshot_recovery_state.is_some() {
            self.fsm
                .peer
                .snapshot_recovery_maybe_finish_wait_apply(false);
        }
    }

    fn retry_pending_prepare_merge(&mut self, applied_index: u64) {
        if self.fsm.peer.prepare_merge_fence > 0
            && applied_index >= self.fsm.peer.prepare_merge_fence
        {
            if let Some(pending_prepare_merge) = self.fsm.peer.pending_prepare_merge.take() {
                self.propose_raft_command_internal(
                    pending_prepare_merge,
                    Callback::None,
                    DiskFullOpt::AllowedOnAlmostFull,
                );
            }
            // When applied index reaches prepare_merge_fence, always clear the fence.
            // So, even if the PrepareMerge fails to propose, we can ensure the region
            // will be able to serve again.
            self.fsm.peer.prepare_merge_fence = 0;
            assert!(self.fsm.peer.pending_prepare_merge.is_none());
        }
    }

    // If lease expired, we will send a noop read index to renew lease.
    fn try_renew_leader_lease(&mut self, reason: &str) {
        debug!(
            "renew lease";
            "region_id" => self.region_id(),
            "peer_id" => self.fsm.peer_id(),
            "reason" => reason,
        );
        if !self.fsm.peer.is_leader() {
            return;
        }
        if let Err(e) = self.fsm.peer.pre_read_index() {
            debug!(
                "prevent unsafe read index to renew leader lease";
                "region_id" => self.region_id(),
                "peer_id" => self.fsm.peer_id(),
                "err" => ?e,
            );
            self.ctx.raft_metrics.propose.unsafe_read_index.inc();
            return;
        }

        let current_time = *self.ctx.current_time.get_or_insert_with(monotonic_raw_now);
        if self.fsm.peer.need_renew_lease_at(self.ctx, current_time) {
            let mut cmd = new_read_index_request(
                self.region_id(),
                self.region().get_region_epoch().clone(),
                self.fsm.peer.peer.clone(),
            );
            cmd.mut_header().set_read_quorum(true);
            self.propose_raft_command_internal(
                cmd,
                Callback::read(Box::new(|_| ())),
                DiskFullOpt::AllowedOnAlmostFull,
            );
        }
    }

    fn handle_reported_disk_usage(&mut self, msg: &RaftMessage) {
        let store_id = msg.get_from_peer().get_store_id();
        let peer_id = msg.get_from_peer().get_id();
        let refill_disk_usages = if matches!(msg.disk_usage, DiskUsage::Normal) {
            self.ctx.store_disk_usages.remove(&store_id);
            if !self.fsm.peer.is_leader() {
                return;
            }
            self.fsm.peer.disk_full_peers.has(peer_id)
        } else {
            self.ctx.store_disk_usages.insert(store_id, msg.disk_usage);
            if !self.fsm.peer.is_leader() {
                return;
            }
            let disk_full_peers = &self.fsm.peer.disk_full_peers;

            disk_full_peers.is_empty() || (disk_full_peers.get(peer_id) != Some(msg.disk_usage))
        };
        if refill_disk_usages || self.fsm.peer.has_region_merge_proposal {
            let prev = self.fsm.peer.disk_full_peers.get(peer_id);
            if Some(msg.disk_usage) != prev {
                info!(
                    "reported disk usage changes {:?} -> {:?}", prev, msg.disk_usage;
                    "region_id" => self.fsm.region_id(),
                    "peer_id" => peer_id,
                );
            }
            self.fsm.peer.refill_disk_full_peers(self.ctx);
            debug!(
                "raft message refills disk full peers to {:?}",
                self.fsm.peer.disk_full_peers;
                "region_id" => self.fsm.region_id(),
            );
        }
    }

    fn on_raft_message(&mut self, m: Box<InspectedRaftMessage>) -> Result<()> {
        let InspectedRaftMessage { heap_size, mut msg } = *m;
        let peer_disk_usage = msg.disk_usage;
        let stepped = Cell::new(false);
        let memtrace_raft_entries = &mut self.fsm.peer.memtrace_raft_entries as *mut usize;
        defer!({
            fail_point!(
                "memtrace_raft_messages_overflow_check_peer_recv",
                MEMTRACE_RAFT_MESSAGES.sum() < heap_size,
                |_| {}
            );
            MEMTRACE_RAFT_MESSAGES.trace(TraceEvent::Sub(heap_size));
            if stepped.get() {
                unsafe {
                    // It could be less than exact for entry overwriting.
                    *memtrace_raft_entries += heap_size;
                    MEMTRACE_RAFT_ENTRIES.trace(TraceEvent::Add(heap_size));
                }
            }
        });

        let is_initialized_peer = self.fsm.peer.is_initialized();
        debug!(
            "handle raft message";
            "region_id" => self.region_id(),
            "peer_id" => self.fsm.peer_id(),
            "message_type" => %util::MsgType(&msg),
            "from_peer_id" => msg.get_from_peer().get_id(),
            "to_peer_id" => msg.get_to_peer().get_id(),
            "is_initialized_peer" => is_initialized_peer,
        );

        let msg_type = msg.get_message().get_msg_type();
        #[cfg(feature = "failpoints")]
        let fp_enable = |target_msg_type: MessageType| -> bool {
            self.fsm.region_id() == 1000
                && self.store_id() == 2
                && !is_initialized_peer
                && msg_type == target_msg_type
        };
        #[cfg(feature = "failpoints")]
        fail_point!(
            "on_snap_msg_1000_2",
            fp_enable(MessageType::MsgSnapshot),
            |_| Ok(())
        );
        #[cfg(feature = "failpoints")]
        fail_point!(
            "on_vote_msg_1000_2",
            fp_enable(MessageType::MsgRequestVote),
            |_| Ok(())
        );
        #[cfg(feature = "failpoints")]
        fail_point!(
            "on_append_msg_1000_2",
            fp_enable(MessageType::MsgAppend),
            |_| Ok(())
        );
        #[cfg(feature = "failpoints")]
        fail_point!(
            "on_heartbeat_msg_1000_2",
            fp_enable(MessageType::MsgHeartbeat),
            |_| Ok(())
        );

        if self.fsm.peer.pending_remove || self.fsm.stopped {
            return Ok(());
        }

        self.handle_reported_disk_usage(&msg);

        if matches!(self.ctx.self_disk_usage, DiskUsage::AlreadyFull)
            && MessageType::MsgTimeoutNow == msg_type
        {
            debug!(
                "skip {:?} because of disk full", msg_type;
                "region_id" => self.region_id(), "peer_id" => self.fsm.peer_id()
            );
            self.ctx.raft_metrics.message_dropped.disk_full.inc();
            return Ok(());
        }

        if MessageType::MsgAppend == msg_type
            && self.fsm.peer.wait_data
            && self.fsm.peer.should_reject_msgappend
        {
            debug!("skip {:?} because of non-witness waiting data", msg_type;
                   "region_id" => self.region_id(), "peer_id" => self.fsm.peer_id()
            );
            self.ctx.raft_metrics.message_dropped.non_witness.inc();
            return Ok(());
        }

        if !self.validate_raft_msg(&msg) {
            return Ok(());
        }

        if msg.get_is_tombstone() {
            // we receive a message tells us to remove ourself.
            self.handle_gc_peer_msg(&msg);
            return Ok(());
        }

        if msg.has_merge_target() {
            fail_point!("on_has_merge_target", |_| Ok(()));
            if self.need_gc_merge(&msg)? {
                self.on_stale_merge(msg.get_merge_target().get_id());
            }
            return Ok(());
        }

        if self.check_msg(&msg) {
            return Ok(());
        }

        // If this peer is restarting, it may lose some logs, so it should update
        // the `last_leader_committed_idx` with the commited index of the first
        // `MsgAppend`` message or the committed index in `MsgReadIndexResp` it received
        // from leader.
        if self.fsm.peer.needs_update_last_leader_committed_idx()
            && (MessageType::MsgAppend == msg_type || MessageType::MsgReadIndexResp == msg_type)
        {
            let committed_index = cmp::max(
                msg.get_message().get_commit(), // from MsgAppend
                msg.get_message().get_index(),  // from MsgReadIndexResp
            );
            self.fsm
                .peer
                .update_last_leader_committed_idx(committed_index);
        }

        if msg.has_extra_msg() {
            self.on_extra_message(msg);
            return Ok(());
        }

        let is_snapshot = msg.get_message().has_snapshot();

        let regions_to_destroy = match self.check_snapshot(&msg)? {
            Either::Left(key) => {
                if let Some(key) = key {
                    // If the snapshot file is not used again, then it's OK to
                    // delete them here. If the snapshot file will be reused when
                    // receiving, then it will fail to pass the check again, so
                    // missing snapshot files should not be noticed.
                    let snap = self.ctx.snap_mgr.get_snapshot_for_gc(&key, false)?;
                    if let Err(e) = self.ctx.cleanup_scheduler.schedule(CleanupTask::GcSnapshot(
                        GcSnapshotTask::DeleteSnapshotFiles {
                            key: key.clone(),
                            snapshot: snap,
                            check_entry: false,
                        },
                    )) {
                        error!(
                            "failed to schedule task to delete snap file";
                            "key" => %key,
                            "err" => %e,
                        )
                    }
                }
                return Ok(());
            }
            Either::Right(v) => v,
        };

        if util::is_vote_msg(msg.get_message()) || msg_type == MessageType::MsgTimeoutNow {
            if self.fsm.hibernate_state.group_state() != GroupState::Chaos {
                self.fsm.reset_hibernate_state(GroupState::Chaos);
                self.register_raft_base_tick();
            }
        } else if msg.get_from_peer().get_id() == self.fsm.peer.leader_id() {
            self.reset_raft_tick(GroupState::Ordered);
        }

        let from_peer_id = msg.get_from_peer().get_id();
        self.fsm.peer.insert_peer_cache(msg.take_from_peer());

        let result = if msg_type == MessageType::MsgTransferLeader {
            self.on_transfer_leader_msg(msg.get_message(), peer_disk_usage);
            Ok(())
        } else {
            // This can be a message that sent when it's still a follower. Nevertheleast,
            // it's meaningless to continue to handle the request as callbacks are cleared.
            if msg_type == MessageType::MsgReadIndex
                && self.fsm.peer.is_leader()
                && (msg.get_message().get_from() == raft::INVALID_ID
                    || msg.get_message().get_from() == self.fsm.peer_id())
            {
                self.ctx.raft_metrics.message_dropped.stale_msg.inc();
                return Ok(());
            }
            self.fsm.peer.step(self.ctx, msg.take_message())
        };

        stepped.set(result.is_ok());

        if is_snapshot {
            if !self.fsm.peer.has_pending_snapshot() {
                // This snapshot is rejected by raft-rs.
                let mut meta = self.ctx.store_meta.lock().unwrap();
                meta.pending_snapshot_regions
                    .retain(|r| self.fsm.region_id() != r.get_id());
            } else {
                // This snapshot may be accepted by raft-rs.
                // If it's rejected by raft-rs, the snapshot region in
                // `pending_snapshot_regions` will be removed together with the latest snapshot
                // region after applying that snapshot.
                // But if `regions_to_destroy` is not empty, the pending snapshot must be this
                // msg's snapshot because this kind of snapshot is exclusive.
                self.destroy_regions_for_snapshot(regions_to_destroy);
            }
        }

        result?;

        self.check_uncampaigned_regions();

        if self.fsm.peer.any_new_peer_catch_up(from_peer_id) {
            self.fsm.peer.heartbeat_pd(self.ctx);
            self.fsm.peer.should_wake_up = true;
        }

        if self.fsm.peer.should_wake_up {
            self.reset_raft_tick(GroupState::Ordered);
        }

        self.fsm.has_ready = true;
        Ok(())
    }

    fn all_agree_to_hibernate(&mut self) -> bool {
        if self.fsm.maybe_hibernate() {
            return true;
        }
        if !self
            .fsm
            .hibernate_state
            .should_bcast(&self.ctx.feature_gate)
        {
            return false;
        }
        for peer in self.fsm.peer.region().get_peers() {
            if peer.get_id() == self.fsm.peer.peer_id() {
                continue;
            }

            let mut extra = ExtraMessage::default();
            extra.set_type(ExtraMessageType::MsgHibernateRequest);
            self.fsm
                .peer
                .send_extra_message(extra, &mut self.ctx.trans, peer);
        }
        false
    }

    fn on_hibernate_request(&mut self, from: &metapb::Peer) {
        if !self.ctx.cfg.hibernate_regions
            || self.fsm.peer.has_uncommitted_log()
            || self.fsm.peer.wait_data
            || from.get_id() != self.fsm.peer.leader_id()
        {
            // Ignore the message means rejecting implicitly.
            return;
        }
        let mut extra = ExtraMessage::default();
        extra.set_type(ExtraMessageType::MsgHibernateResponse);
        self.fsm
            .peer
            .send_extra_message(extra, &mut self.ctx.trans, from);
    }

    fn on_hibernate_response(&mut self, from: &metapb::Peer) {
        if !self.fsm.peer.is_leader() {
            return;
        }
        if self
            .fsm
            .peer
            .region()
            .get_peers()
            .iter()
            .all(|p| p.get_id() != from.get_id())
        {
            return;
        }
        self.fsm.hibernate_state.count_vote(from.get_id());
    }

    fn on_availability_response(&mut self, from: &metapb::Peer, msg: &ExtraMessage) {
        if !self.fsm.peer.is_leader() {
            return;
        }
        if !msg.wait_data {
            let original_remains_nr = self.fsm.peer.wait_data_peers.len();
            self.fsm
                .peer
                .wait_data_peers
                .retain(|id| *id != from.get_id());
            debug!(
                "receive peer ready info";
                "peer_id" => self.fsm.peer.peer.get_id(),
            );
            if original_remains_nr != self.fsm.peer.wait_data_peers.len() {
                info!(
                   "notify pd with change peer region";
                   "region_id" => self.fsm.region_id(),
                   "peer_id" => from.get_id(),
                   "region" => ?self.fsm.peer.region(),
                );
                self.fsm.peer.heartbeat_pd(self.ctx);
            }
            return;
        }
        self.register_check_peers_availability_tick();
    }

    fn on_availability_request(&mut self, from: &metapb::Peer) {
        if self.fsm.peer.is_leader() {
            return;
        }
        let mut resp = ExtraMessage::default();
        resp.set_type(ExtraMessageType::MsgAvailabilityResponse);
        resp.wait_data = self.fsm.peer.wait_data;
        let report = resp.mut_availability_context();
        report.set_from_region_id(self.region_id());
        report.set_from_region_epoch(self.region().get_region_epoch().clone());
        report.set_trimmed(true);
        self.fsm
            .peer
            .send_extra_message(resp, &mut self.ctx.trans, from);
        debug!(
            "peer responses availability info to leader";
            "region_id" => self.region().get_id(),
            "peer_id" => self.fsm.peer.peer.get_id(),
            "leader_id" => from.id,
        );
    }

    fn on_voter_replicated_index_request(&mut self, from: &metapb::Peer) {
        if !self.fsm.peer.is_leader() {
            return;
        }
        let mut voter_replicated_idx = self.fsm.peer.get_store().last_index();
        for (peer_id, p) in self.fsm.peer.raft_group.raft.prs().iter() {
            let peer = find_peer_by_id(self.region(), *peer_id).unwrap();
            if voter_replicated_idx > p.matched && !is_learner(peer) {
                voter_replicated_idx = p.matched;
            }
        }
        let first_index = self.fsm.peer.get_store().first_index();
        if voter_replicated_idx > first_index {
            voter_replicated_idx = first_index;
        }
        let mut resp = ExtraMessage::default();
        resp.set_type(ExtraMessageType::MsgVoterReplicatedIndexResponse);
        resp.index = voter_replicated_idx;
        self.fsm
            .peer
            .send_extra_message(resp, &mut self.ctx.trans, from);
        debug!(
            "leader responses voter_replicated_index to witness";
            "region_id" => self.region().get_id(),
            "witness_id" => from.id,
            "leader_id" => self.fsm.peer.peer.get_id(),
            "voter_replicated_index" => voter_replicated_idx,
        );
    }

    fn on_voter_replicated_index_response(&mut self, msg: &ExtraMessage) {
        if self.fsm.peer.is_leader() || !self.fsm.peer.is_witness() {
            return;
        }
        let voter_replicated_index = msg.index;
        if let Ok(voter_replicated_term) = self.fsm.peer.get_store().term(voter_replicated_index) {
            self.ctx.apply_router.schedule_task(
                self.region_id(),
                ApplyTask::CheckCompact {
                    region_id: self.region_id(),
                    voter_replicated_index,
                    voter_replicated_term,
                },
            )
        }
    }

    // In v1, gc_peer_request is handled to be compatible with v2.
    // Note: it needs to be consistent with Peer::on_gc_peer_request in v2.
    fn on_gc_peer_request(&mut self, msg: RaftMessage) {
        let extra_msg = msg.get_extra_msg();

        if !extra_msg.has_check_gc_peer() || extra_msg.get_index() == 0 {
            // Corrupted message.
            return;
        }
        if self.fsm.peer.get_store().applied_index() < extra_msg.get_index() {
            // Merge not finish.
            return;
        }

        forward_destroy_to_source_peer(&msg, |m| {
            let _ = self.ctx.router.send_raft_message(m);
        });
    }

    fn on_extra_message(&mut self, mut msg: RaftMessage) {
        match msg.get_extra_msg().get_type() {
            ExtraMessageType::MsgRegionWakeUp | ExtraMessageType::MsgCheckStalePeer => {
                if msg.get_extra_msg().forcely_awaken {
                    // Forcely awaken this region by manually setting the GroupState
                    // into `Chaos` to trigger a new voting in the Raft Group.
                    // Meanwhile, it avoids the peer entering the `PreChaos` state,
                    // which would wait for another long tick to enter the `Chaos` state.
                    self.reset_raft_tick(if !self.fsm.peer.is_leader() {
                        GroupState::Chaos
                    } else {
                        GroupState::Ordered
                    });
                }
                if self.fsm.hibernate_state.group_state() == GroupState::Idle {
                    self.reset_raft_tick(GroupState::Ordered);
                }
                if msg.get_extra_msg().get_type() == ExtraMessageType::MsgRegionWakeUp
                    && self.fsm.peer.is_leader()
                {
                    self.fsm.peer.raft_group.raft.ping();
                }
            }
            ExtraMessageType::MsgWantRollbackMerge => {
                self.fsm.peer.maybe_add_want_rollback_merge_peer(
                    msg.get_from_peer().get_id(),
                    msg.get_extra_msg(),
                );
            }
            ExtraMessageType::MsgCheckStalePeerResponse => {
                self.fsm.peer.on_check_stale_peer_response(
                    msg.get_region_epoch().get_conf_ver(),
                    msg.mut_extra_msg().take_check_peers().into(),
                );
            }
            ExtraMessageType::MsgHibernateRequest => {
                self.on_hibernate_request(msg.get_from_peer());
            }
            ExtraMessageType::MsgHibernateResponse => {
                self.on_hibernate_response(msg.get_from_peer());
            }
            ExtraMessageType::MsgRejectRaftLogCausedByMemoryUsage => {
                unimplemented!()
            }
            ExtraMessageType::MsgAvailabilityRequest => {
                self.on_availability_request(msg.get_from_peer());
            }
            ExtraMessageType::MsgAvailabilityResponse => {
                self.on_availability_response(msg.get_from_peer(), msg.get_extra_msg());
            }
            ExtraMessageType::MsgVoterReplicatedIndexRequest => {
                self.on_voter_replicated_index_request(msg.get_from_peer());
            }
            ExtraMessageType::MsgVoterReplicatedIndexResponse => {
                self.on_voter_replicated_index_response(msg.get_extra_msg());
            }
            ExtraMessageType::MsgGcPeerRequest => {
                // To make learner (e.g. tiflash engine) compatiable with raftstore v2,
                // it needs to response GcPeerResponse.
                if self.ctx.cfg.enable_v2_compatible_learner {
                    self.on_gc_peer_request(msg);
                }
            }
            // It's v2 only message and ignore does no harm.
            ExtraMessageType::MsgGcPeerResponse | ExtraMessageType::MsgFlushMemtable => (),
            ExtraMessageType::MsgRefreshBuckets => self.on_msg_refresh_buckets(msg),
            ExtraMessageType::MsgSnapGenPrecheckRequest => {
                let passed = self.ctx.snap_mgr.recv_snap_precheck(msg.region_id);
                self.fsm.peer.send_snap_gen_precheck_response(
                    self.ctx,
                    &msg.from_peer.unwrap(),
                    passed,
                )
            }
            ExtraMessageType::MsgSnapGenPrecheckResponse => {
                let passed = msg.get_extra_msg().get_snap_gen_precheck_passed();
                fail_point!("snap_gen_precheck_failed", !passed, |_| {});
                info!(
                    "snap gen precheck response: {}", passed;
                    "region_id" => self.region_id(),
                    "peer_id" => self.peer().id,
                    "store_id" => self.store_id(),
                    "receiver_peer_id" => msg.get_from_peer().get_id(),
                    "receiver_store_id" => msg.get_from_peer().get_store_id(),
                    "ignored" => !self.fsm.peer.get_store().has_gen_snap_task(),
                );
                if passed {
                    if let Some(gen_task) = self.fsm.peer.mut_store().take_gen_snap_task() {
                        self.fsm
                            .peer
                            .pending_request_snapshot_count
                            .fetch_add(1, Ordering::SeqCst);
                        self.ctx
                            .apply_router
                            .schedule_task(self.region_id(), ApplyTask::Snapshot(gen_task));
                    }
                }
            }
            ExtraMessageType::MsgPreLoadRegionRequest => {
                // It has been handled in on_extra_message in coprocessor_host
            }
            ExtraMessageType::MsgPreLoadRegionResponse => {
                // Ignore now
            }
        }
    }

    fn reset_raft_tick(&mut self, state: GroupState) {
        debug!(
            "reset raft tick to {:?}", state;
            "region_id"=> self.fsm.region_id(),
            "peer_id" => self.fsm.peer_id(),
        );
        self.fsm.reset_hibernate_state(state);
        self.fsm.missing_ticks = 0;
        self.fsm.peer.should_wake_up = false;
        self.register_raft_base_tick();
        if self.fsm.peer.is_leader() {
            self.register_check_leader_lease_tick();
            self.register_report_region_buckets_tick();
            self.register_check_long_uncommitted_tick();
        }
    }

    // return false means the message is invalid, and can be ignored.
    fn validate_raft_msg(&mut self, msg: &RaftMessage) -> bool {
        let region_id = msg.get_region_id();
        let to = msg.get_to_peer();

        if to.get_store_id() != self.store_id() {
            warn!(
                "store not match, ignore it";
                "region_id" => region_id,
                "to_store_id" => to.get_store_id(),
                "my_store_id" => self.store_id(),
                "msg_type" => %util::MsgType(msg),
            );
            self.ctx
                .raft_metrics
                .message_dropped
                .mismatch_store_id
                .inc();
            return false;
        }

        if !msg.has_region_epoch() {
            warn!(
                "missing epoch in raft message, ignore it";
                "region_id" => region_id,
            );
            self.ctx
                .raft_metrics
                .message_dropped
                .mismatch_region_epoch
                .inc();
            return false;
        }

        true
    }

    /// Checks if the message is sent to the correct peer.
    ///
    /// Returns true means that the message can be dropped silently.
    fn check_msg(&mut self, msg: &RaftMessage) -> bool {
        let from_epoch = msg.get_region_epoch();
        let from_store_id = msg.get_from_peer().get_store_id();

        // Let's consider following cases with three nodes [1, 2, 3] and 1 is leader:
        // - 1 removes 2, 2 may still send MsgAppendResponse to 1.
        //  We should ignore this stale message and let 2 remove itself after
        //  applying the ConfChange log.
        // - 2 is isolated, 1 removes 2. When 2 rejoins the cluster, 2 will
        //  send stale MsgRequestVote to 1 and 3, at this time, we should tell 2 to gc
        // itself.
        // - 2 is isolated but can communicate with 3. 1 removes 3.
        //  2 will send stale MsgRequestVote to 3, 3 should ignore this message.
        // - 2 is isolated but can communicate with 3. 1 removes 2, then adds 4, remove
        //   3.
        //  2 will send stale MsgRequestVote to 3, 3 should tell 2 to gc itself.
        // - 2 is isolated. 1 adds 4, 5, 6, removes 3, 1. Now assume 4 is leader.
        //  After 2 rejoins the cluster, 2 may send stale MsgRequestVote to 1 and 3,
        //  1 and 3 will ignore this message. Later 4 will send messages to 2 and 2 will
        //  rejoin the raft group again.
        // - 2 is isolated. 1 adds 4, 5, 6, removes 3, 1. Now assume 4 is leader, and 4
        //   removes 2.
        //  unlike case e, 2 will be stale forever.
        // TODO: for case f, if 2 is stale for a long time, 2 will communicate with pd
        // and pd will tell 2 is stale, so 2 can remove itself.
        let self_epoch = self.fsm.peer.region().get_region_epoch();
        if util::is_epoch_stale(from_epoch, self_epoch)
            && find_peer(self.fsm.peer.region(), from_store_id).is_none()
        {
            self.ctx.handle_stale_msg(msg, self_epoch.clone(), None);
            return true;
        }

        let target = msg.get_to_peer();
        match target.get_id().cmp(&self.fsm.peer.peer_id()) {
            cmp::Ordering::Less => {
                info!(
                    "target peer id is smaller, msg maybe stale";
                    "region_id" => self.fsm.region_id(),
                    "peer_id" => self.fsm.peer_id(),
                    "target_peer" => ?target,
                    "msg_type" => %util::MsgType(msg),
                );
                self.ctx.raft_metrics.message_dropped.stale_msg.inc();
                true
            }
            cmp::Ordering::Greater => {
                match self.fsm.peer.maybe_destroy(self.ctx) {
                    Some(job) => {
                        info!(
                            "target peer id is larger, destroying self";
                            "region_id" => self.fsm.region_id(),
                            "peer_id" => self.fsm.peer_id(),
                            "target_peer" => ?target,
                            "job.initialized" => job.initialized,
                        );
                        if self.handle_destroy_peer(job) {
                            // It's not frequent, so use 0 as `heap_size` is ok.
                            let store_msg = StoreMsg::RaftMessage(Box::new(InspectedRaftMessage {
                                heap_size: 0,
                                msg: msg.clone(),
                            }));
                            if let Err(e) = self.ctx.router.send_control(store_msg) {
                                info!(
                                    "failed to send back store message, are we shutting down?";
                                    "region_id" => self.fsm.region_id(),
                                    "peer_id" => self.fsm.peer_id(),
                                    "err" => %e,
                                );
                            }
                        }
                    }
                    None => self.ctx.raft_metrics.message_dropped.applying_snap.inc(),
                }
                true
            }
            cmp::Ordering::Equal => false,
        }
    }

    /// Check if it's necessary to gc the source merge peer.
    ///
    /// If the target merge peer won't be created on this store,
    /// then it's appropriate to destroy it immediately.
    fn need_gc_merge(&mut self, msg: &RaftMessage) -> Result<bool> {
        let merge_target = msg.get_merge_target();
        let target_region_id = merge_target.get_id();
        debug!(
            "receive merge target";
            "region_id" => self.fsm.region_id(),
            "peer_id" => self.fsm.peer_id(),
            "merge_target" => ?merge_target,
        );

        // When receiving message that has a merge target, it indicates that the source
        // peer on this store is stale, the peers on other stores are already merged.
        // The epoch in merge target is the state of target peer at the time when source
        // peer is merged. So here we record the merge target epoch version to let the
        // target peer on this store to decide whether to destroy the source peer.
        let mut meta = self.ctx.store_meta.lock().unwrap();
        meta.targets_map.insert(self.region_id(), target_region_id);
        let v = meta
            .pending_merge_targets
            .entry(target_region_id)
            .or_default();
        let mut no_range_merge_target = merge_target.clone();
        no_range_merge_target.clear_start_key();
        no_range_merge_target.clear_end_key();
        if let Some(pre_merge_target) = v.insert(self.region_id(), no_range_merge_target) {
            // Merge target epoch records the version of target region when source region is
            // merged. So it must be same no matter when receiving merge target.
            if pre_merge_target.get_region_epoch().get_version()
                != merge_target.get_region_epoch().get_version()
            {
                panic!(
                    "conflict merge target epoch version {:?} {:?}",
                    pre_merge_target.get_region_epoch().get_version(),
                    merge_target.get_region_epoch()
                );
            }
        }

        if let Some(r) = meta.regions.get(&target_region_id) {
            // In the case that the source peer's range isn't overlapped with target's
            // anymore:
            //     | region 2 | region 3 | region 1 |
            //                   || merge 3 into 2
            //                   \/
            //     |       region 2      | region 1 |
            //                   || merge 1 into 2
            //                   \/
            //     |            region 2            |
            //                   || split 2 into 4
            //                   \/
            //     |        region 4       |region 2|
            // so the new target peer can't find the source peer.
            // e.g. new region 2 is overlapped with region 1
            //
            // If that, source peer still need to decide whether to destroy itself. When the
            // target peer has already moved on, source peer can destroy itself.
            if util::is_epoch_stale(merge_target.get_region_epoch(), r.get_region_epoch()) {
                return Ok(true);
            }
            return Ok(false);
        }
        drop(meta);

        // All of the target peers must exist before merging which is guaranteed by PD.
        // Now the target peer is not in region map, so if everything is ok, the merge
        // target region should be staler than the local target region
        if self.is_merge_target_region_stale(merge_target)? {
            Ok(true)
        } else {
            if self.ctx.cfg.dev_assert {
                panic!(
                    "something is wrong, maybe PD do not ensure all target peers exist before merging"
                );
            }
            error!(
                "something is wrong, maybe PD do not ensure all target peers exist before merging"
            );
            Ok(false)
        }
    }

    fn handle_gc_peer_msg(&mut self, msg: &RaftMessage) {
        let from_epoch = msg.get_region_epoch();
        if !util::is_epoch_stale(self.fsm.peer.region().get_region_epoch(), from_epoch) {
            return;
        }

        if self.fsm.peer.peer.get_id() != msg.get_to_peer().get_id() {
            info!(
                "receive stale gc message, ignore.";
                "region_id" => self.fsm.region_id(),
                "peer_id" => self.fsm.peer_id(),
                "to_peer" => ?msg.get_to_peer(),
                "from_peer" => ?msg.get_from_peer(),
            );
            self.ctx.raft_metrics.message_dropped.stale_msg.inc();
            return;
        }
        // TODO: ask pd to guarantee we are stale now.
        info!(
            "receives gc message, trying to remove";
            "region_id" => self.fsm.region_id(),
            "peer_id" => self.fsm.peer_id(),
            "to_peer" => ?msg.get_to_peer(),
            "from_peer" => ?msg.get_from_peer(),
        );

        // Destroy peer in next round in order to apply more committed entries if any.
        // It depends on the implementation that msgs which are handled in this round
        // have already fetched.
        let _ = self
            .ctx
            .router
            .force_send(self.fsm.region_id(), PeerMsg::Destroy(self.fsm.peer_id()));
    }

    // Returns `Vec<(u64, bool)>` indicated (source_region_id, merge_to_this_peer)
    // if the `msg` doesn't contain a snapshot or this snapshot doesn't conflict
    // with any other snapshots or regions. Otherwise a `SnapKey` is returned.
    fn check_snapshot(
        &mut self,
        msg: &RaftMessage,
    ) -> Result<Either<Option<SnapKey>, Vec<(u64, bool)>>> {
        if !msg.get_message().has_snapshot() {
            return Ok(Either::Right(vec![]));
        }

        let region_id = msg.get_region_id();
        let snap = msg.get_message().get_snapshot();
        let mut snap_data = RaftSnapshotData::default();
        snap_data.merge_from_bytes(snap.get_data())?;

        let key = if !snap_data.get_meta().get_for_witness() {
            // Check if snapshot file exists.
            // No need to get snapshot for witness, as witness's empty snapshot bypass
            // snapshot manager.
            let key = SnapKey::from_region_snap(region_id, snap);
            self.ctx.snap_mgr.meta_file_exist(&key)?;
            Some(key)
        } else {
            None
        };

        // If the index of snapshot is not newer than peer's apply index, it
        // is possibly because there is witness -> non-witness switch, and the peer
        // requests snapshot from leader but leader doesn't applies the switch yet.
        // In that case, the snapshot is a witness snapshot whereas non-witness snapshot
        // is expected.
        if snap.get_metadata().get_index() < self.fsm.peer.get_store().applied_index()
            && snap_data.get_meta().get_for_witness() != self.fsm.peer.is_witness()
        {
            error!(
                "mismatch witness snapshot";
                "region_id" => region_id,
                "peer_id" => self.fsm.peer_id(),
                "for_witness" => snap_data.get_meta().get_for_witness(),
                "is_witness" => self.fsm.peer.is_witness(),
                "index" => snap.get_metadata().get_index(),
                "applied_index" => self.fsm.peer.get_store().applied_index(),
            );
            self.ctx
                .raft_metrics
                .message_dropped
                .mismatch_witness_snapshot
                .inc();
            return Ok(Either::Left(key));
        }

        let snap_region = snap_data.take_region();
        let peer_id = msg.get_to_peer().get_id();
        let snap_enc_start_key = enc_start_key(&snap_region);
        let snap_enc_end_key = enc_end_key(&snap_region);

        let before_check_snapshot_1_2_fp = || -> bool {
            fail_point!(
                "before_check_snapshot_1_2",
                self.fsm.region_id() == 1 && self.store_id() == 2,
                |_| true
            );
            false
        };
        let before_check_snapshot_1000_2_fp = || -> bool {
            fail_point!(
                "before_check_snapshot_1000_2",
                self.fsm.region_id() == 1000 && self.store_id() == 2,
                |_| true
            );
            false
        };
        if before_check_snapshot_1_2_fp() || before_check_snapshot_1000_2_fp() {
            return Ok(Either::Left(key));
        }

        if snap_region
            .get_peers()
            .iter()
            .all(|p| p.get_id() != peer_id)
        {
            info!(
                "snapshot doesn't contain to peer, skip";
                "region_id" => self.fsm.region_id(),
                "peer_id" => self.fsm.peer_id(),
                "snap" => ?snap_region,
                "to_peer" => ?msg.get_to_peer(),
                "msg_type" => %util::MsgType(msg),
            );
            self.ctx.raft_metrics.message_dropped.region_no_peer.inc();
            return Ok(Either::Left(key));
        }

        let mut meta = self.ctx.store_meta.lock().unwrap();
        // Check if the region matches the metadata. A mismatch means another
        // peer has replaced the current peer, which can happen during a split: a
        // peer is first created via raft message, then replaced by another peer
        // (of the same region) when the split is applied.
        let region_mismatch = match meta.regions.get(&self.region_id()) {
            Some(region) => *region != *self.region(),
            None => {
                // If the region doesn't exist, treat it as a mismatch. This can
                // happen in rare situations (e.g. #17469).
                warn!(
                    "region not found in meta";
                    "region_id" => self.fsm.region_id(),
                    "peer_id" => self.fsm.peer_id(),
                );
                true
            }
        };
        if region_mismatch {
            if !self.fsm.peer.is_initialized() {
                info!(
                    "stale delegate detected, skip";
                    "region_id" => self.fsm.region_id(),
                    "peer_id" => self.fsm.peer_id(),
                    "msg_type" => %util::MsgType(msg),
                );
                self.ctx.raft_metrics.message_dropped.stale_msg.inc();
                return Ok(Either::Left(key));
            } else {
                panic!(
                    "{} meta corrupted: {:?} != {:?}",
                    self.fsm.peer.tag,
                    meta.regions.get(&self.region_id()),
                    self.region()
                );
            }
        }

        if meta.atomic_snap_regions.contains_key(&region_id) {
            info!(
                "atomic snapshot is applying, skip";
                "region_id" => self.fsm.region_id(),
                "peer_id" => self.fsm.peer_id(),
            );
            return Ok(Either::Left(key));
        }

        for region in &meta.pending_snapshot_regions {
            if enc_start_key(region) < snap_enc_end_key &&
               enc_end_key(region) > snap_enc_start_key &&
               // Same region can overlap, we will apply the latest version of snapshot.
               region.get_id() != snap_region.get_id()
            {
                info!(
                    "pending region overlapped";
                    "region_id" => self.fsm.region_id(),
                    "peer_id" => self.fsm.peer_id(),
                    "region" => ?region,
                    "snap" => ?snap_region,
                    "msg_type" => %util::MsgType(msg),
                );
                self.ctx.raft_metrics.message_dropped.region_overlap.inc();
                return Ok(Either::Left(key));
            }
        }

        let mut is_overlapped = false;
        let mut regions_to_destroy = vec![];
        // In some extreme cases, it may cause source peer destroyed improperly so that
        // a later CommitMerge may panic because source is already destroyed, so just
        // drop the message:
        // - A new snapshot is received whereas a snapshot is still in applying, and the
        //   snapshot under applying is generated before merge and the new snapshot is
        //   generated after merge. After the applying snapshot is finished, the log may
        //   able to catch up and so a CommitMerge will be applied.
        // - There is a CommitMerge pending in apply thread.
        let ready = !self.fsm.peer.is_handling_snapshot()
            && !self.fsm.peer.has_pending_snapshot()
            // It must be ensured that all logs have been applied.
            // Suppose apply fsm is applying a `CommitMerge` log and this snapshot is generated after
            // merge, its corresponding source peer can not be destroy by this snapshot.
            && self.fsm.peer.ready_to_handle_pending_snap();
        for exist_region in meta
            .region_ranges
            .range((Excluded(snap_enc_start_key), Unbounded::<Vec<u8>>))
            .map(|(_, &region_id)| &meta.regions[&region_id])
            .take_while(|r| enc_start_key(r) < snap_enc_end_key)
            .filter(|r| r.get_id() != region_id)
        {
            info!(
                "region overlapped";
                "region_id" => self.fsm.region_id(),
                "peer_id" => self.fsm.peer_id(),
                "exist" => ?exist_region,
                "snap" => ?snap_region,
            );
            let (can_destroy, merge_to_this_peer) = maybe_destroy_source(
                &meta,
                self.fsm.region_id(),
                self.fsm.peer_id(),
                exist_region.get_id(),
                snap_region.get_region_epoch().to_owned(),
            );
            if ready && can_destroy {
                // The snapshot that we decide to whether destroy peer based on must can be
                // applied. So here not to destroy peer immediately, or the snapshot maybe
                // dropped in later check but the peer is already destroyed.
                regions_to_destroy.push((exist_region.get_id(), merge_to_this_peer));
                continue;
            }
            is_overlapped = true;
            if !can_destroy
                && snap_region.get_region_epoch().get_version()
                    > exist_region.get_region_epoch().get_version()
            {
                // If snapshot's epoch version is greater than exist region's, the exist region
                // may has been merged/splitted already.
                let _ = self.ctx.router.force_send(
                    exist_region.get_id(),
                    PeerMsg::CasualMessage(Box::new(CasualMessage::RegionOverlapped)),
                );
            }
        }
        if is_overlapped {
            self.ctx.raft_metrics.message_dropped.region_overlap.inc();
            return Ok(Either::Left(key));
        }

        // WARNING: The checking code must be above this line.
        // Now all checking passed.

        if self.fsm.peer.local_first_replicate && !self.fsm.peer.is_initialized() {
            // If the peer is not initialized and passes the snapshot range check,
            // `is_splitting` flag must be false.
            // - If `is_splitting` is set to true, then the uninitialized peer is created
            //   before split is applied and the peer id is the same as split one. So there
            //   should be no initialized peer before.
            // - If the peer is also created by splitting, then the snapshot range is not
            //   overlapped with parent peer. It means leader has applied merge and split at
            //   least one time. However, the prerequisite of merge includes the
            //   initialization of all target peers and source peers, which is conflict with
            //   1.
            let pending_create_peers = self.ctx.pending_create_peers.lock().unwrap();
            let status = pending_create_peers.get(&region_id).cloned();
            if status != Some((self.fsm.peer_id(), false)) {
                drop(pending_create_peers);
                panic!("{} status {:?} is not expected", self.fsm.peer.tag, status);
            }
        }
        meta.pending_snapshot_regions.push(snap_region);

        Ok(Either::Right(regions_to_destroy))
    }

    fn destroy_regions_for_snapshot(&mut self, regions_to_destroy: Vec<(u64, bool)>) {
        if regions_to_destroy.is_empty() {
            return;
        }
        let mut meta = self.ctx.store_meta.lock().unwrap();
        assert!(!meta.atomic_snap_regions.contains_key(&self.fsm.region_id()));
        for (source_region_id, merge_to_this_peer) in regions_to_destroy {
            if !meta.regions.contains_key(&source_region_id) {
                if merge_to_this_peer {
                    drop(meta);
                    panic!(
                        "{}'s source region {} has been destroyed",
                        self.fsm.peer.tag, source_region_id
                    );
                }
                continue;
            }
            info!(
                "source region destroy due to target region's snapshot";
                "region_id" => self.fsm.region_id(),
                "peer_id" => self.fsm.peer_id(),
                "source_region_id" => source_region_id,
                "need_atomic" => merge_to_this_peer,
            );
            meta.atomic_snap_regions
                .entry(self.fsm.region_id())
                .or_default()
                .insert(source_region_id, false);
            meta.destroyed_region_for_snap
                .insert(source_region_id, merge_to_this_peer);

            let result = if merge_to_this_peer {
                MergeResultKind::FromTargetSnapshotStep1
            } else {
                MergeResultKind::Stale
            };
            // Use `unwrap` is ok because the StoreMeta lock is held and these source peers
            // still exist in regions and region_ranges map.
            // It depends on the implementation of `destroy_peer`.
            self.ctx
                .router
                .force_send(
                    source_region_id,
                    PeerMsg::SignificantMsg(Box::new(SignificantMsg::MergeResult {
                        target_region_id: self.fsm.region_id(),
                        target: self.fsm.peer.peer.clone(),
                        result,
                    })),
                )
                .unwrap();
        }
    }

    // NOTE: This method is used by both the leader and the follower.
    // Both the request and response for transfer-leader share the MessageType
    // `MsgTransferLeader`.
    fn on_transfer_leader_msg(&mut self, msg: &eraftpb::Message, peer_disk_usage: DiskUsage) {
        // log_term is set by original leader, represents the term last log is written
        // in, which should be equal to the original leader's term.
        //
        // See more in `Peer::pre_transfer_leader`.
        if msg.get_log_term() != self.fsm.peer.term() {
            return;
        }
        if self.fsm.peer.is_leader() {
            let from = match self.fsm.peer.get_peer_from_cache(msg.get_from()) {
                Some(p) => p,
                None => return,
            };
            match self
                .fsm
                .peer
                .ready_to_transfer_leader(self.ctx, msg.get_index(), &from)
            {
                Some(reason) => {
                    info!(
                        "reject to transfer leader";
                        "region_id" => self.fsm.region_id(),
                        "peer_id" => self.fsm.peer_id(),
                        "to" => ?from,
                        "reason" => reason,
                        "index" => msg.get_index(),
                        "last_index" => self.fsm.peer.get_store().last_index(),
                    );
                }
                None => {
                    self.propose_pending_batch_raft_command();
                    if self.propose_locks_before_transfer_leader(msg) {
                        fail_point!(
                            "finish_proposing_transfer_cmd_after_proposing_locks",
                            |_| {}
                        );
                        // If some pessimistic locks are just proposed, we propose another
                        // TransferLeader command instead of transferring leader immediately.
                        info!("propose transfer leader command";
                            "region_id" => self.fsm.region_id(),
                            "peer_id" => self.fsm.peer_id(),
                            "to" => ?from,
                            "last_index" => self.fsm.peer.get_store().last_index(),
                        );
                        let mut cmd = new_admin_request(
                            self.fsm.peer.region().get_id(),
                            self.fsm.peer.peer.clone(),
                        );
                        cmd.mut_header()
                            .set_region_epoch(self.region().get_region_epoch().clone());
                        // Set this flag to propose this command like a normal proposal.
                        cmd.mut_header()
                            .set_flags(WriteBatchFlags::TRANSFER_LEADER_PROPOSAL.bits());
                        cmd.mut_admin_request()
                            .set_cmd_type(AdminCmdType::TransferLeader);
                        cmd.mut_admin_request().mut_transfer_leader().set_peer(from);
                        self.propose_raft_command(
                            cmd,
                            Callback::None,
                            DiskFullOpt::AllowedOnAlmostFull,
                        );
                    } else {
                        self.fsm.peer.transfer_leader(&from);
                    }
                }
            }
        } else if !self
            .fsm
            .peer
            .maybe_reject_transfer_leader_msg(self.ctx, msg, peer_disk_usage)
        {
            self.fsm
                .peer
                .set_pending_transfer_leader_msg(&self.ctx.cfg, msg);
            if self.fsm.peer.maybe_ack_transfer_leader_msg(self.ctx) {
                self.fsm.has_ready = true;
            }
        }
    }

    // Returns whether we should propose another TransferLeader command. This is
    // for:
    // - Considering the amount of pessimistic locks can be big, it can reduce
    //   unavailable time caused by waiting for the transferee catching up logs.
    // - Make transferring leader strictly after write commands that executes before
    //   proposing the locks, preventing unexpected lock loss.
    fn propose_locks_before_transfer_leader(&mut self, msg: &eraftpb::Message) -> bool {
        // 1. Disable in-memory pessimistic locks.

        // Clone to make borrow checker happy when registering ticks.
        let txn_ext = self.fsm.peer.txn_ext.clone();
        let mut pessimistic_locks = txn_ext.pessimistic_locks.write();

        // If the message context == TransferLeaderContext::CommandReply, the message
        // is a reply to a transfer leader command before. If the locks status remain
        // in the TransferringLeader status, we can safely initiate transferring leader
        // now.
        // If it's not in TransferringLeader status now, it is probably because several
        // ticks have passed after proposing the locks in the last time and we
        // reactivate the memory locks. Then, we should propose the locks again.
        let context = match TransferLeaderContext::from_bytes(msg.get_context()) {
            Ok(ctx) => ctx,
            Err(e) => {
                warn!("failed to decode transfer leader context";
                    "region_id" => self.fsm.region_id(),
                    "peer_id" => self.fsm.peer_id(),
                    "from" => ?msg.get_from(),
                    "err" => ?e);
                TransferLeaderContext::None
            }
        };
        if matches!(context, TransferLeaderContext::CommandReply)
            && pessimistic_locks.status == LocksStatus::TransferringLeader
        {
            return false;
        }

        fail_point!("propose_locks_before_transfer_leader", |_| {
            pessimistic_locks.status = LocksStatus::TransferringLeader;
            true
        });

        // If it is not writable, it's probably because it's a retried TransferLeader
        // and the locks have been proposed. But we still need to return true to
        // propose another TransferLeader command. Otherwise, some write requests that
        // have marked some locks as deleted will fail because raft rejects more
        // proposals.
        // It is OK to return true here if it's in other states like MergingRegion or
        // NotLeader. In those cases, the locks will fail to propose and nothing will
        // happen.
        if !pessimistic_locks.is_writable() {
            return true;
        }
        pessimistic_locks.status = LocksStatus::TransferringLeader;
        self.fsm.reactivate_memory_lock_ticks = 0;
        self.register_reactivate_memory_lock_tick();

        // 2. Propose pessimistic locks
        if pessimistic_locks.is_empty() {
            return false;
        }
        // FIXME: Raft command has size limit. Either limit the total size of
        // pessimistic locks in a region, or split commands here.
        let mut cmd = RaftCmdRequest::default();
        {
            // Downgrade to a read guard, do not block readers in the scheduler as far as
            // possible.
            let pessimistic_locks = RwLockWriteGuard::downgrade(pessimistic_locks);
            fail_point!("invalidate_locks_before_transfer_leader");
            for (key, (lock, deleted)) in &*pessimistic_locks {
                if *deleted {
                    continue;
                }
                let mut put = PutRequest::default();
                put.set_cf(CF_LOCK.to_string());
                put.set_key(key.as_encoded().to_owned());
                put.set_value(lock.to_lock().to_bytes());
                let mut req = Request::default();
                req.set_cmd_type(CmdType::Put);
                req.set_put(put);
                cmd.mut_requests().push(req);
            }
        }
        if cmd.get_requests().is_empty() {
            // If the map is not empty but all locks are deleted, it is possible that a
            // write command has just marked locks deleted but not proposed yet.
            // It might cause that command to fail if we skip proposing the
            // extra TransferLeader command here.
            return true;
        }
        cmd.mut_header().set_region_id(self.fsm.region_id());
        cmd.mut_header()
            .set_region_epoch(self.region().get_region_epoch().clone());
        cmd.mut_header().set_peer(self.fsm.peer.peer.clone());
        info!("propose {} locks before transferring leader", cmd.get_requests().len(); "region_id" => self.fsm.region_id());
        self.propose_raft_command(cmd, Callback::None, DiskFullOpt::AllowedOnAlmostFull);
        true
    }

    fn handle_destroy_peer(&mut self, job: DestroyPeerJob) -> bool {
        // The initialized flag implicitly means whether apply fsm exists or not.
        if job.initialized {
            // Destroy the apply fsm first, wait for the reply msg from apply fsm
            self.ctx
                .apply_router
                .schedule_task(job.region_id, ApplyTask::destroy(job.region_id, false));
            false
        } else {
            // Destroy the peer fsm directly
            self.destroy_peer(false)
        }
    }

    fn maybe_destroy(&mut self) {
        match self.fsm.peer.maybe_destroy(self.ctx) {
            None => self.ctx.raft_metrics.message_dropped.applying_snap.inc(),
            Some(job) => {
                self.handle_destroy_peer(job);
            }
        }
    }

    /// Check if destroy can be executed immediately. If it can't, the reason is
    /// returned.
    fn maybe_delay_destroy(&mut self) -> Option<DelayReason> {
        if self.fsm.peer.has_unpersisted_ready() {
            assert!(self.ctx.sync_write_worker.is_none());
            // The destroy must be delayed if there are some unpersisted readies.
            // Otherwise there is a race of writing kv db and raft db between here
            // and write worker.
            return Some(DelayReason::UnPersistedReady);
        }

        let is_initialized = self.fsm.peer.is_initialized();
        if !is_initialized {
            // If the peer is uninitialized, then it can't receive any logs from leader. So
            // no need to gc. If there was a peer with same region id on the store, and it
            // had logs written, then it must be initialized, hence its log should be gc
            // either before it's destroyed or during node restarts.
            self.fsm.logs_gc_flushed = true;
        }
        if !self.fsm.logs_gc_flushed {
            let start_index = self.fsm.peer.last_compacted_idx;
            let mut end_index = start_index;
            if end_index == 0 {
                // Technically, all logs between first index and last index should be accessible
                // before being destroyed.
                end_index = self.fsm.peer.get_store().first_index();
                self.fsm.peer.last_compacted_idx = end_index;
            }
            let region_id = self.region_id();
            let peer_id = self.fsm.peer.peer_id();
            let mb = match self.ctx.router.mailbox(region_id) {
                Some(mb) => mb,
                None => {
                    if tikv_util::thread_group::is_shutdown(!cfg!(test)) {
                        // It's shutting down, nothing we can do.
                        return Some(DelayReason::Shutdown);
                    }
                    panic!("{} failed to get mailbox", self.fsm.peer.tag);
                }
            };
            let task = RaftlogGcTask::gc(
                self.fsm.peer.get_store().get_region_id(),
                start_index,
                end_index,
            )
            .flush()
            .when_done(move || {
                fail_point!("destroy_region_before_gc_flush");
                if let Err(e) = mb.force_send(PeerMsg::SignificantMsg(Box::new(
                    SignificantMsg::RaftLogGcFlushed,
                ))) {
                    if tikv_util::thread_group::is_shutdown(!cfg!(test)) {
                        return;
                    }
                    panic!(
                        "[region {}] {} failed to respond flush message {:?}",
                        region_id, peer_id, e
                    );
                }
                fail_point!("destroy_region_after_gc_flush");
            });
            if let Err(e) = self.ctx.raftlog_gc_scheduler.schedule(task) {
                if tikv_util::thread_group::is_shutdown(!cfg!(test)) {
                    // It's shutting down, nothing we can do.
                    return Some(DelayReason::Shutdown);
                }
                panic!(
                    "{} failed to schedule raft log task {:?}",
                    self.fsm.peer.tag, e
                );
            }
            // We need to delete all logs entries to avoid introducing race between
            // new peers and old peers. Flushing gc logs allow last_compact_index be
            // used directly without seeking.
            return Some(DelayReason::UnFlushLogGc);
        }
        None
    }

    fn on_raft_log_gc_flushed(&mut self) {
        self.fsm.logs_gc_flushed = true;
        let delay = match self.fsm.delayed_destroy {
            Some(delay) => delay,
            None => panic!("{} a delayed destroy should not recover", self.fsm.peer.tag),
        };
        self.destroy_peer(delay.merged_by_target);
    }

    fn destroy_peer(&mut self, merged_by_target: bool) -> bool {
        self.ctx.coprocessor_host.on_destroy_peer(self.region());
        fail_point!("destroy_peer");
        // Mark itself as pending_remove
        self.fsm.peer.pending_remove = true;

        // try to decrease the RAFT_ENABLE_UNPERSISTED_APPLY_GAUGE count.
        self.fsm.peer.disable_apply_unpersisted_log(0);

        fail_point!("destroy_peer_after_pending_move", |_| { true });

        if let Some(reason) = self.maybe_delay_destroy() {
            if self
                .fsm
                .delayed_destroy
                .is_some_and(|delay| delay.reason == reason)
            {
                panic!(
                    "{} destroy peer twice with same delay reason, original {:?}, now {}",
                    self.fsm.peer.tag, self.fsm.delayed_destroy, merged_by_target
                );
            }
            self.fsm.delayed_destroy = Some(DelayDestroy {
                merged_by_target,
                reason,
            });
            // TODO: The destroy process can also be asynchronous as snapshot process,
            // if so, all write db operations are removed in store thread.
            info!(
                "delays destroy";
                "region_id" => self.fsm.region_id(),
                "peer_id" => self.fsm.peer_id(),
                "merged_by_target" => merged_by_target,
                "reason" => ?reason,
            );
            return false;
        }

        let region_id = self.region_id();
        let is_peer_initialized = self.fsm.peer.is_initialized();
        // We can't destroy a peer which is handling snapshot.
        assert!(!self.fsm.peer.is_handling_snapshot());

        // No need to wait for the apply anymore.
        if self.fsm.peer.unsafe_recovery_state.is_some() {
            self.fsm
                .peer
                .unsafe_recovery_maybe_finish_wait_apply(/* force= */ true);
        }

        if self.fsm.peer.snapshot_recovery_state.is_some() {
            self.fsm
                .peer
                .snapshot_recovery_maybe_finish_wait_apply(/* force= */ true);
        }

        (|| {
            fail_point!(
                "before_destroy_peer_on_peer_1003",
                self.fsm.peer.peer_id() == 1003,
                |_| {}
            );
        })();
        let mut meta = self.ctx.store_meta.lock().unwrap();
        meta.damaged_regions.remove(&self.fsm.region_id());
        meta.damaged_regions.shrink_to_fit();
        let is_latest_initialized = {
            if let Some(latest_region_info) = meta.regions.get(&region_id) {
                util::is_region_initialized(latest_region_info)
            } else {
                false
            }
        };

        if !is_peer_initialized && is_latest_initialized {
            info!("skip destroy uninitialized peer as it's already initialized in meta";
                "region_id" => self.fsm.region_id(),
                "peer_id" => self.fsm.peer_id(),
                "merged_by_target" => merged_by_target,
            );
            return false;
        }

        info!(
            "starts destroy";
            "region_id" => self.fsm.region_id(),
            "peer_id" => self.fsm.peer_id(),
            "merged_by_target" => merged_by_target,
            "is_peer_initialized" => is_peer_initialized,
            "is_latest_initialized" => is_latest_initialized,
        );

        // Ensure this peer is removed in the pending apply list.
        meta.busy_apply_peers.remove(&self.fsm.peer_id());
        if let Some(count) = meta.completed_apply_peers_count.as_mut() {
            *count += 1;
        }

        if meta.atomic_snap_regions.contains_key(&self.region_id()) {
            drop(meta);
            panic!(
                "{} is applying atomic snapshot during destroying",
                self.fsm.peer.tag
            );
        }

        // It's possible that this region gets a snapshot then gets a stale peer msg.
        // So the data in `pending_snapshot_regions` should be removed here.
        meta.pending_snapshot_regions
            .retain(|r| self.fsm.region_id() != r.get_id());

        // Remove `read_progress` and reset the `safe_ts` to zero to reject
        // incoming stale read request
        meta.region_read_progress.remove(&region_id);
        self.fsm.peer.read_progress.pause();

        // Destroy read delegates.
        meta.readers.remove(&region_id);

        // Trigger region change observer
        self.ctx.coprocessor_host.on_region_changed(
            self.fsm.peer.region(),
            RegionChangeEvent::Destroy,
            self.fsm.peer.get_role(),
        );
        let task = PdTask::DestroyPeer { region_id };
        if let Err(e) = self.ctx.pd_scheduler.schedule(task) {
            warn!(
                "failed to notify pd";
                "region_id" => self.fsm.region_id(),
                "peer_id" => self.fsm.peer_id(),
                "err" => %e,
            );
        }

        // Drop the `StoreMeta` lock here to ensure that the asynchronous destroy task
        // can execute safely without blocking other threads.
        drop(meta);

        let clear_stat = self.fsm.peer.destroy(
            &self.ctx.engines,
            merged_by_target,
            self.ctx.store_meta.clone(),
            self.ctx.pending_create_peers.clone(),
        );
        // If clear_stat is valid, it means the destroy task above was executed
        // synchronously. In this case, we should immediately perform the
        // follow-up steps required to complete the peer destruction process.
        if let Some(clear_stat) = clear_stat {
            self.on_ready_destroy_peer(merged_by_target, clear_stat);
        }

        true
    }

    fn on_ready_destroy_peer(
        &mut self,
        merged_by_target: bool,
        clear_stat: PeerClearMetaStat,
    ) -> bool {
        // Clean remains if needs and notify all pending requests to exit.
        self.fsm
            .peer
            .ready_to_destroy(merged_by_target, clear_stat, &self.ctx.raft_metrics);

        let region_id = self.region_id();
        let is_peer_initialized = self.fsm.peer.is_initialized();
        let mut meta = self.ctx.store_meta.lock().unwrap();
        // Some places use `force_send().unwrap()` if the StoreMeta lock is held.
        // So in here, it's necessary to held the StoreMeta lock when closing the
        // router.
        self.ctx.router.close(region_id);
        self.fsm.stop();

        if is_peer_initialized
            && !merged_by_target
            && meta
                .region_ranges
                .remove(&enc_end_key(self.fsm.peer.region()))
                .is_none()
        {
            panic!("{} meta corruption detected", self.fsm.peer.tag);
        }

        if meta.regions.remove(&region_id).is_none() && !merged_by_target {
            panic!("{} meta corruption detected", self.fsm.peer.tag)
        }

        // Clear merge related structures.
        if let Some(&need_atomic) = meta.destroyed_region_for_snap.get(&region_id) {
            if need_atomic {
                panic!(
                    "{} should destroy with target region atomically",
                    self.fsm.peer.tag
                );
            } else {
                // Remove itself from atomic_snap_regions as it has cleaned both
                // data and metadata.
                let target_region_id = *meta.targets_map.get(&region_id).unwrap();
                meta.atomic_snap_regions
                    .get_mut(&target_region_id)
                    .unwrap()
                    .remove(&region_id);
                meta.destroyed_region_for_snap.remove(&region_id);
                info!("peer has destroyed, clean up for incoming overlapped snapshot";
                    "region_id" => region_id,
                    "peer_id" => self.fsm.peer_id(),
                    "target_region_id" => target_region_id,
                );
            }
        }

        meta.pending_merge_targets.remove(&region_id);
        if let Some(target) = meta.targets_map.remove(&region_id) {
            if meta.pending_merge_targets.contains_key(&target) {
                meta.pending_merge_targets
                    .get_mut(&target)
                    .unwrap()
                    .remove(&region_id);
                // When the target doesn't exist(add peer but the store is isolated), source
                // peer decide to destroy by itself. Without target, the
                // `pending_merge_targets` for target won't be removed, so here source peer help
                // target to clear.
                if !meta.regions.contains_key(&target)
                    && meta.pending_merge_targets.get(&target).unwrap().is_empty()
                {
                    meta.pending_merge_targets.remove(&target);
                }
            }
        }

        fail_point!("raft_store_finish_destroy_peer");

        true
    }

    // Update some region infos
    fn update_region(&mut self, mut region: metapb::Region) {
        {
            let mut meta = self.ctx.store_meta.lock().unwrap();
            meta.set_region(
                &self.ctx.coprocessor_host,
                region.clone(),
                &mut self.fsm.peer,
                RegionChangeReason::ChangePeer,
            );
        }
        for peer in region.take_peers().into_iter() {
            if self.fsm.peer.peer_id() == peer.get_id() {
                self.fsm.peer.peer = peer.clone();
            }
            self.fsm.peer.insert_peer_cache(peer);
        }
    }

    fn on_ready_change_peer(&mut self, cp: ChangePeer) {
        if cp.index == raft::INVALID_INDEX {
            // Apply failed, skip.
            return;
        }

        self.fsm.peer.mut_store().cancel_generating_snap(None);

        if cp.index >= self.fsm.peer.raft_group.raft.raft_log.first_index() {
            match self.fsm.peer.raft_group.apply_conf_change(&cp.conf_change) {
                Ok(_) => {}
                // PD could dispatch redundant conf changes.
                Err(raft::Error::NotExists { .. }) | Err(raft::Error::Exists { .. }) => {}
                _ => unreachable!(),
            }
        } else {
            // Please take a look at test case
            // test_redundant_conf_change_by_snapshot.
        }

        self.update_region(cp.region);

        fail_point!("change_peer_after_update_region");
        fail_point!(
            "change_peer_after_update_region_store_3",
            self.store_id() == 3,
            |_| panic!("should not use return")
        );

        let now = Instant::now();
        let (mut remove_self, mut need_ping) = (false, false);
        for mut change in cp.changes {
            let (change_type, peer) = (change.get_change_type(), change.take_peer());
            let (store_id, peer_id) = (peer.get_store_id(), peer.get_id());
            match change_type {
                ConfChangeType::AddNode | ConfChangeType::AddLearnerNode => {
                    let group_id = self
                        .ctx
                        .global_replication_state
                        .lock()
                        .unwrap()
                        .group
                        .group_id(self.fsm.peer.replication_mode_version, store_id);
                    if group_id.unwrap_or(0) != 0 {
                        info!("updating group"; "peer_id" => peer_id, "group_id" => group_id.unwrap());
                        self.fsm
                            .peer
                            .raft_group
                            .raft
                            .assign_commit_groups(&[(peer_id, group_id.unwrap())]);
                    }
                    // Add this peer to peer_heartbeats.
                    self.fsm.peer.peer_heartbeats.insert(peer_id, now);
                    if self.fsm.peer.is_leader() {
                        need_ping = true;
                        self.fsm.peer.peers_start_pending_time.push((peer_id, now));
                        // As `raft_max_inflight_msgs` may have been updated via online config
                        self.fsm
                            .peer
                            .raft_group
                            .raft
                            .adjust_max_inflight_msgs(peer_id, self.ctx.cfg.raft_max_inflight_msgs);
                    }
                }
                ConfChangeType::RemoveNode => {
                    // Remove this peer from cache.
                    self.fsm.peer.peer_heartbeats.remove(&peer_id);
                    if self.fsm.peer.is_leader() {
                        self.fsm
                            .peer
                            .peers_start_pending_time
                            .retain(|&(p, _)| p != peer_id);
                        self.fsm.peer.wait_data_peers.retain(|id| *id != peer_id);
                    }
                    self.fsm.peer.remove_peer_from_cache(peer_id);
                    // We only care remove itself now.
                    if self.store_id() == store_id {
                        if self.fsm.peer.peer_id() == peer_id {
                            remove_self = true;
                        } else {
                            panic!(
                                "{} trying to remove unknown peer {:?}",
                                self.fsm.peer.tag, peer
                            );
                        }
                    }
                }
            }
        }

        // In pattern matching above, if the peer is the leader,
        // it will push the change peer into `peers_start_pending_time`
        // without checking if it is duplicated. We move `heartbeat_pd` here
        // to utilize `collect_pending_peers` in `heartbeat_pd` to avoid
        // adding the redundant peer.
        if self.fsm.peer.is_leader() {
            // Notify pd immediately.
            info!(
                "notify pd with change peer region";
                "region_id" => self.fsm.region_id(),
                "peer_id" => self.fsm.peer_id(),
                "region" => ?self.fsm.peer.region(),
            );
            self.fsm.peer.heartbeat_pd(self.ctx);

            if !self.fsm.peer.disk_full_peers.is_empty() {
                self.fsm.peer.refill_disk_full_peers(self.ctx);
                debug!(
                    "conf change refills disk full peers to {:?}",
                    self.fsm.peer.disk_full_peers;
                    "region_id" => self.fsm.region_id(),
                );
            }

            // Remove or demote leader will cause this raft group unavailable
            // until new leader elected, but we can't revert this operation
            // because its result is already persisted in apply worker
            // TODO: should we transfer leader here?
            let demote_self =
                is_learner(&self.fsm.peer.peer) && !self.fsm.peer.is_in_force_leader();
            if remove_self || demote_self {
                warn!(
                    "Removing or demoting leader";
                    "region_id" => self.fsm.region_id(),
                    "peer_id" => self.fsm.peer_id(),
                    "remove" => remove_self,
                    "demote" => demote_self,
                );
                // If demote_self is true, there is no doubt to become follower.
                // If remove_self is true, we also choose to become follower for the
                // following reasons.
                // There are some functions in raft-rs using `unwrap` to get itself
                // progress which will panic when calling them.
                // Before introduing async io, this peer will destroy immediately so
                // there is no chance to call these functions.
                // But maybe it's not true due to delay destroy.
                // Most of these functions are only called when the peer is a leader.
                // (it's pretty reasonable because progress is used to track others' status)
                // The only exception is `Raft::restore` at the time of writing, which is ok
                // because the raft msgs(including snapshot) don't be handled when
                // `pending_remove` is true(it will be set in `destroy_peer`).
                // TODO: totally avoid calling these raft-rs functions when `pending_remove` is
                // true.
                self.fsm
                    .peer
                    .raft_group
                    .raft
                    .become_follower(self.fsm.peer.term(), raft::INVALID_ID);
                // Don't ping to speed up leader election
                need_ping = false;
            }
        } else if !self.fsm.peer.has_valid_leader() {
            self.fsm.reset_hibernate_state(GroupState::Chaos);
            self.register_raft_base_tick();
        }
        if need_ping {
            // Speed up snapshot instead of waiting another heartbeat.
            self.fsm.peer.ping();
            self.fsm.has_ready = true;
        }
        if remove_self {
            self.destroy_peer(false);
        }
    }

    fn on_ready_compact_log(&mut self, first_index: u64, state: RaftTruncatedState) {
        // Since this peer may be warming up the entry cache, log compaction should be
        // temporarily skipped. Otherwise, the warmup task may fail.
        if let Some(state) = &mut self.fsm.peer.transfer_leader_state.cache_warmup_state {
            if !state.check_stale() {
                return;
            }
        }

        let total_cnt = self.fsm.peer.last_applying_idx - first_index;
        // the size of current CompactLog command can be ignored.
        let remain_cnt = self.fsm.peer.last_applying_idx - state.get_index() - 1;
        self.fsm.peer.raft_log_size_hint =
            self.fsm.peer.raft_log_size_hint * remain_cnt / total_cnt;
        let compact_to = state.get_index() + 1;
        self.fsm.peer.schedule_raftlog_gc(self.ctx, compact_to);
        self.fsm.peer.last_compacted_idx = compact_to;
        let transfer_leader_state = &mut self.fsm.peer.transfer_leader_state;
        self.fsm
            .peer
            .raft_group
            .mut_store()
            .on_compact_raftlog_cache(
                compact_to,
                transfer_leader_state.cache_warmup_state.as_mut(),
            );
        self.fsm
            .peer
            .raft_group
            .mut_store()
            .cancel_generating_snap(Some(compact_to));
        if self.fsm.peer.is_witness() {
            self.fsm.peer.last_compacted_time = Instant::now();
        }
    }

    fn on_ready_split_region(
        &mut self,
        derived: metapb::Region,
        regions: Vec<metapb::Region>,
        new_split_regions: HashMap<u64, apply::NewSplitPeer>,
        share_source_region_size: bool,
    ) {
        fail_point!("on_split", self.ctx.store_id() == 3, |_| {});

        let region_id = derived.get_id();

        // Group in-memory pessimistic locks in the original region into new regions.
        // The locks of new regions will be put into the corresponding new regions
        // later. And the locks belonging to the old region will stay in the original
        // map.
        let region_locks = {
            let mut pessimistic_locks = self.fsm.peer.txn_ext.pessimistic_locks.write();
            info!("moving {} locks to new regions", pessimistic_locks.len(); "region_id" => region_id);
            // Update the version so the concurrent reader will fail due to EpochNotMatch
            // instead of PessimisticLockNotFound.
            pessimistic_locks.version = derived.get_region_epoch().get_version();
            pessimistic_locks.group_by_regions(&regions, &derived)
        };
        fail_point!("on_split_invalidate_locks");

        // Roughly estimate the size and keys for new regions.
        let new_region_count = regions.len() as u64;
        let mut share_size = None;
        let mut share_keys = None;
        // if share_source_region_size is true, it means the new region contains any
        // data from the origin region
        if share_source_region_size {
            share_size = self
                .fsm
                .peer
                .approximate_size()
                .map(|v| v / new_region_count);
            share_keys = self
                .fsm
                .peer
                .approximate_keys()
                .map(|v| v / new_region_count);
        }

        let mut meta = self.ctx.store_meta.lock().unwrap();
        meta.set_region(
            &self.ctx.coprocessor_host,
            derived,
            &mut self.fsm.peer,
            RegionChangeReason::Split,
        );
        self.fsm.peer.post_split();

        let (is_leader, is_follower) = (self.fsm.peer.is_leader(), self.fsm.peer.is_follower());
        if is_leader {
            if share_source_region_size {
                self.fsm.peer.set_approximate_size(share_size);
                self.fsm.peer.set_approximate_keys(share_keys);
            }
            self.fsm.peer.heartbeat_pd(self.ctx);
            // Notify pd immediately to let it update the region meta.
            info!(
                "notify pd with split";
                "region_id" => self.fsm.region_id(),
                "peer_id" => self.fsm.peer_id(),
                "split_count" => regions.len(),
            );
            // Now pd only uses ReportBatchSplit for history operation show,
            // so we send it independently here.
            let task = PdTask::ReportBatchSplit {
                regions: regions.to_vec(),
            };
            if let Err(e) = self.ctx.pd_scheduler.schedule(task) {
                warn!(
                    "failed to notify pd";
                    "region_id" => self.fsm.region_id(),
                    "peer_id" => self.fsm.peer_id(),
                    "err" => %e,
                );
            }
        }

        let last_key = enc_end_key(regions.last().unwrap());
        if meta.region_ranges.remove(&last_key).is_none() {
            panic!("{} original region should exist", self.fsm.peer.tag);
        }
        for (new_region, locks) in regions.into_iter().zip(region_locks) {
            let new_region_id = new_region.get_id();

            if new_region_id == region_id {
                let not_exist = meta
                    .region_ranges
                    .insert(enc_end_key(&new_region), new_region_id)
                    .is_none();
                assert!(not_exist, "[region {}] should not exist", new_region_id);
                continue;
            }

            // Check if this new region should be splitted
            let new_split_peer = new_split_regions.get(&new_region.get_id()).unwrap();
            if new_split_peer.result.is_some() {
                if let Err(e) = self
                    .fsm
                    .peer
                    .mut_store()
                    .clear_extra_split_data(enc_start_key(&new_region), enc_end_key(&new_region))
                {
                    error!(?e;
                        "failed to cleanup extra split data, may leave some dirty data";
                        "region_id" => new_region.get_id(),
                    );
                }
                continue;
            }

            // Now all checking passed.
            {
                let mut pending_create_peers = self.ctx.pending_create_peers.lock().unwrap();
                assert_eq!(
                    pending_create_peers.remove(&new_region_id),
                    Some((new_split_peer.peer_id, true))
                );
            }

            // Insert new regions and validation
            let mut is_uninitialized_peer_exist = false;
            let self_store_id = self.ctx.store.get_id();
            if let Some(r) = meta.regions.get(&new_region_id) {
                // Suppose a new node is added by conf change and the snapshot comes slowly.
                // Then, the region splits and the first vote message comes to the new node
                // before the old snapshot, which will create an uninitialized peer on the
                // store. After that, the old snapshot comes, followed with the last split
                // proposal. After it's applied, the uninitialized peer will be met.
                // We can remove this uninitialized peer directly.
                if util::is_region_initialized(r) {
                    panic!(
                        "[region {}] duplicated region {:?} for split region {:?}",
                        new_region_id, r, new_region
                    );
                }
                is_uninitialized_peer_exist = true;
                self.ctx.router.close(new_region_id);
            }
            info!(
                "insert new region";
                "region_id" => new_region_id,
                "region" => ?new_region,
                "is_uninitialized_peer_exist" => is_uninitialized_peer_exist,
                "store_id" => self_store_id,
            );

            let (sender, mut new_peer) = match PeerFsm::create(
                self.ctx.store_id(),
                &self.ctx.cfg,
                self.ctx.region_scheduler.clone(),
                self.ctx.raftlog_fetch_scheduler.clone(),
                self.ctx.engines.clone(),
                &new_region,
                false,
                &self.ctx.raft_metrics,
            ) {
                Ok((sender, new_peer)) => (sender, new_peer),
                Err(e) => {
                    // peer information is already written into db, can't recover.
                    // there is probably a bug.
                    panic!("create new split region {:?} err {:?}", new_region, e);
                }
            };
            let mut replication_state = self.ctx.global_replication_state.lock().unwrap();
            new_peer.peer.init_replication_mode(&mut replication_state);
            drop(replication_state);

            let meta_peer = new_peer.peer.peer.clone();

            for p in new_region.get_peers() {
                // Add this peer to cache.
                new_peer.peer.insert_peer_cache(p.clone());
            }

            // New peer derive write flow from parent region,
            // this will be used by balance write flow.
            new_peer.peer.peer_stat = self.fsm.peer.peer_stat.clone();
            new_peer.peer.last_compacted_idx = new_peer
                .peer
                .get_store()
                .apply_state()
                .get_truncated_state()
                .get_index()
                + 1;
            let campaigned = new_peer.peer.maybe_campaign(is_leader);
            new_peer.has_ready |= campaigned;

            if is_leader {
                new_peer.peer.set_approximate_size(share_size);
                new_peer.peer.set_approximate_keys(share_keys);
                *new_peer.peer.txn_ext.pessimistic_locks.write() = locks;
                // The new peer is likely to become leader, send a heartbeat immediately to
                // reduce client query miss.
                new_peer.peer.heartbeat_pd(self.ctx);
            }

            new_peer.peer.activate(self.ctx);
            meta.regions.insert(new_region_id, new_region.clone());
            let not_exist = meta
                .region_ranges
                .insert(enc_end_key(&new_region), new_region_id)
                .is_none();
            assert!(not_exist, "[region {}] should not exist", new_region_id);
            meta.readers
                .insert(new_region_id, ReadDelegate::from_peer(new_peer.get_peer()));
            meta.region_read_progress
                .insert(new_region_id, new_peer.peer.read_progress.clone());
            let mailbox = BasicMailbox::new(sender, new_peer, self.ctx.router.state_cnt().clone());
            self.ctx.router.register(new_region_id, mailbox);
            self.ctx
                .router
                .force_send(new_region_id, PeerMsg::Start)
                .unwrap();

            if !campaigned {
                // The new peer has not campaigned yet, record it for later campaign.
                if is_follower && self.fsm.peer.region().get_peers().len() > 1 {
                    if self.fsm.peer.uncampaigned_new_regions.is_none() {
                        self.fsm.peer.uncampaigned_new_regions = Some(vec![]);
                    }
                    self.fsm
                        .peer
                        .uncampaigned_new_regions
                        .as_mut()
                        .unwrap()
                        .push(new_region_id);
                }
                if let Some(msg) = meta
                    .pending_msgs
                    .swap_remove_front(|m| m.get_to_peer() == &meta_peer)
                {
                    let peer_msg = PeerMsg::RaftMessage(
                        Box::new(InspectedRaftMessage { heap_size: 0, msg }),
                        Some(TiInstant::now()),
                    );
                    if let Err(e) = self.ctx.router.force_send(new_region_id, peer_msg) {
                        warn!("handle first requset failed"; "region_id" => region_id, "error" => ?e);
                    }
                }
            }
        }
        drop(meta);
        if is_leader {
            self.on_split_region_check_tick();
        }
        fail_point!("after_split", self.ctx.store_id() == 3, |_| {});
    }

    fn register_merge_check_tick(&mut self) {
        self.schedule_tick(PeerTick::CheckMerge)
    }

    /// Check if merge target region is staler than the local one in kv engine.
    /// It should be called when target region is not in region map in memory.
    /// If everything is ok, the answer should always be true because PD should
    /// ensure all target peers exist. So if not, error log will be printed
    /// and return false.
    fn is_merge_target_region_stale(&self, target_region: &metapb::Region) -> Result<bool> {
        let target_region_id = target_region.get_id();
        let target_peer_id = find_peer(target_region, self.ctx.store_id())
            .unwrap()
            .get_id();

        let state_key = keys::region_state_key(target_region_id);
        let _timer = self
            .ctx
            .raft_metrics
            .io_read_peer_check_merge_target_stale
            .start_timer();
        if let Some(target_state) = self
            .ctx
            .engines
            .kv
            .get_msg_cf::<RegionLocalState>(CF_RAFT, &state_key)?
        {
            let state_epoch = target_state.get_region().get_region_epoch();
            if util::is_epoch_stale(target_region.get_region_epoch(), state_epoch) {
                return Ok(true);
            }
            // The local target region epoch is staler than target region's.
            // In the case where the peer is destroyed by receiving gc msg rather than
            // applying conf change, the epoch may staler but it's legal, so check peer id
            // to assure that.
            if let Some(local_target_peer_id) =
                find_peer(target_state.get_region(), self.ctx.store_id()).map(|r| r.get_id())
            {
                match local_target_peer_id.cmp(&target_peer_id) {
                    cmp::Ordering::Equal => {
                        if target_state.get_state() == PeerState::Tombstone {
                            // The local target peer has already been destroyed.
                            return Ok(true);
                        }
                        error!(
                            "the local target peer state is not tombstone in kv engine";
                            "target_peer_id" => target_peer_id,
                            "target_peer_state" => ?target_state.get_state(),
                            "target_region" => ?target_region,
                            "region_id" => self.fsm.region_id(),
                            "peer_id" => self.fsm.peer_id(),
                        );
                    }
                    cmp::Ordering::Greater => {
                        if state_epoch.get_version() == 0 && state_epoch.get_conf_ver() == 0 {
                            // There is a new peer and it's destroyed without being initialised.
                            return Ok(true);
                        }
                        // The local target peer id is greater than the one in target region, but
                        // its epoch is staler than target_region's. That is contradictory.
                        panic!("{} local target peer id {} is greater than the one in target region {}, but its epoch is staler, local target region {:?},
                                    target region {:?}", self.fsm.peer.tag, local_target_peer_id, target_peer_id, target_state.get_region(), target_region);
                    }
                    cmp::Ordering::Less => {
                        error!(
                            "the local target peer id in kv engine is less than the one in target region";
                            "local_target_peer_id" => local_target_peer_id,
                            "target_peer_id" => target_peer_id,
                            "target_region" => ?target_region,
                            "region_id" => self.fsm.region_id(),
                            "peer_id" => self.fsm.peer_id(),
                        );
                    }
                }
            } else {
                // Can't get local target peer id probably because this target peer is removed
                // by applying conf change
                error!(
                    "the local target peer does not exist in target region state";
                    "target_region" => ?target_region,
                    "local_target" => ?target_state.get_region(),
                    "region_id" => self.fsm.region_id(),
                    "peer_id" => self.fsm.peer_id(),
                );
            }
        } else {
            error!(
                "failed to load target peer's RegionLocalState from kv engine";
                "target_peer_id" => target_peer_id,
                "target_region" => ?target_region,
                "region_id" => self.fsm.region_id(),
                "peer_id" => self.fsm.peer_id(),
            );
        }
        Ok(false)
    }

    fn validate_merge_peer(&self, target_region: &metapb::Region) -> Result<bool> {
        let target_region_id = target_region.get_id();
        let exist_region = {
            let meta = self.ctx.store_meta.lock().unwrap();
            meta.regions.get(&target_region_id).cloned()
        };
        if let Some(r) = exist_region {
            let exist_epoch = r.get_region_epoch();
            let expect_epoch = target_region.get_region_epoch();
            // exist_epoch > expect_epoch
            if util::is_epoch_stale(expect_epoch, exist_epoch) {
                return Err(box_err!(
                    "target region changed {:?} -> {:?}",
                    target_region,
                    r
                ));
            }
            // exist_epoch < expect_epoch
            if util::is_epoch_stale(exist_epoch, expect_epoch) {
                info!(
                    "target region still not catch up, skip.";
                    "region_id" => self.fsm.region_id(),
                    "peer_id" => self.fsm.peer_id(),
                    "target_region" => ?target_region,
                    "exist_region" => ?r,
                );
                return Ok(false);
            }
            return Ok(true);
        }

        // All of the target peers must exist before merging which is guaranteed by PD.
        // Now the target peer is not in region map.
        match self.is_merge_target_region_stale(target_region) {
            Err(e) => {
                error!(%e;
                    "failed to load region state, ignore";
                    "region_id" => self.fsm.region_id(),
                    "peer_id" => self.fsm.peer_id(),
                    "target_region_id" => target_region_id,
                );
                Ok(false)
            }
            Ok(true) => Err(box_err!("region {} is destroyed", target_region_id)),
            Ok(false) => {
                if self.ctx.cfg.dev_assert {
                    panic!(
                        "something is wrong, maybe PD do not ensure all target peers exist before merging"
                    );
                }
                error!(
                    "something is wrong, maybe PD do not ensure all target peers exist before merging"
                );
                Ok(false)
            }
        }
    }

    fn schedule_merge(&mut self) -> Result<()> {
        fail_point!("on_schedule_merge", |_| Ok(()));
        fail_point!("on_schedule_merge_ret_err", |_| Err(Error::RegionNotFound(
            1
        )));
        let (request, target_id) = {
            let state = self.fsm.peer.pending_merge_state.as_ref().unwrap();
            let expect_region = state.get_target();

            if !self.validate_merge_peer(expect_region)? {
                // Wait till next round.
                return Ok(());
            }
            let target_id = expect_region.get_id();
            let sibling_region = expect_region;

            let (min_index, _) = self.fsm.peer.get_min_progress()?;
            let low = cmp::max(min_index + 1, state.get_min_index());
            // TODO: move this into raft module.
            // > over >= to include the PrepareMerge proposal.
            let entries = if low > state.get_commit() {
                vec![]
            } else {
                // TODO: fetch entries in async way
                match self.fsm.peer.get_store().entries(
                    low,
                    state.get_commit() + 1,
                    NO_LIMIT,
                    GetEntriesContext::empty(false),
                ) {
                    Ok(ents) => ents,
                    Err(e) => panic!(
                        "[region {}] {} failed to get merge entires: {:?}, low:{}, commit: {}",
                        self.fsm.region_id(),
                        self.fsm.peer_id(),
                        e,
                        low,
                        state.get_commit()
                    ),
                }
            };

            let sibling_peer = find_peer(sibling_region, self.store_id()).unwrap();
            let mut request = new_admin_request(sibling_region.get_id(), sibling_peer.clone());
            request
                .mut_header()
                .set_region_epoch(sibling_region.get_region_epoch().clone());
            let mut admin = AdminRequest::default();
            admin.set_cmd_type(AdminCmdType::CommitMerge);
            admin
                .mut_commit_merge()
                .set_source(self.fsm.peer.region().clone());
            admin.mut_commit_merge().set_commit(state.get_commit());
            admin.mut_commit_merge().set_entries(entries.into());
            request.set_admin_request(admin);
            (request, target_id)
        };
        // Please note that, here assumes that the unit of network isolation is store
        // rather than peer. So a quorum stores of source region should also be the
        // quorum stores of target region. Otherwise we need to enable proposal
        // forwarding.
        self.ctx
            .router
            .force_send(
                target_id,
                PeerMsg::RaftCommand(Box::new(RaftCommand::new_ext(
                    request,
                    Callback::None,
                    RaftCmdExtraOpts {
                        deadline: None,
                        disk_full_opt: DiskFullOpt::AllowedOnAlmostFull,
                    },
                ))),
            )
            .map_err(|_| Error::RegionNotFound(target_id))
    }

    fn rollback_merge(&mut self) {
        let req = {
            let state = self.fsm.peer.pending_merge_state.as_ref().unwrap();
            let mut request =
                new_admin_request(self.fsm.peer.region().get_id(), self.fsm.peer.peer.clone());
            request
                .mut_header()
                .set_region_epoch(self.fsm.peer.region().get_region_epoch().clone());
            let mut admin = AdminRequest::default();
            admin.set_cmd_type(AdminCmdType::RollbackMerge);
            admin.mut_rollback_merge().set_commit(state.get_commit());
            request.set_admin_request(admin);
            request
        };
        self.propose_raft_command(req, Callback::None, DiskFullOpt::AllowedOnAlmostFull);
    }

    fn on_check_merge(&mut self) {
        if self.fsm.stopped
            || self.fsm.peer.pending_remove
            || self.fsm.peer.pending_merge_state.is_none()
        {
            return;
        }
        self.register_merge_check_tick();
        fail_point!(
            "on_check_merge_not_1001",
            self.fsm.peer_id() != 1001,
            |_| {}
        );
        if let Err(e) = self.schedule_merge() {
            if self.fsm.peer.is_leader() {
                self.fsm
                    .peer
                    .add_want_rollback_merge_peer(self.fsm.peer_id());
                if self
                    .fsm
                    .peer
                    .raft_group
                    .raft
                    .prs()
                    .has_quorum(&self.fsm.peer.want_rollback_merge_peers)
                {
                    info!(
                        "failed to schedule merge, rollback";
                        "region_id" => self.fsm.region_id(),
                        "peer_id" => self.fsm.peer_id(),
                        "err" => %e,
                        "error_code" => %e.error_code(),
                    );
                    self.rollback_merge();
                } else if let Some(ForceLeaderState::ForceLeader { .. }) =
                    &self.fsm.peer.force_leader
                {
                    info!(
                        "failed to schedule merge, rollback in force leader state";
                        "region_id" => self.fsm.region_id(),
                        "peer_id" => self.fsm.peer_id(),
                        "err" => %e,
                        "error_code" => %e.error_code(),
                    );
                    self.rollback_merge();
                }
            } else if !is_learner(&self.fsm.peer.peer) {
                info!(
                    "want to rollback merge";
                    "region_id" => self.fsm.region_id(),
                    "peer_id" => self.fsm.peer_id(),
                    "leader_id" => self.fsm.peer.leader_id(),
                    "err" => %e,
                    "error_code" => %e.error_code(),
                );
                if self.fsm.peer.leader_id() != raft::INVALID_ID {
                    self.fsm.peer.send_want_rollback_merge(
                        self.fsm
                            .peer
                            .pending_merge_state
                            .as_ref()
                            .unwrap()
                            .get_commit(),
                        self.ctx,
                    );
                }
            }
        }
    }

    fn on_ready_prepare_merge(&mut self, region: metapb::Region, state: MergeState) {
        fail_point!("on_apply_res_prepare_merge");
        {
            let mut meta = self.ctx.store_meta.lock().unwrap();
            meta.set_region(
                &self.ctx.coprocessor_host,
                region,
                &mut self.fsm.peer,
                RegionChangeReason::PrepareMerge,
            );
        }

        self.fsm.peer.pending_merge_state = Some(state);
        let state = self.fsm.peer.pending_merge_state.as_ref().unwrap();

        if let Some(ref catch_up_logs) = self.fsm.peer.catch_up_logs {
            if state.get_commit() == catch_up_logs.merge.get_commit() {
                assert_eq!(state.get_target().get_id(), catch_up_logs.target_region_id);
                // Indicate that `on_catch_up_logs_for_merge` has already executed.
                // Mark pending_remove because its apply fsm will be destroyed.
                self.fsm.peer.pending_remove = true;
                // Send CatchUpLogs back to destroy source apply fsm,
                // then it will send `Noop` to trigger target apply fsm.
                self.ctx.apply_router.schedule_task(
                    self.fsm.region_id(),
                    ApplyTask::LogsUpToDate(self.fsm.peer.catch_up_logs.take().unwrap()),
                );
                return;
            }
        }

        self.on_check_merge();
    }

    fn on_catch_up_logs_for_merge(&mut self, mut catch_up_logs: CatchUpLogs) {
        let region_id = self.fsm.region_id();
        assert_eq!(region_id, catch_up_logs.merge.get_source().get_id());

        if let Some(ref cul) = self.fsm.peer.catch_up_logs {
            panic!(
                "{} get catch_up_logs from {} but has already got from {}",
                self.fsm.peer.tag, catch_up_logs.target_region_id, cul.target_region_id
            )
        }

        if let Some(ref pending_merge_state) = self.fsm.peer.pending_merge_state {
            if pending_merge_state.get_commit() == catch_up_logs.merge.get_commit() {
                assert_eq!(
                    pending_merge_state.get_target().get_id(),
                    catch_up_logs.target_region_id
                );
                // Indicate that `on_ready_prepare_merge` has already executed.
                // Mark pending_remove because its apply fsm will be destroyed.
                self.fsm.peer.pending_remove = true;
                // Just for saving memory.
                catch_up_logs.merge.clear_entries();
                // Send CatchUpLogs back to destroy source apply fsm,
                // then it will send `Noop` to trigger target apply fsm.
                self.ctx
                    .apply_router
                    .schedule_task(region_id, ApplyTask::LogsUpToDate(catch_up_logs));
                return;
            }
        }

        // Directly append these logs to raft log and then commit them.
        match self
            .fsm
            .peer
            .maybe_append_merge_entries(&catch_up_logs.merge)
        {
            Some(last_index) => {
                info!(
                    "append and commit entries to source region";
                    "region_id" => region_id,
                    "peer_id" => self.fsm.peer.peer_id(),
                    "last_index" => last_index,
                );
                // Now it has some committed entries, so mark it to take `Ready` in next round.
                self.fsm.has_ready = true;
            }
            None => {
                info!(
                    "no need to catch up logs";
                    "region_id" => region_id,
                    "peer_id" => self.fsm.peer.peer_id(),
                );
            }
        }
        // Just for saving memory.
        catch_up_logs.merge.clear_entries();
        self.fsm.peer.catch_up_logs = Some(catch_up_logs);
    }

    fn on_ready_commit_merge(
        &mut self,
        merge_index: u64,
        region: metapb::Region,
        source: metapb::Region,
    ) {
        self.register_split_region_check_tick();
        let mut meta = self.ctx.store_meta.lock().unwrap();

        let prev = meta.region_ranges.remove(&enc_end_key(&source));
        assert_eq!(prev, Some(source.get_id()));
        let prev = if region.get_end_key() == source.get_end_key() {
            meta.region_ranges.remove(&enc_start_key(&source))
        } else {
            meta.region_ranges.remove(&enc_end_key(&region))
        };
        if prev != Some(region.get_id()) {
            panic!(
                "{} meta corrupted: prev: {:?}, ranges: {:?}",
                self.fsm.peer.tag, prev, meta.region_ranges
            );
        }

        meta.region_ranges
            .insert(enc_end_key(&region), region.get_id());
        assert!(meta.regions.remove(&source.get_id()).is_some());
        meta.set_region(
            &self.ctx.coprocessor_host,
            region,
            &mut self.fsm.peer,
            RegionChangeReason::CommitMerge,
        );
        if let Some(d) = meta.readers.get_mut(&source.get_id()) {
            d.mark_pending_remove();
        }

        // After the region commit merged, the region's key range is extended and the
        // region's `safe_ts` should reset to `min(source_safe_ts, target_safe_ts)`
        let source_read_progress = meta.region_read_progress.remove(&source.get_id()).unwrap();
        self.fsm.peer.read_progress.merge_safe_ts(
            source_read_progress.safe_ts(),
            merge_index,
            &self.ctx.coprocessor_host,
        );

        // If a follower merges into a leader, a more recent read may happen
        // on the leader of the follower. So max ts should be updated after
        // a region merge.
        self.fsm
            .peer
            .require_updating_max_ts(&self.ctx.pd_scheduler);

        drop(meta);

        // make approximate size and keys updated in time.
        // the reason why follower need to update is that there is a issue that after
        // merge and then transfer leader, the new leader may have stale size and keys.
        self.fsm.peer.split_check_trigger.reset_skip_check();
        self.fsm.peer.reset_region_buckets();
        if self.fsm.peer.is_leader() {
            info!(
                "notify pd with merge";
                "region_id" => self.fsm.region_id(),
                "peer_id" => self.fsm.peer_id(),
                "source_region" => ?source,
                "target_region" => ?self.fsm.peer.region(),
            );
            self.fsm.peer.heartbeat_pd(self.ctx);
        }
        if let Err(e) = self.ctx.router.force_send(
            source.get_id(),
            PeerMsg::SignificantMsg(Box::new(SignificantMsg::MergeResult {
                target_region_id: self.fsm.region_id(),
                target: self.fsm.peer.peer.clone(),
                result: MergeResultKind::FromTargetLog,
            })),
        ) {
            panic!(
                "{} failed to send merge result(FromTargetLog) to source region {}, err {}",
                self.fsm.peer.tag,
                source.get_id(),
                e
            );
        }
    }

    /// Handle rollbacking Merge result.
    ///
    /// If commit is 0, it means that Merge is rollbacked by a snapshot;
    /// otherwise it's rollbacked by a proposal, and its value should be
    /// equal to the commit index of previous PrepareMerge.
    fn on_ready_rollback_merge(&mut self, commit: u64, region: Option<metapb::Region>) {
        let pending_commit = self
            .fsm
            .peer
            .pending_merge_state
            .as_ref()
            .unwrap()
            .get_commit();
        if commit != 0 && pending_commit != commit {
            panic!(
                "{} rollbacks a wrong merge: {} != {}",
                self.fsm.peer.tag, pending_commit, commit
            );
        }
        // Clear merge releted data
        self.fsm.peer.pending_merge_state = None;
        self.fsm.peer.want_rollback_merge_peers.clear();

        // Resume updating `safe_ts`
        self.fsm.peer.read_progress.resume();

        if let Some(r) = region {
            let mut meta = self.ctx.store_meta.lock().unwrap();
            meta.set_region(
                &self.ctx.coprocessor_host,
                r,
                &mut self.fsm.peer,
                RegionChangeReason::RollbackMerge,
            );
        }
        if self.fsm.peer.is_leader() {
            info!(
                "notify pd with rollback merge";
                "region_id" => self.fsm.region_id(),
                "peer_id" => self.fsm.peer_id(),
                "commit_index" => commit,
            );
            {
                let mut pessimistic_locks = self.fsm.peer.txn_ext.pessimistic_locks.write();
                if pessimistic_locks.status == LocksStatus::MergingRegion {
                    pessimistic_locks.status = LocksStatus::Normal;
                }
            }
            self.fsm.peer.heartbeat_pd(self.ctx);
        }
    }

    fn on_merge_result(
        &mut self,
        target_region_id: u64,
        target: metapb::Peer,
        result: MergeResultKind,
    ) {
        let exists = self.fsm.peer.pending_merge_state.as_ref().is_none_or(|s| {
            s.get_target()
                .get_peers()
                .iter()
                .any(|p| p.get_store_id() == target.get_store_id() && p.get_id() <= target.get_id())
        });
        if !exists {
            panic!(
                "{} unexpected merge result: {:?} {:?} {:?}",
                self.fsm.peer.tag, self.fsm.peer.pending_merge_state, target, result
            );
        }
        // Because of the checking before proposing `PrepareMerge`, which is
        // no `CompactLog` proposal between the smallest commit index and the latest
        // index. If the merge succeed, all source peers are impossible in apply
        // snapshot state and must be initialized.
        {
            let meta = self.ctx.store_meta.lock().unwrap();
            if meta.atomic_snap_regions.contains_key(&self.region_id()) {
                panic!(
                    "{} is applying atomic snapshot on getting merge result, target region id {}, target peer {:?}, merge result type {:?}",
                    self.fsm.peer.tag, target_region_id, target, result
                );
            }
        }
        if self.fsm.peer.is_handling_snapshot() {
            panic!(
                "{} is applying snapshot on getting merge result, target region id {}, target peer {:?}, merge result type {:?}",
                self.fsm.peer.tag, target_region_id, target, result
            );
        }
        if !self.fsm.peer.is_initialized() {
            panic!(
                "{} is not initialized on getting merge result, target region id {}, target peer {:?}, merge result type {:?}",
                self.fsm.peer.tag, target_region_id, target, result
            );
        }
        match result {
            MergeResultKind::FromTargetLog => {
                info!(
                    "merge finished";
                    "region_id" => self.fsm.region_id(),
                    "peer_id" => self.fsm.peer_id(),
                    "target_region" => ?self.fsm.peer.pending_merge_state.as_ref().unwrap().target,
                );
                self.destroy_peer(true);
            }
            MergeResultKind::FromTargetSnapshotStep1 => {
                info!(
                    "merge finished with target snapshot";
                    "region_id" => self.fsm.region_id(),
                    "peer_id" => self.fsm.peer_id(),
                    "target_region_id" => target_region_id,
                );
                self.fsm.peer.pending_remove = true;
                // Destroy apply fsm at first
                self.ctx.apply_router.schedule_task(
                    self.fsm.region_id(),
                    ApplyTask::destroy(self.fsm.region_id(), true),
                );
            }
            MergeResultKind::FromTargetSnapshotStep2 => {
                // `merged_by_target` is true because this region's range already belongs to
                // its target region so we must not clear data otherwise its target region's
                // data will corrupt.
                self.destroy_peer(true);
            }
            MergeResultKind::Stale => {
                self.on_stale_merge(target_region_id);
            }
        };
    }

    fn on_stale_merge(&mut self, target_region_id: u64) {
        if self.fsm.peer.pending_remove {
            return;
        }
        info!(
            "successful merge can't be continued, try to gc stale peer";
            "region_id" => self.fsm.region_id(),
            "peer_id" => self.fsm.peer_id(),
            "target_region_id" => target_region_id,
            "merge_state" => ?self.fsm.peer.pending_merge_state,
        );
        // Because of the checking before proposing `PrepareMerge`, which is
        // no `CompactLog` proposal between the smallest commit index and the latest
        // index. If the merge succeed, all source peers are impossible in apply
        // snapshot state and must be initialized.
        // So `maybe_destroy` must succeed here.
        let job = self.fsm.peer.maybe_destroy(self.ctx).unwrap();
        self.handle_destroy_peer(job);
    }

    fn on_ready_persist_snapshot(&mut self, persist_res: PersistSnapshotResult) {
        let prev_region = persist_res.prev_region;
        let region = persist_res.region;

        info!(
            "snapshot is persisted";
            "region_id" => self.fsm.region_id(),
            "peer_id" => self.fsm.peer_id(),
            "region" => ?region,
            "destroy_regions" => ?persist_res.destroy_regions,
        );

        let mut state = self.ctx.global_replication_state.lock().unwrap();
        let gb = state
            .calculate_commit_group(self.fsm.peer.replication_mode_version, region.get_peers());
        self.fsm.peer.raft_group.raft.clear_commit_group();
        self.fsm.peer.raft_group.raft.assign_commit_groups(gb);
        fail_point!("after_assign_commit_groups_on_apply_snapshot");
        // drop it before access `store_meta`.
        drop(state);

        let mut meta = self.ctx.store_meta.lock().unwrap();
        debug!(
            "check snapshot range";
            "region_id" => self.fsm.region_id(),
            "peer_id" => self.fsm.peer_id(),
            "prev_region" => ?prev_region,
        );

        meta.readers.insert(
            self.fsm.region_id(),
            ReadDelegate::from_peer(&self.fsm.peer),
        );

        // Remove this region's snapshot region from the `pending_snapshot_regions`
        // The `pending_snapshot_regions` is only used to occupy the key range, so if
        // this peer is added to `region_ranges`, it can be remove from
        // `pending_snapshot_regions`
        meta.pending_snapshot_regions
            .retain(|r| self.fsm.region_id() != r.get_id());

        // Remove its source peers' metadata
        for r in &persist_res.destroy_regions {
            let prev = meta.region_ranges.remove(&enc_end_key(r));
            assert_eq!(prev, Some(r.get_id()));
            assert!(meta.regions.remove(&r.get_id()).is_some());
            if let Some(d) = meta.readers.get_mut(&r.get_id()) {
                d.mark_pending_remove();
            }
        }
        // Remove the data from `atomic_snap_regions` and `destroyed_region_for_snap`
        // which are added before applying snapshot
        if let Some(wait_destroy_regions) = meta.atomic_snap_regions.remove(&self.fsm.region_id()) {
            for (source_region_id, _) in wait_destroy_regions {
                assert_eq!(
                    meta.destroyed_region_for_snap
                        .remove(&source_region_id)
                        .is_some(),
                    true
                );
            }
        }

        if util::is_region_initialized(&prev_region) {
            info!(
                "region changed after persisting snapshot";
                "region_id" => self.fsm.region_id(),
                "peer_id" => self.fsm.peer_id(),
                "prev_region" => ?prev_region,
                "region" => ?region,
            );
            let prev = meta.region_ranges.remove(&enc_end_key(&prev_region));
            if prev != Some(region.get_id()) {
                panic!(
                    "{} meta corrupted, expect {:?} got {:?}",
                    self.fsm.peer.tag, prev_region, prev,
                );
            }
        } else if self.fsm.peer.local_first_replicate {
            // This peer is uninitialized previously.
            // More accurately, the `RegionLocalState` has been persisted so the data can be
            // removed from `pending_create_peers`.
            let mut pending_create_peers = self.ctx.pending_create_peers.lock().unwrap();
            assert_eq!(
                pending_create_peers.remove(&self.fsm.region_id()),
                Some((self.fsm.peer_id(), false))
            );
        }

        if let Some(r) = meta
            .region_ranges
            .insert(enc_end_key(&region), region.get_id())
        {
            panic!("{} unexpected region {:?}", self.fsm.peer.tag, r);
        }
        let prev = meta.regions.insert(region.get_id(), region.clone());
        assert_eq!(prev, Some(prev_region));
        drop(meta);

        self.fsm.peer.read_progress.update_leader_info(
            self.fsm.peer.leader_id(),
            self.fsm.peer.term(),
            &region,
        );

        for r in &persist_res.destroy_regions {
            if let Err(e) = self.ctx.router.force_send(
                r.get_id(),
                PeerMsg::SignificantMsg(Box::new(SignificantMsg::MergeResult {
                    target_region_id: self.fsm.region_id(),
                    target: self.fsm.peer.peer.clone(),
                    result: MergeResultKind::FromTargetSnapshotStep2,
                })),
            ) {
                panic!(
                    "{} failed to send merge result(FromTargetSnapshotStep2) to source region {}, err {}",
                    self.fsm.peer.tag,
                    r.get_id(),
                    e
                );
            }
        }
    }

    fn on_ready_result(
        &mut self,
        exec_results: &mut VecDeque<ExecResult<EK::Snapshot>>,
        metrics: &ApplyMetrics,
    ) {
        // handle executing committed log results
        while let Some(result) = exec_results.pop_front() {
            match result {
                ExecResult::ChangePeer(cp) => self.on_ready_change_peer(cp),
                ExecResult::CompactLog {
                    state,
                    first_index,
                    has_pending,
                } => {
                    self.fsm.peer.has_pending_compact_cmd = has_pending;
                    self.on_ready_compact_log(first_index, state);
                }
                ExecResult::SplitRegion {
                    derived,
                    regions,
                    new_split_regions,
                    share_source_region_size,
                } => self.on_ready_split_region(
                    derived,
                    regions,
                    new_split_regions,
                    share_source_region_size,
                ),
                ExecResult::PrepareMerge { region, state } => {
                    self.on_ready_prepare_merge(region, state)
                }
                ExecResult::CommitMerge {
                    index,
                    region,
                    source,
                } => self.on_ready_commit_merge(index, region, source),
                ExecResult::RollbackMerge { region, commit } => {
                    self.on_ready_rollback_merge(commit, Some(region))
                }
                ExecResult::ComputeHash {
                    region,
                    index,
                    context,
                    snap,
                } => self.on_ready_compute_hash(region, index, context, snap),
                ExecResult::VerifyHash {
                    index,
                    context,
                    hash,
                } => self.on_ready_verify_hash(index, context, hash),
                ExecResult::DeleteRange { .. } => {
                    // TODO: clean user properties?
                }
                ExecResult::IngestSst { ssts } => self.on_ingest_sst_result(ssts),
                ExecResult::TransferLeader { term } => self.on_transfer_leader(term),
                ExecResult::Flashback { region } => self.on_set_flashback_state(region),
                ExecResult::BatchSwitchWitness(switches) => {
                    self.on_ready_batch_switch_witness(switches)
                }
                ExecResult::HasPendingCompactCmd(has_pending) => {
                    self.fsm.peer.has_pending_compact_cmd = has_pending;
                    if has_pending {
                        self.register_pull_voter_replicated_index_tick();
                    }
                }
                ExecResult::UnsafeForceCompact { apply_state } => {
                    let last_index = apply_state.get_truncated_state().index;
                    let first_index = self.fsm.peer.raft_group.raft.r.raft_log.first_index();

                    let raft_engine = self.fsm.peer.get_store().raft_engine();
                    let mut batch = raft_engine.log_batch(2);
                    raft_engine
                        .gc(self.region_id(), first_index, last_index, &mut batch)
                        .unwrap();
                    batch
                        .put_raft_state(self.region_id(), self.fsm.peer.get_store().raft_state())
                        .unwrap();
                    // FIXME: generally, we should avoiding do io tasks on the raft thread, but make
                    // it async make the overall procss more complex.
                    // Considering unsafe recovery happens very rarely, thus the potential
                    // performance impact is acceptable in this scenario.
                    raft_engine.consume(&mut batch, true).unwrap();

                    {
                        self.fsm.peer.transfer_leader_state.cache_warmup_state = None;
                        let cache_warmup_state =
                            &mut self.fsm.peer.transfer_leader_state.cache_warmup_state;
                        let peer_store = self.fsm.peer.raft_group.mut_store();
                        peer_store.set_apply_state(apply_state);
                        peer_store.compact_term_cache(last_index + 1);
                        peer_store.compact_entry_cache(last_index + 1, cache_warmup_state.as_mut());
                        peer_store.raft_state_mut().mut_hard_state().commit = last_index;
                        peer_store.raft_state_mut().last_index = last_index;
                    }
                    assert!(
                        self.fsm
                            .peer
                            .raft_group
                            .raft
                            .raft_log
                            .unstable
                            .entries
                            .is_empty()
                    );
                    self.fsm.peer.raft_group.raft.raft_log.unstable.offset = last_index + 1;
                    self.fsm.peer.raft_group.raft.raft_log.committed = last_index;
                    self.fsm.peer.raft_group.raft.raft_log.persisted = last_index;

                    if let Some(ForceLeaderState::WaitForceCompact {
                        syncer,
                        failed_stores,
                    }) = &self.fsm.peer.force_leader
                    {
                        self.on_enter_pre_force_leader(syncer.clone(), failed_stores.clone());
                    }
                }
            }
        }

        // Update metrics only when all exec_results are finished in case the metrics is
        // counted multiple times when waiting for commit merge
        self.ctx.store_stat.lock_cf_bytes_written += metrics.lock_cf_written_bytes;
        self.ctx.store_stat.engine_total_bytes_written += metrics.written_bytes;
        self.ctx.store_stat.engine_total_keys_written += metrics.written_keys;
    }

    /// Check if a request is valid if it has valid prepare_merge/commit_merge
    /// proposal.
    fn check_merge_proposal(&self, msg: &mut RaftCmdRequest) -> Result<()> {
        if !msg.get_admin_request().has_prepare_merge()
            && !msg.get_admin_request().has_commit_merge()
        {
            return Ok(());
        }

        let region = self.fsm.peer.region();
        if msg.get_admin_request().has_prepare_merge() {
            // Just for simplicity, do not start region merge while in joint state
            if self.fsm.peer.in_joint_state() {
                return Err(box_err!(
                    "{} region in joint state, can not propose merge command, command: {:?}",
                    self.fsm.peer.tag,
                    msg.get_admin_request()
                ));
            }
            let target_region = msg.get_admin_request().get_prepare_merge().get_target();
            {
                let meta = self.ctx.store_meta.lock().unwrap();
                match meta.regions.get(&target_region.get_id()) {
                    Some(r) => {
                        if r != target_region {
                            return Err(box_err!(
                                "target region not matched, skip proposing: {:?} != {:?}",
                                r,
                                target_region
                            ));
                        }
                    }
                    None => {
                        return Err(box_err!(
                            "target region {} doesn't exist.",
                            target_region.get_id()
                        ));
                    }
                }
            }
            if !util::is_sibling_regions(target_region, region) {
                return Err(box_err!(
                    "{:?} and {:?} are not sibling, skip proposing.",
                    target_region,
                    region
                ));
            }
            if !region_on_same_stores(target_region, region) {
                return Err(box_err!(
                    "peers doesn't match {:?} != {:?}, reject merge",
                    region.get_peers(),
                    target_region.get_peers()
                ));
            }
        } else {
            let source_region = msg.get_admin_request().get_commit_merge().get_source();
            if !util::is_sibling_regions(source_region, region) {
                return Err(box_err!(
                    "{:?} and {:?} should be sibling",
                    source_region,
                    region
                ));
            }
            if !region_on_same_stores(source_region, region) {
                return Err(box_err!(
                    "peers not matched: {:?} {:?}",
                    source_region,
                    region
                ));
            }
        }

        Ok(())
    }

    fn pre_propose_raft_command(
        &mut self,
        msg: &RaftCmdRequest,
    ) -> Result<Option<RaftCmdResponse>> {
        // failpoint
        fail_point!(
            "fail_pre_propose_split",
            msg.has_admin_request()
                && msg.get_admin_request().get_cmd_type() == AdminCmdType::BatchSplit,
            |_| Err(Error::Other(box_err!("fail_point")))
        );

        // Check store_id, make sure that the msg is dispatched to the right place.
        if let Err(e) = util::check_store_id(msg.get_header(), self.store_id()) {
            self.ctx
                .raft_metrics
                .invalid_proposal
                .mismatch_store_id
                .inc();
            return Err(e);
        }
        if msg.has_status_request() {
            // For status commands, we handle it here directly.
            let resp = self.execute_status_command(msg)?;
            return Ok(Some(resp));
        }

        // Check whether the store has the right peer to handle the request.
        let leader_id = self.fsm.peer.leader_id();
        let request = msg.get_requests();

        // peer_id must be the same as peer's.
        if let Err(e) = util::check_peer_id(msg.get_header(), self.fsm.peer.peer_id()) {
            self.ctx
                .raft_metrics
                .invalid_proposal
                .mismatch_peer_id
                .inc();
            return Err(e);
        }

        if self.fsm.peer.force_leader.is_some() {
            self.ctx.raft_metrics.invalid_proposal.force_leader.inc();
            // in force leader state, forbid requests to make the recovery progress less
            // error-prone
            if !(msg.has_admin_request()
                && (msg.get_admin_request().get_cmd_type() == AdminCmdType::ChangePeer
                    || msg.get_admin_request().get_cmd_type() == AdminCmdType::ChangePeerV2
                    || msg.get_admin_request().get_cmd_type() == AdminCmdType::RollbackMerge))
            {
                return Err(Error::RecoveryInProgress(self.region_id()));
            }
        }

        // ReadIndex can be processed on the replicas.
        let is_read_index_request =
            request.len() == 1 && request[0].get_cmd_type() == CmdType::ReadIndex;
        let read_only = msg.get_requests().iter().all(|r| {
            matches!(
                r.get_cmd_type(),
                CmdType::Get | CmdType::Snap | CmdType::ReadIndex,
            )
        });
        let region_id = self.region_id();
        let allow_replica_read = read_only && msg.get_header().get_replica_read();
        let flags = WriteBatchFlags::from_bits_check(msg.get_header().get_flags());
        let allow_stale_read = read_only && flags.contains(WriteBatchFlags::STALE_READ);
        if !self.fsm.peer.is_leader()
            && !is_read_index_request
            && !allow_replica_read
            && !allow_stale_read
        {
            self.ctx.raft_metrics.invalid_proposal.not_leader.inc();
            let leader = self.fsm.peer.get_peer_from_cache(leader_id);
            self.fsm.reset_hibernate_state(GroupState::Chaos);
            self.register_raft_base_tick();
            return Err(Error::NotLeader(region_id, leader));
        }

        // Forbid requests when it's a witness unless it's transfer leader
        if self.fsm.peer.is_witness()
            && !(msg.has_admin_request()
                && msg.get_admin_request().get_cmd_type() == AdminCmdType::TransferLeader)
        {
            self.ctx.raft_metrics.invalid_proposal.witness.inc();
            return Err(Error::IsWitness(self.region_id()));
        }

        fail_point!("ignore_forbid_leader_to_be_witness", |_| Ok(None));

        // Forbid requests to switch it into a witness when it's a leader
        if self.fsm.peer.is_leader()
            && msg.has_admin_request()
            && msg.get_admin_request().get_cmd_type() == AdminCmdType::BatchSwitchWitness
            && msg
                .get_admin_request()
                .get_switch_witnesses()
                .get_switch_witnesses()
                .iter()
                .any(|s| s.get_peer_id() == self.fsm.peer.peer.get_id() && s.get_is_witness())
        {
            self.ctx.raft_metrics.invalid_proposal.witness.inc();
            return Err(Error::IsWitness(self.region_id()));
        }

        // Forbid requests when it becomes to non-witness but not finish applying
        // snapshot.
        if self.fsm.peer.wait_data {
            self.ctx.raft_metrics.invalid_proposal.non_witness.inc();
            return Err(Error::IsWitness(self.region_id()));
        }

        // check whether the peer is initialized.
        if !self.fsm.peer.is_initialized() {
            self.ctx
                .raft_metrics
                .invalid_proposal
                .region_not_initialized
                .inc();
            return Err(Error::RegionNotInitialized(region_id));
        }
        // If the peer is applying snapshot, it may drop some sending messages, that
        // could make clients wait for response until timeout.
        if self.fsm.peer.is_handling_snapshot() {
            self.ctx
                .raft_metrics
                .invalid_proposal
                .is_applying_snapshot
                .inc();
            // TODO: replace to a more suitable error.
            return Err(Error::Other(box_err!(
                "{} peer is applying snapshot",
                self.fsm.peer.tag
            )));
        }
        // Check whether the term is stale.
        if let Err(e) = util::check_term(msg.get_header(), self.fsm.peer.term()) {
            self.ctx.raft_metrics.invalid_proposal.stale_command.inc();
            return Err(e);
        }

        match util::check_req_region_epoch(msg, self.fsm.peer.region(), true) {
            Err(Error::EpochNotMatch(m, mut new_regions)) => {
                // Attach the region which might be split from the current region. But it
                // doesn't matter if the region is not split from the current region. If the
                // region meta received by the TiKV driver is newer than the meta cached in the
                // driver, the meta is updated.
                let requested_version = msg.get_header().get_region_epoch().version;
                self.collect_sibling_region(requested_version, &mut new_regions);
                self.ctx.raft_metrics.invalid_proposal.epoch_not_match.inc();
                return Err(Error::EpochNotMatch(m, new_regions));
            }
            Err(e) => return Err(e),
            _ => {}
        };
        // Check whether the region is in the flashback state and the request could be
        // proposed. Skip the not prepared error because the
        // `self.region().is_in_flashback` may not be the latest right after applying
        // the `PrepareFlashback` admin command, we will let it pass here and check in
        // the apply phase and because a read-only request doesn't need to be applied,
        // so it will be allowed during the flashback progress, for example, a snapshot
        // request.
        let header = msg.get_header();
        let admin_type = msg.admin_request.as_ref().map(|req| req.get_cmd_type());
        if let Err(e) = util::check_flashback_state(
            self.region().is_in_flashback,
            self.region().flashback_start_ts,
            header,
            admin_type,
            region_id,
            true,
        ) {
            match e {
                Error::FlashbackInProgress(..) => self
                    .ctx
                    .raft_metrics
                    .invalid_proposal
                    .flashback_in_progress
                    .inc(),
                Error::FlashbackNotPrepared(_) => self
                    .ctx
                    .raft_metrics
                    .invalid_proposal
                    .flashback_not_prepared
                    .inc(),
                _ => unreachable!("{:?}", e),
            }
            return Err(e);
        }

        Ok(None)
    }

    /// Proposes pending batch raft commands (if any), then proposes the
    /// provided raft command.
    #[inline]
    fn propose_raft_command(
        &mut self,
        msg: RaftCmdRequest,
        cb: Callback<EK::Snapshot>,
        diskfullopt: DiskFullOpt,
    ) {
        // Propose pending commands before processing new one.
        self.propose_pending_batch_raft_command();
        self.propose_raft_command_internal(msg, cb, diskfullopt);
    }

    /// Propose the raft command directly.
    /// Note that this function introduces a reorder between this command and
    /// batched commands.
    fn propose_raft_command_internal(
        &mut self,
        mut msg: RaftCmdRequest,
        cb: Callback<EK::Snapshot>,
        diskfullopt: DiskFullOpt,
    ) {
        if self.fsm.peer.pending_remove {
            apply::notify_req_region_removed(self.region_id(), cb);
            return;
        }

        if self.ctx.raft_metrics.waterfall_metrics {
            let now = Instant::now();
            for tracker in cb.write_trackers() {
                tracker.observe(now, &self.ctx.raft_metrics.wf_batch_wait, |t| {
                    &mut t.metrics.wf_batch_wait_nanos
                });
            }
        }

        match self.pre_propose_raft_command(&msg) {
            Ok(Some(resp)) => {
                cb.invoke_with_response(resp);
                return;
            }
            Err(e) => {
                // log for admin requests
                let is_admin_request = msg.has_admin_request();
                info_or_debug!(
                    is_admin_request;
                    "failed to pre propose";
                    "region_id" => self.region_id(),
                    "peer_id" => self.fsm.peer_id(),
                    "message" => ?msg,
                    "err" => %e,
                );
                cb.invoke_with_response(new_error(e));
                return;
            }
            _ => (),
        }

        if let Err(e) = self.check_merge_proposal(&mut msg) {
            warn!(
                "failed to propose merge";
                "region_id" => self.region_id(),
                "peer_id" => self.fsm.peer_id(),
                "message" => ?msg,
                "err" => %e,
                "error_code" => %e.error_code(),
            );
            cb.invoke_with_response(new_error(e));
            return;
        }

        // Note:
        // The peer that is being checked is a leader. It might step down to be a
        // follower later. It doesn't matter whether the peer is a leader or not. If
        // it's not a leader, the proposing command log entry can't be committed.

        let mut resp = RaftCmdResponse::default();
        let term = self.fsm.peer.term();
        bind_term(&mut resp, term);
        // Save important details from `msg` so we can log them later if the proposal
        // fails. This is a workaround because `msg` gets moved when proposed.
        let is_admin_request = msg.has_admin_request();
        let admin_cmd_type = is_admin_request.then(|| msg.get_admin_request().get_cmd_type());
        if self.fsm.peer.propose(self.ctx, cb, msg, resp, diskfullopt) {
            self.fsm.has_ready = true;
        } else {
            info_or_debug!(
                is_admin_request;
                "failed to propose";
                "region_id" => self.region_id(),
                "peer_id" => self.fsm.peer_id(),
                "admin_cmd_type" => ?admin_cmd_type,
            );
        }

        if self.fsm.peer.should_wake_up {
            self.reset_raft_tick(GroupState::Ordered);
        }

        self.register_pd_heartbeat_tick();

        // TODO: add timeout, if the command is not applied after timeout,
        // we will call the callback with timeout error.
    }

    fn collect_sibling_region(&self, requested_version: u64, regions: &mut Vec<Region>) {
        let mut max_version = self.fsm.peer.region().get_region_epoch().version;
        if requested_version >= max_version {
            // Our information is stale.
            return;
        }
        // Current region is included in the vec.
        let mut collect_cnt = max_version - requested_version;
        let anchor = Excluded(enc_end_key(self.fsm.peer.region()));
        let meta = self.ctx.store_meta.lock().unwrap();
        let mut ranges = if self.ctx.cfg.right_derive_when_split {
            meta.region_ranges.range((Unbounded::<Vec<u8>>, anchor))
        } else {
            meta.region_ranges.range((anchor, Unbounded::<Vec<u8>>))
        };

        for _ in 0..MAX_REGIONS_IN_ERROR {
            let res = if self.ctx.cfg.right_derive_when_split {
                ranges.next_back()
            } else {
                ranges.next()
            };
            if let Some((_, id)) = res {
                let r = &meta.regions[id];
                collect_cnt -= 1;
                // For example, A is split into B, A, and then B is split into C, B.
                if r.get_region_epoch().version >= max_version {
                    // It doesn't matter if it's a false positive, as it's limited by
                    // MAX_REGIONS_IN_ERROR.
                    collect_cnt += r.get_region_epoch().version - max_version;
                    max_version = r.get_region_epoch().version;
                }
                regions.push(r.to_owned());
                if collect_cnt == 0 {
                    return;
                }
            } else {
                return;
            }
        }
    }

    fn register_raft_gc_log_tick(&mut self) {
        self.schedule_tick(PeerTick::RaftLogGc)
    }

    #[allow(clippy::if_same_then_else)]
    fn on_raft_gc_log_tick(&mut self, action: RaftLogGcAction) {
        if !self.fsm.peer.is_leader() {
            // `compact_cache_to` is called when apply, there is no need to call
            // `compact_to` here, snapshot generating has already been cancelled
            // when the role becomes follower.
            return;
        }
        if !self.fsm.peer.get_store().is_entry_cache_empty() || !self.ctx.cfg.hibernate_regions {
            self.register_raft_gc_log_tick();
        }
        fail_point!("on_raft_log_gc_tick_1", self.fsm.peer_id() == 1, |_| {});
        fail_point!("on_raft_gc_log_tick", |_| {});
        assert!(!self.fsm.stopped);

        // As leader, we would not keep caches for the peers that didn't response
        // heartbeat in the last few seconds. That happens probably because
        // another TiKV is down. In this case if we do not clean up the cache,
        // it may keep growing.
        let drop_cache_duration =
            self.ctx.cfg.raft_heartbeat_interval() + self.ctx.cfg.raft_entry_cache_life_time.0;
        let cache_alive_limit = Instant::now() - drop_cache_duration;

        // Leader will replicate the compact log command to followers,
        // If we use current replicated_index (like 10) as the compact index,
        // when we replicate this log, the newest replicated_index will be 11,
        // but we only compact the log to 10, not 11, at that time,
        // the first index is 10, and replicated_index is 11, with an extra log,
        // and we will do compact again with compact index 11, in cycles...
        // So we introduce a threshold, if replicated index - first index > threshold,
        // we will try to compact log.
        // raft log entries[..............................................]
        //                  ^                                       ^
        //                  |-----------------threshold------------ |
        //              first_index                         replicated_index
        // `alive_cache_idx` is the smallest `replicated_index` of healthy up nodes.
        // `alive_cache_idx` is only used to gc cache.
        let applied_idx = self.fsm.peer.get_store().applied_index();
        let truncated_idx = self.fsm.peer.get_store().truncated_index();
        let first_idx = self.fsm.peer.get_store().first_index();
        let last_idx = self.fsm.peer.get_store().last_index();

        let mut voter_replicated_idx = last_idx;
        let (mut replicated_idx, mut alive_cache_idx) = (last_idx, last_idx);
        for (peer_id, p) in self.fsm.peer.raft_group.raft.prs().iter() {
            let peer = find_peer_by_id(self.region(), *peer_id).unwrap();
            if !is_learner(peer) && voter_replicated_idx > p.matched {
                voter_replicated_idx = p.matched;
            }
            if replicated_idx > p.matched {
                replicated_idx = p.matched;
            }
            if let Some(last_heartbeat) = self.fsm.peer.peer_heartbeats.get(peer_id) {
                if *last_heartbeat > cache_alive_limit {
                    if alive_cache_idx > p.matched && p.matched >= truncated_idx {
                        alive_cache_idx = p.matched;
                    } else if p.matched == 0 {
                        // the new peer is still applying snapshot, do not compact cache now
                        alive_cache_idx = 0;
                    }
                }
            }
        }
        // When an election happened or a new peer is added, replicated_idx can be 0.
        let log_lag = (last_idx - replicated_idx) as f64;
        if replicated_idx > 0 {
            assert!(
                last_idx >= replicated_idx,
                "expect last index {} >= replicated index {}",
                last_idx,
                replicated_idx
            );
            REGION_MAX_LOG_LAG.observe(log_lag);
        }
        let applied_count = applied_idx - first_idx;

        // Accumulate interval time
        self.fsm.sampling_interval += self.ctx.cfg.raft_log_gc_tick_interval.0.as_millis() as u64;
        // sample the write rate of each leader peer.
        if self.fsm.sampling_interval
            >= self.ctx.cfg.peer_stale_state_check_interval.0.as_millis() as u64
        {
            // Only send if has a certain amount of log lag.
            if applied_count > self.ctx.cfg.raft_log_gc_count_limit() / 10 {
                let store_msg: StoreMsg<EK> = StoreMsg::HighLogLagRegion {
                    region_id: self.fsm.region_id(),
                    timestamp: std::time::Instant::now(),
                };
                if let Err(e) = self.ctx.router.send_control(store_msg) {
                    warn!(
                        "failed to send region write rate info to store";
                        "region_id" => self.fsm.region_id(),
                        "err" => %e,
                    );
                }
            }
            // Reset interval accumulator
            self.fsm.sampling_interval = 0;
        }

        // leader may call `get_term()` on the latest replicated index, so compact
        // entries before `alive_cache_idx` instead of `alive_cache_idx + 1`.
        let transfer_leader_state = &mut self.fsm.peer.transfer_leader_state;
        self.fsm
            .peer
            .raft_group
            .mut_store()
            .on_compact_raftlog_cache(
                std::cmp::min(alive_cache_idx, applied_idx + 1),
                transfer_leader_state.cache_warmup_state.as_mut(),
            );
        if needs_evict_entry_cache(self.ctx.cfg.evict_cache_on_memory_ratio) {
            self.fsm.peer.mut_store().evict_entry_cache(true);
            self.ctx.raft_metrics.raft_log_force_gc.cache_evict.inc();
            if !self.fsm.peer.get_store().is_entry_cache_empty() {
                self.register_entry_cache_evict_tick();
            }
        }

        let mut compact_idx = match action {
            RaftLogGcAction::ForceCompact => {
                let should_force_compact =
                    applied_count > self.ctx.cfg.raft_log_gc_count_limit() / 10;
                if should_force_compact {
                    self.ctx
                        .raft_metrics
                        .raft_log_force_gc
                        .raft_engine_memory_limit
                        .inc();
                    applied_idx
                } else {
                    if replicated_idx < first_idx {
                        self.ctx.raft_metrics.raft_log_gc_skipped.reserve_log.inc();
                        return;
                    }
                    applied_idx
                }
            }
            RaftLogGcAction::Normal => {
                if applied_count >= self.ctx.cfg.raft_log_gc_count_limit() {
                    self.ctx
                        .raft_metrics
                        .raft_log_force_gc
                        .log_force_gc_count_limit
                        .inc();
                    applied_idx
                } else if self.fsm.peer.raft_log_size_hint
                    >= self.ctx.cfg.raft_log_gc_size_limit().0
                {
                    self.ctx
                        .raft_metrics
                        .raft_log_force_gc
                        .log_force_gc_size_limit
                        .inc();
                    applied_idx
                } else if replicated_idx < first_idx || last_idx - first_idx < 3 {
                    // In the current implementation one compaction can't delete all stale Raft
                    // logs. There will be at least 3 entries left after one compaction:
                    // ```
                    // |------------- entries needs to be compacted ----------|
                    // [entries...][the entry at `compact_idx`][the last entry][new compaction entry]
                    //             |-------------------- entries will be left ----------------------|
                    // ```
                    self.ctx.raft_metrics.raft_log_gc_skipped.reserve_log.inc();
                    return;
                } else if replicated_idx - first_idx < self.ctx.cfg.raft_log_gc_threshold
                    && self.fsm.skip_gc_raft_log_ticks < self.ctx.cfg.raft_log_reserve_max_ticks
                {
                    self.ctx
                        .raft_metrics
                        .raft_log_gc_skipped
                        .threshold_limit
                        .inc();
                    // Logs will only be kept `max_ticks` * `raft_log_gc_tick_interval`.
                    self.fsm.skip_gc_raft_log_ticks += 1;
                    self.register_raft_gc_log_tick();
                    return;
                } else {
                    self.ctx.raft_metrics.raft_log_force_gc.max_ticks.inc();
                    replicated_idx
                }
            }
            RaftLogGcAction::RaftEnginePurge => std::cmp::max(replicated_idx, first_idx),
        };
        // Avoid compacting unpersisted raft logs when persist is far behind apply.
        if compact_idx > self.fsm.peer.raft_group.raft.raft_log.persisted {
            compact_idx = self.fsm.peer.raft_group.raft.raft_log.persisted;
        }
        assert!(compact_idx >= first_idx);
        // Have no idea why subtract 1 here, but original code did this by magic.
        compact_idx -= 1;
        if compact_idx < first_idx {
            // In case compact_idx == first_idx before subtraction.
            self.ctx
                .raft_metrics
                .raft_log_gc_skipped
                .compact_idx_too_small
                .inc();
            return;
        }
        self.fsm
            .peer
            .raft_group
            .mut_store()
            .cancel_generating_snap(Some(compact_idx));

        // If RaftEngine's compact idx exceeds the snapshot idx,
        // means the snapshot idx has already been compacted.
        // We should cancel the snapshot generating as it is now out of date.
        self.fsm
            .peer
            .raft_group
            .mut_store()
            .cancel_generating_snap(Some(compact_idx));

        // Create a compact log request and notify directly.
        let region_id = self.fsm.peer.region().get_id();
        let peer = self.fsm.peer.peer.clone();
        let term = self.fsm.peer.get_index_term(compact_idx);
        let request =
            new_compact_log_request(region_id, peer, compact_idx, term, voter_replicated_idx);
        self.propose_raft_command_internal(
            request,
            Callback::None,
            DiskFullOpt::AllowedOnAlmostFull,
        );

        self.fsm.skip_gc_raft_log_ticks = 0;
        self.register_raft_gc_log_tick();
        PEER_GC_RAFT_LOG_COUNTER.inc_by(compact_idx - first_idx);
    }

    fn register_entry_cache_evict_tick(&mut self) {
        self.schedule_tick(PeerTick::EntryCacheEvict)
    }

    fn on_entry_cache_evict_tick(&mut self) {
        fail_point!("on_entry_cache_evict_tick", |_| {});
        if needs_evict_entry_cache(self.ctx.cfg.evict_cache_on_memory_ratio) {
            self.fsm.peer.mut_store().evict_entry_cache(true);
            self.ctx.raft_metrics.raft_log_force_gc.cache_evict.inc();
            if !self.fsm.peer.get_store().is_entry_cache_empty() {
                self.register_entry_cache_evict_tick();
            }
        }
    }

    fn register_check_long_uncommitted_tick(&mut self) {
        self.schedule_tick(PeerTick::CheckLongUncommitted)
    }

    fn on_check_long_uncommitted_tick(&mut self) {
        if !self.fsm.peer.is_leader() || self.fsm.hibernate_state.group_state() == GroupState::Idle
        {
            return;
        }
        fail_point!(
            "on_check_long_uncommitted_tick_1",
            self.fsm.peer.peer_id() == 1,
            |_| {}
        );
        self.fsm.peer.check_long_uncommitted_proposals(self.ctx);
        self.register_check_long_uncommitted_tick();
    }

    fn on_request_snapshot_tick(&mut self) {
        fail_point!("ignore request snapshot", |_| {
            self.schedule_tick(PeerTick::RequestSnapshot);
        });
        if !self.fsm.peer.wait_data {
            return;
        }
        if self.fsm.peer.is_leader()
            || self.fsm.peer.is_handling_snapshot()
            || self.fsm.peer.has_pending_snapshot()
        {
            self.schedule_tick(PeerTick::RequestSnapshot);
            return;
        }
        self.fsm.peer.request_index = self.fsm.peer.raft_group.raft.raft_log.last_index();
        let last_term = self.fsm.peer.get_index_term(self.fsm.peer.request_index);
        if last_term == self.fsm.peer.term() {
            self.fsm.peer.should_reject_msgappend = true;
            if let Err(e) = self.fsm.peer.raft_group.request_snapshot() {
                error!(
                    "failed to request snapshot";
                    "region_id" => self.fsm.region_id(),
                    "peer_id" => self.fsm.peer_id(),
                    "err" => %e,
                );
            }
        } else {
            // If a leader change occurs after switch to non-witness, it should be
            // continue processing `MsgAppend` until `last_term == term`, then retry
            // to request snapshot.
            self.fsm.peer.should_reject_msgappend = false;
        }
        // Requesting a snapshot may fail, so register a periodic event as a defense
        // until succeeded.
        self.schedule_tick(PeerTick::RequestSnapshot);
    }

    fn on_request_voter_replicated_index(&mut self) {
        if !self.fsm.peer.is_witness() || !self.fsm.peer.has_pending_compact_cmd {
            return;
        }
        if self.fsm.peer.last_compacted_time.elapsed()
            > self.ctx.cfg.request_voter_replicated_index_interval.0
        {
            let mut msg = ExtraMessage::default();
            msg.set_type(ExtraMessageType::MsgVoterReplicatedIndexRequest);
            let leader_id = self.fsm.peer.leader_id();
            let leader = self.fsm.peer.get_peer_from_cache(leader_id);
            if let Some(leader) = leader {
                self.fsm
                    .peer
                    .send_extra_message(msg, &mut self.ctx.trans, &leader);
            }
        }
        self.register_pull_voter_replicated_index_tick();
    }

    fn register_check_leader_lease_tick(&mut self) {
        self.schedule_tick(PeerTick::CheckLeaderLease)
    }

    fn on_check_leader_lease_tick(&mut self) {
        if !self.fsm.peer.is_leader() || self.fsm.hibernate_state.group_state() == GroupState::Idle
        {
            return;
        }
        self.try_renew_leader_lease("tick");
        self.register_check_leader_lease_tick();
    }

    fn register_split_region_check_tick(&mut self) {
        self.schedule_tick(PeerTick::SplitRegionCheck);
    }

    #[inline]
    fn region_split_skip_max_count(&self) -> usize {
        fail_point!("region_split_skip_max_count", |_| { usize::MAX });
        REGION_SPLIT_SKIP_MAX_COUNT
    }

    fn on_split_region_check_tick(&mut self) {
        if !self.fsm.peer.is_leader() {
            return;
        }

        // When restart, the may_skip_split_check will be false. The split check will
        // first check the region size, and then check whether the region should split.
        // This should work even if we change the region max size.
        // If peer says should update approximate size, update region size and check
        // whether the region should split.
        // We assume that `may_skip_split_check` is only set true after the split check
        // task is scheduled.
        if self
            .fsm
            .peer
            .split_check_trigger
            .should_skip(self.ctx.cfg.region_split_check_diff().0)
        {
            return;
        }

        fail_point!("on_split_region_check_tick", |_| {});
        self.register_split_region_check_tick();

        // To avoid frequent scan, we only add new scan tasks if all previous tasks
        // have finished.
        // TODO: check whether a gc progress has been started.
        if self.ctx.split_check_scheduler.is_busy() {
            return;
        }

        // To avoid run the check if it's splitting.
        if self.fsm.peer.is_splitting() {
            return;
        }

        // When Lightning or BR is importing data to TiKV, their ingest-request may fail
        // because of region-epoch not matched. So we hope TiKV do not check region size
        // and split region during importing.
        if self.ctx.importer.get_mode() == SwitchMode::Import
            || self.ctx.importer.region_in_import_mode(self.region())
        {
            return;
        }

        // bulk insert too fast may cause snapshot stale very soon, worst case it stale
        // before sending. so when snapshot is generating or sending, skip split check
        // at most 3 times. There is a trade off between region size and snapshot
        // success rate. Split check is triggered every 10 seconds. If a snapshot can't
        // be generated in 30 seconds, it might be just too large to be generated. Split
        // it into smaller size can help generation. check issue 330 for more
        // info.
        if self.fsm.peer.get_store().is_generating_snapshot()
            && self.fsm.skip_split_count < self.region_split_skip_max_count()
        {
            self.fsm.skip_split_count += 1;
            return;
        }
        self.fsm.skip_split_count = 0;
        let task = SplitCheckTask::split_check(
            self.region().clone(),
            true,
            CheckPolicy::Scan,
            self.gen_bucket_range_for_update(),
        );
        if let Err(e) = self.ctx.split_check_scheduler.schedule(task) {
            error!(
                "failed to schedule split check";
                "region_id" => self.fsm.region_id(),
                "peer_id" => self.fsm.peer_id(),
                "err" => %e,
            );
            return;
        }
        self.fsm.peer.split_check_trigger.post_triggered();
    }

    fn on_prepare_split_region(
        &mut self,
        region_epoch: metapb::RegionEpoch,
        split_keys: Vec<Vec<u8>>,
        cb: Callback<EK::Snapshot>,
        source: &str,
        share_source_region_size: bool,
    ) {
        info!(
            "on split";
            "region_id" => self.fsm.region_id(),
            "peer_id" => self.fsm.peer_id(),
            "split_keys" => %KeysInfoFormatter(split_keys.iter()),
            "source" => source,
        );

        if !self.fsm.peer.is_leader() {
            // region on this store is no longer leader, skipped.
            info!(
                "not leader, skip proposing split";
                "region_id" => self.fsm.region_id(),
                "peer_id" => self.fsm.peer_id(),
            );
            cb.invoke_with_response(new_error(Error::NotLeader(
                self.region_id(),
                self.fsm.peer.get_peer_from_cache(self.fsm.peer.leader_id()),
            )));
            return;
        }
        if let Err(e) = util::validate_split_region(
            self.fsm.region_id(),
            self.fsm.peer_id(),
            self.region(),
            &region_epoch,
            &split_keys,
        ) {
            info!(
                "invalid split request";
                "err" => ?e,
                "region_id" => self.fsm.region_id(),
                "peer_id" => self.fsm.peer_id(),
                "source" => %source
            );
            cb.invoke_with_response(new_error(e));
            return;
        }
        let region = self.fsm.peer.region();
        let task = PdTask::AskBatchSplit {
            region: region.clone(),
            split_keys,
            peer: self.fsm.peer.peer.clone(),
            right_derive: self.ctx.cfg.right_derive_when_split,
            share_source_region_size,
            callback: cb,
        };
        if let Err(ScheduleError::Stopped(t)) = self.ctx.pd_scheduler.schedule(task) {
            warn!(
                "failed to notify pd to split: Stopped";
                "region_id" => self.fsm.region_id(),
                "peer_id" => self.fsm.peer_id(),
            );
            match t {
                PdTask::AskBatchSplit { callback, .. } => {
                    callback.invoke_with_response(new_error(box_err!(
                        "{} failed to split: Stopped",
                        self.fsm.peer.tag
                    )));
                }
                _ => unreachable!(),
            }
        }
    }

    fn on_approximate_region_size(&mut self, size: Option<u64>, splitable: Option<bool>) {
        self.fsm
            .peer
            .split_check_trigger
            .on_approximate_region_size(size, splitable);
        self.register_split_region_check_tick();
        self.register_pd_heartbeat_tick();
        fail_point!("on_approximate_region_size");
    }

    fn on_approximate_region_keys(&mut self, keys: Option<u64>, splitable: Option<bool>) {
        self.fsm
            .peer
            .split_check_trigger
            .on_approximate_region_keys(keys, splitable);
        self.register_split_region_check_tick();
        self.register_pd_heartbeat_tick();
    }

    fn on_refresh_region_buckets(
        &mut self,
        region_epoch: RegionEpoch,
        buckets: Vec<Bucket>,
        bucket_ranges: Option<Vec<BucketRange>>,
        _cb: Callback<EK::Snapshot>,
    ) {
        #[cfg(any(test, feature = "testexport"))]
        let test_only_callback = |_callback, region_buckets| {
            if let Callback::Test { cb } = _callback {
                let peer_stat = PeerInternalStat {
                    buckets: region_buckets,
                    bucket_ranges: None,
                };
                cb(peer_stat);
            }
        };

        let region = self.fsm.peer.region();
        if util::is_epoch_stale(&region_epoch, region.get_region_epoch()) {
            info!(
                "receive a stale refresh region bucket message";
                "region_id" => self.fsm.region_id(),
                "peer_id" => self.fsm.peer_id(),
                "epoch" => ?region_epoch,
                "current_epoch" => ?region.get_region_epoch(),
            );

            // test purpose
            #[cfg(any(test, feature = "testexport"))]
            {
                test_only_callback(
                    _cb,
                    self.fsm
                        .peer
                        .region_buckets_info()
                        .bucket_stat()
                        .unwrap()
                        .meta
                        .clone(),
                );
            }
            return;
        }

        let current_version = self.fsm.peer.region_buckets_info().version();
        let next_bucket_version = util::gen_bucket_version(self.fsm.peer.term(), current_version);
        let region = self.region().clone();
        let change_bucket_version = self
            .fsm
            .peer
            .region_buckets_info_mut()
            .on_refresh_region_buckets(
                &self.ctx.coprocessor_host.cfg,
                next_bucket_version,
                buckets,
                region_epoch,
                &region,
                bucket_ranges,
            );
        let region_buckets = self
            .fsm
            .peer
            .region_buckets_info()
            .bucket_stat()
            .unwrap()
            .clone();
        let buckets_count = region_buckets.meta.keys.len() - 1;
        if change_bucket_version {
            // TODO: we may need to make it debug once the coprocessor timeout is resolved.
            info!(
                "finished on_refresh_region_buckets";
                "region_id" => self.fsm.region_id(),
                "buckets_count" => buckets_count,
                "buckets_size" => ?region_buckets.meta.sizes,
            );
        } else {
            // it means the buckets key range not any change, so don't need to refresh.
            #[cfg(any(test, feature = "testexport"))]
            test_only_callback(_cb, region_buckets.meta);
            return;
        }
        self.ctx.coprocessor_host.on_region_changed(
            self.region(),
            RegionChangeEvent::UpdateBuckets(buckets_count),
            self.fsm.peer.get_role(),
        );
        let keys = region_buckets.meta.keys.clone();
        let version = region_buckets.meta.version;
        let mut store_meta = self.ctx.store_meta.lock().unwrap();
        if let Some(reader) = store_meta.readers.get_mut(&self.fsm.region_id()) {
            reader.update(ReadProgress::region_buckets(region_buckets.meta.clone()));
        }

        // Notify followers to refresh their buckets version
        if self.fsm.peer.is_leader() {
            let peers = self.region().get_peers().to_vec();
            for p in peers {
                if &p == self.peer() || p.is_witness {
                    continue;
                }
                let mut extra_msg = ExtraMessage::default();
                extra_msg.set_type(ExtraMessageType::MsgRefreshBuckets);
                let mut refresh_buckets = RefreshBuckets::new();
                refresh_buckets.set_version(version);
                refresh_buckets.set_keys(keys.clone().into());
                extra_msg.set_refresh_buckets(refresh_buckets);
                self.fsm
                    .peer
                    .send_extra_message(extra_msg, &mut self.ctx.trans, &p);
            }
        }
        // test purpose
        #[cfg(any(test, feature = "testexport"))]
        test_only_callback(_cb, region_buckets.meta);
    }

    pub fn on_msg_refresh_buckets(&mut self, msg: RaftMessage) {
        // leader should not receive this message
        if self.fsm.peer.is_leader() {
            return;
        }
        let version = msg.get_extra_msg().get_refresh_buckets().get_version();
        let keys = msg.get_extra_msg().get_refresh_buckets().get_keys();
        let region_epoch = msg.get_region_epoch().clone();

        let meta = BucketMeta {
            region_id: self.region_id(),
            version,
            region_epoch,
            keys: keys.to_vec(),
            sizes: vec![],
        };

        let mut store_meta = self.ctx.store_meta.lock().unwrap();
        if let Some(reader) = store_meta.readers.get_mut(&self.region_id()) {
            reader.update(ReadProgress::region_buckets(Arc::new(meta)));
        }
    }

    fn on_compaction_declined_bytes(&mut self, declined_bytes: u64) {
        self.fsm.peer.split_check_trigger.compaction_declined_bytes += declined_bytes;
        if self.fsm.peer.split_check_trigger.compaction_declined_bytes
            >= self.ctx.cfg.region_split_check_diff().0
        {
            UPDATE_REGION_SIZE_BY_COMPACTION_COUNTER.inc();
        }
        self.register_split_region_check_tick();
    }

    // generate bucket range list to run split-check (to further split buckets)
    fn gen_bucket_range_for_update(&self) -> Option<Vec<BucketRange>> {
        if !self.ctx.coprocessor_host.cfg.enable_region_bucket() {
            return None;
        }
        let region_bucket_max_size = self.ctx.coprocessor_host.cfg.region_bucket_size.0 * 2;
        self.fsm
            .peer
            .region_buckets_info()
            .gen_bucket_range_for_update(region_bucket_max_size)
    }

    fn on_schedule_half_split_region(
        &mut self,
        region_epoch: &metapb::RegionEpoch,
        start_key: Option<Vec<u8>>,
        end_key: Option<Vec<u8>>,
        policy: CheckPolicy,
        source: &str,
        _cb: Callback<EK::Snapshot>,
    ) {
        let is_key_range = start_key.is_some() && end_key.is_some();
        info!(
            "on half split";
            "region_id" => self.fsm.region_id(),
            "peer_id" => self.fsm.peer_id(),
            "is_key_range" => is_key_range,
            "policy" => ?policy,
            "source" => source,
        );
        if !self.fsm.peer.is_leader() {
            // region on this store is no longer leader, skipped.
            warn!(
                "not leader, skip";
                "region_id" => self.fsm.region_id(),
                "peer_id" => self.fsm.peer_id(),
                "is_key_range" => is_key_range,
            );
            return;
        }

        let region = self.fsm.peer.region();
        if util::is_epoch_stale(region_epoch, region.get_region_epoch()) {
            warn!(
                "receive a stale halfsplit message";
                "region_id" => self.fsm.region_id(),
                "peer_id" => self.fsm.peer_id(),
                "is_key_range" => is_key_range,
            );
            return;
        }

        // Do not check the bucket ranges if we want to split the region with a given
        // key range, this is to avoid compatibility issues.
        let split_check_bucket_ranges = if !is_key_range {
            self.gen_bucket_range_for_update()
        } else {
            None
        };
        #[cfg(any(test, feature = "testexport"))]
        {
            if let Callback::Test { cb } = _cb {
                let peer_stat = PeerInternalStat {
                    buckets: Arc::default(),
                    bucket_ranges: split_check_bucket_ranges.clone(),
                };
                cb(peer_stat);
            }
        }

        // only check the suspect buckets, not split region.
        if source == "bucket" {
            return;
        }
        let task = SplitCheckTask::split_check_key_range(
            region.clone(),
            start_key,
            end_key,
            false,
            policy,
            split_check_bucket_ranges,
        );
        if let Err(e) = self.ctx.split_check_scheduler.schedule(task) {
            error!(
                "failed to schedule split check";
                "region_id" => self.fsm.region_id(),
                "peer_id" => self.fsm.peer_id(),
                "is_key_range" => is_key_range,
                "err" => %e,
            );
        }
    }

    fn on_pd_heartbeat_tick(&mut self) {
        if !self.ctx.cfg.hibernate_regions {
            self.register_pd_heartbeat_tick();
        }
        self.fsm.peer.check_peers();

        if !self.fsm.peer.is_leader() {
            return;
        }
        self.fsm.peer.heartbeat_pd(self.ctx);
        if self.ctx.cfg.hibernate_regions && self.fsm.peer.replication_mode_need_catch_up() {
            self.register_pd_heartbeat_tick();
        }
    }

    fn register_pd_heartbeat_tick(&mut self) {
        self.schedule_tick(PeerTick::PdHeartbeat)
    }

    fn register_check_peers_availability_tick(&mut self) {
        fail_point!("ignore schedule check peers availability tick", |_| {});
        self.schedule_tick(PeerTick::CheckPeersAvailability)
    }

    fn on_check_peers_availability(&mut self) {
        let mut invalid_peers: Vec<u64> = Vec::new();
        for peer_id in self.fsm.peer.wait_data_peers.iter() {
            match self.fsm.peer.get_peer_from_cache(*peer_id) {
                Some(peer) => {
                    let mut msg = ExtraMessage::default();
                    msg.set_type(ExtraMessageType::MsgAvailabilityRequest);
                    self.fsm
                        .peer
                        .send_extra_message(msg, &mut self.ctx.trans, &peer);
                    debug!(
                        "check peer availability";
                        "target_peer_id" => *peer_id,
                    );
                }
                None => invalid_peers.push(*peer_id),
            }
        }
        // For some reasons, the peer corresponding to the previously saved peer_id
        // no longer exists. In order to avoid passing invalid information to pd when
        // reporting pending peers and affecting pd scheduling, remove it from the
        // `wait_data_peers`.
        self.fsm
            .peer
            .wait_data_peers
            .retain(|peer_id| !invalid_peers.contains(peer_id));
    }

    fn register_pull_voter_replicated_index_tick(&mut self) {
        self.schedule_tick(PeerTick::RequestVoterReplicatedIndex);
    }

    fn on_check_peer_stale_state_tick(&mut self) {
        if self.fsm.peer.pending_remove {
            return;
        }

        self.register_check_peer_stale_state_tick();

        if self.fsm.peer.is_handling_snapshot() || self.fsm.peer.has_pending_snapshot() {
            return;
        }

        if let Some(state) = &mut self.fsm.peer.unsafe_recovery_state {
            let unsafe_recovery_state_timeout_failpoint = || -> bool {
                fail_point!("unsafe_recovery_state_timeout", |_| true);
                false
            };
            // Clean up the unsafe recovery state after a timeout, since the PD recovery
            // process may have been aborted for some reasons.
            if unsafe_recovery_state_timeout_failpoint()
                || state.check_timeout(UNSAFE_RECOVERY_STATE_TIMEOUT)
            {
                info!("timeout, abort unsafe recovery"; "state" => ?state);
                state.abort();
                self.fsm.peer.unsafe_recovery_state = None;
            }
        }

        if let Some(ForceLeaderState::ForceLeader { time, .. }) = self.fsm.peer.force_leader {
            // Clean up the force leader state after a timeout, since the PD recovery
            // process may have been aborted for some reasons.
            if time.saturating_elapsed() > UNSAFE_RECOVERY_STATE_TIMEOUT {
                self.on_exit_force_leader(true);
            }
        }

        if self.ctx.cfg.hibernate_regions {
            let group_state = self.fsm.hibernate_state.group_state();
            if group_state == GroupState::Idle {
                self.fsm.peer.ping();
                if !self.fsm.peer.is_leader() {
                    // The peer will keep tick some times after its state becomes
                    // GroupState::Idle, in which case its state shouldn't be changed.
                    if !self.fsm.tick_registry[PeerTick::Raft as usize] {
                        // If leader is able to receive message but can't send out any,
                        // follower should be able to start an election.
                        self.fsm.reset_hibernate_state(GroupState::PreChaos);
                    }
                } else {
                    self.fsm.has_ready = true;
                    // Schedule a pd heartbeat to discover down and pending peer when
                    // hibernate_regions is enabled.
                    self.register_pd_heartbeat_tick();
                }
            } else if group_state == GroupState::PreChaos {
                self.fsm.reset_hibernate_state(GroupState::Chaos);
            } else if group_state == GroupState::Chaos {
                // Register tick if it's not yet. Only when it fails to receive ping from leader
                // after two stale check can a follower actually tick.
                self.register_raft_base_tick();
            }
        }

        // If this peer detects the leader is missing for a long long time,
        // it should consider itself as a stale peer which is removed from
        // the original cluster.
        // This most likely happens in the following scenario:
        // At first, there are three peer A, B, C in the cluster, and A is leader.
        // Peer B gets down. And then A adds D, E, F into the cluster.
        // Peer D becomes leader of the new cluster, and then removes peer A, B, C.
        // After all these peer in and out, now the cluster has peer D, E, F.
        // If peer B goes up at this moment, it still thinks it is one of the cluster
        // and has peers A, C. However, it could not reach A, C since they are removed
        // from the cluster or probably destroyed.
        // Meantime, D, E, F would not reach B, since it's not in the cluster anymore.
        // In this case, peer B would notice that the leader is missing for a long time,
        // and it would check with pd to confirm whether it's still a member of the
        // cluster. If not, it destroys itself as a stale peer which is removed out
        // already.
        let state = self.fsm.peer.check_stale_state(self.ctx);
        fail_point!("peer_check_stale_state", state != StaleState::Valid, |_| {});
        match state {
            StaleState::Valid => (),
            StaleState::LeaderMissing | StaleState::MaybeLeaderMissing => {
                if state == StaleState::LeaderMissing {
                    warn!(
                        "leader missing longer than abnormal_leader_missing_duration";
                        "region_id" => self.fsm.region_id(),
                        "peer_id" => self.fsm.peer_id(),
                        "expect" => %self.ctx.cfg.abnormal_leader_missing_duration,
                    );
                    self.ctx
                        .raft_metrics
                        .leader_missing
                        .lock()
                        .unwrap()
                        .insert(self.region_id());
                }

                // It's very likely that this is a stale peer. To prevent
                // resolved ts from being blocked for too long, we check stale
                // peer eagerly.
                self.fsm.peer.bcast_check_stale_peer_message(self.ctx);
            }
            StaleState::ToValidate => {
                // for peer B in case 1 above
                warn!(
                    "leader missing longer than max_leader_missing_duration. \
                     To check with pd and other peers whether it's still valid";
                    "region_id" => self.fsm.region_id(),
                    "peer_id" => self.fsm.peer_id(),
                    "expect" => %self.ctx.cfg.max_leader_missing_duration,
                );

                self.fsm.peer.bcast_check_stale_peer_message(self.ctx);

                let task = PdTask::ValidatePeer {
                    peer: self.fsm.peer.peer.clone(),
                    region: self.fsm.peer.region().clone(),
                };
                if let Err(e) = self.ctx.pd_scheduler.schedule(task) {
                    warn!(
                        "failed to notify pd";
                        "region_id" => self.fsm.region_id(),
                        "peer_id" => self.fsm.peer_id(),
                        "err" => %e,
                    )
                }
            }
        }
    }

    fn register_check_peer_stale_state_tick(&mut self) {
        self.schedule_tick(PeerTick::CheckPeerStaleState)
    }

    fn register_reactivate_memory_lock_tick(&mut self) {
        self.schedule_tick(PeerTick::ReactivateMemoryLock)
    }

    fn on_reactivate_memory_lock_tick(&mut self) {
        let mut pessimistic_locks = self.fsm.peer.txn_ext.pessimistic_locks.write();

        // If it is not leader, we needn't reactivate by tick. In-memory pessimistic
        // lock will be enabled when this region becomes leader again.
        // And this tick is currently only used for the leader transfer failure case.
        if !self.fsm.peer.is_leader() || pessimistic_locks.status != LocksStatus::TransferringLeader
        {
            return;
        }

        self.fsm.reactivate_memory_lock_ticks += 1;
        let transferring_leader = self.fsm.peer.raft_group.raft.lead_transferee.is_some();
        // `lead_transferee` is not set immediately after the lock status changes. So,
        // we need the tick count condition to avoid reactivating too early.
        if !transferring_leader
            && self.fsm.reactivate_memory_lock_ticks
                >= self.ctx.cfg.reactive_memory_lock_timeout_tick
        {
            pessimistic_locks.status = LocksStatus::Normal;
            self.fsm.reactivate_memory_lock_ticks = 0;
        } else {
            drop(pessimistic_locks);
            self.register_reactivate_memory_lock_tick();
        }
    }

    fn on_report_region_buckets_tick(&mut self) {
        if !self.fsm.peer.is_leader()
            || self.fsm.peer.region_buckets_info().bucket_stat().is_none()
            || self.fsm.hibernate_state.group_state() == GroupState::Idle
        {
            return;
        }

        let region_id = self.region_id();
        let peer_id = self.fsm.peer_id();
        let region_buckets = self.fsm.peer.region_buckets_info_mut().report_bucket_stat();
        if let Err(e) = self
            .ctx
            .pd_scheduler
            .schedule(PdTask::ReportBuckets(region_buckets))
        {
            error!(
                "failed to report region buckets";
                "region_id" => region_id,
                "peer_id" => peer_id,
                "err" => ?e,
            );
        }

        self.register_report_region_buckets_tick();
    }

    fn register_report_region_buckets_tick(&mut self) {
        self.schedule_tick(PeerTick::ReportBuckets)
    }

    /// Check whether the peer should send a request to fetch the committed
    /// index from the leader.
    fn try_to_fetch_committed_index(&mut self) {
        // Already completed, skip.
        if !self.fsm.peer.needs_update_last_leader_committed_idx() || self.fsm.peer.is_leader() {
            return;
        }
        // Construct a MsgReadIndex message and send it to the leader to
        // fetch the latest committed index of this raft group.
        let leader_id = self.fsm.peer.leader_id();
        if leader_id == raft::INVALID_ID {
            // The leader is unknown, so we can't fetch the committed index.
            return;
        }
        let rctx = ReadIndexContext {
            id: uuid::Uuid::new_v4(),
            request: None,
            locked: None,
            read_index_safe_ts: None,
        };
        self.fsm.peer.raft_group.read_index(rctx.to_bytes());
        debug!(
            "try to fetch committed index from leader";
            "region_id" => self.region_id(),
            "peer_id" => self.fsm.peer_id()
        );
    }

    /// Check whether the peer is pending on applying raft logs.
    ///
    /// If busy, the peer will be recorded, until the pending logs are
    /// applied. And after it completes applying, it will be removed from
    /// the recording list.
    fn on_check_peer_complete_apply_logs(&mut self) {
        // Already completed, skip.
        if self.fsm.peer.busy_on_apply.is_none() {
            return;
        }

        let peer_id = self.fsm.peer.peer_id();
        // No need to check the applying state if the peer is leader.
        if self.fsm.peer.is_leader() {
            self.fsm.peer.busy_on_apply = None;
            // Clear it from recoding list and update the counter, to avoid
            // missing it when the peer is changed to leader.
            let mut meta = self.ctx.store_meta.lock().unwrap();
            meta.busy_apply_peers.remove(&peer_id);
            if let Some(count) = meta.completed_apply_peers_count.as_mut() {
                *count += 1;
            }
            return;
        }

        let applied_idx = self.fsm.peer.get_store().applied_index();
        let mut last_idx = self.fsm.peer.get_store().last_index();
        // If the peer is newly added or created, no need to check the apply status.
        if last_idx <= RAFT_INIT_LOG_INDEX {
            self.fsm.peer.busy_on_apply = None;
            // And it should be recorded in the `completed_apply_peers_count`.
            let mut meta = self.ctx.store_meta.lock().unwrap();
            meta.busy_apply_peers.remove(&peer_id);
            if let Some(count) = meta.completed_apply_peers_count.as_mut() {
                *count += 1;
            }
            debug!(
                "no need to check initialized peer";
                "last_commit_idx" => last_idx,
                "last_applied_idx" => applied_idx,
                "region_id" => self.fsm.region_id(),
                "peer_id" => peer_id,
            );
            return;
        }
        assert!(self.fsm.peer.busy_on_apply.is_some());

        // This peer is restarted and the last leader commit index is not set, so
        // it use `u64::MAX` as the last commit index to make it wait for the update
        // of the `last_leader_committed_idx` until the `last_leader_committed_idx` has
        // been updated.
        last_idx = self.fsm.peer.last_leader_committed_idx.unwrap_or(u64::MAX);

        // If the peer has large unapplied logs, this peer should be recorded until
        // the lag is less than the given threshold.
        if last_idx >= applied_idx + self.ctx.cfg.leader_transfer_max_log_lag {
            if !self.fsm.peer.busy_on_apply.unwrap() {
                let mut meta = self.ctx.store_meta.lock().unwrap();
                meta.busy_apply_peers.insert(peer_id);
            }
            self.fsm.peer.busy_on_apply = Some(true);
            debug!(
                "peer is busy on applying logs";
                "last_commit_idx" => last_idx,
                "last_applied_idx" => applied_idx,
                "region_id" => self.fsm.region_id(),
                "peer_id" => peer_id,
            );
        } else {
            // Already finish apply, remove it from recording list.
            {
                let mut meta = self.ctx.store_meta.lock().unwrap();
                meta.busy_apply_peers.remove(&peer_id);
                if let Some(count) = meta.completed_apply_peers_count.as_mut() {
                    *count += 1;
                }
            }
            debug!(
                "peer completes applying logs";
                "last_commit_idx" => last_idx,
                "last_applied_idx" => applied_idx,
                "region_id" => self.fsm.region_id(),
                "peer_id" => peer_id,
            );
            self.fsm.peer.busy_on_apply = None;
        }
    }
}

impl<EK, ER, T: Transport> PeerFsmDelegate<'_, EK, ER, T>
where
    EK: KvEngine,
    ER: RaftEngine,
{
    fn on_ready_compute_hash(
        &mut self,
        region: metapb::Region,
        index: u64,
        context: Vec<u8>,
        snap: EK::Snapshot,
    ) {
        self.fsm.peer.consistency_state.last_check_time = Instant::now();
        let task = ConsistencyCheckTask::compute_hash(region, index, context, snap);
        info!(
            "schedule compute hash task";
            "region_id" => self.fsm.region_id(),
            "peer_id" => self.fsm.peer_id(),
            "task" => %task,
        );
        if let Err(e) = self.ctx.consistency_check_scheduler.schedule(task) {
            error!(
                "schedule failed";
                "region_id" => self.fsm.region_id(),
                "peer_id" => self.fsm.peer_id(),
                "err" => %e,
            );
        }
    }

    fn on_ready_verify_hash(
        &mut self,
        expected_index: u64,
        context: Vec<u8>,
        expected_hash: Vec<u8>,
    ) {
        self.verify_and_store_hash(expected_index, context, expected_hash);
    }

    fn on_hash_computed(&mut self, index: u64, context: Vec<u8>, hash: Vec<u8>) {
        if !self.verify_and_store_hash(index, context, hash) {
            return;
        }

        let req = new_verify_hash_request(
            self.region_id(),
            self.fsm.peer.peer.clone(),
            &self.fsm.peer.consistency_state,
        );
        self.propose_raft_command_internal(req, Callback::None, DiskFullOpt::NotAllowedOnFull);
    }

    fn on_ingest_sst_result(&mut self, ssts: Vec<SstMetaInfo>) {
        let mut size = 0;
        let mut keys = 0;
        for sst in &ssts {
            size += sst.total_bytes;
            keys += sst.total_kvs;
        }
        self.fsm
            .peer
            .split_check_trigger
            .on_ingest_sst_result(size, keys);

        if let Some(buckets) = &mut self.fsm.peer.region_buckets_info_mut().bucket_stat_mut() {
            buckets.ingest_sst(keys, size);
        }
        if self.fsm.peer.is_leader() {
            self.on_pd_heartbeat_tick();
            self.register_split_region_check_tick();
        }
    }

    fn on_transfer_leader(&mut self, term: u64) {
        // If the term has changed between proposing and executing the TransferLeader
        // request, ignore it because this request may be stale.
        if term != self.fsm.peer.term() {
            return;
        }
        self.fsm.peer.ack_transfer_leader_msg(true);
        self.fsm.has_ready = true;
    }

    fn on_set_flashback_state(&mut self, region: metapb::Region) {
        // Update the region meta.
        self.update_region((|| {
            #[cfg(feature = "failpoints")]
            fail_point!("keep_peer_fsm_flashback_state_false", |_| {
                let mut region = region.clone();
                region.is_in_flashback = false;
                region
            });
            region
        })());
        // Let the leader lease to None to ensure that local reads are not executed.
        self.fsm.peer.leader_lease_mut().expire_remote_lease();
        let mut pessimistic_locks = self.fsm.peer.txn_ext.pessimistic_locks.write();
        pessimistic_locks.status = if self.region().is_in_flashback {
            // To prevent the insertion of any new pessimistic locks, set the lock status
            // to `LocksStatus::IsInFlashback` and clear all the existing locks.
            pessimistic_locks.clear();
            LocksStatus::IsInFlashback
        } else if self.fsm.peer.is_leader() {
            // If the region is not in flashback, the leader can continue to insert
            // pessimistic locks.
            LocksStatus::Normal
        } else {
            // If the region is not in flashback and the peer is not the leader, it
            // cannot insert pessimistic locks.
            LocksStatus::NotLeader
        }
    }

    fn on_ready_batch_switch_witness(&mut self, sw: SwitchWitness) {
        {
            let mut meta = self.ctx.store_meta.lock().unwrap();
            meta.set_region(
                &self.ctx.coprocessor_host,
                sw.region,
                &mut self.fsm.peer,
                RegionChangeReason::SwitchWitness,
            );
        }
        for s in sw.switches {
            let (peer_id, is_witness) = (s.get_peer_id(), s.get_is_witness());
            if self.fsm.peer_id() == peer_id {
                if is_witness {
                    self.fsm.peer.raft_group.set_priority(-1);
                    if !self.fsm.peer.is_leader() {
                        let _ = self.fsm.peer.get_store().clear_data();
                    } else {
                        // Avoid calling `clear_data` as the region worker may be scanning snapshot,
                        // to avoid problems (although no problems were found by testing).
                        self.fsm.peer.delay_clean_data = true;
                    }
                } else {
                    self.fsm
                        .peer
                        .update_read_progress(self.ctx, ReadProgress::WaitData(true));
                    self.fsm.peer.wait_data = true;
                    self.on_request_snapshot_tick();
                }
                self.fsm.peer.peer.is_witness = is_witness;
                continue;
            }
            if !is_witness && !self.fsm.peer.wait_data_peers.contains(&peer_id) {
                self.fsm.peer.wait_data_peers.push(peer_id);
            }
        }
        if self.fsm.peer.is_leader() {
            info!(
               "notify pd with change peer region";
               "region_id" => self.fsm.region_id(),
               "peer_id" => self.fsm.peer_id(),
               "region" => ?self.fsm.peer.region(),
            );
            self.fsm.peer.heartbeat_pd(self.ctx);
            if !self.fsm.peer.wait_data_peers.is_empty() {
                self.register_check_peers_availability_tick();
            }
        }
    }

    /// Verify and store the hash to state. return true means the hash has been
    /// stored successfully.
    // TODO: Consider context in the function.
    fn verify_and_store_hash(
        &mut self,
        expected_index: u64,
        _context: Vec<u8>,
        expected_hash: Vec<u8>,
    ) -> bool {
        if expected_index < self.fsm.peer.consistency_state.index {
            REGION_HASH_COUNTER.verify.miss.inc();
            warn!(
                "has scheduled a new hash, skip.";
                "region_id" => self.fsm.region_id(),
                "peer_id" => self.fsm.peer_id(),
                "index" => self.fsm.peer.consistency_state.index,
                "expected_index" => expected_index,
            );
            return false;
        }
        if self.fsm.peer.consistency_state.index == expected_index {
            if self.fsm.peer.consistency_state.hash.is_empty() {
                warn!(
                    "duplicated consistency check detected, skip.";
                    "region_id" => self.fsm.region_id(),
                    "peer_id" => self.fsm.peer_id(),
                );
                return false;
            }
            if self.fsm.peer.consistency_state.hash != expected_hash {
                panic!(
                    "{} hash at {} not correct, want \"{}\", got \"{}\"!!!",
                    self.fsm.peer.tag,
                    self.fsm.peer.consistency_state.index,
                    escape(&expected_hash),
                    escape(&self.fsm.peer.consistency_state.hash)
                );
            }
            info!(
                "consistency check pass.";
                "region_id" => self.fsm.region_id(),
                "peer_id" => self.fsm.peer_id(),
                "index" => self.fsm.peer.consistency_state.index
            );
            REGION_HASH_COUNTER.verify.matched.inc();
            self.fsm.peer.consistency_state.hash = vec![];
            return false;
        }
        if self.fsm.peer.consistency_state.index != INVALID_INDEX
            && !self.fsm.peer.consistency_state.hash.is_empty()
        {
            // Maybe computing is too slow or computed result is dropped due to channel
            // full. If computing is too slow, miss count will be increased
            // twice.
            REGION_HASH_COUNTER.verify.miss.inc();
            warn!(
                "hash belongs to wrong index, skip.";
                "region_id" => self.fsm.region_id(),
                "peer_id" => self.fsm.peer_id(),
                "index" => self.fsm.peer.consistency_state.index,
                "expected_index" => expected_index,
            );
        }

        info!(
            "save hash for consistency check later.";
            "region_id" => self.fsm.region_id(),
            "peer_id" => self.fsm.peer_id(),
            "index" => expected_index,
        );
        self.fsm.peer.consistency_state.index = expected_index;
        self.fsm.peer.consistency_state.hash = expected_hash;
        true
    }
}

/// Checks merge target, returns whether the source peer should be destroyed and
/// whether the source peer is merged to this target peer.
///
/// It returns (`can_destroy`, `merge_to_this_peer`).
///
/// `can_destroy` is true when there is a network isolation which leads to a
/// follower of a merge target Region's log falls behind and then receive a
/// snapshot with epoch version after merge.
///
/// `merge_to_this_peer` is true when `can_destroy` is true and the source peer
/// is merged to this target peer.
pub fn maybe_destroy_source(
    meta: &StoreMeta,
    target_region_id: u64,
    target_peer_id: u64,
    source_region_id: u64,
    region_epoch: RegionEpoch,
) -> (bool, bool) {
    if let Some(merge_targets) = meta.pending_merge_targets.get(&target_region_id) {
        if let Some(target_region) = merge_targets.get(&source_region_id) {
            info!(
                "[region {}] checking source {} epoch: {:?}, merge target epoch: {:?}",
                target_region_id,
                source_region_id,
                region_epoch,
                target_region.get_region_epoch(),
            );
            // The target peer will move on, namely, it will apply a snapshot generated
            // after merge, so destroy source peer.
            if region_epoch.get_version() > target_region.get_region_epoch().get_version() {
                return (
                    true,
                    target_peer_id
                        == find_peer(target_region, meta.store_id.unwrap())
                            .unwrap()
                            .get_id(),
                );
            }
            // Wait till the target peer has caught up logs and source peer will be
            // destroyed at that time.
            return (false, false);
        }
    }
    (false, false)
}

pub fn new_read_index_request(
    region_id: u64,
    region_epoch: RegionEpoch,
    peer: metapb::Peer,
) -> RaftCmdRequest {
    let mut request = RaftCmdRequest::default();
    request.mut_header().set_region_id(region_id);
    request.mut_header().set_region_epoch(region_epoch);
    request.mut_header().set_peer(peer);
    let mut cmd = Request::default();
    cmd.set_cmd_type(CmdType::ReadIndex);
    request
}

pub fn new_admin_request(region_id: u64, peer: metapb::Peer) -> RaftCmdRequest {
    let mut request = RaftCmdRequest::default();
    request.mut_header().set_region_id(region_id);
    request.mut_header().set_peer(peer);
    request
}

fn new_verify_hash_request(
    region_id: u64,
    peer: metapb::Peer,
    state: &ConsistencyState,
) -> RaftCmdRequest {
    let mut request = new_admin_request(region_id, peer);

    let mut admin = AdminRequest::default();
    admin.set_cmd_type(AdminCmdType::VerifyHash);
    admin.mut_verify_hash().set_index(state.index);
    admin.mut_verify_hash().set_context(state.context.clone());
    admin.mut_verify_hash().set_hash(state.hash.clone());
    request.set_admin_request(admin);
    request
}

fn new_compact_log_request(
    region_id: u64,
    peer: metapb::Peer,
    compact_index: u64,
    compact_term: u64,
    voter_replicated_index: u64,
) -> RaftCmdRequest {
    let mut request = new_admin_request(region_id, peer);

    let mut admin = AdminRequest::default();
    admin.set_cmd_type(AdminCmdType::CompactLog);
    admin.mut_compact_log().set_compact_index(compact_index);
    admin.mut_compact_log().set_compact_term(compact_term);
    admin
        .mut_compact_log()
        .set_voter_replicated_index(voter_replicated_index);
    request.set_admin_request(admin);
    request
}

impl<EK, ER, T: Transport> PeerFsmDelegate<'_, EK, ER, T>
where
    EK: KvEngine,
    ER: RaftEngine,
{
    // Handle status commands here, separate the logic, maybe we can move it
    // to another file later.
    // Unlike other commands (write or admin), status commands only show current
    // store status, so no need to handle it in raft group.
    fn execute_status_command(&mut self, request: &RaftCmdRequest) -> Result<RaftCmdResponse> {
        let cmd_type = request.get_status_request().get_cmd_type();

        let mut response = match cmd_type {
            StatusCmdType::RegionLeader => self.execute_region_leader(),
            StatusCmdType::RegionDetail => self.execute_region_detail(request),
            StatusCmdType::InvalidStatus => {
                Err(box_err!("{} invalid status command!", self.fsm.peer.tag))
            }
        }?;
        response.set_cmd_type(cmd_type);

        let mut resp = RaftCmdResponse::default();
        resp.set_status_response(response);
        // Bind peer current term here.
        bind_term(&mut resp, self.fsm.peer.term());
        Ok(resp)
    }

    fn execute_region_leader(&mut self) -> Result<StatusResponse> {
        let mut resp = StatusResponse::default();
        if let Some(leader) = self.fsm.peer.get_peer_from_cache(self.fsm.peer.leader_id()) {
            resp.mut_region_leader().set_leader(leader);
        }

        Ok(resp)
    }

    fn execute_region_detail(&mut self, request: &RaftCmdRequest) -> Result<StatusResponse> {
        if !self.fsm.peer.get_store().is_initialized() {
            let region_id = request.get_header().get_region_id();
            return Err(Error::RegionNotInitialized(region_id));
        }
        let mut resp = StatusResponse::default();
        resp.mut_region_detail()
            .set_region(self.fsm.peer.region().clone());
        if let Some(leader) = self.fsm.peer.get_peer_from_cache(self.fsm.peer.leader_id()) {
            resp.mut_region_detail().set_leader(leader);
        }

        Ok(resp)
    }
}

mod memtrace {
    use memory_trace_macros::MemoryTraceHelper;

    use super::*;

    /// Heap size for Raft internal `ReadOnly`.
    #[derive(MemoryTraceHelper, Default, Debug)]
    pub struct PeerMemoryTrace {
        /// `ReadOnly` memory usage in Raft groups.
        pub read_only: usize,
        /// `Progress` memory usage in Raft groups.
        pub progress: usize,
        /// `Proposal` memory usage for peers.
        pub proposals: usize,
        pub rest: usize,
    }

    impl<EK, ER> PeerFsm<EK, ER>
    where
        EK: KvEngine,
        ER: RaftEngine,
    {
        pub fn raft_read_size(&self) -> usize {
            let msg_size = mem::size_of::<raft::eraftpb::Message>();
            let raft = &self.peer.raft_group.raft;

            // We use Uuid for read request.
            let mut size = raft.read_states.len() * (mem::size_of::<ReadState>() + 16);
            size += raft.read_only.read_index_queue.len() * 16;

            // Every requests have at least header, which should be at least 8 bytes.
            size + raft.read_only.pending_read_index.len() * (16 + msg_size)
        }

        pub fn raft_progress_size(&self) -> usize {
            let peer_cnt = self.peer.region().get_peers().len();
            mem::size_of::<Progress>() * peer_cnt * 6 / 5
                + self.peer.raft_group.raft.inflight_buffers_size()
        }
    }
}

#[cfg(test)]
mod tests {
    use std::sync::{
        Arc,
        atomic::{AtomicBool, Ordering},
    };

    use engine_test::kv::KvTestEngine;
    use kvproto::raft_cmdpb::{
        AdminRequest, CmdType, PutRequest, RaftCmdRequest, RaftCmdResponse, Request, Response,
        StatusRequest,
    };
    use protobuf::Message;
    use tikv_util::config::ReadableSize;

    use super::*;
    use crate::store::{
        local_metrics::RaftMetrics,
        msg::{Callback, ExtCallback, RaftCommand},
    };

    #[test]
    fn test_batch_raft_cmd_request_builder() {
        let mut cfg = Config::default();
        cfg.raft_entry_max_size = ReadableSize(1000);
        let mut builder = BatchRaftCmdRequestBuilder::<KvTestEngine>::new();
        let mut q = Request::default();
        let mut metric = RaftMetrics::new(true);

        let mut req = RaftCmdRequest::default();
        req.set_admin_request(AdminRequest::default());
        assert!(!builder.can_batch(&cfg, &req, 0));

        let mut req = RaftCmdRequest::default();
        req.set_status_request(StatusRequest::default());
        assert!(!builder.can_batch(&cfg, &req, 0));

        let mut req = RaftCmdRequest::default();
        let mut put = PutRequest::default();
        put.set_key(b"aaaa".to_vec());
        put.set_value(b"bbbb".to_vec());
        q.set_cmd_type(CmdType::Put);
        q.set_put(put);
        req.mut_requests().push(q.clone());
        let _ = q.take_put();
        let req_size = req.compute_size();
        assert!(builder.can_batch(&cfg, &req, req_size));

        let mut req = RaftCmdRequest::default();
        q.set_cmd_type(CmdType::Snap);
        req.mut_requests().push(q.clone());
        let mut put = PutRequest::default();
        put.set_key(b"aaaa".to_vec());
        put.set_value(b"bbbb".to_vec());
        q.set_cmd_type(CmdType::Put);
        q.set_put(put);
        req.mut_requests().push(q.clone());
        let req_size = req.compute_size();
        assert!(!builder.can_batch(&cfg, &req, req_size));

        let mut req = RaftCmdRequest::default();
        let mut put = PutRequest::default();
        put.set_key(b"aaaa".to_vec());
        put.set_value(vec![8_u8; 2000]);
        q.set_cmd_type(CmdType::Put);
        q.set_put(put);
        req.mut_requests().push(q.clone());
        let req_size = req.compute_size();
        assert!(!builder.can_batch(&cfg, &req, req_size));

        // Check batch callback
        let mut req = RaftCmdRequest::default();
        let mut put = PutRequest::default();
        put.set_key(b"aaaa".to_vec());
        put.set_value(vec![8_u8; 20]);
        q.set_cmd_type(CmdType::Put);
        q.set_put(put);
        req.mut_requests().push(q);
        let mut cbs_flags = vec![];
        let mut proposed_cbs_flags = vec![];
        let mut committed_cbs_flags = vec![];
        let mut response = RaftCmdResponse::default();
        for i in 0..10 {
            let flag = Arc::new(AtomicBool::new(false));
            cbs_flags.push(flag.clone());
            // Some commands don't have proposed_cb.
            let proposed_cb: Option<ExtCallback> = if i % 2 == 0 {
                let proposed_flag = Arc::new(AtomicBool::new(false));
                proposed_cbs_flags.push(proposed_flag.clone());
                Some(Box::new(move || {
                    proposed_flag.store(true, Ordering::Release);
                }))
            } else {
                None
            };
            let committed_cb: Option<ExtCallback> = if i % 3 == 0 {
                let committed_flag = Arc::new(AtomicBool::new(false));
                committed_cbs_flags.push(committed_flag.clone());
                Some(Box::new(move || {
                    committed_flag.store(true, Ordering::Release);
                }))
            } else {
                None
            };
            let cb = Callback::write_ext(
                Box::new(move |_resp| {
                    flag.store(true, Ordering::Release);
                }),
                proposed_cb,
                committed_cb,
            );
            response.mut_responses().push(Response::default());
            let cmd = RaftCommand::new(req.clone(), cb);
            builder.add(cmd, 100);
        }
        let (request, mut callback) = builder.build(&mut metric).unwrap();
        callback.invoke_proposed();
        for flag in proposed_cbs_flags {
            assert!(flag.load(Ordering::Acquire));
        }
        callback.invoke_committed();
        for flag in committed_cbs_flags {
            assert!(flag.load(Ordering::Acquire));
        }
        assert_eq!(10, request.get_requests().len());
        callback.invoke_with_response(response);
        for flag in cbs_flags {
            assert!(flag.load(Ordering::Acquire));
        }
    }

    #[test]
    fn test_batch_raft_cmd_request_builder_size_limit() {
        let mut cfg = Config::default();
        cfg.raft_entry_max_size = ReadableSize::gb(1);
        let mut q = Request::default();
        let mut builder = BatchRaftCmdRequestBuilder::<KvTestEngine>::new();

        let mut req = RaftCmdRequest::default();
        let mut put = PutRequest::default();
        put.set_key(b"aaaa".to_vec());
        let val = (0..200_000).map(|_| 0).collect_vec();
        put.set_value(val);
        q.set_cmd_type(CmdType::Put);
        q.set_put(put);
        req.mut_requests().push(q.clone());
        let _ = q.take_put();
        let req_size = req.compute_size();
        assert!(builder.can_batch(&cfg, &req, req_size));
        let cb = Callback::write_ext(Box::new(move |_| {}), None, None);
        let cmd = RaftCommand::new(req.clone(), cb);
        builder.add(cmd, req_size);

        let mut req = RaftCmdRequest::default();
        let mut put = PutRequest::default();
        put.set_key(b"aaaa".to_vec());
        let val = (0..900_000).map(|_| 0).collect_vec();
        put.set_value(val);
        q.set_cmd_type(CmdType::Put);
        q.set_put(put);
        req.mut_requests().push(q.clone());
        let _ = q.take_put();
        let req_size = req.compute_size();
        assert!(!builder.can_batch(&cfg, &req, req_size));
    }
}<|MERGE_RESOLUTION|>--- conflicted
+++ resolved
@@ -88,11 +88,7 @@
         local_metrics::{RaftMetrics, TimeTracker},
         memory::*,
         metrics::*,
-<<<<<<< HEAD
-        msg::{Callback, CampaignType, ExtCallback, InspectedRaftMessage, RaftLogGcAction},
-=======
-        msg::{Callback, CampaignType, ExtCallback, InspectedRaftMessage, PeerClearMetaStat},
->>>>>>> 1deb3a13
+        msg::{Callback, CampaignType, ExtCallback, InspectedRaftMessage, PeerClearMetaStat, RaftLogGcAction},
         peer::{ConsistencyState, Peer, PersistSnapshotResult, StaleState, TransferLeaderContext},
         region_meta::RegionMeta,
         snapshot_backup::{AbortReason, SnapshotBrState, SnapshotBrWaitApplyRequest},
@@ -6277,12 +6273,6 @@
                 .inc();
             return;
         }
-        self.fsm
-            .peer
-            .raft_group
-            .mut_store()
-            .cancel_generating_snap(Some(compact_idx));
-
         // If RaftEngine's compact idx exceeds the snapshot idx,
         // means the snapshot idx has already been compacted.
         // We should cancel the snapshot generating as it is now out of date.
