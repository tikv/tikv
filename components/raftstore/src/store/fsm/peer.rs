// Copyright 2018 TiKV Project Authors. Licensed under Apache-2.0.

// #[PerformanceCriticalPath]
use std::borrow::Cow;
use std::cell::Cell;
use std::collections::Bound::{Excluded, Unbounded};
use std::collections::VecDeque;
use std::iter::Iterator;
use std::time::Instant;
use std::{cmp, mem, u64};

use batch_system::{BasicMailbox, Fsm};
use collections::{HashMap, HashSet};
use engine_traits::{
    Engines, KvEngine, RaftEngine, SSTMetaInfo, WriteBatch, WriteBatchExt, WriteOptions,
};
use engine_traits::{CF_LOCK, CF_RAFT};
use error_code::ErrorCodeExt;
use fail::fail_point;
use keys::{self, enc_end_key, enc_start_key};
use kvproto::errorpb;
use kvproto::import_sstpb::SwitchMode;
use kvproto::kvrpcpb::DiskFullOpt;
use kvproto::metapb::{self, Region, RegionEpoch};
use kvproto::pdpb::CheckPolicy;
use kvproto::raft_cmdpb::{
    AdminCmdType, AdminRequest, CmdType, PutRequest, RaftCmdRequest, RaftCmdResponse, Request,
    StatusCmdType, StatusResponse,
};
use kvproto::raft_serverpb::{
    ExtraMessage, ExtraMessageType, MergeState, PeerState, RaftApplyState, RaftMessage,
    RaftSnapshotData, RaftTruncatedState, RegionLocalState,
};
use kvproto::replication_modepb::{DrAutoSyncState, ReplicationMode};
use parking_lot::RwLockWriteGuard;
use protobuf::Message;
use raft::eraftpb::{self, ConfChangeType, MessageType};
use raft::{
    self, GetEntriesContext, Progress, ReadState, SnapshotStatus, StateRole, INVALID_INDEX,
    NO_LIMIT,
};
use smallvec::SmallVec;
use tikv_alloc::trace::TraceEvent;
use tikv_util::mpsc::{self, LooseBoundedSender, Receiver};
use tikv_util::sys::disk::DiskUsage;
use tikv_util::sys::memory_usage_reaches_high_water;
use tikv_util::time::{duration_to_sec, monotonic_raw_now, Instant as TiInstant};
use tikv_util::worker::{ScheduleError, Scheduler};
use tikv_util::{box_err, debug, defer, error, info, trace, warn};
use tikv_util::{escape, is_zero_duration, Either};
use txn_types::WriteBatchFlags;

use self::memtrace::*;
use crate::coprocessor::RegionChangeEvent;
use crate::store::cmd_resp::{bind_term, new_error};
use crate::store::fsm::store::{PollContext, StoreMeta};
use crate::store::fsm::{
    apply, ApplyMetrics, ApplyTask, ApplyTaskRes, CatchUpLogs, ChangeObserver, ChangePeer,
    ExecResult,
};
use crate::store::hibernate_state::{GroupState, HibernateState};
use crate::store::local_metrics::RaftMetrics;
use crate::store::memory::*;
use crate::store::metrics::*;
use crate::store::msg::{Callback, ExtCallback, InspectedRaftMessage};
use crate::store::peer::{
    ConsistencyState, Peer, PersistSnapshotResult, StaleState, TRANSFER_LEADER_COMMAND_REPLY_CTX,
};
use crate::store::peer_storage::write_peer_state;
use crate::store::transport::Transport;
use crate::store::util::{is_learner, KeysInfoFormatter};
use crate::store::worker::{
    ConsistencyCheckTask, RaftlogFetchTask, RaftlogGcTask, ReadDelegate, RegionTask, SplitCheckTask,
};
use crate::store::PdTask;
use crate::store::{
    util, AbstractPeer, CasualMessage, Config, MergeResultKind, PeerMsg, PeerTick,
    RaftCmdExtraOpts, RaftCommand, SignificantMsg, SnapKey, StoreMsg,
};
use crate::{Error, Result};

#[derive(Clone, Copy, Debug)]
pub struct DelayDestroy {
    merged_by_target: bool,
    reason: DelayReason,
}

#[derive(Clone, Copy, Debug, PartialEq)]
enum DelayReason {
    UnPersistedReady,
    UnFlushLogGc,
    Shutdown,
}

/// Limits the maximum number of regions returned by error.
///
/// Another choice is using coprocessor batch limit, but 10 should be a good fit in most case.
const MAX_REGIONS_IN_ERROR: usize = 10;
const REGION_SPLIT_SKIP_MAX_COUNT: usize = 3;

pub struct DestroyPeerJob {
    pub initialized: bool,
    pub region_id: u64,
    pub peer: metapb::Peer,
}

pub struct PeerFsm<EK, ER>
where
    EK: KvEngine,
    ER: RaftEngine,
{
    pub peer: Peer<EK, ER>,
    /// A registry for all scheduled ticks. This can avoid scheduling ticks twice accidentally.
    tick_registry: [bool; PeerTick::VARIANT_COUNT],
    /// Ticks for speed up campaign in chaos state.
    ///
    /// Followers will keep ticking in Idle mode to measure how many ticks have been skipped.
    /// Once it becomes chaos, those skipped ticks will be ticked so that it can campaign
    /// quickly instead of waiting an election timeout.
    ///
    /// This will be reset to 0 once it receives any messages from leader.
    missing_ticks: usize,
    hibernate_state: HibernateState,
    stopped: bool,
    has_ready: bool,
    mailbox: Option<BasicMailbox<PeerFsm<EK, ER>>>,
    pub receiver: Receiver<PeerMsg<EK>>,
    /// when snapshot is generating or sending, skip split check at most REGION_SPLIT_SKIT_MAX_COUNT times.
    skip_split_count: usize,
    /// Sometimes applied raft logs won't be compacted in time, because less compact means less
    /// sync-log in apply threads. Stale logs will be deleted if the skip time reaches this
    /// `skip_gc_raft_log_ticks`.
    skip_gc_raft_log_ticks: usize,

    /// Batch raft command which has the same header into an entry
    batch_req_builder: BatchRaftCmdRequestBuilder<EK>,

    trace: PeerMemoryTrace,

    /// Destroy is delayed because of some unpersisted readies in Peer.
    /// Should call `destroy_peer` again after persisting all readies.
    delayed_destroy: Option<DelayDestroy>,
    /// Before actually destroying a peer, ensure all log gc tasks are finished, so we
    /// can start destroying without seeking.
    logs_gc_flushed: bool,
}

pub struct BatchRaftCmdRequestBuilder<E>
where
    E: KvEngine,
{
    batch_req_size: u64,
    has_proposed_cb: bool,
    propose_checked: Option<bool>,
    request: Option<RaftCmdRequest>,
    callbacks: Vec<Callback<E::Snapshot>>,
}

impl<EK, ER> Drop for PeerFsm<EK, ER>
where
    EK: KvEngine,
    ER: RaftEngine,
{
    fn drop(&mut self) {
        self.peer.stop();
        let mut raft_messages_size = 0;
        while let Ok(msg) = self.receiver.try_recv() {
            let callback = match msg {
                PeerMsg::RaftCommand(cmd) => cmd.callback,
                PeerMsg::CasualMessage(CasualMessage::SplitRegion { callback, .. }) => callback,
                PeerMsg::RaftMessage(im) => {
                    raft_messages_size += im.heap_size;
                    continue;
                }
                _ => continue,
            };

            let mut err = errorpb::Error::default();
            err.set_message("region is not found".to_owned());
            err.mut_region_not_found().set_region_id(self.region_id());
            let mut resp = RaftCmdResponse::default();
            resp.mut_header().set_error(err);
            callback.invoke_with_response(resp);
        }
        (match self.hibernate_state.group_state() {
            GroupState::Idle | GroupState::PreChaos => &HIBERNATED_PEER_STATE_GAUGE.hibernated,
            _ => &HIBERNATED_PEER_STATE_GAUGE.awaken,
        })
        .dec();

        MEMTRACE_RAFT_MESSAGES.trace(TraceEvent::Sub(raft_messages_size));
        MEMTRACE_RAFT_ENTRIES.trace(TraceEvent::Sub(self.peer.memtrace_raft_entries));

        let mut event = TraceEvent::default();
        if let Some(e) = self.trace.reset(PeerMemoryTrace::default()) {
            event = event + e;
        }
        MEMTRACE_PEERS.trace(event);
    }
}

pub type SenderFsmPair<EK, ER> = (LooseBoundedSender<PeerMsg<EK>>, Box<PeerFsm<EK, ER>>);

impl<EK, ER> PeerFsm<EK, ER>
where
    EK: KvEngine,
    ER: RaftEngine,
{
    // If we create the peer actively, like bootstrap/split/merge region, we should
    // use this function to create the peer. The region must contain the peer info
    // for this store.
    pub fn create(
        store_id: u64,
        cfg: &Config,
        region_scheduler: Scheduler<RegionTask<EK::Snapshot>>,
        raftlog_fetch_scheduler: Scheduler<RaftlogFetchTask>,
        engines: Engines<EK, ER>,
        region: &metapb::Region,
    ) -> Result<SenderFsmPair<EK, ER>> {
        let meta_peer = match util::find_peer(region, store_id) {
            None => {
                return Err(box_err!(
                    "find no peer for store {} in region {:?}",
                    store_id,
                    region
                ));
            }
            Some(peer) => peer.clone(),
        };

        info!(
            "create peer";
            "region_id" => region.get_id(),
            "peer_id" => meta_peer.get_id(),
        );
        HIBERNATED_PEER_STATE_GAUGE.awaken.inc();
        let (tx, rx) = mpsc::loose_bounded(cfg.notify_capacity);
        Ok((
            tx,
            Box::new(PeerFsm {
                peer: Peer::new(
                    store_id,
                    cfg,
                    region_scheduler,
                    raftlog_fetch_scheduler,
                    engines,
                    region,
                    meta_peer,
                )?,
                tick_registry: [false; PeerTick::VARIANT_COUNT],
                missing_ticks: 0,
                hibernate_state: HibernateState::ordered(),
                stopped: false,
                has_ready: false,
                mailbox: None,
                receiver: rx,
                skip_split_count: 0,
                skip_gc_raft_log_ticks: 0,
                batch_req_builder: BatchRaftCmdRequestBuilder::new(),
                trace: PeerMemoryTrace::default(),
                delayed_destroy: None,
                logs_gc_flushed: false,
            }),
        ))
    }

    // The peer can be created from another node with raft membership changes, and we only
    // know the region_id and peer_id when creating this replicated peer, the region info
    // will be retrieved later after applying snapshot.
    pub fn replicate(
        store_id: u64,
        cfg: &Config,
        region_scheduler: Scheduler<RegionTask<EK::Snapshot>>,
        raftlog_fetch_scheduler: Scheduler<RaftlogFetchTask>,
        engines: Engines<EK, ER>,
        region_id: u64,
        peer: metapb::Peer,
    ) -> Result<SenderFsmPair<EK, ER>> {
        // We will remove tombstone key when apply snapshot
        info!(
            "replicate peer";
            "region_id" => region_id,
            "peer_id" => peer.get_id(),
        );

        let mut region = metapb::Region::default();
        region.set_id(region_id);

        HIBERNATED_PEER_STATE_GAUGE.awaken.inc();
        let (tx, rx) = mpsc::loose_bounded(cfg.notify_capacity);
        Ok((
            tx,
            Box::new(PeerFsm {
                peer: Peer::new(
                    store_id,
                    cfg,
                    region_scheduler,
                    raftlog_fetch_scheduler,
                    engines,
                    &region,
                    peer,
                )?,
                tick_registry: [false; PeerTick::VARIANT_COUNT],
                missing_ticks: 0,
                hibernate_state: HibernateState::ordered(),
                stopped: false,
                has_ready: false,
                mailbox: None,
                receiver: rx,
                skip_split_count: 0,
                skip_gc_raft_log_ticks: 0,
                batch_req_builder: BatchRaftCmdRequestBuilder::new(),
                trace: PeerMemoryTrace::default(),
                delayed_destroy: None,
                logs_gc_flushed: false,
            }),
        ))
    }

    #[inline]
    pub fn region_id(&self) -> u64 {
        self.peer.region().get_id()
    }

    #[inline]
    pub fn get_peer(&self) -> &Peer<EK, ER> {
        &self.peer
    }

    #[inline]
    pub fn peer_id(&self) -> u64 {
        self.peer.peer_id()
    }

    #[inline]
    pub fn stop(&mut self) {
        self.stopped = true;
    }

    pub fn set_pending_merge_state(&mut self, state: MergeState) {
        self.peer.pending_merge_state = Some(state);
    }

    pub fn schedule_applying_snapshot(&mut self) {
        self.peer.mut_store().schedule_applying_snapshot();
    }

    pub fn reset_hibernate_state(&mut self, state: GroupState) {
        self.hibernate_state.reset(state);
        if state == GroupState::Idle {
            self.peer.raft_group.raft.maybe_free_inflight_buffers();
        }
    }

    pub fn maybe_hibernate(&mut self) -> bool {
        self.hibernate_state
            .maybe_hibernate(self.peer.peer_id(), self.peer.region())
    }

    pub fn update_memory_trace(&mut self, event: &mut TraceEvent) {
        let task = PeerMemoryTrace {
            read_only: self.raft_read_size(),
            progress: self.raft_progress_size(),
            proposals: self.peer.proposal_size(),
            rest: self.peer.rest_size(),
        };
        if let Some(e) = self.trace.reset(task) {
            *event = *event + e;
        }
    }
}

impl<E> BatchRaftCmdRequestBuilder<E>
where
    E: KvEngine,
{
    fn new() -> BatchRaftCmdRequestBuilder<E> {
        BatchRaftCmdRequestBuilder {
            batch_req_size: 0,
            has_proposed_cb: false,
            propose_checked: None,
            request: None,
            callbacks: vec![],
        }
    }

    fn can_batch(&self, cfg: &Config, req: &RaftCmdRequest, req_size: u32) -> bool {
        // No batch request whose size exceed 20% of raft_entry_max_size,
        // so total size of request in batch_raft_request would not exceed
        // (40% + 20%) of raft_entry_max_size
        if req.get_requests().is_empty()
            || req_size as u64 > (cfg.raft_entry_max_size.0 as f64 * 0.2) as u64
        {
            return false;
        }
        for r in req.get_requests() {
            match r.get_cmd_type() {
                CmdType::Delete | CmdType::Put => (),
                _ => {
                    return false;
                }
            }
        }

        if let Some(batch_req) = self.request.as_ref() {
            if batch_req.get_header() != req.get_header() {
                return false;
            }
        }
        true
    }

    fn add(&mut self, cmd: RaftCommand<E::Snapshot>, req_size: u32) {
        let RaftCommand {
            mut request,
            mut callback,
            ..
        } = cmd;
        if let Some(batch_req) = self.request.as_mut() {
            let requests: Vec<_> = request.take_requests().into();
            for q in requests {
                batch_req.mut_requests().push(q);
            }
        } else {
            self.request = Some(request);
        };
        if callback.has_proposed_cb() {
            self.has_proposed_cb = true;
            if self.propose_checked.unwrap_or(false) {
                callback.invoke_proposed();
            }
        }
        self.callbacks.push(callback);
        self.batch_req_size += req_size as u64;
    }

    fn should_finish(&self, cfg: &Config) -> bool {
        if let Some(batch_req) = self.request.as_ref() {
            // Limit the size of batch request so that it will not exceed raft_entry_max_size after
            // adding header.
            if self.batch_req_size > (cfg.raft_entry_max_size.0 as f64 * 0.4) as u64 {
                return true;
            }
            if batch_req.get_requests().len() > <E as WriteBatchExt>::WRITE_BATCH_MAX_KEYS {
                return true;
            }
        }
        false
    }

    fn build(
        &mut self,
        metric: &mut RaftMetrics,
    ) -> Option<(RaftCmdRequest, Callback<E::Snapshot>)> {
        if let Some(req) = self.request.take() {
            self.batch_req_size = 0;
            self.has_proposed_cb = false;
            self.propose_checked = None;
            if self.callbacks.len() == 1 {
                let cb = self.callbacks.pop().unwrap();
                return Some((req, cb));
            }
            metric.propose.batch += self.callbacks.len() - 1;
            let mut cbs = std::mem::take(&mut self.callbacks);
            let proposed_cbs: Vec<ExtCallback> = cbs
                .iter_mut()
                .filter_map(|cb| {
                    if let Callback::Write { proposed_cb, .. } = cb {
                        proposed_cb.take()
                    } else {
                        None
                    }
                })
                .collect();
            let proposed_cb: Option<ExtCallback> = if proposed_cbs.is_empty() {
                None
            } else {
                Some(Box::new(move || {
                    for proposed_cb in proposed_cbs {
                        proposed_cb();
                    }
                }))
            };
            let committed_cbs: Vec<_> = cbs
                .iter_mut()
                .filter_map(|cb| {
                    if let Callback::Write { committed_cb, .. } = cb {
                        committed_cb.take()
                    } else {
                        None
                    }
                })
                .collect();
            let committed_cb: Option<ExtCallback> = if committed_cbs.is_empty() {
                None
            } else {
                Some(Box::new(move || {
                    for committed_cb in committed_cbs {
                        committed_cb();
                    }
                }))
            };

            let times: SmallVec<[TiInstant; 4]> = cbs
                .iter_mut()
                .filter_map(|cb| {
                    if let Callback::Write { request_times, .. } = cb {
                        Some(request_times[0])
                    } else {
                        None
                    }
                })
                .collect();

            let mut cb = Callback::write_ext(
                Box::new(move |resp| {
                    for cb in cbs {
                        let mut cmd_resp = RaftCmdResponse::default();
                        cmd_resp.set_header(resp.response.get_header().clone());
                        cb.invoke_with_response(cmd_resp);
                    }
                }),
                proposed_cb,
                committed_cb,
            );

            if let Callback::Write { request_times, .. } = &mut cb {
                *request_times = times;
            }

            return Some((req, cb));
        }
        None
    }
}

impl<EK, ER> Fsm for PeerFsm<EK, ER>
where
    EK: KvEngine,
    ER: RaftEngine,
{
    type Message = PeerMsg<EK>;

    #[inline]
    fn is_stopped(&self) -> bool {
        self.stopped
    }

    /// Set a mailbox to Fsm, which should be used to send message to itself.
    #[inline]
    fn set_mailbox(&mut self, mailbox: Cow<'_, BasicMailbox<Self>>)
    where
        Self: Sized,
    {
        self.mailbox = Some(mailbox.into_owned());
    }

    /// Take the mailbox from Fsm. Implementation should ensure there will be
    /// no reference to mailbox after calling this method.
    #[inline]
    fn take_mailbox(&mut self) -> Option<BasicMailbox<Self>>
    where
        Self: Sized,
    {
        self.mailbox.take()
    }
}

pub struct PeerFsmDelegate<'a, EK, ER, T: 'static>
where
    EK: KvEngine,
    ER: RaftEngine,
{
    fsm: &'a mut PeerFsm<EK, ER>,
    ctx: &'a mut PollContext<EK, ER, T>,
}

impl<'a, EK, ER, T: Transport> PeerFsmDelegate<'a, EK, ER, T>
where
    EK: KvEngine,
    ER: RaftEngine,
{
    pub fn new(
        fsm: &'a mut PeerFsm<EK, ER>,
        ctx: &'a mut PollContext<EK, ER, T>,
    ) -> PeerFsmDelegate<'a, EK, ER, T> {
        PeerFsmDelegate { fsm, ctx }
    }

    pub fn handle_msgs(&mut self, msgs: &mut Vec<PeerMsg<EK>>) {
        for m in msgs.drain(..) {
            match m {
                PeerMsg::RaftMessage(msg) => {
                    if let Err(e) = self.on_raft_message(msg) {
                        error!(%e;
                            "handle raft message err";
                            "region_id" => self.fsm.region_id(),
                            "peer_id" => self.fsm.peer_id(),
                        );
                    }
                }
                PeerMsg::RaftCommand(cmd) => {
                    self.ctx
                        .raft_metrics
                        .propose
                        .request_wait_time
                        .observe(duration_to_sec(cmd.send_time.saturating_elapsed()) as f64);
                    if let Some(Err(e)) = cmd.extra_opts.deadline.map(|deadline| deadline.check()) {
                        cmd.callback.invoke_with_response(new_error(e.into()));
                        continue;
                    }

                    let req_size = cmd.request.compute_size();
                    if self.ctx.cfg.cmd_batch
                        && self.fsm.batch_req_builder.can_batch(&self.ctx.cfg, &cmd.request, req_size)
                        // Avoid to merge requests with different `DiskFullOpt`s into one,
                        // so that normal writes can be rejected when proposing if the
                        // store's disk is full.
                        && ((self.ctx.self_disk_usage == DiskUsage::Normal
                            && !self.fsm.peer.disk_full_peers.majority())
                            || cmd.extra_opts.disk_full_opt == DiskFullOpt::NotAllowedOnFull)
                    {
                        self.fsm.batch_req_builder.add(cmd, req_size);
                        if self.fsm.batch_req_builder.should_finish(&self.ctx.cfg) {
                            self.propose_batch_raft_command(true);
                        }
                    } else {
                        self.propose_raft_command(
                            cmd.request,
                            cmd.callback,
                            cmd.extra_opts.disk_full_opt,
                        )
                    }
                }
                PeerMsg::Tick(tick) => self.on_tick(tick),
                PeerMsg::ApplyRes { res } => {
                    self.on_apply_res(res);
                }
                PeerMsg::SignificantMsg(msg) => self.on_significant_msg(msg),
                PeerMsg::CasualMessage(msg) => self.on_casual_msg(msg),
                PeerMsg::Start => self.start(),
                PeerMsg::HeartbeatPd => {
                    if self.fsm.peer.is_leader() {
                        self.register_pd_heartbeat_tick()
                    }
                }
                PeerMsg::Noop => {}
                PeerMsg::Persisted {
                    peer_id,
                    ready_number,
                } => self.on_persisted_msg(peer_id, ready_number),
                PeerMsg::UpdateReplicationMode => self.on_update_replication_mode(),
                PeerMsg::Destroy(peer_id) => {
                    if self.fsm.peer.peer_id() == peer_id {
                        match self.fsm.peer.maybe_destroy(self.ctx) {
                            None => self.ctx.raft_metrics.message_dropped.applying_snap += 1,
                            Some(job) => {
                                self.handle_destroy_peer(job);
                            }
                        }
                    }
                }
                PeerMsg::UpdateRegionForUnsafeRecover(region) => {
                    self.on_update_region_for_unsafe_recover(region)
                }
            }
        }
        // Propose batch request which may be still waiting for more raft-command
        if self.ctx.sync_write_worker.is_some() {
            self.propose_batch_raft_command(true);
        } else {
            self.propose_batch_raft_command(false);
            self.check_batch_cmd_and_proposed_cb();
        }
    }

    fn propose_batch_raft_command(&mut self, force: bool) {
        if self.fsm.batch_req_builder.request.is_none() {
            return;
        }
        if !force
            && self.ctx.cfg.cmd_batch_concurrent_ready_max_count != 0
            && self.fsm.peer.unpersisted_ready_len()
                >= self.ctx.cfg.cmd_batch_concurrent_ready_max_count
        {
            return;
        }
        fail_point!("propose_batch_raft_command", !force, |_| {});
        let (request, callback) = self
            .fsm
            .batch_req_builder
            .build(&mut self.ctx.raft_metrics)
            .unwrap();
        self.propose_raft_command_internal(request, callback, DiskFullOpt::NotAllowedOnFull)
    }

    fn check_batch_cmd_and_proposed_cb(&mut self) {
        if self.fsm.batch_req_builder.request.is_none()
            || !self.fsm.batch_req_builder.has_proposed_cb
            || self.fsm.batch_req_builder.propose_checked.is_some()
        {
            return;
        }
        let cmd = self.fsm.batch_req_builder.request.take().unwrap();
        self.fsm.batch_req_builder.propose_checked = Some(false);
        if let Ok(None) = self.pre_propose_raft_command(&cmd) {
            if self.fsm.peer.will_likely_propose(&cmd) {
                self.fsm.batch_req_builder.propose_checked = Some(true);
                for cb in &mut self.fsm.batch_req_builder.callbacks {
                    cb.invoke_proposed();
                }
            }
        }
        self.fsm.batch_req_builder.request = Some(cmd);
    }

    fn on_update_replication_mode(&mut self) {
        self.fsm
            .peer
            .switch_replication_mode(&self.ctx.global_replication_state);
        if self.fsm.peer.is_leader() {
            self.reset_raft_tick(GroupState::Ordered);
            self.register_pd_heartbeat_tick();
        }
    }

    fn on_update_region_for_unsafe_recover(&mut self, region: Region) {
        let mut new_peer_list = HashSet::default();
        for peer in region.get_peers() {
            new_peer_list.insert(peer.get_id());
        }
        let to_be_removed: Vec<u64> = self
            .region()
            .get_peers()
            .iter()
            .filter(|&peer| !new_peer_list.contains(&peer.get_id()))
            .map(|peer| peer.get_id())
            .collect();
        if to_be_removed.is_empty()
            && self.region().get_start_key() == region.get_start_key()
            && self.region().get_end_key() == region.get_end_key()
        {
            // Nothing to be updated, return directly.
            return;
        }
        info!(
            "updating the reigon for unsafe recover, original: {:?}, target: {:?}",
            self.region(),
            region
        );
        if self.fsm.peer.has_valid_leader() {
            panic!("region update for unsafe recover should only occur in leaderless reigons");
        }
        if self.fsm.peer.raft_group.store().applied_index()
            != self.fsm.peer.raft_group.store().commit_index()
        {
            warn!(
                "cannot proceed region update for unsafe recover, applied index is not equal to commit index"
            );
            return;
        }

        let region_state_key = keys::region_state_key(region.get_id());
        let original_region_state = match self
            .ctx
            .engines
            .kv
            .get_msg_cf::<RegionLocalState>(CF_RAFT, &region_state_key)
        {
            Ok(Some(region_state)) => region_state,
            Ok(None) => {
                panic!("Can't find RegionLocalState while updating {:?}", region);
            }
            Err(e) => {
                panic!(
                    "Fail to look up RegionLocalState while updating {:?} err {:?}",
                    region, e
                );
            }
        };
        let mut kv_wb = self.ctx.engines.kv.write_batch();
        write_peer_state(&mut kv_wb, &region, PeerState::Normal, None).unwrap_or_else(|e| {
            panic!(
                "fails to write RegionLocalState {:?} into write brach, err {:?}",
                region, e
            )
        });
        let mut write_opts = WriteOptions::new();
        write_opts.set_sync(true);
        if let Err(e) = kv_wb.write_opt(&write_opts) {
            panic!("fail to update RegionLocalstate {:?} err {:?}", region, e);
        }

        {
            let mut meta = self.ctx.store_meta.lock().unwrap();
            meta.set_region(
                &self.ctx.coprocessor_host,
                region.clone(),
                &mut self.fsm.peer,
            );
            if meta
                .region_ranges
                .remove(&enc_end_key(original_region_state.get_region()))
                .is_none()
            {
                panic!(
                    "{} original region does not exist in store meta",
                    self.fsm.peer.tag
                );
            }
            for (_, id) in meta.region_ranges.range((
                Excluded(keys::data_key(region.get_start_key())),
                Unbounded::<Vec<u8>>,
            )) {
                let exist_region = &meta.regions[id];
                if enc_start_key(exist_region) >= keys::data_end_key(region.get_end_key()) {
                    break;
                }
                panic!(
                    "{:?} is overlapped with an existing region {:?}",
                    region, exist_region
                );
            }
            if meta
                .region_ranges
                .insert(enc_end_key(&region), region.get_id())
                .is_some()
            {
                panic!(
                    "key conflicts while inserting region {:?} into store meta",
                    region
                );
            }
        }
        for peer_id in to_be_removed.clone() {
            let mut cc = eraftpb::ConfChangeV2::default();
            let mut ccs = eraftpb::ConfChangeSingle::default();
            ccs.set_change_type(eraftpb::ConfChangeType::RemoveNode);
            ccs.set_node_id(peer_id);
            cc.set_transition(eraftpb::ConfChangeTransition::Auto);
            cc.mut_changes().push(ccs);
            if let Err(e) = self.fsm.peer.raft_group.apply_conf_change(&cc) {
                panic!("fail to apply conf change for unsafe recover {:?}", e);
            }
        }
        self.fsm
            .peer
            .peer_heartbeats
            .retain(|&k, _| new_peer_list.contains(&k));
        self.fsm
            .peer
            .peers_start_pending_time
            .retain(|&(k, _)| new_peer_list.contains(&k));
        for peer in to_be_removed {
            self.fsm.peer.remove_peer_from_cache(peer);
        }
        self.fsm.peer.post_split();
        self.fsm.reset_hibernate_state(GroupState::Chaos);
        self.register_raft_base_tick();
    }

    fn on_casual_msg(&mut self, msg: CasualMessage<EK>) {
        match msg {
            CasualMessage::SplitRegion {
                region_epoch,
                split_keys,
                callback,
                source,
            } => {
                self.on_prepare_split_region(region_epoch, split_keys, callback, &source);
            }
            CasualMessage::ComputeHashResult {
                index,
                context,
                hash,
            } => {
                self.on_hash_computed(index, context, hash);
            }
            CasualMessage::RegionApproximateSize { size } => {
                self.on_approximate_region_size(size);
            }
            CasualMessage::RegionApproximateKeys { keys } => {
                self.on_approximate_region_keys(keys);
            }
            CasualMessage::CompactionDeclinedBytes { bytes } => {
                self.on_compaction_declined_bytes(bytes);
            }
            CasualMessage::HalfSplitRegion {
                region_epoch,
                policy,
                source,
            } => {
                self.on_schedule_half_split_region(&region_epoch, policy, source);
            }
            CasualMessage::GcSnap { snaps } => {
                self.on_gc_snap(snaps);
            }
            CasualMessage::ClearRegionSize => {
                self.on_clear_region_size();
            }
            CasualMessage::RegionOverlapped => {
                debug!("start ticking for overlapped"; "region_id" => self.region_id(), "peer_id" => self.fsm.peer_id());
                // Maybe do some safe check first?
                self.fsm.reset_hibernate_state(GroupState::Chaos);
                self.register_raft_base_tick();

                if is_learner(&self.fsm.peer.peer) {
                    // FIXME: should use `bcast_check_stale_peer_message` instead.
                    // Sending a new enum type msg to a old tikv may cause panic during rolling update
                    // we should change the protobuf behavior and check if properly handled in all place
                    self.fsm.peer.bcast_wake_up_message(self.ctx);
                }
            }
            CasualMessage::SnapshotGenerated => {
                // Resume snapshot handling again to avoid waiting another heartbeat.
                self.fsm.peer.ping();
                self.fsm.has_ready = true;
            }
            CasualMessage::ForceCompactRaftLogs => {
                self.on_raft_gc_log_tick(true);
            }
            CasualMessage::AccessPeer(cb) => cb(self.fsm as &mut dyn AbstractPeer),
            CasualMessage::QueryRegionLeaderResp { region, leader } => {
                // the leader already updated
                if self.fsm.peer.raft_group.raft.leader_id != raft::INVALID_ID
                    // the returned region is stale
                    || util::is_epoch_stale(
                        region.get_region_epoch(),
                        self.fsm.peer.region().get_region_epoch(),
                    )
                {
                    // Stale message
                    return;
                }

                // Wake up the leader if the peer is on the leader's peer list
                if region
                    .get_peers()
                    .iter()
                    .any(|p| p.get_id() == self.fsm.peer_id())
                {
                    self.fsm.peer.send_wake_up_message(self.ctx, &leader);
                }
            }
            CasualMessage::RenewLease => {
                self.try_renew_leader_lease();
                self.reset_raft_tick(GroupState::Ordered);
            }
            CasualMessage::RejectRaftAppend { peer_id } => {
                let mut msg = raft::eraftpb::Message::new();
                msg.msg_type = MessageType::MsgUnreachable;
                msg.to = peer_id;
                msg.from = self.fsm.peer.peer_id();

                let raft_msg = self.fsm.peer.build_raft_messages(self.ctx, vec![msg]);
                self.fsm.peer.send_raft_messages(self.ctx, raft_msg);
            }
        }
    }

    fn on_tick(&mut self, tick: PeerTick) {
        if self.fsm.stopped {
            return;
        }
        trace!(
            "tick";
            "tick" => ?tick,
            "peer_id" => self.fsm.peer_id(),
            "region_id" => self.region_id(),
        );
        self.fsm.tick_registry[tick as usize] = false;
        match tick {
            PeerTick::Raft => self.on_raft_base_tick(),
            PeerTick::RaftLogGc => self.on_raft_gc_log_tick(false),
            PeerTick::PdHeartbeat => self.on_pd_heartbeat_tick(),
            PeerTick::SplitRegionCheck => self.on_split_region_check_tick(),
            PeerTick::CheckMerge => self.on_check_merge(),
            PeerTick::CheckPeerStaleState => self.on_check_peer_stale_state_tick(),
            PeerTick::EntryCacheEvict => self.on_entry_cache_evict_tick(),
            PeerTick::CheckLeaderLease => self.on_check_leader_lease_tick(),
        }
    }

    fn start(&mut self) {
        self.register_raft_base_tick();
        self.register_raft_gc_log_tick();
        self.register_pd_heartbeat_tick();
        self.register_split_region_check_tick();
        self.register_check_peer_stale_state_tick();
        self.on_check_merge();
        // Apply committed entries more quickly.
        // Or if it's a leader. This implicitly means it's a singleton
        // because it becomes leader in `Peer::new` when it's a
        // singleton. It has a no-op entry that need to be persisted,
        // committed, and then it should apply it.
        if self.fsm.peer.raft_group.store().commit_index()
            > self.fsm.peer.raft_group.store().applied_index()
            || self.fsm.peer.is_leader()
        {
            self.fsm.has_ready = true;
        }
    }

    fn on_gc_snap(&mut self, snaps: Vec<(SnapKey, bool)>) {
        let is_applying_snap = self.fsm.peer.is_handling_snapshot();
        let s = self.fsm.peer.get_store();
        let compacted_idx = s.truncated_index();
        let compacted_term = s.truncated_term();
        for (key, is_sending) in snaps {
            if is_sending {
                let s = match self.ctx.snap_mgr.get_snapshot_for_gc(&key, is_sending) {
                    Ok(s) => s,
                    Err(e) => {
                        error!(%e;
                            "failed to load snapshot";
                            "region_id" => self.fsm.region_id(),
                            "peer_id" => self.fsm.peer_id(),
                            "snapshot" => ?key,
                        );
                        continue;
                    }
                };
                if key.term < compacted_term || key.idx < compacted_idx {
                    info!(
                        "deleting compacted snap file";
                        "region_id" => self.fsm.region_id(),
                        "peer_id" => self.fsm.peer_id(),
                        "snap_file" => %key,
                    );
                    self.ctx.snap_mgr.delete_snapshot(&key, s.as_ref(), false);
                } else if let Ok(meta) = s.meta() {
                    let modified = match meta.modified() {
                        Ok(m) => m,
                        Err(e) => {
                            error!(
                                "failed to load snapshot";
                                "region_id" => self.fsm.region_id(),
                                "peer_id" => self.fsm.peer_id(),
                                "snapshot" => ?key,
                                "err" => %e,
                            );
                            continue;
                        }
                    };
                    if let Ok(elapsed) = modified.elapsed() {
                        if elapsed > self.ctx.cfg.snap_gc_timeout.0 {
                            info!(
                                "deleting expired snap file";
                                "region_id" => self.fsm.region_id(),
                                "peer_id" => self.fsm.peer_id(),
                                "snap_file" => %key,
                            );
                            self.ctx.snap_mgr.delete_snapshot(&key, s.as_ref(), false);
                        }
                    }
                }
            } else if key.term <= compacted_term
                && (key.idx < compacted_idx
                    || key.idx == compacted_idx
                        && !is_applying_snap
                        && !self.fsm.peer.pending_remove)
            {
                info!(
                    "deleting applied snap file";
                    "region_id" => self.fsm.region_id(),
                    "peer_id" => self.fsm.peer_id(),
                    "snap_file" => %key,
                );
                let a = match self.ctx.snap_mgr.get_snapshot_for_gc(&key, is_sending) {
                    Ok(a) => a,
                    Err(e) => {
                        error!(%e;
                            "failed to load snapshot";
                            "region_id" => self.fsm.region_id(),
                            "peer_id" => self.fsm.peer_id(),
                            "snap_file" => %key,
                        );
                        continue;
                    }
                };
                self.ctx.snap_mgr.delete_snapshot(&key, a.as_ref(), false);
            }
        }
    }

    fn on_clear_region_size(&mut self) {
        self.fsm.peer.approximate_size = None;
        self.fsm.peer.approximate_keys = None;
        self.fsm.peer.has_calculated_region_size = false;
        self.register_split_region_check_tick();
    }

    fn on_capture_change(
        &mut self,
        cmd: ChangeObserver,
        region_epoch: RegionEpoch,
        cb: Callback<EK::Snapshot>,
    ) {
        fail_point!("raft_on_capture_change");
        let region_id = self.region_id();
        let msg =
            new_read_index_request(region_id, region_epoch.clone(), self.fsm.peer.peer.clone());
        let apply_router = self.ctx.apply_router.clone();
        self.propose_raft_command_internal(
            msg,
            Callback::Read(Box::new(move |resp| {
                // Return the error
                if resp.response.get_header().has_error() {
                    cb.invoke_read(resp);
                    return;
                }
                apply_router.schedule_task(
                    region_id,
                    ApplyTask::Change {
                        cmd,
                        region_epoch,
                        cb,
                    },
                )
            })),
            DiskFullOpt::NotAllowedOnFull,
        );
    }

    fn on_significant_msg(&mut self, msg: SignificantMsg<EK::Snapshot>) {
        match msg {
            SignificantMsg::SnapshotStatus {
                to_peer_id, status, ..
            } => {
                // Report snapshot status to the corresponding peer.
                self.report_snapshot_status(to_peer_id, status);
            }
            SignificantMsg::Unreachable { to_peer_id, .. } => {
                if self.fsm.peer.is_leader() {
                    self.fsm.peer.raft_group.report_unreachable(to_peer_id);
                } else if to_peer_id == self.fsm.peer.leader_id() {
                    self.fsm.reset_hibernate_state(GroupState::Chaos);
                    self.register_raft_base_tick();
                }
            }
            SignificantMsg::StoreUnreachable { store_id } => {
                if let Some(peer_id) = util::find_peer(self.region(), store_id).map(|p| p.get_id())
                {
                    if self.fsm.peer.is_leader() {
                        self.fsm.peer.raft_group.report_unreachable(peer_id);
                    } else if peer_id == self.fsm.peer.leader_id() {
                        self.fsm.reset_hibernate_state(GroupState::Chaos);
                        self.register_raft_base_tick();
                    }
                }
            }
            SignificantMsg::MergeResult {
                target_region_id,
                target,
                result,
            } => {
                self.on_merge_result(target_region_id, target, result);
            }
            SignificantMsg::CatchUpLogs(catch_up_logs) => {
                self.on_catch_up_logs_for_merge(catch_up_logs);
            }
            SignificantMsg::StoreResolved { group_id, .. } => {
                let state = self.ctx.global_replication_state.lock().unwrap();
                if state.status().get_mode() != ReplicationMode::DrAutoSync {
                    return;
                }
                if state.status().get_dr_auto_sync().get_state() == DrAutoSyncState::Async {
                    return;
                }
                drop(state);
                self.fsm
                    .peer
                    .raft_group
                    .raft
                    .assign_commit_groups(&[(self.fsm.peer_id(), group_id)]);
            }
            SignificantMsg::CaptureChange {
                cmd,
                region_epoch,
                callback,
            } => self.on_capture_change(cmd, region_epoch, callback),
            SignificantMsg::LeaderCallback(cb) => {
                self.on_leader_callback(cb);
            }
<<<<<<< HEAD
            SignificantMsg::EnterForceLeaderState => self.on_enter_force_leader(),
            SignificantMsg::ExitForceLeaderState => self.on_exit_force_leader(),
        }
    }

    fn on_enter_force_leader(&mut self) {
        info!(
            "enter force leader state";
            "region_id" => self.fsm.region_id(),
            "peer_id" => self.fsm.peer_id(),
        );
        self.fsm.peer.force_leader = true;

        // become candidate first to increase term
        if !self.fsm.peer.is_leader() {
            self.fsm.peer.raft_group.raft.become_candidate();
            self.fsm.peer.raft_group.raft.become_leader();
        }
        assert!(self.fsm.peer.is_leader());

        // forward commit index
        self.fsm.peer.raft_group.raft.raft_log.committed =
            self.fsm.peer.raft_group.raft.raft_log.last_index();
        self.fsm.has_ready = true;
    }

    fn on_exit_force_leader(&mut self) {
        self.fsm.peer.force_leader = false;
        self.fsm
            .peer
            .raft_group
            .raft
            .become_follower(self.fsm.peer.term(), raft::INVALID_ID);
        self.fsm.has_ready = true;
    }

    fn on_persisted_msg(&mut self, peer_id: u64, ready_number: u64, _send_time: TiInstant) {
=======
            SignificantMsg::RaftLogGcFlushed => {
                self.on_raft_log_gc_flushed();
            }
            SignificantMsg::RaftlogFetched { context, .. } => {
                self.fsm.peer.raft_group.on_entries_fetched(context);
                self.fsm.has_ready = true;
            }
        }
    }

    fn on_persisted_msg(&mut self, peer_id: u64, ready_number: u64) {
>>>>>>> 8a04853c
        if peer_id != self.fsm.peer_id() {
            error!(
                "peer id not match";
                "region_id" => self.fsm.region_id(),
                "peer_id" => self.fsm.peer_id(),
                "persisted_peer_id" => peer_id,
                "persisted_number" => ready_number,
            );
            return;
        }
        if let Some(persist_snap_res) = self.fsm.peer.on_persist_ready(self.ctx, ready_number) {
            self.on_ready_persist_snapshot(persist_snap_res);
            if self.fsm.peer.pending_merge_state.is_some() {
                // After applying a snapshot, merge is rollbacked implicitly.
                self.on_ready_rollback_merge(0, None);
            }
            self.register_raft_base_tick();
        }

        self.fsm.has_ready = true;

        if let Some(delay) = self.fsm.delayed_destroy {
            if delay.reason == DelayReason::UnPersistedReady
                && !self.fsm.peer.has_unpersisted_ready()
            {
                self.destroy_peer(delay.merged_by_target);
            }
        }
    }

    pub fn post_raft_ready_append(&mut self) {
        if let Some(persist_snap_res) = self.fsm.peer.handle_raft_ready_advance(self.ctx) {
            self.on_ready_persist_snapshot(persist_snap_res);
            if self.fsm.peer.pending_merge_state.is_some() {
                // After applying a snapshot, merge is rollbacked implicitly.
                self.on_ready_rollback_merge(0, None);
            }
            self.register_raft_base_tick();
        }
    }

    fn report_snapshot_status(&mut self, to_peer_id: u64, status: SnapshotStatus) {
        let to_peer = match self.fsm.peer.get_peer_from_cache(to_peer_id) {
            Some(peer) => peer,
            None => {
                // If to_peer is gone, ignore this snapshot status
                warn!(
                    "peer not found, ignore snapshot status";
                    "region_id" => self.region_id(),
                    "peer_id" => self.fsm.peer_id(),
                    "to_peer_id" => to_peer_id,
                    "status" => ?status,
                );
                return;
            }
        };
        info!(
            "report snapshot status";
            "region_id" => self.fsm.region_id(),
            "peer_id" => self.fsm.peer_id(),
            "to" => ?to_peer,
            "status" => ?status,
        );
        self.fsm.peer.raft_group.report_snapshot(to_peer_id, status)
    }

    fn on_leader_callback(&mut self, cb: Callback<EK::Snapshot>) {
        let msg = new_read_index_request(
            self.region_id(),
            self.region().get_region_epoch().clone(),
            self.fsm.peer.peer.clone(),
        );
        self.propose_raft_command_internal(msg, cb, DiskFullOpt::NotAllowedOnFull);
    }

    fn on_role_changed(&mut self, role: Option<StateRole>) {
        // Update leader lease when the Raft state changes.
        if let Some(r) = role {
            if StateRole::Leader == r {
                self.fsm.missing_ticks = 0;
                self.register_split_region_check_tick();
                self.fsm.peer.heartbeat_pd(self.ctx);
                self.register_pd_heartbeat_tick();
                self.register_raft_gc_log_tick();
                self.register_check_leader_lease_tick();
            }

            if self.fsm.peer.force_leader && ss.raft_state == StateRole::Follower {
                // for some reason, it's not leader anymore
                warn!("step to follower in force leader state");
            }
        }
    }

    /// Collect ready if any.
    ///
    /// Returns false is no readiness is generated.
    pub fn collect_ready(&mut self) -> bool {
        let has_ready = self.fsm.has_ready;
        self.fsm.has_ready = false;
        if !has_ready || self.fsm.stopped {
            return false;
        }
        self.ctx.pending_count += 1;
        self.ctx.has_ready = true;
        let res = self.fsm.peer.handle_raft_ready_append(self.ctx);
        if let Some(r) = res {
            self.on_role_changed(r.state_role);
            if r.has_new_entries {
                self.register_raft_gc_log_tick();
                self.register_entry_cache_evict_tick();
            }
            self.ctx.ready_count += 1;
            self.ctx.raft_metrics.ready.has_ready_region += 1;

            if self.fsm.peer.leader_unreachable {
                self.fsm.reset_hibernate_state(GroupState::Chaos);
                self.register_raft_base_tick();
                self.fsm.peer.leader_unreachable = false;
            }

            return r.has_write_ready;
        }
        false
    }

    #[inline]
    fn region_id(&self) -> u64 {
        self.fsm.peer.region().get_id()
    }

    #[inline]
    fn region(&self) -> &Region {
        self.fsm.peer.region()
    }

    #[inline]
    fn store_id(&self) -> u64 {
        self.fsm.peer.peer.get_store_id()
    }

    #[inline]
    fn schedule_tick(&mut self, tick: PeerTick) {
        let idx = tick as usize;
        if self.fsm.tick_registry[idx] {
            return;
        }
        if is_zero_duration(&self.ctx.tick_batch[idx].wait_duration) {
            return;
        }
        trace!(
            "schedule tick";
            "tick" => ?tick,
            "timeout" => ?self.ctx.tick_batch[idx].wait_duration,
            "region_id" => self.region_id(),
            "peer_id" => self.fsm.peer_id(),
        );
        self.fsm.tick_registry[idx] = true;

        let region_id = self.region_id();
        let mb = match self.ctx.router.mailbox(region_id) {
            Some(mb) => mb,
            None => {
                self.fsm.tick_registry[idx] = false;
                error!(
                    "failed to get mailbox";
                    "region_id" => self.fsm.region_id(),
                    "peer_id" => self.fsm.peer_id(),
                    "tick" => ?tick,
                );
                return;
            }
        };
        let peer_id = self.fsm.peer.peer_id();
        let cb = Box::new(move || {
            // This can happen only when the peer is about to be destroyed
            // or the node is shutting down. So it's OK to not to clean up
            // registry.
            if let Err(e) = mb.force_send(PeerMsg::Tick(tick)) {
                debug!(
                    "failed to schedule peer tick";
                    "region_id" => region_id,
                    "peer_id" => peer_id,
                    "tick" => ?tick,
                    "err" => %e,
                );
            }
        });
        self.ctx.tick_batch[idx].ticks.push(cb);
    }

    fn register_raft_base_tick(&mut self) {
        // If we register raft base tick failed, the whole raft can't run correctly,
        // TODO: shutdown the store?
        self.schedule_tick(PeerTick::Raft)
    }

    fn on_raft_base_tick(&mut self) {
        if self.fsm.peer.pending_remove {
            self.fsm.peer.mut_store().flush_cache_metrics();
            return;
        }
        // When having pending snapshot, if election timeout is met, it can't pass
        // the pending conf change check because first index has been updated to
        // a value that is larger than last index.
        if self.fsm.peer.is_handling_snapshot() || self.fsm.peer.has_pending_snapshot() {
            // need to check if snapshot is applied.
            self.fsm.has_ready = true;
            self.fsm.missing_ticks = 0;
            self.register_raft_base_tick();
            return;
        }

        self.fsm.peer.retry_pending_reads(&self.ctx.cfg);

        let mut res = None;
        if self.ctx.cfg.hibernate_regions {
            if self.fsm.hibernate_state.group_state() == GroupState::Idle {
                // missing_ticks should be less than election timeout ticks otherwise
                // follower may tick more than an election timeout in chaos state.
                // Before stopping tick, `missing_tick` should be `raft_election_timeout_ticks` - 2
                // - `raft_heartbeat_ticks` (default 10 - 2 - 2 = 6)
                // and the follwer's `election_elapsed` in raft-rs is 1.
                // After the group state becomes Chaos, the next tick will call `raft_group.tick`
                // `missing_tick` + 1 times(default 7).
                // Then the follower's `election_elapsed` will be 1 + `missing_tick` + 1
                // (default 1 + 6 + 1 = 8) which is less than the min election timeout.
                // The reason is that we don't want let all followers become (pre)candidate if one
                // follower may receive a request, then becomes (pre)candidate and sends (pre)vote msg
                // to others. As long as the leader can wake up and broadcast hearbeats in one `raft_heartbeat_ticks`
                // time(default 2s), no more followers will wake up and sends vote msg again.
                if self.fsm.missing_ticks + 2 + self.ctx.cfg.raft_heartbeat_ticks
                    < self.ctx.cfg.raft_election_timeout_ticks
                {
                    self.register_raft_base_tick();
                    self.fsm.missing_ticks += 1;
                }
                return;
            }
            res = Some(self.fsm.peer.check_before_tick(&self.ctx.cfg));
            if self.fsm.missing_ticks > 0 {
                for _ in 0..self.fsm.missing_ticks {
                    if self.fsm.peer.raft_group.tick() {
                        self.fsm.has_ready = true;
                    }
                }
                self.fsm.missing_ticks = 0;
            }
        }
        if self.fsm.peer.raft_group.tick() {
            self.fsm.has_ready = true;
        }

        self.fsm.peer.mut_store().flush_cache_metrics();

        // Keep ticking if there are still pending read requests or this node is within hibernate timeout.
        if res.is_none() /* hibernate_region is false */ ||
            !self.fsm.peer.check_after_tick(self.fsm.hibernate_state.group_state(), res.unwrap()) ||
            (self.fsm.peer.is_leader() && !self.all_agree_to_hibernate())
        {
            self.register_raft_base_tick();
            // We need pd heartbeat tick to collect down peers and pending peers.
            self.register_pd_heartbeat_tick();
            return;
        }

        // Keep ticking if there are disk full peers for the Region.
        if !self.fsm.peer.disk_full_peers.is_empty() {
            self.register_raft_base_tick();
            return;
        }

        debug!("stop ticking"; "region_id" => self.region_id(), "peer_id" => self.fsm.peer_id(), "res" => ?res);
        self.fsm.reset_hibernate_state(GroupState::Idle);
        // Followers will stop ticking at L789. Keep ticking for followers
        // to allow it to campaign quickly when abnormal situation is detected.
        if !self.fsm.peer.is_leader() {
            self.register_raft_base_tick();
        } else {
            self.register_pd_heartbeat_tick();
        }
    }

    fn on_apply_res(&mut self, res: ApplyTaskRes<EK::Snapshot>) {
        fail_point!("on_apply_res", |_| {});
        match res {
            ApplyTaskRes::Apply(mut res) => {
                debug!(
                    "async apply finish";
                    "region_id" => self.region_id(),
                    "peer_id" => self.fsm.peer_id(),
                    "res" => ?res,
                );
                self.on_ready_result(&mut res.exec_res, &res.metrics);
                if self.fsm.stopped {
                    return;
                }
                self.fsm.has_ready |= self.fsm.peer.post_apply(
                    self.ctx,
                    res.apply_state,
                    res.applied_index_term,
                    &res.metrics,
                );
                // After applying, several metrics are updated, report it to pd to
                // get fair schedule.
                if self.fsm.peer.is_leader() {
                    self.register_pd_heartbeat_tick();
                    self.register_split_region_check_tick();
                }
            }
            ApplyTaskRes::Destroy {
                region_id,
                peer_id,
                merge_from_snapshot,
            } => {
                assert_eq!(peer_id, self.fsm.peer.peer_id());
                if !merge_from_snapshot {
                    self.destroy_peer(false);
                } else {
                    // Wait for its target peer to apply snapshot and then send `MergeResult` back
                    // to destroy itself
                    let mut meta = self.ctx.store_meta.lock().unwrap();
                    // The `need_atomic` flag must be true
                    assert!(*meta.destroyed_region_for_snap.get(&region_id).unwrap());

                    let target_region_id = *meta.targets_map.get(&region_id).unwrap();
                    let is_ready = meta
                        .atomic_snap_regions
                        .get_mut(&target_region_id)
                        .unwrap()
                        .get_mut(&region_id)
                        .unwrap();
                    *is_ready = true;
                }
            }
        }
    }

    // If lease expired, we will send a noop read index to renew lease.
    fn try_renew_leader_lease(&mut self) {
        if !self.fsm.peer.is_leader() {
            return;
        }
        if let Err(e) = self.fsm.peer.pre_read_index() {
            debug!(
                "prevent unsafe read index to renew leader lease";
                "region_id" => self.region_id(),
                "peer_id" => self.fsm.peer_id(),
                "err" => ?e,
            );
            self.ctx.raft_metrics.propose.unsafe_read_index += 1;
            return;
        }

        let current_time = *self.ctx.current_time.get_or_insert_with(monotonic_raw_now);
        if self.fsm.peer.need_renew_lease_at(self.ctx, current_time) {
            let mut cmd = new_read_index_request(
                self.region_id(),
                self.region().get_region_epoch().clone(),
                self.fsm.peer.peer.clone(),
            );
            cmd.mut_header().set_read_quorum(true);
            self.propose_raft_command_internal(
                cmd,
                Callback::Read(Box::new(|_| ())),
                DiskFullOpt::AllowedOnAlmostFull,
            );
        }
    }

    fn handle_reported_disk_usage(&mut self, msg: &RaftMessage) {
        let store_id = msg.get_from_peer().get_store_id();
        let peer_id = msg.get_from_peer().get_id();
        let refill_disk_usages = if matches!(msg.disk_usage, DiskUsage::Normal) {
            self.ctx.store_disk_usages.remove(&store_id);
            if !self.fsm.peer.is_leader() {
                return;
            }
            self.fsm.peer.disk_full_peers.has(peer_id)
        } else {
            self.ctx.store_disk_usages.insert(store_id, msg.disk_usage);
            if !self.fsm.peer.is_leader() {
                return;
            }
            let disk_full_peers = &self.fsm.peer.disk_full_peers;

            disk_full_peers.is_empty()
                || disk_full_peers
                    .get(peer_id)
                    .map_or(true, |x| x != msg.disk_usage)
        };
        if refill_disk_usages || self.fsm.peer.has_region_merge_proposal {
            let prev = self.fsm.peer.disk_full_peers.get(peer_id);
            if Some(msg.disk_usage) != prev {
                info!(
                    "reported disk usage changes {:?} -> {:?}", prev, msg.disk_usage;
                    "region_id" => self.fsm.region_id(),
                    "peer_id" => peer_id,
                );
            }
            self.fsm.peer.refill_disk_full_peers(self.ctx);
            debug!(
                "raft message refills disk full peers to {:?}",
                self.fsm.peer.disk_full_peers;
                "region_id" => self.fsm.region_id(),
            );
        }
    }

    fn on_raft_message(&mut self, msg: InspectedRaftMessage) -> Result<()> {
        let InspectedRaftMessage { heap_size, mut msg } = msg;
        let peer_disk_usage = msg.disk_usage;
        let stepped = Cell::new(false);
        let memtrace_raft_entries = &mut self.fsm.peer.memtrace_raft_entries as *mut usize;
        defer!({
            MEMTRACE_RAFT_MESSAGES.trace(TraceEvent::Sub(heap_size));
            if stepped.get() {
                unsafe {
                    // It could be less than exact for entry overwritting.
                    *memtrace_raft_entries += heap_size;
                    MEMTRACE_RAFT_ENTRIES.trace(TraceEvent::Add(heap_size));
                }
            }
        });

        debug!(
            "handle raft message";
            "region_id" => self.region_id(),
            "peer_id" => self.fsm.peer_id(),
            "message_type" => %util::MsgType(&msg),
            "from_peer_id" => msg.get_from_peer().get_id(),
            "to_peer_id" => msg.get_to_peer().get_id(),
        );

        if self.fsm.peer.pending_remove || self.fsm.stopped {
            return Ok(());
        }

        self.handle_reported_disk_usage(&msg);

        let msg_type = msg.get_message().get_msg_type();
        if matches!(self.ctx.self_disk_usage, DiskUsage::AlreadyFull)
            && MessageType::MsgTimeoutNow == msg_type
        {
            debug!(
                "skip {:?} because of disk full", msg_type;
                "region_id" => self.region_id(), "peer_id" => self.fsm.peer_id()
            );
            self.ctx.raft_metrics.message_dropped.disk_full += 1;
            return Ok(());
        }

        if !self.validate_raft_msg(&msg) {
            return Ok(());
        }

        if msg.get_is_tombstone() {
            // we receive a message tells us to remove ourself.
            self.handle_gc_peer_msg(&msg);
            return Ok(());
        }

        if msg.has_merge_target() {
            fail_point!("on_has_merge_target", |_| Ok(()));
            if self.need_gc_merge(&msg)? {
                self.on_stale_merge(msg.get_merge_target().get_id());
            }
            return Ok(());
        }

        if self.check_msg(&msg) {
            return Ok(());
        }

        if msg.has_extra_msg() {
            self.on_extra_message(msg);
            return Ok(());
        }

        let is_snapshot = msg.get_message().has_snapshot();

        // TODO: spin off the I/O code (delete_snapshot)
        let regions_to_destroy = match self.check_snapshot(&msg)? {
            Either::Left(key) => {
                // If the snapshot file is not used again, then it's OK to
                // delete them here. If the snapshot file will be reused when
                // receiving, then it will fail to pass the check again, so
                // missing snapshot files should not be noticed.
                let s = self.ctx.snap_mgr.get_snapshot_for_applying(&key)?;
                self.ctx.snap_mgr.delete_snapshot(&key, s.as_ref(), false);
                return Ok(());
            }
            Either::Right(v) => v,
        };

        if util::is_vote_msg(msg.get_message())
            || msg.get_message().get_msg_type() == MessageType::MsgTimeoutNow
        {
            if self.fsm.hibernate_state.group_state() != GroupState::Chaos {
                self.fsm.reset_hibernate_state(GroupState::Chaos);
                self.register_raft_base_tick();
            }
        } else if msg.get_from_peer().get_id() == self.fsm.peer.leader_id() {
            self.reset_raft_tick(GroupState::Ordered);
        }

        let from_peer_id = msg.get_from_peer().get_id();
        self.fsm.peer.insert_peer_cache(msg.take_from_peer());

        let result = if msg.get_message().get_msg_type() == MessageType::MsgTransferLeader {
            self.on_transfer_leader_msg(msg.get_message(), peer_disk_usage);
            Ok(())
        } else {
            self.fsm.peer.step(self.ctx, msg.take_message())
        };

        stepped.set(result.is_ok());

        if is_snapshot {
            if !self.fsm.peer.has_pending_snapshot() {
                // This snapshot is rejected by raft-rs.
                let mut meta = self.ctx.store_meta.lock().unwrap();
                meta.pending_snapshot_regions
                    .retain(|r| self.fsm.region_id() != r.get_id());
            } else {
                // This snapshot may be accepted by raft-rs.
                // If it's rejected by raft-rs, the snapshot region in `pending_snapshot_regions`
                // will be removed together with the latest snapshot region after applying that snapshot.
                // But if `regions_to_destroy` is not empty, the pending snapshot must be this msg's snapshot
                // because this kind of snapshot is exclusive.
                self.destroy_regions_for_snapshot(regions_to_destroy);
            }
        }

        result?;

        if self.fsm.peer.any_new_peer_catch_up(from_peer_id) {
            self.fsm.peer.heartbeat_pd(self.ctx);
            self.fsm.peer.should_wake_up = true;
        }

        if self.fsm.peer.should_wake_up {
            self.reset_raft_tick(GroupState::Ordered);
        }

        self.fsm.has_ready = true;
        Ok(())
    }

    fn all_agree_to_hibernate(&mut self) -> bool {
        if self.fsm.maybe_hibernate() {
            return true;
        }
        if !self
            .fsm
            .hibernate_state
            .should_bcast(&self.ctx.feature_gate)
        {
            return false;
        }
        for peer in self.fsm.peer.region().get_peers() {
            if peer.get_id() == self.fsm.peer.peer_id() {
                continue;
            }

            let mut extra = ExtraMessage::default();
            extra.set_type(ExtraMessageType::MsgHibernateRequest);
            self.fsm
                .peer
                .send_extra_message(extra, &mut self.ctx.trans, peer);
        }
        false
    }

    fn on_hibernate_request(&mut self, from: &metapb::Peer) {
        if !self.ctx.cfg.hibernate_regions
            || self.fsm.peer.has_uncommitted_log()
            || from.get_id() != self.fsm.peer.leader_id()
        {
            // Ignore the message means rejecting implicitly.
            return;
        }
        let mut extra = ExtraMessage::default();
        extra.set_type(ExtraMessageType::MsgHibernateResponse);
        self.fsm
            .peer
            .send_extra_message(extra, &mut self.ctx.trans, from);
    }

    fn on_hibernate_response(&mut self, from: &metapb::Peer) {
        if !self.fsm.peer.is_leader() {
            return;
        }
        if self
            .fsm
            .peer
            .region()
            .get_peers()
            .iter()
            .all(|p| p.get_id() != from.get_id())
        {
            return;
        }
        self.fsm.hibernate_state.count_vote(from.get_id());
    }

    fn on_extra_message(&mut self, mut msg: RaftMessage) {
        match msg.get_extra_msg().get_type() {
            ExtraMessageType::MsgRegionWakeUp | ExtraMessageType::MsgCheckStalePeer => {
                if self.fsm.hibernate_state.group_state() == GroupState::Idle {
                    self.reset_raft_tick(GroupState::Ordered);
                }
                if msg.get_extra_msg().get_type() == ExtraMessageType::MsgRegionWakeUp
                    && self.fsm.peer.is_leader()
                {
                    self.fsm.peer.raft_group.raft.ping();
                }
            }
            ExtraMessageType::MsgWantRollbackMerge => {
                self.fsm.peer.maybe_add_want_rollback_merge_peer(
                    msg.get_from_peer().get_id(),
                    msg.get_extra_msg(),
                );
            }
            ExtraMessageType::MsgCheckStalePeerResponse => {
                self.fsm.peer.on_check_stale_peer_response(
                    msg.get_region_epoch().get_conf_ver(),
                    msg.mut_extra_msg().take_check_peers().into(),
                );
            }
            ExtraMessageType::MsgHibernateRequest => {
                self.on_hibernate_request(msg.get_from_peer());
            }
            ExtraMessageType::MsgHibernateResponse => {
                self.on_hibernate_response(msg.get_from_peer());
            }
        }
    }

    fn reset_raft_tick(&mut self, state: GroupState) {
        self.fsm.reset_hibernate_state(state);
        self.fsm.missing_ticks = 0;
        self.fsm.peer.should_wake_up = false;
        self.register_raft_base_tick();
        if self.fsm.peer.is_leader() {
            self.register_check_leader_lease_tick();
        }
    }

    // return false means the message is invalid, and can be ignored.
    fn validate_raft_msg(&mut self, msg: &RaftMessage) -> bool {
        let region_id = msg.get_region_id();
        let to = msg.get_to_peer();

        if to.get_store_id() != self.store_id() {
            warn!(
                "store not match, ignore it";
                "region_id" => region_id,
                "to_store_id" => to.get_store_id(),
                "my_store_id" => self.store_id(),
            );
            self.ctx.raft_metrics.message_dropped.mismatch_store_id += 1;
            return false;
        }

        if !msg.has_region_epoch() {
            error!(
                "missing epoch in raft message, ignore it";
                "region_id" => region_id,
            );
            self.ctx.raft_metrics.message_dropped.mismatch_region_epoch += 1;
            return false;
        }

        true
    }

    /// Checks if the message is sent to the correct peer.
    ///
    /// Returns true means that the message can be dropped silently.
    fn check_msg(&mut self, msg: &RaftMessage) -> bool {
        let from_epoch = msg.get_region_epoch();
        let from_store_id = msg.get_from_peer().get_store_id();

        // Let's consider following cases with three nodes [1, 2, 3] and 1 is leader:
        // a. 1 removes 2, 2 may still send MsgAppendResponse to 1.
        //  We should ignore this stale message and let 2 remove itself after
        //  applying the ConfChange log.
        // b. 2 is isolated, 1 removes 2. When 2 rejoins the cluster, 2 will
        //  send stale MsgRequestVote to 1 and 3, at this time, we should tell 2 to gc itself.
        // c. 2 is isolated but can communicate with 3. 1 removes 3.
        //  2 will send stale MsgRequestVote to 3, 3 should ignore this message.
        // d. 2 is isolated but can communicate with 3. 1 removes 2, then adds 4, remove 3.
        //  2 will send stale MsgRequestVote to 3, 3 should tell 2 to gc itself.
        // e. 2 is isolated. 1 adds 4, 5, 6, removes 3, 1. Now assume 4 is leader.
        //  After 2 rejoins the cluster, 2 may send stale MsgRequestVote to 1 and 3,
        //  1 and 3 will ignore this message. Later 4 will send messages to 2 and 2 will
        //  rejoin the raft group again.
        // f. 2 is isolated. 1 adds 4, 5, 6, removes 3, 1. Now assume 4 is leader, and 4 removes 2.
        //  unlike case e, 2 will be stale forever.
        // TODO: for case f, if 2 is stale for a long time, 2 will communicate with pd and pd will
        // tell 2 is stale, so 2 can remove itself.
        let self_epoch = self.fsm.peer.region().get_region_epoch();
        if util::is_epoch_stale(from_epoch, self_epoch)
            && util::find_peer(self.fsm.peer.region(), from_store_id).is_none()
        {
            self.ctx.handle_stale_msg(msg, self_epoch.clone(), None);
            return true;
        }

        let target = msg.get_to_peer();
        match target.get_id().cmp(&self.fsm.peer.peer_id()) {
            cmp::Ordering::Less => {
                info!(
                    "target peer id is smaller, msg maybe stale";
                    "region_id" => self.fsm.region_id(),
                    "peer_id" => self.fsm.peer_id(),
                    "target_peer" => ?target,
                );
                self.ctx.raft_metrics.message_dropped.stale_msg += 1;
                true
            }
            cmp::Ordering::Greater => {
                match self.fsm.peer.maybe_destroy(self.ctx) {
                    Some(job) => {
                        info!(
                            "target peer id is larger, destroying self";
                            "region_id" => self.fsm.region_id(),
                            "peer_id" => self.fsm.peer_id(),
                            "target_peer" => ?target,
                        );
                        if self.handle_destroy_peer(job) {
                            // It's not frequent, so use 0 as `heap_size` is ok.
                            let store_msg = StoreMsg::RaftMessage(InspectedRaftMessage {
                                heap_size: 0,
                                msg: msg.clone(),
                            });
                            if let Err(e) = self.ctx.router.send_control(store_msg) {
                                info!(
                                    "failed to send back store message, are we shutting down?";
                                    "region_id" => self.fsm.region_id(),
                                    "peer_id" => self.fsm.peer_id(),
                                    "err" => %e,
                                );
                            }
                        }
                    }
                    None => self.ctx.raft_metrics.message_dropped.applying_snap += 1,
                }
                true
            }
            cmp::Ordering::Equal => false,
        }
    }

    /// Check if it's necessary to gc the source merge peer.
    ///
    /// If the target merge peer won't be created on this store,
    /// then it's appropriate to destroy it immediately.
    fn need_gc_merge(&mut self, msg: &RaftMessage) -> Result<bool> {
        let merge_target = msg.get_merge_target();
        let target_region_id = merge_target.get_id();
        debug!(
            "receive merge target";
            "region_id" => self.fsm.region_id(),
            "peer_id" => self.fsm.peer_id(),
            "merge_target" => ?merge_target,
        );

        // When receiving message that has a merge target, it indicates that the source peer on this
        // store is stale, the peers on other stores are already merged. The epoch in merge target
        // is the state of target peer at the time when source peer is merged. So here we record the
        // merge target epoch version to let the target peer on this store to decide whether to
        // destroy the source peer.
        let mut meta = self.ctx.store_meta.lock().unwrap();
        meta.targets_map.insert(self.region_id(), target_region_id);
        let v = meta
            .pending_merge_targets
            .entry(target_region_id)
            .or_default();
        let mut no_range_merge_target = merge_target.clone();
        no_range_merge_target.clear_start_key();
        no_range_merge_target.clear_end_key();
        if let Some(pre_merge_target) = v.insert(self.region_id(), no_range_merge_target) {
            // Merge target epoch records the version of target region when source region is merged.
            // So it must be same no matter when receiving merge target.
            if pre_merge_target.get_region_epoch().get_version()
                != merge_target.get_region_epoch().get_version()
            {
                panic!(
                    "conflict merge target epoch version {:?} {:?}",
                    pre_merge_target.get_region_epoch().get_version(),
                    merge_target.get_region_epoch()
                );
            }
        }

        if let Some(r) = meta.regions.get(&target_region_id) {
            // In the case that the source peer's range isn't overlapped with target's anymore:
            //     | region 2 | region 3 | region 1 |
            //                   || merge 3 into 2
            //                   \/
            //     |       region 2      | region 1 |
            //                   || merge 1 into 2
            //                   \/
            //     |            region 2            |
            //                   || split 2 into 4
            //                   \/
            //     |        region 4       |region 2|
            // so the new target peer can't find the source peer.
            // e.g. new region 2 is overlapped with region 1
            //
            // If that, source peer still need to decide whether to destroy itself. When the target
            // peer has already moved on, source peer can destroy itself.
            if util::is_epoch_stale(merge_target.get_region_epoch(), r.get_region_epoch()) {
                return Ok(true);
            }
            return Ok(false);
        }
        drop(meta);

        // All of the target peers must exist before merging which is guaranteed by PD.
        // Now the target peer is not in region map, so if everything is ok, the merge target
        // region should be staler than the local target region
        if self.is_merge_target_region_stale(merge_target)? {
            Ok(true)
        } else {
            if self.ctx.cfg.dev_assert {
                panic!(
                    "something is wrong, maybe PD do not ensure all target peers exist before merging"
                );
            }
            error!(
                "something is wrong, maybe PD do not ensure all target peers exist before merging"
            );
            Ok(false)
        }
    }

    fn handle_gc_peer_msg(&mut self, msg: &RaftMessage) {
        let from_epoch = msg.get_region_epoch();
        if !util::is_epoch_stale(self.fsm.peer.region().get_region_epoch(), from_epoch) {
            return;
        }

        if self.fsm.peer.peer != *msg.get_to_peer() {
            info!(
                "receive stale gc message, ignore.";
                "region_id" => self.fsm.region_id(),
                "peer_id" => self.fsm.peer_id(),
            );
            self.ctx.raft_metrics.message_dropped.stale_msg += 1;
            return;
        }
        // TODO: ask pd to guarantee we are stale now.
        info!(
            "receives gc message, trying to remove";
            "region_id" => self.fsm.region_id(),
            "peer_id" => self.fsm.peer_id(),
            "to_peer" => ?msg.get_to_peer(),
        );

        // Destroy peer in next round in order to apply more committed entries if any.
        // It depends on the implementation that msgs which are handled in this round have already fetched.
        let _ = self
            .ctx
            .router
            .force_send(self.fsm.region_id(), PeerMsg::Destroy(self.fsm.peer_id()));
    }

    // Returns `Vec<(u64, bool)>` indicated (source_region_id, merge_to_this_peer) if the `msg`
    // doesn't contain a snapshot or this snapshot doesn't conflict with any other snapshots or regions.
    // Otherwise a `SnapKey` is returned.
    fn check_snapshot(&mut self, msg: &RaftMessage) -> Result<Either<SnapKey, Vec<(u64, bool)>>> {
        if !msg.get_message().has_snapshot() {
            return Ok(Either::Right(vec![]));
        }

        let region_id = msg.get_region_id();
        let snap = msg.get_message().get_snapshot();
        let key = SnapKey::from_region_snap(region_id, snap);
        let mut snap_data = RaftSnapshotData::default();
        snap_data.merge_from_bytes(snap.get_data())?;
        let snap_region = snap_data.take_region();
        let peer_id = msg.get_to_peer().get_id();
        let snap_enc_start_key = enc_start_key(&snap_region);
        let snap_enc_end_key = enc_end_key(&snap_region);

        let before_check_snapshot_1_2_fp = || -> bool {
            fail_point!(
                "before_check_snapshot_1_2",
                self.fsm.region_id() == 1 && self.store_id() == 2,
                |_| true
            );
            false
        };
        let before_check_snapshot_1000_2_fp = || -> bool {
            fail_point!(
                "before_check_snapshot_1000_2",
                self.fsm.region_id() == 1000 && self.store_id() == 2,
                |_| true
            );
            false
        };
        if before_check_snapshot_1_2_fp() || before_check_snapshot_1000_2_fp() {
            return Ok(Either::Left(key));
        }

        if snap_region
            .get_peers()
            .iter()
            .all(|p| p.get_id() != peer_id)
        {
            info!(
                "snapshot doesn't contain to peer, skip";
                "region_id" => self.fsm.region_id(),
                "peer_id" => self.fsm.peer_id(),
                "snap" => ?snap_region,
                "to_peer" => ?msg.get_to_peer(),
            );
            self.ctx.raft_metrics.message_dropped.region_no_peer += 1;
            return Ok(Either::Left(key));
        }

        let mut meta = self.ctx.store_meta.lock().unwrap();
        if meta.regions[&self.region_id()] != *self.region() {
            if !self.fsm.peer.is_initialized() {
                info!(
                    "stale delegate detected, skip";
                    "region_id" => self.fsm.region_id(),
                    "peer_id" => self.fsm.peer_id(),
                );
                self.ctx.raft_metrics.message_dropped.stale_msg += 1;
                return Ok(Either::Left(key));
            } else {
                panic!(
                    "{} meta corrupted: {:?} != {:?}",
                    self.fsm.peer.tag,
                    meta.regions[&self.region_id()],
                    self.region()
                );
            }
        }

        if meta.atomic_snap_regions.contains_key(&region_id) {
            info!(
                "atomic snapshot is applying, skip";
                "region_id" => self.fsm.region_id(),
                "peer_id" => self.fsm.peer_id(),
            );
            return Ok(Either::Left(key));
        }

        for region in &meta.pending_snapshot_regions {
            if enc_start_key(region) < snap_enc_end_key &&
               enc_end_key(region) > snap_enc_start_key &&
               // Same region can overlap, we will apply the latest version of snapshot.
               region.get_id() != snap_region.get_id()
            {
                info!(
                    "pending region overlapped";
                    "region_id" => self.fsm.region_id(),
                    "peer_id" => self.fsm.peer_id(),
                    "region" => ?region,
                    "snap" => ?snap_region,
                );
                self.ctx.raft_metrics.message_dropped.region_overlap += 1;
                return Ok(Either::Left(key));
            }
        }

        let mut is_overlapped = false;
        let mut regions_to_destroy = vec![];
        // In some extreme cases, it may cause source peer destroyed improperly so that a later
        // CommitMerge may panic because source is already destroyed, so just drop the message:
        // 1. A new snapshot is received whereas a snapshot is still in applying, and the snapshot
        // under applying is generated before merge and the new snapshot is generated after merge.
        // After the applying snapshot is finished, the log may able to catch up and so a
        // CommitMerge will be applied.
        // 2. There is a CommitMerge pending in apply thread.
        let ready = !self.fsm.peer.is_handling_snapshot()
            && !self.fsm.peer.has_pending_snapshot()
            // It must be ensured that all logs have been applied.
            // Suppose apply fsm is applying a `CommitMerge` log and this snapshot is generated after
            // merge, its corresponding source peer can not be destroy by this snapshot.
            && self.fsm.peer.ready_to_handle_pending_snap();
        for exist_region in meta
            .region_ranges
            .range((Excluded(snap_enc_start_key), Unbounded::<Vec<u8>>))
            .map(|(_, &region_id)| &meta.regions[&region_id])
            .take_while(|r| enc_start_key(r) < snap_enc_end_key)
            .filter(|r| r.get_id() != region_id)
        {
            info!(
                "region overlapped";
                "region_id" => self.fsm.region_id(),
                "peer_id" => self.fsm.peer_id(),
                "exist" => ?exist_region,
                "snap" => ?snap_region,
            );
            let (can_destroy, merge_to_this_peer) = maybe_destroy_source(
                &meta,
                self.fsm.region_id(),
                self.fsm.peer_id(),
                exist_region.get_id(),
                snap_region.get_region_epoch().to_owned(),
            );
            if ready && can_destroy {
                // The snapshot that we decide to whether destroy peer based on must can be applied.
                // So here not to destroy peer immediately, or the snapshot maybe dropped in later
                // check but the peer is already destroyed.
                regions_to_destroy.push((exist_region.get_id(), merge_to_this_peer));
                continue;
            }
            is_overlapped = true;
            if !can_destroy
                && snap_region.get_region_epoch().get_version()
                    > exist_region.get_region_epoch().get_version()
            {
                // If snapshot's epoch version is greater than exist region's, the exist region
                // may has been merged/splitted already.
                let _ = self.ctx.router.force_send(
                    exist_region.get_id(),
                    PeerMsg::CasualMessage(CasualMessage::RegionOverlapped),
                );
            }
        }
        if is_overlapped {
            self.ctx.raft_metrics.message_dropped.region_overlap += 1;
            return Ok(Either::Left(key));
        }

        // Check if snapshot file exists.
        self.ctx.snap_mgr.get_snapshot_for_applying(&key)?;

        // WARNING: The checking code must be above this line.
        // Now all checking passed.

        if self.fsm.peer.local_first_replicate && !self.fsm.peer.is_initialized() {
            // If the peer is not initialized and passes the snapshot range check, `is_splitting` flag must
            // be false.
            // 1. If `is_splitting` is set to true, then the uninitialized peer is created before split is applied
            //    and the peer id is the same as split one. So there should be no initialized peer before.
            // 2. If the peer is also created by splitting, then the snapshot range is not overlapped with
            //    parent peer. It means leader has applied merge and split at least one time. However,
            //    the prerequisite of merge includes the initialization of all target peers and source peers,
            //    which is conflict with 1.
            let pending_create_peers = self.ctx.pending_create_peers.lock().unwrap();
            let status = pending_create_peers.get(&region_id).cloned();
            if status != Some((self.fsm.peer_id(), false)) {
                drop(pending_create_peers);
                panic!("{} status {:?} is not expected", self.fsm.peer.tag, status);
            }
        }
        meta.pending_snapshot_regions.push(snap_region);

        Ok(Either::Right(regions_to_destroy))
    }

    fn destroy_regions_for_snapshot(&mut self, regions_to_destroy: Vec<(u64, bool)>) {
        if regions_to_destroy.is_empty() {
            return;
        }
        let mut meta = self.ctx.store_meta.lock().unwrap();
        assert!(!meta.atomic_snap_regions.contains_key(&self.fsm.region_id()));
        for (source_region_id, merge_to_this_peer) in regions_to_destroy {
            if !meta.regions.contains_key(&source_region_id) {
                if merge_to_this_peer {
                    drop(meta);
                    panic!(
                        "{}'s source region {} has been destroyed",
                        self.fsm.peer.tag, source_region_id
                    );
                }
                continue;
            }
            info!(
                "source region destroy due to target region's snapshot";
                "region_id" => self.fsm.region_id(),
                "peer_id" => self.fsm.peer_id(),
                "source_region_id" => source_region_id,
                "need_atomic" => merge_to_this_peer,
            );
            meta.atomic_snap_regions
                .entry(self.fsm.region_id())
                .or_default()
                .insert(source_region_id, false);
            meta.destroyed_region_for_snap
                .insert(source_region_id, merge_to_this_peer);

            let result = if merge_to_this_peer {
                MergeResultKind::FromTargetSnapshotStep1
            } else {
                MergeResultKind::Stale
            };
            // Use `unwrap` is ok because the StoreMeta lock is held and these source peers still
            // exist in regions and region_ranges map.
            // It depends on the implementation of `destroy_peer`.
            self.ctx
                .router
                .force_send(
                    source_region_id,
                    PeerMsg::SignificantMsg(SignificantMsg::MergeResult {
                        target_region_id: self.fsm.region_id(),
                        target: self.fsm.peer.peer.clone(),
                        result,
                    }),
                )
                .unwrap();
        }
    }

    fn on_transfer_leader_msg(&mut self, msg: &eraftpb::Message, peer_disk_usage: DiskUsage) {
        // log_term is set by original leader, represents the term last log is written
        // in, which should be equal to the original leader's term.
        if msg.get_log_term() != self.fsm.peer.term() {
            return;
        }
        if self.fsm.peer.is_leader() {
            let from = match self.fsm.peer.get_peer_from_cache(msg.get_from()) {
                Some(p) => p,
                None => return,
            };
            match self
                .fsm
                .peer
                .ready_to_transfer_leader(self.ctx, msg.get_index(), &from)
            {
                Some(reason) => {
                    info!(
                        "reject to transfer leader";
                        "region_id" => self.fsm.region_id(),
                        "peer_id" => self.fsm.peer_id(),
                        "to" => ?from,
                        "reason" => reason,
                        "index" => msg.get_index(),
                        "last_index" => self.fsm.peer.get_store().last_index(),
                    );
                }
                None => {
                    if self.fsm.batch_req_builder.request.is_some() {
                        self.propose_batch_raft_command(true);
                    }
                    // If the message context == TRANSFER_LEADER_COMMAND_REPLY_CTX, the message
                    // is a reply to a transfer leader command before. Then, we can initiate
                    // transferring leader.
                    if msg.get_context() != TRANSFER_LEADER_COMMAND_REPLY_CTX
                        && self.propose_locks_before_transfer_leader()
                    {
                        // If some pessimistic locks are just proposed, we propose another
                        // TransferLeader command instead of transferring leader immediately.
                        let mut cmd = new_admin_request(
                            self.fsm.peer.region().get_id(),
                            self.fsm.peer.peer.clone(),
                        );
                        cmd.mut_header()
                            .set_region_epoch(self.region().get_region_epoch().clone());
                        // Set this flag to propose this command like a normal proposal.
                        cmd.mut_header()
                            .set_flags(WriteBatchFlags::TRANSFER_LEADER_PROPOSAL.bits());
                        cmd.mut_admin_request()
                            .set_cmd_type(AdminCmdType::TransferLeader);
                        cmd.mut_admin_request().mut_transfer_leader().set_peer(from);
                        self.propose_raft_command(
                            cmd,
                            Callback::None,
                            DiskFullOpt::AllowedOnAlmostFull,
                        );
                    } else {
                        self.fsm.peer.transfer_leader(&from);
                    }
                }
            }
        } else {
            self.fsm
                .peer
                .execute_transfer_leader(self.ctx, msg.get_from(), peer_disk_usage, false);
        }
    }

    // Returns whether we should propose another TransferLeader command. This is for:
    // 1. Considering the amount of pessimistic locks can be big, it can reduce
    // unavailable time caused by waiting for the transferree catching up logs.
    // 2. Make transferring leader strictly after write commands that executes
    // before proposing the locks, preventing unexpected lock loss.
    fn propose_locks_before_transfer_leader(&mut self) -> bool {
        // 1. Disable in-memory pessimistic locks.
        let mut pessimistic_locks = self.fsm.peer.txn_ext.pessimistic_locks.write();
        // If `is_valid` is false, the locks should have been proposed. But we still need to
        // return true to propose another TransferLeader command. Otherwise, some write requests
        // that have marked some locks as deleted will fail because raft rejects more proposals.
        if !pessimistic_locks.is_valid {
            return true;
        }
        pessimistic_locks.is_valid = false;

        // 2. Propose pessimistic locks
        if pessimistic_locks.is_empty() {
            return false;
        }
        // FIXME: Raft command has size limit. Either limit the total size of pessimistic locks
        // in a region, or split commands here.
        let mut cmd = RaftCmdRequest::default();
        {
            // Downgrade to a read guard, do not block readers in the scheduler as far as possible.
            let pessimistic_locks = RwLockWriteGuard::downgrade(pessimistic_locks);
            fail_point!("invalidate_locks_before_transfer_leader");
            for (key, (lock, deleted)) in &*pessimistic_locks {
                if *deleted {
                    continue;
                }
                let mut put = PutRequest::default();
                put.set_cf(CF_LOCK.to_string());
                put.set_key(key.as_encoded().to_owned());
                put.set_value(lock.to_lock().to_bytes());
                let mut req = Request::default();
                req.set_cmd_type(CmdType::Put);
                req.set_put(put);
                cmd.mut_requests().push(req);
            }
        }
        if cmd.get_requests().is_empty() {
            // If the map is not empty but all locks are deleted, it is possible that a write
            // command has just marked locks deleted but not proposed yet. It might cause
            // that command to fail if we skip proposing the extra TransferLeader command here.
            return true;
        }
        cmd.mut_header().set_region_id(self.fsm.region_id());
        cmd.mut_header()
            .set_region_epoch(self.region().get_region_epoch().clone());
        cmd.mut_header().set_peer(self.fsm.peer.peer.clone());
        self.propose_raft_command(cmd, Callback::None, DiskFullOpt::AllowedOnAlmostFull);
        true
    }

    fn handle_destroy_peer(&mut self, job: DestroyPeerJob) -> bool {
        // The initialized flag implicitly means whether apply fsm exists or not.
        if job.initialized {
            // Destroy the apply fsm first, wait for the reply msg from apply fsm
            self.ctx
                .apply_router
                .schedule_task(job.region_id, ApplyTask::destroy(job.region_id, false));
            false
        } else {
            // Destroy the peer fsm directly
            self.destroy_peer(false)
        }
    }

    /// Check if destroy can be executed immediately. If it can't, the reason is returned.
    fn maybe_delay_destroy(&mut self) -> Option<DelayReason> {
        if self.fsm.peer.has_unpersisted_ready() {
            assert!(self.ctx.sync_write_worker.is_none());
            // The destroy must be delayed if there are some unpersisted readies.
            // Otherwise there is a race of writting kv db and raft db between here
            // and write worker.
            return Some(DelayReason::UnPersistedReady);
        }

        if !self.fsm.logs_gc_flushed {
            let start_index = self.fsm.peer.last_compacted_idx;
            let mut end_index = start_index;
            if end_index == 0 {
                // Technically, all logs between first index and last index should be accessible
                // before being destroyed.
                end_index = self.fsm.peer.get_store().first_index();
                self.fsm.peer.last_compacted_idx = end_index;
            }
            let region_id = self.region_id();
            let peer_id = self.fsm.peer.peer_id();
            let mb = match self.ctx.router.mailbox(region_id) {
                Some(mb) => mb,
                None => {
                    if tikv_util::thread_group::is_shutdown(!cfg!(test)) {
                        // It's shutting down, nothing we can do.
                        return Some(DelayReason::Shutdown);
                    }
                    panic!("{} failed to get mailbox", self.fsm.peer.tag);
                }
            };
            let task = RaftlogGcTask::gc(
                self.fsm.peer.get_store().get_region_id(),
                start_index,
                end_index,
            )
            .flush()
            .when_done(move || {
                if let Err(e) =
                    mb.force_send(PeerMsg::SignificantMsg(SignificantMsg::RaftLogGcFlushed))
                {
                    if tikv_util::thread_group::is_shutdown(!cfg!(test)) {
                        return;
                    }
                    panic!(
                        "[region {}] {} failed to respond flush message {:?}",
                        region_id, peer_id, e
                    );
                }
            });
            if let Err(e) = self.ctx.raftlog_gc_scheduler.schedule(task) {
                if tikv_util::thread_group::is_shutdown(!cfg!(test)) {
                    // It's shutting down, nothing we can do.
                    return Some(DelayReason::Shutdown);
                }
                panic!(
                    "{} failed to schedule raft log task {:?}",
                    self.fsm.peer.tag, e
                );
            }
            // We need to delete all logs entries to avoid introducing race between
            // new peers and old peers. Flushing gc logs allow last_compact_index be
            // used directly without seeking.
            return Some(DelayReason::UnFlushLogGc);
        }
        None
    }

    fn on_raft_log_gc_flushed(&mut self) {
        self.fsm.logs_gc_flushed = true;
        let delay = match self.fsm.delayed_destroy {
            Some(delay) => delay,
            None => panic!("{} a delayed destroy should not recover", self.fsm.peer.tag),
        };
        self.destroy_peer(delay.merged_by_target);
    }

    // [PerformanceCriticalPath] TODO: spin off the I/O code (self.fsm.peer.destroy)
    fn destroy_peer(&mut self, merged_by_target: bool) -> bool {
        fail_point!("destroy_peer");
        // Mark itself as pending_remove
        self.fsm.peer.pending_remove = true;

        fail_point!("destroy_peer_after_pending_move", |_| { true });

        if let Some(reason) = self.maybe_delay_destroy() {
            if self
                .fsm
                .delayed_destroy
                .map_or(false, |delay| delay.reason == reason)
            {
                panic!(
                    "{} destroy peer twice with same delay reason, original {:?}, now {}",
                    self.fsm.peer.tag, self.fsm.delayed_destroy, merged_by_target
                );
            }
            self.fsm.delayed_destroy = Some(DelayDestroy {
                merged_by_target,
                reason,
            });
            // TODO: The destroy process can also be asynchronous as snapshot process,
            // if so, all write db operations are removed in store thread.
            info!(
                "delays destroy";
                "region_id" => self.fsm.region_id(),
                "peer_id" => self.fsm.peer_id(),
                "merged_by_target" => merged_by_target,
                "reason" => ?reason,
            );
            return false;
        }

        info!(
            "starts destroy";
            "region_id" => self.fsm.region_id(),
            "peer_id" => self.fsm.peer_id(),
            "merged_by_target" => merged_by_target,
        );
        let region_id = self.region_id();
        // We can't destroy a peer which is handling snapshot.
        assert!(!self.fsm.peer.is_handling_snapshot());

        let mut meta = self.ctx.store_meta.lock().unwrap();

        if meta.atomic_snap_regions.contains_key(&self.region_id()) {
            drop(meta);
            panic!(
                "{} is applying atomic snapshot during destroying",
                self.fsm.peer.tag
            );
        }

        // It's possible that this region gets a snapshot then gets a stale peer msg.
        // So the data in `pending_snapshot_regions` should be removed here.
        meta.pending_snapshot_regions
            .retain(|r| self.fsm.region_id() != r.get_id());

        // Remove `read_progress` and reset the `safe_ts` to zero to reject
        // incoming stale read request
        meta.region_read_progress.remove(&region_id);
        self.fsm.peer.read_progress.pause();

        // Destroy read delegates.
        meta.readers.remove(&region_id);

        // Trigger region change observer
        self.ctx.coprocessor_host.on_region_changed(
            self.fsm.peer.region(),
            RegionChangeEvent::Destroy,
            self.fsm.peer.get_role(),
        );
        let task = PdTask::DestroyPeer { region_id };
        if let Err(e) = self.ctx.pd_scheduler.schedule(task) {
            error!(
                "failed to notify pd";
                "region_id" => self.fsm.region_id(),
                "peer_id" => self.fsm.peer_id(),
                "err" => %e,
            );
        }
        let is_initialized = self.fsm.peer.is_initialized();
        if let Err(e) = self.fsm.peer.destroy(
            &self.ctx.engines,
            &mut self.ctx.perf_context,
            merged_by_target,
        ) {
            // If not panic here, the peer will be recreated in the next restart,
            // then it will be gc again. But if some overlap region is created
            // before restarting, the gc action will delete the overlap region's
            // data too.
            panic!("{} destroy err {:?}", self.fsm.peer.tag, e);
        }

        // Some places use `force_send().unwrap()` if the StoreMeta lock is held.
        // So in here, it's necessary to held the StoreMeta lock when closing the router.
        self.ctx.router.close(region_id);
        self.fsm.stop();

        if is_initialized
            && !merged_by_target
            && meta
                .region_ranges
                .remove(&enc_end_key(self.fsm.peer.region()))
                .is_none()
        {
            panic!("{} meta corruption detected", self.fsm.peer.tag);
        }
        if meta.regions.remove(&region_id).is_none() && !merged_by_target {
            panic!("{} meta corruption detected", self.fsm.peer.tag)
        }

        if self.fsm.peer.local_first_replicate {
            let mut pending_create_peers = self.ctx.pending_create_peers.lock().unwrap();
            if is_initialized {
                assert!(pending_create_peers.get(&region_id).is_none());
            } else {
                // If this region's data in `pending_create_peers` is not equal to `(peer_id, false)`,
                // it means this peer will be replaced by the split one.
                if let Some(status) = pending_create_peers.get(&region_id) {
                    if *status == (self.fsm.peer_id(), false) {
                        pending_create_peers.remove(&region_id);
                    }
                }
            }
        }

        // Clear merge related structures.
        if let Some(&need_atomic) = meta.destroyed_region_for_snap.get(&region_id) {
            if need_atomic {
                panic!(
                    "{} should destroy with target region atomically",
                    self.fsm.peer.tag
                );
            } else {
                let target_region_id = *meta.targets_map.get(&region_id).unwrap();
                let is_ready = meta
                    .atomic_snap_regions
                    .get_mut(&target_region_id)
                    .unwrap()
                    .get_mut(&region_id)
                    .unwrap();
                *is_ready = true;
            }
        }

        meta.pending_merge_targets.remove(&region_id);
        if let Some(target) = meta.targets_map.remove(&region_id) {
            if meta.pending_merge_targets.contains_key(&target) {
                meta.pending_merge_targets
                    .get_mut(&target)
                    .unwrap()
                    .remove(&region_id);
                // When the target doesn't exist(add peer but the store is isolated), source peer decide to destroy by itself.
                // Without target, the `pending_merge_targets` for target won't be removed, so here source peer help target to clear.
                if meta.regions.get(&target).is_none()
                    && meta.pending_merge_targets.get(&target).unwrap().is_empty()
                {
                    meta.pending_merge_targets.remove(&target);
                }
            }
        }
        meta.leaders.remove(&region_id);

        true
    }

    // Update some region infos
    fn update_region(&mut self, mut region: metapb::Region) {
        {
            let mut meta = self.ctx.store_meta.lock().unwrap();
            meta.set_region(
                &self.ctx.coprocessor_host,
                region.clone(),
                &mut self.fsm.peer,
            );
        }
        for peer in region.take_peers().into_iter() {
            if self.fsm.peer.peer_id() == peer.get_id() {
                self.fsm.peer.peer = peer.clone();
            }
            self.fsm.peer.insert_peer_cache(peer);
        }
    }

    fn on_ready_change_peer(&mut self, cp: ChangePeer) {
        if cp.index == raft::INVALID_INDEX {
            // Apply failed, skip.
            return;
        }

        self.fsm.peer.mut_store().cancel_generating_snap(None);

        if cp.index >= self.fsm.peer.raft_group.raft.raft_log.first_index() {
            match self.fsm.peer.raft_group.apply_conf_change(&cp.conf_change) {
                Ok(_) => {}
                // PD could dispatch redundant conf changes.
                Err(raft::Error::NotExists { .. }) | Err(raft::Error::Exists { .. }) => {}
                _ => unreachable!(),
            }
        } else {
            // Please take a look at test case test_redundant_conf_change_by_snapshot.
        }

        self.update_region(cp.region);

        fail_point!("change_peer_after_update_region");

        let now = Instant::now();
        let (mut remove_self, mut need_ping) = (false, false);
        for mut change in cp.changes {
            let (change_type, peer) = (change.get_change_type(), change.take_peer());
            let (store_id, peer_id) = (peer.get_store_id(), peer.get_id());
            match change_type {
                ConfChangeType::AddNode | ConfChangeType::AddLearnerNode => {
                    let group_id = self
                        .ctx
                        .global_replication_state
                        .lock()
                        .unwrap()
                        .group
                        .group_id(self.fsm.peer.replication_mode_version, store_id);
                    if group_id.unwrap_or(0) != 0 {
                        info!("updating group"; "peer_id" => peer_id, "group_id" => group_id.unwrap());
                        self.fsm
                            .peer
                            .raft_group
                            .raft
                            .assign_commit_groups(&[(peer_id, group_id.unwrap())]);
                    }
                    // Add this peer to peer_heartbeats.
                    self.fsm.peer.peer_heartbeats.insert(peer_id, now);
                    if self.fsm.peer.is_leader() {
                        need_ping = true;
                        self.fsm.peer.peers_start_pending_time.push((peer_id, now));
                    }
                }
                ConfChangeType::RemoveNode => {
                    // Remove this peer from cache.
                    self.fsm.peer.peer_heartbeats.remove(&peer_id);
                    if self.fsm.peer.is_leader() {
                        self.fsm
                            .peer
                            .peers_start_pending_time
                            .retain(|&(p, _)| p != peer_id);
                    }
                    self.fsm.peer.remove_peer_from_cache(peer_id);
                    // We only care remove itself now.
                    if self.store_id() == store_id {
                        if self.fsm.peer.peer_id() == peer_id {
                            remove_self = true;
                        } else {
                            panic!(
                                "{} trying to remove unknown peer {:?}",
                                self.fsm.peer.tag, peer
                            );
                        }
                    }
                }
            }
        }

        // In pattern matching above, if the peer is the leader,
        // it will push the change peer into `peers_start_pending_time`
        // without checking if it is duplicated. We move `heartbeat_pd` here
        // to utilize `collect_pending_peers` in `heartbeat_pd` to avoid
        // adding the redundant peer.
        if self.fsm.peer.is_leader() {
            // Notify pd immediately.
            info!(
                "notify pd with change peer region";
                "region_id" => self.fsm.region_id(),
                "peer_id" => self.fsm.peer_id(),
                "region" => ?self.fsm.peer.region(),
            );
            self.fsm.peer.heartbeat_pd(self.ctx);

            if !self.fsm.peer.disk_full_peers.is_empty() {
                self.fsm.peer.refill_disk_full_peers(self.ctx);
                debug!(
                    "conf change refills disk full peers to {:?}",
                    self.fsm.peer.disk_full_peers;
                    "region_id" => self.fsm.region_id(),
                );
            }

            // Remove or demote leader will cause this raft group unavailable
            // until new leader elected, but we can't revert this operation
            // because its result is already persisted in apply worker
            // TODO: should we transfer leader here?
            let demote_self = is_learner(&self.fsm.peer.peer);
            if remove_self || demote_self {
                warn!(
                    "Removing or demoting leader";
                    "region_id" => self.fsm.region_id(),
                    "peer_id" => self.fsm.peer_id(),
                    "remove" => remove_self,
                    "demote" => demote_self,
                );
                // If demote_self is true, there is no doubt to become follower.
                // If remove_self is true, we also choose to become follower for the
                // following reasons.
                // There are some functions in raft-rs using `unwrap` to get itself
                // progress which will panic when calling them.
                // Before introduing async io, this peer will destroy immediately so
                // there is no chance to call these functions.
                // But maybe it's not true due to delay destroy.
                // Most of these functions are only called when the peer is a leader.
                // (it's pretty reasonable because progress is used to track others' status)
                // The only exception is `Raft::restore` at the time of writing, which is ok
                // because the raft msgs(including snapshot) don't be handled when `pending_remove`
                // is true(it will be set in `destroy_peer`).
                // TODO: totally avoid calling these raft-rs functions when `pending_remove` is true.
                self.fsm
                    .peer
                    .raft_group
                    .raft
                    .become_follower(self.fsm.peer.term(), raft::INVALID_ID);
                // Don't ping to speed up leader election
                need_ping = false;
            }
        } else if !self.fsm.peer.has_valid_leader() {
            self.fsm.reset_hibernate_state(GroupState::Chaos);
            self.register_raft_base_tick();
        }
        if need_ping {
            // Speed up snapshot instead of waiting another heartbeat.
            self.fsm.peer.ping();
            self.fsm.has_ready = true;
        }
        if remove_self {
            self.destroy_peer(false);
        }
    }

    fn on_ready_compact_log(&mut self, first_index: u64, state: RaftTruncatedState) {
        let total_cnt = self.fsm.peer.last_applying_idx - first_index;
        // the size of current CompactLog command can be ignored.
        let remain_cnt = self.fsm.peer.last_applying_idx - state.get_index() - 1;
        self.fsm.peer.raft_log_size_hint =
            self.fsm.peer.raft_log_size_hint * remain_cnt / total_cnt;
        let compact_to = state.get_index() + 1;
        self.fsm.peer.schedule_raftlog_gc(self.ctx, compact_to);
        self.fsm.peer.last_compacted_idx = compact_to;
        self.fsm.peer.mut_store().compact_to(compact_to);
    }

    fn on_ready_split_region(
        &mut self,
        derived: metapb::Region,
        regions: Vec<metapb::Region>,
        new_split_regions: HashMap<u64, apply::NewSplitPeer>,
    ) {
        fail_point!("on_split", self.ctx.store_id() == 3, |_| {});

        let region_id = derived.get_id();

        // Group in-memory pessimistic locks in the original region into new regions. The locks of
        // new regions will be put into the corresponding new regions later. And the locks belonging
        // to the old region will stay in the original map.
        let region_locks = {
            let mut pessimistic_locks = self.fsm.peer.txn_ext.pessimistic_locks.write();
            // Update the version so the concurrent reader will fail due to EpochNotMatch
            // instead of PessimisticLockNotFound.
            pessimistic_locks.version = derived.get_region_epoch().get_version();
            pessimistic_locks.group_by_regions(&regions, &derived)
        };
        fail_point!("on_split_invalidate_locks");

        // Roughly estimate the size and keys for new regions.
        let new_region_count = regions.len() as u64;
        let estimated_size = self.fsm.peer.approximate_size.map(|v| v / new_region_count);
        let estimated_keys = self.fsm.peer.approximate_keys.map(|v| v / new_region_count);
        let mut meta = self.ctx.store_meta.lock().unwrap();
        meta.set_region(&self.ctx.coprocessor_host, derived, &mut self.fsm.peer);
        self.fsm.peer.post_split();

        // It's not correct anymore, so set it to false to schedule a split check task.
        self.fsm.peer.has_calculated_region_size = false;

        let is_leader = self.fsm.peer.is_leader();
        if is_leader {
            self.fsm.peer.approximate_size = estimated_size;
            self.fsm.peer.approximate_keys = estimated_keys;
            self.fsm.peer.heartbeat_pd(self.ctx);
            // Notify pd immediately to let it update the region meta.
            info!(
                "notify pd with split";
                "region_id" => self.fsm.region_id(),
                "peer_id" => self.fsm.peer_id(),
                "split_count" => regions.len(),
            );
            // Now pd only uses ReportBatchSplit for history operation show,
            // so we send it independently here.
            let task = PdTask::ReportBatchSplit {
                regions: regions.to_vec(),
            };
            if let Err(e) = self.ctx.pd_scheduler.schedule(task) {
                error!(
                    "failed to notify pd";
                    "region_id" => self.fsm.region_id(),
                    "peer_id" => self.fsm.peer_id(),
                    "err" => %e,
                );
            }
        }

        let last_key = enc_end_key(regions.last().unwrap());
        if meta.region_ranges.remove(&last_key).is_none() {
            panic!("{} original region should exist", self.fsm.peer.tag);
        }
        let last_region_id = regions.last().unwrap().get_id();
        for (new_region, locks) in regions.into_iter().zip(region_locks) {
            let new_region_id = new_region.get_id();

            if new_region_id == region_id {
                let not_exist = meta
                    .region_ranges
                    .insert(enc_end_key(&new_region), new_region_id)
                    .is_none();
                assert!(not_exist, "[region {}] should not exist", new_region_id);
                continue;
            }

            // Check if this new region should be splitted
            let new_split_peer = new_split_regions.get(&new_region.get_id()).unwrap();
            if new_split_peer.result.is_some() {
                if let Err(e) = self
                    .fsm
                    .peer
                    .mut_store()
                    .clear_extra_split_data(enc_start_key(&new_region), enc_end_key(&new_region))
                {
                    error!(?e;
                        "failed to cleanup extra split data, may leave some dirty data";
                        "region_id" => new_region.get_id(),
                    );
                }
                continue;
            }

            // Now all checking passed.
            {
                let mut pending_create_peers = self.ctx.pending_create_peers.lock().unwrap();
                assert_eq!(
                    pending_create_peers.remove(&new_region_id),
                    Some((new_split_peer.peer_id, true))
                );
            }

            // Insert new regions and validation
            info!(
                "insert new region";
                "region_id" => new_region_id,
                "region" => ?new_region,
            );
            if let Some(r) = meta.regions.get(&new_region_id) {
                // Suppose a new node is added by conf change and the snapshot comes slowly.
                // Then, the region splits and the first vote message comes to the new node
                // before the old snapshot, which will create an uninitialized peer on the
                // store. After that, the old snapshot comes, followed with the last split
                // proposal. After it's applied, the uninitialized peer will be met.
                // We can remove this uninitialized peer directly.
                if util::is_region_initialized(r) {
                    panic!(
                        "[region {}] duplicated region {:?} for split region {:?}",
                        new_region_id, r, new_region
                    );
                }
                self.ctx.router.close(new_region_id);
            }

            let (sender, mut new_peer) = match PeerFsm::create(
                self.ctx.store_id(),
                &self.ctx.cfg,
                self.ctx.region_scheduler.clone(),
                self.ctx.raftlog_fetch_scheduler.clone(),
                self.ctx.engines.clone(),
                &new_region,
            ) {
                Ok((sender, new_peer)) => (sender, new_peer),
                Err(e) => {
                    // peer information is already written into db, can't recover.
                    // there is probably a bug.
                    panic!("create new split region {:?} err {:?}", new_region, e);
                }
            };
            let mut replication_state = self.ctx.global_replication_state.lock().unwrap();
            new_peer.peer.init_replication_mode(&mut *replication_state);
            drop(replication_state);

            let meta_peer = new_peer.peer.peer.clone();

            for p in new_region.get_peers() {
                // Add this peer to cache.
                new_peer.peer.insert_peer_cache(p.clone());
            }

            // New peer derive write flow from parent region,
            // this will be used by balance write flow.
            new_peer.peer.peer_stat = self.fsm.peer.peer_stat.clone();
            new_peer.peer.last_compacted_idx =
                new_peer.apply_state().get_truncated_state().get_index() + 1;
            let campaigned = new_peer.peer.maybe_campaign(is_leader);
            new_peer.has_ready |= campaigned;

            if is_leader {
                new_peer.peer.approximate_size = estimated_size;
                new_peer.peer.approximate_keys = estimated_keys;
                *new_peer.peer.txn_ext.pessimistic_locks.write() = locks;
                // The new peer is likely to become leader, send a heartbeat immediately to reduce
                // client query miss.
                new_peer.peer.heartbeat_pd(self.ctx);
            }

            new_peer.peer.activate(self.ctx);
            meta.regions.insert(new_region_id, new_region.clone());
            let not_exist = meta
                .region_ranges
                .insert(enc_end_key(&new_region), new_region_id)
                .is_none();
            assert!(not_exist, "[region {}] should not exist", new_region_id);
            meta.readers
                .insert(new_region_id, ReadDelegate::from_peer(new_peer.get_peer()));
            meta.region_read_progress
                .insert(new_region_id, new_peer.peer.read_progress.clone());
            if last_region_id == new_region_id {
                // To prevent from big region, the right region needs run split
                // check again after split.
                new_peer.peer.size_diff_hint = self.ctx.cfg.region_split_check_diff.0;
            }
            let mailbox = BasicMailbox::new(sender, new_peer, self.ctx.router.state_cnt().clone());
            self.ctx.router.register(new_region_id, mailbox);
            self.ctx
                .router
                .force_send(new_region_id, PeerMsg::Start)
                .unwrap();

            if !campaigned {
                if let Some(msg) = meta
                    .pending_msgs
                    .swap_remove_front(|m| m.get_to_peer() == &meta_peer)
                {
                    let peer_msg = PeerMsg::RaftMessage(InspectedRaftMessage { heap_size: 0, msg });
                    if let Err(e) = self.ctx.router.force_send(new_region_id, peer_msg) {
                        warn!("handle first requset failed"; "region_id" => region_id, "error" => ?e);
                    }
                }
            }
        }
        drop(meta);
        if is_leader {
            self.on_split_region_check_tick();
        }
        fail_point!("after_split", self.ctx.store_id() == 3, |_| {});
    }

    fn register_merge_check_tick(&mut self) {
        self.schedule_tick(PeerTick::CheckMerge)
    }

    /// Check if merge target region is staler than the local one in kv engine.
    /// It should be called when target region is not in region map in memory.
    /// If everything is ok, the answer should always be true because PD should ensure all target peers exist.
    /// So if not, error log will be printed and return false.
    fn is_merge_target_region_stale(&self, target_region: &metapb::Region) -> Result<bool> {
        let target_region_id = target_region.get_id();
        let target_peer_id = util::find_peer(target_region, self.ctx.store_id())
            .unwrap()
            .get_id();

        let state_key = keys::region_state_key(target_region_id);
        if let Some(target_state) = self
            .ctx
            .engines
            .kv
            .get_msg_cf::<RegionLocalState>(CF_RAFT, &state_key)?
        {
            if util::is_epoch_stale(
                target_region.get_region_epoch(),
                target_state.get_region().get_region_epoch(),
            ) {
                return Ok(true);
            }
            // The local target region epoch is staler than target region's.
            // In the case where the peer is destroyed by receiving gc msg rather than applying conf change,
            // the epoch may staler but it's legal, so check peer id to assure that.
            if let Some(local_target_peer_id) =
                util::find_peer(target_state.get_region(), self.ctx.store_id()).map(|r| r.get_id())
            {
                match local_target_peer_id.cmp(&target_peer_id) {
                    cmp::Ordering::Equal => {
                        if target_state.get_state() == PeerState::Tombstone {
                            // The local target peer has already been destroyed.
                            return Ok(true);
                        }
                        error!(
                            "the local target peer state is not tombstone in kv engine";
                            "target_peer_id" => target_peer_id,
                            "target_peer_state" => ?target_state.get_state(),
                            "target_region" => ?target_region,
                            "region_id" => self.fsm.region_id(),
                            "peer_id" => self.fsm.peer_id(),
                        );
                    }
                    cmp::Ordering::Greater => {
                        // The local target peer id is greater than the one in target region, but its epoch
                        // is staler than target_region's. That is contradictory.
                        panic!("{} local target peer id {} is greater than the one in target region {}, but its epoch is staler, local target region {:?},
                                    target region {:?}", self.fsm.peer.tag, local_target_peer_id, target_peer_id, target_state.get_region(), target_region);
                    }
                    cmp::Ordering::Less => {
                        error!(
                            "the local target peer id in kv engine is less than the one in target region";
                            "local_target_peer_id" => local_target_peer_id,
                            "target_peer_id" => target_peer_id,
                            "target_region" => ?target_region,
                            "region_id" => self.fsm.region_id(),
                            "peer_id" => self.fsm.peer_id(),
                        );
                    }
                }
            } else {
                // Can't get local target peer id probably because this target peer is removed by applying conf change
                error!(
                    "the local target peer does not exist in target region state";
                    "target_region" => ?target_region,
                    "local_target" => ?target_state.get_region(),
                    "region_id" => self.fsm.region_id(),
                    "peer_id" => self.fsm.peer_id(),
                );
            }
        } else {
            error!(
                "failed to load target peer's RegionLocalState from kv engine";
                "target_peer_id" => target_peer_id,
                "target_region" => ?target_region,
                "region_id" => self.fsm.region_id(),
                "peer_id" => self.fsm.peer_id(),
            );
        }
        Ok(false)
    }

    fn validate_merge_peer(&self, target_region: &metapb::Region) -> Result<bool> {
        let target_region_id = target_region.get_id();
        let exist_region = {
            let meta = self.ctx.store_meta.lock().unwrap();
            meta.regions.get(&target_region_id).cloned()
        };
        if let Some(r) = exist_region {
            let exist_epoch = r.get_region_epoch();
            let expect_epoch = target_region.get_region_epoch();
            // exist_epoch > expect_epoch
            if util::is_epoch_stale(expect_epoch, exist_epoch) {
                return Err(box_err!(
                    "target region changed {:?} -> {:?}",
                    target_region,
                    r
                ));
            }
            // exist_epoch < expect_epoch
            if util::is_epoch_stale(exist_epoch, expect_epoch) {
                info!(
                    "target region still not catch up, skip.";
                    "region_id" => self.fsm.region_id(),
                    "peer_id" => self.fsm.peer_id(),
                    "target_region" => ?target_region,
                    "exist_region" => ?r,
                );
                return Ok(false);
            }
            return Ok(true);
        }

        // All of the target peers must exist before merging which is guaranteed by PD.
        // Now the target peer is not in region map.
        match self.is_merge_target_region_stale(target_region) {
            Err(e) => {
                error!(%e;
                    "failed to load region state, ignore";
                    "region_id" => self.fsm.region_id(),
                    "peer_id" => self.fsm.peer_id(),
                    "target_region_id" => target_region_id,
                );
                Ok(false)
            }
            Ok(true) => Err(box_err!("region {} is destroyed", target_region_id)),
            Ok(false) => {
                if self.ctx.cfg.dev_assert {
                    panic!(
                        "something is wrong, maybe PD do not ensure all target peers exist before merging"
                    );
                }
                error!(
                    "something is wrong, maybe PD do not ensure all target peers exist before merging"
                );
                Ok(false)
            }
        }
    }

    fn schedule_merge(&mut self) -> Result<()> {
        fail_point!("on_schedule_merge", |_| Ok(()));
        let (request, target_id) = {
            let state = self.fsm.peer.pending_merge_state.as_ref().unwrap();
            let expect_region = state.get_target();

            if !self.validate_merge_peer(expect_region)? {
                // Wait till next round.
                return Ok(());
            }
            let target_id = expect_region.get_id();
            let sibling_region = expect_region;

            let (min_index, _) = self.fsm.peer.get_min_progress()?;
            let low = cmp::max(min_index + 1, state.get_min_index());
            // TODO: move this into raft module.
            // > over >= to include the PrepareMerge proposal.
            let entries = if low > state.get_commit() {
                vec![]
            } else {
                // TODO: fetch entries in async way
                match self.fsm.peer.get_store().entries(
                    low,
                    state.get_commit() + 1,
                    NO_LIMIT,
                    GetEntriesContext::empty(false),
                ) {
                    Ok(ents) => ents,
                    Err(e) => panic!(
                        "[region {}] {} failed to get merge entires: {:?}, low:{}, commit: {}",
                        self.fsm.region_id(),
                        self.fsm.peer_id(),
                        e,
                        low,
                        state.get_commit()
                    ),
                }
            };

            let sibling_peer = util::find_peer(sibling_region, self.store_id()).unwrap();
            let mut request = new_admin_request(sibling_region.get_id(), sibling_peer.clone());
            request
                .mut_header()
                .set_region_epoch(sibling_region.get_region_epoch().clone());
            let mut admin = AdminRequest::default();
            admin.set_cmd_type(AdminCmdType::CommitMerge);
            admin
                .mut_commit_merge()
                .set_source(self.fsm.peer.region().clone());
            admin.mut_commit_merge().set_commit(state.get_commit());
            admin.mut_commit_merge().set_entries(entries.into());
            request.set_admin_request(admin);
            (request, target_id)
        };
        // Please note that, here assumes that the unit of network isolation is store rather than
        // peer. So a quorum stores of source region should also be the quorum stores of target
        // region. Otherwise we need to enable proposal forwarding.
        self.ctx
            .router
            .force_send(
                target_id,
                PeerMsg::RaftCommand(RaftCommand::new_ext(
                    request,
                    Callback::None,
                    RaftCmdExtraOpts {
                        deadline: None,
                        disk_full_opt: DiskFullOpt::AllowedOnAlmostFull,
                    },
                )),
            )
            .map_err(|_| Error::RegionNotFound(target_id))
    }

    fn rollback_merge(&mut self) {
        let req = {
            let state = self.fsm.peer.pending_merge_state.as_ref().unwrap();
            let mut request =
                new_admin_request(self.fsm.peer.region().get_id(), self.fsm.peer.peer.clone());
            request
                .mut_header()
                .set_region_epoch(self.fsm.peer.region().get_region_epoch().clone());
            let mut admin = AdminRequest::default();
            admin.set_cmd_type(AdminCmdType::RollbackMerge);
            admin.mut_rollback_merge().set_commit(state.get_commit());
            request.set_admin_request(admin);
            request
        };
        self.propose_raft_command(req, Callback::None, DiskFullOpt::AllowedOnAlmostFull);
    }

    fn on_check_merge(&mut self) {
        if self.fsm.stopped
            || self.fsm.peer.pending_remove
            || self.fsm.peer.pending_merge_state.is_none()
        {
            return;
        }
        self.register_merge_check_tick();
        fail_point!(
            "on_check_merge_not_1001",
            self.fsm.peer_id() != 1001,
            |_| {}
        );
        if let Err(e) = self.schedule_merge() {
            if self.fsm.peer.is_leader() {
                self.fsm
                    .peer
                    .add_want_rollback_merge_peer(self.fsm.peer_id());
                if self
                    .fsm
                    .peer
                    .raft_group
                    .raft
                    .prs()
                    .has_quorum(&self.fsm.peer.want_rollback_merge_peers)
                {
                    info!(
                        "failed to schedule merge, rollback";
                        "region_id" => self.fsm.region_id(),
                        "peer_id" => self.fsm.peer_id(),
                        "err" => %e,
                        "error_code" => %e.error_code(),
                    );
                    self.rollback_merge();
                }
            } else if !is_learner(&self.fsm.peer.peer) {
                info!(
                    "want to rollback merge";
                    "region_id" => self.fsm.region_id(),
                    "peer_id" => self.fsm.peer_id(),
                    "leader_id" => self.fsm.peer.leader_id(),
                    "err" => %e,
                    "error_code" => %e.error_code(),
                );
                if self.fsm.peer.leader_id() != raft::INVALID_ID {
                    self.fsm.peer.send_want_rollback_merge(
                        self.fsm
                            .peer
                            .pending_merge_state
                            .as_ref()
                            .unwrap()
                            .get_commit(),
                        self.ctx,
                    );
                }
            }
        }
    }

    fn on_ready_prepare_merge(&mut self, region: metapb::Region, state: MergeState) {
        {
            let mut meta = self.ctx.store_meta.lock().unwrap();
            meta.set_region(&self.ctx.coprocessor_host, region, &mut self.fsm.peer);
        }

        self.fsm.peer.pending_merge_state = Some(state);
        let state = self.fsm.peer.pending_merge_state.as_ref().unwrap();

        if let Some(ref catch_up_logs) = self.fsm.peer.catch_up_logs {
            if state.get_commit() == catch_up_logs.merge.get_commit() {
                assert_eq!(state.get_target().get_id(), catch_up_logs.target_region_id);
                // Indicate that `on_catch_up_logs_for_merge` has already executed.
                // Mark pending_remove because its apply fsm will be destroyed.
                self.fsm.peer.pending_remove = true;
                // Send CatchUpLogs back to destroy source apply fsm,
                // then it will send `Noop` to trigger target apply fsm.
                self.ctx.apply_router.schedule_task(
                    self.fsm.region_id(),
                    ApplyTask::LogsUpToDate(self.fsm.peer.catch_up_logs.take().unwrap()),
                );
                return;
            }
        }

        self.on_check_merge();
    }

    fn on_catch_up_logs_for_merge(&mut self, mut catch_up_logs: CatchUpLogs) {
        let region_id = self.fsm.region_id();
        assert_eq!(region_id, catch_up_logs.merge.get_source().get_id());

        if let Some(ref cul) = self.fsm.peer.catch_up_logs {
            panic!(
                "{} get catch_up_logs from {} but has already got from {}",
                self.fsm.peer.tag, catch_up_logs.target_region_id, cul.target_region_id
            )
        }

        if let Some(ref pending_merge_state) = self.fsm.peer.pending_merge_state {
            if pending_merge_state.get_commit() == catch_up_logs.merge.get_commit() {
                assert_eq!(
                    pending_merge_state.get_target().get_id(),
                    catch_up_logs.target_region_id
                );
                // Indicate that `on_ready_prepare_merge` has already executed.
                // Mark pending_remove because its apply fsm will be destroyed.
                self.fsm.peer.pending_remove = true;
                // Just for saving memory.
                catch_up_logs.merge.clear_entries();
                // Send CatchUpLogs back to destroy source apply fsm,
                // then it will send `Noop` to trigger target apply fsm.
                self.ctx
                    .apply_router
                    .schedule_task(region_id, ApplyTask::LogsUpToDate(catch_up_logs));
                return;
            }
        }

        // Directly append these logs to raft log and then commit them.
        match self
            .fsm
            .peer
            .maybe_append_merge_entries(&catch_up_logs.merge)
        {
            Some(last_index) => {
                info!(
                    "append and commit entries to source region";
                    "region_id" => region_id,
                    "peer_id" => self.fsm.peer.peer_id(),
                    "last_index" => last_index,
                );
                // Now it has some committed entries, so mark it to take `Ready` in next round.
                self.fsm.has_ready = true;
            }
            None => {
                info!(
                    "no need to catch up logs";
                    "region_id" => region_id,
                    "peer_id" => self.fsm.peer.peer_id(),
                );
            }
        }
        // Just for saving memory.
        catch_up_logs.merge.clear_entries();
        self.fsm.peer.catch_up_logs = Some(catch_up_logs);
    }

    fn on_ready_commit_merge(
        &mut self,
        merge_index: u64,
        region: metapb::Region,
        source: metapb::Region,
    ) {
        self.register_split_region_check_tick();
        let mut meta = self.ctx.store_meta.lock().unwrap();

        let prev = meta.region_ranges.remove(&enc_end_key(&source));
        assert_eq!(prev, Some(source.get_id()));
        let prev = if region.get_end_key() == source.get_end_key() {
            meta.region_ranges.remove(&enc_start_key(&source))
        } else {
            meta.region_ranges.remove(&enc_end_key(&region))
        };
        if prev != Some(region.get_id()) {
            panic!(
                "{} meta corrupted: prev: {:?}, ranges: {:?}",
                self.fsm.peer.tag, prev, meta.region_ranges
            );
        }
        meta.region_ranges
            .insert(enc_end_key(&region), region.get_id());
        assert!(meta.regions.remove(&source.get_id()).is_some());
        meta.set_region(&self.ctx.coprocessor_host, region, &mut self.fsm.peer);
        if let Some(d) = meta.readers.get_mut(&source.get_id()) {
            d.mark_pending_remove();
        }

        // After the region commit merged, the region's key range is extended and the region's `safe_ts`
        // should reset to `min(source_safe_ts, target_safe_ts)`
        let source_read_progress = meta.region_read_progress.remove(&source.get_id()).unwrap();
        self.fsm
            .peer
            .read_progress
            .merge_safe_ts(source_read_progress.safe_ts(), merge_index);

        // If a follower merges into a leader, a more recent read may happen
        // on the leader of the follower. So max ts should be updated after
        // a region merge.
        self.fsm
            .peer
            .require_updating_max_ts(&self.ctx.pd_scheduler);

        drop(meta);

        // make approximate size and keys updated in time.
        // the reason why follower need to update is that there is a issue that after merge
        // and then transfer leader, the new leader may have stale size and keys.
        self.fsm.peer.size_diff_hint = self.ctx.cfg.region_split_check_diff.0;
        if self.fsm.peer.is_leader() {
            info!(
                "notify pd with merge";
                "region_id" => self.fsm.region_id(),
                "peer_id" => self.fsm.peer_id(),
                "source_region" => ?source,
                "target_region" => ?self.fsm.peer.region(),
            );
            self.fsm.peer.heartbeat_pd(self.ctx);
        }
        if let Err(e) = self.ctx.router.force_send(
            source.get_id(),
            PeerMsg::SignificantMsg(SignificantMsg::MergeResult {
                target_region_id: self.fsm.region_id(),
                target: self.fsm.peer.peer.clone(),
                result: MergeResultKind::FromTargetLog,
            }),
        ) {
            panic!(
                "{} failed to send merge result(FromTargetLog) to source region {}, err {}",
                self.fsm.peer.tag,
                source.get_id(),
                e
            );
        }
    }

    /// Handle rollbacking Merge result.
    ///
    /// If commit is 0, it means that Merge is rollbacked by a snapshot; otherwise
    /// it's rollbacked by a proposal, and its value should be equal to the commit
    /// index of previous PrepareMerge.
    fn on_ready_rollback_merge(&mut self, commit: u64, region: Option<metapb::Region>) {
        let pending_commit = self
            .fsm
            .peer
            .pending_merge_state
            .as_ref()
            .unwrap()
            .get_commit();
        if commit != 0 && pending_commit != commit {
            panic!(
                "{} rollbacks a wrong merge: {} != {}",
                self.fsm.peer.tag, pending_commit, commit
            );
        }
        // Clear merge releted data
        self.fsm.peer.pending_merge_state = None;
        self.fsm.peer.want_rollback_merge_peers.clear();

        // Resume updating `safe_ts`
        self.fsm.peer.read_progress.resume();

        if let Some(r) = region {
            let mut meta = self.ctx.store_meta.lock().unwrap();
            meta.set_region(&self.ctx.coprocessor_host, r, &mut self.fsm.peer);
        }
        if self.fsm.peer.is_leader() {
            info!(
                "notify pd with rollback merge";
                "region_id" => self.fsm.region_id(),
                "peer_id" => self.fsm.peer_id(),
                "commit_index" => commit,
            );
            self.fsm.peer.heartbeat_pd(self.ctx);
        }
    }

    fn on_merge_result(
        &mut self,
        target_region_id: u64,
        target: metapb::Peer,
        result: MergeResultKind,
    ) {
        let exists = self
            .fsm
            .peer
            .pending_merge_state
            .as_ref()
            .map_or(true, |s| {
                s.get_target().get_peers().iter().any(|p| {
                    p.get_store_id() == target.get_store_id() && p.get_id() <= target.get_id()
                })
            });
        if !exists {
            panic!(
                "{} unexpected merge result: {:?} {:?} {:?}",
                self.fsm.peer.tag, self.fsm.peer.pending_merge_state, target, result
            );
        }
        // Because of the checking before proposing `PrepareMerge`, which is
        // no `CompactLog` proposal between the smallest commit index and the latest index.
        // If the merge succeed, all source peers are impossible in apply snapshot state
        // and must be initialized.
        {
            let meta = self.ctx.store_meta.lock().unwrap();
            if meta.atomic_snap_regions.contains_key(&self.region_id()) {
                panic!(
                    "{} is applying atomic snapshot on getting merge result, target region id {}, target peer {:?}, merge result type {:?}",
                    self.fsm.peer.tag, target_region_id, target, result
                );
            }
        }
        if self.fsm.peer.is_handling_snapshot() {
            panic!(
                "{} is applying snapshot on getting merge result, target region id {}, target peer {:?}, merge result type {:?}",
                self.fsm.peer.tag, target_region_id, target, result
            );
        }
        if !self.fsm.peer.is_initialized() {
            panic!(
                "{} is not initialized on getting merge result, target region id {}, target peer {:?}, merge result type {:?}",
                self.fsm.peer.tag, target_region_id, target, result
            );
        }
        match result {
            MergeResultKind::FromTargetLog => {
                info!(
                    "merge finished";
                    "region_id" => self.fsm.region_id(),
                    "peer_id" => self.fsm.peer_id(),
                    "target_region" => ?self.fsm.peer.pending_merge_state.as_ref().unwrap().target,
                );
                self.destroy_peer(true);
            }
            MergeResultKind::FromTargetSnapshotStep1 => {
                info!(
                    "merge finished with target snapshot";
                    "region_id" => self.fsm.region_id(),
                    "peer_id" => self.fsm.peer_id(),
                    "target_region_id" => target_region_id,
                );
                self.fsm.peer.pending_remove = true;
                // Destroy apply fsm at first
                self.ctx.apply_router.schedule_task(
                    self.fsm.region_id(),
                    ApplyTask::destroy(self.fsm.region_id(), true),
                );
            }
            MergeResultKind::FromTargetSnapshotStep2 => {
                // `merged_by_target` is true because this region's range already belongs to
                // its target region so we must not clear data otherwise its target region's
                // data will corrupt.
                self.destroy_peer(true);
            }
            MergeResultKind::Stale => {
                self.on_stale_merge(target_region_id);
            }
        };
    }

    fn on_stale_merge(&mut self, target_region_id: u64) {
        if self.fsm.peer.pending_remove {
            return;
        }
        info!(
            "successful merge can't be continued, try to gc stale peer";
            "region_id" => self.fsm.region_id(),
            "peer_id" => self.fsm.peer_id(),
            "target_region_id" => target_region_id,
            "merge_state" => ?self.fsm.peer.pending_merge_state,
        );
        // Because of the checking before proposing `PrepareMerge`, which is
        // no `CompactLog` proposal between the smallest commit index and the latest index.
        // If the merge succeed, all source peers are impossible in apply snapshot state
        // and must be initialized.
        // So `maybe_destroy` must succeed here.
        let job = self.fsm.peer.maybe_destroy(self.ctx).unwrap();
        self.handle_destroy_peer(job);
    }

    fn on_ready_persist_snapshot(&mut self, persist_res: PersistSnapshotResult) {
        let prev_region = persist_res.prev_region;
        let region = persist_res.region;

        info!(
            "snapshot is persisted";
            "region_id" => self.fsm.region_id(),
            "peer_id" => self.fsm.peer_id(),
            "region" => ?region,
        );

        let mut state = self.ctx.global_replication_state.lock().unwrap();
        let gb = state
            .calculate_commit_group(self.fsm.peer.replication_mode_version, region.get_peers());
        self.fsm.peer.raft_group.raft.clear_commit_group();
        self.fsm.peer.raft_group.raft.assign_commit_groups(gb);
        fail_point!("after_assign_commit_groups_on_apply_snapshot");
        // drop it before access `store_meta`.
        drop(state);

        let mut meta = self.ctx.store_meta.lock().unwrap();
        debug!(
            "check snapshot range";
            "region_id" => self.fsm.region_id(),
            "peer_id" => self.fsm.peer_id(),
            "prev_region" => ?prev_region,
        );

        meta.readers.insert(
            self.fsm.region_id(),
            ReadDelegate::from_peer(&self.fsm.peer),
        );

        // Remove this region's snapshot region from the `pending_snapshot_regions`
        // The `pending_snapshot_regions` is only used to occupy the key range, so if this
        // peer is added to `region_ranges`, it can be remove from `pending_snapshot_regions`
        meta.pending_snapshot_regions
            .retain(|r| self.fsm.region_id() != r.get_id());

        // Remove its source peers' metadata
        for r in &persist_res.destroy_regions {
            let prev = meta.region_ranges.remove(&enc_end_key(r));
            assert_eq!(prev, Some(r.get_id()));
            assert!(meta.regions.remove(&r.get_id()).is_some());
            if let Some(d) = meta.readers.get_mut(&r.get_id()) {
                d.mark_pending_remove();
            }
        }
        // Remove the data from `atomic_snap_regions` and `destroyed_region_for_snap`
        // which are added before applying snapshot
        if let Some(wait_destroy_regions) = meta.atomic_snap_regions.remove(&self.fsm.region_id()) {
            for (source_region_id, _) in wait_destroy_regions {
                assert_eq!(
                    meta.destroyed_region_for_snap
                        .remove(&source_region_id)
                        .is_some(),
                    true
                );
            }
        }

        if util::is_region_initialized(&prev_region) {
            info!(
                "region changed after persisting snapshot";
                "region_id" => self.fsm.region_id(),
                "peer_id" => self.fsm.peer_id(),
                "prev_region" => ?prev_region,
                "region" => ?region,
            );
            let prev = meta.region_ranges.remove(&enc_end_key(&prev_region));
            if prev != Some(region.get_id()) {
                panic!(
                    "{} meta corrupted, expect {:?} got {:?}",
                    self.fsm.peer.tag, prev_region, prev,
                );
            }
        } else if self.fsm.peer.local_first_replicate {
            // This peer is uninitialized previously.
            // More accurately, the `RegionLocalState` has been persisted so the data can be removed from `pending_create_peers`.
            let mut pending_create_peers = self.ctx.pending_create_peers.lock().unwrap();
            assert_eq!(
                pending_create_peers.remove(&self.fsm.region_id()),
                Some((self.fsm.peer_id(), false))
            );
        }

        if let Some(r) = meta
            .region_ranges
            .insert(enc_end_key(&region), region.get_id())
        {
            panic!("{} unexpected region {:?}", self.fsm.peer.tag, r);
        }
        let prev = meta.regions.insert(region.get_id(), region.clone());
        assert_eq!(prev, Some(prev_region));
        drop(meta);

        self.fsm.peer.read_progress.update_leader_info(
            self.fsm.peer.leader_id(),
            self.fsm.peer.term(),
            &region,
        );

        for r in &persist_res.destroy_regions {
            if let Err(e) = self.ctx.router.force_send(
                r.get_id(),
                PeerMsg::SignificantMsg(SignificantMsg::MergeResult {
                    target_region_id: self.fsm.region_id(),
                    target: self.fsm.peer.peer.clone(),
                    result: MergeResultKind::FromTargetSnapshotStep2,
                }),
            ) {
                panic!(
                    "{} failed to send merge result(FromTargetSnapshotStep2) to source region {}, err {}",
                    self.fsm.peer.tag,
                    r.get_id(),
                    e
                );
            }
        }
    }

    fn on_ready_result(
        &mut self,
        exec_results: &mut VecDeque<ExecResult<EK::Snapshot>>,
        metrics: &ApplyMetrics,
    ) {
        // handle executing committed log results
        while let Some(result) = exec_results.pop_front() {
            match result {
                ExecResult::ChangePeer(cp) => self.on_ready_change_peer(cp),
                ExecResult::CompactLog { first_index, state } => {
                    self.on_ready_compact_log(first_index, state)
                }
                ExecResult::SplitRegion {
                    derived,
                    regions,
                    new_split_regions,
                } => self.on_ready_split_region(derived, regions, new_split_regions),
                ExecResult::PrepareMerge { region, state } => {
                    self.on_ready_prepare_merge(region, state)
                }
                ExecResult::CommitMerge {
                    index,
                    region,
                    source,
                } => self.on_ready_commit_merge(index, region, source),
                ExecResult::RollbackMerge { region, commit } => {
                    self.on_ready_rollback_merge(commit, Some(region))
                }
                ExecResult::ComputeHash {
                    region,
                    index,
                    context,
                    snap,
                } => self.on_ready_compute_hash(region, index, context, snap),
                ExecResult::VerifyHash {
                    index,
                    context,
                    hash,
                } => self.on_ready_verify_hash(index, context, hash),
                ExecResult::DeleteRange { .. } => {
                    // TODO: clean user properties?
                }
                ExecResult::IngestSst { ssts } => self.on_ingest_sst_result(ssts),
                ExecResult::TransferLeader { term } => self.on_transfer_leader(term),
            }
        }

        // Update metrics only when all exec_results are finished in case the metrics is counted multiple times
        // when waiting for commit merge
        self.ctx.store_stat.lock_cf_bytes_written += metrics.lock_cf_written_bytes;
        self.ctx.store_stat.engine_total_bytes_written += metrics.written_bytes;
        self.ctx.store_stat.engine_total_keys_written += metrics.written_keys;
    }

    /// Check if a request is valid if it has valid prepare_merge/commit_merge proposal.
    fn check_merge_proposal(&self, msg: &mut RaftCmdRequest) -> Result<()> {
        if !msg.get_admin_request().has_prepare_merge()
            && !msg.get_admin_request().has_commit_merge()
        {
            return Ok(());
        }

        let region = self.fsm.peer.region();
        if msg.get_admin_request().has_prepare_merge() {
            // Just for simplicity, do not start region merge while in joint state
            if self.fsm.peer.in_joint_state() {
                return Err(box_err!(
                    "{} region in joint state, can not propose merge command, command: {:?}",
                    self.fsm.peer.tag,
                    msg.get_admin_request()
                ));
            }
            let target_region = msg.get_admin_request().get_prepare_merge().get_target();
            {
                let meta = self.ctx.store_meta.lock().unwrap();
                match meta.regions.get(&target_region.get_id()) {
                    Some(r) => {
                        if r != target_region {
                            return Err(box_err!(
                                "target region not matched, skip proposing: {:?} != {:?}",
                                r,
                                target_region
                            ));
                        }
                    }
                    None => {
                        return Err(box_err!(
                            "target region {} doesn't exist.",
                            target_region.get_id()
                        ));
                    }
                }
            }
            if !util::is_sibling_regions(target_region, region) {
                return Err(box_err!(
                    "{:?} and {:?} are not sibling, skip proposing.",
                    target_region,
                    region
                ));
            }
            if !util::region_on_same_stores(target_region, region) {
                return Err(box_err!(
                    "peers doesn't match {:?} != {:?}, reject merge",
                    region.get_peers(),
                    target_region.get_peers()
                ));
            }
        } else {
            let source_region = msg.get_admin_request().get_commit_merge().get_source();
            if !util::is_sibling_regions(source_region, region) {
                return Err(box_err!(
                    "{:?} and {:?} should be sibling",
                    source_region,
                    region
                ));
            }
            if !util::region_on_same_stores(source_region, region) {
                return Err(box_err!(
                    "peers not matched: {:?} {:?}",
                    source_region,
                    region
                ));
            }
        }

        Ok(())
    }

    fn pre_propose_raft_command(
        &mut self,
        msg: &RaftCmdRequest,
    ) -> Result<Option<RaftCmdResponse>> {
        // Check store_id, make sure that the msg is dispatched to the right place.
        if let Err(e) = util::check_store_id(msg, self.store_id()) {
            self.ctx.raft_metrics.invalid_proposal.mismatch_store_id += 1;
            return Err(e);
        }
        if msg.has_status_request() {
            // For status commands, we handle it here directly.
            let resp = self.execute_status_command(msg)?;
            return Ok(Some(resp));
        }

        // Check whether the store has the right peer to handle the request.
        let region_id = self.region_id();
        let leader_id = self.fsm.peer.leader_id();
        let request = msg.get_requests();

        if self.fsm.peer.force_leader {
            // in force leader state, forbid requests to make the recovery progress less error-prone
            if !(msg.has_admin_request()
                && msg.get_admin_request().get_cmd_type() == AdminCmdType::ChangePeer)
            {
                return Err(Error::RecoveryInProgress(self.region_id()));
            }
        }

        // ReadIndex can be processed on the replicas.
        let is_read_index_request =
            request.len() == 1 && request[0].get_cmd_type() == CmdType::ReadIndex;
        let mut read_only = true;
        for r in msg.get_requests() {
            match r.get_cmd_type() {
                CmdType::Get | CmdType::Snap | CmdType::ReadIndex => (),
                _ => read_only = false,
            }
        }
        let allow_replica_read = read_only && msg.get_header().get_replica_read();
        let flags = WriteBatchFlags::from_bits_check(msg.get_header().get_flags());
        let allow_stale_read = read_only && flags.contains(WriteBatchFlags::STALE_READ);
        if !self.fsm.peer.is_leader()
            && !is_read_index_request
            && !allow_replica_read
            && !allow_stale_read
        {
            self.ctx.raft_metrics.invalid_proposal.not_leader += 1;
            let leader = self.fsm.peer.get_peer_from_cache(leader_id);
            self.fsm.reset_hibernate_state(GroupState::Chaos);
            self.register_raft_base_tick();
            return Err(Error::NotLeader(region_id, leader));
        }
        // peer_id must be the same as peer's.
        if let Err(e) = util::check_peer_id(msg, self.fsm.peer.peer_id()) {
            self.ctx.raft_metrics.invalid_proposal.mismatch_peer_id += 1;
            return Err(e);
        }
        // check whether the peer is initialized.
        if !self.fsm.peer.is_initialized() {
            self.ctx
                .raft_metrics
                .invalid_proposal
                .region_not_initialized += 1;
            return Err(Error::RegionNotInitialized(region_id));
        }
        // If the peer is applying snapshot, it may drop some sending messages, that could
        // make clients wait for response until timeout.
        if self.fsm.peer.is_handling_snapshot() {
            self.ctx.raft_metrics.invalid_proposal.is_applying_snapshot += 1;
            // TODO: replace to a more suitable error.
            return Err(Error::Other(box_err!(
                "{} peer is applying snapshot",
                self.fsm.peer.tag
            )));
        }
        // Check whether the term is stale.
        if let Err(e) = util::check_term(msg, self.fsm.peer.term()) {
            self.ctx.raft_metrics.invalid_proposal.stale_command += 1;
            return Err(e);
        }

        match util::check_region_epoch(msg, self.fsm.peer.region(), true) {
            Err(Error::EpochNotMatch(m, mut new_regions)) => {
                // Attach the region which might be split from the current region. But it doesn't
                // matter if the region is not split from the current region. If the region meta
                // received by the TiKV driver is newer than the meta cached in the driver, the meta is
                // updated.
                let requested_version = msg.get_header().get_region_epoch().version;
                self.collect_sibling_region(requested_version, &mut new_regions);
                self.ctx.raft_metrics.invalid_proposal.epoch_not_match += 1;
                Err(Error::EpochNotMatch(m, new_regions))
            }
            Err(e) => Err(e),
            Ok(()) => Ok(None),
        }
    }

    /// Propose batched raft commands(if any) first, then propose the given raft command.
    fn propose_raft_command(
        &mut self,
        msg: RaftCmdRequest,
        cb: Callback<EK::Snapshot>,
        diskfullopt: DiskFullOpt,
    ) {
        if let Some((request, callback)) =
            self.fsm.batch_req_builder.build(&mut self.ctx.raft_metrics)
        {
            self.propose_raft_command_internal(request, callback, DiskFullOpt::NotAllowedOnFull);
        }

        self.propose_raft_command_internal(msg, cb, diskfullopt);
    }

    /// Propose the raft command directly.
    /// Note that this function introduces a reorder between this command and batched commands.
    fn propose_raft_command_internal(
        &mut self,
        mut msg: RaftCmdRequest,
        cb: Callback<EK::Snapshot>,
        diskfullopt: DiskFullOpt,
    ) {
        if self.fsm.peer.pending_remove {
            apply::notify_req_region_removed(self.region_id(), cb);
            return;
        }

        if self.ctx.raft_metrics.waterfall_metrics {
            if let Some(request_times) = cb.get_request_times() {
                let now = TiInstant::now();
                for t in request_times {
                    self.ctx
                        .raft_metrics
                        .wf_batch_wait
                        .observe(duration_to_sec(now.saturating_duration_since(*t)));
                }
            }
        }

        match self.pre_propose_raft_command(&msg) {
            Ok(Some(resp)) => {
                cb.invoke_with_response(resp);
                return;
            }
            Err(e) => {
                debug!(
                    "failed to propose";
                    "region_id" => self.region_id(),
                    "peer_id" => self.fsm.peer_id(),
                    "message" => ?msg,
                    "err" => %e,
                );
                cb.invoke_with_response(new_error(e));
                return;
            }
            _ => (),
        }

        if let Err(e) = self.check_merge_proposal(&mut msg) {
            warn!(
                "failed to propose merge";
                "region_id" => self.region_id(),
                "peer_id" => self.fsm.peer_id(),
                "message" => ?msg,
                "err" => %e,
                "error_code" => %e.error_code(),
            );
            cb.invoke_with_response(new_error(e));
            return;
        }

        // Note:
        // The peer that is being checked is a leader. It might step down to be a follower later. It
        // doesn't matter whether the peer is a leader or not. If it's not a leader, the proposing
        // command log entry can't be committed.

        let mut resp = RaftCmdResponse::default();
        let term = self.fsm.peer.term();
        bind_term(&mut resp, term);
        if self.fsm.peer.propose(self.ctx, cb, msg, resp, diskfullopt) {
            self.fsm.has_ready = true;
        }

        if self.fsm.peer.should_wake_up {
            self.reset_raft_tick(GroupState::Ordered);
        }

        self.register_pd_heartbeat_tick();

        // TODO: add timeout, if the command is not applied after timeout,
        // we will call the callback with timeout error.
    }

    fn collect_sibling_region(&self, requested_version: u64, regions: &mut Vec<Region>) {
        let mut max_version = self.fsm.peer.region().get_region_epoch().version;
        if requested_version >= max_version {
            // Our information is stale.
            return;
        }
        // Current region is included in the vec.
        let mut collect_cnt = max_version - requested_version;
        let anchor = Excluded(enc_end_key(self.fsm.peer.region()));
        let meta = self.ctx.store_meta.lock().unwrap();
        let mut ranges = if self.ctx.cfg.right_derive_when_split {
            meta.region_ranges.range((Unbounded::<Vec<u8>>, anchor))
        } else {
            meta.region_ranges.range((anchor, Unbounded::<Vec<u8>>))
        };

        for _ in 0..MAX_REGIONS_IN_ERROR {
            let res = if self.ctx.cfg.right_derive_when_split {
                ranges.next_back()
            } else {
                ranges.next()
            };
            if let Some((_, id)) = res {
                let r = &meta.regions[id];
                collect_cnt -= 1;
                // For example, A is split into B, A, and then B is split into C, B.
                if r.get_region_epoch().version >= max_version {
                    // It doesn't matter if it's a false positive, as it's limited by MAX_REGIONS_IN_ERROR.
                    collect_cnt += r.get_region_epoch().version - max_version;
                    max_version = r.get_region_epoch().version;
                }
                regions.push(r.to_owned());
                if collect_cnt == 0 {
                    return;
                }
            } else {
                return;
            }
        }
    }

    fn register_raft_gc_log_tick(&mut self) {
        self.schedule_tick(PeerTick::RaftLogGc)
    }

    #[allow(clippy::if_same_then_else)]
    fn on_raft_gc_log_tick(&mut self, force_compact: bool) {
        if !self.fsm.peer.is_leader() {
            // `compact_cache_to` is called when apply, there is no need to call `compact_to` here,
            // snapshot generating has already been cancelled when the role becomes follower.
            return;
        }
        if !self.fsm.peer.get_store().is_cache_empty() || !self.ctx.cfg.hibernate_regions {
            self.register_raft_gc_log_tick();
        }
        fail_point!("on_raft_log_gc_tick_1", self.fsm.peer_id() == 1, |_| {});
        fail_point!("on_raft_gc_log_tick", |_| {});
        debug_assert!(!self.fsm.stopped);

        // As leader, we would not keep caches for the peers that didn't response heartbeat in the
        // last few seconds. That happens probably because another TiKV is down. In this case if we
        // do not clean up the cache, it may keep growing.
        let drop_cache_duration =
            self.ctx.cfg.raft_heartbeat_interval() + self.ctx.cfg.raft_entry_cache_life_time.0;
        let cache_alive_limit = Instant::now() - drop_cache_duration;

        // Leader will replicate the compact log command to followers,
        // If we use current replicated_index (like 10) as the compact index,
        // when we replicate this log, the newest replicated_index will be 11,
        // but we only compact the log to 10, not 11, at that time,
        // the first index is 10, and replicated_index is 11, with an extra log,
        // and we will do compact again with compact index 11, in cycles...
        // So we introduce a threshold, if replicated index - first index > threshold,
        // we will try to compact log.
        // raft log entries[..............................................]
        //                  ^                                       ^
        //                  |-----------------threshold------------ |
        //              first_index                         replicated_index
        // `alive_cache_idx` is the smallest `replicated_index` of healthy up nodes.
        // `alive_cache_idx` is only used to gc cache.
        let applied_idx = self.fsm.peer.get_store().applied_index();
        let truncated_idx = self.fsm.peer.get_store().truncated_index();
        let last_idx = self.fsm.peer.get_store().last_index();
        let (mut replicated_idx, mut alive_cache_idx) = (last_idx, last_idx);
        for (peer_id, p) in self.fsm.peer.raft_group.raft.prs().iter() {
            if replicated_idx > p.matched {
                replicated_idx = p.matched;
            }
            if let Some(last_heartbeat) = self.fsm.peer.peer_heartbeats.get(peer_id) {
                if alive_cache_idx > p.matched
                    && p.matched >= truncated_idx
                    && *last_heartbeat > cache_alive_limit
                {
                    alive_cache_idx = p.matched;
                }
            }
        }
        // When an election happened or a new peer is added, replicated_idx can be 0.
        if replicated_idx > 0 {
            assert!(
                last_idx >= replicated_idx,
                "expect last index {} >= replicated index {}",
                last_idx,
                replicated_idx
            );
            REGION_MAX_LOG_LAG.observe((last_idx - replicated_idx) as f64);
        }
        self.fsm
            .peer
            .mut_store()
            .maybe_gc_cache(alive_cache_idx, applied_idx);
        if needs_evict_entry_cache(self.ctx.cfg.evict_cache_on_memory_ratio) {
            self.fsm.peer.mut_store().evict_cache(true);
            if !self.fsm.peer.get_store().cache_is_empty() {
                self.register_entry_cache_evict_tick();
            }
        }

        let mut total_gc_logs = 0;

        let first_idx = self.fsm.peer.get_store().first_index();

        let mut compact_idx = if force_compact
            // Too many logs between applied index and first index.
            || (applied_idx > first_idx && applied_idx - first_idx >= self.ctx.cfg.raft_log_gc_count_limit)
            // Raft log size ecceeds the limit.
            || (self.fsm.peer.raft_log_size_hint >= self.ctx.cfg.raft_log_gc_size_limit.0)
        {
            applied_idx
        } else if replicated_idx < first_idx || last_idx - first_idx < 3 {
            // In the current implementation one compaction can't delete all stale Raft logs.
            // There will be at least 3 entries left after one compaction:
            // |------------- entries needs to be compacted ----------|
            // [entries...][the entry at `compact_idx`][the last entry][new compaction entry]
            //             |-------------------- entries will be left ----------------------|
            self.ctx.raft_metrics.raft_log_gc_skipped.reserve_log += 1;
            return;
        } else if replicated_idx - first_idx < self.ctx.cfg.raft_log_gc_threshold
            && self.fsm.skip_gc_raft_log_ticks < self.ctx.cfg.raft_log_reserve_max_ticks
        {
            self.ctx.raft_metrics.raft_log_gc_skipped.threshold_limit += 1;
            // Logs will only be kept `max_ticks` * `raft_log_gc_tick_interval`.
            self.fsm.skip_gc_raft_log_ticks += 1;
            self.register_raft_gc_log_tick();
            return;
        } else {
            replicated_idx
        };
        assert!(compact_idx >= first_idx);
        // Have no idea why subtract 1 here, but original code did this by magic.
        compact_idx -= 1;
        if compact_idx < first_idx {
            // In case compact_idx == first_idx before subtraction.
            self.ctx
                .raft_metrics
                .raft_log_gc_skipped
                .compact_idx_too_small += 1;
            return;
        }
        total_gc_logs += compact_idx - first_idx;

        // Create a compact log request and notify directly.
        let region_id = self.fsm.peer.region().get_id();
        let peer = self.fsm.peer.peer.clone();
        let term = self.fsm.peer.get_index_term(compact_idx);
        let request = new_compact_log_request(region_id, peer, compact_idx, term);
        self.propose_raft_command_internal(
            request,
            Callback::None,
            DiskFullOpt::AllowedOnAlmostFull,
        );

        self.fsm.skip_gc_raft_log_ticks = 0;
        self.register_raft_gc_log_tick();
        PEER_GC_RAFT_LOG_COUNTER.inc_by(total_gc_logs);
    }

    fn register_entry_cache_evict_tick(&mut self) {
        self.schedule_tick(PeerTick::EntryCacheEvict)
    }

    fn on_entry_cache_evict_tick(&mut self) {
        fail_point!("on_entry_cache_evict_tick", |_| {});
        if needs_evict_entry_cache(self.ctx.cfg.evict_cache_on_memory_ratio) {
            self.fsm.peer.mut_store().evict_cache(true);
        }
        let mut _usage = 0;
        if memory_usage_reaches_high_water(&mut _usage)
            && !self.fsm.peer.get_store().cache_is_empty()
        {
            self.register_entry_cache_evict_tick();
        }
    }

    fn register_check_leader_lease_tick(&mut self) {
        self.schedule_tick(PeerTick::CheckLeaderLease)
    }

    fn on_check_leader_lease_tick(&mut self) {
        if !self.fsm.peer.is_leader() || self.fsm.hibernate_state.group_state() == GroupState::Idle
        {
            return;
        }
        self.try_renew_leader_lease();
        self.register_check_leader_lease_tick();
    }

    fn register_split_region_check_tick(&mut self) {
        self.schedule_tick(PeerTick::SplitRegionCheck)
    }

    #[inline]
    fn region_split_skip_max_count(&self) -> usize {
        fail_point!("region_split_skip_max_count", |_| { usize::max_value() });
        REGION_SPLIT_SKIP_MAX_COUNT
    }

    fn on_split_region_check_tick(&mut self) {
        if !self.fsm.peer.is_leader() {
            return;
        }

        // When restart, the has_calculated_region_size will be false. The split check will first
        // check the region size, and then check whether the region should split. This
        // should work even if we change the region max size.
        // If peer says should update approximate size, update region size and check
        // whether the region should split.
        // We assume that `has_calculated_region_size` is only set true when receives an
        // accurate value sent from split-check thread.
        if self.fsm.peer.has_calculated_region_size
            && self.fsm.peer.compaction_declined_bytes < self.ctx.cfg.region_split_check_diff.0
            && self.fsm.peer.size_diff_hint < self.ctx.cfg.region_split_check_diff.0
        {
            return;
        }

        fail_point!("on_split_region_check_tick");
        self.register_split_region_check_tick();

        // To avoid frequent scan, we only add new scan tasks if all previous tasks
        // have finished.
        // TODO: check whether a gc progress has been started.
        if self.ctx.split_check_scheduler.is_busy() {
            return;
        }

        // When Lightning or BR is importing data to TiKV, their ingest-request may fail because of
        // region-epoch not matched. So we hope TiKV do not check region size and split region during
        // importing.
        if self.ctx.importer.get_mode() == SwitchMode::Import {
            return;
        }

        // bulk insert too fast may cause snapshot stale very soon, worst case it stale before
        // sending. so when snapshot is generating or sending, skip split check at most 3 times.
        // There is a trade off between region size and snapshot success rate. Split check is
        // triggered every 10 seconds. If a snapshot can't be generated in 30 seconds, it might be
        // just too large to be generated. Split it into smaller size can help generation. check
        // issue 330 for more info.
        if self.fsm.peer.get_store().is_generating_snapshot()
            && self.fsm.skip_split_count < self.region_split_skip_max_count()
        {
            self.fsm.skip_split_count += 1;
            return;
        }
        self.fsm.skip_split_count = 0;
        let task = SplitCheckTask::split_check(self.region().clone(), true, CheckPolicy::Scan);
        if let Err(e) = self.ctx.split_check_scheduler.schedule(task) {
            error!(
                "failed to schedule split check";
                "region_id" => self.fsm.region_id(),
                "peer_id" => self.fsm.peer_id(),
                "err" => %e,
            );
            return;
        }
        self.fsm.peer.size_diff_hint = 0;
        self.fsm.peer.compaction_declined_bytes = 0;
    }

    fn on_prepare_split_region(
        &mut self,
        region_epoch: metapb::RegionEpoch,
        split_keys: Vec<Vec<u8>>,
        cb: Callback<EK::Snapshot>,
        source: &str,
    ) {
        info!(
            "on split";
            "region_id" => self.fsm.region_id(),
            "peer_id" => self.fsm.peer_id(),
            "split_keys" => %KeysInfoFormatter(split_keys.iter()),
            "source" => source,
        );
        if let Err(e) = self.validate_split_region(&region_epoch, &split_keys) {
            cb.invoke_with_response(new_error(e));
            return;
        }
        let region = self.fsm.peer.region();
        let task = PdTask::AskBatchSplit {
            region: region.clone(),
            split_keys,
            peer: self.fsm.peer.peer.clone(),
            right_derive: self.ctx.cfg.right_derive_when_split,
            callback: cb,
        };
        if let Err(ScheduleError::Stopped(t)) = self.ctx.pd_scheduler.schedule(task) {
            error!(
                "failed to notify pd to split: Stopped";
                "region_id" => self.fsm.region_id(),
                "peer_id" => self.fsm.peer_id(),
            );
            match t {
                PdTask::AskBatchSplit { callback, .. } => {
                    callback.invoke_with_response(new_error(box_err!(
                        "{} failed to split: Stopped",
                        self.fsm.peer.tag
                    )));
                }
                _ => unreachable!(),
            }
        }
    }

    fn validate_split_region(
        &mut self,
        epoch: &metapb::RegionEpoch,
        split_keys: &[Vec<u8>],
    ) -> Result<()> {
        if split_keys.is_empty() {
            error!(
                "no split key is specified.";
                "region_id" => self.fsm.region_id(),
                "peer_id" => self.fsm.peer_id(),
            );
            return Err(box_err!("{} no split key is specified.", self.fsm.peer.tag));
        }
        for key in split_keys {
            if key.is_empty() {
                error!(
                    "split key should not be empty!!!";
                    "region_id" => self.fsm.region_id(),
                    "peer_id" => self.fsm.peer_id(),
                );
                return Err(box_err!(
                    "{} split key should not be empty",
                    self.fsm.peer.tag
                ));
            }
        }
        if !self.fsm.peer.is_leader() {
            // region on this store is no longer leader, skipped.
            info!(
                "not leader, skip.";
                "region_id" => self.fsm.region_id(),
                "peer_id" => self.fsm.peer_id(),
            );
            return Err(Error::NotLeader(
                self.region_id(),
                self.fsm.peer.get_peer_from_cache(self.fsm.peer.leader_id()),
            ));
        }

        let region = self.fsm.peer.region();
        let latest_epoch = region.get_region_epoch();

        // This is a little difference for `check_region_epoch` in region split case.
        // Here we just need to check `version` because `conf_ver` will be update
        // to the latest value of the peer, and then send to PD.
        if latest_epoch.get_version() != epoch.get_version() {
            info!(
                "epoch changed, retry later";
                "region_id" => self.fsm.region_id(),
                "peer_id" => self.fsm.peer_id(),
                "prev_epoch" => ?region.get_region_epoch(),
                "epoch" => ?epoch,
            );
            return Err(Error::EpochNotMatch(
                format!(
                    "{} epoch changed {:?} != {:?}, retry later",
                    self.fsm.peer.tag, latest_epoch, epoch
                ),
                vec![region.to_owned()],
            ));
        }
        Ok(())
    }

    fn on_approximate_region_size(&mut self, size: u64) {
        self.fsm.peer.approximate_size = Some(size);
        self.fsm.peer.has_calculated_region_size = true;
        self.register_split_region_check_tick();
        self.register_pd_heartbeat_tick();
        fail_point!("on_approximate_region_size");
    }

    fn on_approximate_region_keys(&mut self, keys: u64) {
        self.fsm.peer.approximate_keys = Some(keys);
        self.register_split_region_check_tick();
        self.register_pd_heartbeat_tick();
    }

    fn on_compaction_declined_bytes(&mut self, declined_bytes: u64) {
        self.fsm.peer.compaction_declined_bytes += declined_bytes;
        if self.fsm.peer.compaction_declined_bytes >= self.ctx.cfg.region_split_check_diff.0 {
            UPDATE_REGION_SIZE_BY_COMPACTION_COUNTER.inc();
        }
        self.register_split_region_check_tick();
    }

    fn on_schedule_half_split_region(
        &mut self,
        region_epoch: &metapb::RegionEpoch,
        policy: CheckPolicy,
        source: &str,
    ) {
        info!(
            "on half split";
            "region_id" => self.fsm.region_id(),
            "peer_id" => self.fsm.peer_id(),
            "policy" => ?policy,
            "source" => source,
        );
        if !self.fsm.peer.is_leader() {
            // region on this store is no longer leader, skipped.
            warn!(
                "not leader, skip";
                "region_id" => self.fsm.region_id(),
                "peer_id" => self.fsm.peer_id(),
            );
            return;
        }

        let region = self.fsm.peer.region();
        if util::is_epoch_stale(region_epoch, region.get_region_epoch()) {
            warn!(
                "receive a stale halfsplit message";
                "region_id" => self.fsm.region_id(),
                "peer_id" => self.fsm.peer_id(),
            );
            return;
        }

        let task = SplitCheckTask::split_check(region.clone(), false, policy);
        if let Err(e) = self.ctx.split_check_scheduler.schedule(task) {
            error!(
                "failed to schedule split check";
                "region_id" => self.fsm.region_id(),
                "peer_id" => self.fsm.peer_id(),
                "err" => %e,
            );
        }
    }

    fn on_pd_heartbeat_tick(&mut self) {
        if !self.ctx.cfg.hibernate_regions {
            self.register_pd_heartbeat_tick();
        }
        self.fsm.peer.check_peers();

        if !self.fsm.peer.is_leader() {
            return;
        }
        self.fsm.peer.heartbeat_pd(self.ctx);
        if self.ctx.cfg.hibernate_regions && self.fsm.peer.replication_mode_need_catch_up() {
            self.register_pd_heartbeat_tick();
        }
    }

    fn register_pd_heartbeat_tick(&mut self) {
        self.schedule_tick(PeerTick::PdHeartbeat)
    }

    fn on_check_peer_stale_state_tick(&mut self) {
        if self.fsm.peer.pending_remove {
            return;
        }

        self.register_check_peer_stale_state_tick();

        if self.fsm.peer.is_handling_snapshot() || self.fsm.peer.has_pending_snapshot() {
            return;
        }

        if self.ctx.cfg.hibernate_regions {
            let group_state = self.fsm.hibernate_state.group_state();
            if group_state == GroupState::Idle {
                self.fsm.peer.ping();
                if !self.fsm.peer.is_leader() {
                    // If leader is able to receive message but can't send out any,
                    // follower should be able to start an election.
                    self.fsm.reset_hibernate_state(GroupState::PreChaos);
                } else {
                    self.fsm.has_ready = true;
                    // Schedule a pd heartbeat to discover down and pending peer when
                    // hibernate_regions is enabled.
                    self.register_pd_heartbeat_tick();
                }
            } else if group_state == GroupState::PreChaos {
                self.fsm.reset_hibernate_state(GroupState::Chaos);
            } else if group_state == GroupState::Chaos {
                // Register tick if it's not yet. Only when it fails to receive ping from leader
                // after two stale check can a follower actually tick.
                self.register_raft_base_tick();
            }
        }

        // If this peer detects the leader is missing for a long long time,
        // it should consider itself as a stale peer which is removed from
        // the original cluster.
        // This most likely happens in the following scenario:
        // At first, there are three peer A, B, C in the cluster, and A is leader.
        // Peer B gets down. And then A adds D, E, F into the cluster.
        // Peer D becomes leader of the new cluster, and then removes peer A, B, C.
        // After all these peer in and out, now the cluster has peer D, E, F.
        // If peer B goes up at this moment, it still thinks it is one of the cluster
        // and has peers A, C. However, it could not reach A, C since they are removed
        // from the cluster or probably destroyed.
        // Meantime, D, E, F would not reach B, since it's not in the cluster anymore.
        // In this case, peer B would notice that the leader is missing for a long time,
        // and it would check with pd to confirm whether it's still a member of the cluster.
        // If not, it destroys itself as a stale peer which is removed out already.
        let state = self.fsm.peer.check_stale_state(self.ctx);
        fail_point!("peer_check_stale_state", state != StaleState::Valid, |_| {});
        match state {
            StaleState::Valid => (),
            StaleState::LeaderMissing => {
                warn!(
                    "leader missing longer than abnormal_leader_missing_duration";
                    "region_id" => self.fsm.region_id(),
                    "peer_id" => self.fsm.peer_id(),
                    "expect" => %self.ctx.cfg.abnormal_leader_missing_duration,
                );
                self.ctx
                    .raft_metrics
                    .leader_missing
                    .lock()
                    .unwrap()
                    .insert(self.region_id());
            }
            StaleState::ToValidate => {
                // for peer B in case 1 above
                warn!(
                    "leader missing longer than max_leader_missing_duration. \
                     To check with pd and other peers whether it's still valid";
                    "region_id" => self.fsm.region_id(),
                    "peer_id" => self.fsm.peer_id(),
                    "expect" => %self.ctx.cfg.max_leader_missing_duration,
                );

                self.fsm.peer.bcast_check_stale_peer_message(self.ctx);

                let task = PdTask::ValidatePeer {
                    peer: self.fsm.peer.peer.clone(),
                    region: self.fsm.peer.region().clone(),
                };
                if let Err(e) = self.ctx.pd_scheduler.schedule(task) {
                    error!(
                        "failed to notify pd";
                        "region_id" => self.fsm.region_id(),
                        "peer_id" => self.fsm.peer_id(),
                        "err" => %e,
                    )
                }
            }
        }
    }

    fn register_check_peer_stale_state_tick(&mut self) {
        self.schedule_tick(PeerTick::CheckPeerStaleState)
    }
}

impl<'a, EK, ER, T: Transport> PeerFsmDelegate<'a, EK, ER, T>
where
    EK: KvEngine,
    ER: RaftEngine,
{
    fn on_ready_compute_hash(
        &mut self,
        region: metapb::Region,
        index: u64,
        context: Vec<u8>,
        snap: EK::Snapshot,
    ) {
        self.fsm.peer.consistency_state.last_check_time = Instant::now();
        let task = ConsistencyCheckTask::compute_hash(region, index, context, snap);
        info!(
            "schedule compute hash task";
            "region_id" => self.fsm.region_id(),
            "peer_id" => self.fsm.peer_id(),
            "task" => %task,
        );
        if let Err(e) = self.ctx.consistency_check_scheduler.schedule(task) {
            error!(
                "schedule failed";
                "region_id" => self.fsm.region_id(),
                "peer_id" => self.fsm.peer_id(),
                "err" => %e,
            );
        }
    }

    fn on_ready_verify_hash(
        &mut self,
        expected_index: u64,
        context: Vec<u8>,
        expected_hash: Vec<u8>,
    ) {
        self.verify_and_store_hash(expected_index, context, expected_hash);
    }

    fn on_hash_computed(&mut self, index: u64, context: Vec<u8>, hash: Vec<u8>) {
        if !self.verify_and_store_hash(index, context, hash) {
            return;
        }

        let req = new_verify_hash_request(
            self.region_id(),
            self.fsm.peer.peer.clone(),
            &self.fsm.peer.consistency_state,
        );
        self.propose_raft_command_internal(req, Callback::None, DiskFullOpt::NotAllowedOnFull);
    }

    fn on_ingest_sst_result(&mut self, ssts: Vec<SSTMetaInfo>) {
        let mut size = 0;
        let mut keys = 0;
        for sst in &ssts {
            size += sst.total_bytes;
            keys += sst.total_kvs;
        }
        self.fsm.peer.approximate_size =
            Some(self.fsm.peer.approximate_size.unwrap_or_default() + size);
        self.fsm.peer.approximate_keys =
            Some(self.fsm.peer.approximate_keys.unwrap_or_default() + keys);
        // The ingested file may be overlapped with the data in engine, so we need to check it
        // again to get the accurate value.
        self.fsm.peer.has_calculated_region_size = false;
        if self.fsm.peer.is_leader() {
            self.on_pd_heartbeat_tick();
            self.register_split_region_check_tick();
        }
    }

    fn on_transfer_leader(&mut self, term: u64) {
        // If the term has changed between proposing and executing the TransferLeader request,
        // ignore it because this request may be stale.
        if term != self.fsm.peer.term() {
            return;
        }
        // As the leader can propose the TransferLeader request successfully, the disk of
        // the leader is probably not full.
        self.fsm.peer.execute_transfer_leader(
            self.ctx,
            self.fsm.peer.leader_id(),
            DiskUsage::Normal,
            true,
        );
        self.fsm.has_ready = true;
    }

    /// Verify and store the hash to state. return true means the hash has been stored successfully.
    // TODO: Consider context in the function.
    fn verify_and_store_hash(
        &mut self,
        expected_index: u64,
        _context: Vec<u8>,
        expected_hash: Vec<u8>,
    ) -> bool {
        if expected_index < self.fsm.peer.consistency_state.index {
            REGION_HASH_COUNTER.verify.miss.inc();
            warn!(
                "has scheduled a new hash, skip.";
                "region_id" => self.fsm.region_id(),
                "peer_id" => self.fsm.peer_id(),
                "index" => self.fsm.peer.consistency_state.index,
                "expected_index" => expected_index,
            );
            return false;
        }
        if self.fsm.peer.consistency_state.index == expected_index {
            if self.fsm.peer.consistency_state.hash.is_empty() {
                warn!(
                    "duplicated consistency check detected, skip.";
                    "region_id" => self.fsm.region_id(),
                    "peer_id" => self.fsm.peer_id(),
                );
                return false;
            }
            if self.fsm.peer.consistency_state.hash != expected_hash {
                panic!(
                    "{} hash at {} not correct, want \"{}\", got \"{}\"!!!",
                    self.fsm.peer.tag,
                    self.fsm.peer.consistency_state.index,
                    escape(&expected_hash),
                    escape(&self.fsm.peer.consistency_state.hash)
                );
            }
            info!(
                "consistency check pass.";
                "region_id" => self.fsm.region_id(),
                "peer_id" => self.fsm.peer_id(),
                "index" => self.fsm.peer.consistency_state.index
            );
            REGION_HASH_COUNTER.verify.matched.inc();
            self.fsm.peer.consistency_state.hash = vec![];
            return false;
        }
        if self.fsm.peer.consistency_state.index != INVALID_INDEX
            && !self.fsm.peer.consistency_state.hash.is_empty()
        {
            // Maybe computing is too slow or computed result is dropped due to channel full.
            // If computing is too slow, miss count will be increased twice.
            REGION_HASH_COUNTER.verify.miss.inc();
            warn!(
                "hash belongs to wrong index, skip.";
                "region_id" => self.fsm.region_id(),
                "peer_id" => self.fsm.peer_id(),
                "index" => self.fsm.peer.consistency_state.index,
                "expected_index" => expected_index,
            );
        }

        info!(
            "save hash for consistency check later.";
            "region_id" => self.fsm.region_id(),
            "peer_id" => self.fsm.peer_id(),
            "index" => expected_index,
        );
        self.fsm.peer.consistency_state.index = expected_index;
        self.fsm.peer.consistency_state.hash = expected_hash;
        true
    }
}

/// Checks merge target, returns whether the source peer should be destroyed and whether the source peer is
/// merged to this target peer.
///
/// It returns (`can_destroy`, `merge_to_this_peer`).
///
/// `can_destroy` is true when there is a network isolation which leads to a follower of a merge target
/// Region's log falls behind and then receive a snapshot with epoch version after merge.
///
/// `merge_to_this_peer` is true when `can_destroy` is true and the source peer is merged to this target peer.
pub fn maybe_destroy_source(
    meta: &StoreMeta,
    target_region_id: u64,
    target_peer_id: u64,
    source_region_id: u64,
    region_epoch: RegionEpoch,
) -> (bool, bool) {
    if let Some(merge_targets) = meta.pending_merge_targets.get(&target_region_id) {
        if let Some(target_region) = merge_targets.get(&source_region_id) {
            info!(
                "[region {}] checking source {} epoch: {:?}, merge target epoch: {:?}",
                target_region_id,
                source_region_id,
                region_epoch,
                target_region.get_region_epoch(),
            );
            // The target peer will move on, namely, it will apply a snapshot generated after merge,
            // so destroy source peer.
            if region_epoch.get_version() > target_region.get_region_epoch().get_version() {
                return (
                    true,
                    target_peer_id
                        == util::find_peer(target_region, meta.store_id.unwrap())
                            .unwrap()
                            .get_id(),
                );
            }
            // Wait till the target peer has caught up logs and source peer will be destroyed at that time.
            return (false, false);
        }
    }
    (false, false)
}

pub fn new_read_index_request(
    region_id: u64,
    region_epoch: RegionEpoch,
    peer: metapb::Peer,
) -> RaftCmdRequest {
    let mut request = RaftCmdRequest::default();
    request.mut_header().set_region_id(region_id);
    request.mut_header().set_region_epoch(region_epoch);
    request.mut_header().set_peer(peer);
    let mut cmd = Request::default();
    cmd.set_cmd_type(CmdType::ReadIndex);
    request
}

pub fn new_admin_request(region_id: u64, peer: metapb::Peer) -> RaftCmdRequest {
    let mut request = RaftCmdRequest::default();
    request.mut_header().set_region_id(region_id);
    request.mut_header().set_peer(peer);
    request
}

fn new_verify_hash_request(
    region_id: u64,
    peer: metapb::Peer,
    state: &ConsistencyState,
) -> RaftCmdRequest {
    let mut request = new_admin_request(region_id, peer);

    let mut admin = AdminRequest::default();
    admin.set_cmd_type(AdminCmdType::VerifyHash);
    admin.mut_verify_hash().set_index(state.index);
    admin.mut_verify_hash().set_context(state.context.clone());
    admin.mut_verify_hash().set_hash(state.hash.clone());
    request.set_admin_request(admin);
    request
}

fn new_compact_log_request(
    region_id: u64,
    peer: metapb::Peer,
    compact_index: u64,
    compact_term: u64,
) -> RaftCmdRequest {
    let mut request = new_admin_request(region_id, peer);

    let mut admin = AdminRequest::default();
    admin.set_cmd_type(AdminCmdType::CompactLog);
    admin.mut_compact_log().set_compact_index(compact_index);
    admin.mut_compact_log().set_compact_term(compact_term);
    request.set_admin_request(admin);
    request
}

impl<'a, EK, ER, T: Transport> PeerFsmDelegate<'a, EK, ER, T>
where
    EK: KvEngine,
    ER: RaftEngine,
{
    // Handle status commands here, separate the logic, maybe we can move it
    // to another file later.
    // Unlike other commands (write or admin), status commands only show current
    // store status, so no need to handle it in raft group.
    fn execute_status_command(&mut self, request: &RaftCmdRequest) -> Result<RaftCmdResponse> {
        let cmd_type = request.get_status_request().get_cmd_type();

        let mut response = match cmd_type {
            StatusCmdType::RegionLeader => self.execute_region_leader(),
            StatusCmdType::RegionDetail => self.execute_region_detail(request),
            StatusCmdType::InvalidStatus => {
                Err(box_err!("{} invalid status command!", self.fsm.peer.tag))
            }
        }?;
        response.set_cmd_type(cmd_type);

        let mut resp = RaftCmdResponse::default();
        resp.set_status_response(response);
        // Bind peer current term here.
        bind_term(&mut resp, self.fsm.peer.term());
        Ok(resp)
    }

    fn execute_region_leader(&mut self) -> Result<StatusResponse> {
        let mut resp = StatusResponse::default();
        if let Some(leader) = self.fsm.peer.get_peer_from_cache(self.fsm.peer.leader_id()) {
            resp.mut_region_leader().set_leader(leader);
        }

        Ok(resp)
    }

    fn execute_region_detail(&mut self, request: &RaftCmdRequest) -> Result<StatusResponse> {
        if !self.fsm.peer.get_store().is_initialized() {
            let region_id = request.get_header().get_region_id();
            return Err(Error::RegionNotInitialized(region_id));
        }
        let mut resp = StatusResponse::default();
        resp.mut_region_detail()
            .set_region(self.fsm.peer.region().clone());
        if let Some(leader) = self.fsm.peer.get_peer_from_cache(self.fsm.peer.leader_id()) {
            resp.mut_region_detail().set_leader(leader);
        }

        Ok(resp)
    }
}

impl<EK: KvEngine, ER: RaftEngine> AbstractPeer for PeerFsm<EK, ER> {
    fn meta_peer(&self) -> &metapb::Peer {
        &self.peer.peer
    }
    fn group_state(&self) -> GroupState {
        self.hibernate_state.group_state()
    }
    fn region(&self) -> &metapb::Region {
        self.peer.raft_group.store().region()
    }
    fn apply_state(&self) -> &RaftApplyState {
        self.peer.raft_group.store().apply_state()
    }
    fn raft_status(&self) -> raft::Status<'_> {
        self.peer.raft_group.status()
    }
    fn raft_commit_index(&self) -> u64 {
        self.peer.raft_group.store().commit_index()
    }
    fn pending_merge_state(&self) -> Option<&MergeState> {
        self.peer.pending_merge_state.as_ref()
    }
}

mod memtrace {
    use super::*;
    use memory_trace_macros::MemoryTraceHelper;

    /// Heap size for Raft internal `ReadOnly`.
    #[derive(MemoryTraceHelper, Default, Debug)]
    pub struct PeerMemoryTrace {
        /// `ReadOnly` memory usage in Raft groups.
        pub read_only: usize,
        /// `Progress` memory usage in Raft groups.
        pub progress: usize,
        /// `Proposal` memory usage for peers.
        pub proposals: usize,
        pub rest: usize,
    }

    impl<EK, ER> PeerFsm<EK, ER>
    where
        EK: KvEngine,
        ER: RaftEngine,
    {
        pub fn raft_read_size(&self) -> usize {
            let msg_size = mem::size_of::<raft::eraftpb::Message>();
            let raft = &self.peer.raft_group.raft;

            // We use Uuid for read request.
            let mut size = raft.read_states.len() * (mem::size_of::<ReadState>() + 16);
            size += raft.read_only.read_index_queue.len() * 16;

            // Every requests have at least header, which should be at least 8 bytes.
            size + raft.read_only.pending_read_index.len() * (16 + msg_size)
        }

        pub fn raft_progress_size(&self) -> usize {
            let peer_cnt = self.peer.region().get_peers().len();
            mem::size_of::<Progress>() * peer_cnt * 6 / 5
                + self.peer.raft_group.raft.inflight_buffers_size()
        }
    }
}

#[cfg(test)]
mod tests {
    use std::sync::atomic::{AtomicBool, Ordering};
    use std::sync::Arc;

    use crate::store::local_metrics::RaftMetrics;
    use crate::store::msg::{Callback, ExtCallback, RaftCommand};

    use engine_test::kv::KvTestEngine;
    use kvproto::raft_cmdpb::{
        AdminRequest, CmdType, PutRequest, RaftCmdRequest, RaftCmdResponse, Request, Response,
        StatusRequest,
    };
    use protobuf::Message;
    use tikv_util::config::ReadableSize;

    use super::*;

    #[test]
    fn test_batch_raft_cmd_request_builder() {
        let mut cfg = Config::default();
        cfg.raft_entry_max_size = ReadableSize(1000);
        let mut builder = BatchRaftCmdRequestBuilder::<KvTestEngine>::new();
        let mut q = Request::default();
        let mut metric = RaftMetrics::new(true);

        let mut req = RaftCmdRequest::default();
        req.set_admin_request(AdminRequest::default());
        assert!(!builder.can_batch(&cfg, &req, 0));

        let mut req = RaftCmdRequest::default();
        req.set_status_request(StatusRequest::default());
        assert!(!builder.can_batch(&cfg, &req, 0));

        let mut req = RaftCmdRequest::default();
        let mut put = PutRequest::default();
        put.set_key(b"aaaa".to_vec());
        put.set_value(b"bbbb".to_vec());
        q.set_cmd_type(CmdType::Put);
        q.set_put(put);
        req.mut_requests().push(q.clone());
        let _ = q.take_put();
        let req_size = req.compute_size();
        assert!(builder.can_batch(&cfg, &req, req_size));

        let mut req = RaftCmdRequest::default();
        q.set_cmd_type(CmdType::Snap);
        req.mut_requests().push(q.clone());
        let mut put = PutRequest::default();
        put.set_key(b"aaaa".to_vec());
        put.set_value(b"bbbb".to_vec());
        q.set_cmd_type(CmdType::Put);
        q.set_put(put);
        req.mut_requests().push(q.clone());
        let req_size = req.compute_size();
        assert!(!builder.can_batch(&cfg, &req, req_size));

        let mut req = RaftCmdRequest::default();
        let mut put = PutRequest::default();
        put.set_key(b"aaaa".to_vec());
        put.set_value(vec![8_u8; 2000]);
        q.set_cmd_type(CmdType::Put);
        q.set_put(put);
        req.mut_requests().push(q.clone());
        let req_size = req.compute_size();
        assert!(!builder.can_batch(&cfg, &req, req_size));

        // Check batch callback
        let mut req = RaftCmdRequest::default();
        let mut put = PutRequest::default();
        put.set_key(b"aaaa".to_vec());
        put.set_value(vec![8_u8; 20]);
        q.set_cmd_type(CmdType::Put);
        q.set_put(put);
        req.mut_requests().push(q);
        let mut cbs_flags = vec![];
        let mut proposed_cbs_flags = vec![];
        let mut committed_cbs_flags = vec![];
        let mut response = RaftCmdResponse::default();
        for i in 0..10 {
            let flag = Arc::new(AtomicBool::new(false));
            cbs_flags.push(flag.clone());
            // Some commands don't have proposed_cb.
            let proposed_cb: Option<ExtCallback> = if i % 2 == 0 {
                let proposed_flag = Arc::new(AtomicBool::new(false));
                proposed_cbs_flags.push(proposed_flag.clone());
                Some(Box::new(move || {
                    proposed_flag.store(true, Ordering::Release);
                }))
            } else {
                None
            };
            let committed_cb: Option<ExtCallback> = if i % 3 == 0 {
                let committed_flag = Arc::new(AtomicBool::new(false));
                committed_cbs_flags.push(committed_flag.clone());
                Some(Box::new(move || {
                    committed_flag.store(true, Ordering::Release);
                }))
            } else {
                None
            };
            let cb = Callback::write_ext(
                Box::new(move |_resp| {
                    flag.store(true, Ordering::Release);
                }),
                proposed_cb,
                committed_cb,
            );
            response.mut_responses().push(Response::default());
            let cmd = RaftCommand::new(req.clone(), cb);
            builder.add(cmd, 100);
        }
        let (request, mut callback) = builder.build(&mut metric).unwrap();
        callback.invoke_proposed();
        for flag in proposed_cbs_flags {
            assert!(flag.load(Ordering::Acquire));
        }
        callback.invoke_committed();
        for flag in committed_cbs_flags {
            assert!(flag.load(Ordering::Acquire));
        }
        assert_eq!(10, request.get_requests().len());
        callback.invoke_with_response(response);
        for flag in cbs_flags {
            assert!(flag.load(Ordering::Acquire));
        }
    }
}<|MERGE_RESOLUTION|>--- conflicted
+++ resolved
@@ -1182,7 +1182,13 @@
             SignificantMsg::LeaderCallback(cb) => {
                 self.on_leader_callback(cb);
             }
-<<<<<<< HEAD
+            SignificantMsg::RaftLogGcFlushed => {
+                self.on_raft_log_gc_flushed();
+            }
+            SignificantMsg::RaftlogFetched { context, .. } => {
+                self.fsm.peer.raft_group.on_entries_fetched(context);
+                self.fsm.has_ready = true;
+            }
             SignificantMsg::EnterForceLeaderState => self.on_enter_force_leader(),
             SignificantMsg::ExitForceLeaderState => self.on_exit_force_leader(),
         }
@@ -1219,20 +1225,7 @@
         self.fsm.has_ready = true;
     }
 
-    fn on_persisted_msg(&mut self, peer_id: u64, ready_number: u64, _send_time: TiInstant) {
-=======
-            SignificantMsg::RaftLogGcFlushed => {
-                self.on_raft_log_gc_flushed();
-            }
-            SignificantMsg::RaftlogFetched { context, .. } => {
-                self.fsm.peer.raft_group.on_entries_fetched(context);
-                self.fsm.has_ready = true;
-            }
-        }
-    }
-
     fn on_persisted_msg(&mut self, peer_id: u64, ready_number: u64) {
->>>>>>> 8a04853c
         if peer_id != self.fsm.peer_id() {
             error!(
                 "peer id not match";
